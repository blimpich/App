import {format} from 'date-fns';
import {fastMerge, Str} from 'expensify-common';
import {InteractionManager} from 'react-native';
import type {NullishDeep, OnyxCollection, OnyxEntry, OnyxInputValue, OnyxUpdate} from 'react-native-onyx';
import Onyx from 'react-native-onyx';
import type {PartialDeep, SetRequired, ValueOf} from 'type-fest';
import ReceiptGeneric from '@assets/images/receipt-generic.png';
import * as API from '@libs/API';
import type {
    ApproveMoneyRequestParams,
    CategorizeTrackedExpenseParams as CategorizeTrackedExpenseApiParams,
    CompleteSplitBillParams,
    CreateDistanceRequestParams,
    CreatePerDiemRequestParams,
    CreateWorkspaceParams,
    DeleteMoneyRequestParams,
    DetachReceiptParams,
    PayInvoiceParams,
    PayMoneyRequestParams,
    ReplaceReceiptParams,
    RequestMoneyParams,
    ResolveDuplicatesParams,
    SendInvoiceParams,
    SendMoneyParams,
    SetNameValuePairParams,
    ShareTrackedExpenseParams,
    SplitBillParams,
    StartSplitBillParams,
    SubmitReportParams,
    TrackExpenseParams,
    TransactionMergeParams,
    UnapproveExpenseReportParams,
    UpdateMoneyRequestParams,
} from '@libs/API/parameters';
import {WRITE_COMMANDS} from '@libs/API/types';
import {convertAmountToDisplayString, convertToDisplayString} from '@libs/CurrencyUtils';
import DateUtils from '@libs/DateUtils';
import DistanceRequestUtils from '@libs/DistanceRequestUtils';
import {getMicroSecondOnyxErrorObject, getMicroSecondOnyxErrorWithTranslationKey} from '@libs/ErrorUtils';
import {readFileAsync} from '@libs/fileDownload/FileUtils';
import GoogleTagManager from '@libs/GoogleTagManager';
import {
    calculateAmount as calculateIOUAmount,
    formatCurrentUserToAttendee,
    isMovingTransactionFromTrackExpense as isMovingTransactionFromTrackExpenseIOUUtils,
    navigateToStartMoneyRequestStep,
    updateIOUOwnerAndTotal,
} from '@libs/IOUUtils';
import isFileUploadable from '@libs/isFileUploadable';
import {formatPhoneNumber} from '@libs/LocalePhoneNumber';
import * as Localize from '@libs/Localize';
import Log from '@libs/Log';
import isSearchTopmostFullScreenRoute from '@libs/Navigation/helpers/isSearchTopmostFullScreenRoute';
import Navigation from '@libs/Navigation/Navigation';
import {buildNextStep} from '@libs/NextStepUtils';
import {rand64} from '@libs/NumberUtils';
import {getPersonalDetailsForAccountIDs} from '@libs/OptionsListUtils';
import {getCustomUnitID} from '@libs/PerDiemRequestUtils';
import {getAccountIDsByLogins} from '@libs/PersonalDetailsUtils';
import {addSMSDomainIfPhoneNumber} from '@libs/PhoneNumber';
import {getPerDiemCustomUnit, getPolicy, getSubmitToAccountID, hasDependentTags, isControlPolicy, isPaidGroupPolicy, isPolicyAdmin, isSubmitAndClose} from '@libs/PolicyUtils';
import {
    getAllReportActions,
    getLastVisibleAction,
    getLastVisibleMessage,
    getOriginalMessage,
    getReportAction,
    getReportActionHtml,
    getReportActionMessage,
    getReportActionText,
    getTrackExpenseActionableWhisper,
    isActionableTrackExpense,
    isCreatedAction,
    isDeletedParentAction,
    isMoneyRequestAction,
    isReportPreviewAction,
} from '@libs/ReportActionsUtils';
import type {OptimisticChatReport, OptimisticCreatedReportAction, OptimisticIOUReportAction, OptionData, TransactionDetails} from '@libs/ReportUtils';
import {
    buildOptimisticActionableTrackExpenseWhisper,
    buildOptimisticApprovedReportAction,
    buildOptimisticCancelPaymentReportAction,
    buildOptimisticChatReport,
    buildOptimisticCreatedReportAction,
    buildOptimisticDetachReceipt,
    buildOptimisticDismissedViolationReportAction,
    buildOptimisticExpenseReport,
    buildOptimisticHoldReportAction,
    buildOptimisticHoldReportActionComment,
    buildOptimisticInvoiceReport,
    buildOptimisticIOUReport,
    buildOptimisticIOUReportAction,
    buildOptimisticModifiedExpenseReportAction,
    buildOptimisticMoneyRequestEntities,
    buildOptimisticMovedTrackedExpenseModifiedReportAction,
    buildOptimisticReportPreview,
    buildOptimisticSubmittedReportAction,
    buildOptimisticUnapprovedReportAction,
    buildOptimisticUnHoldReportAction,
    canBeAutoReimbursed,
    canUserPerformWriteAction as canUserPerformWriteActionReportUtils,
    getAllHeldTransactions as getAllHeldTransactionsReportUtils,
    getApprovalChain,
    getChatByParticipants,
    getDisplayedReportID,
    getInvoiceChatByParticipants,
    getMoneyRequestSpendBreakdown,
    getOptimisticDataForParentReportAction,
    getOutstandingChildRequest,
    getPersonalDetailsForAccountID,
    getReportNameValuePairs,
    getReportOrDraftReport,
    getReportTransactions,
    getTransactionDetails,
    hasHeldExpenses as hasHeldExpensesReportUtils,
    hasNonReimbursableTransactions as hasNonReimbursableTransactionsReportUtils,
    isArchivedReport,
    isArchivedReportWithID,
    isDraftReport,
    isExpenseReport,
    isIndividualInvoiceRoom,
    isInvoiceReport as isInvoiceReportReportUtils,
    isInvoiceRoom,
    isMoneyRequestReport as isMoneyRequestReportReportUtils,
<<<<<<< HEAD
    isOneTransactionThread,
=======
    isOneOnOneChat,
>>>>>>> 7bda731c
    isOpenExpenseReport as isOpenExpenseReportReportUtils,
    isOpenInvoiceReport as isOpenInvoiceReportReportUtils,
    isOptimisticPersonalDetail,
    isPayAtEndExpenseReport as isPayAtEndExpenseReportReportUtils,
    isPayer as isPayerReportUtils,
    isPolicyExpenseChat as isPolicyExpenseChatReportUtil,
    isReportApproved,
    isSelfDM,
    isSettled,
    isTrackExpenseReport,
    shouldCreateNewMoneyRequestReport as shouldCreateNewMoneyRequestReportReportUtils,
    updateReportPreview,
} from '@libs/ReportUtils';
import {getSession} from '@libs/SessionUtils';
import playSound, {SOUNDS} from '@libs/Sound';
import {shouldRestrictUserBillableActions} from '@libs/SubscriptionUtils';
import {
    allHavePendingRTERViolation,
    buildOptimisticTransaction,
    getAmount,
    getCategoryTaxCodeAndAmount,
    getCurrency,
    getMerchant,
    getTransaction,
    getUpdatedTransaction,
    hasReceipt as hasReceiptTransactionUtils,
    isAmountMissing,
    isCustomUnitRateIDForP2P,
    isDistanceRequest as isDistanceRequestTransactionUtils,
    isExpensifyCardTransaction,
    isFetchingWaypointsFromServer,
    isOnHold,
    isPartialMerchant,
    isPending,
    isPerDiemRequest as isPerDiemRequestTransactionUtils,
    isReceiptBeingScanned as isReceiptBeingScannedTransactionUtils,
    isScanRequest as isScanRequestTransactionUtils,
    removeSettledAndApprovedTransactions,
    shouldShowBrokenConnectionViolation,
} from '@libs/TransactionUtils';
import ViolationsUtils from '@libs/Violations/ViolationsUtils';
import type {IOUAction, IOUType} from '@src/CONST';
import CONST from '@src/CONST';
import ONYXKEYS from '@src/ONYXKEYS';
import ROUTES from '@src/ROUTES';
import type {Route} from '@src/ROUTES';
import type * as OnyxTypes from '@src/types/onyx';
import type {Attendee, Participant, Split} from '@src/types/onyx/IOU';
import type {ErrorFields, Errors} from '@src/types/onyx/OnyxCommon';
import type {PaymentMethodType} from '@src/types/onyx/OriginalMessage';
import type {QuickActionName} from '@src/types/onyx/QuickAction';
import type {InvoiceReceiver, InvoiceReceiverType} from '@src/types/onyx/Report';
import type ReportAction from '@src/types/onyx/ReportAction';
import type {OnyxData} from '@src/types/onyx/Request';
import type {SearchPolicy, SearchReport, SearchTransaction} from '@src/types/onyx/SearchResults';
import type {Comment, Receipt, ReceiptSource, Routes, SplitShares, TransactionChanges, TransactionCustomUnit, WaypointCollection} from '@src/types/onyx/Transaction';
import {isEmptyObject} from '@src/types/utils/EmptyObject';
import {clearByKey as clearPdfByOnyxKey} from './CachedPDFPaths';
import {buildOptimisticPolicyRecentlyUsedCategories} from './Policy/Category';
import {buildOptimisticPolicyRecentlyUsedDestinations} from './Policy/PerDiem';
import {buildOptimisticRecentlyUsedCurrencies, buildPolicyData, generatePolicyID} from './Policy/Policy';
import {buildOptimisticPolicyRecentlyUsedTags} from './Policy/Tag';
import {completeOnboarding, getCurrentUserAccountID, notifyNewAction} from './Report';
import {getRecentWaypoints, sanitizeRecentWaypoints} from './Transaction';
import {removeDraftTransaction} from './TransactionEdit';

type IOURequestType = ValueOf<typeof CONST.IOU.REQUEST_TYPE>;

type OneOnOneIOUReport = OnyxTypes.Report | undefined | null;

type MoneyRequestInformation = {
    payerAccountID: number;
    payerEmail: string;
    iouReport: OnyxTypes.Report;
    chatReport: OnyxTypes.Report;
    transaction: OnyxTypes.Transaction;
    iouAction: OptimisticIOUReportAction;
    createdChatReportActionID?: string;
    createdIOUReportActionID?: string;
    reportPreviewAction: OnyxTypes.ReportAction;
    transactionThreadReportID: string;
    createdReportActionIDForThread: string | undefined;
    onyxData: OnyxData;
    billable?: boolean;
};

type TrackExpenseInformation = {
    createdWorkspaceParams?: CreateWorkspaceParams;
    iouReport?: OnyxTypes.Report;
    chatReport: OnyxTypes.Report;
    transaction: OnyxTypes.Transaction;
    iouAction: OptimisticIOUReportAction;
    createdChatReportActionID?: string;
    createdIOUReportActionID?: string;
    reportPreviewAction?: OnyxTypes.ReportAction;
    transactionThreadReportID: string;
    createdReportActionIDForThread: string | undefined;
    actionableWhisperReportActionIDParam?: string;
    onyxData: OnyxData;
};
type TrackedExpenseTransactionParams = {
    transactionID: string | undefined;
    amount: number;
    currency: string;
    comment: string;
    merchant: string;
    created: string;
    taxCode: string;
    taxAmount: number;
    category?: string;
    tag?: string;
    billable?: boolean;
    receipt?: Receipt;
    waypoints?: string;
    customUnitRateID?: string;
};
type TrackedExpensePolicyParams = {
    policyID: string | undefined;
    isDraftPolicy?: boolean;
};
type TrackedExpenseReportInformation = {
    moneyRequestPreviewReportActionID: string | undefined;
    moneyRequestReportID: string | undefined;
    moneyRequestCreatedReportActionID: string | undefined;
    actionableWhisperReportActionID: string | undefined;
    linkedTrackedExpenseReportAction: OnyxTypes.ReportAction;
    linkedTrackedExpenseReportID: string;
    transactionThreadReportID: string | undefined;
    reportPreviewReportActionID: string | undefined;
};
type TrackedExpenseParams = {
    onyxData?: OnyxData;
    reportInformation: TrackedExpenseReportInformation;
    transactionParams: TrackedExpenseTransactionParams;
    policyParams: TrackedExpensePolicyParams;
    createdWorkspaceParams?: CreateWorkspaceParams;
};

type SendInvoiceInformation = {
    senderWorkspaceID: string | undefined;
    receiver: Partial<OnyxTypes.PersonalDetails>;
    invoiceRoom: OnyxTypes.Report;
    createdChatReportActionID: string;
    invoiceReportID: string;
    reportPreviewReportActionID: string;
    transactionID: string;
    transactionThreadReportID: string;
    createdIOUReportActionID: string;
    createdReportActionIDForThread: string | undefined;
    reportActionID: string;
    onyxData: OnyxData;
};

type SplitData = {
    chatReportID: string;
    transactionID: string;
    reportActionID: string;
    policyID?: string;
    createdReportActionID?: string;
    chatType?: string;
};

type SplitsAndOnyxData = {
    splitData: SplitData;
    splits: Split[];
    onyxData: OnyxData;
};

type UpdateMoneyRequestData = {
    params: UpdateMoneyRequestParams;
    onyxData: OnyxData;
};

type PayMoneyRequestData = {
    params: PayMoneyRequestParams & Partial<PayInvoiceParams>;
    optimisticData: OnyxUpdate[];
    successData: OnyxUpdate[];
    failureData: OnyxUpdate[];
};

type SendMoneyParamsData = {
    params: SendMoneyParams;
    optimisticData: OnyxUpdate[];
    successData: OnyxUpdate[];
    failureData: OnyxUpdate[];
};

type GPSPoint = {
    lat: number;
    long: number;
};

type RequestMoneyTransactionParams = {
    attendees?: Attendee[];
    amount: number;
    currency: string;
    comment?: string;
    receipt?: Receipt;
    category?: string;
    tag?: string;
    taxCode?: string;
    taxAmount?: number;
    billable?: boolean;
    merchant: string;
    created: string;
    actionableWhisperReportActionID?: string;
    linkedTrackedExpenseReportAction?: OnyxTypes.ReportAction;
    linkedTrackedExpenseReportID?: string;
    waypoints?: WaypointCollection;
    customUnitRateID?: string;
};

type PerDiemExpenseTransactionParams = {
    currency: string;
    comment?: string;
    category?: string;
    tag?: string;
    created: string;
    customUnit: TransactionCustomUnit;
    billable?: boolean;
};

type BasePolicyParams = {
    policy?: OnyxEntry<OnyxTypes.Policy>;
    policyTagList?: OnyxEntry<OnyxTypes.PolicyTagLists>;
    policyCategories?: OnyxEntry<OnyxTypes.PolicyCategories>;
};

type RequestMoneyParticipantParams = {
    payeeEmail: string | undefined;
    payeeAccountID: number;
    participant: Participant;
};

type PerDiemExpenseInformation = {
    report: OnyxEntry<OnyxTypes.Report>;
    participantParams: RequestMoneyParticipantParams;
    policyParams?: BasePolicyParams;
    transactionParams: PerDiemExpenseTransactionParams;
};

type PerDiemExpenseInformationParams = {
    parentChatReport: OnyxEntry<OnyxTypes.Report>;
    transactionParams: PerDiemExpenseTransactionParams;
    participantParams: RequestMoneyParticipantParams;
    policyParams?: BasePolicyParams;
    moneyRequestReportID?: string;
};

type RequestMoneyInformation = {
    report: OnyxEntry<OnyxTypes.Report>;
    participantParams: RequestMoneyParticipantParams;
    policyParams?: BasePolicyParams;
    gpsPoints?: GPSPoint;
    action?: IOUAction;
    reimbursible?: boolean;
    transactionParams: RequestMoneyTransactionParams;
};

type MoneyRequestInformationParams = {
    parentChatReport: OnyxEntry<OnyxTypes.Report>;
    transactionParams: RequestMoneyTransactionParams;
    participantParams: RequestMoneyParticipantParams;
    policyParams?: BasePolicyParams;
    moneyRequestReportID?: string;
    existingTransactionID?: string;
    existingTransaction?: OnyxEntry<OnyxTypes.Transaction>;
};

type MoneyRequestOptimisticParams = {
    chat: {
        report: OnyxTypes.OnyxInputOrEntry<OnyxTypes.Report>;
        createdAction: OptimisticCreatedReportAction;
        reportPreviewAction: ReportAction;
    };
    iou: {
        report: OnyxTypes.Report;
        createdAction: OptimisticCreatedReportAction;
        action: OptimisticIOUReportAction;
    };
    transactionParams: {
        transaction: OnyxTypes.Transaction;
        transactionThreadReport: OptimisticChatReport | null;
        transactionThreadCreatedReportAction: OptimisticCreatedReportAction | null;
    };
    policyRecentlyUsed: {
        categories?: string[];
        tags?: OnyxTypes.RecentlyUsedTags;
        currencies?: string[];
        destinations?: string[];
    };
    personalDetailListAction?: OnyxTypes.PersonalDetailsList;
    nextStep?: OnyxTypes.ReportNextStep | null;
};

type BuildOnyxDataForMoneyRequestParams = {
    isNewChatReport: boolean;
    shouldCreateNewMoneyRequestReport: boolean;
    isOneOnOneSplit?: boolean;
    existingTransactionThreadReportID?: string;
    policyParams?: BasePolicyParams;
    optimisticParams: MoneyRequestOptimisticParams;
};

type DistanceRequestTransactionParams = {
    comment: string;
    created: string;
    category?: string;
    tag?: string;
    taxCode?: string;
    taxAmount?: number;
    amount: number;
    currency: string;
    merchant: string;
    billable?: boolean;
    validWaypoints: WaypointCollection;
    customUnitRateID?: string;
    splitShares?: SplitShares;
};
type CreateDistanceRequestInformation = {
    report: OnyxEntry<OnyxTypes.Report>;
    participants: Participant[];
    currentUserLogin?: string;
    currentUserAccountID?: number;
    iouType?: ValueOf<typeof CONST.IOU.TYPE>;
    existingTransaction?: OnyxEntry<OnyxTypes.Transaction>;
    transactionParams: DistanceRequestTransactionParams;
    policyParams?: BasePolicyParams;
};

type TrackExpenseTransactionParams = {
    amount: number;
    currency: string;
    created: string | undefined;
    merchant?: string;
    comment?: string;
    receipt?: Receipt;
    category?: string;
    tag?: string;
    taxCode?: string;
    taxAmount?: number;
    billable?: boolean;
    validWaypoints?: WaypointCollection;
    gpsPoints?: GPSPoint;
    actionableWhisperReportActionID?: string;
    linkedTrackedExpenseReportAction?: OnyxTypes.ReportAction;
    linkedTrackedExpenseReportID?: string;
    customUnitRateID?: string;
};

type CreateTrackExpenseParams = {
    report: OnyxTypes.Report;
    isDraftPolicy: boolean;
    action?: IOUAction;
    participantParams: RequestMoneyParticipantParams;
    policyParams?: BasePolicyParams;
    transactionParams: TrackExpenseTransactionParams;
};

type BuildOnyxDataForInvoiceParams = {
    chat: {
        report: OnyxEntry<OnyxTypes.Report>;
        createdAction: OptimisticCreatedReportAction;
        reportPreviewAction: ReportAction;
        isNewReport: boolean;
    };
    iou: {
        createdAction: OptimisticCreatedReportAction;
        action: OptimisticIOUReportAction;
        report: OnyxTypes.Report;
    };
    transactionParams: {
        transaction: OnyxTypes.Transaction;
        threadReport: OptimisticChatReport;
        threadCreatedReportAction: OptimisticCreatedReportAction | null;
    };
    policyParams: BasePolicyParams;
    optimisticData: {
        recentlyUsedCurrencies?: string[];
        policyRecentlyUsedCategories: string[];
        policyRecentlyUsedTags: OnyxTypes.RecentlyUsedTags;
        personalDetailListAction: OnyxTypes.PersonalDetailsList;
    };
    companyName?: string;
    companyWebsite?: string;
};

type GetTrackExpenseInformationTransactionParams = {
    comment: string;
    amount: number;
    currency: string;
    created: string;
    merchant: string;
    receipt: OnyxEntry<Receipt>;
    category?: string;
    tag?: string;
    taxCode?: string;
    taxAmount?: number;
    billable?: boolean;
    linkedTrackedExpenseReportAction?: OnyxTypes.ReportAction;
};

type GetTrackExpenseInformationParticipantParams = {
    payeeEmail?: string;
    payeeAccountID?: number;
    participant: Participant;
};

type GetTrackExpenseInformationParams = {
    parentChatReport: OnyxEntry<OnyxTypes.Report>;
    moneyRequestReportID?: string;
    existingTransactionID?: string;
    participantParams: GetTrackExpenseInformationParticipantParams;
    policyParams: BasePolicyParams;
    transactionParams: GetTrackExpenseInformationTransactionParams;
};

let allPersonalDetails: OnyxTypes.PersonalDetailsList = {};
Onyx.connect({
    key: ONYXKEYS.PERSONAL_DETAILS_LIST,
    callback: (value) => {
        allPersonalDetails = value ?? {};
    },
});

let allTransactions: NonNullable<OnyxCollection<OnyxTypes.Transaction>> = {};
Onyx.connect({
    key: ONYXKEYS.COLLECTION.TRANSACTION,
    waitForCollectionCallback: true,
    callback: (value) => {
        if (!value) {
            allTransactions = {};
            return;
        }

        allTransactions = value;
    },
});

let allTransactionDrafts: NonNullable<OnyxCollection<OnyxTypes.Transaction>> = {};
Onyx.connect({
    key: ONYXKEYS.COLLECTION.TRANSACTION_DRAFT,
    waitForCollectionCallback: true,
    callback: (value) => {
        allTransactionDrafts = value ?? {};
    },
});

let allTransactionViolations: NonNullable<OnyxCollection<OnyxTypes.TransactionViolations>> = {};
Onyx.connect({
    key: ONYXKEYS.COLLECTION.TRANSACTION_VIOLATIONS,
    waitForCollectionCallback: true,
    callback: (value) => {
        if (!value) {
            allTransactionViolations = {};
            return;
        }

        allTransactionViolations = value;
    },
});

let allDraftSplitTransactions: NonNullable<OnyxCollection<OnyxTypes.Transaction>> = {};
Onyx.connect({
    key: ONYXKEYS.COLLECTION.SPLIT_TRANSACTION_DRAFT,
    waitForCollectionCallback: true,
    callback: (value) => {
        allDraftSplitTransactions = value ?? {};
    },
});

let allNextSteps: NonNullable<OnyxCollection<OnyxTypes.ReportNextStep>> = {};
Onyx.connect({
    key: ONYXKEYS.COLLECTION.NEXT_STEP,
    waitForCollectionCallback: true,
    callback: (value) => {
        allNextSteps = value ?? {};
    },
});

let allReports: OnyxCollection<OnyxTypes.Report>;
Onyx.connect({
    key: ONYXKEYS.COLLECTION.REPORT,
    waitForCollectionCallback: true,
    callback: (value) => {
        allReports = value;
    },
});

let userAccountID = -1;
let currentUserEmail = '';
Onyx.connect({
    key: ONYXKEYS.SESSION,
    callback: (value) => {
        currentUserEmail = value?.email ?? '';
        userAccountID = value?.accountID ?? CONST.DEFAULT_NUMBER_ID;
    },
});

let currentUserPersonalDetails: OnyxEntry<OnyxTypes.PersonalDetails>;
Onyx.connect({
    key: ONYXKEYS.PERSONAL_DETAILS_LIST,
    callback: (value) => {
        currentUserPersonalDetails = value?.[userAccountID] ?? undefined;
    },
});

let currentDate: OnyxEntry<string> = '';
Onyx.connect({
    key: ONYXKEYS.CURRENT_DATE,
    callback: (value) => {
        currentDate = value;
    },
});

let quickAction: OnyxEntry<OnyxTypes.QuickAction> = {};
Onyx.connect({
    key: ONYXKEYS.NVP_QUICK_ACTION_GLOBAL_CREATE,
    callback: (value) => {
        quickAction = value;
    },
});

let allReportActions: OnyxCollection<OnyxTypes.ReportActions>;
Onyx.connect({
    key: ONYXKEYS.COLLECTION.REPORT_ACTIONS,
    waitForCollectionCallback: true,
    callback: (actions) => {
        if (!actions) {
            return;
        }
        allReportActions = actions;
    },
});

let activePolicyID: OnyxEntry<string>;
Onyx.connect({
    key: ONYXKEYS.NVP_ACTIVE_POLICY_ID,
    callback: (value) => (activePolicyID = value),
});

let introSelected: OnyxEntry<OnyxTypes.IntroSelected>;
Onyx.connect({
    key: ONYXKEYS.NVP_INTRO_SELECTED,
    callback: (value) => (introSelected = value),
});

let personalDetailsList: OnyxEntry<OnyxTypes.PersonalDetailsList>;
Onyx.connect({
    key: ONYXKEYS.PERSONAL_DETAILS_LIST,
    callback: (value) => (personalDetailsList = value),
});

/**
 * Find the report preview action from given chat report and iou report
 */
function getReportPreviewAction(chatReportID: string | undefined, iouReportID: string | undefined): OnyxInputValue<ReportAction<typeof CONST.REPORT.ACTIONS.TYPE.REPORT_PREVIEW>> {
    const reportActions = allReportActions?.[`${ONYXKEYS.COLLECTION.REPORT_ACTIONS}${chatReportID}`] ?? {};

    // Find the report preview action from the chat report
    return (
        Object.values(reportActions).find(
            (reportAction): reportAction is ReportAction<typeof CONST.REPORT.ACTIONS.TYPE.REPORT_PREVIEW> =>
                reportAction && isReportPreviewAction(reportAction) && getOriginalMessage(reportAction)?.linkedReportID === iouReportID,
        ) ?? null
    );
}

/**
 * Initialize expense info
 * @param reportID to attach the transaction to
 * @param policy
 * @param isFromGlobalCreate
 * @param iouRequestType one of manual/scan/distance
 */
function initMoneyRequest(
    reportID: string,
    policy: OnyxEntry<OnyxTypes.Policy>,
    isFromGlobalCreate: boolean,
    currentIouRequestType: IOURequestType | undefined,
    newIouRequestType: IOURequestType,
) {
    // Generate a brand new transactionID
    const newTransactionID = CONST.IOU.OPTIMISTIC_TRANSACTION_ID;
    const currency = policy?.outputCurrency ?? currentUserPersonalDetails?.localCurrencyCode ?? CONST.CURRENCY.USD;
    // Disabling this line since currentDate can be an empty string
    // eslint-disable-next-line @typescript-eslint/prefer-nullish-coalescing
    const created = currentDate || format(new Date(), 'yyyy-MM-dd');

    // in case we have to re-init money request, but the IOU request type is the same with the old draft transaction,
    // we should keep most of the existing data by using the ONYX MERGE operation
    if (currentIouRequestType === newIouRequestType) {
        // so, we just need to update the reportID, isFromGlobalCreate, created, currency
        Onyx.merge(`${ONYXKEYS.COLLECTION.TRANSACTION_DRAFT}${newTransactionID}`, {
            reportID,
            isFromGlobalCreate,
            created,
            currency,
            transactionID: newTransactionID,
        });
        return;
    }

    const comment: Comment = {};
    let requestCategory: string | null = null;

    // Add initial empty waypoints when starting a distance expense
    if (newIouRequestType === CONST.IOU.REQUEST_TYPE.DISTANCE) {
        comment.waypoints = {
            waypoint0: {keyForList: 'start_waypoint'},
            waypoint1: {keyForList: 'stop_waypoint'},
        };
        if (!isFromGlobalCreate) {
            const customUnitRateID = DistanceRequestUtils.getCustomUnitRateID(reportID);
            comment.customUnit = {customUnitRateID};
        }
    }

    if (newIouRequestType === CONST.IOU.REQUEST_TYPE.PER_DIEM) {
        comment.customUnit = {
            attributes: {
                dates: {
                    start: DateUtils.getStartOfToday(),
                    end: DateUtils.getStartOfToday(),
                },
            },
        };
        if (!isFromGlobalCreate) {
            const {customUnitID, category} = getCustomUnitID(reportID);
            comment.customUnit = {...comment.customUnit, customUnitID};
            requestCategory = category ?? null;
        }
    }

    // Store the transaction in Onyx and mark it as not saved so it can be cleaned up later
    // Use set() here so that there is no way that data will be leaked between objects when it gets reset
    Onyx.set(`${ONYXKEYS.COLLECTION.TRANSACTION_DRAFT}${newTransactionID}`, {
        amount: 0,
        attendees: formatCurrentUserToAttendee(currentUserPersonalDetails, reportID),
        comment,
        created,
        currency,
        category: requestCategory,
        iouRequestType: newIouRequestType,
        reportID,
        transactionID: newTransactionID,
        isFromGlobalCreate,
        merchant: CONST.TRANSACTION.PARTIAL_TRANSACTION_MERCHANT,
        splitPayerAccountIDs: currentUserPersonalDetails ? [currentUserPersonalDetails.accountID] : undefined,
    });
}

function createDraftTransaction(transaction: OnyxTypes.Transaction) {
    if (!transaction) {
        return;
    }

    const newTransaction = {
        ...transaction,
    };

    Onyx.set(`${ONYXKEYS.COLLECTION.TRANSACTION_DRAFT}${transaction.transactionID}`, newTransaction);
}

function clearMoneyRequest(transactionID: string, skipConfirmation = false) {
    Onyx.set(`${ONYXKEYS.COLLECTION.SKIP_CONFIRMATION}${transactionID}`, skipConfirmation);
    Onyx.set(`${ONYXKEYS.COLLECTION.TRANSACTION_DRAFT}${transactionID}`, null);
}

function startMoneyRequest(iouType: ValueOf<typeof CONST.IOU.TYPE>, reportID: string, requestType?: IOURequestType, skipConfirmation = false) {
    clearMoneyRequest(CONST.IOU.OPTIMISTIC_TRANSACTION_ID, skipConfirmation);
    switch (requestType) {
        case CONST.IOU.REQUEST_TYPE.MANUAL:
            Navigation.navigate(ROUTES.MONEY_REQUEST_CREATE_TAB_MANUAL.getRoute(CONST.IOU.ACTION.CREATE, iouType, CONST.IOU.OPTIMISTIC_TRANSACTION_ID, reportID));
            return;
        case CONST.IOU.REQUEST_TYPE.SCAN:
            Navigation.navigate(ROUTES.MONEY_REQUEST_CREATE_TAB_SCAN.getRoute(CONST.IOU.ACTION.CREATE, iouType, CONST.IOU.OPTIMISTIC_TRANSACTION_ID, reportID));
            return;
        case CONST.IOU.REQUEST_TYPE.DISTANCE:
            Navigation.navigate(ROUTES.MONEY_REQUEST_CREATE_TAB_DISTANCE.getRoute(CONST.IOU.ACTION.CREATE, iouType, CONST.IOU.OPTIMISTIC_TRANSACTION_ID, reportID));
            return;
        default:
            Navigation.navigate(ROUTES.MONEY_REQUEST_CREATE.getRoute(CONST.IOU.ACTION.CREATE, iouType, CONST.IOU.OPTIMISTIC_TRANSACTION_ID, reportID));
    }
}

function setMoneyRequestAmount(transactionID: string, amount: number, currency: string, shouldShowOriginalAmount = false) {
    Onyx.merge(`${ONYXKEYS.COLLECTION.TRANSACTION_DRAFT}${transactionID}`, {amount, currency, shouldShowOriginalAmount});
}

function setMoneyRequestCreated(transactionID: string, created: string, isDraft: boolean) {
    Onyx.merge(`${isDraft ? ONYXKEYS.COLLECTION.TRANSACTION_DRAFT : ONYXKEYS.COLLECTION.TRANSACTION}${transactionID}`, {created});
}

function setMoneyRequestDateAttribute(transactionID: string, start: string, end: string) {
    Onyx.merge(`${ONYXKEYS.COLLECTION.TRANSACTION_DRAFT}${transactionID}`, {comment: {customUnit: {attributes: {dates: {start, end}}}}});
}

function setMoneyRequestCurrency(transactionID: string, currency: string, isEditing = false) {
    const fieldToUpdate = isEditing ? 'modifiedCurrency' : 'currency';
    Onyx.merge(`${ONYXKEYS.COLLECTION.TRANSACTION_DRAFT}${transactionID}`, {[fieldToUpdate]: currency});
}

function setMoneyRequestDescription(transactionID: string, comment: string, isDraft: boolean) {
    Onyx.merge(`${isDraft ? ONYXKEYS.COLLECTION.TRANSACTION_DRAFT : ONYXKEYS.COLLECTION.TRANSACTION}${transactionID}`, {comment: {comment: comment.trim()}});
}

function setMoneyRequestMerchant(transactionID: string, merchant: string, isDraft: boolean) {
    Onyx.merge(`${isDraft ? ONYXKEYS.COLLECTION.TRANSACTION_DRAFT : ONYXKEYS.COLLECTION.TRANSACTION}${transactionID}`, {merchant});
}

function setMoneyRequestAttendees(transactionID: string, attendees: Attendee[], isDraft: boolean) {
    Onyx.merge(`${isDraft ? ONYXKEYS.COLLECTION.TRANSACTION_DRAFT : ONYXKEYS.COLLECTION.TRANSACTION}${transactionID}`, {attendees});
}

function setMoneyRequestPendingFields(transactionID: string, pendingFields: OnyxTypes.Transaction['pendingFields']) {
    Onyx.merge(`${ONYXKEYS.COLLECTION.TRANSACTION_DRAFT}${transactionID}`, {pendingFields});
}

function setMoneyRequestCategory(transactionID: string, category: string, policyID?: string) {
    Onyx.merge(`${ONYXKEYS.COLLECTION.TRANSACTION_DRAFT}${transactionID}`, {category});
    if (!policyID) {
        setMoneyRequestTaxRate(transactionID, '');
        setMoneyRequestTaxAmount(transactionID, null);
        return;
    }
    const transaction = allTransactionDrafts[`${ONYXKEYS.COLLECTION.TRANSACTION_DRAFT}${transactionID}`];
    const {categoryTaxCode, categoryTaxAmount} = getCategoryTaxCodeAndAmount(category, transaction, getPolicy(policyID));
    if (categoryTaxCode && categoryTaxAmount !== undefined) {
        setMoneyRequestTaxRate(transactionID, categoryTaxCode);
        setMoneyRequestTaxAmount(transactionID, categoryTaxAmount);
    }
}

function setMoneyRequestTag(transactionID: string, tag: string) {
    Onyx.merge(`${ONYXKEYS.COLLECTION.TRANSACTION_DRAFT}${transactionID}`, {tag});
}

function setMoneyRequestBillable(transactionID: string, billable: boolean) {
    Onyx.merge(`${ONYXKEYS.COLLECTION.TRANSACTION_DRAFT}${transactionID}`, {billable});
}

function setMoneyRequestParticipants(transactionID: string, participants: Participant[] = []) {
    Onyx.merge(`${ONYXKEYS.COLLECTION.TRANSACTION_DRAFT}${transactionID}`, {participants});
}

function setSplitPayer(transactionID: string, payerAccountID: number) {
    Onyx.merge(`${ONYXKEYS.COLLECTION.TRANSACTION_DRAFT}${transactionID}`, {splitPayerAccountIDs: [payerAccountID]});
}

function setMoneyRequestReceipt(transactionID: string, source: string, filename: string, isDraft: boolean, type?: string) {
    Onyx.merge(`${isDraft ? ONYXKEYS.COLLECTION.TRANSACTION_DRAFT : ONYXKEYS.COLLECTION.TRANSACTION}${transactionID}`, {
        receipt: {source, type: type ?? ''},
        filename,
    });
}

/**
 * Set custom unit rateID for the transaction draft
 */
function setCustomUnitRateID(transactionID: string, customUnitRateID: string | undefined) {
    const isFakeP2PRate = customUnitRateID === CONST.CUSTOM_UNITS.FAKE_P2P_ID;
    Onyx.merge(`${ONYXKEYS.COLLECTION.TRANSACTION_DRAFT}${transactionID}`, {
        comment: {
            customUnit: {
                customUnitRateID,
                ...(!isFakeP2PRate && {defaultP2PRate: null}),
            },
        },
    });
}

/**
 * Revert custom unit of the draft transaction to the original transaction's value
 */
function resetDraftTransactionsCustomUnit(transactionID: string | undefined) {
    if (!transactionID) {
        return;
    }

    const originalTransaction = allTransactions[`${ONYXKEYS.COLLECTION.TRANSACTION}${transactionID}`];
    if (!originalTransaction) {
        return;
    }

    Onyx.merge(`${ONYXKEYS.COLLECTION.TRANSACTION_DRAFT}${transactionID}`, {
        comment: {
            customUnit: originalTransaction.comment?.customUnit ?? {},
        },
    });
}

/**
 * Set custom unit ID for the transaction draft
 */
function setCustomUnitID(transactionID: string, customUnitID: string) {
    Onyx.merge(`${ONYXKEYS.COLLECTION.TRANSACTION_DRAFT}${transactionID}`, {comment: {customUnit: {customUnitID}}});
}

function removeSubrate(transaction: OnyxEntry<OnyxTypes.Transaction>, currentIndex: string) {
    // Index comes from the route params and is a string
    const index = Number(currentIndex);
    if (index === -1) {
        return;
    }
    const existingSubrates = transaction?.comment?.customUnit?.subRates ?? [];

    const newSubrates = [...existingSubrates];
    newSubrates.splice(index, 1);

    // Onyx.merge won't remove the null nested object values, this is a workaround
    // to remove nested keys while also preserving other object keys
    // Doing a deep clone of the transaction to avoid mutating the original object and running into a cache issue when using Onyx.set
    const newTransaction: OnyxTypes.Transaction = {
        // eslint-disable-next-line @typescript-eslint/non-nullable-type-assertion-style
        ...(transaction as OnyxTypes.Transaction),
        comment: {
            ...transaction?.comment,
            customUnit: {
                ...transaction?.comment?.customUnit,
                subRates: newSubrates,
                quantity: null,
            },
        },
    };

    Onyx.set(`${ONYXKEYS.COLLECTION.TRANSACTION_DRAFT}${transaction?.transactionID}`, newTransaction);
}

function updateSubrate(transaction: OnyxEntry<OnyxTypes.Transaction>, currentIndex: string, quantity: number, id: string, name: string, rate: number) {
    // Index comes from the route params and is a string
    const index = Number(currentIndex);
    if (index === -1) {
        return;
    }
    const existingSubrates = transaction?.comment?.customUnit?.subRates ?? [];

    if (index >= existingSubrates.length) {
        return;
    }

    const newSubrates = [...existingSubrates];
    newSubrates.splice(index, 1, {quantity, id, name, rate});

    // Onyx.merge won't remove the null nested object values, this is a workaround
    // to remove nested keys while also preserving other object keys
    // Doing a deep clone of the transaction to avoid mutating the original object and running into a cache issue when using Onyx.set
    const newTransaction: OnyxTypes.Transaction = {
        // eslint-disable-next-line @typescript-eslint/non-nullable-type-assertion-style
        ...(transaction as OnyxTypes.Transaction),
        comment: {
            ...transaction?.comment,
            customUnit: {
                ...transaction?.comment?.customUnit,
                subRates: newSubrates,
                quantity: null,
            },
        },
    };

    Onyx.set(`${ONYXKEYS.COLLECTION.TRANSACTION_DRAFT}${transaction?.transactionID}`, newTransaction);
}

function clearSubrates(transactionID: string) {
    Onyx.merge(`${ONYXKEYS.COLLECTION.TRANSACTION_DRAFT}${transactionID}`, {comment: {customUnit: {subRates: []}}});
}

function addSubrate(transaction: OnyxEntry<OnyxTypes.Transaction>, currentIndex: string, quantity: number, id: string, name: string, rate: number) {
    // Index comes from the route params and is a string
    const index = Number(currentIndex);
    if (index === -1) {
        return;
    }
    const existingSubrates = transaction?.comment?.customUnit?.subRates ?? [];

    if (index !== existingSubrates.length) {
        return;
    }

    const newSubrates = [...existingSubrates];
    newSubrates.push({quantity, id, name, rate});

    // Onyx.merge won't remove the null nested object values, this is a workaround
    // to remove nested keys while also preserving other object keys
    // Doing a deep clone of the transaction to avoid mutating the original object and running into a cache issue when using Onyx.set
    const newTransaction: OnyxTypes.Transaction = {
        // eslint-disable-next-line @typescript-eslint/non-nullable-type-assertion-style
        ...(transaction as OnyxTypes.Transaction),
        comment: {
            ...transaction?.comment,
            customUnit: {
                ...transaction?.comment?.customUnit,
                subRates: newSubrates,
                quantity: null,
            },
        },
    };

    Onyx.set(`${ONYXKEYS.COLLECTION.TRANSACTION_DRAFT}${transaction?.transactionID}`, newTransaction);
}

/**
 * Set the distance rate of a transaction.
 * Used when creating a new transaction or moving an existing one from Self DM
 */
function setMoneyRequestDistanceRate(transactionID: string, customUnitRateID: string, policy: OnyxEntry<OnyxTypes.Policy>, isDraft: boolean) {
    if (policy) {
        Onyx.merge(ONYXKEYS.NVP_LAST_SELECTED_DISTANCE_RATES, {[policy.id]: customUnitRateID});
    }

    const distanceRate = DistanceRequestUtils.getRateByCustomUnitRateID({policy, customUnitRateID});
    Onyx.merge(`${isDraft ? ONYXKEYS.COLLECTION.TRANSACTION_DRAFT : ONYXKEYS.COLLECTION.TRANSACTION}${transactionID}`, {
        comment: {
            customUnit: {
                customUnitRateID,
                ...(!!policy && {defaultP2PRate: null}),
                ...(distanceRate && {distanceUnit: distanceRate.unit}),
            },
        },
    });
}

/** Helper function to get the receipt error for expenses, or the generic error if there's no receipt */
function getReceiptError(receipt: OnyxEntry<Receipt>, filename?: string, isScanRequest = true, errorKey?: number): Errors | ErrorFields {
    return isEmptyObject(receipt) || !isScanRequest
        ? getMicroSecondOnyxErrorWithTranslationKey('iou.error.genericCreateFailureMessage', errorKey)
        : getMicroSecondOnyxErrorObject({error: CONST.IOU.RECEIPT_ERROR, source: receipt.source?.toString() ?? '', filename: filename ?? ''}, errorKey);
}

/** Helper function to get optimistic fields violations onyx data */
function getFieldViolationsOnyxData(iouReport: OnyxTypes.Report): SetRequired<OnyxData, 'optimisticData' | 'failureData'> {
    const missingFields: OnyxTypes.ReportFieldsViolations = {};
    const excludedFields = Object.values(CONST.REPORT_VIOLATIONS_EXCLUDED_FIELDS) as string[];

    Object.values(iouReport.fieldList ?? {}).forEach((field) => {
        if (excludedFields.includes(field.fieldID) || !!field.value || !!field.defaultValue) {
            return;
        }
        // in case of missing field violation the empty object is indicator.
        missingFields[field.fieldID] = {};
    });

    return {
        optimisticData: [
            {
                onyxMethod: Onyx.METHOD.SET,
                key: `${ONYXKEYS.COLLECTION.REPORT_VIOLATIONS}${iouReport.reportID}`,
                value: {
                    fieldRequired: missingFields,
                },
            },
        ],
        failureData: [
            {
                onyxMethod: Onyx.METHOD.SET,
                key: `${ONYXKEYS.COLLECTION.REPORT_VIOLATIONS}${iouReport.reportID}`,
                value: null,
            },
        ],
    };
}

/** Builds the Onyx data for an expense */
function buildOnyxDataForMoneyRequest(moneyRequestParams: BuildOnyxDataForMoneyRequestParams): [OnyxUpdate[], OnyxUpdate[], OnyxUpdate[]] {
    const {isNewChatReport, shouldCreateNewMoneyRequestReport, isOneOnOneSplit = false, existingTransactionThreadReportID, policyParams = {}, optimisticParams} = moneyRequestParams;
    const {policy, policyCategories, policyTagList} = policyParams;
    const {
        chat,
        iou,
        transactionParams: {transaction, transactionThreadReport, transactionThreadCreatedReportAction},
        policyRecentlyUsed,
        personalDetailListAction,
        nextStep,
    } = optimisticParams;

    const isScanRequest = isScanRequestTransactionUtils(transaction);
    const isPerDiemRequest = isPerDiemRequestTransactionUtils(transaction);
    const outstandingChildRequest = getOutstandingChildRequest(iou.report);
    const clearedPendingFields = Object.fromEntries(Object.keys(transaction.pendingFields ?? {}).map((key) => [key, null]));
    const optimisticData: OnyxUpdate[] = [];
    const successData: OnyxUpdate[] = [];
    let newQuickAction: ValueOf<typeof CONST.QUICK_ACTIONS>;
    if (isScanRequest) {
        newQuickAction = CONST.QUICK_ACTIONS.REQUEST_SCAN;
    } else if (isPerDiemRequest) {
        newQuickAction = CONST.QUICK_ACTIONS.PER_DIEM;
    } else {
        newQuickAction = CONST.QUICK_ACTIONS.REQUEST_MANUAL;
    }

    if (isDistanceRequestTransactionUtils(transaction)) {
        newQuickAction = CONST.QUICK_ACTIONS.REQUEST_DISTANCE;
    }
    const existingTransactionThreadReport = allReports?.[`${ONYXKEYS.COLLECTION.REPORT}${existingTransactionThreadReportID}`] ?? null;

    if (chat.report) {
        optimisticData.push({
            // Use SET for new reports because it doesn't exist yet, is faster and we need the data to be available when we navigate to the chat page
            onyxMethod: isNewChatReport ? Onyx.METHOD.SET : Onyx.METHOD.MERGE,
            key: `${ONYXKEYS.COLLECTION.REPORT}${chat.report.reportID}`,
            value: {
                ...chat.report,
                lastReadTime: DateUtils.getDBTime(),
                ...(shouldCreateNewMoneyRequestReport ? {lastVisibleActionCreated: chat.reportPreviewAction.created} : {}),
                iouReportID: iou.report.reportID,
                ...outstandingChildRequest,
                ...(isNewChatReport ? {pendingFields: {createChat: CONST.RED_BRICK_ROAD_PENDING_ACTION.ADD}} : {}),
            },
        });
    }

    optimisticData.push(
        {
            onyxMethod: shouldCreateNewMoneyRequestReport ? Onyx.METHOD.SET : Onyx.METHOD.MERGE,
            key: `${ONYXKEYS.COLLECTION.REPORT}${iou.report.reportID}`,
            value: {
                ...iou.report,
                lastMessageText: getReportActionText(iou.action),
                lastMessageHtml: getReportActionHtml(iou.action),
                lastVisibleActionCreated: iou.action.created,
                pendingFields: {
                    ...(shouldCreateNewMoneyRequestReport ? {createChat: CONST.RED_BRICK_ROAD_PENDING_ACTION.ADD} : {preview: CONST.RED_BRICK_ROAD_PENDING_ACTION.UPDATE}),
                },
            },
        },
        {
            onyxMethod: Onyx.METHOD.SET,
            key: `${ONYXKEYS.COLLECTION.TRANSACTION}${transaction.transactionID}`,
            value: transaction,
        },
        isNewChatReport
            ? {
                  onyxMethod: Onyx.METHOD.SET,
                  key: `${ONYXKEYS.COLLECTION.REPORT_ACTIONS}${chat.report?.reportID}`,
                  value: {
                      [chat.createdAction.reportActionID]: chat.createdAction,
                      [chat.reportPreviewAction.reportActionID]: chat.reportPreviewAction,
                  },
              }
            : {
                  onyxMethod: Onyx.METHOD.MERGE,
                  key: `${ONYXKEYS.COLLECTION.REPORT_ACTIONS}${chat.report?.reportID}`,
                  value: {
                      [chat.reportPreviewAction.reportActionID]: chat.reportPreviewAction,
                  },
              },
        shouldCreateNewMoneyRequestReport
            ? {
                  onyxMethod: Onyx.METHOD.SET,
                  key: `${ONYXKEYS.COLLECTION.REPORT_ACTIONS}${iou.report.reportID}`,
                  value: {
                      [iou.createdAction.reportActionID]: iou.createdAction as OnyxTypes.ReportAction,
                      [iou.action.reportActionID]: iou.action as OnyxTypes.ReportAction,
                  },
              }
            : {
                  onyxMethod: Onyx.METHOD.MERGE,
                  key: `${ONYXKEYS.COLLECTION.REPORT_ACTIONS}${iou.report.reportID}`,
                  value: {
                      [iou.action.reportActionID]: iou.action as OnyxTypes.ReportAction,
                  },
              },
        {
            onyxMethod: Onyx.METHOD.MERGE,
            key: `${ONYXKEYS.COLLECTION.REPORT}${transactionThreadReport?.reportID}`,
            value: {
                ...transactionThreadReport,
                pendingFields: {createChat: CONST.RED_BRICK_ROAD_PENDING_ACTION.ADD},
            },
        },
    );

    if (!isEmptyObject(transactionThreadCreatedReportAction)) {
        optimisticData.push({
            onyxMethod: Onyx.METHOD.MERGE,
            key: `${ONYXKEYS.COLLECTION.REPORT_ACTIONS}${transactionThreadReport?.reportID}`,
            value: {
                [transactionThreadCreatedReportAction.reportActionID]: transactionThreadCreatedReportAction,
            },
        });
    }

    if (policyRecentlyUsed.categories?.length) {
        optimisticData.push({
            onyxMethod: Onyx.METHOD.SET,
            key: `${ONYXKEYS.COLLECTION.POLICY_RECENTLY_USED_CATEGORIES}${iou.report.policyID}`,
            value: policyRecentlyUsed.categories,
        });
    }

    if (policyRecentlyUsed.currencies?.length) {
        optimisticData.push({
            onyxMethod: Onyx.METHOD.SET,
            key: ONYXKEYS.RECENTLY_USED_CURRENCIES,
            value: policyRecentlyUsed.currencies,
        });
    }

    if (!isEmptyObject(policyRecentlyUsed.tags)) {
        optimisticData.push({
            onyxMethod: Onyx.METHOD.MERGE,
            key: `${ONYXKEYS.COLLECTION.POLICY_RECENTLY_USED_TAGS}${iou.report.policyID}`,
            value: policyRecentlyUsed.tags,
        });
    }

    if (policyRecentlyUsed.destinations?.length) {
        optimisticData.push({
            onyxMethod: Onyx.METHOD.SET,
            key: `${ONYXKEYS.COLLECTION.POLICY_RECENTLY_USED_DESTINATIONS}${iou.report.policyID}`,
            value: policyRecentlyUsed.destinations,
        });
    }

    const redundantParticipants: Record<number, null> = {};
    if (!isEmptyObject(personalDetailListAction)) {
        const successPersonalDetailListAction: Record<number, null> = {};

        // BE will send different participants. We clear the optimistic ones to avoid duplicated entries
        Object.keys(personalDetailListAction).forEach((accountIDKey) => {
            const accountID = Number(accountIDKey);
            successPersonalDetailListAction[accountID] = null;
            redundantParticipants[accountID] = null;
        });

        optimisticData.push({
            onyxMethod: Onyx.METHOD.MERGE,
            key: ONYXKEYS.PERSONAL_DETAILS_LIST,
            value: personalDetailListAction,
        });
        successData.push({
            onyxMethod: Onyx.METHOD.MERGE,
            key: ONYXKEYS.PERSONAL_DETAILS_LIST,
            value: successPersonalDetailListAction,
        });
    }

    if (!isEmptyObject(nextStep)) {
        optimisticData.push({
            onyxMethod: Onyx.METHOD.MERGE,
            key: `${ONYXKEYS.COLLECTION.NEXT_STEP}${iou.report.reportID}`,
            value: nextStep,
        });
    }

    if (isNewChatReport) {
        successData.push(
            {
                onyxMethod: Onyx.METHOD.MERGE,
                key: `${ONYXKEYS.COLLECTION.REPORT}${chat.report?.reportID}`,
                value: {
                    participants: redundantParticipants,
                    pendingFields: null,
                    errorFields: null,
                },
            },
            {
                onyxMethod: Onyx.METHOD.MERGE,
                key: `${ONYXKEYS.COLLECTION.REPORT_METADATA}${chat.report?.reportID}`,
                value: {
                    isOptimisticReport: false,
                },
            },
        );
    }

    successData.push(
        {
            onyxMethod: Onyx.METHOD.MERGE,
            key: `${ONYXKEYS.COLLECTION.REPORT}${iou.report.reportID}`,
            value: {
                participants: redundantParticipants,
                pendingFields: null,
                errorFields: null,
            },
        },
        {
            onyxMethod: Onyx.METHOD.MERGE,
            key: `${ONYXKEYS.COLLECTION.REPORT_METADATA}${iou.report.reportID}`,
            value: {
                isOptimisticReport: false,
            },
        },
        {
            onyxMethod: Onyx.METHOD.MERGE,
            key: `${ONYXKEYS.COLLECTION.REPORT}${transactionThreadReport?.reportID}`,
            value: {
                participants: redundantParticipants,
                pendingFields: null,
                errorFields: null,
            },
        },
        {
            onyxMethod: Onyx.METHOD.MERGE,
            key: `${ONYXKEYS.COLLECTION.REPORT_METADATA}${transactionThreadReport?.reportID}`,
            value: {
                isOptimisticReport: false,
            },
        },
        {
            onyxMethod: Onyx.METHOD.MERGE,
            key: `${ONYXKEYS.COLLECTION.TRANSACTION}${transaction.transactionID}`,
            value: {
                pendingAction: null,
                pendingFields: clearedPendingFields,
                // The routes contains the distance in meters. Clearing the routes ensures we use the distance
                // in the correct unit stored under the transaction customUnit once the request is created.
                // The route is also not saved in the backend, so we can't rely on it.
                routes: null,
            },
        },

        {
            onyxMethod: Onyx.METHOD.MERGE,
            key: `${ONYXKEYS.COLLECTION.REPORT_ACTIONS}${chat.report?.reportID}`,
            value: {
                ...(isNewChatReport
                    ? {
                          [chat.createdAction.reportActionID]: {
                              pendingAction: null,
                              errors: null,
                          },
                      }
                    : {}),
                [chat.reportPreviewAction.reportActionID]: {
                    pendingAction: null,
                },
            },
        },
        {
            onyxMethod: Onyx.METHOD.MERGE,
            key: `${ONYXKEYS.COLLECTION.REPORT_ACTIONS}${iou.report.reportID}`,
            value: {
                ...(shouldCreateNewMoneyRequestReport
                    ? {
                          [iou.createdAction.reportActionID]: {
                              pendingAction: null,
                              errors: null,
                          },
                      }
                    : {}),
                [iou.action.reportActionID]: {
                    pendingAction: null,
                    errors: null,
                },
            },
        },
    );

    if (!isEmptyObject(transactionThreadCreatedReportAction)) {
        successData.push({
            onyxMethod: Onyx.METHOD.MERGE,
            key: `${ONYXKEYS.COLLECTION.REPORT_ACTIONS}${transactionThreadReport?.reportID}`,
            value: {
                [transactionThreadCreatedReportAction.reportActionID]: {
                    pendingAction: null,
                    errors: null,
                },
            },
        });
    }

    const errorKey = DateUtils.getMicroseconds();

    const failureData: OnyxUpdate[] = [
        {
            onyxMethod: Onyx.METHOD.MERGE,
            key: `${ONYXKEYS.COLLECTION.REPORT}${chat.report?.reportID}`,
            value: {
                iouReportID: chat.report?.iouReportID,
                lastReadTime: chat.report?.lastReadTime,
                lastVisibleActionCreated: chat.report?.lastVisibleActionCreated,
                pendingFields: null,
                hasOutstandingChildRequest: chat.report?.hasOutstandingChildRequest,
                ...(isNewChatReport
                    ? {
                          errorFields: {
                              createChat: getMicroSecondOnyxErrorWithTranslationKey('report.genericCreateReportFailureMessage'),
                          },
                      }
                    : {}),
            },
        },
        {
            onyxMethod: Onyx.METHOD.MERGE,
            key: `${ONYXKEYS.COLLECTION.REPORT}${iou.report.reportID}`,
            value: {
                pendingFields: null,
                errorFields: {
                    ...(shouldCreateNewMoneyRequestReport ? {createChat: getMicroSecondOnyxErrorWithTranslationKey('report.genericCreateReportFailureMessage')} : {}),
                },
            },
        },
        {
            onyxMethod: Onyx.METHOD.MERGE,
            key: `${ONYXKEYS.COLLECTION.REPORT}${transactionThreadReport?.reportID}`,
            value: {
                pendingFields: null,
                errorFields: existingTransactionThreadReport
                    ? null
                    : {
                          createChat: getMicroSecondOnyxErrorWithTranslationKey('report.genericCreateReportFailureMessage'),
                      },
            },
        },
        {
            onyxMethod: Onyx.METHOD.MERGE,
            key: `${ONYXKEYS.COLLECTION.TRANSACTION}${transaction.transactionID}`,
            value: {
                // Disabling this line since transaction.filename can be an empty string
                // eslint-disable-next-line @typescript-eslint/prefer-nullish-coalescing
                errors: getReceiptError(transaction.receipt, transaction.filename || transaction.receipt?.filename, isScanRequest, errorKey),
                pendingFields: clearedPendingFields,
            },
        },
        {
            onyxMethod: Onyx.METHOD.MERGE,
            key: `${ONYXKEYS.COLLECTION.REPORT_ACTIONS}${iou.report.reportID}`,
            value: {
                ...(shouldCreateNewMoneyRequestReport
                    ? {
                          [iou.createdAction.reportActionID]: {
                              // Disabling this line since transaction.filename can be an empty string
                              // eslint-disable-next-line @typescript-eslint/prefer-nullish-coalescing
                              errors: getReceiptError(transaction.receipt, transaction.filename || transaction.receipt?.filename, isScanRequest, errorKey),
                          },
                          [iou.action.reportActionID]: {
                              errors: getMicroSecondOnyxErrorWithTranslationKey('iou.error.genericCreateFailureMessage'),
                          },
                      }
                    : {
                          [iou.action.reportActionID]: {
                              // Disabling this line since transaction.filename can be an empty string
                              // eslint-disable-next-line @typescript-eslint/prefer-nullish-coalescing
                              errors: getReceiptError(transaction.receipt, transaction.filename || transaction.receipt?.filename, isScanRequest, errorKey),
                          },
                      }),
            },
        },
    ];

    if (!isOneOnOneSplit) {
        optimisticData.push({
            onyxMethod: Onyx.METHOD.SET,
            key: ONYXKEYS.NVP_QUICK_ACTION_GLOBAL_CREATE,
            value: {
                action: newQuickAction,
                chatReportID: chat.report?.reportID,
                isFirstQuickAction: isEmptyObject(quickAction),
            },
        });
        failureData.push({
            onyxMethod: Onyx.METHOD.SET,
            key: ONYXKEYS.NVP_QUICK_ACTION_GLOBAL_CREATE,
            value: quickAction ?? null,
        });
    }

    if (!isEmptyObject(transactionThreadCreatedReportAction)) {
        failureData.push({
            onyxMethod: Onyx.METHOD.MERGE,
            key: `${ONYXKEYS.COLLECTION.REPORT_ACTIONS}${transactionThreadReport?.reportID}`,
            value: {
                [transactionThreadCreatedReportAction.reportActionID]: {
                    errors: getMicroSecondOnyxErrorWithTranslationKey('iou.error.genericCreateFailureMessage'),
                },
            },
        });
    }

    // We don't need to compute violations unless we're on a paid policy
    if (!policy || !isPaidGroupPolicy(policy)) {
        return [optimisticData, successData, failureData];
    }

    const violationsOnyxData = ViolationsUtils.getViolationsOnyxData(
        transaction,
        [],
        policy,
        policyTagList ?? {},
        policyCategories ?? {},
        hasDependentTags(policy, policyTagList ?? {}),
        false,
    );

    if (violationsOnyxData) {
        optimisticData.push(violationsOnyxData, {
            key: `${ONYXKEYS.COLLECTION.NEXT_STEP}${iou.report.reportID}`,
            onyxMethod: Onyx.METHOD.SET,
            value: buildNextStep(iou.report, iou.report.statusNum ?? CONST.REPORT.STATE_NUM.OPEN, true),
        });
        failureData.push({
            onyxMethod: Onyx.METHOD.SET,
            key: `${ONYXKEYS.COLLECTION.TRANSACTION_VIOLATIONS}${transaction.transactionID}`,
            value: [],
        });
    }

    return [optimisticData, successData, failureData];
}

/** Builds the Onyx data for an invoice */
function buildOnyxDataForInvoice(invoiceParams: BuildOnyxDataForInvoiceParams): [OnyxUpdate[], OnyxUpdate[], OnyxUpdate[]] {
    const {chat, iou, transactionParams, policyParams, optimisticData: optimisticDataParams, companyName, companyWebsite} = invoiceParams;

    const clearedPendingFields = Object.fromEntries(Object.keys(transactionParams.transaction.pendingFields ?? {}).map((key) => [key, null]));
    const optimisticData: OnyxUpdate[] = [
        {
            onyxMethod: Onyx.METHOD.SET,
            key: `${ONYXKEYS.COLLECTION.REPORT}${iou.report?.reportID}`,
            value: {
                ...iou.report,
                lastMessageText: getReportActionText(iou.action),
                lastMessageHtml: getReportActionHtml(iou.action),
                pendingFields: {
                    createChat: CONST.RED_BRICK_ROAD_PENDING_ACTION.ADD,
                },
            },
        },
        {
            onyxMethod: Onyx.METHOD.SET,
            key: `${ONYXKEYS.COLLECTION.TRANSACTION}${transactionParams.transaction.transactionID}`,
            value: transactionParams.transaction,
        },
        chat.isNewReport
            ? {
                  onyxMethod: Onyx.METHOD.SET,
                  key: `${ONYXKEYS.COLLECTION.REPORT_ACTIONS}${chat.report?.reportID}`,
                  value: {
                      [chat.createdAction.reportActionID]: chat.createdAction,
                      [chat.reportPreviewAction.reportActionID]: chat.reportPreviewAction,
                  },
              }
            : {
                  onyxMethod: Onyx.METHOD.MERGE,
                  key: `${ONYXKEYS.COLLECTION.REPORT_ACTIONS}${chat.report?.reportID}`,
                  value: {
                      [chat.reportPreviewAction.reportActionID]: chat.reportPreviewAction,
                  },
              },
        {
            onyxMethod: Onyx.METHOD.MERGE,
            key: `${ONYXKEYS.COLLECTION.REPORT_ACTIONS}${iou.report?.reportID}`,
            value: {
                [iou.createdAction.reportActionID]: iou.createdAction as OnyxTypes.ReportAction,
                [iou.action.reportActionID]: iou.action as OnyxTypes.ReportAction,
            },
        },
        {
            onyxMethod: Onyx.METHOD.MERGE,
            key: `${ONYXKEYS.COLLECTION.REPORT}${transactionParams.threadReport.reportID}`,
            value: transactionParams.threadReport,
        },
    ];

    if (transactionParams.threadCreatedReportAction?.reportActionID) {
        optimisticData.push({
            onyxMethod: Onyx.METHOD.MERGE,
            key: `${ONYXKEYS.COLLECTION.REPORT_ACTIONS}${transactionParams.threadReport.reportID}`,
            value: {
                [transactionParams.threadCreatedReportAction.reportActionID]: transactionParams.threadCreatedReportAction,
            },
        });
    }

    const successData: OnyxUpdate[] = [];

    if (chat.report) {
        optimisticData.push({
            // Use SET for new reports because it doesn't exist yet, is faster and we need the data to be available when we navigate to the chat page
            onyxMethod: chat.isNewReport ? Onyx.METHOD.SET : Onyx.METHOD.MERGE,
            key: `${ONYXKEYS.COLLECTION.REPORT}${chat.report.reportID}`,
            value: {
                ...chat.report,
                lastReadTime: DateUtils.getDBTime(),
                iouReportID: iou.report?.reportID,
                ...(chat.isNewReport ? {pendingFields: {createChat: CONST.RED_BRICK_ROAD_PENDING_ACTION.ADD}} : {}),
            },
        });
    }

    if (optimisticDataParams.policyRecentlyUsedCategories.length) {
        optimisticData.push({
            onyxMethod: Onyx.METHOD.SET,
            key: `${ONYXKEYS.COLLECTION.POLICY_RECENTLY_USED_CATEGORIES}${iou.report?.policyID}`,
            value: optimisticDataParams.policyRecentlyUsedCategories,
        });
    }

    if (optimisticDataParams.recentlyUsedCurrencies?.length) {
        optimisticData.push({
            onyxMethod: Onyx.METHOD.SET,
            key: ONYXKEYS.RECENTLY_USED_CURRENCIES,
            value: optimisticDataParams.recentlyUsedCurrencies,
        });
    }

    if (!isEmptyObject(optimisticDataParams.policyRecentlyUsedTags)) {
        optimisticData.push({
            onyxMethod: Onyx.METHOD.MERGE,
            key: `${ONYXKEYS.COLLECTION.POLICY_RECENTLY_USED_TAGS}${iou.report?.policyID}`,
            value: optimisticDataParams.policyRecentlyUsedTags,
        });
    }

    const redundantParticipants: Record<number, null> = {};
    if (!isEmptyObject(optimisticDataParams.personalDetailListAction)) {
        const successPersonalDetailListAction: Record<number, null> = {};

        // BE will send different participants. We clear the optimistic ones to avoid duplicated entries
        Object.keys(optimisticDataParams.personalDetailListAction).forEach((accountIDKey) => {
            const accountID = Number(accountIDKey);
            successPersonalDetailListAction[accountID] = null;
            redundantParticipants[accountID] = null;
        });

        optimisticData.push({
            onyxMethod: Onyx.METHOD.MERGE,
            key: ONYXKEYS.PERSONAL_DETAILS_LIST,
            value: optimisticDataParams.personalDetailListAction,
        });
        successData.push({
            onyxMethod: Onyx.METHOD.MERGE,
            key: ONYXKEYS.PERSONAL_DETAILS_LIST,
            value: successPersonalDetailListAction,
        });
    }

    successData.push(
        {
            onyxMethod: Onyx.METHOD.MERGE,
            key: `${ONYXKEYS.COLLECTION.REPORT}${iou.report?.reportID}`,
            value: {
                participants: redundantParticipants,
                pendingFields: null,
                errorFields: null,
            },
        },
        {
            onyxMethod: Onyx.METHOD.MERGE,
            key: `${ONYXKEYS.COLLECTION.REPORT_METADATA}${iou.report?.reportID}`,
            value: {
                isOptimisticReport: false,
            },
        },
        {
            onyxMethod: Onyx.METHOD.MERGE,
            key: `${ONYXKEYS.COLLECTION.REPORT}${transactionParams.threadReport.reportID}`,
            value: {
                participants: redundantParticipants,
                pendingFields: null,
                errorFields: null,
            },
        },
        {
            onyxMethod: Onyx.METHOD.MERGE,
            key: `${ONYXKEYS.COLLECTION.REPORT_METADATA}${transactionParams.threadReport.reportID}`,
            value: {
                isOptimisticReport: false,
            },
        },
        {
            onyxMethod: Onyx.METHOD.MERGE,
            key: `${ONYXKEYS.COLLECTION.TRANSACTION}${transactionParams.transaction.transactionID}`,
            value: {
                pendingAction: null,
                pendingFields: clearedPendingFields,
            },
        },
        {
            onyxMethod: Onyx.METHOD.MERGE,
            key: `${ONYXKEYS.COLLECTION.REPORT_ACTIONS}${chat.report?.reportID}`,
            value: {
                ...(chat.isNewReport
                    ? {
                          [chat.createdAction.reportActionID]: {
                              pendingAction: null,
                              errors: null,
                          },
                      }
                    : {}),
                [chat.reportPreviewAction.reportActionID]: {
                    pendingAction: null,
                },
            },
        },
        {
            onyxMethod: Onyx.METHOD.MERGE,
            key: `${ONYXKEYS.COLLECTION.REPORT_ACTIONS}${iou.report?.reportID}`,
            value: {
                [iou.createdAction.reportActionID]: {
                    pendingAction: null,
                    errors: null,
                },
                [iou.action.reportActionID]: {
                    pendingAction: null,
                    errors: null,
                },
            },
        },
    );

    if (transactionParams.threadCreatedReportAction?.reportActionID) {
        successData.push({
            onyxMethod: Onyx.METHOD.MERGE,
            key: `${ONYXKEYS.COLLECTION.REPORT_ACTIONS}${transactionParams.threadReport.reportID}`,
            value: {
                [transactionParams.threadCreatedReportAction.reportActionID]: {
                    pendingAction: null,
                    errors: null,
                },
            },
        });
    }

    if (chat.isNewReport) {
        successData.push(
            {
                onyxMethod: Onyx.METHOD.MERGE,
                key: `${ONYXKEYS.COLLECTION.REPORT}${chat.report?.reportID}`,
                value: {
                    participants: redundantParticipants,
                    pendingFields: null,
                    errorFields: null,
                },
            },
            {
                onyxMethod: Onyx.METHOD.MERGE,
                key: `${ONYXKEYS.COLLECTION.REPORT_METADATA}${chat.report?.reportID}`,
                value: {
                    isOptimisticReport: false,
                },
            },
        );
    }

    const errorKey = DateUtils.getMicroseconds();

    const failureData: OnyxUpdate[] = [
        {
            onyxMethod: Onyx.METHOD.MERGE,
            key: `${ONYXKEYS.COLLECTION.REPORT}${chat.report?.reportID}`,
            value: {
                iouReportID: chat.report?.iouReportID,
                lastReadTime: chat.report?.lastReadTime,
                pendingFields: null,
                hasOutstandingChildRequest: chat.report?.hasOutstandingChildRequest,
                ...(chat.isNewReport
                    ? {
                          errorFields: {
                              createChat: getMicroSecondOnyxErrorWithTranslationKey('report.genericCreateReportFailureMessage'),
                          },
                      }
                    : {}),
            },
        },
        {
            onyxMethod: Onyx.METHOD.MERGE,
            key: `${ONYXKEYS.COLLECTION.REPORT}${iou.report?.reportID}`,
            value: {
                pendingFields: null,
                errorFields: {
                    createChat: getMicroSecondOnyxErrorWithTranslationKey('report.genericCreateReportFailureMessage'),
                },
            },
        },
        {
            onyxMethod: Onyx.METHOD.MERGE,
            key: `${ONYXKEYS.COLLECTION.REPORT}${transactionParams.threadReport.reportID}`,
            value: {
                errorFields: {
                    createChat: getMicroSecondOnyxErrorWithTranslationKey('report.genericCreateReportFailureMessage'),
                },
            },
        },
        {
            onyxMethod: Onyx.METHOD.MERGE,
            key: `${ONYXKEYS.COLLECTION.TRANSACTION}${transactionParams.transaction.transactionID}`,
            value: {
                errors: getMicroSecondOnyxErrorWithTranslationKey('iou.error.genericCreateInvoiceFailureMessage'),
                pendingFields: clearedPendingFields,
            },
        },
        {
            onyxMethod: Onyx.METHOD.MERGE,
            key: `${ONYXKEYS.COLLECTION.REPORT_ACTIONS}${iou.report?.reportID}`,
            value: {
                [iou.createdAction.reportActionID]: {
                    // Disabling this line since transactionParams.transaction.filename can be an empty string
                    errors: getReceiptError(
                        transactionParams.transaction.receipt,
                        // eslint-disable-next-line @typescript-eslint/prefer-nullish-coalescing
                        transactionParams.transaction?.filename || transactionParams.transaction.receipt?.filename,
                        false,
                        errorKey,
                    ),
                },
                [iou.action.reportActionID]: {
                    errors: getMicroSecondOnyxErrorWithTranslationKey('iou.error.genericCreateInvoiceFailureMessage'),
                },
            },
        },
    ];

    if (transactionParams.threadCreatedReportAction?.reportActionID) {
        failureData.push({
            onyxMethod: Onyx.METHOD.MERGE,
            key: `${ONYXKEYS.COLLECTION.REPORT_ACTIONS}${transactionParams.threadReport.reportID}`,
            value: {
                [transactionParams.threadCreatedReportAction.reportActionID]: {
                    errors: getMicroSecondOnyxErrorWithTranslationKey('iou.error.genericCreateInvoiceFailureMessage', errorKey),
                },
            },
        });
    }

    if (companyName && companyWebsite) {
        optimisticData.push({
            onyxMethod: Onyx.METHOD.MERGE,
            key: `${ONYXKEYS.COLLECTION.POLICY}${policyParams.policy?.id}`,
            value: {
                invoice: {
                    companyName,
                    companyWebsite,
                    pendingFields: {
                        companyName: CONST.RED_BRICK_ROAD_PENDING_ACTION.UPDATE,
                        companyWebsite: CONST.RED_BRICK_ROAD_PENDING_ACTION.UPDATE,
                    },
                },
            },
        });
        successData.push({
            onyxMethod: Onyx.METHOD.MERGE,
            key: `${ONYXKEYS.COLLECTION.POLICY}${policyParams.policy?.id}`,
            value: {
                invoice: {
                    pendingFields: {
                        companyName: null,
                        companyWebsite: null,
                    },
                },
            },
        });
        failureData.push({
            onyxMethod: Onyx.METHOD.MERGE,
            key: `${ONYXKEYS.COLLECTION.POLICY}${policyParams.policy?.id}`,
            value: {
                invoice: {
                    companyName: null,
                    companyWebsite: null,
                    pendingFields: {
                        companyName: null,
                        companyWebsite: null,
                    },
                },
            },
        });
    }

    // We don't need to compute violations unless we're on a paid policy
    if (!policyParams.policy || !isPaidGroupPolicy(policyParams.policy)) {
        return [optimisticData, successData, failureData];
    }

    const violationsOnyxData = ViolationsUtils.getViolationsOnyxData(
        transactionParams.transaction,
        [],
        policyParams.policy,
        policyParams.policyTagList ?? {},
        policyParams.policyCategories ?? {},
        hasDependentTags(policyParams.policy, policyParams.policyTagList ?? {}),
        true,
    );

    if (violationsOnyxData) {
        optimisticData.push(violationsOnyxData);
        failureData.push({
            onyxMethod: Onyx.METHOD.SET,
            key: `${ONYXKEYS.COLLECTION.TRANSACTION_VIOLATIONS}${transactionParams.transaction.transactionID}`,
            value: [],
        });
    }

    return [optimisticData, successData, failureData];
}

type BuildOnyxDataForTrackExpenseParams = {
    chat: {report: OnyxInputValue<OnyxTypes.Report>; previewAction: OnyxInputValue<ReportAction>};
    iou: {report: OnyxInputValue<OnyxTypes.Report>; createdAction: OptimisticCreatedReportAction; action: OptimisticIOUReportAction};
    transactionParams: {transaction: OnyxTypes.Transaction; threadReport: OptimisticChatReport | null; threadCreatedReportAction: OptimisticCreatedReportAction | null};
    policyParams: {policy?: OnyxInputValue<OnyxTypes.Policy>; tagList?: OnyxInputValue<OnyxTypes.PolicyTagLists>; categories?: OnyxInputValue<OnyxTypes.PolicyCategories>};
    shouldCreateNewMoneyRequestReport: boolean;
    existingTransactionThreadReportID?: string;
    actionableTrackExpenseWhisper?: OnyxInputValue<OnyxTypes.ReportAction>;
};

/** Builds the Onyx data for track expense */
function buildOnyxDataForTrackExpense({
    chat,
    iou,
    transactionParams,
    policyParams = {},
    shouldCreateNewMoneyRequestReport,
    existingTransactionThreadReportID,
    actionableTrackExpenseWhisper,
}: BuildOnyxDataForTrackExpenseParams): [OnyxUpdate[], OnyxUpdate[], OnyxUpdate[]] {
    const {report: chatReport, previewAction: reportPreviewAction} = chat;
    const {report: iouReport, createdAction: iouCreatedAction, action: iouAction} = iou;
    const {transaction, threadReport: transactionThreadReport, threadCreatedReportAction: transactionThreadCreatedReportAction} = transactionParams;
    const {policy, tagList: policyTagList, categories: policyCategories} = policyParams;

    const isScanRequest = isScanRequestTransactionUtils(transaction);
    const isDistanceRequest = isDistanceRequestTransactionUtils(transaction);
    const clearedPendingFields = Object.fromEntries(Object.keys(transaction.pendingFields ?? {}).map((key) => [key, null]));
    const optimisticData: OnyxUpdate[] = [];
    const successData: OnyxUpdate[] = [];
    const failureData: OnyxUpdate[] = [];

    const isSelfDMReport = isSelfDM(chatReport);
    let newQuickAction: QuickActionName = isSelfDMReport ? CONST.QUICK_ACTIONS.TRACK_MANUAL : CONST.QUICK_ACTIONS.REQUEST_MANUAL;
    if (isScanRequest) {
        newQuickAction = isSelfDMReport ? CONST.QUICK_ACTIONS.TRACK_SCAN : CONST.QUICK_ACTIONS.REQUEST_SCAN;
    } else if (isDistanceRequest) {
        newQuickAction = isSelfDMReport ? CONST.QUICK_ACTIONS.TRACK_DISTANCE : CONST.QUICK_ACTIONS.REQUEST_DISTANCE;
    }
    const existingTransactionThreadReport = allReports?.[`${ONYXKEYS.COLLECTION.REPORT}${existingTransactionThreadReportID}`] ?? null;

    if (chatReport) {
        optimisticData.push(
            {
                onyxMethod: Onyx.METHOD.MERGE,
                key: `${ONYXKEYS.COLLECTION.REPORT}${chatReport.reportID}`,
                value: {
                    ...chatReport,
                    lastMessageText: getReportActionText(iouAction),
                    lastMessageHtml: getReportActionHtml(iouAction),
                    lastReadTime: DateUtils.getDBTime(),
                    iouReportID: iouReport?.reportID,
                    lastVisibleActionCreated: shouldCreateNewMoneyRequestReport ? reportPreviewAction?.created : chatReport.lastVisibleActionCreated,
                },
            },
            {
                onyxMethod: Onyx.METHOD.SET,
                key: ONYXKEYS.NVP_QUICK_ACTION_GLOBAL_CREATE,
                value: {
                    action: newQuickAction,
                    chatReportID: chatReport.reportID,
                    isFirstQuickAction: isEmptyObject(quickAction),
                },
            },
        );

        if (actionableTrackExpenseWhisper && !iouReport) {
            optimisticData.push({
                onyxMethod: Onyx.METHOD.MERGE,
                key: `${ONYXKEYS.COLLECTION.REPORT_ACTIONS}${chatReport?.reportID}`,
                value: {
                    [actionableTrackExpenseWhisper.reportActionID]: actionableTrackExpenseWhisper,
                },
            });
            optimisticData.push({
                onyxMethod: Onyx.METHOD.MERGE,
                key: `${ONYXKEYS.COLLECTION.REPORT}${chatReport.reportID}`,
                value: {
                    lastVisibleActionCreated: actionableTrackExpenseWhisper.created,
                    lastMessageText: CONST.ACTIONABLE_TRACK_EXPENSE_WHISPER_MESSAGE,
                },
            });
            successData.push({
                onyxMethod: Onyx.METHOD.MERGE,
                key: `${ONYXKEYS.COLLECTION.REPORT_ACTIONS}${chatReport?.reportID}`,
                value: {
                    [actionableTrackExpenseWhisper.reportActionID]: {pendingAction: null, errors: null},
                },
            });
            failureData.push({
                onyxMethod: Onyx.METHOD.SET,
                key: `${ONYXKEYS.COLLECTION.REPORT_ACTIONS}${chatReport?.reportID}`,
                value: {[actionableTrackExpenseWhisper.reportActionID]: {} as ReportAction},
            });
        }
    }

    if (iouReport) {
        optimisticData.push(
            {
                onyxMethod: shouldCreateNewMoneyRequestReport ? Onyx.METHOD.SET : Onyx.METHOD.MERGE,
                key: `${ONYXKEYS.COLLECTION.REPORT}${iouReport.reportID}`,
                value: {
                    ...iouReport,
                    lastMessageText: getReportActionText(iouAction),
                    lastMessageHtml: getReportActionHtml(iouAction),
                    pendingFields: {
                        ...(shouldCreateNewMoneyRequestReport ? {createChat: CONST.RED_BRICK_ROAD_PENDING_ACTION.ADD} : {preview: CONST.RED_BRICK_ROAD_PENDING_ACTION.UPDATE}),
                    },
                },
            },
            shouldCreateNewMoneyRequestReport
                ? {
                      onyxMethod: Onyx.METHOD.SET,
                      key: `${ONYXKEYS.COLLECTION.REPORT_ACTIONS}${iouReport.reportID}`,
                      value: {
                          [iouCreatedAction.reportActionID]: iouCreatedAction as OnyxTypes.ReportAction,
                          [iouAction.reportActionID]: iouAction as OnyxTypes.ReportAction,
                      },
                  }
                : {
                      onyxMethod: Onyx.METHOD.MERGE,
                      key: `${ONYXKEYS.COLLECTION.REPORT_ACTIONS}${iouReport.reportID}`,
                      value: {
                          [iouAction.reportActionID]: iouAction as OnyxTypes.ReportAction,
                      },
                  },
            {
                onyxMethod: Onyx.METHOD.MERGE,
                key: `${ONYXKEYS.COLLECTION.REPORT_ACTIONS}${chatReport?.reportID}`,
                value: {
                    ...(reportPreviewAction && {[reportPreviewAction.reportActionID]: reportPreviewAction}),
                },
            },
        );
    } else {
        optimisticData.push({
            onyxMethod: Onyx.METHOD.MERGE,
            key: `${ONYXKEYS.COLLECTION.REPORT_ACTIONS}${chatReport?.reportID}`,
            value: {
                [iouAction.reportActionID]: iouAction as OnyxTypes.ReportAction,
            },
        });
    }

    optimisticData.push(
        {
            onyxMethod: Onyx.METHOD.SET,
            key: `${ONYXKEYS.COLLECTION.TRANSACTION}${transaction.transactionID}`,
            value: transaction,
        },
        {
            onyxMethod: Onyx.METHOD.MERGE,
            key: `${ONYXKEYS.COLLECTION.REPORT}${transactionThreadReport?.reportID}`,
            value: {
                ...transactionThreadReport,
                pendingFields: {createChat: CONST.RED_BRICK_ROAD_PENDING_ACTION.ADD},
            },
        },
    );

    if (!isEmptyObject(transactionThreadCreatedReportAction)) {
        optimisticData.push({
            onyxMethod: Onyx.METHOD.MERGE,
            key: `${ONYXKEYS.COLLECTION.REPORT_ACTIONS}${transactionThreadReport?.reportID}`,
            value: {
                [transactionThreadCreatedReportAction.reportActionID]: transactionThreadCreatedReportAction,
            },
        });
    }

    if (iouReport) {
        successData.push(
            {
                onyxMethod: Onyx.METHOD.MERGE,
                key: `${ONYXKEYS.COLLECTION.REPORT}${iouReport?.reportID}`,
                value: {
                    pendingFields: null,
                    errorFields: null,
                },
            },
            {
                onyxMethod: Onyx.METHOD.MERGE,
                key: `${ONYXKEYS.COLLECTION.REPORT_ACTIONS}${iouReport?.reportID}`,
                value: {
                    ...(shouldCreateNewMoneyRequestReport
                        ? {
                              [iouCreatedAction.reportActionID]: {
                                  pendingAction: null,
                                  errors: null,
                              },
                          }
                        : {}),
                    [iouAction.reportActionID]: {
                        pendingAction: null,
                        errors: null,
                    },
                },
            },
            {
                onyxMethod: Onyx.METHOD.MERGE,
                key: `${ONYXKEYS.COLLECTION.REPORT_ACTIONS}${chatReport?.reportID}`,
                value: {
                    ...(reportPreviewAction && {[reportPreviewAction.reportActionID]: {pendingAction: null}}),
                },
            },
        );
    } else {
        successData.push({
            onyxMethod: Onyx.METHOD.MERGE,
            key: `${ONYXKEYS.COLLECTION.REPORT_ACTIONS}${chatReport?.reportID}`,
            value: {
                [iouAction.reportActionID]: {
                    pendingAction: null,
                    errors: null,
                },
                ...(reportPreviewAction && {[reportPreviewAction.reportActionID]: {pendingAction: null}}),
            },
        });
    }

    successData.push(
        {
            onyxMethod: Onyx.METHOD.MERGE,
            key: `${ONYXKEYS.COLLECTION.REPORT}${transactionThreadReport?.reportID}`,
            value: {
                pendingFields: null,
                errorFields: null,
            },
        },
        {
            onyxMethod: Onyx.METHOD.MERGE,
            key: `${ONYXKEYS.COLLECTION.REPORT_METADATA}${transactionThreadReport?.reportID}`,
            value: {
                isOptimisticReport: false,
            },
        },
        {
            onyxMethod: Onyx.METHOD.MERGE,
            key: `${ONYXKEYS.COLLECTION.TRANSACTION}${transaction.transactionID}`,
            value: {
                pendingAction: null,
                pendingFields: clearedPendingFields,
                routes: null,
            },
        },
    );

    if (!isEmptyObject(transactionThreadCreatedReportAction)) {
        successData.push({
            onyxMethod: Onyx.METHOD.MERGE,
            key: `${ONYXKEYS.COLLECTION.REPORT_ACTIONS}${transactionThreadReport?.reportID}`,
            value: {
                [transactionThreadCreatedReportAction.reportActionID]: {
                    pendingAction: null,
                    errors: null,
                },
            },
        });
    }

    failureData.push({
        onyxMethod: Onyx.METHOD.SET,
        key: ONYXKEYS.NVP_QUICK_ACTION_GLOBAL_CREATE,
        value: quickAction ?? null,
    });

    if (iouReport) {
        failureData.push(
            {
                onyxMethod: Onyx.METHOD.MERGE,
                key: `${ONYXKEYS.COLLECTION.REPORT}${iouReport.reportID}`,
                value: {
                    pendingFields: null,
                    errorFields: {
                        ...(shouldCreateNewMoneyRequestReport ? {createChat: getMicroSecondOnyxErrorWithTranslationKey('report.genericCreateReportFailureMessage')} : {}),
                    },
                },
            },
            {
                onyxMethod: Onyx.METHOD.MERGE,
                key: `${ONYXKEYS.COLLECTION.REPORT_ACTIONS}${iouReport.reportID}`,
                value: {
                    ...(shouldCreateNewMoneyRequestReport
                        ? {
                              [iouCreatedAction.reportActionID]: {
                                  // Disabling this line since transaction.filename can be an empty string
                                  // eslint-disable-next-line @typescript-eslint/prefer-nullish-coalescing
                                  errors: getReceiptError(transaction.receipt, transaction.filename || transaction.receipt?.filename, isScanRequest),
                              },
                              [iouAction.reportActionID]: {
                                  errors: getMicroSecondOnyxErrorWithTranslationKey('iou.error.genericCreateFailureMessage'),
                              },
                          }
                        : {
                              [iouAction.reportActionID]: {
                                  // Disabling this line since transaction.filename can be an empty string
                                  // eslint-disable-next-line @typescript-eslint/prefer-nullish-coalescing
                                  errors: getReceiptError(transaction.receipt, transaction.filename || transaction.receipt?.filename, isScanRequest),
                              },
                          }),
                },
            },
        );
    } else {
        failureData.push({
            onyxMethod: Onyx.METHOD.MERGE,
            key: `${ONYXKEYS.COLLECTION.REPORT_ACTIONS}${chatReport?.reportID}`,
            value: {
                [iouAction.reportActionID]: {
                    // Disabling this line since transaction.filename can be an empty string
                    // eslint-disable-next-line @typescript-eslint/prefer-nullish-coalescing
                    errors: getReceiptError(transaction.receipt, transaction.filename || transaction.receipt?.filename, isScanRequest),
                },
            },
        });
    }

    failureData.push(
        {
            onyxMethod: Onyx.METHOD.MERGE,
            key: `${ONYXKEYS.COLLECTION.REPORT}${chatReport?.reportID}`,
            value: {
                lastReadTime: chatReport?.lastReadTime,
                lastMessageText: chatReport?.lastMessageText,
                lastMessageHtml: chatReport?.lastMessageHtml,
            },
        },
        {
            onyxMethod: Onyx.METHOD.MERGE,
            key: `${ONYXKEYS.COLLECTION.REPORT}${transactionThreadReport?.reportID}`,
            value: {
                pendingFields: null,
                errorFields: existingTransactionThreadReport
                    ? null
                    : {
                          createChat: getMicroSecondOnyxErrorWithTranslationKey('report.genericCreateReportFailureMessage'),
                      },
            },
        },
        {
            onyxMethod: Onyx.METHOD.MERGE,
            key: `${ONYXKEYS.COLLECTION.TRANSACTION}${transaction.transactionID}`,
            value: {
                // Disabling this line since transaction.filename can be an empty string
                // eslint-disable-next-line @typescript-eslint/prefer-nullish-coalescing
                errors: getReceiptError(transaction.receipt, transaction.filename || transaction.receipt?.filename, isScanRequest),
                pendingFields: clearedPendingFields,
            },
        },
    );

    if (transactionThreadCreatedReportAction?.reportActionID) {
        failureData.push({
            onyxMethod: Onyx.METHOD.MERGE,
            key: `${ONYXKEYS.COLLECTION.REPORT_ACTIONS}${transactionThreadReport?.reportID}`,
            value: {
                [transactionThreadCreatedReportAction?.reportActionID]: {
                    errors: getMicroSecondOnyxErrorWithTranslationKey('iou.error.genericCreateFailureMessage'),
                },
            },
        });
    }

    // We don't need to compute violations unless we're on a paid policy
    if (!policy || !isPaidGroupPolicy(policy)) {
        return [optimisticData, successData, failureData];
    }

    const violationsOnyxData = ViolationsUtils.getViolationsOnyxData(
        transaction,
        [],
        policy,
        policyTagList ?? {},
        policyCategories ?? {},
        hasDependentTags(policy, policyTagList ?? {}),
        false,
    );

    if (violationsOnyxData) {
        optimisticData.push(violationsOnyxData);
        failureData.push({
            onyxMethod: Onyx.METHOD.SET,
            key: `${ONYXKEYS.COLLECTION.TRANSACTION_VIOLATIONS}${transaction.transactionID}`,
            value: [],
        });
    }

    // Show field violations only for control policies
    if (isControlPolicy(policy) && iouReport) {
        const {optimisticData: fieldViolationsOptimisticData, failureData: fieldViolationsFailureData} = getFieldViolationsOnyxData(iouReport);
        optimisticData.push(...fieldViolationsOptimisticData);
        failureData.push(...fieldViolationsFailureData);
    }

    return [optimisticData, successData, failureData];
}

function getDeleteTrackExpenseInformation(
    chatReportID: string,
    transactionID: string | undefined,
    reportAction: OnyxTypes.ReportAction,
    shouldDeleteTransactionFromOnyx = true,
    isMovingTransactionFromTrackExpense = false,
    actionableWhisperReportActionID = '',
    resolution = '',
) {
    // STEP 1: Get all collections we're updating
    const chatReport = allReports?.[`${ONYXKEYS.COLLECTION.REPORT}${chatReportID}`] ?? null;
    const transaction = allTransactions[`${ONYXKEYS.COLLECTION.TRANSACTION}${transactionID}`];
    const transactionViolations = allTransactionViolations[`${ONYXKEYS.COLLECTION.TRANSACTION_VIOLATIONS}${transactionID}`];
    const transactionThreadID = reportAction.childReportID;
    let transactionThread = null;
    if (transactionThreadID) {
        transactionThread = allReports?.[`${ONYXKEYS.COLLECTION.REPORT}${transactionThreadID}`] ?? null;
    }

    // STEP 2: Decide if we need to:
    // 1. Delete the transactionThread - delete if there are no visible comments in the thread and we're not moving the transaction
    // 2. Update the moneyRequestPreview to show [Deleted expense] - update if the transactionThread exists AND it isn't being deleted and we're not moving the transaction
    const shouldDeleteTransactionThread = !isMovingTransactionFromTrackExpense && (transactionThreadID ? (reportAction?.childVisibleActionCount ?? 0) === 0 : false);

    const shouldShowDeletedRequestMessage = !isMovingTransactionFromTrackExpense && !!transactionThreadID && !shouldDeleteTransactionThread;

    // STEP 3: Update the IOU reportAction.
    const updatedReportAction = {
        [reportAction.reportActionID]: {
            pendingAction: shouldShowDeletedRequestMessage ? CONST.RED_BRICK_ROAD_PENDING_ACTION.UPDATE : CONST.RED_BRICK_ROAD_PENDING_ACTION.DELETE,
            previousMessage: reportAction.message,
            message: [
                {
                    type: 'COMMENT',
                    html: '',
                    text: '',
                    isEdited: true,
                    isDeletedParentAction: shouldShowDeletedRequestMessage,
                },
            ],
            originalMessage: {
                IOUTransactionID: null,
            },
            errors: undefined,
        },
        ...(actionableWhisperReportActionID && {[actionableWhisperReportActionID]: {originalMessage: {resolution}}}),
    } as OnyxTypes.ReportActions;
    let canUserPerformWriteAction = true;
    if (chatReport) {
        canUserPerformWriteAction = !!canUserPerformWriteActionReportUtils(chatReport);
    }
    const lastVisibleAction = getLastVisibleAction(chatReportID, canUserPerformWriteAction, updatedReportAction);
    const {lastMessageText = '', lastMessageHtml = ''} = getLastVisibleMessage(chatReportID, canUserPerformWriteAction, updatedReportAction);

    // STEP 4: Build Onyx data
    const optimisticData: OnyxUpdate[] = [];

    if (shouldDeleteTransactionFromOnyx) {
        optimisticData.push({
            onyxMethod: Onyx.METHOD.SET,
            key: `${ONYXKEYS.COLLECTION.TRANSACTION}${transactionID}`,
            value: null,
        });
    }

    optimisticData.push({
        onyxMethod: Onyx.METHOD.SET,
        key: `${ONYXKEYS.COLLECTION.TRANSACTION_VIOLATIONS}${transactionID}`,
        value: null,
    });

    if (shouldDeleteTransactionThread) {
        optimisticData.push(
            // Use merge instead of set to avoid deleting the report too quickly, which could cause a brief "not found" page to appear.
            // The remaining parts of the report object will be removed after the API call is successful.
            {
                onyxMethod: Onyx.METHOD.MERGE,
                key: `${ONYXKEYS.COLLECTION.REPORT}${transactionThreadID}`,
                value: {
                    reportID: null,
                    stateNum: CONST.REPORT.STATE_NUM.APPROVED,
                    statusNum: CONST.REPORT.STATUS_NUM.CLOSED,
                    participants: {
                        [userAccountID]: {
                            notificationPreference: CONST.REPORT.NOTIFICATION_PREFERENCE.HIDDEN,
                        },
                    },
                },
            },
            {
                onyxMethod: Onyx.METHOD.SET,
                key: `${ONYXKEYS.COLLECTION.REPORT_ACTIONS}${transactionThreadID}`,
                value: null,
            },
        );
    }

    optimisticData.push(
        {
            onyxMethod: Onyx.METHOD.MERGE,
            key: `${ONYXKEYS.COLLECTION.REPORT_ACTIONS}${chatReport?.reportID}`,
            value: updatedReportAction,
        },
        {
            onyxMethod: Onyx.METHOD.MERGE,
            key: `${ONYXKEYS.COLLECTION.REPORT}${chatReport?.reportID}`,
            value: {
                lastMessageText,
                lastVisibleActionCreated: lastVisibleAction?.created,
                lastMessageHtml: !lastMessageHtml ? lastMessageText : lastMessageHtml,
            },
        },
    );

    const successData: OnyxUpdate[] = [
        {
            onyxMethod: Onyx.METHOD.MERGE,
            key: `${ONYXKEYS.COLLECTION.REPORT_ACTIONS}${chatReport?.reportID}`,
            value: {
                [reportAction.reportActionID]: {
                    pendingAction: null,
                    errors: null,
                },
            },
        },
    ];

    // Ensure that any remaining data is removed upon successful completion, even if the server sends a report removal response.
    // This is done to prevent the removal update from lingering in the applyHTTPSOnyxUpdates function.
    if (shouldDeleteTransactionThread && transactionThread) {
        successData.push({
            onyxMethod: Onyx.METHOD.MERGE,
            key: `${ONYXKEYS.COLLECTION.REPORT}${transactionThreadID}`,
            value: null,
        });
    }

    const failureData: OnyxUpdate[] = [];

    if (shouldDeleteTransactionFromOnyx) {
        failureData.push({
            onyxMethod: Onyx.METHOD.SET,
            key: `${ONYXKEYS.COLLECTION.TRANSACTION}${transactionID}`,
            value: transaction ?? null,
        });
    }

    failureData.push({
        onyxMethod: Onyx.METHOD.SET,
        key: `${ONYXKEYS.COLLECTION.TRANSACTION_VIOLATIONS}${transactionID}`,
        value: transactionViolations ?? null,
    });

    if (shouldDeleteTransactionThread) {
        failureData.push({
            onyxMethod: Onyx.METHOD.SET,
            key: `${ONYXKEYS.COLLECTION.REPORT}${transactionThreadID}`,
            value: transactionThread,
        });
    }

    if (actionableWhisperReportActionID) {
        const actionableWhisperReportAction = getReportAction(chatReportID, actionableWhisperReportActionID);
        failureData.push({
            onyxMethod: Onyx.METHOD.MERGE,
            key: `${ONYXKEYS.COLLECTION.REPORT_ACTIONS}${chatReport?.reportID}`,
            value: {
                [actionableWhisperReportActionID]: {
                    originalMessage: {
                        resolution: isActionableTrackExpense(actionableWhisperReportAction) ? getOriginalMessage(actionableWhisperReportAction)?.resolution ?? null : null,
                    },
                },
            },
        });
    }
    failureData.push(
        {
            onyxMethod: Onyx.METHOD.MERGE,
            key: `${ONYXKEYS.COLLECTION.REPORT_ACTIONS}${chatReport?.reportID}`,
            value: {
                [reportAction.reportActionID]: {
                    ...reportAction,
                    pendingAction: null,
                    errors: getMicroSecondOnyxErrorWithTranslationKey('iou.error.genericDeleteFailureMessage'),
                },
            },
        },
        {
            onyxMethod: Onyx.METHOD.MERGE,
            key: `${ONYXKEYS.COLLECTION.REPORT}${chatReport?.reportID}`,
            value: chatReport,
        },
    );

    const parameters: DeleteMoneyRequestParams = {
        transactionID,
        reportActionID: reportAction.reportActionID,
    };

    return {parameters, optimisticData, successData, failureData, shouldDeleteTransactionThread, chatReport};
}

/**
 * Get the invoice receiver type based on the receiver participant.
 * @param receiverParticipant The participant who will receive the invoice or the invoice receiver object directly.
 * @returns The invoice receiver type.
 */
function getReceiverType(receiverParticipant: Participant | InvoiceReceiver | undefined): InvoiceReceiverType {
    if (!receiverParticipant) {
        Log.warn('getReceiverType called with no receiverParticipant');
        return CONST.REPORT.INVOICE_RECEIVER_TYPE.INDIVIDUAL;
    }
    if ('type' in receiverParticipant && receiverParticipant.type) {
        return receiverParticipant.type;
    }
    if ('policyID' in receiverParticipant && receiverParticipant.policyID) {
        return CONST.REPORT.INVOICE_RECEIVER_TYPE.BUSINESS;
    }
    return CONST.REPORT.INVOICE_RECEIVER_TYPE.INDIVIDUAL;
}

/** Gathers all the data needed to create an invoice. */
function getSendInvoiceInformation(
    transaction: OnyxEntry<OnyxTypes.Transaction>,
    currentUserAccountID: number,
    invoiceChatReport?: OnyxEntry<OnyxTypes.Report>,
    receipt?: Receipt,
    policy?: OnyxEntry<OnyxTypes.Policy>,
    policyTagList?: OnyxEntry<OnyxTypes.PolicyTagLists>,
    policyCategories?: OnyxEntry<OnyxTypes.PolicyCategories>,
    companyName?: string,
    companyWebsite?: string,
): SendInvoiceInformation {
    const {amount = 0, currency = '', created = '', merchant = '', category = '', tag = '', taxCode = '', taxAmount = 0, billable, comment, participants} = transaction ?? {};
    const trimmedComment = (comment?.comment ?? '').trim();
    const senderWorkspaceID = participants?.find((participant) => participant?.isSender)?.policyID;
    const receiverParticipant: Participant | InvoiceReceiver | undefined = participants?.find((participant) => participant?.accountID) ?? invoiceChatReport?.invoiceReceiver;
    const receiverAccountID = receiverParticipant && 'accountID' in receiverParticipant && receiverParticipant.accountID ? receiverParticipant.accountID : CONST.DEFAULT_NUMBER_ID;
    let receiver = getPersonalDetailsForAccountID(receiverAccountID);
    let optimisticPersonalDetailListAction = {};
    const receiverType = getReceiverType(receiverParticipant);

    // STEP 1: Get existing chat report OR build a new optimistic one
    let isNewChatReport = false;
    let chatReport = !isEmptyObject(invoiceChatReport) && invoiceChatReport?.reportID ? invoiceChatReport : null;

    if (!chatReport) {
        chatReport = getInvoiceChatByParticipants(receiverAccountID, receiverType, senderWorkspaceID) ?? null;
    }

    if (!chatReport) {
        isNewChatReport = true;
        chatReport = buildOptimisticChatReport([receiverAccountID, currentUserAccountID], CONST.REPORT.DEFAULT_REPORT_NAME, CONST.REPORT.CHAT_TYPE.INVOICE, senderWorkspaceID);
    }

    // STEP 2: Create a new optimistic invoice report.
    const optimisticInvoiceReport = buildOptimisticInvoiceReport(
        chatReport.reportID,
        senderWorkspaceID,
        receiverAccountID,
        receiver.displayName ?? (receiverParticipant as Participant)?.login ?? '',
        amount,
        currency,
    );

    // STEP 3: Build optimistic receipt and transaction
    const receiptObject: Receipt = {};
    let filename;
    if (receipt?.source) {
        receiptObject.source = receipt.source;
        receiptObject.state = receipt.state ?? CONST.IOU.RECEIPT_STATE.SCANREADY;
        filename = receipt.name;
    }
    const optimisticTransaction = buildOptimisticTransaction({
        transactionParams: {
            amount,
            currency,
            reportID: optimisticInvoiceReport.reportID,
            comment: trimmedComment,
            created,
            merchant,
            receipt: receiptObject,
            category,
            tag,
            taxCode,
            taxAmount,
            billable,
            filename,
        },
    });

    const optimisticPolicyRecentlyUsedCategories = buildOptimisticPolicyRecentlyUsedCategories(optimisticInvoiceReport.policyID, category);
    const optimisticPolicyRecentlyUsedTags = buildOptimisticPolicyRecentlyUsedTags(optimisticInvoiceReport.policyID, tag);
    const optimisticRecentlyUsedCurrencies = buildOptimisticRecentlyUsedCurrencies(currency);

    // STEP 4: Add optimistic personal details for participant
    const shouldCreateOptimisticPersonalDetails = isNewChatReport && !allPersonalDetails[receiverAccountID];
    if (shouldCreateOptimisticPersonalDetails) {
        const receiverLogin = receiverParticipant && 'login' in receiverParticipant && receiverParticipant.login ? receiverParticipant.login : '';
        receiver = {
            accountID: receiverAccountID,
            displayName: formatPhoneNumber(receiverLogin),
            login: receiverLogin,
            isOptimisticPersonalDetail: true,
        };

        optimisticPersonalDetailListAction = {[receiverAccountID]: receiver};
    }

    // STEP 5: Build optimistic reportActions.
    const reportPreviewAction = buildOptimisticReportPreview(chatReport, optimisticInvoiceReport, trimmedComment, optimisticTransaction);
    optimisticInvoiceReport.parentReportActionID = reportPreviewAction.reportActionID;
    chatReport.lastVisibleActionCreated = reportPreviewAction.created;
    const [optimisticCreatedActionForChat, optimisticCreatedActionForIOUReport, iouAction, optimisticTransactionThread, optimisticCreatedActionForTransactionThread] =
        buildOptimisticMoneyRequestEntities(
            optimisticInvoiceReport,
            CONST.IOU.REPORT_ACTION_TYPE.CREATE,
            amount,
            currency,
            trimmedComment,
            receiver.login ?? '',
            [receiver],
            optimisticTransaction.transactionID,
            undefined,
            false,
            false,
            false,
        );

    // STEP 6: Build Onyx Data
    const [optimisticData, successData, failureData] = buildOnyxDataForInvoice({
        chat: {report: chatReport, createdAction: optimisticCreatedActionForChat, reportPreviewAction, isNewReport: isNewChatReport},
        iou: {createdAction: optimisticCreatedActionForIOUReport, action: iouAction, report: optimisticInvoiceReport},
        transactionParams: {
            transaction: optimisticTransaction,
            threadReport: optimisticTransactionThread,
            threadCreatedReportAction: optimisticCreatedActionForTransactionThread,
        },
        policyParams: {policy, policyTagList, policyCategories},
        optimisticData: {
            personalDetailListAction: optimisticPersonalDetailListAction,
            recentlyUsedCurrencies: optimisticRecentlyUsedCurrencies,
            policyRecentlyUsedCategories: optimisticPolicyRecentlyUsedCategories,
            policyRecentlyUsedTags: optimisticPolicyRecentlyUsedTags,
        },
        companyName,
        companyWebsite,
    });

    return {
        createdIOUReportActionID: optimisticCreatedActionForIOUReport.reportActionID,
        createdReportActionIDForThread: optimisticCreatedActionForTransactionThread?.reportActionID,
        reportActionID: iouAction.reportActionID,
        senderWorkspaceID,
        receiver,
        invoiceRoom: chatReport,
        createdChatReportActionID: optimisticCreatedActionForChat.reportActionID,
        invoiceReportID: optimisticInvoiceReport.reportID,
        reportPreviewReportActionID: reportPreviewAction.reportActionID,
        transactionID: optimisticTransaction.transactionID,
        transactionThreadReportID: optimisticTransactionThread.reportID,
        onyxData: {
            optimisticData,
            successData,
            failureData,
        },
    };
}

/**
 * Gathers all the data needed to submit an expense. It attempts to find existing reports, iouReports, and receipts. If it doesn't find them, then
 * it creates optimistic versions of them and uses those instead
 */
function getMoneyRequestInformation(moneyRequestInformation: MoneyRequestInformationParams): MoneyRequestInformation {
    const {parentChatReport, transactionParams, participantParams, policyParams = {}, existingTransaction, existingTransactionID, moneyRequestReportID = ''} = moneyRequestInformation;
    const {payeeAccountID = userAccountID, payeeEmail = currentUserEmail, participant} = participantParams;
    const {policy, policyCategories, policyTagList} = policyParams;
    const {attendees, amount, comment = '', currency, created, merchant, receipt, category, tag, taxCode, taxAmount, billable, linkedTrackedExpenseReportAction} = transactionParams;

    const payerEmail = addSMSDomainIfPhoneNumber(participant.login ?? '');
    const payerAccountID = Number(participant.accountID);
    const isPolicyExpenseChat = participant.isPolicyExpenseChat;

    // STEP 1: Get existing chat report OR build a new optimistic one
    let isNewChatReport = false;
    let chatReport = !isEmptyObject(parentChatReport) && parentChatReport?.reportID ? parentChatReport : null;

    // If this is a policyExpenseChat, the chatReport must exist and we can get it from Onyx.
    // report is null if the flow is initiated from the global create menu. However, participant always stores the reportID if it exists, which is the case for policyExpenseChats
    if (!chatReport && isPolicyExpenseChat) {
        chatReport = allReports?.[`${ONYXKEYS.COLLECTION.REPORT}${participant.reportID}`] ?? null;
    }

    if (!chatReport) {
        chatReport = getChatByParticipants([payerAccountID, payeeAccountID]) ?? null;
    }

    // If we still don't have a report, it likely doens't exist and we need to build an optimistic one
    if (!chatReport) {
        isNewChatReport = true;
        chatReport = buildOptimisticChatReport([payerAccountID, payeeAccountID]);
    }

    // STEP 2: Get the Expense/IOU report. If the moneyRequestReportID has been provided, we want to add the transaction to this specific report.
    // If no such reportID has been provided, let's use the chatReport.iouReportID property. In case that is not present, build a new optimistic Expense/IOU report.
    let iouReport: OnyxInputValue<OnyxTypes.Report> = null;
    if (moneyRequestReportID) {
        iouReport = allReports?.[`${ONYXKEYS.COLLECTION.REPORT}${moneyRequestReportID}`] ?? null;
    } else {
        iouReport = allReports?.[`${ONYXKEYS.COLLECTION.REPORT}${chatReport.iouReportID}`] ?? null;
    }

    const shouldCreateNewMoneyRequestReport = shouldCreateNewMoneyRequestReportReportUtils(iouReport, chatReport);

    if (!iouReport || shouldCreateNewMoneyRequestReport) {
        iouReport = isPolicyExpenseChat
            ? buildOptimisticExpenseReport(chatReport.reportID, chatReport.policyID, payeeAccountID, amount, currency)
            : buildOptimisticIOUReport(payeeAccountID, payerAccountID, amount, chatReport.reportID, currency);
    } else if (isPolicyExpenseChat) {
        iouReport = {...iouReport};
        // Because of the Expense reports are stored as negative values, we subtract the total from the amount
        if (iouReport?.currency === currency) {
            if (typeof iouReport.total === 'number') {
                iouReport.total -= amount;
            }

            if (typeof iouReport.unheldTotal === 'number') {
                iouReport.unheldTotal -= amount;
            }
        }
    } else {
        iouReport = updateIOUOwnerAndTotal(iouReport, payeeAccountID, amount, currency);
    }

    // STEP 3: Build an optimistic transaction with the receipt
    const isDistanceRequest = existingTransaction && existingTransaction.iouRequestType === CONST.IOU.REQUEST_TYPE.DISTANCE;
    let optimisticTransaction = buildOptimisticTransaction({
        existingTransactionID,
        existingTransaction,
        policy,
        transactionParams: {
            amount: isExpenseReport(iouReport) ? -amount : amount,
            currency,
            reportID: iouReport.reportID,
            comment,
            attendees,
            created,
            merchant,
            receipt,
            category,
            tag,
            taxCode,
            taxAmount: isExpenseReport(iouReport) ? -(taxAmount ?? 0) : taxAmount,
            billable,
            pendingFields: isDistanceRequest ? {waypoints: CONST.RED_BRICK_ROAD_PENDING_ACTION.ADD} : undefined,
        },
    });

    const optimisticPolicyRecentlyUsedCategories = buildOptimisticPolicyRecentlyUsedCategories(iouReport.policyID, category);
    const optimisticPolicyRecentlyUsedTags = buildOptimisticPolicyRecentlyUsedTags(iouReport.policyID, tag);
    const optimisticPolicyRecentlyUsedCurrencies = buildOptimisticRecentlyUsedCurrencies(currency);

    // If there is an existing transaction (which is the case for distance requests), then the data from the existing transaction
    // needs to be manually merged into the optimistic transaction. This is because buildOnyxDataForMoneyRequest() uses `Onyx.set()` for the transaction
    // data. This is a big can of worms to change it to `Onyx.merge()` as explored in https://expensify.slack.com/archives/C05DWUDHVK7/p1692139468252109.
    // I want to clean this up at some point, but it's possible this will live in the code for a while so I've created https://github.com/Expensify/App/issues/25417
    // to remind me to do this.
    if (isDistanceRequest) {
        optimisticTransaction = fastMerge(existingTransaction, optimisticTransaction, false);
    }

    // STEP 4: Build optimistic reportActions. We need:
    // 1. CREATED action for the chatReport
    // 2. CREATED action for the iouReport
    // 3. IOU action for the iouReport
    // 4. The transaction thread, which requires the iouAction, and CREATED action for the transaction thread
    // 5. REPORT_PREVIEW action for the chatReport
    // Note: The CREATED action for the IOU report must be optimistically generated before the IOU action so there's no chance that it appears after the IOU action in the chat
    const [optimisticCreatedActionForChat, optimisticCreatedActionForIOUReport, iouAction, optimisticTransactionThread, optimisticCreatedActionForTransactionThread] =
        buildOptimisticMoneyRequestEntities(
            iouReport,
            CONST.IOU.REPORT_ACTION_TYPE.CREATE,
            amount,
            currency,
            comment,
            payeeEmail,
            [participant],
            optimisticTransaction.transactionID,
            undefined,
            false,
            false,
            false,
            undefined,
            linkedTrackedExpenseReportAction?.childReportID,
            linkedTrackedExpenseReportAction,
        );

    let reportPreviewAction = shouldCreateNewMoneyRequestReport ? null : getReportPreviewAction(chatReport.reportID, iouReport.reportID);

    if (reportPreviewAction) {
        reportPreviewAction = updateReportPreview(iouReport, reportPreviewAction, false, comment, optimisticTransaction);
    } else {
        reportPreviewAction = buildOptimisticReportPreview(chatReport, iouReport, comment, optimisticTransaction);
        chatReport.lastVisibleActionCreated = reportPreviewAction.created;

        // Generated ReportPreview action is a parent report action of the iou report.
        // We are setting the iou report's parentReportActionID to display subtitle correctly in IOU page when offline.
        iouReport.parentReportActionID = reportPreviewAction.reportActionID;
    }

    const shouldCreateOptimisticPersonalDetails = isNewChatReport && !allPersonalDetails[payerAccountID];
    // Add optimistic personal details for participant
    const optimisticPersonalDetailListAction = shouldCreateOptimisticPersonalDetails
        ? {
              [payerAccountID]: {
                  accountID: payerAccountID,
                  // Disabling this line since participant.displayName can be an empty string
                  // eslint-disable-next-line @typescript-eslint/prefer-nullish-coalescing
                  displayName: formatPhoneNumber(participant.displayName || payerEmail),
                  login: participant.login,
                  isOptimisticPersonalDetail: true,
              },
          }
        : {};

    const predictedNextStatus = policy?.reimbursementChoice === CONST.POLICY.REIMBURSEMENT_CHOICES.REIMBURSEMENT_NO ? CONST.REPORT.STATUS_NUM.CLOSED : CONST.REPORT.STATUS_NUM.OPEN;
    const optimisticNextStep = buildNextStep(iouReport, predictedNextStatus);

    // STEP 5: Build Onyx Data
    const [optimisticData, successData, failureData] = buildOnyxDataForMoneyRequest({
        isNewChatReport,
        shouldCreateNewMoneyRequestReport,
        policyParams: {
            policy,
            policyCategories,
            policyTagList,
        },
        optimisticParams: {
            chat: {
                report: chatReport,
                createdAction: optimisticCreatedActionForChat,
                reportPreviewAction,
            },
            iou: {
                report: iouReport,
                createdAction: optimisticCreatedActionForIOUReport,
                action: iouAction,
            },
            transactionParams: {
                transaction: optimisticTransaction,
                transactionThreadReport: optimisticTransactionThread,
                transactionThreadCreatedReportAction: optimisticCreatedActionForTransactionThread,
            },
            policyRecentlyUsed: {
                categories: optimisticPolicyRecentlyUsedCategories,
                tags: optimisticPolicyRecentlyUsedTags,
                currencies: optimisticPolicyRecentlyUsedCurrencies,
            },
            personalDetailListAction: optimisticPersonalDetailListAction,
            nextStep: optimisticNextStep,
        },
    });

    return {
        payerAccountID,
        payerEmail,
        iouReport,
        chatReport,
        transaction: optimisticTransaction,
        iouAction,
        createdChatReportActionID: isNewChatReport ? optimisticCreatedActionForChat.reportActionID : undefined,
        createdIOUReportActionID: shouldCreateNewMoneyRequestReport ? optimisticCreatedActionForIOUReport.reportActionID : undefined,
        reportPreviewAction,
        transactionThreadReportID: optimisticTransactionThread?.reportID,
        createdReportActionIDForThread: optimisticCreatedActionForTransactionThread?.reportActionID,
        onyxData: {
            optimisticData,
            successData,
            failureData,
        },
    };
}

function computePerDiemExpenseAmount(customUnit: TransactionCustomUnit) {
    const subRates = customUnit.subRates ?? [];
    return subRates.reduce((total, subRate) => total + subRate.quantity * subRate.rate, 0);
}

function computePerDiemExpenseMerchant(customUnit: TransactionCustomUnit, policy: OnyxEntry<OnyxTypes.Policy>) {
    if (!customUnit.customUnitRateID) {
        return '';
    }
    const policyCustomUnit = getPerDiemCustomUnit(policy);
    const rate = policyCustomUnit?.rates?.[customUnit.customUnitRateID];
    const locationName = rate?.name ?? '';
    const startDate = customUnit.attributes?.dates.start;
    const endDate = customUnit.attributes?.dates.end;
    if (!startDate || !endDate) {
        return locationName;
    }
    const formattedTime = DateUtils.getFormattedDateRangeForPerDiem(new Date(startDate), new Date(endDate));
    return `${locationName}, ${formattedTime}`;
}

function computeDefaultPerDiemExpenseComment(customUnit: TransactionCustomUnit, currency: string) {
    const subRates = customUnit.subRates ?? [];
    const subRateComments = subRates.map((subRate) => {
        const rate = subRate.rate ?? 0;
        const rateComment = subRate.name ?? '';
        const quantity = subRate.quantity ?? 0;
        return `${quantity}x ${rateComment} @ ${convertAmountToDisplayString(rate, currency)}`;
    });
    return subRateComments.join(', ');
}

/**
 * Gathers all the data needed to submit a per diem expense. It attempts to find existing reports, iouReports, and receipts. If it doesn't find them, then
 * it creates optimistic versions of them and uses those instead
 */
function getPerDiemExpenseInformation(perDiemExpenseInformation: PerDiemExpenseInformationParams): MoneyRequestInformation {
    const {parentChatReport, transactionParams, participantParams, policyParams = {}, moneyRequestReportID = ''} = perDiemExpenseInformation;
    const {payeeAccountID = userAccountID, payeeEmail = currentUserEmail, participant} = participantParams;
    const {policy, policyCategories, policyTagList} = policyParams;
    const {comment = '', currency, created, category, tag, customUnit, billable} = transactionParams;

    const amount = computePerDiemExpenseAmount(customUnit);
    const merchant = computePerDiemExpenseMerchant(customUnit, policy);
    const defaultComment = computeDefaultPerDiemExpenseComment(customUnit, currency);
    const finalComment = comment || defaultComment;

    const payerEmail = addSMSDomainIfPhoneNumber(participant.login ?? '');
    const payerAccountID = Number(participant.accountID);
    const isPolicyExpenseChat = participant.isPolicyExpenseChat;

    // STEP 1: Get existing chat report OR build a new optimistic one
    let isNewChatReport = false;
    let chatReport = !isEmptyObject(parentChatReport) && parentChatReport?.reportID ? parentChatReport : null;

    // If this is a policyExpenseChat, the chatReport must exist and we can get it from Onyx.
    // report is null if the flow is initiated from the global create menu. However, participant always stores the reportID if it exists, which is the case for policyExpenseChats
    if (!chatReport && isPolicyExpenseChat) {
        chatReport = allReports?.[`${ONYXKEYS.COLLECTION.REPORT}${participant.reportID}`] ?? null;
    }

    if (!chatReport) {
        chatReport = getChatByParticipants([payerAccountID, payeeAccountID]) ?? null;
    }

    // If we still don't have a report, it likely doens't exist and we need to build an optimistic one
    if (!chatReport) {
        isNewChatReport = true;
        chatReport = buildOptimisticChatReport([payerAccountID, payeeAccountID]);
    }

    // STEP 2: Get the Expense/IOU report. If the moneyRequestReportID has been provided, we want to add the transaction to this specific report.
    // If no such reportID has been provided, let's use the chatReport.iouReportID property. In case that is not present, build a new optimistic Expense/IOU report.
    let iouReport: OnyxInputValue<OnyxTypes.Report> = null;
    if (moneyRequestReportID) {
        iouReport = allReports?.[`${ONYXKEYS.COLLECTION.REPORT}${moneyRequestReportID}`] ?? null;
    } else {
        iouReport = allReports?.[`${ONYXKEYS.COLLECTION.REPORT}${chatReport.iouReportID}`] ?? null;
    }

    const shouldCreateNewMoneyRequestReport = shouldCreateNewMoneyRequestReportReportUtils(iouReport, chatReport);

    if (!iouReport || shouldCreateNewMoneyRequestReport) {
        iouReport = isPolicyExpenseChat
            ? buildOptimisticExpenseReport(chatReport.reportID, chatReport.policyID, payeeAccountID, amount, currency)
            : buildOptimisticIOUReport(payeeAccountID, payerAccountID, amount, chatReport.reportID, currency);
    } else if (isPolicyExpenseChat) {
        iouReport = {...iouReport};
        // Because of the Expense reports are stored as negative values, we subtract the total from the amount
        if (iouReport?.currency === currency) {
            if (typeof iouReport.total === 'number') {
                iouReport.total -= amount;
            }

            if (typeof iouReport.unheldTotal === 'number') {
                iouReport.unheldTotal -= amount;
            }
        }
    } else {
        iouReport = updateIOUOwnerAndTotal(iouReport, payeeAccountID, amount, currency);
    }

    // STEP 3: Build an optimistic transaction
    const optimisticTransaction = buildOptimisticTransaction({
        policy,
        transactionParams: {
            amount: isExpenseReport(iouReport) ? -amount : amount,
            currency,
            reportID: iouReport.reportID,
            comment: finalComment,
            created,
            category,
            merchant,
            tag,
            customUnit,
            billable,
            pendingFields: {subRates: CONST.RED_BRICK_ROAD_PENDING_ACTION.ADD},
        },
    });
    // This is to differentiate between a normal expense and a per diem expense
    optimisticTransaction.iouRequestType = CONST.IOU.REQUEST_TYPE.PER_DIEM;
    optimisticTransaction.hasEReceipt = true;

    const optimisticPolicyRecentlyUsedCategories = buildOptimisticPolicyRecentlyUsedCategories(iouReport.policyID, category);
    const optimisticPolicyRecentlyUsedTags = buildOptimisticPolicyRecentlyUsedTags(iouReport.policyID, tag);
    const optimisticPolicyRecentlyUsedCurrencies = buildOptimisticRecentlyUsedCurrencies(currency);
    const optimisticPolicyRecentlyUsedDestinations = buildOptimisticPolicyRecentlyUsedDestinations(iouReport.policyID, customUnit.customUnitRateID);

    // STEP 4: Build optimistic reportActions. We need:
    // 1. CREATED action for the chatReport
    // 2. CREATED action for the iouReport
    // 3. IOU action for the iouReport
    // 4. The transaction thread, which requires the iouAction, and CREATED action for the transaction thread
    // 5. REPORT_PREVIEW action for the chatReport
    // Note: The CREATED action for the IOU report must be optimistically generated before the IOU action so there's no chance that it appears after the IOU action in the chat
    const [optimisticCreatedActionForChat, optimisticCreatedActionForIOUReport, iouAction, optimisticTransactionThread, optimisticCreatedActionForTransactionThread] =
        buildOptimisticMoneyRequestEntities(
            iouReport,
            CONST.IOU.REPORT_ACTION_TYPE.CREATE,
            amount,
            currency,
            comment,
            payeeEmail,
            [participant],
            optimisticTransaction.transactionID,
            undefined,
            false,
            false,
            false,
        );

    let reportPreviewAction = shouldCreateNewMoneyRequestReport ? null : getReportPreviewAction(chatReport.reportID, iouReport.reportID);

    if (reportPreviewAction) {
        reportPreviewAction = updateReportPreview(iouReport, reportPreviewAction, false, comment, optimisticTransaction);
    } else {
        reportPreviewAction = buildOptimisticReportPreview(chatReport, iouReport, comment, optimisticTransaction);
        chatReport.lastVisibleActionCreated = reportPreviewAction.created;

        // Generated ReportPreview action is a parent report action of the iou report.
        // We are setting the iou report's parentReportActionID to display subtitle correctly in IOU page when offline.
        iouReport.parentReportActionID = reportPreviewAction.reportActionID;
    }

    const shouldCreateOptimisticPersonalDetails = isNewChatReport && !allPersonalDetails[payerAccountID];
    // Add optimistic personal details for participant
    const optimisticPersonalDetailListAction = shouldCreateOptimisticPersonalDetails
        ? {
              [payerAccountID]: {
                  accountID: payerAccountID,
                  // Disabling this line since participant.displayName can be an empty string
                  // eslint-disable-next-line @typescript-eslint/prefer-nullish-coalescing
                  displayName: formatPhoneNumber(participant.displayName || payerEmail),
                  login: participant.login,
                  isOptimisticPersonalDetail: true,
              },
          }
        : {};

    const predictedNextStatus = policy?.reimbursementChoice === CONST.POLICY.REIMBURSEMENT_CHOICES.REIMBURSEMENT_NO ? CONST.REPORT.STATUS_NUM.CLOSED : CONST.REPORT.STATUS_NUM.OPEN;
    const optimisticNextStep = buildNextStep(iouReport, predictedNextStatus);

    // STEP 5: Build Onyx Data
    const [optimisticData, successData, failureData] = buildOnyxDataForMoneyRequest({
        isNewChatReport,
        shouldCreateNewMoneyRequestReport,
        policyParams: {
            policy,
            policyCategories,
            policyTagList,
        },
        optimisticParams: {
            chat: {
                report: chatReport,
                createdAction: optimisticCreatedActionForChat,
                reportPreviewAction,
            },
            iou: {
                report: iouReport,
                createdAction: optimisticCreatedActionForIOUReport,
                action: iouAction,
            },
            transactionParams: {
                transaction: optimisticTransaction,
                transactionThreadReport: optimisticTransactionThread,
                transactionThreadCreatedReportAction: optimisticCreatedActionForTransactionThread,
            },
            policyRecentlyUsed: {
                categories: optimisticPolicyRecentlyUsedCategories,
                tags: optimisticPolicyRecentlyUsedTags,
                currencies: optimisticPolicyRecentlyUsedCurrencies,
                destinations: optimisticPolicyRecentlyUsedDestinations,
            },
            personalDetailListAction: optimisticPersonalDetailListAction,
            nextStep: optimisticNextStep,
        },
    });

    return {
        payerAccountID,
        payerEmail,
        iouReport,
        chatReport,
        transaction: optimisticTransaction,
        iouAction,
        createdChatReportActionID: isNewChatReport ? optimisticCreatedActionForChat.reportActionID : undefined,
        createdIOUReportActionID: shouldCreateNewMoneyRequestReport ? optimisticCreatedActionForIOUReport.reportActionID : undefined,
        reportPreviewAction,
        transactionThreadReportID: optimisticTransactionThread?.reportID,
        createdReportActionIDForThread: optimisticCreatedActionForTransactionThread?.reportActionID,
        onyxData: {
            optimisticData,
            successData,
            failureData,
        },
        billable,
    };
}

/**
 * Gathers all the data needed to make an expense. It attempts to find existing reports, iouReports, and receipts. If it doesn't find them, then
 * it creates optimistic versions of them and uses those instead
 */
function getTrackExpenseInformation(params: GetTrackExpenseInformationParams): TrackExpenseInformation | null {
    const {parentChatReport, moneyRequestReportID = '', existingTransactionID, participantParams, policyParams, transactionParams} = params;
    const {payeeAccountID = userAccountID, payeeEmail = currentUserEmail, participant} = participantParams;
    const {policy, policyCategories, policyTagList} = policyParams;
    const {comment, amount, currency, created, merchant, receipt, category, tag, taxCode, taxAmount, billable, linkedTrackedExpenseReportAction} = transactionParams;

    const optimisticData: OnyxUpdate[] = [];
    const successData: OnyxUpdate[] = [];
    const failureData: OnyxUpdate[] = [];

    const isPolicyExpenseChat = participant.isPolicyExpenseChat;

    // STEP 1: Get existing chat report
    let chatReport = !isEmptyObject(parentChatReport) && parentChatReport?.reportID ? parentChatReport : null;
    // The chatReport always exists, and we can get it from Onyx if chatReport is null.
    if (!chatReport) {
        chatReport = allReports?.[`${ONYXKEYS.COLLECTION.REPORT}${participant.reportID}`] ?? null;
    }

    // If we still don't have a report, it likely doesn't exist, and we will early return here as it should not happen
    // Maybe later, we can build an optimistic selfDM chat.
    if (!chatReport) {
        return null;
    }

    // Check if the report is a draft
    const isDraftReportLocal = isDraftReport(chatReport?.reportID);

    let createdWorkspaceParams: CreateWorkspaceParams | undefined;

    if (isDraftReportLocal) {
        const workspaceData = buildPolicyData(undefined, policy?.makeMeAdmin, policy?.name, policy?.id, chatReport?.reportID, CONST.ONBOARDING_CHOICES.TRACK_WORKSPACE);
        createdWorkspaceParams = workspaceData.params;
        optimisticData.push(...workspaceData.optimisticData);
        successData.push(...workspaceData.successData);
        failureData.push(...workspaceData.failureData);
    }

    // STEP 2: If not in the self-DM flow, we need to use the expense report.
    // For this, first use the chatReport.iouReportID property. Build a new optimistic expense report if needed.
    const shouldUseMoneyReport = !!isPolicyExpenseChat;

    let iouReport: OnyxInputValue<OnyxTypes.Report> = null;
    let shouldCreateNewMoneyRequestReport = false;

    if (shouldUseMoneyReport) {
        if (moneyRequestReportID) {
            iouReport = allReports?.[`${ONYXKEYS.COLLECTION.REPORT}${moneyRequestReportID}`] ?? null;
        } else {
            iouReport = allReports?.[`${ONYXKEYS.COLLECTION.REPORT}${chatReport.iouReportID}`] ?? null;
        }

        shouldCreateNewMoneyRequestReport = shouldCreateNewMoneyRequestReportReportUtils(iouReport, chatReport);
        if (!iouReport || shouldCreateNewMoneyRequestReport) {
            iouReport = buildOptimisticExpenseReport(chatReport.reportID, chatReport.policyID, payeeAccountID, amount, currency, amount);
        } else {
            iouReport = {...iouReport};
            // Because of the Expense reports are stored as negative values, we subtract the total from the amount
            if (iouReport?.currency === currency) {
                if (typeof iouReport.total === 'number' && typeof iouReport.nonReimbursableTotal === 'number') {
                    iouReport.total -= amount;
                    iouReport.nonReimbursableTotal -= amount;
                }

                if (typeof iouReport.unheldTotal === 'number' && typeof iouReport.unheldNonReimbursableTotal === 'number') {
                    iouReport.unheldTotal -= amount;
                    iouReport.unheldNonReimbursableTotal -= amount;
                }
            }
        }
    }

    // If shouldUseMoneyReport is true, the iouReport was defined.
    // But we'll use the `shouldUseMoneyReport && iouReport` check further instead of `shouldUseMoneyReport` to avoid TS errors.

    // STEP 3: Build optimistic receipt and transaction
    const receiptObject: Receipt = {};
    let filename;
    if (receipt?.source) {
        receiptObject.source = receipt.source;
        receiptObject.state = receipt.state ?? CONST.IOU.RECEIPT_STATE.SCANREADY;
        filename = receipt.name;
    }
    const existingTransaction = allTransactionDrafts[`${ONYXKEYS.COLLECTION.TRANSACTION_DRAFT}${existingTransactionID ?? CONST.IOU.OPTIMISTIC_TRANSACTION_ID}`];
    if (!filename) {
        filename = existingTransaction?.filename;
    }
    const isDistanceRequest = existingTransaction && isDistanceRequestTransactionUtils(existingTransaction);
    let optimisticTransaction = buildOptimisticTransaction({
        existingTransactionID,
        existingTransaction,
        policy,
        transactionParams: {
            amount: isExpenseReport(iouReport) ? -amount : amount,
            currency,
            reportID: shouldUseMoneyReport && iouReport ? iouReport.reportID : undefined,
            comment,
            created,
            merchant,
            receipt: receiptObject,
            category,
            tag,
            taxCode,
            taxAmount,
            billable,
            pendingFields: isDistanceRequest ? {waypoints: CONST.RED_BRICK_ROAD_PENDING_ACTION.ADD} : undefined,
            reimbursable: false,
            filename,
        },
    });

    // If there is an existing transaction (which is the case for distance requests), then the data from the existing transaction
    // needs to be manually merged into the optimistic transaction. This is because buildOnyxDataForMoneyRequest() uses `Onyx.set()` for the transaction
    // data. This is a big can of worms to change it to `Onyx.merge()` as explored in https://expensify.slack.com/archives/C05DWUDHVK7/p1692139468252109.
    // I want to clean this up at some point, but it's possible this will live in the code for a while so I've created https://github.com/Expensify/App/issues/25417
    // to remind me to do this.
    if (isDistanceRequest) {
        optimisticTransaction = fastMerge(existingTransaction, optimisticTransaction, false);
    }

    // STEP 4: Build optimistic reportActions. We need:
    // 1. CREATED action for the iouReport (if tracking in the Expense chat)
    // 2. IOU action for the iouReport (if tracking in the Expense chat), otherwise – for chatReport
    // 3. The transaction thread, which requires the iouAction, and CREATED action for the transaction thread
    // 4. REPORT_PREVIEW action for the chatReport (if tracking in the Expense chat)
    const [, optimisticCreatedActionForIOUReport, iouAction, optimisticTransactionThread, optimisticCreatedActionForTransactionThread] = buildOptimisticMoneyRequestEntities(
        shouldUseMoneyReport && iouReport ? iouReport : chatReport,
        CONST.IOU.REPORT_ACTION_TYPE.TRACK,
        amount,
        currency,
        comment,
        payeeEmail,
        [participant],
        optimisticTransaction.transactionID,
        undefined,
        false,
        false,
        false,
        !shouldUseMoneyReport,
        linkedTrackedExpenseReportAction?.childReportID,
        linkedTrackedExpenseReportAction,
    );

    let reportPreviewAction: OnyxInputValue<OnyxTypes.ReportAction<typeof CONST.REPORT.ACTIONS.TYPE.REPORT_PREVIEW>> = null;
    if (shouldUseMoneyReport && iouReport) {
        reportPreviewAction = shouldCreateNewMoneyRequestReport ? null : getReportPreviewAction(chatReport.reportID, iouReport.reportID);

        if (reportPreviewAction) {
            reportPreviewAction = updateReportPreview(iouReport, reportPreviewAction, false, comment, optimisticTransaction);
        } else {
            reportPreviewAction = buildOptimisticReportPreview(chatReport, iouReport, comment, optimisticTransaction);
            // Generated ReportPreview action is a parent report action of the iou report.
            // We are setting the iou report's parentReportActionID to display subtitle correctly in IOU page when offline.
            iouReport.parentReportActionID = reportPreviewAction.reportActionID;
        }
    }

    let actionableTrackExpenseWhisper: OnyxInputValue<OnyxTypes.ReportAction> = null;
    if (!isPolicyExpenseChat) {
        actionableTrackExpenseWhisper = buildOptimisticActionableTrackExpenseWhisper(iouAction, optimisticTransaction.transactionID);
    }

    // STEP 5: Build Onyx Data
    const trackExpenseOnyxData = buildOnyxDataForTrackExpense({
        chat: {report: chatReport, previewAction: reportPreviewAction},
        iou: {report: iouReport, action: iouAction, createdAction: optimisticCreatedActionForIOUReport},
        transactionParams: {
            transaction: optimisticTransaction,
            threadCreatedReportAction: optimisticCreatedActionForTransactionThread,
            threadReport: optimisticTransactionThread ?? {},
        },
        policyParams: {policy, tagList: policyTagList, categories: policyCategories},
        shouldCreateNewMoneyRequestReport,
        actionableTrackExpenseWhisper,
    });

    return {
        createdWorkspaceParams,
        chatReport,
        iouReport: iouReport ?? undefined,
        transaction: optimisticTransaction,
        iouAction,
        createdIOUReportActionID: shouldCreateNewMoneyRequestReport ? optimisticCreatedActionForIOUReport.reportActionID : undefined,
        reportPreviewAction: reportPreviewAction ?? undefined,
        transactionThreadReportID: optimisticTransactionThread.reportID,
        createdReportActionIDForThread: optimisticCreatedActionForTransactionThread?.reportActionID,
        actionableWhisperReportActionIDParam: actionableTrackExpenseWhisper?.reportActionID,
        onyxData: {
            optimisticData: optimisticData.concat(trackExpenseOnyxData[0]),
            successData: successData.concat(trackExpenseOnyxData[1]),
            failureData: failureData.concat(trackExpenseOnyxData[2]),
        },
    };
}

/**
 * Compute the diff amount when we update the transaction
 */
function calculateDiffAmount(
    iouReport: OnyxTypes.OnyxInputOrEntry<OnyxTypes.Report>,
    updatedTransaction: OnyxTypes.OnyxInputOrEntry<OnyxTypes.Transaction>,
    transaction: OnyxEntry<OnyxTypes.Transaction>,
): number | null {
    if (!iouReport) {
        return 0;
    }
    const isExpenseReportLocal = isExpenseReport(iouReport);
    const updatedCurrency = getCurrency(updatedTransaction);
    const currentCurrency = getCurrency(transaction);

    const currentAmount = getAmount(transaction, isExpenseReportLocal);
    const updatedAmount = getAmount(updatedTransaction, isExpenseReportLocal);

    if (updatedCurrency === iouReport.currency && currentCurrency === iouReport.currency) {
        // Calculate the diff between the updated amount and the current amount if the currency of the updated and current transactions have the same currency as the report
        return updatedAmount - currentAmount;
    }

    return null;
}

/**
 * @param transactionID
 * @param transactionThreadReportID
 * @param transactionChanges
 * @param [transactionChanges.created] Present when updated the date field
 * @param policy  May be undefined, an empty object, or an object matching the Policy type (src/types/onyx/Policy.ts)
 * @param policyTagList
 * @param policyCategories
 */
function getUpdateMoneyRequestParams(
    transactionID: string | undefined,
    transactionThreadReportID: string | undefined,
    transactionChanges: TransactionChanges,
    policy: OnyxEntry<OnyxTypes.Policy>,
    policyTagList: OnyxTypes.OnyxInputOrEntry<OnyxTypes.PolicyTagLists>,
    policyCategories: OnyxTypes.OnyxInputOrEntry<OnyxTypes.PolicyCategories>,
    violations?: OnyxEntry<OnyxTypes.TransactionViolations>,
    hash?: number,
): UpdateMoneyRequestData {
    const optimisticData: OnyxUpdate[] = [];
    const successData: OnyxUpdate[] = [];
    const failureData: OnyxUpdate[] = [];

    // Step 1: Set any "pending fields" (ones updated while the user was offline) to have error messages in the failureData
    const pendingFields: OnyxTypes.Transaction['pendingFields'] = Object.fromEntries(Object.keys(transactionChanges).map((key) => [key, CONST.RED_BRICK_ROAD_PENDING_ACTION.UPDATE]));
    const clearedPendingFields = Object.fromEntries(Object.keys(transactionChanges).map((key) => [key, null]));
    const errorFields = Object.fromEntries(Object.keys(pendingFields).map((key) => [key, {[DateUtils.getMicroseconds()]: Localize.translateLocal('iou.error.genericEditFailureMessage')}]));

    // Step 2: Get all the collections being updated
    const transactionThread = allReports?.[`${ONYXKEYS.COLLECTION.REPORT}${transactionThreadReportID}`] ?? null;
    const transaction = allTransactions?.[`${ONYXKEYS.COLLECTION.TRANSACTION}${transactionID}`];
    const isTransactionOnHold = isOnHold(transaction);
    const iouReport = allReports?.[`${ONYXKEYS.COLLECTION.REPORT}${transactionThread?.parentReportID}`] ?? null;
    const isFromExpenseReport = isExpenseReport(iouReport);
    const isScanning = hasReceiptTransactionUtils(transaction) && isReceiptBeingScannedTransactionUtils(transaction);
    const updatedTransaction: OnyxEntry<OnyxTypes.Transaction> = transaction
        ? getUpdatedTransaction({
              transaction,
              transactionChanges,
              isFromExpenseReport,
              policy,
          })
        : undefined;
    const transactionDetails = getTransactionDetails(updatedTransaction);

    if (transactionDetails?.waypoints) {
        // This needs to be a JSON string since we're sending this to the MapBox API
        transactionDetails.waypoints = JSON.stringify(transactionDetails.waypoints);
    }

    const dataToIncludeInParams: Partial<TransactionDetails> = Object.fromEntries(Object.entries(transactionDetails ?? {}).filter(([key]) => Object.keys(transactionChanges).includes(key)));

    const params: UpdateMoneyRequestParams = {
        ...dataToIncludeInParams,
        reportID: iouReport?.reportID,
        transactionID,
    };

    const hasPendingWaypoints = 'waypoints' in transactionChanges;
    const hasModifiedDistanceRate = 'customUnitRateID' in transactionChanges;
    const hasModifiedCreated = 'created' in transactionChanges;
    const hasModifiedAmount = 'amount' in transactionChanges;
    if (transaction && updatedTransaction && (hasPendingWaypoints || hasModifiedDistanceRate)) {
        // Delete the draft transaction when editing waypoints when the server responds successfully and there are no errors
        successData.push({
            onyxMethod: Onyx.METHOD.SET,
            key: `${ONYXKEYS.COLLECTION.TRANSACTION_DRAFT}${transactionID}`,
            value: null,
        });

        // Revert the transaction's amount to the original value on failure.
        // The IOU Report will be fully reverted in the failureData further below.
        failureData.push({
            onyxMethod: Onyx.METHOD.MERGE,
            key: `${ONYXKEYS.COLLECTION.TRANSACTION}${transactionID}`,
            value: {
                amount: transaction.amount,
                modifiedAmount: transaction.modifiedAmount,
                modifiedMerchant: transaction.modifiedMerchant,
                modifiedCurrency: transaction.modifiedCurrency,
            },
        });
    }

    // Step 3: Build the modified expense report actions
    // We don't create a modified report action if:
    // - we're updating the waypoints
    // - we're updating the distance rate while the waypoints are still pending
    // In these cases, there isn't a valid optimistic mileage data we can use,
    // and the report action is created on the server with the distance-related response from the MapBox API
    const updatedReportAction = buildOptimisticModifiedExpenseReportAction(transactionThread, transaction, transactionChanges, isFromExpenseReport, policy, updatedTransaction);
    if (!hasPendingWaypoints && !(hasModifiedDistanceRate && isFetchingWaypointsFromServer(transaction))) {
        params.reportActionID = updatedReportAction.reportActionID;

        optimisticData.push({
            onyxMethod: Onyx.METHOD.MERGE,
            key: `${ONYXKEYS.COLLECTION.REPORT_ACTIONS}${transactionThread?.reportID}`,
            value: {
                [updatedReportAction.reportActionID]: updatedReportAction as OnyxTypes.ReportAction,
            },
        });
        optimisticData.push({
            onyxMethod: Onyx.METHOD.MERGE,
            key: `${ONYXKEYS.COLLECTION.REPORT}${transactionThread?.reportID}`,
            value: {
                lastVisibleActionCreated: updatedReportAction.created,
                lastReadTime: updatedReportAction.created,
            },
        });
        failureData.push({
            onyxMethod: Onyx.METHOD.MERGE,
            key: `${ONYXKEYS.COLLECTION.REPORT}${transactionThread?.reportID}`,
            value: {
                lastVisibleActionCreated: transactionThread?.lastVisibleActionCreated,
                lastReadTime: transactionThread?.lastReadTime,
            },
        });
        successData.push({
            onyxMethod: Onyx.METHOD.MERGE,
            key: `${ONYXKEYS.COLLECTION.REPORT_ACTIONS}${transactionThread?.reportID}`,
            value: {
                [updatedReportAction.reportActionID]: {pendingAction: null},
            },
        });
        failureData.push({
            onyxMethod: Onyx.METHOD.MERGE,
            key: `${ONYXKEYS.COLLECTION.REPORT_ACTIONS}${transactionThread?.reportID}`,
            value: {
                [updatedReportAction.reportActionID]: {
                    ...(updatedReportAction as OnyxTypes.ReportAction),
                    errors: getMicroSecondOnyxErrorWithTranslationKey('iou.error.genericEditFailureMessage'),
                },
            },
        });
    }

    // Step 4: Compute the IOU total and update the report preview message (and report header) so LHN amount owed is correct.
    const calculatedDiffAmount = calculateDiffAmount(iouReport, updatedTransaction, transaction);
    // If calculatedDiffAmount is null it means we cannot calculate the new iou report total from front-end due to currency differences.
    const isTotalIndeterministic = calculatedDiffAmount === null;
    const diff = calculatedDiffAmount ?? 0;

    let updatedMoneyRequestReport: OnyxTypes.OnyxInputOrEntry<OnyxTypes.Report>;
    if (!iouReport) {
        updatedMoneyRequestReport = null;
    } else if ((isExpenseReport(iouReport) || isInvoiceReportReportUtils(iouReport)) && typeof iouReport.total === 'number') {
        // For expense report, the amount is negative, so we should subtract total from diff
        updatedMoneyRequestReport = {
            ...iouReport,
            total: iouReport.total - diff,
        };
        if (!transaction?.reimbursable && typeof updatedMoneyRequestReport.nonReimbursableTotal === 'number') {
            updatedMoneyRequestReport.nonReimbursableTotal -= diff;
        }
        if (!isTransactionOnHold) {
            if (typeof updatedMoneyRequestReport.unheldTotal === 'number') {
                updatedMoneyRequestReport.unheldTotal -= diff;
            }
            if (!transaction?.reimbursable && typeof updatedMoneyRequestReport.unheldNonReimbursableTotal === 'number') {
                updatedMoneyRequestReport.unheldNonReimbursableTotal -= diff;
            }
        }
    } else {
        updatedMoneyRequestReport = updateIOUOwnerAndTotal(
            iouReport,
            updatedReportAction.actorAccountID ?? CONST.DEFAULT_NUMBER_ID,
            diff,
            getCurrency(transaction),
            false,
            true,
            isTransactionOnHold,
        );
    }

    optimisticData.push(
        {
            onyxMethod: Onyx.METHOD.MERGE,
            key: `${ONYXKEYS.COLLECTION.REPORT}${iouReport?.reportID}`,
            value: {...updatedMoneyRequestReport, ...(isTotalIndeterministic && {pendingFields: {total: CONST.RED_BRICK_ROAD_PENDING_ACTION.UPDATE}})},
        },
        {
            onyxMethod: Onyx.METHOD.MERGE,
            key: `${ONYXKEYS.COLLECTION.REPORT}${iouReport?.parentReportID}`,
            value: getOutstandingChildRequest(updatedMoneyRequestReport),
        },
    );
    if (isOneTransactionThread(transactionThreadReportID, iouReport?.reportID, undefined)) {
        optimisticData.push({
            onyxMethod: Onyx.METHOD.MERGE,
            key: `${ONYXKEYS.COLLECTION.REPORT}${iouReport?.reportID}`,
            value: {
                lastReadTime: updatedReportAction.created,
            },
        });
    }
    successData.push({
        onyxMethod: Onyx.METHOD.MERGE,
        key: `${ONYXKEYS.COLLECTION.REPORT}${iouReport?.reportID}`,
        value: {pendingAction: null, ...(isTotalIndeterministic && {pendingFields: {total: null}})},
    });

    // Optimistically modify the transaction and the transaction thread
    optimisticData.push({
        onyxMethod: Onyx.METHOD.MERGE,
        key: `${ONYXKEYS.COLLECTION.TRANSACTION}${transactionID}`,
        value: {
            ...updatedTransaction,
            pendingFields,
            errorFields: null,
        },
    });

    optimisticData.push({
        onyxMethod: Onyx.METHOD.MERGE,
        key: `${ONYXKEYS.COLLECTION.REPORT}${transactionThreadReportID}`,
        value: {
            lastActorAccountID: updatedReportAction.actorAccountID,
        },
    });

    if (isScanning && ('amount' in transactionChanges || 'currency' in transactionChanges)) {
        if (transactionThread?.parentReportActionID) {
            optimisticData.push({
                onyxMethod: Onyx.METHOD.MERGE,
                key: `${ONYXKEYS.COLLECTION.REPORT_ACTIONS}${iouReport?.reportID}`,
                value: {
                    [transactionThread?.parentReportActionID]: {
                        originalMessage: {
                            whisperedTo: [],
                        },
                    },
                },
            });
        }

        if (iouReport?.parentReportActionID) {
            optimisticData.push({
                onyxMethod: Onyx.METHOD.MERGE,
                key: `${ONYXKEYS.COLLECTION.REPORT_ACTIONS}${iouReport?.parentReportID}`,
                value: {
                    [iouReport.parentReportActionID]: {
                        originalMessage: {
                            whisperedTo: [],
                        },
                    },
                },
            });
        }
    }

    // Update recently used categories if the category is changed
    const hasModifiedCategory = 'category' in transactionChanges;
    if (hasModifiedCategory) {
        const optimisticPolicyRecentlyUsedCategories = buildOptimisticPolicyRecentlyUsedCategories(iouReport?.policyID, transactionChanges.category);
        if (optimisticPolicyRecentlyUsedCategories.length) {
            optimisticData.push({
                onyxMethod: Onyx.METHOD.SET,
                key: `${ONYXKEYS.COLLECTION.POLICY_RECENTLY_USED_CATEGORIES}${iouReport?.policyID}`,
                value: optimisticPolicyRecentlyUsedCategories,
            });
        }
    }

    // Update recently used currencies if the currency is changed
    if ('currency' in transactionChanges) {
        const optimisticRecentlyUsedCurrencies = buildOptimisticRecentlyUsedCurrencies(transactionChanges.currency);
        if (optimisticRecentlyUsedCurrencies.length) {
            optimisticData.push({
                onyxMethod: Onyx.METHOD.SET,
                key: ONYXKEYS.RECENTLY_USED_CURRENCIES,
                value: optimisticRecentlyUsedCurrencies,
            });
        }
    }

    // Update recently used categories if the tag is changed
    const hasModifiedTag = 'tag' in transactionChanges;
    if (hasModifiedTag) {
        const optimisticPolicyRecentlyUsedTags = buildOptimisticPolicyRecentlyUsedTags(iouReport?.policyID, transactionChanges.tag);
        if (!isEmptyObject(optimisticPolicyRecentlyUsedTags)) {
            optimisticData.push({
                onyxMethod: Onyx.METHOD.MERGE,
                key: `${ONYXKEYS.COLLECTION.POLICY_RECENTLY_USED_TAGS}${iouReport?.policyID}`,
                value: optimisticPolicyRecentlyUsedTags,
            });
        }
    }

    const overLimitViolation = violations?.find((violation) => violation.name === 'overLimit');
    // Update violation limit, if we modify attendees. The given limit value is for a single attendee, if we have multiple attendees we should multpiply limit by attende count
    if ('attendees' in transactionChanges && !!overLimitViolation) {
        const limitForSingleAttendee = ViolationsUtils.getViolationAmountLimit(overLimitViolation);
        if (limitForSingleAttendee * (transactionChanges?.attendees?.length ?? 1) > Math.abs(getAmount(transaction))) {
            optimisticData.push({
                onyxMethod: Onyx.METHOD.MERGE,
                key: `${ONYXKEYS.COLLECTION.TRANSACTION_VIOLATIONS}${transactionID}`,
                value: violations?.filter((violation) => violation.name !== 'overLimit') ?? [],
            });
        }
    }

    // Clear out the error fields and loading states on success
    successData.push({
        onyxMethod: Onyx.METHOD.MERGE,
        key: `${ONYXKEYS.COLLECTION.TRANSACTION}${transactionID}`,
        value: {
            pendingFields: clearedPendingFields,
            isLoading: false,
            errorFields: null,
            routes: null,
        },
    });

    // Clear out loading states, pending fields, and add the error fields
    failureData.push({
        onyxMethod: Onyx.METHOD.MERGE,
        key: `${ONYXKEYS.COLLECTION.TRANSACTION}${transactionID}`,
        value: {
            pendingFields: clearedPendingFields,
            isLoading: false,
            errorFields,
        },
    });

    if (iouReport) {
        // Reset the iouReport to its original state
        failureData.push({
            onyxMethod: Onyx.METHOD.MERGE,
            key: `${ONYXKEYS.COLLECTION.REPORT}${iouReport.reportID}`,
            value: {...iouReport, ...(isTotalIndeterministic && {pendingFields: {total: null}})},
        });
    }

    if (policy && isPaidGroupPolicy(policy) && updatedTransaction && (hasModifiedTag || hasModifiedCategory || hasModifiedDistanceRate || hasModifiedAmount || hasModifiedCreated)) {
        const currentTransactionViolations = allTransactionViolations[`${ONYXKEYS.COLLECTION.TRANSACTION_VIOLATIONS}${transactionID}`] ?? [];
        const violationsOnyxData = ViolationsUtils.getViolationsOnyxData(
            updatedTransaction,
            currentTransactionViolations,
            policy,
            policyTagList ?? {},
            policyCategories ?? {},
            hasDependentTags(policy, policyTagList ?? {}),
            isInvoiceReportReportUtils(iouReport),
        );
        optimisticData.push(violationsOnyxData);
        failureData.push({
            onyxMethod: Onyx.METHOD.MERGE,
            key: `${ONYXKEYS.COLLECTION.TRANSACTION_VIOLATIONS}${transactionID}`,
            value: currentTransactionViolations,
        });
        if (hash) {
            optimisticData.push({
                onyxMethod: Onyx.METHOD.MERGE,
                key: `${ONYXKEYS.COLLECTION.SNAPSHOT}${hash}`,
                value: {
                    data: {
                        [`${ONYXKEYS.COLLECTION.TRANSACTION_VIOLATIONS}${transactionID}`]: violationsOnyxData.value,
                    },
                },
            });
            failureData.push({
                onyxMethod: Onyx.METHOD.MERGE,
                key: `${ONYXKEYS.COLLECTION.SNAPSHOT}${hash}`,
                value: {
                    data: {
                        [`${ONYXKEYS.COLLECTION.TRANSACTION_VIOLATIONS}${transactionID}`]: currentTransactionViolations,
                    },
                },
            });
        }
        if (violationsOnyxData) {
            const currentNextStep = allNextSteps[`${ONYXKEYS.COLLECTION.NEXT_STEP}${iouReport?.reportID}`] ?? {};
            const shouldFixViolations = Array.isArray(violationsOnyxData.value) && violationsOnyxData.value.length > 0;
            optimisticData.push({
                onyxMethod: Onyx.METHOD.MERGE,
                key: `${ONYXKEYS.COLLECTION.NEXT_STEP}${iouReport?.reportID}`,
                value: buildNextStep(iouReport ?? undefined, iouReport?.statusNum ?? CONST.REPORT.STATUS_NUM.OPEN, shouldFixViolations),
            });
            failureData.push({
                onyxMethod: Onyx.METHOD.MERGE,
                key: `${ONYXKEYS.COLLECTION.NEXT_STEP}${iouReport?.reportID}`,
                value: currentNextStep,
            });
        }
    }

    // Reset the transaction thread to its original state
    failureData.push({
        onyxMethod: Onyx.METHOD.MERGE,
        key: `${ONYXKEYS.COLLECTION.REPORT}${transactionThreadReportID}`,
        value: transactionThread,
    });

    return {
        params,
        onyxData: {optimisticData, successData, failureData},
    };
}

/**
 * @param transactionID
 * @param transactionThreadReportID
 * @param transactionChanges
 * @param [transactionChanges.created] Present when updated the date field
 * @param policy  May be undefined, an empty object, or an object matching the Policy type (src/types/onyx/Policy.ts)
 */
function getUpdateTrackExpenseParams(
    transactionID: string | undefined,
    transactionThreadReportID: string | undefined,
    transactionChanges: TransactionChanges,
    policy: OnyxEntry<OnyxTypes.Policy>,
): UpdateMoneyRequestData {
    const optimisticData: OnyxUpdate[] = [];
    const successData: OnyxUpdate[] = [];
    const failureData: OnyxUpdate[] = [];

    // Step 1: Set any "pending fields" (ones updated while the user was offline) to have error messages in the failureData
    const pendingFields = Object.fromEntries(Object.keys(transactionChanges).map((key) => [key, CONST.RED_BRICK_ROAD_PENDING_ACTION.UPDATE]));
    const clearedPendingFields = Object.fromEntries(Object.keys(transactionChanges).map((key) => [key, null]));
    const errorFields = Object.fromEntries(Object.keys(pendingFields).map((key) => [key, {[DateUtils.getMicroseconds()]: Localize.translateLocal('iou.error.genericEditFailureMessage')}]));

    // Step 2: Get all the collections being updated
    const transactionThread = allReports?.[`${ONYXKEYS.COLLECTION.REPORT}${transactionThreadReportID}`] ?? null;
    const transaction = allTransactions?.[`${ONYXKEYS.COLLECTION.TRANSACTION}${transactionID}`];
    const chatReport = allReports?.[`${ONYXKEYS.COLLECTION.REPORT}${transactionThread?.parentReportID}`] ?? null;
    const isScanning = hasReceiptTransactionUtils(transaction) && isReceiptBeingScannedTransactionUtils(transaction);
    const updatedTransaction = transaction
        ? getUpdatedTransaction({
              transaction,
              transactionChanges,
              isFromExpenseReport: false,
              policy,
          })
        : null;
    const transactionDetails = getTransactionDetails(updatedTransaction);

    if (transactionDetails?.waypoints) {
        // This needs to be a JSON string since we're sending this to the MapBox API
        transactionDetails.waypoints = JSON.stringify(transactionDetails.waypoints);
    }

    const dataToIncludeInParams: Partial<TransactionDetails> = Object.fromEntries(Object.entries(transactionDetails ?? {}).filter(([key]) => Object.keys(transactionChanges).includes(key)));

    const params: UpdateMoneyRequestParams = {
        ...dataToIncludeInParams,
        reportID: chatReport?.reportID,
        transactionID,
    };

    const hasPendingWaypoints = 'waypoints' in transactionChanges;
    const hasModifiedDistanceRate = 'customUnitRateID' in transactionChanges;
    if (transaction && updatedTransaction && (hasPendingWaypoints || hasModifiedDistanceRate)) {
        // Delete the draft transaction when editing waypoints when the server responds successfully and there are no errors
        successData.push({
            onyxMethod: Onyx.METHOD.SET,
            key: `${ONYXKEYS.COLLECTION.TRANSACTION_DRAFT}${transactionID}`,
            value: null,
        });

        // Revert the transaction's amount to the original value on failure.
        // The IOU Report will be fully reverted in the failureData further below.
        failureData.push({
            onyxMethod: Onyx.METHOD.MERGE,
            key: `${ONYXKEYS.COLLECTION.TRANSACTION}${transactionID}`,
            value: {
                amount: transaction.amount,
                modifiedAmount: transaction.modifiedAmount,
                modifiedMerchant: transaction.modifiedMerchant,
            },
        });
    }

    // Step 3: Build the modified expense report actions
    // We don't create a modified report action if:
    // - we're updating the waypoints
    // - we're updating the distance rate while the waypoints are still pending
    // In these cases, there isn't a valid optimistic mileage data we can use,
    // and the report action is created on the server with the distance-related response from the MapBox API
    const updatedReportAction = buildOptimisticModifiedExpenseReportAction(transactionThread, transaction, transactionChanges, false, policy, updatedTransaction);
    if (!hasPendingWaypoints && !(hasModifiedDistanceRate && isFetchingWaypointsFromServer(transaction))) {
        params.reportActionID = updatedReportAction.reportActionID;

        optimisticData.push({
            onyxMethod: Onyx.METHOD.MERGE,
            key: `${ONYXKEYS.COLLECTION.REPORT_ACTIONS}${transactionThread?.reportID}`,
            value: {
                [updatedReportAction.reportActionID]: updatedReportAction as OnyxTypes.ReportAction,
            },
        });
        successData.push({
            onyxMethod: Onyx.METHOD.MERGE,
            key: `${ONYXKEYS.COLLECTION.REPORT_ACTIONS}${transactionThread?.reportID}`,
            value: {
                [updatedReportAction.reportActionID]: {pendingAction: null},
            },
        });
        failureData.push({
            onyxMethod: Onyx.METHOD.MERGE,
            key: `${ONYXKEYS.COLLECTION.REPORT_ACTIONS}${transactionThread?.reportID}`,
            value: {
                [updatedReportAction.reportActionID]: {
                    ...(updatedReportAction as OnyxTypes.ReportAction),
                    errors: getMicroSecondOnyxErrorWithTranslationKey('iou.error.genericEditFailureMessage'),
                },
            },
        });
    }

    // Step 4: Update the report preview message (and report header) so LHN amount tracked is correct.
    // Optimistically modify the transaction and the transaction thread
    optimisticData.push({
        onyxMethod: Onyx.METHOD.MERGE,
        key: `${ONYXKEYS.COLLECTION.TRANSACTION}${transactionID}`,
        value: {
            ...updatedTransaction,
            pendingFields,
            errorFields: null,
        },
    });

    optimisticData.push({
        onyxMethod: Onyx.METHOD.MERGE,
        key: `${ONYXKEYS.COLLECTION.REPORT}${transactionThreadReportID}`,
        value: {
            lastActorAccountID: updatedReportAction.actorAccountID,
        },
    });

    if (isScanning && transactionThread?.parentReportActionID && ('amount' in transactionChanges || 'currency' in transactionChanges)) {
        optimisticData.push({
            onyxMethod: Onyx.METHOD.MERGE,
            key: `${ONYXKEYS.COLLECTION.REPORT_ACTIONS}${chatReport?.reportID}`,
            value: {[transactionThread.parentReportActionID]: {originalMessage: {whisperedTo: []}}},
        });
    }

    // Clear out the error fields and loading states on success
    successData.push({
        onyxMethod: Onyx.METHOD.MERGE,
        key: `${ONYXKEYS.COLLECTION.TRANSACTION}${transactionID}`,
        value: {
            pendingFields: clearedPendingFields,
            isLoading: false,
            errorFields: null,
            routes: null,
        },
    });

    // Clear out loading states, pending fields, and add the error fields
    failureData.push({
        onyxMethod: Onyx.METHOD.MERGE,
        key: `${ONYXKEYS.COLLECTION.TRANSACTION}${transactionID}`,
        value: {
            pendingFields: clearedPendingFields,
            isLoading: false,
            errorFields,
        },
    });

    // Reset the transaction thread to its original state
    failureData.push({
        onyxMethod: Onyx.METHOD.MERGE,
        key: `${ONYXKEYS.COLLECTION.REPORT}${transactionThreadReportID}`,
        value: transactionThread,
    });

    return {
        params,
        onyxData: {optimisticData, successData, failureData},
    };
}

/** Updates the created date of an expense */
function updateMoneyRequestDate(
    transactionID: string,
    transactionThreadReportID: string,
    value: string,
    policy: OnyxEntry<OnyxTypes.Policy>,
    policyTags: OnyxEntry<OnyxTypes.PolicyTagLists>,
    policyCategories: OnyxEntry<OnyxTypes.PolicyCategories>,
) {
    const transactionChanges: TransactionChanges = {
        created: value,
    };
    const transactionThreadReport = allReports?.[`${ONYXKEYS.COLLECTION.REPORT}${transactionThreadReportID}`] ?? null;
    const parentReport = allReports?.[`${ONYXKEYS.COLLECTION.REPORT}${transactionThreadReport?.parentReportID}`] ?? null;
    let data: UpdateMoneyRequestData;
    if (isTrackExpenseReport(transactionThreadReport) && isSelfDM(parentReport)) {
        data = getUpdateTrackExpenseParams(transactionID, transactionThreadReportID, transactionChanges, policy);
    } else {
        data = getUpdateMoneyRequestParams(transactionID, transactionThreadReportID, transactionChanges, policy, policyTags, policyCategories);
    }
    const {params, onyxData} = data;
    API.write(WRITE_COMMANDS.UPDATE_MONEY_REQUEST_DATE, params, onyxData);
}

/** Updates the billable field of an expense */
function updateMoneyRequestBillable(
    transactionID: string,
    transactionThreadReportID: string,
    value: boolean,
    policy: OnyxEntry<OnyxTypes.Policy>,
    policyTagList: OnyxEntry<OnyxTypes.PolicyTagLists>,
    policyCategories: OnyxEntry<OnyxTypes.PolicyCategories>,
) {
    const transactionChanges: TransactionChanges = {
        billable: value,
    };
    const {params, onyxData} = getUpdateMoneyRequestParams(transactionID, transactionThreadReportID, transactionChanges, policy, policyTagList, policyCategories);
    API.write(WRITE_COMMANDS.UPDATE_MONEY_REQUEST_BILLABLE, params, onyxData);
}

/** Updates the merchant field of an expense */
function updateMoneyRequestMerchant(
    transactionID: string,
    transactionThreadReportID: string,
    value: string,
    policy: OnyxEntry<OnyxTypes.Policy>,
    policyTagList: OnyxEntry<OnyxTypes.PolicyTagLists>,
    policyCategories: OnyxEntry<OnyxTypes.PolicyCategories>,
) {
    const transactionChanges: TransactionChanges = {
        merchant: value,
    };
    const transactionThreadReport = allReports?.[`${ONYXKEYS.COLLECTION.REPORT}${transactionThreadReportID}`] ?? null;
    const parentReport = allReports?.[`${ONYXKEYS.COLLECTION.REPORT}${transactionThreadReport?.parentReportID}`] ?? null;
    let data: UpdateMoneyRequestData;
    if (isTrackExpenseReport(transactionThreadReport) && isSelfDM(parentReport)) {
        data = getUpdateTrackExpenseParams(transactionID, transactionThreadReportID, transactionChanges, policy);
    } else {
        data = getUpdateMoneyRequestParams(transactionID, transactionThreadReportID, transactionChanges, policy, policyTagList, policyCategories);
    }
    const {params, onyxData} = data;
    API.write(WRITE_COMMANDS.UPDATE_MONEY_REQUEST_MERCHANT, params, onyxData);
}

/** Updates the attendees list of an expense */
function updateMoneyRequestAttendees(
    transactionID: string,
    transactionThreadReportID: string,
    attendees: Attendee[],
    policy: OnyxEntry<OnyxTypes.Policy>,
    policyTagList: OnyxEntry<OnyxTypes.PolicyTagLists>,
    policyCategories: OnyxEntry<OnyxTypes.PolicyCategories>,
    violations: OnyxEntry<OnyxTypes.TransactionViolations> | undefined,
) {
    const transactionChanges: TransactionChanges = {
        attendees,
    };
    const data = getUpdateMoneyRequestParams(transactionID, transactionThreadReportID, transactionChanges, policy, policyTagList, policyCategories, violations);
    const {params, onyxData} = data;
    API.write(WRITE_COMMANDS.UPDATE_MONEY_REQUEST_ATTENDEES, params, onyxData);
}

/** Updates the tag of an expense */
function updateMoneyRequestTag(
    transactionID: string,
    transactionThreadReportID: string | undefined,
    tag: string,
    policy: OnyxEntry<OnyxTypes.Policy>,
    policyTagList: OnyxEntry<OnyxTypes.PolicyTagLists>,
    policyCategories: OnyxEntry<OnyxTypes.PolicyCategories>,
    hash?: number,
) {
    const transactionChanges: TransactionChanges = {
        tag,
    };
    const {params, onyxData} = getUpdateMoneyRequestParams(transactionID, transactionThreadReportID, transactionChanges, policy, policyTagList, policyCategories, undefined, hash);
    API.write(WRITE_COMMANDS.UPDATE_MONEY_REQUEST_TAG, params, onyxData);
}

/** Updates the created tax amount of an expense */
function updateMoneyRequestTaxAmount(
    transactionID: string,
    optimisticReportActionID: string,
    taxAmount: number,
    policy: OnyxEntry<OnyxTypes.Policy>,
    policyTagList: OnyxEntry<OnyxTypes.PolicyTagLists>,
    policyCategories: OnyxEntry<OnyxTypes.PolicyCategories>,
) {
    const transactionChanges = {
        taxAmount,
    };
    const {params, onyxData} = getUpdateMoneyRequestParams(transactionID, optimisticReportActionID, transactionChanges, policy, policyTagList, policyCategories);
    API.write('UpdateMoneyRequestTaxAmount', params, onyxData);
}

type UpdateMoneyRequestTaxRateParams = {
    transactionID: string;
    optimisticReportActionID: string;
    taxCode: string;
    taxAmount: number;
    policy: OnyxEntry<OnyxTypes.Policy>;
    policyTagList: OnyxEntry<OnyxTypes.PolicyTagLists>;
    policyCategories: OnyxEntry<OnyxTypes.PolicyCategories>;
};

/** Updates the created tax rate of an expense */
function updateMoneyRequestTaxRate({transactionID, optimisticReportActionID, taxCode, taxAmount, policy, policyTagList, policyCategories}: UpdateMoneyRequestTaxRateParams) {
    const transactionChanges = {
        taxCode,
        taxAmount,
    };
    const {params, onyxData} = getUpdateMoneyRequestParams(transactionID, optimisticReportActionID, transactionChanges, policy, policyTagList, policyCategories);
    API.write('UpdateMoneyRequestTaxRate', params, onyxData);
}

type UpdateMoneyRequestDistanceParams = {
    transactionID: string | undefined;
    transactionThreadReportID: string | undefined;
    waypoints: WaypointCollection;
    routes?: Routes;
    policy?: OnyxEntry<OnyxTypes.Policy>;
    policyTagList?: OnyxEntry<OnyxTypes.PolicyTagLists>;
    policyCategories?: OnyxEntry<OnyxTypes.PolicyCategories>;
    transactionBackup: OnyxEntry<OnyxTypes.Transaction>;
};

/** Updates the waypoints of a distance expense */
function updateMoneyRequestDistance({
    transactionID,
    transactionThreadReportID,
    waypoints,
    routes = undefined,
    policy = {} as OnyxTypes.Policy,
    policyTagList = {},
    policyCategories = {},
    transactionBackup,
}: UpdateMoneyRequestDistanceParams) {
    const transactionChanges: TransactionChanges = {
        waypoints: sanitizeRecentWaypoints(waypoints),
        routes,
    };
    const transactionThreadReport = allReports?.[`${ONYXKEYS.COLLECTION.REPORT}${transactionThreadReportID}`] ?? null;
    const parentReport = allReports?.[`${ONYXKEYS.COLLECTION.REPORT}${transactionThreadReport?.parentReportID}`] ?? null;
    let data: UpdateMoneyRequestData;
    if (isTrackExpenseReport(transactionThreadReport) && isSelfDM(parentReport)) {
        data = getUpdateTrackExpenseParams(transactionID, transactionThreadReportID, transactionChanges, policy);
    } else {
        data = getUpdateMoneyRequestParams(transactionID, transactionThreadReportID, transactionChanges, policy, policyTagList, policyCategories);
    }
    const {params, onyxData} = data;

    const recentServerValidatedWaypoints = getRecentWaypoints().filter((item) => !item.pendingAction);
    onyxData?.failureData?.push({
        onyxMethod: Onyx.METHOD.SET,
        key: `${ONYXKEYS.NVP_RECENT_WAYPOINTS}`,
        value: recentServerValidatedWaypoints,
    });

    if (transactionBackup) {
        const transaction = allTransactions?.[`${ONYXKEYS.COLLECTION.TRANSACTION}${transactionID}`];

        // We need to include all keys of the optimisticData's waypoints in the failureData for onyx merge to properly reset
        // waypoint keys that do not exist in the failureData's waypoints. For instance, if the optimisticData waypoints had
        // three keys and the failureData waypoint had only 2 keys then the third key that doesn't exist in the failureData
        // waypoints should be explicitly reset otherwise onyx merge will leave it intact.
        const allWaypointKeys = [...new Set([...Object.keys(transactionBackup.comment?.waypoints ?? {}), ...Object.keys(transaction?.comment?.waypoints ?? {})])];
        const onyxWaypoints = allWaypointKeys.reduce((acc: NullishDeep<WaypointCollection>, key) => {
            acc[key] = transactionBackup.comment?.waypoints?.[key] ? {...transactionBackup.comment?.waypoints?.[key]} : null;
            return acc;
        }, {});
        const allModifiedWaypointsKeys = [...new Set([...Object.keys(waypoints ?? {}), ...Object.keys(transaction?.modifiedWaypoints ?? {})])];
        const onyxModifiedWaypoints = allModifiedWaypointsKeys.reduce((acc: NullishDeep<WaypointCollection>, key) => {
            acc[key] = transactionBackup.modifiedWaypoints?.[key] ? {...transactionBackup.modifiedWaypoints?.[key]} : null;
            return acc;
        }, {});
        onyxData?.failureData?.push({
            onyxMethod: Onyx.METHOD.MERGE,
            key: `${ONYXKEYS.COLLECTION.TRANSACTION}${transactionID}`,
            value: {
                comment: {
                    waypoints: onyxWaypoints,
                    customUnit: {
                        quantity: transactionBackup?.comment?.customUnit?.quantity,
                    },
                },
                modifiedWaypoints: onyxModifiedWaypoints,
                routes: null,
            },
        });
    }

    API.write(WRITE_COMMANDS.UPDATE_MONEY_REQUEST_DISTANCE, params, onyxData);
}

/** Updates the category of an expense */
function updateMoneyRequestCategory(
    transactionID: string,
    transactionThreadReportID: string,
    category: string,
    policy: OnyxEntry<OnyxTypes.Policy>,
    policyTagList: OnyxEntry<OnyxTypes.PolicyTagLists>,
    policyCategories: OnyxEntry<OnyxTypes.PolicyCategories>,
    hash?: number,
) {
    const transactionChanges: TransactionChanges = {
        category,
    };

    const {params, onyxData} = getUpdateMoneyRequestParams(transactionID, transactionThreadReportID, transactionChanges, policy, policyTagList, policyCategories, undefined, hash);
    API.write(WRITE_COMMANDS.UPDATE_MONEY_REQUEST_CATEGORY, params, onyxData);
}

/** Updates the description of an expense */
function updateMoneyRequestDescription(
    transactionID: string,
    transactionThreadReportID: string,
    comment: string,
    policy: OnyxEntry<OnyxTypes.Policy>,
    policyTagList: OnyxEntry<OnyxTypes.PolicyTagLists>,
    policyCategories: OnyxEntry<OnyxTypes.PolicyCategories>,
) {
    const transactionChanges: TransactionChanges = {
        comment,
    };
    const transactionThreadReport = allReports?.[`${ONYXKEYS.COLLECTION.REPORT}${transactionThreadReportID}`] ?? null;
    const parentReport = allReports?.[`${ONYXKEYS.COLLECTION.REPORT}${transactionThreadReport?.parentReportID}`] ?? null;
    let data: UpdateMoneyRequestData;
    if (isTrackExpenseReport(transactionThreadReport) && isSelfDM(parentReport)) {
        data = getUpdateTrackExpenseParams(transactionID, transactionThreadReportID, transactionChanges, policy);
    } else {
        data = getUpdateMoneyRequestParams(transactionID, transactionThreadReportID, transactionChanges, policy, policyTagList, policyCategories);
    }
    const {params, onyxData} = data;
    API.write(WRITE_COMMANDS.UPDATE_MONEY_REQUEST_DESCRIPTION, params, onyxData);
}

/** Updates the distance rate of an expense */
function updateMoneyRequestDistanceRate(
    transactionID: string,
    transactionThreadReportID: string,
    rateID: string,
    policy: OnyxEntry<OnyxTypes.Policy>,
    policyTagList: OnyxEntry<OnyxTypes.PolicyTagLists>,
    policyCategories: OnyxEntry<OnyxTypes.PolicyCategories>,
    updatedTaxAmount?: number,
    updatedTaxCode?: string,
) {
    const transactionChanges: TransactionChanges = {
        customUnitRateID: rateID,
        ...(typeof updatedTaxAmount === 'number' ? {taxAmount: updatedTaxAmount} : {}),
        ...(updatedTaxCode ? {taxCode: updatedTaxCode} : {}),
    };
    const transactionThreadReport = allReports?.[`${ONYXKEYS.COLLECTION.REPORT}${transactionThreadReportID}`] ?? null;
    const parentReport = allReports?.[`${ONYXKEYS.COLLECTION.REPORT}${transactionThreadReport?.parentReportID}`] ?? null;

    const transaction = allTransactions?.[`${ONYXKEYS.COLLECTION.TRANSACTION}${transactionID}`];
    if (transaction) {
        const existingDistanceUnit = transaction?.comment?.customUnit?.distanceUnit;
        const newDistanceUnit = DistanceRequestUtils.getRateByCustomUnitRateID({customUnitRateID: rateID, policy})?.unit;

        // If the distanceUnit is set and the rate is changed to one that has a different unit, mark the merchant as modified to make the distance field pending
        if (existingDistanceUnit && newDistanceUnit && newDistanceUnit !== existingDistanceUnit) {
            transactionChanges.merchant = getMerchant(transaction);
        }
    }

    let data: UpdateMoneyRequestData;
    if (isTrackExpenseReport(transactionThreadReport) && isSelfDM(parentReport)) {
        data = getUpdateTrackExpenseParams(transactionID, transactionThreadReportID, transactionChanges, policy);
    } else {
        data = getUpdateMoneyRequestParams(transactionID, transactionThreadReportID, transactionChanges, policy, policyTagList, policyCategories);
    }
    const {params, onyxData} = data;
    // `taxAmount` & `taxCode` only needs to be updated in the optimistic data, so we need to remove them from the params
    const {taxAmount, taxCode, ...paramsWithoutTaxUpdated} = params;
    API.write(WRITE_COMMANDS.UPDATE_MONEY_REQUEST_DISTANCE_RATE, paramsWithoutTaxUpdated, onyxData);
}

const getConvertTrackedExpenseInformation = (
    transactionID: string | undefined,
    actionableWhisperReportActionID: string | undefined,
    moneyRequestReportID: string | undefined,
    linkedTrackedExpenseReportAction: OnyxTypes.ReportAction,
    linkedTrackedExpenseReportID: string,
    transactionThreadReportID: string | undefined,
    resolution: IOUAction,
) => {
    const optimisticData: OnyxUpdate[] = [];
    const successData: OnyxUpdate[] = [];
    const failureData: OnyxUpdate[] = [];

    // Delete the transaction from the track expense report
    const {
        optimisticData: deleteOptimisticData,
        successData: deleteSuccessData,
        failureData: deleteFailureData,
    } = getDeleteTrackExpenseInformation(linkedTrackedExpenseReportID, transactionID, linkedTrackedExpenseReportAction, false, true, actionableWhisperReportActionID, resolution);

    optimisticData?.push(...deleteOptimisticData);
    successData?.push(...deleteSuccessData);
    failureData?.push(...deleteFailureData);

    // Build modified expense report action with the transaction changes
    const modifiedExpenseReportAction = buildOptimisticMovedTrackedExpenseModifiedReportAction(transactionThreadReportID, moneyRequestReportID);

    optimisticData?.push({
        onyxMethod: Onyx.METHOD.MERGE,
        key: `${ONYXKEYS.COLLECTION.REPORT_ACTIONS}${transactionThreadReportID}`,
        value: {
            [modifiedExpenseReportAction.reportActionID]: modifiedExpenseReportAction as OnyxTypes.ReportAction,
        },
    });
    successData?.push({
        onyxMethod: Onyx.METHOD.MERGE,
        key: `${ONYXKEYS.COLLECTION.REPORT_ACTIONS}${transactionThreadReportID}`,
        value: {
            [modifiedExpenseReportAction.reportActionID]: {pendingAction: null},
        },
    });
    failureData?.push({
        onyxMethod: Onyx.METHOD.MERGE,
        key: `${ONYXKEYS.COLLECTION.REPORT_ACTIONS}${transactionThreadReportID}`,
        value: {
            [modifiedExpenseReportAction.reportActionID]: {
                ...(modifiedExpenseReportAction as OnyxTypes.ReportAction),
                errors: getMicroSecondOnyxErrorWithTranslationKey('iou.error.genericEditFailureMessage'),
            },
        },
    });

    return {optimisticData, successData, failureData, modifiedExpenseReportActionID: modifiedExpenseReportAction.reportActionID};
};

type ConvertTrackedWorkspaceParams = {
    category: string | undefined;
    tag: string | undefined;
    taxCode: string;
    taxAmount: number;
    billable: boolean | undefined;
    policyID: string;
    receipt: Receipt | undefined;
    waypoints?: string;
    customUnitRateID?: string;
};

type AddTrackedExpenseToPolicyParam = {
    amount: number;
    currency: string;
    comment: string;
    created: string;
    merchant: string;
    transactionID: string;
    reimbursable: boolean;
    actionableWhisperReportActionID: string | undefined;
    moneyRequestReportID: string;
    reportPreviewReportActionID: string;
    modifiedExpenseReportActionID: string;
    moneyRequestCreatedReportActionID: string | undefined;
    moneyRequestPreviewReportActionID: string;
} & ConvertTrackedWorkspaceParams;

type ConvertTrackedExpenseToRequestParams = {
    payerParams: {
        accountID: number;
        email: string;
    };
    transactionParams: {
        transactionID: string;
        actionableWhisperReportActionID: string | undefined;
        linkedTrackedExpenseReportAction: OnyxTypes.ReportAction;
        linkedTrackedExpenseReportID: string;
        amount: number;
        currency: string;
        comment: string;
        merchant: string;
        created: string;
        attendees?: Attendee[];
        transactionThreadReportID: string;
    };
    chatParams: {
        reportID: string;
        createdReportActionID: string | undefined;
        reportPreviewReportActionID: string;
    };
    iouParams: {
        reportID: string;
        createdReportActionID: string | undefined;
        reportActionID: string;
    };
    onyxData: OnyxData;
    workspaceParams?: ConvertTrackedWorkspaceParams;
};

function addTrackedExpenseToPolicy(parameters: AddTrackedExpenseToPolicyParam, onyxData: OnyxData) {
    API.write(WRITE_COMMANDS.ADD_TRACKED_EXPENSE_TO_POLICY, parameters, onyxData);
}

function convertTrackedExpenseToRequest(convertTrackedExpenseParams: ConvertTrackedExpenseToRequestParams) {
    const {payerParams, transactionParams, chatParams, iouParams, onyxData, workspaceParams} = convertTrackedExpenseParams;
    const {accountID: payerAccountID, email: payerEmail} = payerParams;
    const {
        transactionID,
        actionableWhisperReportActionID,
        linkedTrackedExpenseReportAction,
        linkedTrackedExpenseReportID,
        amount,
        currency,
        comment,
        merchant,
        created,
        attendees,
        transactionThreadReportID,
    } = transactionParams;
    const {optimisticData, successData, failureData} = onyxData;

    const {
        optimisticData: moveTransactionOptimisticData,
        successData: moveTransactionSuccessData,
        failureData: moveTransactionFailureData,
        modifiedExpenseReportActionID,
    } = getConvertTrackedExpenseInformation(
        transactionID,
        actionableWhisperReportActionID,
        iouParams.reportID,
        linkedTrackedExpenseReportAction,
        linkedTrackedExpenseReportID,
        transactionThreadReportID,
        CONST.IOU.ACTION.SUBMIT,
    );

    optimisticData?.push(...moveTransactionOptimisticData);
    successData?.push(...moveTransactionSuccessData);
    failureData?.push(...moveTransactionFailureData);

    if (workspaceParams) {
        const params = {
            amount,
            currency,
            comment,
            created,
            merchant,
            reimbursable: true,
            transactionID,
            actionableWhisperReportActionID,
            moneyRequestReportID: iouParams.reportID,
            moneyRequestCreatedReportActionID: iouParams.createdReportActionID,
            moneyRequestPreviewReportActionID: iouParams.reportActionID,
            modifiedExpenseReportActionID,
            reportPreviewReportActionID: chatParams.reportPreviewReportActionID,
            ...workspaceParams,
        };

        addTrackedExpenseToPolicy(params, {optimisticData, successData, failureData});
        return;
    }

    const parameters = {
        attendees,
        amount,
        currency,
        comment,
        created,
        merchant,
        payerAccountID,
        payerEmail,
        chatReportID: chatParams.reportID,
        transactionID,
        actionableWhisperReportActionID,
        createdChatReportActionID: chatParams.createdReportActionID,
        moneyRequestReportID: iouParams.reportID,
        moneyRequestCreatedReportActionID: iouParams.createdReportActionID,
        moneyRequestPreviewReportActionID: iouParams.reportActionID,
        transactionThreadReportID,
        modifiedExpenseReportActionID,
        reportPreviewReportActionID: chatParams.reportPreviewReportActionID,
    };
    API.write(WRITE_COMMANDS.CONVERT_TRACKED_EXPENSE_TO_REQUEST, parameters, {optimisticData, successData, failureData});
}

function categorizeTrackedExpense(trackedExpenseParams: TrackedExpenseParams) {
    const {onyxData, reportInformation, transactionParams, policyParams, createdWorkspaceParams} = trackedExpenseParams;
    const {optimisticData, successData, failureData} = onyxData ?? {};
    const {transactionID} = transactionParams;
    const {isDraftPolicy} = policyParams;
    const {actionableWhisperReportActionID, moneyRequestReportID, linkedTrackedExpenseReportAction, linkedTrackedExpenseReportID, transactionThreadReportID} = reportInformation;
    const {
        optimisticData: moveTransactionOptimisticData,
        successData: moveTransactionSuccessData,
        failureData: moveTransactionFailureData,
        modifiedExpenseReportActionID,
    } = getConvertTrackedExpenseInformation(
        transactionID,
        actionableWhisperReportActionID,
        moneyRequestReportID,
        linkedTrackedExpenseReportAction,
        linkedTrackedExpenseReportID,
        transactionThreadReportID,
        CONST.IOU.ACTION.CATEGORIZE,
    );

    optimisticData?.push(...moveTransactionOptimisticData);
    successData?.push(...moveTransactionSuccessData);
    failureData?.push(...moveTransactionFailureData);

    const parameters: CategorizeTrackedExpenseApiParams = {
        ...{
            ...reportInformation,
            linkedTrackedExpenseReportAction: undefined,
        },
        ...policyParams,
        ...transactionParams,
        modifiedExpenseReportActionID,
        policyExpenseChatReportID: createdWorkspaceParams?.expenseChatReportID,
        policyExpenseCreatedReportActionID: createdWorkspaceParams?.expenseCreatedReportActionID,
        adminsChatReportID: createdWorkspaceParams?.adminsChatReportID,
        adminsCreatedReportActionID: createdWorkspaceParams?.adminsCreatedReportActionID,
        engagementChoice: createdWorkspaceParams?.engagementChoice,
        guidedSetupData: createdWorkspaceParams?.guidedSetupData,
    };

    API.write(WRITE_COMMANDS.CATEGORIZE_TRACKED_EXPENSE, parameters, {optimisticData, successData, failureData});

    // If a draft policy was used, then the CategorizeTrackedExpense command will create a real one
    // so let's track that conversion here
    if (isDraftPolicy) {
        GoogleTagManager.publishEvent(CONST.ANALYTICS.EVENT.WORKSPACE_CREATED, userAccountID);
    }
}

function shareTrackedExpense(trackedExpenseParams: TrackedExpenseParams) {
    const {onyxData, reportInformation, transactionParams, policyParams, createdWorkspaceParams} = trackedExpenseParams;
    const {optimisticData, successData, failureData} = onyxData ?? {};
    const {transactionID} = transactionParams;
    const {
        actionableWhisperReportActionID,
        moneyRequestPreviewReportActionID,
        moneyRequestCreatedReportActionID,
        reportPreviewReportActionID,
        moneyRequestReportID,
        linkedTrackedExpenseReportAction,
        linkedTrackedExpenseReportID,
        transactionThreadReportID,
    } = reportInformation;

    const {
        optimisticData: moveTransactionOptimisticData,
        successData: moveTransactionSuccessData,
        failureData: moveTransactionFailureData,
        modifiedExpenseReportActionID,
    } = getConvertTrackedExpenseInformation(
        transactionID,
        actionableWhisperReportActionID,
        moneyRequestReportID,
        linkedTrackedExpenseReportAction,
        linkedTrackedExpenseReportID,
        transactionThreadReportID,
        CONST.IOU.ACTION.SHARE,
    );

    optimisticData?.push(...moveTransactionOptimisticData);
    successData?.push(...moveTransactionSuccessData);
    failureData?.push(...moveTransactionFailureData);

    const parameters: ShareTrackedExpenseParams = {
        ...transactionParams,
        policyID: policyParams?.policyID,
        moneyRequestPreviewReportActionID,
        moneyRequestReportID,
        moneyRequestCreatedReportActionID,
        actionableWhisperReportActionID,
        modifiedExpenseReportActionID,
        reportPreviewReportActionID,
        policyExpenseChatReportID: createdWorkspaceParams?.expenseChatReportID,
        policyExpenseCreatedReportActionID: createdWorkspaceParams?.expenseCreatedReportActionID,
        adminsChatReportID: createdWorkspaceParams?.adminsChatReportID,
        adminsCreatedReportActionID: createdWorkspaceParams?.adminsCreatedReportActionID,
        engagementChoice: createdWorkspaceParams?.engagementChoice,
        guidedSetupData: createdWorkspaceParams?.guidedSetupData,
    };

    API.write(WRITE_COMMANDS.SHARE_TRACKED_EXPENSE, parameters, {optimisticData, successData, failureData});
}

/**
 * Submit expense to another user
 */
function requestMoney(requestMoneyInformation: RequestMoneyInformation) {
    const {report, participantParams, policyParams = {}, transactionParams, gpsPoints, action, reimbursible} = requestMoneyInformation;
    const {payeeAccountID} = participantParams;
    const {
        amount,
        currency,
        merchant,
        comment = '',
        receipt,
        category,
        tag,
        taxCode = '',
        taxAmount = 0,
        billable,
        created,
        attendees,
        actionableWhisperReportActionID,
        linkedTrackedExpenseReportAction,
        linkedTrackedExpenseReportID,
        waypoints,
        customUnitRateID,
    } = transactionParams;

    const sanitizedWaypoints = waypoints ? JSON.stringify(sanitizeRecentWaypoints(waypoints)) : undefined;

    // If the report is iou or expense report, we should get the linked chat report to be passed to the getMoneyRequestInformation function
    const isMoneyRequestReport = isMoneyRequestReportReportUtils(report);
    const currentChatReport = isMoneyRequestReport ? getReportOrDraftReport(report?.chatReportID) : report;
    const moneyRequestReportID = isMoneyRequestReport ? report?.reportID : '';
    const isMovingTransactionFromTrackExpense = isMovingTransactionFromTrackExpenseIOUUtils(action);
    const existingTransactionID =
        isMovingTransactionFromTrackExpense && linkedTrackedExpenseReportAction && isMoneyRequestAction(linkedTrackedExpenseReportAction)
            ? getOriginalMessage(linkedTrackedExpenseReportAction)?.IOUTransactionID
            : undefined;
    const existingTransaction = allTransactions[`${ONYXKEYS.COLLECTION.TRANSACTION}${existingTransactionID}`];

    const {
        payerAccountID,
        payerEmail,
        iouReport,
        chatReport,
        transaction,
        iouAction,
        createdChatReportActionID,
        createdIOUReportActionID,
        reportPreviewAction,
        transactionThreadReportID,
        createdReportActionIDForThread,
        onyxData,
    } = getMoneyRequestInformation({
        parentChatReport: isMovingTransactionFromTrackExpense ? undefined : currentChatReport,
        participantParams,
        policyParams,
        transactionParams,
        moneyRequestReportID,
        existingTransactionID,
        existingTransaction: isDistanceRequestTransactionUtils(existingTransaction) ? existingTransaction : undefined,
    });
    const activeReportID = isMoneyRequestReport ? report?.reportID : chatReport.reportID;

    switch (action) {
        case CONST.IOU.ACTION.SUBMIT: {
            if (!linkedTrackedExpenseReportAction || !linkedTrackedExpenseReportID) {
                return;
            }
            const workspaceParams =
                isPolicyExpenseChatReportUtil(chatReport) && chatReport.policyID
                    ? {
                          receipt: isFileUploadable(receipt) ? receipt : undefined,
                          category,
                          tag,
                          taxCode,
                          taxAmount,
                          billable,
                          policyID: chatReport.policyID,
                          waypoints: sanitizedWaypoints,
                          customUnitRateID,
                      }
                    : undefined;
            convertTrackedExpenseToRequest({
                payerParams: {
                    accountID: payerAccountID,
                    email: payerEmail,
                },
                transactionParams: {
                    amount,
                    currency,
                    comment,
                    merchant,
                    created,
                    attendees,
                    transactionID: transaction.transactionID,
                    actionableWhisperReportActionID,
                    linkedTrackedExpenseReportAction,
                    linkedTrackedExpenseReportID,
                    transactionThreadReportID,
                },
                chatParams: {
                    reportID: chatReport.reportID,
                    createdReportActionID: createdChatReportActionID,
                    reportPreviewReportActionID: reportPreviewAction.reportActionID,
                },
                iouParams: {
                    reportID: iouReport.reportID,
                    createdReportActionID: createdIOUReportActionID,
                    reportActionID: iouAction.reportActionID,
                },
                onyxData,
                workspaceParams,
            });
            break;
        }
        default: {
            const parameters: RequestMoneyParams = {
                debtorEmail: payerEmail,
                debtorAccountID: payerAccountID,
                amount,
                currency,
                comment,
                created,
                merchant,
                iouReportID: iouReport.reportID,
                chatReportID: chatReport.reportID,
                transactionID: transaction.transactionID,
                reportActionID: iouAction.reportActionID,
                createdChatReportActionID,
                createdIOUReportActionID,
                reportPreviewReportActionID: reportPreviewAction.reportActionID,
                receipt: isFileUploadable(receipt) ? receipt : undefined,
                receiptState: receipt?.state,
                category,
                tag,
                taxCode,
                taxAmount,
                billable,
                // This needs to be a string of JSON because of limitations with the fetch() API and nested objects
                receiptGpsPoints: gpsPoints ? JSON.stringify(gpsPoints) : undefined,
                transactionThreadReportID,
                createdReportActionIDForThread,
                reimbursible,
            };

            // eslint-disable-next-line rulesdir/no-multiple-api-calls
            API.write(WRITE_COMMANDS.REQUEST_MONEY, parameters, onyxData);
        }
    }

    InteractionManager.runAfterInteractions(() => removeDraftTransaction(CONST.IOU.OPTIMISTIC_TRANSACTION_ID));
    Navigation.dismissModal(isSearchTopmostFullScreenRoute() ? undefined : activeReportID);

    const trackReport = Navigation.getReportRouteByID(linkedTrackedExpenseReportAction?.childReportID);
    if (trackReport?.key) {
        Navigation.removeScreenByKey(trackReport.key);
    }

    if (activeReportID) {
        notifyNewAction(activeReportID, payeeAccountID);
    }
}

/**
 * Submit per diem expense to another user
 */
function submitPerDiemExpense(submitPerDiemExpenseInformation: PerDiemExpenseInformation) {
    const {report, participantParams, policyParams = {}, transactionParams} = submitPerDiemExpenseInformation;
    const {payeeAccountID} = participantParams;
    const {currency, comment = '', category, tag, created, customUnit} = transactionParams;

    if (
        isEmptyObject(policyParams.policy) ||
        isEmptyObject(customUnit) ||
        !customUnit.customUnitID ||
        !customUnit.customUnitRateID ||
        (customUnit.subRates ?? []).length === 0 ||
        isEmptyObject(customUnit.attributes)
    ) {
        return;
    }

    // If the report is iou or expense report, we should get the linked chat report to be passed to the getMoneyRequestInformation function
    const isMoneyRequestReport = isMoneyRequestReportReportUtils(report);
    const currentChatReport = isMoneyRequestReport ? getReportOrDraftReport(report?.chatReportID) : report;
    const moneyRequestReportID = isMoneyRequestReport ? report?.reportID : '';

    const {
        iouReport,
        chatReport,
        transaction,
        iouAction,
        createdChatReportActionID,
        createdIOUReportActionID,
        reportPreviewAction,
        transactionThreadReportID,
        createdReportActionIDForThread,
        onyxData,
        billable,
    } = getPerDiemExpenseInformation({
        parentChatReport: currentChatReport,
        participantParams,
        policyParams,
        transactionParams,
        moneyRequestReportID,
    });
    const activeReportID = isMoneyRequestReport ? report?.reportID : chatReport.reportID;

    const parameters: CreatePerDiemRequestParams = {
        policyID: policyParams.policy.id,
        customUnitID: customUnit.customUnitID,
        customUnitRateID: customUnit.customUnitRateID,
        subRates: JSON.stringify(customUnit.subRates),
        startDateTime: customUnit.attributes.dates.start,
        endDateTime: customUnit.attributes.dates.end,
        currency,
        description: comment,
        created,
        iouReportID: iouReport.reportID,
        chatReportID: chatReport.reportID,
        transactionID: transaction.transactionID,
        reportActionID: iouAction.reportActionID,
        createdChatReportActionID,
        createdIOUReportActionID,
        reportPreviewReportActionID: reportPreviewAction.reportActionID,
        category,
        tag,
        transactionThreadReportID,
        createdReportActionIDForThread,
        billable,
    };

    API.write(WRITE_COMMANDS.CREATE_PER_DIEM_REQUEST, parameters, onyxData);

    InteractionManager.runAfterInteractions(() => removeDraftTransaction(CONST.IOU.OPTIMISTIC_TRANSACTION_ID));
    Navigation.dismissModal(isSearchTopmostFullScreenRoute() ? undefined : activeReportID);
    if (activeReportID) {
        notifyNewAction(activeReportID, payeeAccountID);
    }
}

function sendInvoice(
    currentUserAccountID: number,
    transaction: OnyxEntry<OnyxTypes.Transaction>,
    invoiceChatReport?: OnyxEntry<OnyxTypes.Report>,
    receiptFile?: Receipt,
    policy?: OnyxEntry<OnyxTypes.Policy>,
    policyTagList?: OnyxEntry<OnyxTypes.PolicyTagLists>,
    policyCategories?: OnyxEntry<OnyxTypes.PolicyCategories>,
    companyName?: string,
    companyWebsite?: string,
) {
    const {
        senderWorkspaceID,
        receiver,
        invoiceRoom,
        createdChatReportActionID,
        invoiceReportID,
        reportPreviewReportActionID,
        transactionID,
        transactionThreadReportID,
        createdIOUReportActionID,
        createdReportActionIDForThread,
        reportActionID,
        onyxData,
    } = getSendInvoiceInformation(transaction, currentUserAccountID, invoiceChatReport, receiptFile, policy, policyTagList, policyCategories, companyName, companyWebsite);

    const parameters: SendInvoiceParams = {
        createdIOUReportActionID,
        createdReportActionIDForThread,
        reportActionID,
        senderWorkspaceID,
        accountID: currentUserAccountID,
        amount: transaction?.amount ?? 0,
        currency: transaction?.currency ?? '',
        comment: transaction?.comment?.comment?.trim() ?? '',
        merchant: transaction?.merchant ?? '',
        category: transaction?.category,
        date: transaction?.created ?? '',
        invoiceRoomReportID: invoiceRoom.reportID,
        createdChatReportActionID,
        invoiceReportID,
        reportPreviewReportActionID,
        transactionID,
        transactionThreadReportID,
        companyName,
        companyWebsite,
        ...(invoiceChatReport?.reportID ? {receiverInvoiceRoomID: invoiceChatReport.reportID} : {receiverEmail: receiver.login ?? ''}),
    };

    API.write(WRITE_COMMANDS.SEND_INVOICE, parameters, onyxData);
    InteractionManager.runAfterInteractions(() => removeDraftTransaction(CONST.IOU.OPTIMISTIC_TRANSACTION_ID));

    if (isSearchTopmostFullScreenRoute()) {
        Navigation.dismissModal();
    } else {
        Navigation.dismissModalWithReport(invoiceRoom);
    }

    notifyNewAction(invoiceRoom.reportID, receiver.accountID);
}

/**
 * Track an expense
 */
function trackExpense(params: CreateTrackExpenseParams) {
    const {report, action, isDraftPolicy, participantParams, policyParams: policyData = {}, transactionParams: transactionData} = params;
    const {participant, payeeAccountID, payeeEmail} = participantParams;
    const {policy, policyCategories, policyTagList} = policyData;
    const {
        amount,
        currency,
        created = '',
        merchant = '',
        comment = '',
        receipt,
        category,
        tag,
        taxCode = '',
        taxAmount = 0,
        billable,
        gpsPoints,
        validWaypoints,
        actionableWhisperReportActionID,
        linkedTrackedExpenseReportAction,
        linkedTrackedExpenseReportID,
        customUnitRateID,
    } = transactionData;

    const isMoneyRequestReport = isMoneyRequestReportReportUtils(report);
    const currentChatReport = isMoneyRequestReport ? getReportOrDraftReport(report.chatReportID) : report;
    const moneyRequestReportID = isMoneyRequestReport ? report.reportID : '';
    const isMovingTransactionFromTrackExpense = isMovingTransactionFromTrackExpenseIOUUtils(action);

    // Pass an open receipt so the distance expense will show a map with the route optimistically
    const trackedReceipt = validWaypoints ? {source: ReceiptGeneric as ReceiptSource, state: CONST.IOU.RECEIPT_STATE.OPEN} : receipt;
    const sanitizedWaypoints = validWaypoints ? JSON.stringify(sanitizeRecentWaypoints(validWaypoints)) : undefined;

    const {
        createdWorkspaceParams,
        iouReport,
        chatReport,
        transaction,
        iouAction,
        createdChatReportActionID,
        createdIOUReportActionID,
        reportPreviewAction,
        transactionThreadReportID,
        createdReportActionIDForThread,
        actionableWhisperReportActionIDParam,
        onyxData,
    } =
        getTrackExpenseInformation({
            parentChatReport: currentChatReport,
            moneyRequestReportID,
            existingTransactionID:
                isMovingTransactionFromTrackExpense && linkedTrackedExpenseReportAction && isMoneyRequestAction(linkedTrackedExpenseReportAction)
                    ? getOriginalMessage(linkedTrackedExpenseReportAction)?.IOUTransactionID
                    : undefined,
            participantParams: {
                participant,
                payeeAccountID,
                payeeEmail,
            },
            transactionParams: {
                comment,
                amount,
                currency,
                created,
                merchant,
                receipt: trackedReceipt,
                category,
                tag,
                taxCode,
                taxAmount,
                billable,
                linkedTrackedExpenseReportAction,
            },
            policyParams: {
                policy,
                policyCategories,
                policyTagList,
            },
        }) ?? {};
    const activeReportID = isMoneyRequestReport ? report.reportID : chatReport?.reportID;

    const recentServerValidatedWaypoints = getRecentWaypoints().filter((item) => !item.pendingAction);
    onyxData?.failureData?.push({
        onyxMethod: Onyx.METHOD.SET,
        key: `${ONYXKEYS.NVP_RECENT_WAYPOINTS}`,
        value: recentServerValidatedWaypoints,
    });

    const mileageRate = isCustomUnitRateIDForP2P(transaction) ? undefined : customUnitRateID;

    switch (action) {
        case CONST.IOU.ACTION.CATEGORIZE: {
            if (!linkedTrackedExpenseReportAction || !linkedTrackedExpenseReportID) {
                return;
            }
            const transactionParams: TrackedExpenseTransactionParams = {
                transactionID: transaction?.transactionID,
                amount,
                currency,
                comment,
                merchant,
                created,
                taxCode,
                taxAmount,
                category,
                tag,
                billable,
                receipt: isFileUploadable(trackedReceipt) ? trackedReceipt : undefined,
                waypoints: sanitizedWaypoints,
                customUnitRateID: mileageRate,
            };
            const policyParams: TrackedExpensePolicyParams = {
                policyID: chatReport?.policyID,
                isDraftPolicy,
            };
            const reportInformation: TrackedExpenseReportInformation = {
                moneyRequestPreviewReportActionID: iouAction?.reportActionID,
                moneyRequestReportID: iouReport?.reportID,
                moneyRequestCreatedReportActionID: createdIOUReportActionID,
                actionableWhisperReportActionID,
                linkedTrackedExpenseReportAction,
                linkedTrackedExpenseReportID,
                transactionThreadReportID,
                reportPreviewReportActionID: reportPreviewAction?.reportActionID,
            };
            const trackedExpenseParams: TrackedExpenseParams = {
                onyxData,
                reportInformation,
                transactionParams,
                policyParams,
                createdWorkspaceParams,
            };

            categorizeTrackedExpense(trackedExpenseParams);
            break;
        }
        case CONST.IOU.ACTION.SHARE: {
            if (!linkedTrackedExpenseReportAction || !linkedTrackedExpenseReportID) {
                return;
            }
            const transactionParams: TrackedExpenseTransactionParams = {
                transactionID: transaction?.transactionID,
                amount,
                currency,
                comment,
                merchant,
                created,
                taxCode: taxCode ?? '',
                taxAmount: taxAmount ?? 0,
                category,
                tag,
                billable,
                receipt: isFileUploadable(trackedReceipt) ? trackedReceipt : undefined,
                waypoints: sanitizedWaypoints,
                customUnitRateID: mileageRate,
            };
            const policyParams: TrackedExpensePolicyParams = {
                policyID: chatReport?.policyID,
            };
            const reportInformation: TrackedExpenseReportInformation = {
                moneyRequestPreviewReportActionID: iouAction?.reportActionID,
                moneyRequestReportID: iouReport?.reportID,
                moneyRequestCreatedReportActionID: createdIOUReportActionID,
                actionableWhisperReportActionID,
                linkedTrackedExpenseReportAction,
                linkedTrackedExpenseReportID,
                transactionThreadReportID,
                reportPreviewReportActionID: reportPreviewAction?.reportActionID,
            };
            const trackedExpenseParams: TrackedExpenseParams = {
                onyxData,
                reportInformation,
                transactionParams,
                policyParams,
                createdWorkspaceParams,
            };
            shareTrackedExpense(trackedExpenseParams);
            break;
        }
        default: {
            const parameters: TrackExpenseParams = {
                amount,
                currency,
                comment,
                created,
                merchant,
                iouReportID: iouReport?.reportID,
                chatReportID: chatReport?.reportID,
                transactionID: transaction?.transactionID,
                reportActionID: iouAction?.reportActionID,
                createdChatReportActionID,
                createdIOUReportActionID,
                reportPreviewReportActionID: reportPreviewAction?.reportActionID,
                receipt: isFileUploadable(trackedReceipt) ? trackedReceipt : undefined,
                receiptState: trackedReceipt?.state,
                category,
                tag,
                taxCode,
                taxAmount,
                billable,
                // This needs to be a string of JSON because of limitations with the fetch() API and nested objects
                receiptGpsPoints: gpsPoints ? JSON.stringify(gpsPoints) : undefined,
                transactionThreadReportID,
                createdReportActionIDForThread,
                waypoints: sanitizedWaypoints,
                customUnitRateID,
            };
            if (actionableWhisperReportActionIDParam) {
                parameters.actionableWhisperReportActionID = actionableWhisperReportActionIDParam;
            }
            API.write(WRITE_COMMANDS.TRACK_EXPENSE, parameters, onyxData);
        }
    }
    InteractionManager.runAfterInteractions(() => removeDraftTransaction(CONST.IOU.OPTIMISTIC_TRANSACTION_ID));
    Navigation.dismissModal(isSearchTopmostFullScreenRoute() ? undefined : activeReportID);

    if (action === CONST.IOU.ACTION.SHARE) {
        if (isSearchTopmostFullScreenRoute() && activeReportID) {
            Navigation.setNavigationActionToMicrotaskQueue(() => {
                Navigation.navigate(ROUTES.REPORT_WITH_ID.getRoute(activeReportID), {forceReplace: true});
            });
        }
        Navigation.setNavigationActionToMicrotaskQueue(() => Navigation.navigate(ROUTES.ROOM_INVITE.getRoute(activeReportID, CONST.IOU.SHARE.ROLE.ACCOUNTANT)));
    }

    notifyNewAction(activeReportID, payeeAccountID);
}

function getOrCreateOptimisticSplitChatReport(existingSplitChatReportID: string, participants: Participant[], participantAccountIDs: number[], currentUserAccountID: number) {
    // The existing chat report could be passed as reportID or exist on the sole "participant" (in this case a report option)
    const existingChatReportID = existingSplitChatReportID || participants.at(0)?.reportID;

    // Check if the report is available locally if we do have one
    const existingSplitChatOnyxData = allReports?.[`${ONYXKEYS.COLLECTION.REPORT}${existingChatReportID}`];
    let existingSplitChatReport = existingChatReportID && existingSplitChatOnyxData ? {...existingSplitChatOnyxData} : undefined;

    const allParticipantsAccountIDs = [...participantAccountIDs, currentUserAccountID];
    if (!existingSplitChatReport) {
        existingSplitChatReport = getChatByParticipants(allParticipantsAccountIDs, undefined, participantAccountIDs.length > 1);
    }

    // We found an existing chat report we are done...
    if (existingSplitChatReport) {
        // Yes, these are the same, but give the caller a way to identify if we created a new report or not
        return {existingSplitChatReport, splitChatReport: existingSplitChatReport};
    }

    // Create a Group Chat if we have multiple participants
    if (participants.length > 1) {
        const splitChatReport = buildOptimisticChatReport(
            allParticipantsAccountIDs,
            '',
            CONST.REPORT.CHAT_TYPE.GROUP,
            undefined,
            undefined,
            undefined,
            undefined,
            undefined,
            undefined,
            CONST.REPORT.NOTIFICATION_PREFERENCE.ALWAYS,
        );
        return {existingSplitChatReport: null, splitChatReport};
    }

    // Otherwise, create a new 1:1 chat report
    const splitChatReport = buildOptimisticChatReport(participantAccountIDs);
    return {existingSplitChatReport: null, splitChatReport};
}

/**
 * Build the Onyx data and IOU split necessary for splitting a bill with 3+ users.
 * 1. Build the optimistic Onyx data for the group chat, i.e. chatReport and iouReportAction creating the former if it doesn't yet exist.
 * 2. Loop over the group chat participant list, building optimistic or updating existing chatReports, iouReports and iouReportActions between the user and each participant.
 * We build both Onyx data and the IOU split that is sent as a request param and is used by Auth to create the chatReports, iouReports and iouReportActions in the database.
 * The IOU split has the following shape:
 *  [
 *      {email: 'currentUser', amount: 100},
 *      {email: 'user2', amount: 100, iouReportID: '100', chatReportID: '110', transactionID: '120', reportActionID: '130'},
 *      {email: 'user3', amount: 100, iouReportID: '200', chatReportID: '210', transactionID: '220', reportActionID: '230'}
 *  ]
 * @param amount - always in the smallest unit of the currency
 * @param existingSplitChatReportID - the report ID where the split expense happens, could be a group chat or a workspace chat
 */
function createSplitsAndOnyxData(
    participants: Participant[],
    currentUserLogin: string,
    currentUserAccountID: number,
    amount: number,
    comment: string,
    currency: string,
    merchant: string,
    created: string,
    category: string,
    tag: string,
    splitShares: SplitShares = {},
    existingSplitChatReportID = '',
    billable = false,
    iouRequestType: IOURequestType = CONST.IOU.REQUEST_TYPE.MANUAL,
    taxCode = '',
    taxAmount = 0,
): SplitsAndOnyxData {
    const currentUserEmailForIOUSplit = addSMSDomainIfPhoneNumber(currentUserLogin);
    const participantAccountIDs = participants.map((participant) => Number(participant.accountID));

    const {splitChatReport, existingSplitChatReport} = getOrCreateOptimisticSplitChatReport(existingSplitChatReportID, participants, participantAccountIDs, currentUserAccountID);
    const isOwnPolicyExpenseChat = !!splitChatReport.isOwnPolicyExpenseChat;

    // Pass an open receipt so the distance expense will show a map with the route optimistically
    const receipt: Receipt | undefined = iouRequestType === CONST.IOU.REQUEST_TYPE.DISTANCE ? {source: ReceiptGeneric as ReceiptSource, state: CONST.IOU.RECEIPT_STATE.OPEN} : undefined;

    const existingTransaction = allTransactionDrafts[`${ONYXKEYS.COLLECTION.TRANSACTION_DRAFT}${CONST.IOU.OPTIMISTIC_TRANSACTION_ID}`];
    const isDistanceRequest = existingTransaction && existingTransaction.iouRequestType === CONST.IOU.REQUEST_TYPE.DISTANCE;
    let splitTransaction = buildOptimisticTransaction({
        existingTransaction,
        transactionParams: {
            amount,
            currency,
            reportID: CONST.REPORT.SPLIT_REPORTID,
            comment,
            created,
            merchant: merchant || Localize.translateLocal('iou.expense'),
            receipt,
            category,
            tag,
            taxCode,
            taxAmount,
            billable,
            pendingFields: isDistanceRequest ? {waypoints: CONST.RED_BRICK_ROAD_PENDING_ACTION.ADD} : undefined,
        },
    });

    // Important data is set on the draft distance transaction, such as the iouRequestType marking it as a distance request, so merge it into the optimistic split transaction
    if (isDistanceRequest) {
        splitTransaction = fastMerge(existingTransaction, splitTransaction, false);
    }

    // Note: The created action must be optimistically generated before the IOU action so there's no chance that the created action appears after the IOU action in the chat
    const splitCreatedReportAction = buildOptimisticCreatedReportAction(currentUserEmailForIOUSplit);
    const splitIOUReportAction = buildOptimisticIOUReportAction(
        CONST.IOU.REPORT_ACTION_TYPE.SPLIT,
        amount,
        currency,
        comment,
        participants,
        splitTransaction.transactionID,
        undefined,
        '',
        false,
        false,
        isOwnPolicyExpenseChat,
    );

    splitChatReport.lastReadTime = DateUtils.getDBTime();
    splitChatReport.lastMessageText = getReportActionText(splitIOUReportAction);
    splitChatReport.lastMessageHtml = getReportActionHtml(splitIOUReportAction);
    splitChatReport.lastActorAccountID = currentUserAccountID;
    splitChatReport.lastVisibleActionCreated = splitIOUReportAction.created;

    // If we have an existing splitChatReport (group chat or workspace) use it's pending fields, otherwise indicate that we are adding a chat
    if (!existingSplitChatReport) {
        splitChatReport.pendingFields = {
            createChat: CONST.RED_BRICK_ROAD_PENDING_ACTION.ADD,
        };
    }

    const optimisticData: OnyxUpdate[] = [
        {
            // Use set for new reports because it doesn't exist yet, is faster,
            // and we need the data to be available when we navigate to the chat page
            onyxMethod: existingSplitChatReport ? Onyx.METHOD.MERGE : Onyx.METHOD.SET,
            key: `${ONYXKEYS.COLLECTION.REPORT}${splitChatReport.reportID}`,
            value: splitChatReport,
        },
        {
            onyxMethod: Onyx.METHOD.SET,
            key: ONYXKEYS.NVP_QUICK_ACTION_GLOBAL_CREATE,
            value: {
                action: iouRequestType === CONST.IOU.REQUEST_TYPE.DISTANCE ? CONST.QUICK_ACTIONS.SPLIT_DISTANCE : CONST.QUICK_ACTIONS.SPLIT_MANUAL,
                chatReportID: splitChatReport.reportID,
                isFirstQuickAction: isEmptyObject(quickAction),
            },
        },
        existingSplitChatReport
            ? {
                  onyxMethod: Onyx.METHOD.MERGE,
                  key: `${ONYXKEYS.COLLECTION.REPORT_ACTIONS}${splitChatReport.reportID}`,
                  value: {
                      [splitIOUReportAction.reportActionID]: splitIOUReportAction as OnyxTypes.ReportAction,
                  },
              }
            : {
                  onyxMethod: Onyx.METHOD.SET,
                  key: `${ONYXKEYS.COLLECTION.REPORT_ACTIONS}${splitChatReport.reportID}`,
                  value: {
                      [splitCreatedReportAction.reportActionID]: splitCreatedReportAction as OnyxTypes.ReportAction,
                      [splitIOUReportAction.reportActionID]: splitIOUReportAction as OnyxTypes.ReportAction,
                  },
              },
        {
            onyxMethod: Onyx.METHOD.SET,
            key: `${ONYXKEYS.COLLECTION.TRANSACTION}${splitTransaction.transactionID}`,
            value: splitTransaction,
        },
    ];
    const successData: OnyxUpdate[] = [
        {
            onyxMethod: Onyx.METHOD.MERGE,
            key: `${ONYXKEYS.COLLECTION.REPORT_ACTIONS}${splitChatReport.reportID}`,
            value: {
                ...(existingSplitChatReport ? {} : {[splitCreatedReportAction.reportActionID]: {pendingAction: null}}),
                [splitIOUReportAction.reportActionID]: {pendingAction: null},
            },
        },
        {
            onyxMethod: Onyx.METHOD.MERGE,
            key: `${ONYXKEYS.COLLECTION.TRANSACTION}${splitTransaction.transactionID}`,
            value: {pendingAction: null, pendingFields: null},
        },
    ];

    const redundantParticipants: Record<number, null> = {};
    if (!existingSplitChatReport) {
        successData.push({
            onyxMethod: Onyx.METHOD.MERGE,
            key: `${ONYXKEYS.COLLECTION.REPORT}${splitChatReport.reportID}`,
            value: {pendingFields: {createChat: null}, participants: redundantParticipants},
        });
    }

    const failureData: OnyxUpdate[] = [
        {
            onyxMethod: Onyx.METHOD.MERGE,
            key: `${ONYXKEYS.COLLECTION.TRANSACTION}${splitTransaction.transactionID}`,
            value: {
                errors: getMicroSecondOnyxErrorWithTranslationKey('iou.error.genericCreateFailureMessage'),
                pendingAction: null,
                pendingFields: null,
            },
        },
        {
            onyxMethod: Onyx.METHOD.SET,
            key: ONYXKEYS.NVP_QUICK_ACTION_GLOBAL_CREATE,
            value: quickAction ?? null,
        },
    ];

    if (existingSplitChatReport) {
        failureData.push({
            onyxMethod: Onyx.METHOD.MERGE,
            key: `${ONYXKEYS.COLLECTION.REPORT_ACTIONS}${splitChatReport.reportID}`,
            value: {
                [splitIOUReportAction.reportActionID]: {
                    errors: getMicroSecondOnyxErrorWithTranslationKey('iou.error.genericCreateFailureMessage'),
                },
            },
        });
    } else {
        failureData.push(
            {
                onyxMethod: Onyx.METHOD.MERGE,
                key: `${ONYXKEYS.COLLECTION.REPORT}${splitChatReport.reportID}`,
                value: {
                    errorFields: {
                        createChat: getMicroSecondOnyxErrorWithTranslationKey('report.genericCreateReportFailureMessage'),
                    },
                },
            },
            {
                onyxMethod: Onyx.METHOD.MERGE,
                key: `${ONYXKEYS.COLLECTION.REPORT_ACTIONS}${splitChatReport.reportID}`,
                value: {
                    [splitIOUReportAction.reportActionID]: {
                        errors: getMicroSecondOnyxErrorWithTranslationKey('iou.error.genericCreateFailureMessage'),
                    },
                },
            },
        );
    }

    // Loop through participants creating individual chats, iouReports and reportActionIDs as needed
    const currentUserAmount = splitShares?.[currentUserAccountID]?.amount ?? calculateIOUAmount(participants.length, amount, currency, true);
    const currentUserTaxAmount = calculateIOUAmount(participants.length, taxAmount, currency, true);

    const splits: Split[] = [{email: currentUserEmailForIOUSplit, accountID: currentUserAccountID, amount: currentUserAmount, taxAmount: currentUserTaxAmount}];

    const hasMultipleParticipants = participants.length > 1;
    participants.forEach((participant) => {
        // In a case when a participant is a workspace, even when a current user is not an owner of the workspace
        const isPolicyExpenseChat = isPolicyExpenseChatReportUtil(participant);
        const splitAmount = splitShares?.[participant.accountID ?? CONST.DEFAULT_NUMBER_ID]?.amount ?? calculateIOUAmount(participants.length, amount, currency, false);
        const splitTaxAmount = calculateIOUAmount(participants.length, taxAmount, currency, false);

        // To exclude someone from a split, the amount can be 0. The scenario for this is when creating a split from a group chat, we have remove the option to deselect users to exclude them.
        // We can input '0' next to someone we want to exclude.
        if (splitAmount === 0) {
            return;
        }

        // In case the participant is a workspace, email & accountID should remain undefined and won't be used in the rest of this code
        // participant.login is undefined when the request is initiated from a group DM with an unknown user, so we need to add a default
        const email = isOwnPolicyExpenseChat || isPolicyExpenseChat ? '' : addSMSDomainIfPhoneNumber(participant.login ?? '').toLowerCase();
        const accountID = isOwnPolicyExpenseChat || isPolicyExpenseChat ? 0 : Number(participant.accountID);
        if (email === currentUserEmailForIOUSplit) {
            return;
        }

        // STEP 1: Get existing chat report OR build a new optimistic one
        // If we only have one participant and the request was initiated from the global create menu, i.e. !existingGroupChatReportID, the oneOnOneChatReport is the groupChatReport
        let oneOnOneChatReport: OnyxTypes.Report | OptimisticChatReport;
        let isNewOneOnOneChatReport = false;
        let shouldCreateOptimisticPersonalDetails = false;
        const personalDetailExists = accountID in allPersonalDetails;

        // If this is a split between two people only and the function
        // wasn't provided with an existing group chat report id
        // or, if the split is being made from the workspace chat, then the oneOnOneChatReport is the same as the splitChatReport
        // in this case existingSplitChatReport will belong to the policy expense chat and we won't be
        // entering code that creates optimistic personal details
        if ((!hasMultipleParticipants && !existingSplitChatReportID) || isOwnPolicyExpenseChat || isOneOnOneChat(splitChatReport)) {
            oneOnOneChatReport = splitChatReport;
            shouldCreateOptimisticPersonalDetails = !existingSplitChatReport && !personalDetailExists;
        } else {
            const existingChatReport = getChatByParticipants([accountID, currentUserAccountID]);
            isNewOneOnOneChatReport = !existingChatReport;
            shouldCreateOptimisticPersonalDetails = isNewOneOnOneChatReport && !personalDetailExists;
            oneOnOneChatReport = existingChatReport ?? buildOptimisticChatReport([accountID, currentUserAccountID]);
        }

        // STEP 2: Get existing IOU/Expense report and update its total OR build a new optimistic one
        let oneOnOneIOUReport: OneOnOneIOUReport = oneOnOneChatReport.iouReportID ? allReports?.[`${ONYXKEYS.COLLECTION.REPORT}${oneOnOneChatReport.iouReportID}`] : null;
        const shouldCreateNewOneOnOneIOUReport = shouldCreateNewMoneyRequestReportReportUtils(oneOnOneIOUReport, oneOnOneChatReport);

        if (!oneOnOneIOUReport || shouldCreateNewOneOnOneIOUReport) {
            oneOnOneIOUReport = isOwnPolicyExpenseChat
                ? buildOptimisticExpenseReport(oneOnOneChatReport.reportID, oneOnOneChatReport.policyID, currentUserAccountID, splitAmount, currency)
                : buildOptimisticIOUReport(currentUserAccountID, accountID, splitAmount, oneOnOneChatReport.reportID, currency);
        } else if (isOwnPolicyExpenseChat) {
            // Because of the Expense reports are stored as negative values, we subtract the total from the amount
            if (oneOnOneIOUReport?.currency === currency) {
                if (typeof oneOnOneIOUReport.total === 'number') {
                    oneOnOneIOUReport.total -= splitAmount;
                }

                if (typeof oneOnOneIOUReport.unheldTotal === 'number') {
                    oneOnOneIOUReport.unheldTotal -= splitAmount;
                }
            }
        } else {
            oneOnOneIOUReport = updateIOUOwnerAndTotal(oneOnOneIOUReport, currentUserAccountID, splitAmount, currency);
        }

        // STEP 3: Build optimistic transaction
        const oneOnOneTransaction = buildOptimisticTransaction({
            originalTransactionID: splitTransaction.transactionID,
            transactionParams: {
                amount: isExpenseReport(oneOnOneIOUReport) ? -splitAmount : splitAmount,
                currency,
                reportID: oneOnOneIOUReport.reportID,
                comment,
                created,
                merchant: merchant || Localize.translateLocal('iou.expense'),
                category,
                tag,
                taxCode,
                taxAmount: isExpenseReport(oneOnOneIOUReport) ? -splitTaxAmount : splitTaxAmount,
                billable,
                source: CONST.IOU.TYPE.SPLIT,
            },
        });

        // STEP 4: Build optimistic reportActions. We need:
        // 1. CREATED action for the chatReport
        // 2. CREATED action for the iouReport
        // 3. IOU action for the iouReport
        // 4. Transaction Thread and the CREATED action for it
        // 5. REPORT_PREVIEW action for the chatReport
        const [oneOnOneCreatedActionForChat, oneOnOneCreatedActionForIOU, oneOnOneIOUAction, optimisticTransactionThread, optimisticCreatedActionForTransactionThread] =
            buildOptimisticMoneyRequestEntities(
                oneOnOneIOUReport,
                CONST.IOU.REPORT_ACTION_TYPE.CREATE,
                splitAmount,
                currency,
                comment,
                currentUserEmailForIOUSplit,
                [participant],
                oneOnOneTransaction.transactionID,
            );

        // Add optimistic personal details for new participants
        const oneOnOnePersonalDetailListAction: OnyxTypes.PersonalDetailsList = shouldCreateOptimisticPersonalDetails
            ? {
                  [accountID]: {
                      accountID,
                      // Disabling this line since participant.displayName can be an empty string
                      // eslint-disable-next-line @typescript-eslint/prefer-nullish-coalescing
                      displayName: formatPhoneNumber(participant.displayName || email),
                      login: participant.login,
                      isOptimisticPersonalDetail: true,
                  },
              }
            : {};

        if (shouldCreateOptimisticPersonalDetails) {
            // BE will send different participants. We clear the optimistic ones to avoid duplicated entries
            redundantParticipants[accountID] = null;
        }

        let oneOnOneReportPreviewAction = getReportPreviewAction(oneOnOneChatReport.reportID, oneOnOneIOUReport.reportID);
        if (oneOnOneReportPreviewAction) {
            oneOnOneReportPreviewAction = updateReportPreview(oneOnOneIOUReport, oneOnOneReportPreviewAction);
        } else {
            oneOnOneReportPreviewAction = buildOptimisticReportPreview(oneOnOneChatReport, oneOnOneIOUReport);
        }

        // Add category to optimistic policy recently used categories when a participant is a workspace
        const optimisticPolicyRecentlyUsedCategories = isPolicyExpenseChat ? buildOptimisticPolicyRecentlyUsedCategories(participant.policyID, category) : [];

        const optimisticRecentlyUsedCurrencies = buildOptimisticRecentlyUsedCurrencies(currency);

        // Add tag to optimistic policy recently used tags when a participant is a workspace
        const optimisticPolicyRecentlyUsedTags = isPolicyExpenseChat ? buildOptimisticPolicyRecentlyUsedTags(participant.policyID, tag) : {};

        // STEP 5: Build Onyx Data
        const [oneOnOneOptimisticData, oneOnOneSuccessData, oneOnOneFailureData] = buildOnyxDataForMoneyRequest({
            isNewChatReport: isNewOneOnOneChatReport,
            shouldCreateNewMoneyRequestReport: shouldCreateNewOneOnOneIOUReport,
            isOneOnOneSplit: true,
            optimisticParams: {
                chat: {
                    report: oneOnOneChatReport,
                    createdAction: oneOnOneCreatedActionForChat,
                    reportPreviewAction: oneOnOneReportPreviewAction,
                },
                iou: {
                    report: oneOnOneIOUReport,
                    createdAction: oneOnOneCreatedActionForIOU,
                    action: oneOnOneIOUAction,
                },
                transactionParams: {
                    transaction: oneOnOneTransaction,
                    transactionThreadReport: optimisticTransactionThread,
                    transactionThreadCreatedReportAction: optimisticCreatedActionForTransactionThread,
                },
                policyRecentlyUsed: {
                    categories: optimisticPolicyRecentlyUsedCategories,
                    tags: optimisticPolicyRecentlyUsedTags,
                    currencies: optimisticRecentlyUsedCurrencies,
                },
                personalDetailListAction: oneOnOnePersonalDetailListAction,
            },
        });

        const individualSplit = {
            email,
            accountID,
            isOptimisticAccount: isOptimisticPersonalDetail(accountID),
            amount: splitAmount,
            iouReportID: oneOnOneIOUReport.reportID,
            chatReportID: oneOnOneChatReport.reportID,
            transactionID: oneOnOneTransaction.transactionID,
            reportActionID: oneOnOneIOUAction.reportActionID,
            createdChatReportActionID: oneOnOneCreatedActionForChat.reportActionID,
            createdIOUReportActionID: oneOnOneCreatedActionForIOU.reportActionID,
            reportPreviewReportActionID: oneOnOneReportPreviewAction.reportActionID,
            transactionThreadReportID: optimisticTransactionThread.reportID,
            createdReportActionIDForThread: optimisticCreatedActionForTransactionThread?.reportActionID,
            taxAmount: splitTaxAmount,
        };

        splits.push(individualSplit);
        optimisticData.push(...oneOnOneOptimisticData);
        successData.push(...oneOnOneSuccessData);
        failureData.push(...oneOnOneFailureData);
    });

    optimisticData.push({
        onyxMethod: Onyx.METHOD.MERGE,
        key: `${ONYXKEYS.COLLECTION.TRANSACTION}${splitTransaction.transactionID}`,
        value: {
            comment: {
                splits: splits.map((split) => ({accountID: split.accountID, amount: split.amount})),
            },
        },
    });

    const splitData: SplitData = {
        chatReportID: splitChatReport.reportID,
        transactionID: splitTransaction.transactionID,
        reportActionID: splitIOUReportAction.reportActionID,
        policyID: splitChatReport.policyID,
        chatType: splitChatReport.chatType,
    };

    if (!existingSplitChatReport) {
        splitData.createdReportActionID = splitCreatedReportAction.reportActionID;
    }

    return {
        splitData,
        splits,
        onyxData: {optimisticData, successData, failureData},
    };
}

type SplitBillActionsParams = {
    participants: Participant[];
    currentUserLogin: string;
    currentUserAccountID: number;
    amount: number;
    comment: string;
    currency: string;
    merchant: string;
    created: string;
    category?: string;
    tag?: string;
    billable?: boolean;
    iouRequestType?: IOURequestType;
    existingSplitChatReportID?: string;
    splitShares?: SplitShares;
    splitPayerAccountIDs?: number[];
    taxCode?: string;
    taxAmount?: number;
};

/**
 * @param amount - always in smallest currency unit
 * @param existingSplitChatReportID - Either a group DM or a workspace chat
 */
function splitBill({
    participants,
    currentUserLogin,
    currentUserAccountID,
    amount,
    comment,
    currency,
    merchant,
    created,
    category = '',
    tag = '',
    billable = false,
    iouRequestType = CONST.IOU.REQUEST_TYPE.MANUAL,
    existingSplitChatReportID = '',
    splitShares = {},
    splitPayerAccountIDs = [],
    taxCode = '',
    taxAmount = 0,
}: SplitBillActionsParams) {
    const {splitData, splits, onyxData} = createSplitsAndOnyxData(
        participants,
        currentUserLogin,
        currentUserAccountID,
        amount,
        comment,
        currency,
        merchant,
        created,
        category,
        tag,
        splitShares,
        existingSplitChatReportID,
        billable,
        iouRequestType,
        taxCode,
        taxAmount,
    );

    const parameters: SplitBillParams = {
        reportID: splitData.chatReportID,
        amount,
        splits: JSON.stringify(splits),
        currency,
        comment,
        category,
        merchant,
        created,
        tag,
        billable,
        transactionID: splitData.transactionID,
        reportActionID: splitData.reportActionID,
        createdReportActionID: splitData.createdReportActionID,
        policyID: splitData.policyID,
        chatType: splitData.chatType,
        splitPayerAccountIDs,
        taxCode,
        taxAmount,
    };

    API.write(WRITE_COMMANDS.SPLIT_BILL, parameters, onyxData);
    InteractionManager.runAfterInteractions(() => removeDraftTransaction(CONST.IOU.OPTIMISTIC_TRANSACTION_ID));

    Navigation.dismissModal(isSearchTopmostFullScreenRoute() ? undefined : existingSplitChatReportID);
    notifyNewAction(splitData.chatReportID, currentUserAccountID);
}

/**
 * @param amount - always in the smallest currency unit
 */
function splitBillAndOpenReport({
    participants,
    currentUserLogin,
    currentUserAccountID,
    amount,
    comment,
    currency,
    merchant,
    created,
    category = '',
    tag = '',
    billable = false,
    iouRequestType = CONST.IOU.REQUEST_TYPE.MANUAL,
    splitShares = {},
    splitPayerAccountIDs = [],
    taxCode = '',
    taxAmount = 0,
}: SplitBillActionsParams) {
    const {splitData, splits, onyxData} = createSplitsAndOnyxData(
        participants,
        currentUserLogin,
        currentUserAccountID,
        amount,
        comment,
        currency,
        merchant,
        created,
        category,
        tag,
        splitShares,
        '',
        billable,
        iouRequestType,
        taxCode,
        taxAmount,
    );

    const parameters: SplitBillParams = {
        reportID: splitData.chatReportID,
        amount,
        splits: JSON.stringify(splits),
        currency,
        merchant,
        created,
        comment,
        category,
        tag,
        billable,
        transactionID: splitData.transactionID,
        reportActionID: splitData.reportActionID,
        createdReportActionID: splitData.createdReportActionID,
        policyID: splitData.policyID,
        chatType: splitData.chatType,
        splitPayerAccountIDs,
        taxCode,
        taxAmount,
    };

    API.write(WRITE_COMMANDS.SPLIT_BILL_AND_OPEN_REPORT, parameters, onyxData);
    InteractionManager.runAfterInteractions(() => removeDraftTransaction(CONST.IOU.OPTIMISTIC_TRANSACTION_ID));

    Navigation.dismissModal(isSearchTopmostFullScreenRoute() ? undefined : splitData.chatReportID);
    notifyNewAction(splitData.chatReportID, currentUserAccountID);
}

type StartSplitBilActionParams = {
    participants: Participant[];
    currentUserLogin: string;
    currentUserAccountID: number;
    comment: string;
    receipt: Receipt;
    existingSplitChatReportID?: string;
    billable?: boolean;
    category: string | undefined;
    tag: string | undefined;
    currency: string;
    taxCode: string;
    taxAmount: number;
};

/** Used exclusively for starting a split expense request that contains a receipt, the split request will be completed once the receipt is scanned
 *  or user enters details manually.
 *
 * @param existingSplitChatReportID - Either a group DM or a workspace chat
 */
function startSplitBill({
    participants,
    currentUserLogin,
    currentUserAccountID,
    comment,
    receipt,
    existingSplitChatReportID = '',
    billable = false,
    category = '',
    tag = '',
    currency,
    taxCode = '',
    taxAmount = 0,
}: StartSplitBilActionParams) {
    const currentUserEmailForIOUSplit = addSMSDomainIfPhoneNumber(currentUserLogin);
    const participantAccountIDs = participants.map((participant) => Number(participant.accountID));
    const {splitChatReport, existingSplitChatReport} = getOrCreateOptimisticSplitChatReport(existingSplitChatReportID, participants, participantAccountIDs, currentUserAccountID);
    const isOwnPolicyExpenseChat = !!splitChatReport.isOwnPolicyExpenseChat;

    const {name: filename, source, state = CONST.IOU.RECEIPT_STATE.SCANREADY} = receipt;
    const receiptObject: Receipt = {state, source};

    // ReportID is -2 (aka "deleted") on the group transaction
    const splitTransaction = buildOptimisticTransaction({
        transactionParams: {
            amount: 0,
            currency,
            reportID: CONST.REPORT.SPLIT_REPORTID,
            comment,
            merchant: CONST.TRANSACTION.PARTIAL_TRANSACTION_MERCHANT,
            receipt: receiptObject,
            category,
            tag,
            taxCode,
            taxAmount,
            billable,
            filename,
        },
    });

    // Note: The created action must be optimistically generated before the IOU action so there's no chance that the created action appears after the IOU action in the chat
    const splitChatCreatedReportAction = buildOptimisticCreatedReportAction(currentUserEmailForIOUSplit);
    const splitIOUReportAction = buildOptimisticIOUReportAction(
        CONST.IOU.REPORT_ACTION_TYPE.SPLIT,
        0,
        CONST.CURRENCY.USD,
        comment,
        participants,
        splitTransaction.transactionID,
        undefined,
        '',
        false,
        false,
        isOwnPolicyExpenseChat,
    );

    splitChatReport.lastReadTime = DateUtils.getDBTime();
    splitChatReport.lastMessageText = getReportActionText(splitIOUReportAction);
    splitChatReport.lastMessageHtml = getReportActionHtml(splitIOUReportAction);

    // If we have an existing splitChatReport (group chat or workspace) use it's pending fields, otherwise indicate that we are adding a chat
    if (!existingSplitChatReport) {
        splitChatReport.pendingFields = {
            createChat: CONST.RED_BRICK_ROAD_PENDING_ACTION.ADD,
        };
    }

    const optimisticData: OnyxUpdate[] = [
        {
            // Use set for new reports because it doesn't exist yet, is faster,
            // and we need the data to be available when we navigate to the chat page
            onyxMethod: existingSplitChatReport ? Onyx.METHOD.MERGE : Onyx.METHOD.SET,
            key: `${ONYXKEYS.COLLECTION.REPORT}${splitChatReport.reportID}`,
            value: splitChatReport,
        },
        {
            onyxMethod: Onyx.METHOD.SET,
            key: ONYXKEYS.NVP_QUICK_ACTION_GLOBAL_CREATE,
            value: {
                action: CONST.QUICK_ACTIONS.SPLIT_SCAN,
                chatReportID: splitChatReport.reportID,
                isFirstQuickAction: isEmptyObject(quickAction),
            },
        },
        existingSplitChatReport
            ? {
                  onyxMethod: Onyx.METHOD.MERGE,
                  key: `${ONYXKEYS.COLLECTION.REPORT_ACTIONS}${splitChatReport.reportID}`,
                  value: {
                      [splitIOUReportAction.reportActionID]: splitIOUReportAction as OnyxTypes.ReportAction,
                  },
              }
            : {
                  onyxMethod: Onyx.METHOD.SET,
                  key: `${ONYXKEYS.COLLECTION.REPORT_ACTIONS}${splitChatReport.reportID}`,
                  value: {
                      [splitChatCreatedReportAction.reportActionID]: splitChatCreatedReportAction,
                      [splitIOUReportAction.reportActionID]: splitIOUReportAction as OnyxTypes.ReportAction,
                  },
              },
        {
            onyxMethod: Onyx.METHOD.SET,
            key: `${ONYXKEYS.COLLECTION.TRANSACTION}${splitTransaction.transactionID}`,
            value: splitTransaction,
        },
    ];

    const successData: OnyxUpdate[] = [
        {
            onyxMethod: Onyx.METHOD.MERGE,
            key: `${ONYXKEYS.COLLECTION.REPORT_ACTIONS}${splitChatReport.reportID}`,
            value: {
                ...(existingSplitChatReport ? {} : {[splitChatCreatedReportAction.reportActionID]: {pendingAction: null}}),
                [splitIOUReportAction.reportActionID]: {pendingAction: null},
            },
        },
        {
            onyxMethod: Onyx.METHOD.MERGE,
            key: `${ONYXKEYS.COLLECTION.TRANSACTION}${splitTransaction.transactionID}`,
            value: {pendingAction: null},
        },
    ];

    const redundantParticipants: Record<number, null> = {};
    if (!existingSplitChatReport) {
        successData.push({
            onyxMethod: Onyx.METHOD.MERGE,
            key: `${ONYXKEYS.COLLECTION.REPORT}${splitChatReport.reportID}`,
            value: {pendingFields: {createChat: null}, participants: redundantParticipants},
        });
    }

    const failureData: OnyxUpdate[] = [
        {
            onyxMethod: Onyx.METHOD.MERGE,
            key: `${ONYXKEYS.COLLECTION.TRANSACTION}${splitTransaction.transactionID}`,
            value: {
                errors: getMicroSecondOnyxErrorWithTranslationKey('iou.error.genericCreateFailureMessage'),
            },
        },
        {
            onyxMethod: Onyx.METHOD.SET,
            key: ONYXKEYS.NVP_QUICK_ACTION_GLOBAL_CREATE,
            value: quickAction ?? null,
        },
    ];

    if (existingSplitChatReport) {
        failureData.push({
            onyxMethod: Onyx.METHOD.MERGE,
            key: `${ONYXKEYS.COLLECTION.REPORT_ACTIONS}${splitChatReport.reportID}`,
            value: {
                [splitIOUReportAction.reportActionID]: {
                    errors: getReceiptError(receipt, filename),
                },
            },
        });
    } else {
        failureData.push(
            {
                onyxMethod: Onyx.METHOD.MERGE,
                key: `${ONYXKEYS.COLLECTION.REPORT}${splitChatReport.reportID}`,
                value: {
                    errorFields: {
                        createChat: getMicroSecondOnyxErrorWithTranslationKey('report.genericCreateReportFailureMessage'),
                    },
                },
            },
            {
                onyxMethod: Onyx.METHOD.MERGE,
                key: `${ONYXKEYS.COLLECTION.REPORT_ACTIONS}${splitChatReport.reportID}`,
                value: {
                    [splitChatCreatedReportAction.reportActionID]: {
                        errors: getMicroSecondOnyxErrorWithTranslationKey('report.genericCreateReportFailureMessage'),
                    },
                    [splitIOUReportAction.reportActionID]: {
                        errors: getReceiptError(receipt, filename),
                    },
                },
            },
        );
    }

    const splits: Split[] = [{email: currentUserEmailForIOUSplit, accountID: currentUserAccountID}];

    participants.forEach((participant) => {
        // Disabling this line since participant.login can be an empty string
        // eslint-disable-next-line @typescript-eslint/prefer-nullish-coalescing
        const email = participant.isOwnPolicyExpenseChat ? '' : addSMSDomainIfPhoneNumber(participant.login || participant.text || '').toLowerCase();
        const accountID = participant.isOwnPolicyExpenseChat ? 0 : Number(participant.accountID);
        if (email === currentUserEmailForIOUSplit) {
            return;
        }

        // When splitting with a workspace chat, we only need to supply the policyID and the workspace reportID as it's needed so we can update the report preview
        if (participant.isOwnPolicyExpenseChat) {
            splits.push({
                policyID: participant.policyID,
                chatReportID: splitChatReport.reportID,
            });
            return;
        }

        const participantPersonalDetails = allPersonalDetails[participant?.accountID ?? CONST.DEFAULT_NUMBER_ID];
        if (!participantPersonalDetails) {
            optimisticData.push({
                onyxMethod: Onyx.METHOD.MERGE,
                key: ONYXKEYS.PERSONAL_DETAILS_LIST,
                value: {
                    [accountID]: {
                        accountID,
                        // Disabling this line since participant.displayName can be an empty string
                        // eslint-disable-next-line @typescript-eslint/prefer-nullish-coalescing
                        displayName: formatPhoneNumber(participant.displayName || email),
                        // Disabling this line since participant.login can be an empty string
                        // eslint-disable-next-line @typescript-eslint/prefer-nullish-coalescing
                        login: participant.login || participant.text,
                        isOptimisticPersonalDetail: true,
                    },
                },
            });
            // BE will send different participants. We clear the optimistic ones to avoid duplicated entries
            redundantParticipants[accountID] = null;
        }

        splits.push({
            email,
            accountID,
        });
    });

    participants.forEach((participant) => {
        const isPolicyExpenseChat = isPolicyExpenseChatReportUtil(participant);
        if (!isPolicyExpenseChat) {
            return;
        }

        const optimisticPolicyRecentlyUsedCategories = buildOptimisticPolicyRecentlyUsedCategories(participant.policyID, category);
        const optimisticPolicyRecentlyUsedTags = buildOptimisticPolicyRecentlyUsedTags(participant.policyID, tag);
        const optimisticRecentlyUsedCurrencies = buildOptimisticRecentlyUsedCurrencies(currency);

        if (optimisticPolicyRecentlyUsedCategories.length > 0) {
            optimisticData.push({
                onyxMethod: Onyx.METHOD.SET,
                key: `${ONYXKEYS.COLLECTION.POLICY_RECENTLY_USED_CATEGORIES}${participant.policyID}`,
                value: optimisticPolicyRecentlyUsedCategories,
            });
        }

        if (optimisticRecentlyUsedCurrencies.length > 0) {
            optimisticData.push({
                onyxMethod: Onyx.METHOD.SET,
                key: ONYXKEYS.RECENTLY_USED_CURRENCIES,
                value: optimisticRecentlyUsedCurrencies,
            });
        }

        if (!isEmptyObject(optimisticPolicyRecentlyUsedTags)) {
            optimisticData.push({
                onyxMethod: Onyx.METHOD.MERGE,
                key: `${ONYXKEYS.COLLECTION.POLICY_RECENTLY_USED_TAGS}${participant.policyID}`,
                value: optimisticPolicyRecentlyUsedTags,
            });
        }
    });

    // Save the new splits array into the transaction's comment in case the user calls CompleteSplitBill while offline
    optimisticData.push({
        onyxMethod: Onyx.METHOD.MERGE,
        key: `${ONYXKEYS.COLLECTION.TRANSACTION}${splitTransaction.transactionID}`,
        value: {
            comment: {
                splits,
            },
        },
    });

    const parameters: StartSplitBillParams = {
        chatReportID: splitChatReport.reportID,
        reportActionID: splitIOUReportAction.reportActionID,
        transactionID: splitTransaction.transactionID,
        splits: JSON.stringify(splits),
        receipt,
        comment,
        category,
        tag,
        currency,
        isFromGroupDM: !existingSplitChatReport,
        billable,
        ...(existingSplitChatReport ? {} : {createdReportActionID: splitChatCreatedReportAction.reportActionID}),
        chatType: splitChatReport?.chatType,
        taxCode,
        taxAmount,
    };

    API.write(WRITE_COMMANDS.START_SPLIT_BILL, parameters, {optimisticData, successData, failureData});

    Navigation.dismissModalWithReport(splitChatReport);
    notifyNewAction(splitChatReport.reportID, currentUserAccountID);
}

/** Used for editing a split expense while it's still scanning or when SmartScan fails, it completes a split expense started by startSplitBill above.
 *
 * @param chatReportID - The group chat or workspace reportID
 * @param reportAction - The split action that lives in the chatReport above
 * @param updatedTransaction - The updated **draft** split transaction
 * @param sessionAccountID - accountID of the current user
 * @param sessionEmail - email of the current user
 */
function completeSplitBill(
    chatReportID: string,
    reportAction: OnyxTypes.ReportAction,
    updatedTransaction: OnyxEntry<OnyxTypes.Transaction>,
    sessionAccountID: number,
    sessionEmail?: string,
) {
    const currentUserEmailForIOUSplit = addSMSDomainIfPhoneNumber(sessionEmail);
    const transactionID = updatedTransaction?.transactionID;
    const unmodifiedTransaction = allTransactions[`${ONYXKEYS.COLLECTION.TRANSACTION}${transactionID}`];

    // Save optimistic updated transaction and action
    const optimisticData: OnyxUpdate[] = [
        {
            onyxMethod: Onyx.METHOD.MERGE,
            key: `${ONYXKEYS.COLLECTION.TRANSACTION}${transactionID}`,
            value: {
                ...updatedTransaction,
                receipt: {
                    state: CONST.IOU.RECEIPT_STATE.OPEN,
                },
            },
        },
        {
            onyxMethod: Onyx.METHOD.MERGE,
            key: `${ONYXKEYS.COLLECTION.REPORT_ACTIONS}${chatReportID}`,
            value: {
                [reportAction.reportActionID]: {
                    lastModified: DateUtils.getDBTime(),
                    originalMessage: {
                        whisperedTo: [],
                    },
                },
            },
        },
    ];

    const successData: OnyxUpdate[] = [
        {
            onyxMethod: Onyx.METHOD.MERGE,
            key: `${ONYXKEYS.COLLECTION.TRANSACTION}${transactionID}`,
            value: {pendingAction: null},
        },
        {
            onyxMethod: Onyx.METHOD.MERGE,
            key: `${ONYXKEYS.COLLECTION.SPLIT_TRANSACTION_DRAFT}${transactionID}`,
            value: {pendingAction: null},
        },
    ];

    const failureData: OnyxUpdate[] = [
        {
            onyxMethod: Onyx.METHOD.MERGE,
            key: `${ONYXKEYS.COLLECTION.TRANSACTION}${transactionID}`,
            value: {
                ...unmodifiedTransaction,
                errors: getMicroSecondOnyxErrorWithTranslationKey('iou.error.genericCreateFailureMessage'),
            },
        },
        {
            onyxMethod: Onyx.METHOD.MERGE,
            key: `${ONYXKEYS.COLLECTION.REPORT_ACTIONS}${chatReportID}`,
            value: {
                [reportAction.reportActionID]: {
                    ...reportAction,
                    errors: getMicroSecondOnyxErrorWithTranslationKey('iou.error.genericCreateFailureMessage'),
                },
            },
        },
    ];

    const splitParticipants: Split[] = updatedTransaction?.comment?.splits ?? [];
    const amount = updatedTransaction?.modifiedAmount;
    const currency = updatedTransaction?.modifiedCurrency;

    // Exclude the current user when calculating the split amount, `calculateAmount` takes it into account
    const splitAmount = calculateIOUAmount(splitParticipants.length - 1, amount ?? 0, currency ?? '', false);
    const splitTaxAmount = calculateIOUAmount(splitParticipants.length - 1, updatedTransaction?.taxAmount ?? 0, currency ?? '', false);

    const splits: Split[] = [{email: currentUserEmailForIOUSplit}];
    splitParticipants.forEach((participant) => {
        // Skip creating the transaction for the current user
        if (participant.email === currentUserEmailForIOUSplit) {
            return;
        }
        const isPolicyExpenseChat = !!participant.policyID;

        if (!isPolicyExpenseChat) {
            // In case this is still the optimistic accountID saved in the splits array, return early as we cannot know
            // if there is an existing chat between the split creator and this participant
            // Instead, we will rely on Auth generating the report IDs and the user won't see any optimistic chats or reports created
            const participantPersonalDetails: OnyxTypes.PersonalDetails | null = allPersonalDetails[participant?.accountID ?? CONST.DEFAULT_NUMBER_ID];
            if (!participantPersonalDetails || participantPersonalDetails.isOptimisticPersonalDetail) {
                splits.push({
                    email: participant.email,
                });
                return;
            }
        }

        let oneOnOneChatReport: OnyxEntry<OnyxTypes.Report>;
        let isNewOneOnOneChatReport = false;
        if (isPolicyExpenseChat) {
            // The workspace chat reportID is saved in the splits array when starting a split expense with a workspace
            oneOnOneChatReport = allReports?.[`${ONYXKEYS.COLLECTION.REPORT}${participant.chatReportID}`];
        } else {
            const existingChatReport = getChatByParticipants(participant.accountID ? [participant.accountID, sessionAccountID] : []);
            isNewOneOnOneChatReport = !existingChatReport;
            oneOnOneChatReport = existingChatReport ?? buildOptimisticChatReport(participant.accountID ? [participant.accountID, sessionAccountID] : []);
        }

        let oneOnOneIOUReport: OneOnOneIOUReport = oneOnOneChatReport?.iouReportID ? allReports?.[`${ONYXKEYS.COLLECTION.REPORT}${oneOnOneChatReport.iouReportID}`] : null;
        const shouldCreateNewOneOnOneIOUReport = shouldCreateNewMoneyRequestReportReportUtils(oneOnOneIOUReport, oneOnOneChatReport);

        if (!oneOnOneIOUReport || shouldCreateNewOneOnOneIOUReport) {
            oneOnOneIOUReport = isPolicyExpenseChat
                ? buildOptimisticExpenseReport(oneOnOneChatReport?.reportID, participant.policyID, sessionAccountID, splitAmount, currency ?? '')
                : buildOptimisticIOUReport(sessionAccountID, participant.accountID ?? CONST.DEFAULT_NUMBER_ID, splitAmount, oneOnOneChatReport?.reportID, currency ?? '');
        } else if (isPolicyExpenseChat) {
            if (typeof oneOnOneIOUReport?.total === 'number') {
                // Because of the Expense reports are stored as negative values, we subtract the total from the amount
                oneOnOneIOUReport.total -= splitAmount;
            }
        } else {
            oneOnOneIOUReport = updateIOUOwnerAndTotal(oneOnOneIOUReport, sessionAccountID, splitAmount, currency ?? '');
        }

        const oneOnOneTransaction = buildOptimisticTransaction({
            originalTransactionID: transactionID,
            transactionParams: {
                amount: isPolicyExpenseChat ? -splitAmount : splitAmount,
                currency: currency ?? '',
                reportID: oneOnOneIOUReport?.reportID,
                comment: updatedTransaction?.comment?.comment,
                created: updatedTransaction?.modifiedCreated,
                merchant: updatedTransaction?.modifiedMerchant,
                receipt: {...updatedTransaction?.receipt, state: CONST.IOU.RECEIPT_STATE.OPEN},
                category: updatedTransaction?.category,
                tag: updatedTransaction?.tag,
                taxCode: updatedTransaction?.taxCode,
                taxAmount: isPolicyExpenseChat ? -splitTaxAmount : splitAmount,
                billable: updatedTransaction?.billable,
                source: CONST.IOU.TYPE.SPLIT,
                filename: updatedTransaction?.filename,
            },
        });

        const [oneOnOneCreatedActionForChat, oneOnOneCreatedActionForIOU, oneOnOneIOUAction, optimisticTransactionThread, optimisticCreatedActionForTransactionThread] =
            buildOptimisticMoneyRequestEntities(
                oneOnOneIOUReport,
                CONST.IOU.REPORT_ACTION_TYPE.CREATE,
                splitAmount,
                currency ?? '',
                updatedTransaction?.comment?.comment ?? '',
                currentUserEmailForIOUSplit,
                [participant],
                oneOnOneTransaction.transactionID,
                undefined,
            );

        let oneOnOneReportPreviewAction = getReportPreviewAction(oneOnOneChatReport?.reportID, oneOnOneIOUReport?.reportID);
        if (oneOnOneReportPreviewAction) {
            oneOnOneReportPreviewAction = updateReportPreview(oneOnOneIOUReport, oneOnOneReportPreviewAction);
        } else {
            oneOnOneReportPreviewAction = buildOptimisticReportPreview(oneOnOneChatReport, oneOnOneIOUReport, '', oneOnOneTransaction);
        }

        const [oneOnOneOptimisticData, oneOnOneSuccessData, oneOnOneFailureData] = buildOnyxDataForMoneyRequest({
            isNewChatReport: isNewOneOnOneChatReport,
            isOneOnOneSplit: true,
            shouldCreateNewMoneyRequestReport: shouldCreateNewOneOnOneIOUReport,
            optimisticParams: {
                chat: {
                    report: oneOnOneChatReport,
                    createdAction: oneOnOneCreatedActionForChat,
                    reportPreviewAction: oneOnOneReportPreviewAction,
                },
                iou: {
                    report: oneOnOneIOUReport,
                    createdAction: oneOnOneCreatedActionForIOU,
                    action: oneOnOneIOUAction,
                },
                transactionParams: {
                    transaction: oneOnOneTransaction,
                    transactionThreadReport: optimisticTransactionThread,
                    transactionThreadCreatedReportAction: optimisticCreatedActionForTransactionThread,
                },
                policyRecentlyUsed: {},
            },
        });

        splits.push({
            email: participant.email,
            accountID: participant.accountID,
            policyID: participant.policyID,
            iouReportID: oneOnOneIOUReport?.reportID,
            chatReportID: oneOnOneChatReport?.reportID,
            transactionID: oneOnOneTransaction.transactionID,
            reportActionID: oneOnOneIOUAction.reportActionID,
            createdChatReportActionID: oneOnOneCreatedActionForChat.reportActionID,
            createdIOUReportActionID: oneOnOneCreatedActionForIOU.reportActionID,
            reportPreviewReportActionID: oneOnOneReportPreviewAction.reportActionID,
            transactionThreadReportID: optimisticTransactionThread.reportID,
            createdReportActionIDForThread: optimisticCreatedActionForTransactionThread?.reportActionID,
        });

        optimisticData.push(...oneOnOneOptimisticData);
        successData.push(...oneOnOneSuccessData);
        failureData.push(...oneOnOneFailureData);
    });

    const {
        amount: transactionAmount,
        currency: transactionCurrency,
        created: transactionCreated,
        merchant: transactionMerchant,
        comment: transactionComment,
        category: transactionCategory,
        tag: transactionTag,
        taxCode: transactionTaxCode,
        taxAmount: transactionTaxAmount,
        billable: transactionBillable,
    } = getTransactionDetails(updatedTransaction) ?? {};

    const parameters: CompleteSplitBillParams = {
        transactionID,
        amount: transactionAmount,
        currency: transactionCurrency,
        created: transactionCreated,
        merchant: transactionMerchant,
        comment: transactionComment,
        category: transactionCategory,
        tag: transactionTag,
        splits: JSON.stringify(splits),
        taxCode: transactionTaxCode,
        taxAmount: transactionTaxAmount,
        billable: transactionBillable,
    };

    API.write(WRITE_COMMANDS.COMPLETE_SPLIT_BILL, parameters, {optimisticData, successData, failureData});
    InteractionManager.runAfterInteractions(() => removeDraftTransaction(CONST.IOU.OPTIMISTIC_TRANSACTION_ID));
    Navigation.dismissModal(isSearchTopmostFullScreenRoute() ? undefined : chatReportID);
    notifyNewAction(chatReportID, sessionAccountID);
}

function setDraftSplitTransaction(transactionID: string | undefined, transactionChanges: TransactionChanges = {}, policy?: OnyxEntry<OnyxTypes.Policy>) {
    if (!transactionID) {
        return undefined;
    }
    let draftSplitTransaction = allDraftSplitTransactions[`${ONYXKEYS.COLLECTION.SPLIT_TRANSACTION_DRAFT}${transactionID}`];

    if (!draftSplitTransaction) {
        draftSplitTransaction = allTransactions[`${ONYXKEYS.COLLECTION.TRANSACTION}${transactionID}`];
    }

    const updatedTransaction = draftSplitTransaction
        ? getUpdatedTransaction({
              transaction: draftSplitTransaction,
              transactionChanges,
              isFromExpenseReport: false,
              shouldUpdateReceiptState: false,
              policy,
          })
        : null;

    Onyx.merge(`${ONYXKEYS.COLLECTION.SPLIT_TRANSACTION_DRAFT}${transactionID}`, updatedTransaction);
}

/** Requests money based on a distance (e.g. mileage from a map) */
function createDistanceRequest(distanceRequestInformation: CreateDistanceRequestInformation) {
    const {
        report,
        participants,
        currentUserLogin = '',
        currentUserAccountID = -1,
        iouType = CONST.IOU.TYPE.SUBMIT,
        existingTransaction,
        transactionParams,
        policyParams = {},
    } = distanceRequestInformation;
    const {policy, policyCategories, policyTagList} = policyParams;
    const {amount, comment, currency, created, category, tag, taxAmount, taxCode, merchant, billable, validWaypoints, customUnitRateID = '', splitShares = {}} = transactionParams;

    // If the report is an iou or expense report, we should get the linked chat report to be passed to the getMoneyRequestInformation function
    const isMoneyRequestReport = isMoneyRequestReportReportUtils(report);
    const currentChatReport = isMoneyRequestReport ? getReportOrDraftReport(report?.chatReportID) : report;
    const moneyRequestReportID = isMoneyRequestReport ? report?.reportID : '';

    const optimisticReceipt: Receipt = {
        source: ReceiptGeneric as ReceiptSource,
        state: CONST.IOU.RECEIPT_STATE.OPEN,
    };

    let parameters: CreateDistanceRequestParams;
    let onyxData: OnyxData;
    const sanitizedWaypoints = sanitizeRecentWaypoints(validWaypoints);
    if (iouType === CONST.IOU.TYPE.SPLIT) {
        const {
            splitData,
            splits,
            onyxData: splitOnyxData,
        } = createSplitsAndOnyxData(
            participants,
            currentUserLogin ?? '',
            currentUserAccountID,
            amount,
            comment,
            currency,
            merchant,
            created,
            category ?? '',
            tag ?? '',
            splitShares,
            report?.reportID,
            billable,
            CONST.IOU.REQUEST_TYPE.DISTANCE,
            taxCode,
            taxAmount,
        );
        onyxData = splitOnyxData;

        // Splits don't use the IOU report param. The split transaction isn't linked to a report shown in the UI, it's linked to a special default reportID of -2.
        // Therefore, any params related to the IOU report are irrelevant and omitted below.
        parameters = {
            transactionID: splitData.transactionID,
            chatReportID: splitData.chatReportID,
            createdChatReportActionID: splitData.createdReportActionID,
            reportActionID: splitData.reportActionID,
            waypoints: JSON.stringify(sanitizedWaypoints),
            customUnitRateID,
            comment,
            created,
            category,
            tag,
            taxCode,
            taxAmount,
            billable,
            splits: JSON.stringify(splits),
            chatType: splitData.chatType,
        };
    } else {
        const participant = participants.at(0) ?? {};
        const {
            iouReport,
            chatReport,
            transaction,
            iouAction,
            createdChatReportActionID,
            createdIOUReportActionID,
            reportPreviewAction,
            transactionThreadReportID,
            createdReportActionIDForThread,
            payerEmail,
            onyxData: moneyRequestOnyxData,
        } = getMoneyRequestInformation({
            parentChatReport: currentChatReport,
            existingTransaction,
            moneyRequestReportID,
            participantParams: {
                participant,
                payeeAccountID: userAccountID,
                payeeEmail: currentUserEmail,
            },
            policyParams: {
                policy,
                policyCategories,
                policyTagList,
            },
            transactionParams: {
                amount,
                currency,
                comment,
                created,
                merchant,
                receipt: optimisticReceipt,
                category,
                tag,
                taxCode,
                taxAmount,
                billable,
            },
        });

        onyxData = moneyRequestOnyxData;

        parameters = {
            comment,
            iouReportID: iouReport.reportID,
            chatReportID: chatReport.reportID,
            transactionID: transaction.transactionID,
            reportActionID: iouAction.reportActionID,
            createdChatReportActionID,
            createdIOUReportActionID,
            reportPreviewReportActionID: reportPreviewAction.reportActionID,
            waypoints: JSON.stringify(sanitizedWaypoints),
            created,
            category,
            tag,
            taxCode,
            taxAmount,
            billable,
            transactionThreadReportID,
            createdReportActionIDForThread,
            payerEmail,
            customUnitRateID,
        };
    }

    const recentServerValidatedWaypoints = getRecentWaypoints().filter((item) => !item.pendingAction);
    onyxData?.failureData?.push({
        onyxMethod: Onyx.METHOD.SET,
        key: `${ONYXKEYS.NVP_RECENT_WAYPOINTS}`,
        value: recentServerValidatedWaypoints,
    });

    API.write(WRITE_COMMANDS.CREATE_DISTANCE_REQUEST, parameters, onyxData);
    InteractionManager.runAfterInteractions(() => removeDraftTransaction(CONST.IOU.OPTIMISTIC_TRANSACTION_ID));
    const activeReportID = isMoneyRequestReport && report?.reportID ? report.reportID : parameters.chatReportID;
    Navigation.dismissModal(isSearchTopmostFullScreenRoute() ? undefined : activeReportID);
    notifyNewAction(activeReportID, userAccountID);
}

type UpdateMoneyRequestAmountAndCurrencyParams = {
    transactionID: string;
    transactionThreadReportID: string;
    currency: string;
    amount: number;
    taxAmount: number;
    policy?: OnyxEntry<OnyxTypes.Policy>;
    policyTagList?: OnyxEntry<OnyxTypes.PolicyTagLists>;
    policyCategories?: OnyxEntry<OnyxTypes.PolicyCategories>;
    taxCode: string;
};

/** Updates the amount and currency fields of an expense */
function updateMoneyRequestAmountAndCurrency({
    transactionID,
    transactionThreadReportID,
    currency,
    amount,
    taxAmount,
    policy,
    policyTagList,
    policyCategories,
    taxCode,
}: UpdateMoneyRequestAmountAndCurrencyParams) {
    const transactionChanges = {
        amount,
        currency,
        taxCode,
        taxAmount,
    };
    const transactionThreadReport = allReports?.[`${ONYXKEYS.COLLECTION.REPORT}${transactionThreadReportID}`] ?? null;
    const parentReport = allReports?.[`${ONYXKEYS.COLLECTION.REPORT}${transactionThreadReport?.parentReportID}`] ?? null;
    let data: UpdateMoneyRequestData;
    if (isTrackExpenseReport(transactionThreadReport) && isSelfDM(parentReport)) {
        data = getUpdateTrackExpenseParams(transactionID, transactionThreadReportID, transactionChanges, policy);
    } else {
        data = getUpdateMoneyRequestParams(transactionID, transactionThreadReportID, transactionChanges, policy, policyTagList ?? null, policyCategories ?? null);
    }
    const {params, onyxData} = data;
    API.write(WRITE_COMMANDS.UPDATE_MONEY_REQUEST_AMOUNT_AND_CURRENCY, params, onyxData);
}

/**
 *
 * @param transactionID  - The transactionID of IOU
 * @param reportAction - The reportAction of the transaction in the IOU report
 * @return the url to navigate back once the money request is deleted
 */
function prepareToCleanUpMoneyRequest(transactionID: string, reportAction: OnyxTypes.ReportAction) {
    // STEP 1: Get all collections we're updating
    const iouReportID = isMoneyRequestAction(reportAction) ? getOriginalMessage(reportAction)?.IOUReportID : undefined;
    const iouReport = allReports?.[`${ONYXKEYS.COLLECTION.REPORT}${iouReportID}`] ?? null;
    const chatReport = allReports?.[`${ONYXKEYS.COLLECTION.REPORT}${iouReport?.chatReportID}`];
    const reportPreviewAction = getReportPreviewAction(iouReport?.chatReportID, iouReport?.reportID);
    const transaction = allTransactions[`${ONYXKEYS.COLLECTION.TRANSACTION}${transactionID}`];
    const isTransactionOnHold = isOnHold(transaction);
    const transactionViolations = allTransactionViolations[`${ONYXKEYS.COLLECTION.TRANSACTION_VIOLATIONS}${transactionID}`];
    const transactionThreadID = reportAction.childReportID;
    let transactionThread = null;
    if (transactionThreadID) {
        transactionThread = allReports?.[`${ONYXKEYS.COLLECTION.REPORT}${transactionThreadID}`] ?? null;
    }

    // STEP 2: Decide if we need to:
    // 1. Delete the transactionThread - delete if there are no visible comments in the thread
    // 2. Update the moneyRequestPreview to show [Deleted expense] - update if the transactionThread exists AND it isn't being deleted
    const shouldDeleteTransactionThread = transactionThreadID ? (reportAction?.childVisibleActionCount ?? 0) === 0 : false;
    const shouldShowDeletedRequestMessage = !!transactionThreadID && !shouldDeleteTransactionThread;

    // STEP 3: Update the IOU reportAction and decide if the iouReport should be deleted. We delete the iouReport if there are no visible comments left in the report.
    const updatedReportAction = {
        [reportAction.reportActionID]: {
            pendingAction: shouldShowDeletedRequestMessage ? CONST.RED_BRICK_ROAD_PENDING_ACTION.UPDATE : CONST.RED_BRICK_ROAD_PENDING_ACTION.DELETE,
            previousMessage: reportAction.message,
            message: [
                {
                    type: 'COMMENT',
                    html: '',
                    text: '',
                    isEdited: true,
                    isDeletedParentAction: shouldShowDeletedRequestMessage,
                },
            ],
            originalMessage: {
                IOUTransactionID: null,
            },
            errors: null,
        },
    } as Record<string, NullishDeep<OnyxTypes.ReportAction>>;

    let canUserPerformWriteAction = true;
    if (chatReport) {
        canUserPerformWriteAction = !!canUserPerformWriteActionReportUtils(chatReport);
    }
    const lastVisibleAction = getLastVisibleAction(iouReport?.reportID, canUserPerformWriteAction, updatedReportAction);
    const iouReportLastMessageText = getLastVisibleMessage(iouReport?.reportID, canUserPerformWriteAction, updatedReportAction).lastMessageText;
    const shouldDeleteIOUReport = iouReportLastMessageText.length === 0 && !isDeletedParentAction(lastVisibleAction) && (!transactionThreadID || shouldDeleteTransactionThread);

    // STEP 4: Update the iouReport and reportPreview with new totals and messages if it wasn't deleted
    let updatedIOUReport: OnyxInputValue<OnyxTypes.Report>;
    const currency = getCurrency(transaction);
    const updatedReportPreviewAction: Partial<OnyxTypes.ReportAction<typeof CONST.REPORT.ACTIONS.TYPE.REPORT_PREVIEW>> = {...reportPreviewAction};
    updatedReportPreviewAction.pendingAction = shouldDeleteIOUReport ? CONST.RED_BRICK_ROAD_PENDING_ACTION.DELETE : CONST.RED_BRICK_ROAD_PENDING_ACTION.UPDATE;
    if (iouReport && isExpenseReport(iouReport)) {
        updatedIOUReport = {...iouReport};

        if (typeof updatedIOUReport.total === 'number' && currency === iouReport?.currency) {
            // Because of the Expense reports are stored as negative values, we add the total from the amount
            const amountDiff = getAmount(transaction, true);
            updatedIOUReport.total += amountDiff;

            if (!transaction?.reimbursable && typeof updatedIOUReport.nonReimbursableTotal === 'number') {
                updatedIOUReport.nonReimbursableTotal += amountDiff;
            }

            if (!isTransactionOnHold) {
                if (typeof updatedIOUReport.unheldTotal === 'number') {
                    updatedIOUReport.unheldTotal += amountDiff;
                }

                if (!transaction?.reimbursable && typeof updatedIOUReport.unheldNonReimbursableTotal === 'number') {
                    updatedIOUReport.unheldNonReimbursableTotal += amountDiff;
                }
            }
        }
    } else {
        updatedIOUReport = updateIOUOwnerAndTotal(
            iouReport,
            reportAction.actorAccountID ?? CONST.DEFAULT_NUMBER_ID,
            getAmount(transaction, false),
            currency,
            true,
            false,
            isTransactionOnHold,
        );
    }

    if (updatedIOUReport) {
        updatedIOUReport.lastMessageText = iouReportLastMessageText;
        updatedIOUReport.lastVisibleActionCreated = lastVisibleAction?.created;
    }

    const hasNonReimbursableTransactions = hasNonReimbursableTransactionsReportUtils(iouReport?.reportID);
    const messageText = Localize.translateLocal(hasNonReimbursableTransactions ? 'iou.payerSpentAmount' : 'iou.payerOwesAmount', {
        payer: getPersonalDetailsForAccountID(updatedIOUReport?.managerID ?? CONST.DEFAULT_NUMBER_ID).login ?? '',
        amount: convertToDisplayString(updatedIOUReport?.total, updatedIOUReport?.currency),
    });

    if (getReportActionMessage(updatedReportPreviewAction)) {
        if (Array.isArray(updatedReportPreviewAction?.message)) {
            const message = updatedReportPreviewAction.message.at(0);
            if (message) {
                message.text = messageText;
                message.deleted = shouldDeleteIOUReport ? DateUtils.getDBTime() : '';
            }
        } else if (!Array.isArray(updatedReportPreviewAction.message) && updatedReportPreviewAction.message) {
            updatedReportPreviewAction.message.text = messageText;
            updatedReportPreviewAction.message.deleted = shouldDeleteIOUReport ? DateUtils.getDBTime() : '';
        }
    }

    if (updatedReportPreviewAction && reportPreviewAction?.childMoneyRequestCount && reportPreviewAction?.childMoneyRequestCount > 0) {
        updatedReportPreviewAction.childMoneyRequestCount = reportPreviewAction.childMoneyRequestCount - 1;
    }

    return {
        shouldDeleteTransactionThread,
        shouldDeleteIOUReport,
        updatedReportAction,
        updatedIOUReport,
        updatedReportPreviewAction,
        transactionThreadID,
        transactionThread,
        chatReport,
        transaction,
        transactionViolations,
        reportPreviewAction,
        iouReport,
    };
}

/**
 * Calculate the URL to navigate to after a money request deletion
 * @param transactionID - The ID of the money request being deleted
 * @param reportAction - The report action associated with the money request
 * @param isSingleTransactionView - whether we are in the transaction thread report
 * @returns The URL to navigate to
 */
function getNavigationUrlOnMoneyRequestDelete(transactionID: string | undefined, reportAction: OnyxTypes.ReportAction, isSingleTransactionView = false): Route | undefined {
    if (!transactionID) {
        return undefined;
    }

    const {shouldDeleteTransactionThread, shouldDeleteIOUReport, iouReport} = prepareToCleanUpMoneyRequest(transactionID, reportAction);

    // Determine which report to navigate back to
    if (iouReport && isSingleTransactionView && shouldDeleteTransactionThread && !shouldDeleteIOUReport) {
        return ROUTES.REPORT_WITH_ID.getRoute(iouReport.reportID);
    }

    if (iouReport?.chatReportID && shouldDeleteIOUReport) {
        return ROUTES.REPORT_WITH_ID.getRoute(iouReport.chatReportID);
    }

    return undefined;
}

/**
 * Calculate the URL to navigate to after a track expense deletion
 * @param chatReportID - The ID of the chat report containing the track expense
 * @param transactionID - The ID of the track expense being deleted
 * @param reportAction - The report action associated with the track expense
 * @param isSingleTransactionView - Whether we're in single transaction view
 * @returns The URL to navigate to
 */
function getNavigationUrlAfterTrackExpenseDelete(
    chatReportID: string | undefined,
    transactionID: string | undefined,
    reportAction: OnyxTypes.ReportAction,
    isSingleTransactionView = false,
): Route | undefined {
    if (!chatReportID || !transactionID) {
        return undefined;
    }

    const chatReport = allReports?.[`${ONYXKEYS.COLLECTION.REPORT}${chatReportID}`] ?? null;

    // If not a self DM, handle it as a regular money request
    if (!isSelfDM(chatReport)) {
        return getNavigationUrlOnMoneyRequestDelete(transactionID, reportAction, isSingleTransactionView);
    }

    const transactionThreadID = reportAction.childReportID;
    const shouldDeleteTransactionThread = transactionThreadID ? (reportAction?.childVisibleActionCount ?? 0) === 0 : false;

    // Only navigate if in single transaction view and the thread will be deleted
    if (isSingleTransactionView && shouldDeleteTransactionThread && chatReport?.reportID) {
        // Pop the deleted report screen before navigating. This prevents navigating to the Concierge chat due to the missing report.
        return ROUTES.REPORT_WITH_ID.getRoute(chatReport.reportID);
    }

    return undefined;
}

/**
 *
 * @param transactionID  - The transactionID of IOU
 * @param reportAction - The reportAction of the transaction in the IOU report
 * @param isSingleTransactionView - whether we are in the transaction thread report
 * @return the url to navigate back once the money request is deleted
 */
function cleanUpMoneyRequest(transactionID: string, reportAction: OnyxTypes.ReportAction, isSingleTransactionView = false) {
    const {
        shouldDeleteTransactionThread,
        shouldDeleteIOUReport,
        updatedReportAction,
        updatedIOUReport,
        updatedReportPreviewAction,
        transactionThreadID,
        chatReport,
        iouReport,
        reportPreviewAction,
    } = prepareToCleanUpMoneyRequest(transactionID, reportAction);

    const urlToNavigateBack = getNavigationUrlOnMoneyRequestDelete(transactionID, reportAction, isSingleTransactionView);
    // build Onyx data

    // Onyx operations to delete the transaction, update the IOU report action and chat report action
    const reportActionsOnyxUpdates: OnyxUpdate[] = [];
    const onyxUpdates: OnyxUpdate[] = [
        {
            onyxMethod: Onyx.METHOD.SET,
            key: `${ONYXKEYS.COLLECTION.TRANSACTION}${transactionID}`,
            value: null,
        },
    ];
    reportActionsOnyxUpdates.push({
        onyxMethod: Onyx.METHOD.MERGE,
        key: `${ONYXKEYS.COLLECTION.REPORT_ACTIONS}${iouReport?.reportID}`,
        value: {
            [reportAction.reportActionID]: shouldDeleteIOUReport
                ? null
                : {
                      pendingAction: null,
                  },
        },
    });

    if (reportPreviewAction?.reportActionID) {
        reportActionsOnyxUpdates.push({
            onyxMethod: Onyx.METHOD.MERGE,
            key: `${ONYXKEYS.COLLECTION.REPORT_ACTIONS}${chatReport?.reportID}`,
            value: {
                [reportPreviewAction.reportActionID]: {
                    ...updatedReportPreviewAction,
                    pendingAction: null,
                    errors: null,
                },
            },
        });
    }

    // added the operation to delete associated transaction violations
    onyxUpdates.push({
        onyxMethod: Onyx.METHOD.SET,
        key: `${ONYXKEYS.COLLECTION.TRANSACTION_VIOLATIONS}${transactionID}`,
        value: null,
    });

    // added the operation to delete transaction thread
    if (shouldDeleteTransactionThread) {
        onyxUpdates.push(
            {
                onyxMethod: Onyx.METHOD.SET,
                key: `${ONYXKEYS.COLLECTION.REPORT}${transactionThreadID}`,
                value: null,
            },
            {
                onyxMethod: Onyx.METHOD.SET,
                key: `${ONYXKEYS.COLLECTION.REPORT_ACTIONS}${transactionThreadID}`,
                value: null,
            },
        );
    }

    // added operations to update IOU report and chat report
    reportActionsOnyxUpdates.push({
        onyxMethod: Onyx.METHOD.MERGE,
        key: `${ONYXKEYS.COLLECTION.REPORT_ACTIONS}${iouReport?.reportID}`,
        value: updatedReportAction,
    });
    onyxUpdates.push(
        {
            onyxMethod: Onyx.METHOD.MERGE,
            key: `${ONYXKEYS.COLLECTION.REPORT}${iouReport?.reportID}`,
            value: updatedIOUReport,
        },
        {
            onyxMethod: Onyx.METHOD.MERGE,
            key: `${ONYXKEYS.COLLECTION.REPORT}${chatReport?.reportID}`,
            value: getOutstandingChildRequest(updatedIOUReport),
        },
    );

    if (!shouldDeleteIOUReport && updatedReportPreviewAction.childMoneyRequestCount === 0) {
        onyxUpdates.push({
            onyxMethod: Onyx.METHOD.MERGE,
            key: `${ONYXKEYS.COLLECTION.REPORT}${chatReport?.reportID}`,
            value: {
                hasOutstandingChildRequest: false,
            },
        });
    }

    if (shouldDeleteIOUReport) {
        let canUserPerformWriteAction = true;
        if (chatReport) {
            canUserPerformWriteAction = !!canUserPerformWriteActionReportUtils(chatReport);
        }

        const lastMessageText = getLastVisibleMessage(
            iouReport?.chatReportID,
            canUserPerformWriteAction,
            reportPreviewAction?.reportActionID ? {[reportPreviewAction.reportActionID]: null} : {},
        )?.lastMessageText;
        const lastVisibleActionCreated = getLastVisibleAction(
            iouReport?.chatReportID,
            canUserPerformWriteAction,
            reportPreviewAction?.reportActionID ? {[reportPreviewAction.reportActionID]: null} : {},
        )?.created;

        onyxUpdates.push(
            {
                onyxMethod: Onyx.METHOD.MERGE,
                key: `${ONYXKEYS.COLLECTION.REPORT}${chatReport?.reportID}`,
                value: {
                    hasOutstandingChildRequest: false,
                    iouReportID: null,
                    lastMessageText,
                    lastVisibleActionCreated,
                },
            },
            {
                onyxMethod: Onyx.METHOD.SET,
                key: `${ONYXKEYS.COLLECTION.REPORT}${iouReport?.reportID}`,
                value: null,
            },
        );
    }

    // First, update the reportActions to ensure related actions are not displayed.
    Onyx.update(reportActionsOnyxUpdates).then(() => {
        Navigation.goBack(urlToNavigateBack);
        InteractionManager.runAfterInteractions(() => {
            // After navigation, update the remaining data.
            Onyx.update(onyxUpdates);
        });
    });
}

/**
 *
 * @param transactionID  - The transactionID of IOU
 * @param reportAction - The reportAction of the transaction in the IOU report
 * @param isSingleTransactionView - whether we are in the transaction thread report
 * @return the url to navigate back once the money request is deleted
 */
function deleteMoneyRequest(transactionID: string | undefined, reportAction: OnyxTypes.ReportAction, isSingleTransactionView = false) {
    if (!transactionID) {
        return;
    }

    // STEP 1: Calculate and prepare the data
    const {
        shouldDeleteTransactionThread,
        shouldDeleteIOUReport,
        updatedReportAction,
        updatedIOUReport,
        updatedReportPreviewAction,
        transactionThreadID,
        transactionThread,
        chatReport,
        transaction,
        transactionViolations,
        iouReport,
        reportPreviewAction,
    } = prepareToCleanUpMoneyRequest(transactionID, reportAction);

    const urlToNavigateBack = getNavigationUrlOnMoneyRequestDelete(transactionID, reportAction, isSingleTransactionView);

    // STEP 2: Build Onyx data
    // The logic mostly resembles the cleanUpMoneyRequest function
    const optimisticData: OnyxUpdate[] = [
        {
            onyxMethod: Onyx.METHOD.SET,
            key: `${ONYXKEYS.COLLECTION.TRANSACTION}${transactionID}`,
            value: null,
        },
    ];

    optimisticData.push({
        onyxMethod: Onyx.METHOD.SET,
        key: `${ONYXKEYS.COLLECTION.TRANSACTION_VIOLATIONS}${transactionID}`,
        value: null,
    });

    const failureData: OnyxUpdate[] = [
        {
            onyxMethod: Onyx.METHOD.SET,
            key: `${ONYXKEYS.COLLECTION.TRANSACTION}${transactionID}`,
            value: transaction ?? null,
        },
    ];

    if (transactionViolations) {
        removeSettledAndApprovedTransactions(
            transactionViolations.filter((violation) => violation?.name === CONST.VIOLATIONS.DUPLICATED_TRANSACTION).flatMap((violation) => violation?.data?.duplicates ?? []),
        ).forEach((duplicateID) => {
            const duplicateTransactionsViolations = allTransactionViolations[`${ONYXKEYS.COLLECTION.TRANSACTION_VIOLATIONS}${duplicateID}`];
            if (!duplicateTransactionsViolations) {
                return;
            }

            const duplicateViolation = duplicateTransactionsViolations.find((violation) => violation.name === CONST.VIOLATIONS.DUPLICATED_TRANSACTION);
            if (!duplicateViolation?.data?.duplicates) {
                return;
            }

            const duplicateTransactionIDs = duplicateViolation.data.duplicates.filter((duplicateTransactionID) => duplicateTransactionID !== transactionID);

            const optimisticViolations: OnyxTypes.TransactionViolations = duplicateTransactionsViolations.filter((violation) => violation.name !== CONST.VIOLATIONS.DUPLICATED_TRANSACTION);

            if (duplicateTransactionIDs.length > 0) {
                optimisticViolations.push({
                    ...duplicateViolation,
                    data: {
                        ...duplicateViolation.data,
                        duplicates: duplicateTransactionIDs,
                    },
                });
            }

            optimisticData.push({
                onyxMethod: Onyx.METHOD.SET,
                key: `${ONYXKEYS.COLLECTION.TRANSACTION_VIOLATIONS}${duplicateID}`,
                value: optimisticViolations.length > 0 ? optimisticViolations : null,
            });

            failureData.push({
                onyxMethod: Onyx.METHOD.SET,
                key: `${ONYXKEYS.COLLECTION.TRANSACTION_VIOLATIONS}${duplicateID}`,
                value: duplicateTransactionsViolations,
            });
        });
    }

    if (shouldDeleteTransactionThread) {
        optimisticData.push(
            // Use merge instead of set to avoid deleting the report too quickly, which could cause a brief "not found" page to appear.
            // The remaining parts of the report object will be removed after the API call is successful.
            {
                onyxMethod: Onyx.METHOD.MERGE,
                key: `${ONYXKEYS.COLLECTION.REPORT}${transactionThreadID}`,
                value: {
                    reportID: null,
                    stateNum: CONST.REPORT.STATE_NUM.APPROVED,
                    statusNum: CONST.REPORT.STATUS_NUM.CLOSED,
                    participants: {
                        [userAccountID]: {
                            notificationPreference: CONST.REPORT.NOTIFICATION_PREFERENCE.HIDDEN,
                        },
                    },
                },
            },
            {
                onyxMethod: Onyx.METHOD.SET,
                key: `${ONYXKEYS.COLLECTION.REPORT_ACTIONS}${transactionThreadID}`,
                value: null,
            },
        );
    }

    optimisticData.push(
        {
            onyxMethod: Onyx.METHOD.MERGE,
            key: `${ONYXKEYS.COLLECTION.REPORT_ACTIONS}${iouReport?.reportID}`,
            value: updatedReportAction,
        },
        {
            onyxMethod: Onyx.METHOD.MERGE,
            key: `${ONYXKEYS.COLLECTION.REPORT}${iouReport?.reportID}`,
            value: updatedIOUReport,
        },
        {
            onyxMethod: Onyx.METHOD.MERGE,
            key: `${ONYXKEYS.COLLECTION.REPORT}${chatReport?.reportID}`,
            value: getOutstandingChildRequest(updatedIOUReport),
        },
    );

    if (reportPreviewAction?.reportActionID) {
        optimisticData.push({
            onyxMethod: Onyx.METHOD.MERGE,
            key: `${ONYXKEYS.COLLECTION.REPORT_ACTIONS}${chatReport?.reportID}`,
            value: {[reportPreviewAction.reportActionID]: updatedReportPreviewAction},
        });
    }

    if (!shouldDeleteIOUReport && updatedReportPreviewAction?.childMoneyRequestCount === 0) {
        optimisticData.push({
            onyxMethod: Onyx.METHOD.MERGE,
            key: `${ONYXKEYS.COLLECTION.REPORT}${chatReport?.reportID}`,
            value: {
                hasOutstandingChildRequest: false,
            },
        });
    }

    if (shouldDeleteIOUReport) {
        let canUserPerformWriteAction = true;
        if (chatReport) {
            canUserPerformWriteAction = !!canUserPerformWriteActionReportUtils(chatReport);
        }

        const lastMessageText = getLastVisibleMessage(
            iouReport?.chatReportID,
            canUserPerformWriteAction,
            reportPreviewAction?.reportActionID ? {[reportPreviewAction.reportActionID]: null} : {},
        )?.lastMessageText;
        const lastVisibleActionCreated = getLastVisibleAction(
            iouReport?.chatReportID,
            canUserPerformWriteAction,
            reportPreviewAction?.reportActionID ? {[reportPreviewAction.reportActionID]: null} : {},
        )?.created;

        optimisticData.push({
            onyxMethod: Onyx.METHOD.MERGE,
            key: `${ONYXKEYS.COLLECTION.REPORT}${chatReport?.reportID}`,
            value: {
                hasOutstandingChildRequest: false,
                iouReportID: null,
                lastMessageText,
                lastVisibleActionCreated,
            },
        });
        optimisticData.push({
            onyxMethod: Onyx.METHOD.MERGE,
            key: `${ONYXKEYS.COLLECTION.REPORT}${iouReport?.reportID}`,
            value: {
                pendingFields: {
                    preview: CONST.RED_BRICK_ROAD_PENDING_ACTION.DELETE,
                },
            },
        });
    }

    const successData: OnyxUpdate[] = [
        {
            onyxMethod: Onyx.METHOD.MERGE,
            key: `${ONYXKEYS.COLLECTION.REPORT_ACTIONS}${iouReport?.reportID}`,
            value: {
                [reportAction.reportActionID]: shouldDeleteIOUReport
                    ? null
                    : {
                          pendingAction: null,
                      },
            },
        },
    ];

    if (reportPreviewAction?.reportActionID) {
        successData.push({
            onyxMethod: Onyx.METHOD.MERGE,
            key: `${ONYXKEYS.COLLECTION.REPORT_ACTIONS}${chatReport?.reportID}`,
            value: {
                [reportPreviewAction.reportActionID]: {
                    pendingAction: null,
                    errors: null,
                },
            },
        });
    }

    // Ensure that any remaining data is removed upon successful completion, even if the server sends a report removal response.
    // This is done to prevent the removal update from lingering in the applyHTTPSOnyxUpdates function.
    if (shouldDeleteTransactionThread && transactionThread) {
        successData.push({
            onyxMethod: Onyx.METHOD.MERGE,
            key: `${ONYXKEYS.COLLECTION.REPORT}${transactionThreadID}`,
            value: null,
        });
    }

    if (shouldDeleteIOUReport) {
        successData.push({
            onyxMethod: Onyx.METHOD.SET,
            key: `${ONYXKEYS.COLLECTION.REPORT}${iouReport?.reportID}`,
            value: null,
        });
    }

    failureData.push({
        onyxMethod: Onyx.METHOD.SET,
        key: `${ONYXKEYS.COLLECTION.TRANSACTION_VIOLATIONS}${transactionID}`,
        value: transactionViolations ?? null,
    });

    if (shouldDeleteTransactionThread) {
        failureData.push({
            onyxMethod: Onyx.METHOD.SET,
            key: `${ONYXKEYS.COLLECTION.REPORT}${transactionThreadID}`,
            value: transactionThread,
        });
    }

    const errorKey = DateUtils.getMicroseconds();

    failureData.push(
        {
            onyxMethod: Onyx.METHOD.MERGE,
            key: `${ONYXKEYS.COLLECTION.REPORT_ACTIONS}${iouReport?.reportID}`,
            value: {
                [reportAction.reportActionID]: {
                    ...reportAction,
                    pendingAction: null,
                    errors: {
                        [errorKey]: Localize.translateLocal('iou.error.genericDeleteFailureMessage'),
                    },
                },
            },
        },
        shouldDeleteIOUReport
            ? {
                  onyxMethod: Onyx.METHOD.SET,
                  key: `${ONYXKEYS.COLLECTION.REPORT}${iouReport?.reportID}`,
                  value: iouReport,
              }
            : {
                  onyxMethod: Onyx.METHOD.MERGE,
                  key: `${ONYXKEYS.COLLECTION.REPORT}${iouReport?.reportID}`,
                  value: iouReport,
              },
    );

    if (reportPreviewAction?.reportActionID) {
        failureData.push({
            onyxMethod: Onyx.METHOD.MERGE,
            key: `${ONYXKEYS.COLLECTION.REPORT_ACTIONS}${chatReport?.reportID}`,
            value: {
                [reportPreviewAction.reportActionID]: {
                    ...reportPreviewAction,
                    pendingAction: null,
                    errors: {
                        [errorKey]: Localize.translateLocal('iou.error.genericDeleteFailureMessage'),
                    },
                },
            },
        });
    }

    if (chatReport && shouldDeleteIOUReport) {
        failureData.push({
            onyxMethod: Onyx.METHOD.MERGE,
            key: `${ONYXKEYS.COLLECTION.REPORT}${chatReport.reportID}`,
            value: chatReport,
        });
    }

    if (!shouldDeleteIOUReport && updatedReportPreviewAction?.childMoneyRequestCount === 0) {
        failureData.push({
            onyxMethod: Onyx.METHOD.MERGE,
            key: `${ONYXKEYS.COLLECTION.REPORT}${chatReport?.reportID}`,
            value: {
                hasOutstandingChildRequest: true,
            },
        });
    }

    const parameters: DeleteMoneyRequestParams = {
        transactionID,
        reportActionID: reportAction.reportActionID,
    };

    // STEP 3: Make the API request
    API.write(WRITE_COMMANDS.DELETE_MONEY_REQUEST, parameters, {optimisticData, successData, failureData});
    clearPdfByOnyxKey(transactionID);

    return urlToNavigateBack;
}

function deleteTrackExpense(chatReportID: string | undefined, transactionID: string | undefined, reportAction: OnyxTypes.ReportAction, isSingleTransactionView = false) {
    if (!chatReportID || !transactionID) {
        return;
    }

    const urlToNavigateBack = getNavigationUrlAfterTrackExpenseDelete(chatReportID, transactionID, reportAction, isSingleTransactionView);

    // STEP 1: Get all collections we're updating
    const chatReport = allReports?.[`${ONYXKEYS.COLLECTION.REPORT}${chatReportID}`] ?? null;
    if (!isSelfDM(chatReport)) {
        deleteMoneyRequest(transactionID, reportAction, isSingleTransactionView);
        return urlToNavigateBack;
    }

    const whisperAction = getTrackExpenseActionableWhisper(transactionID, chatReportID);
    const actionableWhisperReportActionID = whisperAction?.reportActionID;
    const {parameters, optimisticData, successData, failureData} = getDeleteTrackExpenseInformation(
        chatReportID,
        transactionID,
        reportAction,
        undefined,
        undefined,
        actionableWhisperReportActionID,
        CONST.REPORT.ACTIONABLE_TRACK_EXPENSE_WHISPER_RESOLUTION.NOTHING,
    );

    // STEP 6: Make the API request
    API.write(WRITE_COMMANDS.DELETE_MONEY_REQUEST, parameters, {optimisticData, successData, failureData});
    clearPdfByOnyxKey(transactionID);

    // STEP 7: Navigate the user depending on which page they are on and which resources were deleted
    return urlToNavigateBack;
}

/**
 * @param managerID - Account ID of the person sending the money
 * @param recipient - The user receiving the money
 */
function getSendMoneyParams(
    report: OnyxEntry<OnyxTypes.Report>,
    amount: number,
    currency: string,
    comment: string,
    paymentMethodType: PaymentMethodType,
    managerID: number,
    recipient: Participant,
): SendMoneyParamsData {
    const recipientEmail = addSMSDomainIfPhoneNumber(recipient.login ?? '');
    const recipientAccountID = Number(recipient.accountID);
    const newIOUReportDetails = JSON.stringify({
        amount,
        currency,
        requestorEmail: recipientEmail,
        requestorAccountID: recipientAccountID,
        comment,
        idempotencyKey: Str.guid(),
    });

    let chatReport = !isEmptyObject(report) && report?.reportID ? report : getChatByParticipants([recipientAccountID, managerID]);
    let isNewChat = false;
    if (!chatReport) {
        chatReport = buildOptimisticChatReport([recipientAccountID, managerID]);
        isNewChat = true;
    }
    const optimisticIOUReport = buildOptimisticIOUReport(recipientAccountID, managerID, amount, chatReport.reportID, currency, true);

    const optimisticTransaction = buildOptimisticTransaction({
        transactionParams: {
            amount,
            currency,
            reportID: optimisticIOUReport.reportID,
            comment,
        },
    });
    const optimisticTransactionData: OnyxUpdate = {
        onyxMethod: Onyx.METHOD.SET,
        key: `${ONYXKEYS.COLLECTION.TRANSACTION}${optimisticTransaction.transactionID}`,
        value: optimisticTransaction,
    };

    const [optimisticCreatedActionForChat, optimisticCreatedActionForIOUReport, optimisticIOUReportAction, optimisticTransactionThread, optimisticCreatedActionForTransactionThread] =
        buildOptimisticMoneyRequestEntities(
            optimisticIOUReport,
            CONST.IOU.REPORT_ACTION_TYPE.PAY,
            amount,
            currency,
            comment,
            recipientEmail,
            [recipient],
            optimisticTransaction.transactionID,
            paymentMethodType,
            false,
            true,
        );

    const reportPreviewAction = buildOptimisticReportPreview(chatReport, optimisticIOUReport);

    // Change the method to set for new reports because it doesn't exist yet, is faster,
    // and we need the data to be available when we navigate to the chat page
    const optimisticChatReportData: OnyxUpdate = isNewChat
        ? {
              onyxMethod: Onyx.METHOD.SET,
              key: `${ONYXKEYS.COLLECTION.REPORT}${chatReport.reportID}`,
              value: {
                  ...chatReport,
                  // Set and clear pending fields on the chat report
                  pendingFields: {createChat: CONST.RED_BRICK_ROAD_PENDING_ACTION.ADD},
                  lastReadTime: DateUtils.getDBTime(),
                  lastVisibleActionCreated: reportPreviewAction.created,
              },
          }
        : {
              onyxMethod: Onyx.METHOD.MERGE,
              key: `${ONYXKEYS.COLLECTION.REPORT}${chatReport.reportID}`,
              value: {
                  ...chatReport,
                  lastReadTime: DateUtils.getDBTime(),
                  lastVisibleActionCreated: reportPreviewAction.created,
              },
          };
    const optimisticQuickActionData: OnyxUpdate = {
        onyxMethod: Onyx.METHOD.SET,
        key: ONYXKEYS.NVP_QUICK_ACTION_GLOBAL_CREATE,
        value: {
            action: CONST.QUICK_ACTIONS.SEND_MONEY,
            chatReportID: chatReport.reportID,
            isFirstQuickAction: isEmptyObject(quickAction),
        },
    };
    const optimisticIOUReportData: OnyxUpdate = {
        onyxMethod: Onyx.METHOD.SET,
        key: `${ONYXKEYS.COLLECTION.REPORT}${optimisticIOUReport.reportID}`,
        value: {
            ...optimisticIOUReport,
            lastMessageText: getReportActionText(optimisticIOUReportAction),
            lastMessageHtml: getReportActionHtml(optimisticIOUReportAction),
        },
    };
    const optimisticTransactionThreadData: OnyxUpdate = {
        onyxMethod: Onyx.METHOD.SET,
        key: `${ONYXKEYS.COLLECTION.REPORT}${optimisticTransactionThread.reportID}`,
        value: optimisticTransactionThread,
    };
    const optimisticIOUReportActionsData: OnyxUpdate = {
        onyxMethod: Onyx.METHOD.MERGE,
        key: `${ONYXKEYS.COLLECTION.REPORT_ACTIONS}${optimisticIOUReport.reportID}`,
        value: {
            [optimisticCreatedActionForIOUReport.reportActionID]: optimisticCreatedActionForIOUReport,
            [optimisticIOUReportAction.reportActionID]: {
                ...(optimisticIOUReportAction as OnyxTypes.ReportAction),
                pendingAction: CONST.RED_BRICK_ROAD_PENDING_ACTION.ADD,
            },
        },
    };
    const optimisticChatReportActionsData: OnyxUpdate = {
        onyxMethod: Onyx.METHOD.MERGE,
        key: `${ONYXKEYS.COLLECTION.REPORT_ACTIONS}${chatReport.reportID}`,
        value: {
            [reportPreviewAction.reportActionID]: reportPreviewAction,
        },
    };
    const optimisticTransactionThreadReportActionsData: OnyxUpdate | undefined = optimisticCreatedActionForTransactionThread
        ? {
              onyxMethod: Onyx.METHOD.MERGE,
              key: `${ONYXKEYS.COLLECTION.REPORT_ACTIONS}${optimisticTransactionThread.reportID}`,
              value: {[optimisticCreatedActionForTransactionThread?.reportActionID]: optimisticCreatedActionForTransactionThread},
          }
        : undefined;

    const successData: OnyxUpdate[] = [];

    // Add optimistic personal details for recipient
    let optimisticPersonalDetailListData: OnyxUpdate | null = null;
    const optimisticPersonalDetailListAction = isNewChat
        ? {
              [recipientAccountID]: {
                  accountID: recipientAccountID,
                  // Disabling this line since participant.displayName can be an empty string
                  // eslint-disable-next-line @typescript-eslint/prefer-nullish-coalescing
                  displayName: recipient.displayName || recipient.login,
                  login: recipient.login,
              },
          }
        : {};

    const redundantParticipants: Record<number, null> = {};
    if (!isEmptyObject(optimisticPersonalDetailListAction)) {
        const successPersonalDetailListAction: Record<number, null> = {};

        // BE will send different participants. We clear the optimistic ones to avoid duplicated entries
        Object.keys(optimisticPersonalDetailListAction).forEach((accountIDKey) => {
            const accountID = Number(accountIDKey);
            successPersonalDetailListAction[accountID] = null;
            redundantParticipants[accountID] = null;
        });

        optimisticPersonalDetailListData = {
            onyxMethod: Onyx.METHOD.MERGE,
            key: ONYXKEYS.PERSONAL_DETAILS_LIST,
            value: optimisticPersonalDetailListAction,
        };
        successData.push({
            onyxMethod: Onyx.METHOD.MERGE,
            key: ONYXKEYS.PERSONAL_DETAILS_LIST,
            value: successPersonalDetailListAction,
        });
    }

    successData.push(
        {
            onyxMethod: Onyx.METHOD.MERGE,
            key: `${ONYXKEYS.COLLECTION.REPORT}${optimisticIOUReport.reportID}`,
            value: {
                participants: redundantParticipants,
            },
        },
        {
            onyxMethod: Onyx.METHOD.MERGE,
            key: `${ONYXKEYS.COLLECTION.REPORT}${optimisticTransactionThread.reportID}`,
            value: {
                participants: redundantParticipants,
            },
        },
        {
            onyxMethod: Onyx.METHOD.MERGE,
            key: `${ONYXKEYS.COLLECTION.REPORT_METADATA}${optimisticTransactionThread.reportID}`,
            value: {
                isOptimisticReport: false,
            },
        },
        {
            onyxMethod: Onyx.METHOD.MERGE,
            key: `${ONYXKEYS.COLLECTION.REPORT_ACTIONS}${optimisticIOUReport.reportID}`,
            value: {
                [optimisticIOUReportAction.reportActionID]: {
                    pendingAction: null,
                },
            },
        },
        {
            onyxMethod: Onyx.METHOD.MERGE,
            key: `${ONYXKEYS.COLLECTION.TRANSACTION}${optimisticTransaction.transactionID}`,
            value: {pendingAction: null},
        },
        {
            onyxMethod: Onyx.METHOD.MERGE,
            key: `${ONYXKEYS.COLLECTION.REPORT_METADATA}${chatReport.reportID}`,
            value: {
                isOptimisticReport: false,
            },
        },
        {
            onyxMethod: Onyx.METHOD.MERGE,
            key: `${ONYXKEYS.COLLECTION.REPORT_ACTIONS}${chatReport.reportID}`,
            value: {
                [reportPreviewAction.reportActionID]: {
                    pendingAction: null,
                },
            },
        },
    );

    const failureData: OnyxUpdate[] = [
        {
            onyxMethod: Onyx.METHOD.MERGE,
            key: `${ONYXKEYS.COLLECTION.TRANSACTION}${optimisticTransaction.transactionID}`,
            value: {
                errors: getMicroSecondOnyxErrorWithTranslationKey('iou.error.other'),
            },
        },
        {
            onyxMethod: Onyx.METHOD.MERGE,
            key: `${ONYXKEYS.COLLECTION.REPORT}${optimisticTransactionThread.reportID}`,
            value: {
                errorFields: {
                    createChat: getMicroSecondOnyxErrorWithTranslationKey('report.genericCreateReportFailureMessage'),
                },
            },
        },
        {
            onyxMethod: Onyx.METHOD.SET,
            key: ONYXKEYS.NVP_QUICK_ACTION_GLOBAL_CREATE,
            value: quickAction ?? null,
        },
    ];

    if (optimisticCreatedActionForTransactionThread?.reportActionID) {
        successData.push({
            onyxMethod: Onyx.METHOD.MERGE,
            key: `${ONYXKEYS.COLLECTION.REPORT_ACTIONS}${optimisticTransactionThread.reportID}`,
            value: {[optimisticCreatedActionForTransactionThread?.reportActionID]: {pendingAction: null}},
        });
        failureData.push({
            onyxMethod: Onyx.METHOD.MERGE,
            key: `${ONYXKEYS.COLLECTION.REPORT_ACTIONS}${optimisticTransactionThread.reportID}`,
            value: {[optimisticCreatedActionForTransactionThread?.reportActionID]: {errors: getMicroSecondOnyxErrorWithTranslationKey('iou.error.genericCreateFailureMessage')}},
        });
    }

    // Now, let's add the data we need just when we are creating a new chat report
    if (isNewChat) {
        successData.push({
            onyxMethod: Onyx.METHOD.MERGE,
            key: `${ONYXKEYS.COLLECTION.REPORT}${chatReport.reportID}`,
            value: {pendingFields: null, participants: redundantParticipants},
        });
        failureData.push(
            {
                onyxMethod: Onyx.METHOD.MERGE,
                key: `${ONYXKEYS.COLLECTION.REPORT}${chatReport.reportID}`,
                value: {
                    errorFields: {
                        createChat: getMicroSecondOnyxErrorWithTranslationKey('report.genericCreateReportFailureMessage'),
                    },
                },
            },
            {
                onyxMethod: Onyx.METHOD.MERGE,
                key: `${ONYXKEYS.COLLECTION.REPORT_ACTIONS}${optimisticIOUReport.reportID}`,
                value: {
                    [optimisticIOUReportAction.reportActionID]: {
                        errors: getMicroSecondOnyxErrorWithTranslationKey('iou.error.genericCreateFailureMessage'),
                    },
                },
            },
        );

        const optimisticChatReportActionsValue = optimisticChatReportActionsData.value as Record<string, OnyxTypes.ReportAction>;

        if (optimisticChatReportActionsValue) {
            // Add an optimistic created action to the optimistic chat reportActions data
            optimisticChatReportActionsValue[optimisticCreatedActionForChat.reportActionID] = optimisticCreatedActionForChat;
        }
    } else {
        failureData.push({
            onyxMethod: Onyx.METHOD.MERGE,
            key: `${ONYXKEYS.COLLECTION.REPORT_ACTIONS}${optimisticIOUReport.reportID}`,
            value: {
                [optimisticIOUReportAction.reportActionID]: {
                    errors: getMicroSecondOnyxErrorWithTranslationKey('iou.error.other'),
                },
            },
        });
    }

    const optimisticData: OnyxUpdate[] = [
        optimisticChatReportData,
        optimisticQuickActionData,
        optimisticIOUReportData,
        optimisticChatReportActionsData,
        optimisticIOUReportActionsData,
        optimisticTransactionData,
        optimisticTransactionThreadData,
    ];

    if (optimisticTransactionThreadReportActionsData) {
        optimisticData.push(optimisticTransactionThreadReportActionsData);
    }
    if (!isEmptyObject(optimisticPersonalDetailListData)) {
        optimisticData.push(optimisticPersonalDetailListData);
    }

    return {
        params: {
            iouReportID: optimisticIOUReport.reportID,
            chatReportID: chatReport.reportID,
            reportActionID: optimisticIOUReportAction.reportActionID,
            paymentMethodType,
            transactionID: optimisticTransaction.transactionID,
            newIOUReportDetails,
            createdReportActionID: isNewChat ? optimisticCreatedActionForChat.reportActionID : undefined,
            reportPreviewReportActionID: reportPreviewAction.reportActionID,
            createdIOUReportActionID: optimisticCreatedActionForIOUReport.reportActionID,
            transactionThreadReportID: optimisticTransactionThread.reportID,
            createdReportActionIDForThread: optimisticCreatedActionForTransactionThread?.reportActionID,
        },
        optimisticData,
        successData,
        failureData,
    };
}

type OptimisticHoldReportExpenseActionID = {
    optimisticReportActionID: string;
    oldReportActionID: string;
};

function getHoldReportActionsAndTransactions(reportID: string | undefined) {
    const iouReportActions = getAllReportActions(reportID);
    const holdReportActions: Array<OnyxTypes.ReportAction<typeof CONST.REPORT.ACTIONS.TYPE.IOU>> = [];
    const holdTransactions: OnyxTypes.Transaction[] = [];

    Object.values(iouReportActions).forEach((action) => {
        const transactionID = isMoneyRequestAction(action) ? getOriginalMessage(action)?.IOUTransactionID : undefined;
        const transaction = getTransaction(transactionID);

        if (transaction?.comment?.hold) {
            holdReportActions.push(action as OnyxTypes.ReportAction<typeof CONST.REPORT.ACTIONS.TYPE.IOU>);
            holdTransactions.push(transaction);
        }
    });

    return {holdReportActions, holdTransactions};
}

function getReportFromHoldRequestsOnyxData(
    chatReport: OnyxTypes.Report,
    iouReport: OnyxEntry<OnyxTypes.Report>,
    recipient: Participant,
): {
    optimisticHoldReportID: string;
    optimisticHoldActionID: string;
    optimisticHoldReportExpenseActionIDs: OptimisticHoldReportExpenseActionID[];
    optimisticData: OnyxUpdate[];
    successData: OnyxUpdate[];
    failureData: OnyxUpdate[];
} {
    const {holdReportActions, holdTransactions} = getHoldReportActionsAndTransactions(iouReport?.reportID);
    const firstHoldTransaction = holdTransactions.at(0);
    const newParentReportActionID = rand64();

    const coefficient = isExpenseReport(iouReport) ? -1 : 1;
    const isPolicyExpenseChat = isPolicyExpenseChatReportUtil(chatReport);
    const holdAmount = ((iouReport?.total ?? 0) - (iouReport?.unheldTotal ?? 0)) * coefficient;
    const holdNonReimbursableAmount = ((iouReport?.nonReimbursableTotal ?? 0) - (iouReport?.unheldNonReimbursableTotal ?? 0)) * coefficient;
    const optimisticExpenseReport = isPolicyExpenseChat
        ? buildOptimisticExpenseReport(
              chatReport.reportID,
              chatReport.policyID ?? iouReport?.policyID,
              recipient.accountID ?? 1,
              holdAmount,
              iouReport?.currency ?? '',
              holdNonReimbursableAmount,
              newParentReportActionID,
          )
        : buildOptimisticIOUReport(
              iouReport?.ownerAccountID ?? CONST.DEFAULT_NUMBER_ID,
              iouReport?.managerID ?? CONST.DEFAULT_NUMBER_ID,
              holdAmount,
              chatReport.reportID,
              iouReport?.currency ?? '',
              false,
              newParentReportActionID,
          );

    const optimisticExpenseReportPreview = buildOptimisticReportPreview(
        chatReport,
        optimisticExpenseReport,
        '',
        firstHoldTransaction,
        optimisticExpenseReport.reportID,
        newParentReportActionID,
    );

    const updateHeldReports: Record<string, Pick<OnyxTypes.Report, 'parentReportActionID' | 'parentReportID' | 'chatReportID'>> = {};
    const addHoldReportActions: OnyxTypes.ReportActions = {};
    const addHoldReportActionsSuccess: OnyxCollection<NullishDeep<ReportAction>> = {};
    const deleteHoldReportActions: Record<string, Pick<OnyxTypes.ReportAction, 'message'>> = {};
    const optimisticHoldReportExpenseActionIDs: OptimisticHoldReportExpenseActionID[] = [];

    holdReportActions.forEach((holdReportAction) => {
        const originalMessage = getOriginalMessage(holdReportAction);

        deleteHoldReportActions[holdReportAction.reportActionID] = {
            message: [
                {
                    deleted: DateUtils.getDBTime(),
                    type: CONST.REPORT.MESSAGE.TYPE.TEXT,
                    text: '',
                },
            ],
        };

        const reportActionID = rand64();
        addHoldReportActions[reportActionID] = {
            ...holdReportAction,
            reportActionID,
            originalMessage: {
                ...originalMessage,
                IOUReportID: optimisticExpenseReport.reportID,
            },
            pendingAction: CONST.RED_BRICK_ROAD_PENDING_ACTION.ADD,
        };
        addHoldReportActionsSuccess[reportActionID] = {
            pendingAction: null,
        };

        const heldReport = getReportOrDraftReport(holdReportAction.childReportID);
        if (heldReport) {
            optimisticHoldReportExpenseActionIDs.push({optimisticReportActionID: reportActionID, oldReportActionID: holdReportAction.reportActionID});

            updateHeldReports[`${ONYXKEYS.COLLECTION.REPORT}${heldReport.reportID}`] = {
                parentReportActionID: reportActionID,
                parentReportID: optimisticExpenseReport.reportID,
                chatReportID: optimisticExpenseReport.reportID,
            };
        }
    });

    const updateHeldTransactions: Record<string, Pick<OnyxTypes.Transaction, 'reportID'>> = {};
    holdTransactions.forEach((transaction) => {
        updateHeldTransactions[`${ONYXKEYS.COLLECTION.TRANSACTION}${transaction.transactionID}`] = {
            reportID: optimisticExpenseReport.reportID,
        };
    });

    const optimisticData: OnyxUpdate[] = [
        {
            onyxMethod: Onyx.METHOD.MERGE,
            key: `${ONYXKEYS.COLLECTION.REPORT}${chatReport.reportID}`,
            value: {
                iouReportID: optimisticExpenseReport.reportID,
                lastVisibleActionCreated: optimisticExpenseReportPreview.created,
            },
        },
        // add new optimistic expense report
        {
            onyxMethod: Onyx.METHOD.MERGE,
            key: `${ONYXKEYS.COLLECTION.REPORT}${optimisticExpenseReport.reportID}`,
            value: {
                ...optimisticExpenseReport,
                unheldTotal: 0,
                unheldNonReimbursableTotal: 0,
            },
        },
        // add preview report action to main chat
        {
            onyxMethod: Onyx.METHOD.MERGE,
            key: `${ONYXKEYS.COLLECTION.REPORT_ACTIONS}${chatReport.reportID}`,
            value: {
                [optimisticExpenseReportPreview.reportActionID]: optimisticExpenseReportPreview,
            },
        },
        // remove hold report actions from old iou report
        {
            onyxMethod: Onyx.METHOD.MERGE,
            key: `${ONYXKEYS.COLLECTION.REPORT_ACTIONS}${iouReport?.reportID}`,
            value: deleteHoldReportActions,
        },
        // add hold report actions to new iou report
        {
            onyxMethod: Onyx.METHOD.MERGE,
            key: `${ONYXKEYS.COLLECTION.REPORT_ACTIONS}${optimisticExpenseReport.reportID}`,
            value: addHoldReportActions,
        },
        // update held reports with new parentReportActionID
        {
            onyxMethod: Onyx.METHOD.MERGE_COLLECTION,
            key: `${ONYXKEYS.COLLECTION.REPORT}`,
            value: updateHeldReports,
        },
        // update transactions with new iouReportID
        {
            onyxMethod: Onyx.METHOD.MERGE_COLLECTION,
            key: `${ONYXKEYS.COLLECTION.TRANSACTION}`,
            value: updateHeldTransactions,
        },
    ];

    const bringReportActionsBack: Record<string, OnyxTypes.ReportAction> = {};
    holdReportActions.forEach((reportAction) => {
        bringReportActionsBack[reportAction.reportActionID] = reportAction;
    });

    const bringHeldTransactionsBack: Record<string, OnyxTypes.Transaction> = {};
    holdTransactions.forEach((transaction) => {
        bringHeldTransactionsBack[`${ONYXKEYS.COLLECTION.TRANSACTION}${transaction.transactionID}`] = transaction;
    });

    const successData: OnyxUpdate[] = [
        {
            onyxMethod: Onyx.METHOD.MERGE,
            key: `${ONYXKEYS.COLLECTION.REPORT_ACTIONS}${chatReport.reportID}`,
            value: {
                [optimisticExpenseReportPreview.reportActionID]: {
                    pendingAction: null,
                },
            },
        },
        {
            onyxMethod: Onyx.METHOD.MERGE,
            key: `${ONYXKEYS.COLLECTION.REPORT_ACTIONS}${optimisticExpenseReport.reportID}`,
            value: addHoldReportActionsSuccess,
        },
    ];

    const failureData: OnyxUpdate[] = [
        {
            onyxMethod: Onyx.METHOD.MERGE,
            key: `${ONYXKEYS.COLLECTION.REPORT}${chatReport.reportID}`,
            value: {
                iouReportID: chatReport.iouReportID,
                lastVisibleActionCreated: chatReport.lastVisibleActionCreated,
            },
        },
        // remove added optimistic expense report
        {
            onyxMethod: Onyx.METHOD.MERGE,
            key: `${ONYXKEYS.COLLECTION.REPORT}${optimisticExpenseReport.reportID}`,
            value: null,
        },
        // remove preview report action from the main chat
        {
            onyxMethod: Onyx.METHOD.MERGE,
            key: `${ONYXKEYS.COLLECTION.REPORT_ACTIONS}${chatReport.reportID}`,
            value: {
                [optimisticExpenseReportPreview.reportActionID]: null,
            },
        },
        // add hold report actions back to old iou report
        {
            onyxMethod: Onyx.METHOD.MERGE,
            key: `${ONYXKEYS.COLLECTION.REPORT_ACTIONS}${iouReport?.reportID}`,
            value: bringReportActionsBack,
        },
        // remove hold report actions from the new iou report
        {
            onyxMethod: Onyx.METHOD.MERGE,
            key: `${ONYXKEYS.COLLECTION.REPORT_ACTIONS}${optimisticExpenseReport.reportID}`,
            value: null,
        },
        // add hold transactions back to old iou report
        {
            onyxMethod: Onyx.METHOD.MERGE_COLLECTION,
            key: `${ONYXKEYS.COLLECTION.TRANSACTION}`,
            value: bringHeldTransactionsBack,
        },
    ];

    return {
        optimisticData,
        optimisticHoldActionID: optimisticExpenseReportPreview.reportActionID,
        failureData,
        successData,
        optimisticHoldReportID: optimisticExpenseReport.reportID,
        optimisticHoldReportExpenseActionIDs,
    };
}

function getPayMoneyRequestParams(
    initialChatReport: OnyxTypes.Report,
    iouReport: OnyxEntry<OnyxTypes.Report>,
    recipient: Participant,
    paymentMethodType: PaymentMethodType,
    full: boolean,
    payAsBusiness?: boolean,
): PayMoneyRequestData {
    const isInvoiceReport = isInvoiceReportReportUtils(iouReport);
    const activePolicy = getPolicy(activePolicyID);
    let payerPolicyID = activePolicyID;
    let chatReport = initialChatReport;
    let policyParams = {};
    const optimisticData: OnyxUpdate[] = [];
    const successData: OnyxUpdate[] = [];
    const failureData: OnyxUpdate[] = [];
    const shouldCreatePolicy = !activePolicy || !isPolicyAdmin(activePolicy) || !isPaidGroupPolicy(activePolicy);

    if (isIndividualInvoiceRoom(chatReport) && payAsBusiness && shouldCreatePolicy) {
        payerPolicyID = generatePolicyID();
        const {
            optimisticData: policyOptimisticData,
            failureData: policyFailureData,
            successData: policySuccessData,
            params,
        } = buildPolicyData(currentUserEmail, true, undefined, payerPolicyID);
        const {adminsChatReportID, adminsCreatedReportActionID, expenseChatReportID, expenseCreatedReportActionID, customUnitRateID, customUnitID, ownerEmail, policyName} = params;

        policyParams = {
            policyID: payerPolicyID,
            adminsChatReportID,
            adminsCreatedReportActionID,
            expenseChatReportID,
            expenseCreatedReportActionID,
            customUnitRateID,
            customUnitID,
            ownerEmail,
            policyName,
        };

        optimisticData.push(...policyOptimisticData, {onyxMethod: Onyx.METHOD.MERGE, key: ONYXKEYS.NVP_ACTIVE_POLICY_ID, value: payerPolicyID});
        successData.push(...policySuccessData);
        failureData.push(...policyFailureData, {onyxMethod: Onyx.METHOD.MERGE, key: ONYXKEYS.NVP_ACTIVE_POLICY_ID, value: activePolicyID ?? null});
    }

    if (isIndividualInvoiceRoom(chatReport) && payAsBusiness && activePolicyID) {
        const existingB2BInvoiceRoom = getInvoiceChatByParticipants(activePolicyID, CONST.REPORT.INVOICE_RECEIVER_TYPE.BUSINESS, chatReport.policyID);
        if (existingB2BInvoiceRoom) {
            chatReport = existingB2BInvoiceRoom;
        }
    }

    let total = (iouReport?.total ?? 0) - (iouReport?.nonReimbursableTotal ?? 0);
    if (hasHeldExpensesReportUtils(iouReport?.reportID) && !full && !!iouReport?.unheldTotal) {
        total = iouReport.unheldTotal - (iouReport?.unheldNonReimbursableTotal ?? 0);
    }

    const optimisticIOUReportAction = buildOptimisticIOUReportAction(
        CONST.IOU.REPORT_ACTION_TYPE.PAY,
        isExpenseReport(iouReport) ? -total : total,
        iouReport?.currency ?? '',
        '',
        [recipient],
        '',
        paymentMethodType,
        iouReport?.reportID,
        true,
    );

    // In some instances, the report preview action might not be available to the payer (only whispered to the requestor)
    // hence we need to make the updates to the action safely.
    let optimisticReportPreviewAction = null;
    const reportPreviewAction = getReportPreviewAction(chatReport.reportID, iouReport?.reportID);
    if (reportPreviewAction) {
        optimisticReportPreviewAction = updateReportPreview(iouReport, reportPreviewAction, true);
    }
    let currentNextStep = null;
    let optimisticNextStep = null;
    if (!isInvoiceReport) {
        currentNextStep = allNextSteps[`${ONYXKEYS.COLLECTION.NEXT_STEP}${iouReport?.reportID}`] ?? null;
        optimisticNextStep = buildNextStep(iouReport, CONST.REPORT.STATUS_NUM.REIMBURSED);
    }

    const optimisticChatReport = {
        ...chatReport,
        lastReadTime: DateUtils.getDBTime(),
        hasOutstandingChildRequest: false,
        iouReportID: null,
        lastMessageText: getReportActionText(optimisticIOUReportAction),
        lastMessageHtml: getReportActionHtml(optimisticIOUReportAction),
    };
    if (isIndividualInvoiceRoom(chatReport) && payAsBusiness && payerPolicyID) {
        optimisticChatReport.invoiceReceiver = {
            type: CONST.REPORT.INVOICE_RECEIVER_TYPE.BUSINESS,
            policyID: payerPolicyID,
        };
    }

    optimisticData.push(
        {
            onyxMethod: Onyx.METHOD.MERGE,
            key: `${ONYXKEYS.COLLECTION.REPORT}${chatReport.reportID}`,
            value: optimisticChatReport,
        },
        {
            onyxMethod: Onyx.METHOD.MERGE,
            key: `${ONYXKEYS.COLLECTION.REPORT_ACTIONS}${iouReport?.reportID}`,
            value: {
                [optimisticIOUReportAction.reportActionID]: {
                    ...(optimisticIOUReportAction as OnyxTypes.ReportAction),
                    pendingAction: CONST.RED_BRICK_ROAD_PENDING_ACTION.ADD,
                },
            },
        },
        {
            onyxMethod: Onyx.METHOD.MERGE,
            key: `${ONYXKEYS.COLLECTION.REPORT}${iouReport?.reportID}`,
            value: {
                ...iouReport,
                lastMessageText: getReportActionText(optimisticIOUReportAction),
                lastMessageHtml: getReportActionHtml(optimisticIOUReportAction),
                lastVisibleActionCreated: optimisticIOUReportAction.created,
                hasOutstandingChildRequest: false,
                statusNum: CONST.REPORT.STATUS_NUM.REIMBURSED,
                pendingFields: {
                    preview: CONST.RED_BRICK_ROAD_PENDING_ACTION.UPDATE,
                    reimbursed: CONST.RED_BRICK_ROAD_PENDING_ACTION.UPDATE,
                    partial: full ? null : CONST.RED_BRICK_ROAD_PENDING_ACTION.UPDATE,
                },
                errors: null,
            },
        },
        {
            onyxMethod: Onyx.METHOD.MERGE,
            key: `${ONYXKEYS.COLLECTION.NEXT_STEP}${iouReport?.reportID}`,
            value: optimisticNextStep,
        },
    );

    if (iouReport?.policyID) {
        optimisticData.push({
            onyxMethod: Onyx.METHOD.MERGE,
            key: ONYXKEYS.NVP_LAST_PAYMENT_METHOD,
            value: {
                [iouReport.policyID]: paymentMethodType,
            },
        });
    }

    successData.push({
        onyxMethod: Onyx.METHOD.MERGE,
        key: `${ONYXKEYS.COLLECTION.REPORT}${iouReport?.reportID}`,
        value: {
            pendingFields: {
                preview: null,
                reimbursed: null,
                partial: null,
            },
            errors: null,
        },
    });

    failureData.push(
        {
            onyxMethod: Onyx.METHOD.MERGE,
            key: `${ONYXKEYS.COLLECTION.REPORT_ACTIONS}${iouReport?.reportID}`,
            value: {
                [optimisticIOUReportAction.reportActionID]: {
                    errors: getMicroSecondOnyxErrorWithTranslationKey('iou.error.other'),
                },
            },
        },
        {
            onyxMethod: Onyx.METHOD.MERGE,
            key: `${ONYXKEYS.COLLECTION.REPORT}${iouReport?.reportID}`,
            value: {
                ...iouReport,
            },
        },
        {
            onyxMethod: Onyx.METHOD.MERGE,
            key: `${ONYXKEYS.COLLECTION.REPORT}${chatReport.reportID}`,
            value: chatReport,
        },
        {
            onyxMethod: Onyx.METHOD.MERGE,
            key: `${ONYXKEYS.COLLECTION.NEXT_STEP}${iouReport?.reportID}`,
            value: currentNextStep,
        },
    );

    // In case the report preview action is loaded locally, let's update it.
    if (optimisticReportPreviewAction) {
        optimisticData.push({
            onyxMethod: Onyx.METHOD.MERGE,
            key: `${ONYXKEYS.COLLECTION.REPORT_ACTIONS}${chatReport.reportID}`,
            value: {
                [optimisticReportPreviewAction.reportActionID]: optimisticReportPreviewAction,
            },
        });
        failureData.push({
            onyxMethod: Onyx.METHOD.MERGE,
            key: `${ONYXKEYS.COLLECTION.REPORT_ACTIONS}${chatReport.reportID}`,
            value: {
                [optimisticReportPreviewAction.reportActionID]: {
                    created: optimisticReportPreviewAction.created,
                },
            },
        });
    }

    // Optimistically unhold all transactions if we pay all requests
    if (full) {
        const reportTransactions = getReportTransactions(iouReport?.reportID);
        for (const transaction of reportTransactions) {
            optimisticData.push({
                onyxMethod: Onyx.METHOD.MERGE,
                key: `${ONYXKEYS.COLLECTION.TRANSACTION}${transaction.transactionID}`,
                value: {
                    comment: {
                        hold: null,
                    },
                },
            });
            failureData.push({
                onyxMethod: Onyx.METHOD.MERGE,
                key: `${ONYXKEYS.COLLECTION.TRANSACTION}${transaction.transactionID}`,
                value: {
                    comment: {
                        hold: transaction.comment?.hold,
                    },
                },
            });
        }

        const optimisticTransactionViolations: OnyxUpdate[] = reportTransactions.map(({transactionID}) => {
            return {
                onyxMethod: Onyx.METHOD.MERGE,
                key: `${ONYXKEYS.COLLECTION.TRANSACTION_VIOLATIONS}${transactionID}`,
                value: null,
            };
        });
        optimisticData.push(...optimisticTransactionViolations);

        const failureTransactionViolations: OnyxUpdate[] = reportTransactions.map(({transactionID}) => {
            const violations = allTransactionViolations[`${ONYXKEYS.COLLECTION.TRANSACTION_VIOLATIONS}${transactionID}`] ?? [];
            return {
                onyxMethod: Onyx.METHOD.MERGE,
                key: `${ONYXKEYS.COLLECTION.TRANSACTION_VIOLATIONS}${transactionID}`,
                value: violations,
            };
        });
        failureData.push(...failureTransactionViolations);
    }

    let optimisticHoldReportID;
    let optimisticHoldActionID;
    let optimisticHoldReportExpenseActionIDs;
    if (!full) {
        const holdReportOnyxData = getReportFromHoldRequestsOnyxData(chatReport, iouReport, recipient);

        optimisticData.push(...holdReportOnyxData.optimisticData);
        successData.push(...holdReportOnyxData.successData);
        failureData.push(...holdReportOnyxData.failureData);
        optimisticHoldReportID = holdReportOnyxData.optimisticHoldReportID;
        optimisticHoldActionID = holdReportOnyxData.optimisticHoldActionID;
        optimisticHoldReportExpenseActionIDs = JSON.stringify(holdReportOnyxData.optimisticHoldReportExpenseActionIDs);
    }

    return {
        params: {
            iouReportID: iouReport?.reportID,
            chatReportID: chatReport.reportID,
            reportActionID: optimisticIOUReportAction.reportActionID,
            paymentMethodType,
            full,
            amount: Math.abs(total),
            optimisticHoldReportID,
            optimisticHoldActionID,
            optimisticHoldReportExpenseActionIDs,
            ...policyParams,
        },
        optimisticData,
        successData,
        failureData,
    };
}

/**
 * @param managerID - Account ID of the person sending the money
 * @param recipient - The user receiving the money
 */
function sendMoneyElsewhere(report: OnyxEntry<OnyxTypes.Report>, amount: number, currency: string, comment: string, managerID: number, recipient: Participant) {
    const {params, optimisticData, successData, failureData} = getSendMoneyParams(report, amount, currency, comment, CONST.IOU.PAYMENT_TYPE.ELSEWHERE, managerID, recipient);

    API.write(WRITE_COMMANDS.SEND_MONEY_ELSEWHERE, params, {optimisticData, successData, failureData});

    Navigation.dismissModal(isSearchTopmostFullScreenRoute() ? undefined : params.chatReportID);
    notifyNewAction(params.chatReportID, managerID);
}

/**
 * @param managerID - Account ID of the person sending the money
 * @param recipient - The user receiving the money
 */
function sendMoneyWithWallet(report: OnyxEntry<OnyxTypes.Report>, amount: number, currency: string, comment: string, managerID: number, recipient: Participant | OptionData) {
    const {params, optimisticData, successData, failureData} = getSendMoneyParams(report, amount, currency, comment, CONST.IOU.PAYMENT_TYPE.EXPENSIFY, managerID, recipient);

    API.write(WRITE_COMMANDS.SEND_MONEY_WITH_WALLET, params, {optimisticData, successData, failureData});

    Navigation.dismissModal(isSearchTopmostFullScreenRoute() ? undefined : params.chatReportID);
    notifyNewAction(params.chatReportID, managerID);
}

function canApproveIOU(
    iouReport: OnyxTypes.OnyxInputOrEntry<OnyxTypes.Report> | SearchReport,
    policy: OnyxTypes.OnyxInputOrEntry<OnyxTypes.Policy> | SearchPolicy,
    chatReportRNVP?: OnyxTypes.ReportNameValuePairs,
) {
    // Only expense reports can be approved
    if (!isExpenseReport(iouReport) || !(policy && isPaidGroupPolicy(policy))) {
        return false;
    }

    const isOnSubmitAndClosePolicy = isSubmitAndClose(policy);
    if (isOnSubmitAndClosePolicy) {
        return false;
    }

    const managerID = iouReport?.managerID ?? CONST.DEFAULT_NUMBER_ID;
    const isCurrentUserManager = managerID === userAccountID;
    const isOpenExpenseReport = isOpenExpenseReportReportUtils(iouReport);
    const isApproved = isReportApproved({report: iouReport});
    const iouSettled = isSettled(iouReport?.reportID);
    const reportNameValuePairs = chatReportRNVP ?? getReportNameValuePairs(iouReport?.reportID);
    const isArchivedExpenseReport = isArchivedReport(reportNameValuePairs);
    const reportTransactions = getReportTransactions(iouReport?.reportID);
    const hasOnlyPendingCardOrScanningTransactions =
        reportTransactions.length > 0 &&
        reportTransactions.every(
            (transaction) =>
                (isExpensifyCardTransaction(transaction) && isPending(transaction)) ||
                (isPartialMerchant(getMerchant(transaction)) && isAmountMissing(transaction)) ||
                (isScanRequestTransactionUtils(transaction) && isReceiptBeingScannedTransactionUtils(transaction)),
        );
    if (hasOnlyPendingCardOrScanningTransactions) {
        return false;
    }
    const isPayAtEndExpenseReport = isPayAtEndExpenseReportReportUtils(iouReport?.reportID, reportTransactions);

    return reportTransactions.length > 0 && isCurrentUserManager && !isOpenExpenseReport && !isApproved && !iouSettled && !isArchivedExpenseReport && !isPayAtEndExpenseReport;
}

function canIOUBePaid(
    iouReport: OnyxTypes.OnyxInputOrEntry<OnyxTypes.Report> | SearchReport,
    chatReport: OnyxTypes.OnyxInputOrEntry<OnyxTypes.Report> | SearchReport,
    policy: OnyxTypes.OnyxInputOrEntry<OnyxTypes.Policy> | SearchPolicy,
    transactions?: OnyxTypes.Transaction[] | SearchTransaction[],
    onlyShowPayElsewhere = false,
    chatReportRNVP?: OnyxTypes.ReportNameValuePairs,
    invoiceReceiverPolicy?: SearchPolicy,
    shouldCheckApprovedState = true,
) {
    const isPolicyExpenseChat = isPolicyExpenseChatReportUtil(chatReport);
    const reportNameValuePairs = chatReportRNVP ?? getReportNameValuePairs(chatReport?.reportID);
    const isChatReportArchived = isArchivedReport(reportNameValuePairs);
    const iouSettled = isSettled(iouReport);

    if (isEmptyObject(iouReport)) {
        return false;
    }

    if (policy?.reimbursementChoice === CONST.POLICY.REIMBURSEMENT_CHOICES.REIMBURSEMENT_NO) {
        if (!onlyShowPayElsewhere) {
            return false;
        }
        if (iouReport?.statusNum !== CONST.REPORT.STATUS_NUM.SUBMITTED) {
            return false;
        }
    }

    if (isInvoiceReportReportUtils(iouReport)) {
        if (isOpenInvoiceReportReportUtils(iouReport)) {
            return false;
        }
        if (iouSettled) {
            return false;
        }
        if (chatReport?.invoiceReceiver?.type === CONST.REPORT.INVOICE_RECEIVER_TYPE.INDIVIDUAL) {
            return chatReport?.invoiceReceiver?.accountID === userAccountID;
        }
        return (invoiceReceiverPolicy ?? getPolicy(chatReport?.invoiceReceiver?.policyID))?.role === CONST.POLICY.ROLE.ADMIN;
    }

    const isPayer = isPayerReportUtils(
        {
            email: currentUserEmail,
            accountID: userAccountID,
        },
        iouReport,
        onlyShowPayElsewhere,
        policy,
    );

    const isOpenExpenseReport = isPolicyExpenseChat && isOpenExpenseReportReportUtils(iouReport);

    const {reimbursableSpend} = getMoneyRequestSpendBreakdown(iouReport);
    const isAutoReimbursable = policy?.reimbursementChoice === CONST.POLICY.REIMBURSEMENT_CHOICES.REIMBURSEMENT_YES ? false : canBeAutoReimbursed(iouReport, policy);
    const shouldBeApproved = canApproveIOU(iouReport, policy);

    const isPayAtEndExpenseReport = isPayAtEndExpenseReportReportUtils(iouReport?.reportID, transactions);
    return (
        isPayer &&
        !isOpenExpenseReport &&
        !iouSettled &&
        !iouReport?.isWaitingOnBankAccount &&
        reimbursableSpend !== 0 &&
        !isChatReportArchived &&
        !isAutoReimbursable &&
        (!shouldBeApproved || !shouldCheckApprovedState) &&
        !isPayAtEndExpenseReport
    );
}

function canSubmitReport(
    report: OnyxEntry<OnyxTypes.Report> | SearchReport,
    policy: OnyxEntry<OnyxTypes.Policy> | SearchPolicy,
    transactions: OnyxTypes.Transaction[] | SearchTransaction[],
    allViolations: OnyxCollection<OnyxTypes.TransactionViolations> | undefined,
) {
    const currentUserAccountID = getCurrentUserAccountID();
    const isOpenExpenseReport = isOpenExpenseReportReportUtils(report);
    const isArchived = isArchivedReportWithID(report?.reportID);
    const isAdmin = policy?.role === CONST.POLICY.ROLE.ADMIN;
    const transactionIDList = transactions.map((transaction) => transaction.transactionID);
    const hasAllPendingRTERViolations = allHavePendingRTERViolation(transactionIDList, allViolations);
    const hasBrokenConnectionViolation = shouldShowBrokenConnectionViolation(transactionIDList, report, policy, allViolations);

    const hasOnlyPendingCardOrScanFailTransactions =
        transactions.length > 0 &&
        transactions.every((t) => (isExpensifyCardTransaction(t) && isPending(t)) || (isPartialMerchant(getMerchant(t)) && isAmountMissing(t)) || isReceiptBeingScannedTransactionUtils(t));

    return (
        transactions.length > 0 &&
        isOpenExpenseReport &&
        !isArchived &&
        !hasOnlyPendingCardOrScanFailTransactions &&
        !hasAllPendingRTERViolations &&
        !hasBrokenConnectionViolation &&
        (report?.ownerAccountID === currentUserAccountID || isAdmin || report?.managerID === currentUserAccountID)
    );
}

function getIOUReportActionToApproveOrPay(chatReport: OnyxEntry<OnyxTypes.Report>, excludedIOUReportID: string | undefined): OnyxEntry<ReportAction> {
    const chatReportActions = allReportActions?.[`${ONYXKEYS.COLLECTION.REPORT_ACTIONS}${chatReport?.reportID}`] ?? {};

    return Object.values(chatReportActions).find((action) => {
        const iouReport = getReportOrDraftReport(action.childReportID);
        const policy = getPolicy(iouReport?.policyID);
        const shouldShowSettlementButton = canIOUBePaid(iouReport, chatReport, policy) || canApproveIOU(iouReport, policy);
        return action.childReportID?.toString() !== excludedIOUReportID && action.actionName === CONST.REPORT.ACTIONS.TYPE.REPORT_PREVIEW && shouldShowSettlementButton;
    });
}

function hasIOUToApproveOrPay(chatReport: OnyxEntry<OnyxTypes.Report>, excludedIOUReportID: string | undefined): boolean {
    return !!getIOUReportActionToApproveOrPay(chatReport, excludedIOUReportID);
}

function isLastApprover(approvalChain: string[]): boolean {
    if (approvalChain.length === 0) {
        return true;
    }
    return approvalChain.at(-1) === currentUserEmail;
}

function getNextApproverAccountID(report: OnyxEntry<OnyxTypes.Report>, isUnapproved = false) {
    const policy = getPolicy(report?.policyID);
    const approvalChain = getApprovalChain(policy, report);
    const submitToAccountID = getSubmitToAccountID(policy, report);

    if (isUnapproved) {
        if (approvalChain.includes(currentUserEmail)) {
            return userAccountID;
        }

        return report?.managerID;
    }

    if (approvalChain.length === 0) {
        return submitToAccountID;
    }

    const nextApproverEmail = approvalChain.length === 1 ? approvalChain.at(0) : approvalChain.at(approvalChain.indexOf(currentUserEmail) + 1);
    if (!nextApproverEmail) {
        return submitToAccountID;
    }

    return getAccountIDsByLogins([nextApproverEmail]).at(0);
}

function approveMoneyRequest(expenseReport: OnyxEntry<OnyxTypes.Report>, full?: boolean) {
    if (!expenseReport) {
        return;
    }

    if (expenseReport.policyID && shouldRestrictUserBillableActions(expenseReport.policyID)) {
        Navigation.navigate(ROUTES.RESTRICTED_ACTION.getRoute(expenseReport.policyID));
        return;
    }

    const currentNextStep = allNextSteps[`${ONYXKEYS.COLLECTION.NEXT_STEP}${expenseReport.reportID}`] ?? null;
    let total = expenseReport.total ?? 0;
    const hasHeldExpenses = hasHeldExpensesReportUtils(expenseReport.reportID);
    if (hasHeldExpenses && !full && !!expenseReport.unheldTotal) {
        total = expenseReport.unheldTotal;
    }
    const optimisticApprovedReportAction = buildOptimisticApprovedReportAction(total, expenseReport.currency ?? '', expenseReport.reportID);

    const approvalChain = getApprovalChain(getPolicy(expenseReport.policyID), expenseReport);

    const predictedNextStatus = isLastApprover(approvalChain) ? CONST.REPORT.STATUS_NUM.APPROVED : CONST.REPORT.STATUS_NUM.SUBMITTED;
    const predictedNextState = isLastApprover(approvalChain) ? CONST.REPORT.STATE_NUM.APPROVED : CONST.REPORT.STATE_NUM.SUBMITTED;
    const managerID = isLastApprover(approvalChain) ? expenseReport.managerID : getNextApproverAccountID(expenseReport);

    const optimisticNextStep = buildNextStep(expenseReport, predictedNextStatus);
    const chatReport = getReportOrDraftReport(expenseReport.chatReportID);

    const optimisticReportActionsData: OnyxUpdate = {
        onyxMethod: Onyx.METHOD.MERGE,
        key: `${ONYXKEYS.COLLECTION.REPORT_ACTIONS}${expenseReport.reportID}`,
        value: {
            [optimisticApprovedReportAction.reportActionID]: {
                ...(optimisticApprovedReportAction as OnyxTypes.ReportAction),
                pendingAction: CONST.RED_BRICK_ROAD_PENDING_ACTION.ADD,
            },
        },
    };
    const optimisticIOUReportData: OnyxUpdate = {
        onyxMethod: Onyx.METHOD.MERGE,
        key: `${ONYXKEYS.COLLECTION.REPORT}${expenseReport.reportID}`,
        value: {
            ...expenseReport,
            lastMessageText: getReportActionText(optimisticApprovedReportAction),
            lastMessageHtml: getReportActionHtml(optimisticApprovedReportAction),
            stateNum: predictedNextState,
            statusNum: predictedNextStatus,
            managerID,
            pendingFields: {
                partial: full ? null : CONST.RED_BRICK_ROAD_PENDING_ACTION.UPDATE,
            },
        },
    };

    const optimisticChatReportData: OnyxUpdate = {
        onyxMethod: Onyx.METHOD.MERGE,
        key: `${ONYXKEYS.COLLECTION.REPORT}${expenseReport.chatReportID}`,
        value: {
            hasOutstandingChildRequest: hasIOUToApproveOrPay(chatReport, expenseReport.reportID),
        },
    };

    const optimisticNextStepData: OnyxUpdate = {
        onyxMethod: Onyx.METHOD.MERGE,
        key: `${ONYXKEYS.COLLECTION.NEXT_STEP}${expenseReport.reportID}`,
        value: optimisticNextStep,
    };
    const optimisticData: OnyxUpdate[] = [optimisticIOUReportData, optimisticReportActionsData, optimisticNextStepData, optimisticChatReportData];

    const successData: OnyxUpdate[] = [
        {
            onyxMethod: Onyx.METHOD.MERGE,
            key: `${ONYXKEYS.COLLECTION.REPORT_ACTIONS}${expenseReport.reportID}`,
            value: {
                [optimisticApprovedReportAction.reportActionID]: {
                    pendingAction: null,
                },
            },
        },
        {
            onyxMethod: Onyx.METHOD.MERGE,
            key: `${ONYXKEYS.COLLECTION.REPORT}${expenseReport.reportID}`,
            value: {
                pendingFields: {
                    partial: null,
                },
            },
        },
    ];

    const failureData: OnyxUpdate[] = [
        {
            onyxMethod: Onyx.METHOD.MERGE,
            key: `${ONYXKEYS.COLLECTION.REPORT_ACTIONS}${expenseReport.reportID}`,
            value: {
                [optimisticApprovedReportAction.reportActionID]: {
                    errors: getMicroSecondOnyxErrorWithTranslationKey('iou.error.other'),
                },
            },
        },
        {
            onyxMethod: Onyx.METHOD.MERGE,
            key: `${ONYXKEYS.COLLECTION.REPORT}${expenseReport.chatReportID}`,
            value: {
                hasOutstandingChildRequest: chatReport?.hasOutstandingChildRequest,
                pendingFields: {
                    partial: null,
                },
            },
        },
        {
            onyxMethod: Onyx.METHOD.MERGE,
            key: `${ONYXKEYS.COLLECTION.NEXT_STEP}${expenseReport.reportID}`,
            value: currentNextStep,
        },
    ];

    // Clear hold reason of all transactions if we approve all requests
    if (full && hasHeldExpenses) {
        const heldTransactions = getAllHeldTransactionsReportUtils(expenseReport.reportID);
        heldTransactions.forEach((heldTransaction) => {
            optimisticData.push({
                onyxMethod: Onyx.METHOD.MERGE,
                key: `${ONYXKEYS.COLLECTION.TRANSACTION}${heldTransaction.transactionID}`,
                value: {
                    comment: {
                        hold: '',
                    },
                },
            });
            failureData.push({
                onyxMethod: Onyx.METHOD.MERGE,
                key: `${ONYXKEYS.COLLECTION.TRANSACTION}${heldTransaction.transactionID}`,
                value: {
                    comment: {
                        hold: heldTransaction.comment?.hold,
                    },
                },
            });
        });
    }

    let optimisticHoldReportID;
    let optimisticHoldActionID;
    let optimisticHoldReportExpenseActionIDs;
    if (!full && !!chatReport && !!expenseReport) {
        const holdReportOnyxData = getReportFromHoldRequestsOnyxData(chatReport, expenseReport, {accountID: expenseReport.ownerAccountID});

        optimisticData.push(...holdReportOnyxData.optimisticData);
        successData.push(...holdReportOnyxData.successData);
        failureData.push(...holdReportOnyxData.failureData);
        optimisticHoldReportID = holdReportOnyxData.optimisticHoldReportID;
        optimisticHoldActionID = holdReportOnyxData.optimisticHoldActionID;
        optimisticHoldReportExpenseActionIDs = JSON.stringify(holdReportOnyxData.optimisticHoldReportExpenseActionIDs);
    }

    const parameters: ApproveMoneyRequestParams = {
        reportID: expenseReport.reportID,
        approvedReportActionID: optimisticApprovedReportAction.reportActionID,
        full,
        optimisticHoldReportID,
        optimisticHoldActionID,
        optimisticHoldReportExpenseActionIDs,
    };

    API.write(WRITE_COMMANDS.APPROVE_MONEY_REQUEST, parameters, {optimisticData, successData, failureData});
}

function unapproveExpenseReport(expenseReport: OnyxEntry<OnyxTypes.Report>) {
    if (isEmptyObject(expenseReport)) {
        return;
    }

    const currentNextStep = allNextSteps[`${ONYXKEYS.COLLECTION.NEXT_STEP}${expenseReport.reportID}`] ?? null;

    const optimisticUnapprovedReportAction = buildOptimisticUnapprovedReportAction(expenseReport.total ?? 0, expenseReport.currency ?? '', expenseReport.reportID);
    const optimisticNextStep = buildNextStep(expenseReport, CONST.REPORT.STATUS_NUM.SUBMITTED, false, true);

    const optimisticReportActionData: OnyxUpdate = {
        onyxMethod: Onyx.METHOD.MERGE,
        key: `${ONYXKEYS.COLLECTION.REPORT_ACTIONS}${expenseReport.reportID}`,
        value: {
            [optimisticUnapprovedReportAction.reportActionID]: {
                ...(optimisticUnapprovedReportAction as OnyxTypes.ReportAction),
                pendingAction: CONST.RED_BRICK_ROAD_PENDING_ACTION.ADD,
            },
        },
    };
    const optimisticIOUReportData: OnyxUpdate = {
        onyxMethod: Onyx.METHOD.MERGE,
        key: `${ONYXKEYS.COLLECTION.REPORT}${expenseReport.reportID}`,
        value: {
            ...expenseReport,
            lastMessageText: getReportActionText(optimisticUnapprovedReportAction),
            lastMessageHtml: getReportActionHtml(optimisticUnapprovedReportAction),
            stateNum: CONST.REPORT.STATE_NUM.SUBMITTED,
            statusNum: CONST.REPORT.STATUS_NUM.SUBMITTED,
            pendingFields: {
                partial: CONST.RED_BRICK_ROAD_PENDING_ACTION.UPDATE,
            },
        },
    };

    const optimisticNextStepData: OnyxUpdate = {
        onyxMethod: Onyx.METHOD.MERGE,
        key: `${ONYXKEYS.COLLECTION.NEXT_STEP}${expenseReport.reportID}`,
        value: optimisticNextStep,
    };

    const optimisticData: OnyxUpdate[] = [optimisticIOUReportData, optimisticReportActionData, optimisticNextStepData];

    const successData: OnyxUpdate[] = [
        {
            onyxMethod: Onyx.METHOD.MERGE,
            key: `${ONYXKEYS.COLLECTION.REPORT_ACTIONS}${expenseReport.reportID}`,
            value: {
                [optimisticUnapprovedReportAction.reportActionID]: {
                    pendingAction: null,
                },
            },
        },
        {
            onyxMethod: Onyx.METHOD.MERGE,
            key: `${ONYXKEYS.COLLECTION.REPORT}${expenseReport.reportID}`,
            value: {
                pendingFields: {
                    partial: null,
                },
            },
        },
    ];

    const failureData: OnyxUpdate[] = [
        {
            onyxMethod: Onyx.METHOD.MERGE,
            key: `${ONYXKEYS.COLLECTION.REPORT_ACTIONS}${expenseReport.reportID}`,
            value: {
                [optimisticUnapprovedReportAction.reportActionID]: {
                    errors: getMicroSecondOnyxErrorWithTranslationKey('iou.error.other'),
                },
            },
        },
        {
            onyxMethod: Onyx.METHOD.MERGE,
            key: `${ONYXKEYS.COLLECTION.NEXT_STEP}${expenseReport.reportID}`,
            value: currentNextStep,
        },
    ];

    if (expenseReport.parentReportID && expenseReport.parentReportActionID) {
        optimisticData.push({
            onyxMethod: Onyx.METHOD.MERGE,
            key: `${ONYXKEYS.COLLECTION.REPORT_ACTIONS}${expenseReport.parentReportID}`,
            value: {
                [expenseReport.parentReportActionID]: {
                    childStateNum: CONST.REPORT.STATE_NUM.SUBMITTED,
                    childStatusNum: CONST.REPORT.STATUS_NUM.SUBMITTED,
                },
            },
        });

        failureData.push({
            onyxMethod: Onyx.METHOD.MERGE,
            key: `${ONYXKEYS.COLLECTION.REPORT_ACTIONS}${expenseReport.parentReportID}`,
            value: {
                [expenseReport.parentReportActionID]: {
                    childStateNum: expenseReport.stateNum,
                    childStatusNum: expenseReport.statusNum,
                },
            },
        });
    }

    const parameters: UnapproveExpenseReportParams = {
        reportID: expenseReport.reportID,
        reportActionID: optimisticUnapprovedReportAction.reportActionID,
    };

    API.write(WRITE_COMMANDS.UNAPPROVE_EXPENSE_REPORT, parameters, {optimisticData, successData, failureData});
}

function submitReport(expenseReport: OnyxTypes.Report) {
    if (expenseReport.policyID && shouldRestrictUserBillableActions(expenseReport.policyID)) {
        Navigation.navigate(ROUTES.RESTRICTED_ACTION.getRoute(expenseReport.policyID));
        return;
    }

    const currentNextStep = allNextSteps[`${ONYXKEYS.COLLECTION.NEXT_STEP}${expenseReport.reportID}`] ?? null;
    const parentReport = getReportOrDraftReport(expenseReport.parentReportID);
    const policy = getPolicy(expenseReport.policyID);
    const isCurrentUserManager = currentUserPersonalDetails?.accountID === expenseReport.managerID;
    const isSubmitAndClosePolicy = isSubmitAndClose(policy);
    const adminAccountID = policy?.role === CONST.POLICY.ROLE.ADMIN ? currentUserPersonalDetails?.accountID : undefined;
    const optimisticSubmittedReportAction = buildOptimisticSubmittedReportAction(expenseReport?.total ?? 0, expenseReport.currency ?? '', expenseReport.reportID, adminAccountID);
    const optimisticNextStep = buildNextStep(expenseReport, isSubmitAndClosePolicy ? CONST.REPORT.STATUS_NUM.CLOSED : CONST.REPORT.STATUS_NUM.SUBMITTED);
    const approvalChain = getApprovalChain(policy, expenseReport);
    const managerID = getAccountIDsByLogins(approvalChain).at(0);

    const optimisticData: OnyxUpdate[] = !isSubmitAndClosePolicy
        ? [
              {
                  onyxMethod: Onyx.METHOD.MERGE,
                  key: `${ONYXKEYS.COLLECTION.REPORT_ACTIONS}${expenseReport.reportID}`,
                  value: {
                      [optimisticSubmittedReportAction.reportActionID]: {
                          ...(optimisticSubmittedReportAction as OnyxTypes.ReportAction),
                          pendingAction: CONST.RED_BRICK_ROAD_PENDING_ACTION.ADD,
                      },
                  },
              },
              {
                  onyxMethod: Onyx.METHOD.MERGE,
                  key: `${ONYXKEYS.COLLECTION.REPORT}${expenseReport.reportID}`,
                  value: {
                      ...expenseReport,
                      managerID,
                      lastMessageText: getReportActionText(optimisticSubmittedReportAction),
                      lastMessageHtml: getReportActionHtml(optimisticSubmittedReportAction),
                      stateNum: CONST.REPORT.STATE_NUM.SUBMITTED,
                      statusNum: CONST.REPORT.STATUS_NUM.SUBMITTED,
                  },
              },
          ]
        : [
              {
                  onyxMethod: Onyx.METHOD.MERGE,
                  key: `${ONYXKEYS.COLLECTION.REPORT}${expenseReport.reportID}`,
                  value: {
                      ...expenseReport,
                      stateNum: CONST.REPORT.STATE_NUM.APPROVED,
                      statusNum: CONST.REPORT.STATUS_NUM.CLOSED,
                  },
              },
          ];

    optimisticData.push({
        onyxMethod: Onyx.METHOD.MERGE,
        key: `${ONYXKEYS.COLLECTION.NEXT_STEP}${expenseReport.reportID}`,
        value: optimisticNextStep,
    });

    if (parentReport?.reportID) {
        optimisticData.push({
            onyxMethod: Onyx.METHOD.MERGE,
            key: `${ONYXKEYS.COLLECTION.REPORT}${parentReport.reportID}`,
            value: {
                ...parentReport,
                // In case its a manager who force submitted the report, they are the next user who needs to take an action
                hasOutstandingChildRequest: isCurrentUserManager,
                iouReportID: null,
            },
        });
    }

    const successData: OnyxUpdate[] = [];
    if (!isSubmitAndClosePolicy) {
        successData.push({
            onyxMethod: Onyx.METHOD.MERGE,
            key: `${ONYXKEYS.COLLECTION.REPORT_ACTIONS}${expenseReport.reportID}`,
            value: {
                [optimisticSubmittedReportAction.reportActionID]: {
                    pendingAction: null,
                },
            },
        });
    }

    const failureData: OnyxUpdate[] = [
        {
            onyxMethod: Onyx.METHOD.MERGE,
            key: `${ONYXKEYS.COLLECTION.REPORT}${expenseReport.reportID}`,
            value: {
                statusNum: CONST.REPORT.STATUS_NUM.OPEN,
                stateNum: CONST.REPORT.STATE_NUM.OPEN,
            },
        },
        {
            onyxMethod: Onyx.METHOD.MERGE,
            key: `${ONYXKEYS.COLLECTION.NEXT_STEP}${expenseReport.reportID}`,
            value: currentNextStep,
        },
    ];
    if (!isSubmitAndClosePolicy) {
        failureData.push({
            onyxMethod: Onyx.METHOD.MERGE,
            key: `${ONYXKEYS.COLLECTION.REPORT_ACTIONS}${expenseReport.reportID}`,
            value: {
                [optimisticSubmittedReportAction.reportActionID]: {
                    errors: getMicroSecondOnyxErrorWithTranslationKey('iou.error.other'),
                },
            },
        });
    }

    if (parentReport?.reportID) {
        failureData.push({
            onyxMethod: Onyx.METHOD.MERGE,
            key: `${ONYXKEYS.COLLECTION.REPORT}${parentReport.reportID}`,
            value: {
                hasOutstandingChildRequest: parentReport.hasOutstandingChildRequest,
                iouReportID: expenseReport.reportID,
            },
        });
    }

    const parameters: SubmitReportParams = {
        reportID: expenseReport.reportID,
        managerAccountID: getSubmitToAccountID(policy, expenseReport) ?? expenseReport.managerID,
        reportActionID: optimisticSubmittedReportAction.reportActionID,
    };

    API.write(WRITE_COMMANDS.SUBMIT_REPORT, parameters, {optimisticData, successData, failureData});
}

function cancelPayment(expenseReport: OnyxEntry<OnyxTypes.Report>, chatReport: OnyxTypes.Report, backTo?: Route) {
    if (isEmptyObject(expenseReport)) {
        return;
    }

    const optimisticReportAction = buildOptimisticCancelPaymentReportAction(expenseReport.reportID, -(expenseReport.total ?? 0), expenseReport.currency ?? '');
    const policy = getPolicy(chatReport.policyID);
    const approvalMode = policy?.approvalMode ?? CONST.POLICY.APPROVAL_MODE.BASIC;
    const stateNum: ValueOf<typeof CONST.REPORT.STATE_NUM> = approvalMode === CONST.POLICY.APPROVAL_MODE.OPTIONAL ? CONST.REPORT.STATE_NUM.SUBMITTED : CONST.REPORT.STATE_NUM.APPROVED;
    const statusNum: ValueOf<typeof CONST.REPORT.STATUS_NUM> = approvalMode === CONST.POLICY.APPROVAL_MODE.OPTIONAL ? CONST.REPORT.STATUS_NUM.SUBMITTED : CONST.REPORT.STATUS_NUM.APPROVED;
    const optimisticNextStep = buildNextStep(expenseReport, statusNum);
    const iouReportActions = getAllReportActions(chatReport.iouReportID);
    const expenseReportActions = getAllReportActions(expenseReport.reportID);
    const iouCreatedAction = Object.values(iouReportActions).find((action) => isCreatedAction(action));
    const expenseCreatedAction = Object.values(expenseReportActions).find((action) => isCreatedAction(action));
    const optimisticData: OnyxUpdate[] = [
        {
            onyxMethod: Onyx.METHOD.MERGE,
            key: `${ONYXKEYS.COLLECTION.REPORT_ACTIONS}${expenseReport.reportID}`,
            value: {
                [optimisticReportAction.reportActionID]: {
                    ...(optimisticReportAction as OnyxTypes.ReportAction),
                    pendingAction: CONST.RED_BRICK_ROAD_PENDING_ACTION.ADD,
                },
            },
        },
        {
            onyxMethod: Onyx.METHOD.MERGE,
            key: `${ONYXKEYS.COLLECTION.REPORT}${chatReport.reportID}`,
            value: {
                // The report created later will become the iouReportID of the chat report
                iouReportID: (iouCreatedAction?.created ?? '') > (expenseCreatedAction?.created ?? '') ? chatReport?.iouReportID : expenseReport.reportID,
            },
        },
        {
            onyxMethod: Onyx.METHOD.MERGE,
            key: `${ONYXKEYS.COLLECTION.REPORT}${expenseReport.reportID}`,
            value: {
                ...expenseReport,
                lastVisibleActionCreated: optimisticReportAction?.created,
                lastMessageText: getReportActionText(optimisticReportAction),
                lastMessageHtml: getReportActionHtml(optimisticReportAction),
                stateNum,
                statusNum,
            },
        },
    ];

    optimisticData.push({
        onyxMethod: Onyx.METHOD.MERGE,
        key: `${ONYXKEYS.COLLECTION.NEXT_STEP}${expenseReport.reportID}`,
        value: optimisticNextStep,
    });

    const successData: OnyxUpdate[] = [
        {
            onyxMethod: Onyx.METHOD.MERGE,
            key: `${ONYXKEYS.COLLECTION.REPORT_ACTIONS}${expenseReport.reportID}`,
            value: {
                [optimisticReportAction.reportActionID]: {
                    pendingAction: null,
                },
            },
        },
    ];

    const failureData: OnyxUpdate[] = [
        {
            onyxMethod: Onyx.METHOD.MERGE,
            key: `${ONYXKEYS.COLLECTION.REPORT_ACTIONS}${expenseReport.reportID}`,
            value: {
                [optimisticReportAction.reportActionID]: {
                    errors: getMicroSecondOnyxErrorWithTranslationKey('iou.error.other'),
                },
            },
        },
        {
            onyxMethod: Onyx.METHOD.MERGE,
            key: `${ONYXKEYS.COLLECTION.REPORT}${expenseReport.reportID}`,
            value: {
                statusNum: CONST.REPORT.STATUS_NUM.REIMBURSED,
            },
        },
    ];

    if (expenseReport.parentReportID && expenseReport.parentReportActionID) {
        optimisticData.push({
            onyxMethod: Onyx.METHOD.MERGE,
            key: `${ONYXKEYS.COLLECTION.REPORT_ACTIONS}${expenseReport.parentReportID}`,
            value: {
                [expenseReport.parentReportActionID]: {
                    childStateNum: stateNum,
                    childStatusNum: statusNum,
                },
            },
        });

        failureData.push({
            onyxMethod: Onyx.METHOD.MERGE,
            key: `${ONYXKEYS.COLLECTION.REPORT_ACTIONS}${expenseReport.parentReportID}`,
            value: {
                [expenseReport.parentReportActionID]: {
                    childStateNum: expenseReport.stateNum,
                    childStatusNum: expenseReport.statusNum,
                },
            },
        });
    }

    if (chatReport?.reportID) {
        optimisticData.push({
            onyxMethod: Onyx.METHOD.MERGE,
            key: `${ONYXKEYS.COLLECTION.REPORT}${chatReport.reportID}`,
            value: {
                hasOutstandingChildRequest: true,
                iouReportID: expenseReport.reportID,
            },
        });
        failureData.push({
            onyxMethod: Onyx.METHOD.MERGE,
            key: `${ONYXKEYS.COLLECTION.REPORT}${chatReport.reportID}`,
            value: {
                hasOutstandingChildRequest: chatReport.hasOutstandingChildRequest,
                iouReportID: chatReport.iouReportID,
            },
        });
    }
    failureData.push({
        onyxMethod: Onyx.METHOD.MERGE,
        key: `${ONYXKEYS.COLLECTION.NEXT_STEP}${expenseReport.reportID}`,
        value: buildNextStep(expenseReport, CONST.REPORT.STATUS_NUM.REIMBURSED),
    });

    API.write(
        WRITE_COMMANDS.CANCEL_PAYMENT,
        {
            iouReportID: expenseReport.reportID,
            chatReportID: chatReport.reportID,
            managerAccountID: expenseReport.managerID ?? CONST.DEFAULT_NUMBER_ID,
            reportActionID: optimisticReportAction.reportActionID,
        },
        {optimisticData, successData, failureData},
    );
    Navigation.goBack(backTo);
    notifyNewAction(expenseReport.reportID, userAccountID);
}

/**
 * Completes onboarding for invite link flow based on the selected payment option
 *
 * @param paymentSelected based on which we choose the onboarding choice and concierge message
 */
function completePaymentOnboarding(paymentSelected: ValueOf<typeof CONST.PAYMENT_SELECTED>, adminsChatReportID?: string, onboardingPolicyID?: string) {
    const isInviteOnboardingComplete = introSelected?.isInviteOnboardingComplete ?? false;

    if (isInviteOnboardingComplete || !introSelected?.choice || !introSelected?.inviteType) {
        return;
    }

    const session = getSession();

    const personalDetailsListValues = Object.values(getPersonalDetailsForAccountIDs(session?.accountID ? [session.accountID] : [], personalDetailsList));
    const personalDetails = personalDetailsListValues.at(0);

    let onboardingPurpose = introSelected?.choice;
    if (introSelected?.inviteType === CONST.ONBOARDING_INVITE_TYPES.IOU && paymentSelected === CONST.IOU.PAYMENT_SELECTED.BBA) {
        onboardingPurpose = CONST.ONBOARDING_CHOICES.MANAGE_TEAM;
    }

    if (introSelected?.inviteType === CONST.ONBOARDING_INVITE_TYPES.INVOICE && paymentSelected !== CONST.IOU.PAYMENT_SELECTED.BBA) {
        onboardingPurpose = CONST.ONBOARDING_CHOICES.CHAT_SPLIT;
    }

    completeOnboarding(
        onboardingPurpose,
        CONST.ONBOARDING_MESSAGES[onboardingPurpose],
        personalDetails?.firstName ?? '',
        personalDetails?.lastName ?? '',
        adminsChatReportID,
        onboardingPolicyID,
        paymentSelected,
        undefined,
        undefined,
        true,
    );
}
function payMoneyRequest(paymentType: PaymentMethodType, chatReport: OnyxTypes.Report, iouReport: OnyxEntry<OnyxTypes.Report>, full = true) {
    if (chatReport.policyID && shouldRestrictUserBillableActions(chatReport.policyID)) {
        Navigation.navigate(ROUTES.RESTRICTED_ACTION.getRoute(chatReport.policyID));
        return;
    }

    const paymentSelected = paymentType === CONST.IOU.PAYMENT_TYPE.VBBA ? CONST.IOU.PAYMENT_SELECTED.BBA : CONST.IOU.PAYMENT_SELECTED.PBA;
    completePaymentOnboarding(paymentSelected);

    const recipient = {accountID: iouReport?.ownerAccountID ?? CONST.DEFAULT_NUMBER_ID};
    const {params, optimisticData, successData, failureData} = getPayMoneyRequestParams(chatReport, iouReport, recipient, paymentType, full);

    // For now, we need to call the PayMoneyRequestWithWallet API since PayMoneyRequest was not updated to work with
    // Expensify Wallets.
    const apiCommand = paymentType === CONST.IOU.PAYMENT_TYPE.EXPENSIFY ? WRITE_COMMANDS.PAY_MONEY_REQUEST_WITH_WALLET : WRITE_COMMANDS.PAY_MONEY_REQUEST;

    playSound(SOUNDS.SUCCESS);
    API.write(apiCommand, params, {optimisticData, successData, failureData});
    notifyNewAction(Navigation.getTopmostReportId() ?? iouReport?.reportID, userAccountID);
}

function payInvoice(paymentMethodType: PaymentMethodType, chatReport: OnyxTypes.Report, invoiceReport: OnyxEntry<OnyxTypes.Report>, payAsBusiness = false) {
    const recipient = {accountID: invoiceReport?.ownerAccountID ?? CONST.DEFAULT_NUMBER_ID};
    const {
        optimisticData,
        successData,
        failureData,
        params: {
            reportActionID,
            policyID,
            adminsChatReportID,
            adminsCreatedReportActionID,
            expenseChatReportID,
            expenseCreatedReportActionID,
            customUnitRateID,
            customUnitID,
            ownerEmail,
            policyName,
        },
    } = getPayMoneyRequestParams(chatReport, invoiceReport, recipient, paymentMethodType, true, payAsBusiness);

    const paymentSelected = paymentMethodType === CONST.IOU.PAYMENT_TYPE.VBBA ? CONST.IOU.PAYMENT_SELECTED.BBA : CONST.IOU.PAYMENT_SELECTED.PBA;
    completePaymentOnboarding(paymentSelected);

    let params: PayInvoiceParams = {
        reportID: invoiceReport?.reportID,
        reportActionID,
        paymentMethodType,
        payAsBusiness,
    };

    if (policyID) {
        params = {
            ...params,
            policyID,
            adminsChatReportID,
            adminsCreatedReportActionID,
            expenseChatReportID,
            expenseCreatedReportActionID,
            customUnitRateID,
            customUnitID,
            ownerEmail,
            policyName,
        };
    }

    playSound(SOUNDS.SUCCESS);
    API.write(WRITE_COMMANDS.PAY_INVOICE, params, {optimisticData, successData, failureData});
}

function detachReceipt(transactionID: string | undefined) {
    if (!transactionID) {
        return;
    }
    const transaction = allTransactions[`${ONYXKEYS.COLLECTION.TRANSACTION}${transactionID}`];
    const newTransaction = transaction
        ? {
              ...transaction,
              filename: '',
              receipt: {
                  source: '',
              },
          }
        : null;

    const optimisticData: OnyxUpdate[] = [
        {
            onyxMethod: Onyx.METHOD.SET,
            key: `${ONYXKEYS.COLLECTION.TRANSACTION}${transactionID}`,
            value: {
                ...newTransaction,
                pendingFields: {
                    receipt: CONST.RED_BRICK_ROAD_PENDING_ACTION.UPDATE,
                },
            },
        },
    ];

    const successData: OnyxUpdate[] = [
        {
            onyxMethod: Onyx.METHOD.MERGE,
            key: `${ONYXKEYS.COLLECTION.TRANSACTION}${transactionID}`,
            value: {
                pendingFields: {
                    receipt: null,
                },
            },
        },
    ];
    const failureData: OnyxUpdate[] = [
        {
            onyxMethod: Onyx.METHOD.MERGE,
            key: `${ONYXKEYS.COLLECTION.TRANSACTION}${transactionID}`,
            value: {
                ...(transaction ?? null),
                errors: getMicroSecondOnyxErrorWithTranslationKey('iou.error.receiptDeleteFailureError'),
                pendingFields: {
                    receipt: null,
                },
            },
        },
    ];
    const expenseReport = allReports?.[`${ONYXKEYS.COLLECTION.REPORT}${transaction?.reportID}`] ?? null;
    const updatedReportAction = buildOptimisticDetachReceipt(expenseReport?.reportID, transactionID, transaction?.merchant);

    optimisticData.push({
        onyxMethod: Onyx.METHOD.MERGE,
        key: `${ONYXKEYS.COLLECTION.REPORT_ACTIONS}${updatedReportAction?.reportID}`,
        value: {
            [updatedReportAction.reportActionID]: updatedReportAction as OnyxTypes.ReportAction,
        },
    });
    optimisticData.push({
        onyxMethod: Onyx.METHOD.MERGE,
        key: `${ONYXKEYS.COLLECTION.REPORT}${updatedReportAction?.reportID}`,
        value: {
            lastVisibleActionCreated: updatedReportAction.created,
            lastReadTime: updatedReportAction.created,
        },
    });
    failureData.push({
        onyxMethod: Onyx.METHOD.MERGE,
        key: `${ONYXKEYS.COLLECTION.REPORT}${updatedReportAction?.reportID}`,
        value: {
            lastVisibleActionCreated: expenseReport?.lastVisibleActionCreated,
            lastReadTime: expenseReport?.lastReadTime,
        },
    });
    successData.push({
        onyxMethod: Onyx.METHOD.MERGE,
        key: `${ONYXKEYS.COLLECTION.REPORT_ACTIONS}${expenseReport?.reportID}`,
        value: {
            [updatedReportAction.reportActionID]: {pendingAction: null},
        },
    });
    failureData.push({
        onyxMethod: Onyx.METHOD.MERGE,
        key: `${ONYXKEYS.COLLECTION.REPORT_ACTIONS}${expenseReport?.reportID}`,
        value: {
            [updatedReportAction.reportActionID]: {
                ...(updatedReportAction as OnyxTypes.ReportAction),
                errors: getMicroSecondOnyxErrorWithTranslationKey('iou.error.genericEditFailureMessage'),
            },
        },
    });

    const parameters: DetachReceiptParams = {transactionID, reportActionID: updatedReportAction.reportActionID};

    API.write(WRITE_COMMANDS.DETACH_RECEIPT, parameters, {optimisticData, successData, failureData});
}

function replaceReceipt(transactionID: string, file: File, source: string) {
    const transaction = allTransactions[`${ONYXKEYS.COLLECTION.TRANSACTION}${transactionID}`];
    const oldReceipt = transaction?.receipt ?? {};
    const receiptOptimistic = {
        source,
        state: CONST.IOU.RECEIPT_STATE.OPEN,
    };

    const optimisticData: OnyxUpdate[] = [
        {
            onyxMethod: Onyx.METHOD.MERGE,
            key: `${ONYXKEYS.COLLECTION.TRANSACTION}${transactionID}`,
            value: {
                receipt: receiptOptimistic,
                filename: file.name,
                pendingFields: {
                    receipt: CONST.RED_BRICK_ROAD_PENDING_ACTION.UPDATE,
                },
            },
        },
    ];

    const successData: OnyxUpdate[] = [
        {
            onyxMethod: Onyx.METHOD.MERGE,
            key: `${ONYXKEYS.COLLECTION.TRANSACTION}${transactionID}`,
            value: {
                pendingFields: {
                    receipt: null,
                },
            },
        },
    ];

    const failureData: OnyxUpdate[] = [
        {
            onyxMethod: Onyx.METHOD.MERGE,
            key: `${ONYXKEYS.COLLECTION.TRANSACTION}${transactionID}`,
            value: {
                receipt: !isEmptyObject(oldReceipt) ? oldReceipt : null,
                filename: transaction?.filename,
                errors: getReceiptError(receiptOptimistic, file.name),
                pendingFields: {
                    receipt: null,
                },
            },
        },
    ];

    const parameters: ReplaceReceiptParams = {
        transactionID,
        receipt: file,
    };

    API.write(WRITE_COMMANDS.REPLACE_RECEIPT, parameters, {optimisticData, successData, failureData});
}

/**
 * Finds the participants for an IOU based on the attached report
 * @param transactionID of the transaction to set the participants of
 * @param report attached to the transaction
 */
function setMoneyRequestParticipantsFromReport(transactionID: string, report: OnyxEntry<OnyxTypes.Report>): Participant[] {
    // If the report is iou or expense report, we should get the chat report to set participant for request money
    const chatReport = isMoneyRequestReportReportUtils(report) ? getReportOrDraftReport(report?.chatReportID) : report;
    const currentUserAccountID = currentUserPersonalDetails?.accountID;
    const shouldAddAsReport = !isEmptyObject(chatReport) && isSelfDM(chatReport);
    let participants: Participant[] = [];

    if (isPolicyExpenseChatReportUtil(chatReport) || shouldAddAsReport) {
        participants = [{accountID: 0, reportID: chatReport?.reportID, isPolicyExpenseChat: isPolicyExpenseChatReportUtil(chatReport), selected: true}];
    } else if (isInvoiceRoom(chatReport)) {
        participants = [
            {reportID: chatReport?.reportID, selected: true},
            {
                policyID: chatReport?.policyID,
                isSender: true,
                selected: false,
            },
        ];
    } else {
        const chatReportOtherParticipants = Object.keys(chatReport?.participants ?? {})
            .map(Number)
            .filter((accountID) => accountID !== currentUserAccountID);
        participants = chatReportOtherParticipants.map((accountID) => ({accountID, selected: true}));
    }

    Onyx.merge(`${ONYXKEYS.COLLECTION.TRANSACTION_DRAFT}${transactionID}`, {participants, participantsAutoAssigned: true});

    return participants;
}

function setMoneyRequestTaxRate(transactionID: string, taxCode: string | null) {
    Onyx.merge(`${ONYXKEYS.COLLECTION.TRANSACTION_DRAFT}${transactionID}`, {taxCode});
}

function setMoneyRequestTaxAmount(transactionID: string, taxAmount: number | null) {
    Onyx.merge(`${ONYXKEYS.COLLECTION.TRANSACTION_DRAFT}${transactionID}`, {taxAmount});
}

function dismissHoldUseExplanation() {
    const parameters: SetNameValuePairParams = {
        name: ONYXKEYS.NVP_DISMISSED_HOLD_USE_EXPLANATION,
        value: true,
    };

    const optimisticData: OnyxUpdate[] = [
        {
            onyxMethod: Onyx.METHOD.MERGE,
            key: ONYXKEYS.NVP_DISMISSED_HOLD_USE_EXPLANATION,
            value: true,
        },
    ];

    API.write(WRITE_COMMANDS.SET_NAME_VALUE_PAIR, parameters, {
        optimisticData,
    });
}

/**
 * Sets the `splitShares` map that holds individual shares of a split bill
 */
function setSplitShares(transaction: OnyxEntry<OnyxTypes.Transaction>, amount: number, currency: string, newAccountIDs: number[]) {
    if (!transaction) {
        return;
    }
    const oldAccountIDs = Object.keys(transaction.splitShares ?? {}).map((key) => Number(key));

    // Create an array containing unique IDs of the current transaction participants and the new ones
    // The current userAccountID might not be included in newAccountIDs if this is called from the participants step using Global Create
    // If this is called from an existing group chat, it'll be included. So we manually add them to account for both cases.
    const accountIDs = [...new Set<number>([userAccountID, ...newAccountIDs, ...oldAccountIDs])];

    const splitShares: SplitShares = accountIDs.reduce((acc: SplitShares, accountID): SplitShares => {
        // We want to replace the contents of splitShares to contain only `newAccountIDs` entries
        // In the case of going back to the participants page and removing a participant
        // a simple merge will have the previous participant still present in the splitshares object
        // So we manually set their entry to null
        if (!newAccountIDs.includes(accountID) && accountID !== userAccountID) {
            acc[accountID] = null;
            return acc;
        }

        const isPayer = accountID === userAccountID;
        const participantsLength = newAccountIDs.includes(userAccountID) ? newAccountIDs.length - 1 : newAccountIDs.length;
        const splitAmount = calculateIOUAmount(participantsLength, amount, currency, isPayer);
        acc[accountID] = {
            amount: splitAmount,
            isModified: false,
        };
        return acc;
    }, {});

    Onyx.merge(`${ONYXKEYS.COLLECTION.TRANSACTION_DRAFT}${transaction.transactionID}`, {splitShares});
}

function resetSplitShares(transaction: OnyxEntry<OnyxTypes.Transaction>, newAmount?: number, currency?: string) {
    if (!transaction) {
        return;
    }
    const accountIDs = Object.keys(transaction.splitShares ?? {}).map((key) => Number(key));
    if (!accountIDs) {
        return;
    }
    setSplitShares(transaction, newAmount ?? transaction.amount, currency ?? transaction.currency, accountIDs);
}

/**
 * Sets an individual split share of the participant accountID supplied
 */
function setIndividualShare(transactionID: string, participantAccountID: number, participantShare: number) {
    Onyx.merge(`${ONYXKEYS.COLLECTION.TRANSACTION_DRAFT}${transactionID}`, {
        splitShares: {
            [participantAccountID]: {amount: participantShare, isModified: true},
        },
    });
}

/**
 * Adjusts remaining unmodified shares when another share is modified
 * E.g. if total bill is $100 and split between 3 participants, when the user changes the first share to $50, the remaining unmodified shares will become $25 each.
 */
function adjustRemainingSplitShares(transaction: NonNullable<OnyxTypes.Transaction>) {
    const modifiedShares = Object.keys(transaction.splitShares ?? {}).filter((key: string) => transaction?.splitShares?.[Number(key)]?.isModified);

    if (!modifiedShares.length) {
        return;
    }

    const sumOfManualShares = modifiedShares
        .map((key: string): number => transaction?.splitShares?.[Number(key)]?.amount ?? 0)
        .reduce((prev: number, current: number): number => prev + current, 0);

    const unmodifiedSharesAccountIDs = Object.keys(transaction.splitShares ?? {})
        .filter((key: string) => !transaction?.splitShares?.[Number(key)]?.isModified)
        .map((key: string) => Number(key));

    const remainingTotal = transaction.amount - sumOfManualShares;
    if (remainingTotal < 0) {
        return;
    }

    const splitShares: SplitShares = unmodifiedSharesAccountIDs.reduce((acc: SplitShares, accountID: number, index: number): SplitShares => {
        const splitAmount = calculateIOUAmount(unmodifiedSharesAccountIDs.length - 1, remainingTotal, transaction.currency, index === 0);
        acc[accountID] = {
            amount: splitAmount,
        };
        return acc;
    }, {});

    Onyx.merge(`${ONYXKEYS.COLLECTION.TRANSACTION_DRAFT}${transaction.transactionID}`, {splitShares});
}

/**
 * Put expense on HOLD
 */
function putOnHold(transactionID: string, comment: string, reportID: string, searchHash?: number) {
    const currentTime = DateUtils.getDBTime();
    const createdReportAction = buildOptimisticHoldReportAction(currentTime);
    const createdReportActionComment = buildOptimisticHoldReportActionComment(comment, DateUtils.addMillisecondsFromDateTime(currentTime, 1));
    const newViolation = {name: CONST.VIOLATIONS.HOLD, type: CONST.VIOLATION_TYPES.VIOLATION, showInReview: true};
    const transactionViolations = allTransactionViolations[`${ONYXKEYS.COLLECTION.TRANSACTION_VIOLATIONS}${transactionID}`] ?? [];
    const updatedViolations = [...transactionViolations, newViolation];
    const parentReportActionOptimistic = getOptimisticDataForParentReportAction(reportID, createdReportActionComment.created, CONST.RED_BRICK_ROAD_PENDING_ACTION.ADD);
    const transaction = allTransactions[`${ONYXKEYS.COLLECTION.TRANSACTION}${transactionID}`];
    const iouReport = allReports?.[`${ONYXKEYS.COLLECTION.REPORT}${transaction?.reportID}`];
    const report = allReports?.[`${ONYXKEYS.COLLECTION.REPORT}${reportID}`];

    const optimisticData: OnyxUpdate[] = [
        {
            onyxMethod: Onyx.METHOD.MERGE,
            key: `${ONYXKEYS.COLLECTION.REPORT_ACTIONS}${reportID}`,
            value: {
                [createdReportAction.reportActionID]: createdReportAction as ReportAction,
                [createdReportActionComment.reportActionID]: createdReportActionComment as ReportAction,
            },
        },
        {
            onyxMethod: Onyx.METHOD.MERGE,
            key: `${ONYXKEYS.COLLECTION.TRANSACTION}${transactionID}`,
            value: {
                pendingAction: CONST.RED_BRICK_ROAD_PENDING_ACTION.UPDATE,
                comment: {
                    hold: createdReportAction.reportActionID,
                },
            },
        },
        {
            onyxMethod: Onyx.METHOD.MERGE,
            key: `${ONYXKEYS.COLLECTION.TRANSACTION_VIOLATIONS}${transactionID}`,
            value: updatedViolations,
        },
        {
            onyxMethod: Onyx.METHOD.MERGE,
            key: `${ONYXKEYS.COLLECTION.REPORT}${reportID}`,
            value: {
                lastVisibleActionCreated: createdReportActionComment.created,
            },
        },
    ];

    if (iouReport && iouReport.currency === transaction?.currency) {
        const isExpenseReportLocal = isExpenseReport(iouReport);
        const coefficient = isExpenseReportLocal ? -1 : 1;
        const transactionAmount = getAmount(transaction, isExpenseReportLocal) * coefficient;
        optimisticData.push({
            onyxMethod: Onyx.METHOD.MERGE,
            key: `${ONYXKEYS.COLLECTION.REPORT}${iouReport.reportID}`,
            value: {
                unheldTotal: (iouReport.unheldTotal ?? 0) - transactionAmount,
                unheldNonReimbursableTotal: !transaction?.reimbursable ? (iouReport.unheldNonReimbursableTotal ?? 0) - transactionAmount : iouReport.unheldNonReimbursableTotal,
            },
        });
    }

    parentReportActionOptimistic.forEach((parentActionData) => {
        if (!parentActionData) {
            return;
        }
        optimisticData.push(parentActionData);
    });

    const successData: OnyxUpdate[] = [
        {
            onyxMethod: Onyx.METHOD.MERGE,
            key: `${ONYXKEYS.COLLECTION.TRANSACTION}${transactionID}`,
            value: {
                pendingAction: null,
            },
        },
    ];

    const failureData: OnyxUpdate[] = [
        {
            onyxMethod: Onyx.METHOD.MERGE,
            key: `${ONYXKEYS.COLLECTION.TRANSACTION}${transactionID}`,
            value: {
                pendingAction: null,
                comment: {
                    hold: null,
                },
                errors: getMicroSecondOnyxErrorWithTranslationKey('iou.error.genericHoldExpenseFailureMessage'),
            },
        },
        {
            onyxMethod: Onyx.METHOD.MERGE,
            key: `${ONYXKEYS.COLLECTION.REPORT_ACTIONS}${reportID}`,
            value: {
                [createdReportAction.reportActionID]: null,
                [createdReportActionComment.reportActionID]: null,
            },
        },
        {
            onyxMethod: Onyx.METHOD.MERGE,
            key: `${ONYXKEYS.COLLECTION.REPORT}${reportID}`,
            value: {
                lastVisibleActionCreated: report?.lastVisibleActionCreated,
            },
        },
    ];

    // If we are holding from the search page, we optimistically update the snapshot data that search uses so that it is kept in sync
    if (searchHash) {
        optimisticData.push({
            onyxMethod: Onyx.METHOD.MERGE,
            key: `${ONYXKEYS.COLLECTION.SNAPSHOT}${searchHash}`,
            value: {
                data: {
                    [`${ONYXKEYS.COLLECTION.TRANSACTION}${transactionID}`]: {
                        canHold: false,
                        canUnhold: true,
                    },
                },
            } as Record<string, Record<string, Partial<SearchTransaction>>>,
        });
        failureData.push({
            onyxMethod: Onyx.METHOD.MERGE,
            key: `${ONYXKEYS.COLLECTION.SNAPSHOT}${searchHash}`,
            value: {
                data: {
                    [`${ONYXKEYS.COLLECTION.TRANSACTION}${transactionID}`]: {
                        canHold: true,
                        canUnhold: false,
                    },
                },
            } as Record<string, Record<string, Partial<SearchTransaction>>>,
        });
    }

    API.write(
        'HoldRequest',
        {
            transactionID,
            comment,
            reportActionID: createdReportAction.reportActionID,
            commentReportActionID: createdReportActionComment.reportActionID,
        },
        {optimisticData, successData, failureData},
    );

    const currentReportID = getDisplayedReportID(reportID);
    notifyNewAction(currentReportID, userAccountID);
}

/**
 * Remove expense from HOLD
 */
function unholdRequest(transactionID: string, reportID: string, searchHash?: number) {
    const createdReportAction = buildOptimisticUnHoldReportAction();
    const transactionViolations = allTransactionViolations[`${ONYXKEYS.COLLECTION.TRANSACTION_VIOLATIONS}${transactionID}`];
    const transaction = allTransactions[`${ONYXKEYS.COLLECTION.TRANSACTION}${transactionID}`];
    const iouReport = allReports?.[`${ONYXKEYS.COLLECTION.REPORT}${transaction?.reportID}`];
    const report = allReports?.[`${ONYXKEYS.COLLECTION.REPORT}${reportID}`];

    const optimisticData: OnyxUpdate[] = [
        {
            onyxMethod: Onyx.METHOD.MERGE,
            key: `${ONYXKEYS.COLLECTION.REPORT_ACTIONS}${reportID}`,
            value: {
                [createdReportAction.reportActionID]: createdReportAction as ReportAction,
            },
        },
        {
            onyxMethod: Onyx.METHOD.MERGE,
            key: `${ONYXKEYS.COLLECTION.TRANSACTION}${transactionID}`,
            value: {
                pendingAction: CONST.RED_BRICK_ROAD_PENDING_ACTION.UPDATE,
                comment: {
                    hold: null,
                },
            },
        },
        {
            onyxMethod: Onyx.METHOD.SET,
            key: `${ONYXKEYS.COLLECTION.TRANSACTION_VIOLATIONS}${transactionID}`,
            value: transactionViolations?.filter((violation) => violation.name !== CONST.VIOLATIONS.HOLD) ?? [],
        },
        {
            onyxMethod: Onyx.METHOD.MERGE,
            key: `${ONYXKEYS.COLLECTION.REPORT}${reportID}`,
            value: {
                lastVisibleActionCreated: createdReportAction.created,
            },
        },
    ];

    if (iouReport && iouReport.currency === transaction?.currency) {
        const isExpenseReportLocal = isExpenseReport(iouReport);
        const coefficient = isExpenseReportLocal ? -1 : 1;
        const transactionAmount = getAmount(transaction, isExpenseReportLocal) * coefficient;
        optimisticData.push({
            onyxMethod: Onyx.METHOD.MERGE,
            key: `${ONYXKEYS.COLLECTION.REPORT}${iouReport.reportID}`,
            value: {
                unheldTotal: (iouReport.unheldTotal ?? 0) + transactionAmount,
                unheldNonReimbursableTotal: !transaction?.reimbursable ? (iouReport.unheldNonReimbursableTotal ?? 0) + transactionAmount : iouReport.unheldNonReimbursableTotal,
            },
        });
    }

    const successData: OnyxUpdate[] = [
        {
            onyxMethod: Onyx.METHOD.MERGE,
            key: `${ONYXKEYS.COLLECTION.TRANSACTION}${transactionID}`,
            value: {
                pendingAction: null,
                comment: {
                    hold: null,
                },
            },
        },
    ];

    const failureData: OnyxUpdate[] = [
        {
            onyxMethod: Onyx.METHOD.MERGE,
            key: `${ONYXKEYS.COLLECTION.REPORT_ACTIONS}${reportID}`,
            value: {
                [createdReportAction.reportActionID]: null,
            },
        },
        {
            onyxMethod: Onyx.METHOD.MERGE,
            key: `${ONYXKEYS.COLLECTION.TRANSACTION}${transactionID}`,
            value: {
                pendingAction: null,
                errors: getMicroSecondOnyxErrorWithTranslationKey('iou.error.genericUnholdExpenseFailureMessage'),
            },
        },
        {
            onyxMethod: Onyx.METHOD.SET,
            key: `${ONYXKEYS.COLLECTION.TRANSACTION_VIOLATIONS}${transactionID}`,
            value: transactionViolations ?? null,
        },
        {
            onyxMethod: Onyx.METHOD.MERGE,
            key: `${ONYXKEYS.COLLECTION.REPORT}${reportID}`,
            value: {
                lastVisibleActionCreated: report?.lastVisibleActionCreated,
            },
        },
    ];

    // If we are unholding from the search page, we optimistically update the snapshot data that search uses so that it is kept in sync
    if (searchHash) {
        optimisticData.push({
            onyxMethod: Onyx.METHOD.MERGE,
            key: `${ONYXKEYS.COLLECTION.SNAPSHOT}${searchHash}`,
            value: {
                data: {
                    [`${ONYXKEYS.COLLECTION.TRANSACTION}${transactionID}`]: {
                        canHold: true,
                        canUnhold: false,
                    },
                },
            } as Record<string, Record<string, Partial<SearchTransaction>>>,
        });
        failureData.push({
            onyxMethod: Onyx.METHOD.MERGE,
            key: `${ONYXKEYS.COLLECTION.SNAPSHOT}${searchHash}`,
            value: {
                data: {
                    [`${ONYXKEYS.COLLECTION.TRANSACTION}${transactionID}`]: {
                        canHold: false,
                        canUnhold: true,
                    },
                },
            } as Record<string, Record<string, Partial<SearchTransaction>>>,
        });
    }

    API.write(
        'UnHoldRequest',
        {
            transactionID,
            reportActionID: createdReportAction.reportActionID,
        },
        {optimisticData, successData, failureData},
    );

    const currentReportID = getDisplayedReportID(reportID);
    notifyNewAction(currentReportID, userAccountID);
}
// eslint-disable-next-line rulesdir/no-negated-variables
function navigateToStartStepIfScanFileCannotBeRead(
    receiptFilename: string | undefined,
    receiptPath: ReceiptSource | undefined,
    onSuccess: (file: File) => void,
    requestType: IOURequestType,
    iouType: IOUType,
    transactionID: string,
    reportID: string,
    receiptType: string | undefined,
) {
    if (!receiptFilename || !receiptPath) {
        return;
    }

    const onFailure = () => {
        setMoneyRequestReceipt(transactionID, '', '', true);
        if (requestType === CONST.IOU.REQUEST_TYPE.MANUAL) {
            Navigation.navigate(ROUTES.MONEY_REQUEST_STEP_SCAN.getRoute(CONST.IOU.ACTION.CREATE, iouType, transactionID, reportID, Navigation.getActiveRouteWithoutParams()));
            return;
        }
        navigateToStartMoneyRequestStep(requestType, iouType, transactionID, reportID);
    };
    readFileAsync(receiptPath.toString(), receiptFilename, onSuccess, onFailure, receiptType);
}

/** Save the preferred payment method for a policy */
function savePreferredPaymentMethod(policyID: string, paymentMethod: PaymentMethodType, type: ValueOf<typeof CONST.LAST_PAYMENT_METHOD> | undefined) {
    Onyx.merge(`${ONYXKEYS.NVP_LAST_PAYMENT_METHOD}`, {[policyID]: type ? {[type]: paymentMethod, [CONST.LAST_PAYMENT_METHOD.LAST_USED]: paymentMethod} : paymentMethod});
}

/** Get report policy id of IOU request */
function getIOURequestPolicyID(transaction: OnyxEntry<OnyxTypes.Transaction>, report: OnyxEntry<OnyxTypes.Report>): string | undefined {
    // Workspace sender will exist for invoices
    const workspaceSender = transaction?.participants?.find((participant) => participant.isSender);
    return workspaceSender?.policyID ?? report?.policyID;
}

function getIOUActionForTransactions(transactionIDList: Array<string | undefined>, iouReportID: string | undefined): Array<ReportAction<typeof CONST.REPORT.ACTIONS.TYPE.IOU>> {
    return Object.values(allReportActions?.[`${ONYXKEYS.COLLECTION.REPORT_ACTIONS}${iouReportID}`] ?? {})?.filter(
        (reportAction): reportAction is ReportAction<typeof CONST.REPORT.ACTIONS.TYPE.IOU> => {
            if (!isMoneyRequestAction(reportAction)) {
                return false;
            }
            const message = getOriginalMessage(reportAction);
            if (!message?.IOUTransactionID) {
                return false;
            }
            return transactionIDList.includes(message.IOUTransactionID);
        },
    );
}

/** Merge several transactions into one by updating the fields of the one we want to keep and deleting the rest */
function mergeDuplicates(params: TransactionMergeParams) {
    const originalSelectedTransaction = allTransactions[`${ONYXKEYS.COLLECTION.TRANSACTION}${params.transactionID}`];

    const optimisticTransactionData: OnyxUpdate = {
        onyxMethod: Onyx.METHOD.MERGE,
        key: `${ONYXKEYS.COLLECTION.TRANSACTION}${params.transactionID}`,
        value: {
            ...originalSelectedTransaction,
            billable: params.billable,
            comment: {
                comment: params.comment,
            },
            category: params.category,
            created: params.created,
            currency: params.currency,
            modifiedMerchant: params.merchant,
            reimbursable: params.reimbursable,
            tag: params.tag,
        },
    };

    const failureTransactionData: OnyxUpdate = {
        onyxMethod: Onyx.METHOD.MERGE,
        key: `${ONYXKEYS.COLLECTION.TRANSACTION}${params.transactionID}`,
        // eslint-disable-next-line @typescript-eslint/non-nullable-type-assertion-style
        value: originalSelectedTransaction as OnyxTypes.Transaction,
    };

    const optimisticTransactionDuplicatesData: OnyxUpdate[] = params.transactionIDList.map((id) => ({
        onyxMethod: Onyx.METHOD.SET,
        key: `${ONYXKEYS.COLLECTION.TRANSACTION}${id}`,
        value: null,
    }));

    const failureTransactionDuplicatesData: OnyxUpdate[] = params.transactionIDList.map((id) => ({
        onyxMethod: Onyx.METHOD.MERGE,
        key: `${ONYXKEYS.COLLECTION.TRANSACTION}${id}`,
        // eslint-disable-next-line @typescript-eslint/non-nullable-type-assertion-style
        value: allTransactions[`${ONYXKEYS.COLLECTION.TRANSACTION}${id}`] as OnyxTypes.Transaction,
    }));

    const optimisticTransactionViolations: OnyxUpdate[] = [...params.transactionIDList, params.transactionID].map((id) => {
        const violations = allTransactionViolations[`${ONYXKEYS.COLLECTION.TRANSACTION_VIOLATIONS}${id}`] ?? [];
        return {
            onyxMethod: Onyx.METHOD.MERGE,
            key: `${ONYXKEYS.COLLECTION.TRANSACTION_VIOLATIONS}${id}`,
            value: violations.filter((violation) => violation.name !== CONST.VIOLATIONS.DUPLICATED_TRANSACTION),
        };
    });

    const failureTransactionViolations: OnyxUpdate[] = [...params.transactionIDList, params.transactionID].map((id) => {
        const violations = allTransactionViolations[`${ONYXKEYS.COLLECTION.TRANSACTION_VIOLATIONS}${id}`] ?? [];
        return {
            onyxMethod: Onyx.METHOD.MERGE,
            key: `${ONYXKEYS.COLLECTION.TRANSACTION_VIOLATIONS}${id}`,
            value: violations,
        };
    });

    const duplicateTransactionTotals = params.transactionIDList.reduce((total, id) => {
        const duplicateTransaction = allTransactions[`${ONYXKEYS.COLLECTION.TRANSACTION}${id}`];
        if (!duplicateTransaction) {
            return total;
        }
        return total + duplicateTransaction.amount;
    }, 0);

    const expenseReport = allReports?.[`${ONYXKEYS.COLLECTION.REPORT}${params.reportID}`];
    const expenseReportOptimisticData: OnyxUpdate = {
        onyxMethod: Onyx.METHOD.MERGE,
        key: `${ONYXKEYS.COLLECTION.REPORT}${params.reportID}`,
        value: {
            total: (expenseReport?.total ?? 0) - duplicateTransactionTotals,
        },
    };
    const expenseReportFailureData: OnyxUpdate = {
        onyxMethod: Onyx.METHOD.MERGE,
        key: `${ONYXKEYS.COLLECTION.REPORT}${params.reportID}`,
        value: {
            total: expenseReport?.total,
        },
    };

    const iouActionsToDelete = params.reportID ? getIOUActionForTransactions(params.transactionIDList, params.reportID) : [];

    const deletedTime = DateUtils.getDBTime();
    const expenseReportActionsOptimisticData: OnyxUpdate = {
        onyxMethod: Onyx.METHOD.MERGE,
        key: `${ONYXKEYS.COLLECTION.REPORT_ACTIONS}${params.reportID}`,
        value: iouActionsToDelete.reduce<Record<string, PartialDeep<ReportAction<typeof CONST.REPORT.ACTIONS.TYPE.IOU>>>>((val, reportAction) => {
            const firstMessage = Array.isArray(reportAction.message) ? reportAction.message.at(0) : null;
            // eslint-disable-next-line no-param-reassign
            val[reportAction.reportActionID] = {
                originalMessage: {
                    deleted: deletedTime,
                },
                ...(firstMessage && {
                    message: [
                        {
                            ...firstMessage,
                            deleted: deletedTime,
                        },
                        ...(Array.isArray(reportAction.message) ? reportAction.message.slice(1) : []),
                    ],
                }),
                ...(!Array.isArray(reportAction.message) && {
                    message: {
                        deleted: deletedTime,
                    },
                }),
            };
            return val;
        }, {}),
    };
    const expenseReportActionsFailureData: OnyxUpdate = {
        onyxMethod: Onyx.METHOD.MERGE,
        key: `${ONYXKEYS.COLLECTION.REPORT_ACTIONS}${params.reportID}`,
        value: iouActionsToDelete.reduce<Record<string, NullishDeep<PartialDeep<ReportAction<typeof CONST.REPORT.ACTIONS.TYPE.IOU>>>>>((val, reportAction) => {
            // eslint-disable-next-line no-param-reassign
            val[reportAction.reportActionID] = {
                originalMessage: {
                    deleted: null,
                },
                message: reportAction.message,
            };
            return val;
        }, {}),
    };

    const optimisticData: OnyxUpdate[] = [];
    const failureData: OnyxUpdate[] = [];

    optimisticData.push(
        optimisticTransactionData,
        ...optimisticTransactionDuplicatesData,
        ...optimisticTransactionViolations,
        expenseReportOptimisticData,
        expenseReportActionsOptimisticData,
    );
    failureData.push(failureTransactionData, ...failureTransactionDuplicatesData, ...failureTransactionViolations, expenseReportFailureData, expenseReportActionsFailureData);

    API.write(WRITE_COMMANDS.TRANSACTION_MERGE, params, {optimisticData, failureData});
}

function updateLastLocationPermissionPrompt() {
    Onyx.set(ONYXKEYS.NVP_LAST_LOCATION_PERMISSION_PROMPT, new Date().toISOString());
}

/** Instead of merging the duplicates, it updates the transaction we want to keep and puts the others on hold without deleting them */
function resolveDuplicates(params: TransactionMergeParams) {
    if (!params.transactionID) {
        return;
    }

    const originalSelectedTransaction = allTransactions[`${ONYXKEYS.COLLECTION.TRANSACTION}${params.transactionID}`];

    const optimisticTransactionData: OnyxUpdate = {
        onyxMethod: Onyx.METHOD.MERGE,
        key: `${ONYXKEYS.COLLECTION.TRANSACTION}${params.transactionID}`,
        value: {
            ...originalSelectedTransaction,
            billable: params.billable,
            comment: {
                comment: params.comment,
            },
            category: params.category,
            created: params.created,
            currency: params.currency,
            modifiedMerchant: params.merchant,
            reimbursable: params.reimbursable,
            tag: params.tag,
        },
    };

    const failureTransactionData: OnyxUpdate = {
        onyxMethod: Onyx.METHOD.MERGE,
        key: `${ONYXKEYS.COLLECTION.TRANSACTION}${params.transactionID}`,
        // eslint-disable-next-line @typescript-eslint/non-nullable-type-assertion-style
        value: originalSelectedTransaction as OnyxTypes.Transaction,
    };

    const optimisticTransactionViolations: OnyxUpdate[] = [...params.transactionIDList, params.transactionID].map((id) => {
        const violations = allTransactionViolations[`${ONYXKEYS.COLLECTION.TRANSACTION_VIOLATIONS}${id}`] ?? [];
        const newViolation = {name: CONST.VIOLATIONS.HOLD, type: CONST.VIOLATION_TYPES.VIOLATION};
        const updatedViolations = id === params.transactionID ? violations : [...violations, newViolation];
        return {
            onyxMethod: Onyx.METHOD.MERGE,
            key: `${ONYXKEYS.COLLECTION.TRANSACTION_VIOLATIONS}${id}`,
            value: updatedViolations.filter((violation) => violation.name !== CONST.VIOLATIONS.DUPLICATED_TRANSACTION),
        };
    });

    const failureTransactionViolations: OnyxUpdate[] = [...params.transactionIDList, params.transactionID].map((id) => {
        const violations = allTransactionViolations[`${ONYXKEYS.COLLECTION.TRANSACTION_VIOLATIONS}${id}`] ?? [];
        return {
            onyxMethod: Onyx.METHOD.MERGE,
            key: `${ONYXKEYS.COLLECTION.TRANSACTION_VIOLATIONS}${id}`,
            value: violations,
        };
    });

    const iouActionList = params.reportID ? getIOUActionForTransactions(params.transactionIDList, params.reportID) : [];
    const orderedTransactionIDList = iouActionList
        .map((action) => {
            const message = getOriginalMessage(action);
            return message?.IOUTransactionID;
        })
        .filter((id): id is string => !!id);

    const optimisticHoldActions: OnyxUpdate[] = [];
    const failureHoldActions: OnyxUpdate[] = [];
    const reportActionIDList: string[] = [];
    const optimisticHoldTransactionActions: OnyxUpdate[] = [];
    const failureHoldTransactionActions: OnyxUpdate[] = [];
    iouActionList.forEach((action) => {
        const transactionThreadReportID = action?.childReportID;
        const createdReportAction = buildOptimisticHoldReportAction();
        reportActionIDList.push(createdReportAction.reportActionID);
        const transactionID = isMoneyRequestAction(action) ? getOriginalMessage(action)?.IOUTransactionID ?? CONST.DEFAULT_NUMBER_ID : CONST.DEFAULT_NUMBER_ID;
        optimisticHoldTransactionActions.push({
            onyxMethod: Onyx.METHOD.MERGE,
            key: `${ONYXKEYS.COLLECTION.TRANSACTION}${transactionID}`,
            value: {
                comment: {
                    hold: createdReportAction.reportActionID,
                },
            },
        });
        failureHoldTransactionActions.push({
            onyxMethod: Onyx.METHOD.MERGE,
            key: `${ONYXKEYS.COLLECTION.TRANSACTION}${transactionID}`,
            value: {
                comment: {
                    hold: null,
                },
            },
        });
        optimisticHoldActions.push({
            onyxMethod: Onyx.METHOD.MERGE,
            key: `${ONYXKEYS.COLLECTION.REPORT_ACTIONS}${transactionThreadReportID}`,
            value: {
                [createdReportAction.reportActionID]: createdReportAction,
            },
        });
        failureHoldActions.push({
            onyxMethod: Onyx.METHOD.MERGE,
            key: `${ONYXKEYS.COLLECTION.REPORT_ACTIONS}${transactionThreadReportID}`,
            value: {
                [createdReportAction.reportActionID]: {
                    errors: getMicroSecondOnyxErrorWithTranslationKey('iou.error.genericHoldExpenseFailureMessage'),
                },
            },
        });
    });

    const transactionThreadReportID = params.reportID ? getIOUActionForTransactions([params.transactionID], params.reportID).at(0)?.childReportID : undefined;
    const optimisticReportAction = buildOptimisticDismissedViolationReportAction({
        reason: 'manual',
        violationName: CONST.VIOLATIONS.DUPLICATED_TRANSACTION,
    });

    const optimisticReportActionData: OnyxUpdate = {
        onyxMethod: Onyx.METHOD.MERGE,
        key: `${ONYXKEYS.COLLECTION.REPORT_ACTIONS}${transactionThreadReportID}`,
        value: {
            [optimisticReportAction.reportActionID]: optimisticReportAction,
        },
    };

    const failureReportActionData: OnyxUpdate = {
        onyxMethod: Onyx.METHOD.MERGE,
        key: `${ONYXKEYS.COLLECTION.REPORT_ACTIONS}${transactionThreadReportID}`,
        value: {
            [optimisticReportAction.reportActionID]: null,
        },
    };

    const optimisticData: OnyxUpdate[] = [];
    const failureData: OnyxUpdate[] = [];

    optimisticData.push(optimisticTransactionData, ...optimisticTransactionViolations, ...optimisticHoldActions, ...optimisticHoldTransactionActions, optimisticReportActionData);
    failureData.push(failureTransactionData, ...failureTransactionViolations, ...failureHoldActions, ...failureHoldTransactionActions, failureReportActionData);
    const {reportID, transactionIDList, receiptID, ...otherParams} = params;

    const parameters: ResolveDuplicatesParams = {
        ...otherParams,
        transactionID: params.transactionID,
        reportActionIDList,
        transactionIDList: orderedTransactionIDList,
        dismissedViolationReportActionID: optimisticReportAction.reportActionID,
    };

    API.write(WRITE_COMMANDS.RESOLVE_DUPLICATES, parameters, {optimisticData, failureData});
}

export {
    adjustRemainingSplitShares,
    getNextApproverAccountID,
    approveMoneyRequest,
    canApproveIOU,
    cancelPayment,
    canIOUBePaid,
    cleanUpMoneyRequest,
    clearMoneyRequest,
    completeSplitBill,
    createDistanceRequest,
    createDraftTransaction,
    deleteMoneyRequest,
    deleteTrackExpense,
    detachReceipt,
    dismissHoldUseExplanation,
    getIOURequestPolicyID,
    initMoneyRequest,
    navigateToStartStepIfScanFileCannotBeRead,
    completePaymentOnboarding,
    payInvoice,
    payMoneyRequest,
    putOnHold,
    replaceReceipt,
    requestMoney,
    resetSplitShares,
    resetDraftTransactionsCustomUnit,
    savePreferredPaymentMethod,
    sendInvoice,
    sendMoneyElsewhere,
    sendMoneyWithWallet,
    setCustomUnitRateID,
    setCustomUnitID,
    removeSubrate,
    addSubrate,
    updateSubrate,
    clearSubrates,
    setDraftSplitTransaction,
    setIndividualShare,
    setMoneyRequestAmount,
    setMoneyRequestAttendees,
    setMoneyRequestBillable,
    setMoneyRequestCategory,
    setMoneyRequestCreated,
    setMoneyRequestDateAttribute,
    setMoneyRequestCurrency,
    setMoneyRequestDescription,
    setMoneyRequestDistanceRate,
    setMoneyRequestMerchant,
    setMoneyRequestParticipants,
    setMoneyRequestParticipantsFromReport,
    setMoneyRequestPendingFields,
    setMoneyRequestReceipt,
    setMoneyRequestTag,
    setMoneyRequestTaxAmount,
    setMoneyRequestTaxRate,
    setSplitPayer,
    setSplitShares,
    splitBill,
    splitBillAndOpenReport,
    startMoneyRequest,
    startSplitBill,
    submitReport,
    trackExpense,
    unapproveExpenseReport,
    unholdRequest,
    updateMoneyRequestAttendees,
    updateMoneyRequestAmountAndCurrency,
    updateMoneyRequestBillable,
    updateMoneyRequestCategory,
    updateMoneyRequestDate,
    updateMoneyRequestDescription,
    updateMoneyRequestDistance,
    updateMoneyRequestDistanceRate,
    updateMoneyRequestMerchant,
    updateMoneyRequestTag,
    updateMoneyRequestTaxAmount,
    updateMoneyRequestTaxRate,
    mergeDuplicates,
    updateLastLocationPermissionPrompt,
    resolveDuplicates,
    getIOUReportActionToApproveOrPay,
    getNavigationUrlOnMoneyRequestDelete,
    getNavigationUrlAfterTrackExpenseDelete,
    canSubmitReport,
    submitPerDiemExpense,
};
export type {GPSPoint as GpsPoint, IOURequestType};<|MERGE_RESOLUTION|>--- conflicted
+++ resolved
@@ -122,11 +122,8 @@
     isInvoiceReport as isInvoiceReportReportUtils,
     isInvoiceRoom,
     isMoneyRequestReport as isMoneyRequestReportReportUtils,
-<<<<<<< HEAD
+    isOneOnOneChat,
     isOneTransactionThread,
-=======
-    isOneOnOneChat,
->>>>>>> 7bda731c
     isOpenExpenseReport as isOpenExpenseReportReportUtils,
     isOpenInvoiceReport as isOpenInvoiceReportReportUtils,
     isOptimisticPersonalDetail,
