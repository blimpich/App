--- conflicted
+++ resolved
@@ -2863,20 +2863,11 @@
             currency,
             comment,
             payeeEmail,
-<<<<<<< HEAD
             participants: [participant],
             transactionID: optimisticTransaction.transactionID,
+            paymentType: isSelectedManagerMcTest(participant.login) ? CONST.IOU.PAYMENT_TYPE.ELSEWHERE : undefined,
+
             existingTransactionThreadReportID: linkedTrackedExpenseReportAction?.childReportID,
-=======
-            [participant],
-            optimisticTransaction.transactionID,
-            isSelectedManagerMcTest(participant.login) ? CONST.IOU.PAYMENT_TYPE.ELSEWHERE : undefined,
-            false,
-            false,
-            false,
-            undefined,
-            linkedTrackedExpenseReportAction?.childReportID,
->>>>>>> 7cbbb558
             linkedTrackedExpenseReportAction,
         });
 
