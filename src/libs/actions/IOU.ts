import {format} from 'date-fns';
import {fastMerge, Str} from 'expensify-common';
import {InteractionManager} from 'react-native';
import type {NullishDeep, OnyxCollection, OnyxEntry, OnyxInputValue, OnyxUpdate} from 'react-native-onyx';
import Onyx from 'react-native-onyx';
import type {PartialDeep, SetRequired, ValueOf} from 'type-fest';
import ReceiptGeneric from '@assets/images/receipt-generic.png';
import type {PaymentMethod} from '@components/KYCWall/types';
import * as API from '@libs/API';
import type {
    ApproveMoneyRequestParams,
    CategorizeTrackedExpenseParams as CategorizeTrackedExpenseApiParams,
    CompleteSplitBillParams,
    CreateDistanceRequestParams,
    CreatePerDiemRequestParams,
    CreateWorkspaceParams,
    DeleteMoneyRequestParams,
    DetachReceiptParams,
    HoldMoneyRequestParams,
    MergeDuplicatesParams,
    PayInvoiceParams,
    PayMoneyRequestParams,
    ReopenReportParams,
    ReplaceReceiptParams,
    RequestMoneyParams,
    ResolveDuplicatesParams,
    RetractReportParams,
    SendInvoiceParams,
    SendMoneyParams,
    SetNameValuePairParams,
    ShareTrackedExpenseParams,
    SplitBillParams,
    SplitTransactionParams,
    SplitTransactionSplitsParam,
    StartSplitBillParams,
    SubmitReportParams,
    TrackExpenseParams,
    UnapproveExpenseReportParams,
    UpdateMoneyRequestParams,
} from '@libs/API/parameters';
import {WRITE_COMMANDS} from '@libs/API/types';
import {convertAmountToDisplayString, convertToDisplayString} from '@libs/CurrencyUtils';
import DateUtils from '@libs/DateUtils';
import DistanceRequestUtils from '@libs/DistanceRequestUtils';
import {getMicroSecondOnyxErrorObject, getMicroSecondOnyxErrorWithTranslationKey} from '@libs/ErrorUtils';
import {readFileAsync} from '@libs/fileDownload/FileUtils';
import GoogleTagManager from '@libs/GoogleTagManager';
import {
    calculateAmount as calculateIOUAmount,
    formatCurrentUserToAttendee,
    isMovingTransactionFromTrackExpense as isMovingTransactionFromTrackExpenseIOUUtils,
    navigateToStartMoneyRequestStep,
    updateIOUOwnerAndTotal,
} from '@libs/IOUUtils';
import isFileUploadable from '@libs/isFileUploadable';
import {formatPhoneNumber} from '@libs/LocalePhoneNumber';
import * as Localize from '@libs/Localize';
import Log from '@libs/Log';
import isSearchTopmostFullScreenRoute from '@libs/Navigation/helpers/isSearchTopmostFullScreenRoute';
import Navigation from '@libs/Navigation/Navigation';
import {buildNextStep} from '@libs/NextStepUtils';
import * as NumberUtils from '@libs/NumberUtils';
import {getManagerMcTestParticipant, getPersonalDetailsForAccountIDs} from '@libs/OptionsListUtils';
import {getCustomUnitID} from '@libs/PerDiemRequestUtils';
import Performance from '@libs/Performance';
import Permissions from '@libs/Permissions';
import {getAccountIDsByLogins} from '@libs/PersonalDetailsUtils';
import {addSMSDomainIfPhoneNumber} from '@libs/PhoneNumber';
import {
    getCorrectedAutoReportingFrequency,
    getDistanceRateCustomUnit,
    getMemberAccountIDsForWorkspace,
    getPerDiemCustomUnit,
    getPersonalPolicy,
    getPolicy,
    getSubmitToAccountID,
    hasDependentTags,
    isControlPolicy,
    isPaidGroupPolicy,
    isPolicyAdmin,
    isSubmitAndClose,
} from '@libs/PolicyUtils';
import {
    getAllReportActions,
    getIOUActionForReportID,
    getIOUReportIDFromReportActionPreview,
    getLastVisibleAction,
    getLastVisibleMessage,
    getOriginalMessage,
    getReportAction,
    getReportActionHtml,
    getReportActionMessage,
    getReportActionText,
    getTrackExpenseActionableWhisper,
    isActionableTrackExpense,
    isCreatedAction,
    isMoneyRequestAction,
    isReportPreviewAction,
} from '@libs/ReportActionsUtils';
import type {OptimisticChatReport, OptimisticCreatedReportAction, OptimisticIOUReportAction, OptionData, TransactionDetails} from '@libs/ReportUtils';
import {
    buildOptimisticActionableTrackExpenseWhisper,
    buildOptimisticAddCommentReportAction,
    buildOptimisticApprovedReportAction,
    buildOptimisticCancelPaymentReportAction,
    buildOptimisticChatReport,
    buildOptimisticCreatedReportAction,
    buildOptimisticDetachReceipt,
    buildOptimisticDismissedViolationReportAction,
    buildOptimisticExpenseReport,
    buildOptimisticHoldReportAction,
    buildOptimisticHoldReportActionComment,
    buildOptimisticInvoiceReport,
    buildOptimisticIOUReport,
    buildOptimisticIOUReportAction,
    buildOptimisticModifiedExpenseReportAction,
    buildOptimisticMoneyRequestEntities,
    buildOptimisticMovedTransactionAction,
    buildOptimisticReopenedReportAction,
    buildOptimisticReportPreview,
    buildOptimisticResolvedDuplicatesReportAction,
    buildOptimisticRetractedReportAction,
    buildOptimisticSubmittedReportAction,
    buildOptimisticUnapprovedReportAction,
    buildOptimisticUnHoldReportAction,
    buildTransactionThread,
    canBeAutoReimbursed,
    canUserPerformWriteAction as canUserPerformWriteActionReportUtils,
    generateReportID,
    getAllHeldTransactions as getAllHeldTransactionsReportUtils,
    getAllPolicyReports,
    getApprovalChain,
    getChatByParticipants,
    getDisplayedReportID,
    getInvoiceChatByParticipants,
    getMoneyRequestSpendBreakdown,
    getOptimisticDataForParentReportAction,
    getOutstandingChildRequest,
    getParsedComment,
    getPersonalDetailsForAccountID,
    getReportNotificationPreference,
    getReportOrDraftReport,
    getReportTransactions,
    getTransactionDetails,
    hasHeldExpenses as hasHeldExpensesReportUtils,
    hasNonReimbursableTransactions as hasNonReimbursableTransactionsReportUtils,
    isArchivedReport,
    isClosedReport as isClosedReportUtil,
    isDraftReport,
    isExpenseReport,
    isIndividualInvoiceRoom,
    isInvoiceReport as isInvoiceReportReportUtils,
    isInvoiceRoom,
    isMoneyRequestReport as isMoneyRequestReportReportUtils,
    isOneOnOneChat,
    isOneTransactionThread,
    isOpenExpenseReport as isOpenExpenseReportReportUtils,
    isOpenInvoiceReport as isOpenInvoiceReportReportUtils,
    isOptimisticPersonalDetail,
    isPayAtEndExpenseReport as isPayAtEndExpenseReportReportUtils,
    isPayer as isPayerReportUtils,
    isPolicyExpenseChat as isPolicyExpenseChatReportUtil,
    isReportApproved,
    isReportManager,
    isSelectedManagerMcTest,
    isSelfDM,
    isSettled,
    isTestTransactionReport,
    isTrackExpenseReport,
    prepareOnboardingOnyxData,
    shouldCreateNewMoneyRequestReport as shouldCreateNewMoneyRequestReportReportUtils,
    updateReportPreview,
} from '@libs/ReportUtils';
import {buildCannedSearchQuery, getCurrentSearchQueryJSON} from '@libs/SearchQueryUtils';
import {getSession} from '@libs/SessionUtils';
import playSound, {SOUNDS} from '@libs/Sound';
import {shouldRestrictUserBillableActions} from '@libs/SubscriptionUtils';
import {
    allHavePendingRTERViolation,
    buildOptimisticTransaction,
    getAmount,
    getCategoryTaxCodeAndAmount,
    getCurrency,
    getDistanceInMeters,
    getMerchant,
    getUpdatedTransaction,
    hasAnyTransactionWithoutRTERViolation,
    hasDuplicateTransactions,
    hasReceipt as hasReceiptTransactionUtils,
    isAmountMissing,
    isCustomUnitRateIDForP2P,
    isDistanceRequest as isDistanceRequestTransactionUtils,
    isDuplicate,
    isExpensifyCardTransaction,
    isFetchingWaypointsFromServer,
    isOnHold,
    isPartialMerchant,
    isPending,
    isPendingCardOrScanningTransaction,
    isPerDiemRequest as isPerDiemRequestTransactionUtils,
    isReceiptBeingScanned as isReceiptBeingScannedTransactionUtils,
    isScanRequest as isScanRequestTransactionUtils,
    removeSettledAndApprovedTransactions,
} from '@libs/TransactionUtils';
import ViolationsUtils from '@libs/Violations/ViolationsUtils';
import type {IOUAction, IOUActionParams, IOUType} from '@src/CONST';
import CONST from '@src/CONST';
import ONYXKEYS from '@src/ONYXKEYS';
import ROUTES from '@src/ROUTES';
import type {Route} from '@src/ROUTES';
import type * as OnyxTypes from '@src/types/onyx';
import type {Accountant, Attendee, Participant, Split} from '@src/types/onyx/IOU';
import type {ErrorFields, Errors} from '@src/types/onyx/OnyxCommon';
import type {PaymentMethodType} from '@src/types/onyx/OriginalMessage';
import type {QuickActionName} from '@src/types/onyx/QuickAction';
import type {InvoiceReceiver, InvoiceReceiverType} from '@src/types/onyx/Report';
import type ReportAction from '@src/types/onyx/ReportAction';
import type {OnyxData} from '@src/types/onyx/Request';
import type {SearchDataTypes, SearchPolicy, SearchReport, SearchTransaction} from '@src/types/onyx/SearchResults';
import type {Comment, Receipt, ReceiptSource, Routes, SplitShares, TransactionChanges, TransactionCustomUnit, WaypointCollection} from '@src/types/onyx/Transaction';
import {isEmptyObject} from '@src/types/utils/EmptyObject';
import {clearByKey as clearPdfByOnyxKey} from './CachedPDFPaths';
import {buildOptimisticPolicyRecentlyUsedCategories, getPolicyCategoriesData} from './Policy/Category';
import {buildAddMembersToWorkspaceOnyxData, buildUpdateWorkspaceMembersRoleOnyxData} from './Policy/Member';
import {buildOptimisticPolicyRecentlyUsedDestinations} from './Policy/PerDiem';
import {buildOptimisticRecentlyUsedCurrencies, buildPolicyData, generatePolicyID} from './Policy/Policy';
import {buildOptimisticPolicyRecentlyUsedTags, getPolicyTagsData} from './Policy/Tag';
import type {GuidedSetupData} from './Report';
import {buildInviteToRoomOnyxData, completeOnboarding, getCurrentUserAccountID, notifyNewAction} from './Report';
import {clearAllRelatedReportActionErrors} from './ReportActions';
import {getRecentWaypoints, sanitizeRecentWaypoints} from './Transaction';
import {removeDraftSplitTransaction, removeDraftTransaction, removeDraftTransactions} from './TransactionEdit';

type IOURequestType = ValueOf<typeof CONST.IOU.REQUEST_TYPE>;

type OneOnOneIOUReport = OnyxTypes.Report | undefined | null;

type BaseTransactionParams = {
    amount: number;
    currency: string;
    created: string;
    merchant: string;
    comment: string;
    category?: string;
    tag?: string;
    taxCode?: string;
    taxAmount?: number;
    billable?: boolean;
    customUnitRateID?: string;
};

type MoneyRequestInformation = {
    payerAccountID: number;
    payerEmail: string;
    iouReport: OnyxTypes.Report;
    chatReport: OnyxTypes.Report;
    transaction: OnyxTypes.Transaction;
    iouAction: OptimisticIOUReportAction;
    createdChatReportActionID?: string;
    createdIOUReportActionID?: string;
    reportPreviewAction: OnyxTypes.ReportAction;
    transactionThreadReportID?: string;
    createdReportActionIDForThread: string | undefined;
    onyxData: OnyxData;
    billable?: boolean;
};

type TrackExpenseInformation = {
    createdWorkspaceParams?: CreateWorkspaceParams;
    iouReport?: OnyxTypes.Report;
    chatReport: OnyxTypes.Report;
    transaction: OnyxTypes.Transaction;
    iouAction: OptimisticIOUReportAction;
    createdChatReportActionID?: string;
    createdIOUReportActionID?: string;
    reportPreviewAction?: OnyxTypes.ReportAction;
    transactionThreadReportID: string;
    createdReportActionIDForThread: string | undefined;
    actionableWhisperReportActionIDParam?: string;
    onyxData: OnyxData;
};

type TrackedExpenseTransactionParams = Omit<BaseTransactionParams, 'taxCode' | 'taxAmount'> & {
    waypoints?: string;
    transactionID: string | undefined;
    receipt?: Receipt;
    taxCode: string;
    taxAmount: number;
    attendees?: Attendee[];
};

type TrackedExpensePolicyParams = {
    policyID: string | undefined;
    isDraftPolicy?: boolean;
};
type TrackedExpenseReportInformation = {
    moneyRequestPreviewReportActionID: string | undefined;
    moneyRequestReportID: string | undefined;
    moneyRequestCreatedReportActionID: string | undefined;
    actionableWhisperReportActionID: string | undefined;
    linkedTrackedExpenseReportAction: OnyxTypes.ReportAction;
    linkedTrackedExpenseReportID: string;
    transactionThreadReportID: string | undefined;
    reportPreviewReportActionID: string | undefined;
    chatReportID: string | undefined;
};
type TrackedExpenseParams = {
    onyxData?: OnyxData;
    reportInformation: TrackedExpenseReportInformation;
    transactionParams: TrackedExpenseTransactionParams;
    policyParams: TrackedExpensePolicyParams;
    createdWorkspaceParams?: CreateWorkspaceParams;
    accountantParams?: TrackExpenseAccountantParams;
};

type SendInvoiceInformation = {
    senderWorkspaceID: string | undefined;
    receiver: Partial<OnyxTypes.PersonalDetails>;
    invoiceRoom: OnyxTypes.Report;
    createdChatReportActionID: string;
    invoiceReportID: string;
    reportPreviewReportActionID: string;
    transactionID: string;
    transactionThreadReportID: string;
    createdIOUReportActionID: string;
    createdReportActionIDForThread: string | undefined;
    reportActionID: string;
    onyxData: OnyxData;
};

type SplitData = {
    chatReportID: string;
    transactionID: string;
    reportActionID: string;
    policyID?: string;
    createdReportActionID?: string;
    chatType?: string;
};

type SplitsAndOnyxData = {
    splitData: SplitData;
    splits: Split[];
    onyxData: OnyxData;
};

type UpdateMoneyRequestData = {
    params: UpdateMoneyRequestParams;
    onyxData: OnyxData;
};

type PayMoneyRequestData = {
    params: PayMoneyRequestParams & Partial<PayInvoiceParams>;
    optimisticData: OnyxUpdate[];
    successData: OnyxUpdate[];
    failureData: OnyxUpdate[];
};

type SendMoneyParamsData = {
    params: SendMoneyParams;
    optimisticData: OnyxUpdate[];
    successData: OnyxUpdate[];
    failureData: OnyxUpdate[];
};

type GPSPoint = {
    lat: number;
    long: number;
};

type RequestMoneyTransactionParams = Omit<BaseTransactionParams, 'comment'> & {
    attendees?: Attendee[];
    actionableWhisperReportActionID?: string;
    linkedTrackedExpenseReportAction?: OnyxTypes.ReportAction;
    linkedTrackedExpenseReportID?: string;
    receipt?: Receipt;
    waypoints?: WaypointCollection;
    comment?: string;
    originalTransactionID?: string;
    isTestDrive?: boolean;
};

type PerDiemExpenseTransactionParams = Omit<BaseTransactionParams, 'amount' | 'merchant' | 'customUnitRateID' | 'taxAmount' | 'taxCode' | 'comment'> & {
    attendees?: Attendee[];
    customUnit: TransactionCustomUnit;
    comment?: string;
};

type BasePolicyParams = {
    policy?: OnyxEntry<OnyxTypes.Policy>;
    policyTagList?: OnyxEntry<OnyxTypes.PolicyTagLists>;
    policyCategories?: OnyxEntry<OnyxTypes.PolicyCategories>;
};

type RequestMoneyParticipantParams = {
    payeeEmail: string | undefined;
    payeeAccountID: number;
    participant: Participant;
};

type PerDiemExpenseInformation = {
    report: OnyxEntry<OnyxTypes.Report>;
    participantParams: RequestMoneyParticipantParams;
    policyParams?: BasePolicyParams;
    transactionParams: PerDiemExpenseTransactionParams;
};

type PerDiemExpenseInformationParams = {
    parentChatReport: OnyxEntry<OnyxTypes.Report>;
    transactionParams: PerDiemExpenseTransactionParams;
    participantParams: RequestMoneyParticipantParams;
    policyParams?: BasePolicyParams;
    moneyRequestReportID?: string;
};

type RequestMoneyInformation = {
    report: OnyxEntry<OnyxTypes.Report>;
    participantParams: RequestMoneyParticipantParams;
    policyParams?: BasePolicyParams;
    gpsPoints?: GPSPoint;
    action?: IOUAction;
    reimbursible?: boolean;
    transactionParams: RequestMoneyTransactionParams;
    isRetry?: boolean;
    shouldPlaySound?: boolean;
    shouldHandleNavigation?: boolean;
    backToReport?: string;
};

type MoneyRequestInformationParams = {
    parentChatReport: OnyxEntry<OnyxTypes.Report>;
    transactionParams: RequestMoneyTransactionParams;
    participantParams: RequestMoneyParticipantParams;
    policyParams?: BasePolicyParams;
    moneyRequestReportID?: string;
    existingTransactionID?: string;
    existingTransaction?: OnyxEntry<OnyxTypes.Transaction>;
    retryParams?: StartSplitBilActionParams | CreateTrackExpenseParams | RequestMoneyInformation | ReplaceReceipt;
<<<<<<< HEAD
    shouldGenerateOptimisticTransactionThread?: boolean;
=======
    isSplitExpense?: boolean;
>>>>>>> 733010ea
    testDriveCommentReportActionID?: string;
};

type MoneyRequestOptimisticParams = {
    chat: {
        report: OnyxTypes.OnyxInputOrEntry<OnyxTypes.Report>;
        createdAction: OptimisticCreatedReportAction;
        reportPreviewAction: ReportAction;
    };
    iou: {
        report: OnyxTypes.Report;
        createdAction: OptimisticCreatedReportAction;
        action: OptimisticIOUReportAction;
    };
    transactionParams: {
        transaction: OnyxTypes.Transaction;
        transactionThreadReport?: OptimisticChatReport | null;
        transactionThreadCreatedReportAction?: OptimisticCreatedReportAction | null;
    };
    policyRecentlyUsed: {
        categories?: string[];
        tags?: OnyxTypes.RecentlyUsedTags;
        currencies?: string[];
        destinations?: string[];
    };
    personalDetailListAction?: OnyxTypes.PersonalDetailsList;
    nextStep?: OnyxTypes.ReportNextStep | null;
    testDriveCommentReportActionID?: string;
};

type BuildOnyxDataForMoneyRequestParams = {
    isNewChatReport: boolean;
    shouldCreateNewMoneyRequestReport: boolean;
    isOneOnOneSplit?: boolean;
    existingTransactionThreadReportID?: string;
    policyParams?: BasePolicyParams;
    optimisticParams: MoneyRequestOptimisticParams;
    retryParams?: StartSplitBilActionParams | CreateTrackExpenseParams | RequestMoneyInformation | ReplaceReceipt;
    participant?: Participant;
};

type DistanceRequestTransactionParams = BaseTransactionParams & {
    attendees?: Attendee[];
    validWaypoints: WaypointCollection;
    splitShares?: SplitShares;
};

type CreateDistanceRequestInformation = {
    report: OnyxEntry<OnyxTypes.Report>;
    participants: Participant[];
    currentUserLogin?: string;
    currentUserAccountID?: number;
    iouType?: ValueOf<typeof CONST.IOU.TYPE>;
    existingTransaction?: OnyxEntry<OnyxTypes.Transaction>;
    transactionParams: DistanceRequestTransactionParams;
    policyParams?: BasePolicyParams;
    backToReport?: string;
};

type CreateSplitsTransactionParams = Omit<BaseTransactionParams, 'customUnitRateID'> & {
    splitShares: SplitShares;
    iouRequestType?: IOURequestType;
    attendees?: Attendee[];
};

type CreateSplitsAndOnyxDataParams = {
    participants: Participant[];
    currentUserLogin: string;
    currentUserAccountID: number;
    existingSplitChatReportID?: string;
    transactionParams: CreateSplitsTransactionParams;
};

type TrackExpenseTransactionParams = {
    amount: number;
    currency: string;
    created: string | undefined;
    merchant?: string;
    comment?: string;
    receipt?: Receipt;
    category?: string;
    tag?: string;
    taxCode?: string;
    taxAmount?: number;
    billable?: boolean;
    validWaypoints?: WaypointCollection;
    gpsPoints?: GPSPoint;
    actionableWhisperReportActionID?: string;
    linkedTrackedExpenseReportAction?: OnyxTypes.ReportAction;
    linkedTrackedExpenseReportID?: string;
    customUnitRateID?: string;
    attendees?: Attendee[];
};

type TrackExpenseAccountantParams = {
    accountant?: Accountant;
};

type CreateTrackExpenseParams = {
    report: OnyxTypes.Report;
    isDraftPolicy: boolean;
    action?: IOUAction;
    participantParams: RequestMoneyParticipantParams;
    policyParams?: BasePolicyParams;
    transactionParams: TrackExpenseTransactionParams;
    accountantParams?: TrackExpenseAccountantParams;
    isRetry?: boolean;
    shouldPlaySound?: boolean;
    shouldHandleNavigation?: boolean;
};

type BuildOnyxDataForInvoiceParams = {
    chat: {
        report: OnyxEntry<OnyxTypes.Report>;
        createdAction: OptimisticCreatedReportAction;
        reportPreviewAction: ReportAction;
        isNewReport: boolean;
    };
    iou: {
        createdAction: OptimisticCreatedReportAction;
        action: OptimisticIOUReportAction;
        report: OnyxTypes.Report;
    };
    transactionParams: {
        transaction: OnyxTypes.Transaction;
        threadReport: OptimisticChatReport;
        threadCreatedReportAction: OptimisticCreatedReportAction | null;
    };
    policyParams: BasePolicyParams;
    optimisticData: {
        recentlyUsedCurrencies?: string[];
        policyRecentlyUsedCategories: string[];
        policyRecentlyUsedTags: OnyxTypes.RecentlyUsedTags;
        personalDetailListAction: OnyxTypes.PersonalDetailsList;
    };
    companyName?: string;
    companyWebsite?: string;
    participant?: Participant;
};

type GetTrackExpenseInformationTransactionParams = {
    comment: string;
    amount: number;
    currency: string;
    created: string;
    merchant: string;
    receipt: OnyxEntry<Receipt>;
    category?: string;
    tag?: string;
    taxCode?: string;
    taxAmount?: number;
    billable?: boolean;
    linkedTrackedExpenseReportAction?: OnyxTypes.ReportAction;
    attendees?: Attendee[];
};

type GetTrackExpenseInformationParticipantParams = {
    payeeEmail?: string;
    payeeAccountID?: number;
    participant: Participant;
};

type GetTrackExpenseInformationParams = {
    parentChatReport: OnyxEntry<OnyxTypes.Report>;
    moneyRequestReportID?: string;
    existingTransactionID?: string;
    participantParams: GetTrackExpenseInformationParticipantParams;
    policyParams: BasePolicyParams;
    transactionParams: GetTrackExpenseInformationTransactionParams;
    retryParams?: StartSplitBilActionParams | CreateTrackExpenseParams | RequestMoneyInformation | ReplaceReceipt;
};

let allPersonalDetails: OnyxTypes.PersonalDetailsList = {};
Onyx.connect({
    key: ONYXKEYS.PERSONAL_DETAILS_LIST,
    callback: (value) => {
        allPersonalDetails = value ?? {};
    },
});

type StartSplitBilActionParams = {
    participants: Participant[];
    currentUserLogin: string;
    currentUserAccountID: number;
    comment: string;
    receipt: Receipt;
    existingSplitChatReportID?: string;
    billable?: boolean;
    category: string | undefined;
    tag: string | undefined;
    currency: string;
    taxCode: string;
    taxAmount: number;
    shouldPlaySound?: boolean;
};

type ReplaceReceipt = {
    transactionID: string;
    file?: File;
    source: string;
};

type GetSearchOnyxUpdateParams = {
    transaction: OnyxTypes.Transaction;
    participant?: Participant;
    iouReport?: OnyxEntry<OnyxTypes.Report>;
};

let allTransactions: NonNullable<OnyxCollection<OnyxTypes.Transaction>> = {};
Onyx.connect({
    key: ONYXKEYS.COLLECTION.TRANSACTION,
    waitForCollectionCallback: true,
    callback: (value) => {
        if (!value) {
            allTransactions = {};
            return;
        }

        allTransactions = value;
    },
});

let allTransactionDrafts: NonNullable<OnyxCollection<OnyxTypes.Transaction>> = {};
Onyx.connect({
    key: ONYXKEYS.COLLECTION.TRANSACTION_DRAFT,
    waitForCollectionCallback: true,
    callback: (value) => {
        allTransactionDrafts = value ?? {};
    },
});

let allTransactionViolations: NonNullable<OnyxCollection<OnyxTypes.TransactionViolations>> = {};
Onyx.connect({
    key: ONYXKEYS.COLLECTION.TRANSACTION_VIOLATIONS,
    waitForCollectionCallback: true,
    callback: (value) => {
        if (!value) {
            allTransactionViolations = {};
            return;
        }

        allTransactionViolations = value;
    },
});

let allDraftSplitTransactions: NonNullable<OnyxCollection<OnyxTypes.Transaction>> = {};
Onyx.connect({
    key: ONYXKEYS.COLLECTION.SPLIT_TRANSACTION_DRAFT,
    waitForCollectionCallback: true,
    callback: (value) => {
        allDraftSplitTransactions = value ?? {};
    },
});

let allNextSteps: NonNullable<OnyxCollection<OnyxTypes.ReportNextStep>> = {};
Onyx.connect({
    key: ONYXKEYS.COLLECTION.NEXT_STEP,
    waitForCollectionCallback: true,
    callback: (value) => {
        allNextSteps = value ?? {};
    },
});

let allPolicyCategories: OnyxCollection<OnyxTypes.PolicyCategories> = {};
Onyx.connect({
    key: ONYXKEYS.COLLECTION.POLICY_CATEGORIES,
    waitForCollectionCallback: true,
    callback: (val) => (allPolicyCategories = val),
});

const allPolicies: OnyxCollection<OnyxTypes.Policy> = {};
Onyx.connect({
    key: ONYXKEYS.COLLECTION.POLICY,
    callback: (val, key) => {
        if (!key) {
            return;
        }
        if (val === null || val === undefined) {
            // If we are deleting a policy, we have to check every report linked to that policy
            // and unset the draft indicator (pencil icon) alongside removing any draft comments. Clearing these values will keep the newly archived chats from being displayed in the LHN.
            // More info: https://github.com/Expensify/App/issues/14260
            const policyID = key.replace(ONYXKEYS.COLLECTION.POLICY, '');
            const policyReports = getAllPolicyReports(policyID);
            const cleanUpMergeQueries: Record<`${typeof ONYXKEYS.COLLECTION.REPORT}${string}`, NullishDeep<Report>> = {};
            const cleanUpSetQueries: Record<`${typeof ONYXKEYS.COLLECTION.REPORT_DRAFT_COMMENT}${string}` | `${typeof ONYXKEYS.COLLECTION.REPORT_ACTIONS_DRAFTS}${string}`, null> = {};
            policyReports.forEach((policyReport) => {
                if (!policyReport) {
                    return;
                }
                const {reportID} = policyReport;
                cleanUpSetQueries[`${ONYXKEYS.COLLECTION.REPORT_DRAFT_COMMENT}${reportID}`] = null;
                cleanUpSetQueries[`${ONYXKEYS.COLLECTION.REPORT_ACTIONS_DRAFTS}${reportID}`] = null;
            });
            Onyx.mergeCollection(ONYXKEYS.COLLECTION.REPORT, cleanUpMergeQueries);
            Onyx.multiSet(cleanUpSetQueries);
            delete allPolicies[key];
            return;
        }

        allPolicies[key] = val;
    },
});

let allReports: OnyxCollection<OnyxTypes.Report>;
Onyx.connect({
    key: ONYXKEYS.COLLECTION.REPORT,
    waitForCollectionCallback: true,
    callback: (value) => {
        allReports = value;
    },
});

let allReportNameValuePairs: OnyxCollection<OnyxTypes.ReportNameValuePairs>;
Onyx.connect({
    key: ONYXKEYS.COLLECTION.REPORT_NAME_VALUE_PAIRS,
    waitForCollectionCallback: true,
    callback: (value) => {
        allReportNameValuePairs = value;
    },
});

let userAccountID = -1;
let currentUserEmail = '';
Onyx.connect({
    key: ONYXKEYS.SESSION,
    callback: (value) => {
        currentUserEmail = value?.email ?? '';
        userAccountID = value?.accountID ?? CONST.DEFAULT_NUMBER_ID;
    },
});

let currentUserPersonalDetails: OnyxEntry<OnyxTypes.PersonalDetails>;
Onyx.connect({
    key: ONYXKEYS.PERSONAL_DETAILS_LIST,
    callback: (value) => {
        currentUserPersonalDetails = value?.[userAccountID] ?? undefined;
    },
});

let currentDate: OnyxEntry<string> = '';
Onyx.connect({
    key: ONYXKEYS.CURRENT_DATE,
    callback: (value) => {
        currentDate = value;
    },
});

let quickAction: OnyxEntry<OnyxTypes.QuickAction> = {};
Onyx.connect({
    key: ONYXKEYS.NVP_QUICK_ACTION_GLOBAL_CREATE,
    callback: (value) => {
        quickAction = value;
    },
});

let allReportActions: OnyxCollection<OnyxTypes.ReportActions>;
Onyx.connect({
    key: ONYXKEYS.COLLECTION.REPORT_ACTIONS,
    waitForCollectionCallback: true,
    callback: (actions) => {
        if (!actions) {
            return;
        }
        allReportActions = actions;
    },
});

let activePolicyID: OnyxEntry<string>;
Onyx.connect({
    key: ONYXKEYS.NVP_ACTIVE_POLICY_ID,
    callback: (value) => (activePolicyID = value),
});

let introSelected: OnyxEntry<OnyxTypes.IntroSelected>;
Onyx.connect({
    key: ONYXKEYS.NVP_INTRO_SELECTED,
    callback: (value) => (introSelected = value),
});

let personalDetailsList: OnyxEntry<OnyxTypes.PersonalDetailsList>;
Onyx.connect({
    key: ONYXKEYS.PERSONAL_DETAILS_LIST,
    callback: (value) => (personalDetailsList = value),
});

let betas: OnyxEntry<OnyxTypes.Beta[]>;
Onyx.connect({
    key: ONYXKEYS.BETAS,
    callback: (value) => (betas = value),
});

/**
 * @private
 * After finishing the action in RHP from the Inbox tab, besides dismissing the modal, we should open the report.
 * It is a helper function used only in this file.
 */
function dismissModalAndOpenReportInInboxTab(reportID?: string) {
    const isSearchPageTopmostFullScreenRoute = isSearchTopmostFullScreenRoute();
    if (isSearchPageTopmostFullScreenRoute || !reportID) {
        Navigation.dismissModal();
        if (isSearchPageTopmostFullScreenRoute) {
            const query = buildCannedSearchQuery();
            InteractionManager.runAfterInteractions(() => {
                Navigation.setParams({q: query});
            });
        }
        return;
    }
    Navigation.dismissModalWithReport({reportID});
}

/**
 * Find the report preview action from given chat report and iou report
 */
function getReportPreviewAction(chatReportID: string | undefined, iouReportID: string | undefined): OnyxInputValue<ReportAction<typeof CONST.REPORT.ACTIONS.TYPE.REPORT_PREVIEW>> {
    const reportActions = allReportActions?.[`${ONYXKEYS.COLLECTION.REPORT_ACTIONS}${chatReportID}`] ?? {};

    // Find the report preview action from the chat report
    return (
        Object.values(reportActions).find(
            (reportAction): reportAction is ReportAction<typeof CONST.REPORT.ACTIONS.TYPE.REPORT_PREVIEW> =>
                reportAction && isReportPreviewAction(reportAction) && getOriginalMessage(reportAction)?.linkedReportID === iouReportID,
        ) ?? null
    );
}

/**
 * Initialize expense info
 * @param reportID to attach the transaction to
 * @param policy
 * @param isFromGlobalCreate
 * @param iouRequestType one of manual/scan/distance
 */
function initMoneyRequest(
    reportID: string,
    policy: OnyxEntry<OnyxTypes.Policy>,
    isFromGlobalCreate: boolean,
    currentIouRequestType: IOURequestType | undefined,
    newIouRequestType: IOURequestType,
) {
    // Generate a brand new transactionID
    const personalPolicy = getPolicy(getPersonalPolicy()?.id);
    const newTransactionID = CONST.IOU.OPTIMISTIC_TRANSACTION_ID;
    const currency = policy?.outputCurrency ?? personalPolicy?.outputCurrency ?? CONST.CURRENCY.USD;

    // Disabling this line since currentDate can be an empty string
    // eslint-disable-next-line @typescript-eslint/prefer-nullish-coalescing
    const created = currentDate || format(new Date(), 'yyyy-MM-dd');

    // in case we have to re-init money request, but the IOU request type is the same with the old draft transaction,
    // we should keep most of the existing data by using the ONYX MERGE operation
    if (currentIouRequestType === newIouRequestType) {
        // so, we just need to update the reportID, isFromGlobalCreate, created, currency
        Onyx.merge(`${ONYXKEYS.COLLECTION.TRANSACTION_DRAFT}${newTransactionID}`, {
            reportID,
            isFromGlobalCreate,
            created,
            currency,
            transactionID: newTransactionID,
        });
        return;
    }

    const comment: Comment = {
        attendees: formatCurrentUserToAttendee(currentUserPersonalDetails, reportID),
    };
    let requestCategory: string | null = null;

    // Add initial empty waypoints when starting a distance expense
    if (newIouRequestType === CONST.IOU.REQUEST_TYPE.DISTANCE) {
        comment.waypoints = {
            waypoint0: {keyForList: 'start_waypoint'},
            waypoint1: {keyForList: 'stop_waypoint'},
        };
        if (!isFromGlobalCreate) {
            const customUnitRateID = DistanceRequestUtils.getCustomUnitRateID(reportID);
            comment.customUnit = {customUnitRateID};
        }
    }

    if (newIouRequestType === CONST.IOU.REQUEST_TYPE.PER_DIEM) {
        comment.customUnit = {
            attributes: {
                dates: {
                    start: DateUtils.getStartOfToday(),
                    end: DateUtils.getStartOfToday(),
                },
            },
        };
        if (!isFromGlobalCreate) {
            const {customUnitID, category} = getCustomUnitID(reportID);
            comment.customUnit = {...comment.customUnit, customUnitID};
            requestCategory = category ?? null;
        }
    }

    // Store the transaction in Onyx and mark it as not saved so it can be cleaned up later
    // Use set() here so that there is no way that data will be leaked between objects when it gets reset
    Onyx.set(`${ONYXKEYS.COLLECTION.TRANSACTION_DRAFT}${newTransactionID}`, {
        amount: 0,
        comment,
        created,
        currency,
        category: requestCategory,
        iouRequestType: newIouRequestType,
        reportID,
        transactionID: newTransactionID,
        isFromGlobalCreate,
        merchant: CONST.TRANSACTION.PARTIAL_TRANSACTION_MERCHANT,
        splitPayerAccountIDs: currentUserPersonalDetails ? [currentUserPersonalDetails.accountID] : undefined,
    });
}

function createDraftTransaction(transaction: OnyxTypes.Transaction) {
    if (!transaction) {
        return;
    }

    const newTransaction = {
        ...transaction,
    };

    Onyx.set(`${ONYXKEYS.COLLECTION.TRANSACTION_DRAFT}${transaction.transactionID}`, newTransaction);
}

function clearMoneyRequest(transactionID: string, skipConfirmation = false) {
    removeDraftTransactions();
    Onyx.set(`${ONYXKEYS.COLLECTION.SKIP_CONFIRMATION}${transactionID}`, skipConfirmation);
}

function startMoneyRequest(iouType: ValueOf<typeof CONST.IOU.TYPE>, reportID: string, requestType?: IOURequestType, skipConfirmation = false, backToReport?: string) {
    Performance.markStart(CONST.TIMING.OPEN_CREATE_EXPENSE);
    clearMoneyRequest(CONST.IOU.OPTIMISTIC_TRANSACTION_ID, skipConfirmation);
    switch (requestType) {
        case CONST.IOU.REQUEST_TYPE.MANUAL:
            Navigation.navigate(ROUTES.MONEY_REQUEST_CREATE_TAB_MANUAL.getRoute(CONST.IOU.ACTION.CREATE, iouType, CONST.IOU.OPTIMISTIC_TRANSACTION_ID, reportID, backToReport));
            return;
        case CONST.IOU.REQUEST_TYPE.SCAN:
            Navigation.navigate(ROUTES.MONEY_REQUEST_CREATE_TAB_SCAN.getRoute(CONST.IOU.ACTION.CREATE, iouType, CONST.IOU.OPTIMISTIC_TRANSACTION_ID, reportID, backToReport));
            return;
        case CONST.IOU.REQUEST_TYPE.DISTANCE:
            Navigation.navigate(ROUTES.MONEY_REQUEST_CREATE_TAB_DISTANCE.getRoute(CONST.IOU.ACTION.CREATE, iouType, CONST.IOU.OPTIMISTIC_TRANSACTION_ID, reportID, backToReport));
            return;
        default:
            Navigation.navigate(ROUTES.MONEY_REQUEST_CREATE.getRoute(CONST.IOU.ACTION.CREATE, iouType, CONST.IOU.OPTIMISTIC_TRANSACTION_ID, reportID, backToReport));
    }
}

function setMoneyRequestAmount(transactionID: string, amount: number, currency: string, shouldShowOriginalAmount = false) {
    Onyx.merge(`${ONYXKEYS.COLLECTION.TRANSACTION_DRAFT}${transactionID}`, {amount, currency, shouldShowOriginalAmount});
}

function setMoneyRequestCreated(transactionID: string, created: string, isDraft: boolean) {
    Onyx.merge(`${isDraft ? ONYXKEYS.COLLECTION.TRANSACTION_DRAFT : ONYXKEYS.COLLECTION.TRANSACTION}${transactionID}`, {created});
}

function setMoneyRequestDateAttribute(transactionID: string, start: string, end: string) {
    Onyx.merge(`${ONYXKEYS.COLLECTION.TRANSACTION_DRAFT}${transactionID}`, {comment: {customUnit: {attributes: {dates: {start, end}}}}});
}

function setMoneyRequestCurrency(transactionID: string, currency: string, isEditing = false) {
    const fieldToUpdate = isEditing ? 'modifiedCurrency' : 'currency';
    Onyx.merge(`${ONYXKEYS.COLLECTION.TRANSACTION_DRAFT}${transactionID}`, {[fieldToUpdate]: currency});
}

function setMoneyRequestDescription(transactionID: string, comment: string, isDraft: boolean) {
    Onyx.merge(`${isDraft ? ONYXKEYS.COLLECTION.TRANSACTION_DRAFT : ONYXKEYS.COLLECTION.TRANSACTION}${transactionID}`, {comment: {comment: comment.trim()}});
}

function setMoneyRequestMerchant(transactionID: string, merchant: string, isDraft: boolean) {
    Onyx.merge(`${isDraft ? ONYXKEYS.COLLECTION.TRANSACTION_DRAFT : ONYXKEYS.COLLECTION.TRANSACTION}${transactionID}`, {merchant});
}

function setMoneyRequestAttendees(transactionID: string, attendees: Attendee[], isDraft: boolean) {
    Onyx.merge(`${isDraft ? ONYXKEYS.COLLECTION.TRANSACTION_DRAFT : ONYXKEYS.COLLECTION.TRANSACTION}${transactionID}`, {comment: {attendees}});
}

function setMoneyRequestAccountant(transactionID: string, accountant: Accountant, isDraft: boolean) {
    Onyx.merge(`${isDraft ? ONYXKEYS.COLLECTION.TRANSACTION_DRAFT : ONYXKEYS.COLLECTION.TRANSACTION}${transactionID}`, {accountant});
}

function setMoneyRequestPendingFields(transactionID: string, pendingFields: OnyxTypes.Transaction['pendingFields']) {
    Onyx.merge(`${ONYXKEYS.COLLECTION.TRANSACTION_DRAFT}${transactionID}`, {pendingFields});
}

function setMoneyRequestCategory(transactionID: string, category: string, policyID?: string) {
    Onyx.merge(`${ONYXKEYS.COLLECTION.TRANSACTION_DRAFT}${transactionID}`, {category});
    if (!policyID) {
        setMoneyRequestTaxRate(transactionID, '');
        setMoneyRequestTaxAmount(transactionID, null);
        return;
    }
    const transaction = allTransactionDrafts[`${ONYXKEYS.COLLECTION.TRANSACTION_DRAFT}${transactionID}`];
    const {categoryTaxCode, categoryTaxAmount} = getCategoryTaxCodeAndAmount(category, transaction, getPolicy(policyID));
    if (categoryTaxCode && categoryTaxAmount !== undefined) {
        setMoneyRequestTaxRate(transactionID, categoryTaxCode);
        setMoneyRequestTaxAmount(transactionID, categoryTaxAmount);
    }
}

function setMoneyRequestTag(transactionID: string, tag: string) {
    Onyx.merge(`${ONYXKEYS.COLLECTION.TRANSACTION_DRAFT}${transactionID}`, {tag});
}

function setMoneyRequestBillable(transactionID: string, billable: boolean) {
    Onyx.merge(`${ONYXKEYS.COLLECTION.TRANSACTION_DRAFT}${transactionID}`, {billable});
}

function setMoneyRequestParticipants(transactionID: string, participants: Participant[] = [], isTestTransaction = false) {
    // We should change the reportID and isFromGlobalCreate of the test transaction since this flow can start inside an existing report
    return Onyx.merge(`${ONYXKEYS.COLLECTION.TRANSACTION_DRAFT}${transactionID}`, {
        participants,
        isFromGlobalCreate: isTestTransaction ? true : undefined,
        reportID: isTestTransaction ? participants?.at(0)?.reportID : undefined,
    });
}

function setSplitPayer(transactionID: string, payerAccountID: number) {
    Onyx.merge(`${ONYXKEYS.COLLECTION.TRANSACTION_DRAFT}${transactionID}`, {splitPayerAccountIDs: [payerAccountID]});
}

function setMoneyRequestReceipt(transactionID: string, source: string, filename: string, isDraft: boolean, type?: string, isTestReceipt = false, isTestDriveReceipt = false) {
    Onyx.merge(`${isDraft ? ONYXKEYS.COLLECTION.TRANSACTION_DRAFT : ONYXKEYS.COLLECTION.TRANSACTION}${transactionID}`, {
        // isTestReceipt = false and isTestDriveReceipt = false are being converted to null because we don't really need to store it in Onyx in those cases
        receipt: {source, type: type ?? '', isTestReceipt: isTestReceipt ? true : null, isTestDriveReceipt: isTestDriveReceipt ? true : null},
        filename,
    });
}

/**
 * Set custom unit rateID for the transaction draft
 */
function setCustomUnitRateID(transactionID: string, customUnitRateID: string | undefined) {
    const isFakeP2PRate = customUnitRateID === CONST.CUSTOM_UNITS.FAKE_P2P_ID;
    Onyx.merge(`${ONYXKEYS.COLLECTION.TRANSACTION_DRAFT}${transactionID}`, {
        comment: {
            customUnit: {
                customUnitRateID,
                ...(!isFakeP2PRate && {defaultP2PRate: null}),
            },
        },
    });
}

/**
 * Revert custom unit of the draft transaction to the original transaction's value
 */
function resetDraftTransactionsCustomUnit(transactionID: string | undefined) {
    if (!transactionID) {
        return;
    }

    const originalTransaction = allTransactions[`${ONYXKEYS.COLLECTION.TRANSACTION}${transactionID}`];
    if (!originalTransaction) {
        return;
    }

    Onyx.merge(`${ONYXKEYS.COLLECTION.TRANSACTION_DRAFT}${transactionID}`, {
        comment: {
            customUnit: originalTransaction.comment?.customUnit ?? {},
        },
    });
}

/**
 * Set custom unit ID for the transaction draft
 */
function setCustomUnitID(transactionID: string, customUnitID: string) {
    Onyx.merge(`${ONYXKEYS.COLLECTION.TRANSACTION_DRAFT}${transactionID}`, {comment: {customUnit: {customUnitID}}});
}

function removeSubrate(transaction: OnyxEntry<OnyxTypes.Transaction>, currentIndex: string) {
    // Index comes from the route params and is a string
    const index = Number(currentIndex);
    if (index === -1) {
        return;
    }
    const existingSubrates = transaction?.comment?.customUnit?.subRates ?? [];

    const newSubrates = [...existingSubrates];
    newSubrates.splice(index, 1);

    // Onyx.merge won't remove the null nested object values, this is a workaround
    // to remove nested keys while also preserving other object keys
    // Doing a deep clone of the transaction to avoid mutating the original object and running into a cache issue when using Onyx.set
    const newTransaction: OnyxTypes.Transaction = {
        // eslint-disable-next-line @typescript-eslint/non-nullable-type-assertion-style
        ...(transaction as OnyxTypes.Transaction),
        comment: {
            ...transaction?.comment,
            customUnit: {
                ...transaction?.comment?.customUnit,
                subRates: newSubrates,
                quantity: null,
            },
        },
    };

    Onyx.set(`${ONYXKEYS.COLLECTION.TRANSACTION_DRAFT}${transaction?.transactionID}`, newTransaction);
}

function updateSubrate(transaction: OnyxEntry<OnyxTypes.Transaction>, currentIndex: string, quantity: number, id: string, name: string, rate: number) {
    // Index comes from the route params and is a string
    const index = Number(currentIndex);
    if (index === -1) {
        return;
    }
    const existingSubrates = transaction?.comment?.customUnit?.subRates ?? [];

    if (index >= existingSubrates.length) {
        return;
    }

    const newSubrates = [...existingSubrates];
    newSubrates.splice(index, 1, {quantity, id, name, rate});

    // Onyx.merge won't remove the null nested object values, this is a workaround
    // to remove nested keys while also preserving other object keys
    // Doing a deep clone of the transaction to avoid mutating the original object and running into a cache issue when using Onyx.set
    const newTransaction: OnyxTypes.Transaction = {
        // eslint-disable-next-line @typescript-eslint/non-nullable-type-assertion-style
        ...(transaction as OnyxTypes.Transaction),
        comment: {
            ...transaction?.comment,
            customUnit: {
                ...transaction?.comment?.customUnit,
                subRates: newSubrates,
                quantity: null,
            },
        },
    };

    Onyx.set(`${ONYXKEYS.COLLECTION.TRANSACTION_DRAFT}${transaction?.transactionID}`, newTransaction);
}

function clearSubrates(transactionID: string) {
    Onyx.merge(`${ONYXKEYS.COLLECTION.TRANSACTION_DRAFT}${transactionID}`, {comment: {customUnit: {subRates: []}}});
}

function addSubrate(transaction: OnyxEntry<OnyxTypes.Transaction>, currentIndex: string, quantity: number, id: string, name: string, rate: number) {
    // Index comes from the route params and is a string
    const index = Number(currentIndex);
    if (index === -1) {
        return;
    }
    const existingSubrates = transaction?.comment?.customUnit?.subRates ?? [];

    if (index !== existingSubrates.length) {
        return;
    }

    const newSubrates = [...existingSubrates];
    newSubrates.push({quantity, id, name, rate});

    // Onyx.merge won't remove the null nested object values, this is a workaround
    // to remove nested keys while also preserving other object keys
    // Doing a deep clone of the transaction to avoid mutating the original object and running into a cache issue when using Onyx.set
    const newTransaction: OnyxTypes.Transaction = {
        // eslint-disable-next-line @typescript-eslint/non-nullable-type-assertion-style
        ...(transaction as OnyxTypes.Transaction),
        comment: {
            ...transaction?.comment,
            customUnit: {
                ...transaction?.comment?.customUnit,
                subRates: newSubrates,
                quantity: null,
            },
        },
    };

    Onyx.set(`${ONYXKEYS.COLLECTION.TRANSACTION_DRAFT}${transaction?.transactionID}`, newTransaction);
}

/**
 * Set the distance rate of a transaction.
 * Used when creating a new transaction or moving an existing one from Self DM
 */
function setMoneyRequestDistanceRate(transactionID: string, customUnitRateID: string, policy: OnyxEntry<OnyxTypes.Policy>, isDraft: boolean) {
    if (policy) {
        Onyx.merge(ONYXKEYS.NVP_LAST_SELECTED_DISTANCE_RATES, {[policy.id]: customUnitRateID});
    }

    const distanceRate = DistanceRequestUtils.getRateByCustomUnitRateID({policy, customUnitRateID});
    const transaction = isDraft ? allTransactionDrafts[`${ONYXKEYS.COLLECTION.TRANSACTION_DRAFT}${transactionID}`] : allTransactions[`${ONYXKEYS.COLLECTION.TRANSACTION}${transactionID}`];
    let newDistance;
    if (distanceRate?.unit && distanceRate?.unit !== transaction?.comment?.customUnit?.distanceUnit) {
        newDistance = DistanceRequestUtils.convertDistanceUnit(getDistanceInMeters(transaction, transaction?.comment?.customUnit?.distanceUnit), distanceRate.unit);
    }
    Onyx.merge(`${isDraft ? ONYXKEYS.COLLECTION.TRANSACTION_DRAFT : ONYXKEYS.COLLECTION.TRANSACTION}${transactionID}`, {
        comment: {
            customUnit: {
                customUnitRateID,
                ...(!!policy && {defaultP2PRate: null}),
                ...(distanceRate && {distanceUnit: distanceRate.unit}),
                ...(newDistance && {quantity: newDistance}),
            },
        },
    });
}

/** Helper function to get the receipt error for expenses, or the generic error if there's no receipt */
function getReceiptError(
    receipt: OnyxEntry<Receipt>,
    filename?: string,
    isScanRequest = true,
    errorKey?: number,
    action?: IOUActionParams,
    retryParams?: StartSplitBilActionParams | CreateTrackExpenseParams | RequestMoneyInformation | ReplaceReceipt,
): Errors | ErrorFields {
    const formattedRetryParams = typeof retryParams === 'string' ? retryParams : JSON.stringify(retryParams);

    return isEmptyObject(receipt) || !isScanRequest
        ? getMicroSecondOnyxErrorWithTranslationKey('iou.error.genericCreateFailureMessage', errorKey)
        : getMicroSecondOnyxErrorObject(
              {
                  error: CONST.IOU.RECEIPT_ERROR,
                  source: receipt.source?.toString() ?? '',
                  filename: filename ?? '',
                  action: action ?? '',
                  retryParams: formattedRetryParams,
              },
              errorKey,
          );
}

/** Helper function to get optimistic fields violations onyx data */
function getFieldViolationsOnyxData(iouReport: OnyxTypes.Report): SetRequired<OnyxData, 'optimisticData' | 'failureData'> {
    const missingFields: OnyxTypes.ReportFieldsViolations = {};
    const excludedFields = Object.values(CONST.REPORT_VIOLATIONS_EXCLUDED_FIELDS) as string[];

    Object.values(iouReport.fieldList ?? {}).forEach((field) => {
        if (excludedFields.includes(field.fieldID) || !!field.value || !!field.defaultValue) {
            return;
        }
        // in case of missing field violation the empty object is indicator.
        missingFields[field.fieldID] = {};
    });

    return {
        optimisticData: [
            {
                onyxMethod: Onyx.METHOD.SET,
                key: `${ONYXKEYS.COLLECTION.REPORT_VIOLATIONS}${iouReport.reportID}`,
                value: {
                    fieldRequired: missingFields,
                },
            },
        ],
        failureData: [
            {
                onyxMethod: Onyx.METHOD.SET,
                key: `${ONYXKEYS.COLLECTION.REPORT_VIOLATIONS}${iouReport.reportID}`,
                value: null,
            },
        ],
    };
}

type BuildOnyxDataForTestDriveIOUParams = {
    transaction: OnyxTypes.Transaction;
    iouOptimisticParams: MoneyRequestOptimisticParams['iou'];
    chatOptimisticParams: MoneyRequestOptimisticParams['chat'];
    testDriveCommentReportActionID?: string;
};

function buildOnyxDataForTestDriveIOU(testDriveIOUParams: BuildOnyxDataForTestDriveIOUParams): OnyxData {
    const optimisticData: OnyxUpdate[] = [];
    const successData: OnyxUpdate[] = [];
    const failureData: OnyxUpdate[] = [];

    const optimisticIOUReportAction = buildOptimisticIOUReportAction({
        type: CONST.IOU.REPORT_ACTION_TYPE.PAY,
        amount: testDriveIOUParams.transaction.amount,
        currency: testDriveIOUParams.transaction.currency,
        comment: testDriveIOUParams.transaction.comment?.comment ?? '',
        participants: testDriveIOUParams.transaction.participants ?? [],
        paymentType: CONST.IOU.PAYMENT_TYPE.ELSEWHERE,
        iouReportID: testDriveIOUParams.iouOptimisticParams.report.reportID,
        transactionID: testDriveIOUParams.transaction.transactionID,
    });

    const text = Localize.translateLocal('testDrive.employeeInviteMessage', {name: personalDetailsList?.[userAccountID]?.firstName ?? ''});
    const textComment = buildOptimisticAddCommentReportAction(text, undefined, userAccountID, undefined, undefined, undefined, testDriveIOUParams.testDriveCommentReportActionID);
    textComment.reportAction.created = DateUtils.subtractMillisecondsFromDateTime(testDriveIOUParams.iouOptimisticParams.createdAction.created, 1);

    optimisticData.push(
        {
            onyxMethod: Onyx.METHOD.MERGE,
            key: `${ONYXKEYS.COLLECTION.REPORT_ACTIONS}${testDriveIOUParams.chatOptimisticParams.report?.reportID}`,
            value: {
                [textComment.reportAction.reportActionID]: textComment.reportAction,
            },
        },
        {
            onyxMethod: Onyx.METHOD.MERGE,
            key: `${ONYXKEYS.COLLECTION.REPORT}${testDriveIOUParams.iouOptimisticParams.report.reportID}`,
            value: {
                ...{lastActionType: CONST.REPORT.ACTIONS.TYPE.MARKED_REIMBURSED, statusNum: CONST.REPORT.STATUS_NUM.REIMBURSED},
                hasOutstandingChildRequest: false,
                lastActorAccountID: currentUserPersonalDetails?.accountID,
            },
        },
        {
            onyxMethod: Onyx.METHOD.MERGE,
            key: `${ONYXKEYS.COLLECTION.REPORT_ACTIONS}${testDriveIOUParams.iouOptimisticParams.report.reportID}`,
            value: {
                [testDriveIOUParams.iouOptimisticParams.action.reportActionID]: optimisticIOUReportAction,
            },
        },
    );

    successData.push({
        onyxMethod: Onyx.METHOD.MERGE,
        key: `${ONYXKEYS.COLLECTION.REPORT_ACTIONS}${testDriveIOUParams.chatOptimisticParams.report?.reportID}`,
        value: {
            [textComment.reportAction.reportActionID]: null,
        },
    });

    return {
        optimisticData,
        successData,
        failureData,
    };
}

/** Builds the Onyx data for an expense */
function buildOnyxDataForMoneyRequest(moneyRequestParams: BuildOnyxDataForMoneyRequestParams): [OnyxUpdate[], OnyxUpdate[], OnyxUpdate[]] {
    const {
        isNewChatReport,
        shouldCreateNewMoneyRequestReport,
        isOneOnOneSplit = false,
        existingTransactionThreadReportID,
        policyParams = {},
        optimisticParams,
        retryParams,
        participant,
    } = moneyRequestParams;
    const {policy, policyCategories, policyTagList} = policyParams;
    const {
        chat,
        iou,
        transactionParams: {transaction, transactionThreadReport, transactionThreadCreatedReportAction},
        policyRecentlyUsed,
        personalDetailListAction,
        nextStep,
        testDriveCommentReportActionID,
    } = optimisticParams;

    const isScanRequest = isScanRequestTransactionUtils(transaction);
    const isPerDiemRequest = isPerDiemRequestTransactionUtils(transaction);
    const outstandingChildRequest = getOutstandingChildRequest(iou.report);
    const clearedPendingFields = Object.fromEntries(Object.keys(transaction.pendingFields ?? {}).map((key) => [key, null]));
    const isMoneyRequestToManagerMcTest = isTestTransactionReport(iou.report);

    const optimisticData: OnyxUpdate[] = [];
    const successData: OnyxUpdate[] = [];
    const failureData: OnyxUpdate[] = [];
    let newQuickAction: ValueOf<typeof CONST.QUICK_ACTIONS>;
    if (isScanRequest) {
        newQuickAction = CONST.QUICK_ACTIONS.REQUEST_SCAN;
    } else if (isPerDiemRequest) {
        newQuickAction = CONST.QUICK_ACTIONS.PER_DIEM;
    } else {
        newQuickAction = CONST.QUICK_ACTIONS.REQUEST_MANUAL;
    }

    if (isDistanceRequestTransactionUtils(transaction)) {
        newQuickAction = CONST.QUICK_ACTIONS.REQUEST_DISTANCE;
    }
    const existingTransactionThreadReport = allReports?.[`${ONYXKEYS.COLLECTION.REPORT}${existingTransactionThreadReportID}`] ?? null;

    if (chat.report) {
        optimisticData.push({
            // Use SET for new reports because it doesn't exist yet, is faster and we need the data to be available when we navigate to the chat page
            onyxMethod: isNewChatReport ? Onyx.METHOD.SET : Onyx.METHOD.MERGE,
            key: `${ONYXKEYS.COLLECTION.REPORT}${chat.report.reportID}`,
            value: {
                ...chat.report,
                lastReadTime: DateUtils.getDBTime(),
                ...(shouldCreateNewMoneyRequestReport ? {lastVisibleActionCreated: chat.reportPreviewAction.created} : {}),
                iouReportID: iou.report.reportID,
                ...outstandingChildRequest,
                ...(isNewChatReport ? {pendingFields: {createChat: CONST.RED_BRICK_ROAD_PENDING_ACTION.ADD}} : {}),
            },
        });
    }

    optimisticData.push(
        {
            onyxMethod: shouldCreateNewMoneyRequestReport ? Onyx.METHOD.SET : Onyx.METHOD.MERGE,
            key: `${ONYXKEYS.COLLECTION.REPORT}${iou.report.reportID}`,
            value: {
                ...iou.report,
                lastMessageText: getReportActionText(iou.action),
                lastMessageHtml: getReportActionHtml(iou.action),
                lastVisibleActionCreated: iou.action.created,
                pendingFields: {
                    ...(shouldCreateNewMoneyRequestReport ? {createChat: CONST.RED_BRICK_ROAD_PENDING_ACTION.ADD} : {preview: CONST.RED_BRICK_ROAD_PENDING_ACTION.UPDATE}),
                },
            },
        },
        {
            onyxMethod: Onyx.METHOD.SET,
            key: `${ONYXKEYS.COLLECTION.TRANSACTION}${transaction.transactionID}`,
            value: transaction,
        },
        isNewChatReport
            ? {
                  onyxMethod: Onyx.METHOD.SET,
                  key: `${ONYXKEYS.COLLECTION.REPORT_ACTIONS}${chat.report?.reportID}`,
                  value: {
                      [chat.createdAction.reportActionID]: chat.createdAction,
                      [chat.reportPreviewAction.reportActionID]: chat.reportPreviewAction,
                  },
              }
            : {
                  onyxMethod: Onyx.METHOD.MERGE,
                  key: `${ONYXKEYS.COLLECTION.REPORT_ACTIONS}${chat.report?.reportID}`,
                  value: {
                      [chat.reportPreviewAction.reportActionID]: chat.reportPreviewAction,
                  },
              },
        shouldCreateNewMoneyRequestReport
            ? {
                  onyxMethod: Onyx.METHOD.SET,
                  key: `${ONYXKEYS.COLLECTION.REPORT_ACTIONS}${iou.report.reportID}`,
                  value: {
                      [iou.createdAction.reportActionID]: iou.createdAction as OnyxTypes.ReportAction,
                      [iou.action.reportActionID]: iou.action as OnyxTypes.ReportAction,
                  },
              }
            : {
                  onyxMethod: Onyx.METHOD.MERGE,
                  key: `${ONYXKEYS.COLLECTION.REPORT_ACTIONS}${iou.report.reportID}`,
                  value: {
                      [iou.action.reportActionID]: iou.action as OnyxTypes.ReportAction,
                  },
              },
        {
            onyxMethod: Onyx.METHOD.MERGE,
            key: `${ONYXKEYS.COLLECTION.REPORT}${transactionThreadReport?.reportID}`,
            value: {
                ...transactionThreadReport,
                pendingFields: {createChat: CONST.RED_BRICK_ROAD_PENDING_ACTION.ADD},
            },
        },
        {
            onyxMethod: Onyx.METHOD.MERGE,
            key: `${ONYXKEYS.COLLECTION.REPORT_METADATA}${transactionThreadReport?.reportID}`,
            value: {
                isOptimisticReport: true,
            },
        },
    );

    if (isNewChatReport) {
        optimisticData.push({
            onyxMethod: Onyx.METHOD.MERGE,
            key: `${ONYXKEYS.COLLECTION.REPORT_METADATA}${chat.report?.reportID}`,
            value: {
                isOptimisticReport: true,
            },
        });
    }

    if (shouldCreateNewMoneyRequestReport) {
        optimisticData.push({
            onyxMethod: Onyx.METHOD.MERGE,
            key: `${ONYXKEYS.COLLECTION.REPORT_METADATA}${iou.report?.reportID}`,
            value: {
                isOptimisticReport: true,
            },
        });
    }

    if (!isEmptyObject(transactionThreadCreatedReportAction)) {
        optimisticData.push({
            onyxMethod: Onyx.METHOD.MERGE,
            key: `${ONYXKEYS.COLLECTION.REPORT_ACTIONS}${transactionThreadReport?.reportID}`,
            value: {
                [transactionThreadCreatedReportAction.reportActionID]: transactionThreadCreatedReportAction,
            },
        });
    }

    if (policyRecentlyUsed.categories?.length) {
        optimisticData.push({
            onyxMethod: Onyx.METHOD.SET,
            key: `${ONYXKEYS.COLLECTION.POLICY_RECENTLY_USED_CATEGORIES}${iou.report.policyID}`,
            value: policyRecentlyUsed.categories,
        });
    }

    if (policyRecentlyUsed.currencies?.length) {
        optimisticData.push({
            onyxMethod: Onyx.METHOD.SET,
            key: ONYXKEYS.RECENTLY_USED_CURRENCIES,
            value: policyRecentlyUsed.currencies,
        });
    }

    if (!isEmptyObject(policyRecentlyUsed.tags)) {
        optimisticData.push({
            onyxMethod: Onyx.METHOD.MERGE,
            key: `${ONYXKEYS.COLLECTION.POLICY_RECENTLY_USED_TAGS}${iou.report.policyID}`,
            value: policyRecentlyUsed.tags,
        });
    }

    if (policyRecentlyUsed.destinations?.length) {
        optimisticData.push({
            onyxMethod: Onyx.METHOD.SET,
            key: `${ONYXKEYS.COLLECTION.POLICY_RECENTLY_USED_DESTINATIONS}${iou.report.policyID}`,
            value: policyRecentlyUsed.destinations,
        });
    }

    if (transaction.receipt?.isTestDriveReceipt) {
        const {
            optimisticData: testDriveOptimisticData = [],
            successData: testDriveSuccessData = [],
            failureData: testDriveFailureData = [],
        } = buildOnyxDataForTestDriveIOU({
            transaction,
            iouOptimisticParams: iou,
            chatOptimisticParams: chat,
            testDriveCommentReportActionID,
        });
        optimisticData.push(...testDriveOptimisticData);
        successData.push(...testDriveSuccessData);
        failureData.push(...testDriveFailureData);
    }

    if (isMoneyRequestToManagerMcTest) {
        const date = new Date();
        const isTestReceipt = transaction.receipt?.isTestReceipt ?? false;
        const managerMcTestParticipant = getManagerMcTestParticipant() ?? {};
        const optimisticIOUReportAction = buildOptimisticIOUReportAction({
            type: isScanRequest && !isTestReceipt ? CONST.IOU.REPORT_ACTION_TYPE.CREATE : CONST.IOU.REPORT_ACTION_TYPE.PAY,
            amount: iou.report?.total ?? 0,
            currency: iou.report?.currency ?? '',
            comment: '',
            participants: [managerMcTestParticipant],
            paymentType: isScanRequest && !isTestReceipt ? undefined : CONST.IOU.PAYMENT_TYPE.ELSEWHERE,
            iouReportID: iou.report.reportID,
            transactionID: transaction.transactionID,
        });

        optimisticData.push(
            {
                onyxMethod: Onyx.METHOD.MERGE,
                key: `${ONYXKEYS.NVP_DISMISSED_PRODUCT_TRAINING}`,
                value: {[CONST.PRODUCT_TRAINING_TOOLTIP_NAMES.SCAN_TEST_TOOLTIP]: DateUtils.getDBTime(date.valueOf())},
            },
            {
                onyxMethod: Onyx.METHOD.MERGE,
                key: `${ONYXKEYS.COLLECTION.REPORT}${iou.report.reportID}`,
                value: {
                    ...iou.report,
                    ...(!isScanRequest || isTestReceipt ? {lastActionType: CONST.REPORT.ACTIONS.TYPE.MARKED_REIMBURSED, statusNum: CONST.REPORT.STATUS_NUM.REIMBURSED} : undefined),
                    hasOutstandingChildRequest: false,
                    lastActorAccountID: currentUserPersonalDetails?.accountID,
                },
            },
            {
                onyxMethod: Onyx.METHOD.MERGE,
                key: `${ONYXKEYS.COLLECTION.REPORT_ACTIONS}${iou.report.reportID}`,
                value: {
                    [iou.action.reportActionID]: {
                        ...(optimisticIOUReportAction as OnyxTypes.ReportAction),
                    },
                },
            },
            {
                onyxMethod: Onyx.METHOD.MERGE,
                key: `${ONYXKEYS.COLLECTION.TRANSACTION}${transaction.transactionID}`,
                value: {
                    ...transaction,
                },
            },
        );
    }

    const redundantParticipants: Record<number, null> = {};
    if (!isEmptyObject(personalDetailListAction)) {
        const successPersonalDetailListAction: Record<number, null> = {};

        // BE will send different participants. We clear the optimistic ones to avoid duplicated entries
        Object.keys(personalDetailListAction).forEach((accountIDKey) => {
            const accountID = Number(accountIDKey);
            successPersonalDetailListAction[accountID] = null;
            redundantParticipants[accountID] = null;
        });

        optimisticData.push({
            onyxMethod: Onyx.METHOD.MERGE,
            key: ONYXKEYS.PERSONAL_DETAILS_LIST,
            value: personalDetailListAction,
        });
        successData.push({
            onyxMethod: Onyx.METHOD.MERGE,
            key: ONYXKEYS.PERSONAL_DETAILS_LIST,
            value: successPersonalDetailListAction,
        });
    }

    if (!isEmptyObject(nextStep)) {
        optimisticData.push({
            onyxMethod: Onyx.METHOD.MERGE,
            key: `${ONYXKEYS.COLLECTION.NEXT_STEP}${iou.report.reportID}`,
            value: nextStep,
        });
    }

    if (isNewChatReport) {
        successData.push(
            {
                onyxMethod: Onyx.METHOD.MERGE,
                key: `${ONYXKEYS.COLLECTION.REPORT}${chat.report?.reportID}`,
                value: {
                    participants: redundantParticipants,
                    pendingFields: null,
                    errorFields: null,
                },
            },
            {
                onyxMethod: Onyx.METHOD.MERGE,
                key: `${ONYXKEYS.COLLECTION.REPORT_METADATA}${chat.report?.reportID}`,
                value: {
                    isOptimisticReport: false,
                },
            },
        );
    }

    successData.push(
        {
            onyxMethod: Onyx.METHOD.MERGE,
            key: `${ONYXKEYS.COLLECTION.REPORT}${iou.report.reportID}`,
            value: {
                participants: redundantParticipants,
                pendingFields: null,
                errorFields: null,
            },
        },
        {
            onyxMethod: Onyx.METHOD.MERGE,
            key: `${ONYXKEYS.COLLECTION.REPORT_METADATA}${iou.report.reportID}`,
            value: {
                isOptimisticReport: false,
            },
        },
        {
            onyxMethod: Onyx.METHOD.MERGE,
            key: `${ONYXKEYS.COLLECTION.REPORT}${transactionThreadReport?.reportID}`,
            value: {
                participants: redundantParticipants,
                pendingFields: null,
                errorFields: null,
            },
        },
        {
            onyxMethod: Onyx.METHOD.MERGE,
            key: `${ONYXKEYS.COLLECTION.REPORT_METADATA}${transactionThreadReport?.reportID}`,
            value: {
                isOptimisticReport: false,
            },
        },
        {
            onyxMethod: Onyx.METHOD.MERGE,
            key: `${ONYXKEYS.COLLECTION.TRANSACTION}${transaction.transactionID}`,
            value: {
                pendingAction: null,
                pendingFields: clearedPendingFields,
                // The routes contains the distance in meters. Clearing the routes ensures we use the distance
                // in the correct unit stored under the transaction customUnit once the request is created.
                // The route is also not saved in the backend, so we can't rely on it.
                routes: null,
            },
        },

        {
            onyxMethod: Onyx.METHOD.MERGE,
            key: `${ONYXKEYS.COLLECTION.REPORT_ACTIONS}${chat.report?.reportID}`,
            value: {
                ...(isNewChatReport
                    ? {
                          [chat.createdAction.reportActionID]: {
                              pendingAction: null,
                              errors: null,
                          },
                      }
                    : {}),
                [chat.reportPreviewAction.reportActionID]: {
                    pendingAction: null,
                },
            },
        },
        {
            onyxMethod: Onyx.METHOD.MERGE,
            key: `${ONYXKEYS.COLLECTION.REPORT_ACTIONS}${iou.report.reportID}`,
            value: {
                ...(shouldCreateNewMoneyRequestReport
                    ? {
                          [iou.createdAction.reportActionID]: {
                              pendingAction: null,
                              errors: null,
                          },
                      }
                    : {}),
                [iou.action.reportActionID]: {
                    pendingAction: null,
                    errors: null,
                },
            },
        },
    );

    if (!isEmptyObject(transactionThreadCreatedReportAction)) {
        successData.push({
            onyxMethod: Onyx.METHOD.MERGE,
            key: `${ONYXKEYS.COLLECTION.REPORT_ACTIONS}${transactionThreadReport?.reportID}`,
            value: {
                [transactionThreadCreatedReportAction.reportActionID]: {
                    pendingAction: null,
                    errors: null,
                },
            },
        });
    }

    const errorKey = DateUtils.getMicroseconds();

    failureData.push(
        {
            onyxMethod: Onyx.METHOD.MERGE,
            key: `${ONYXKEYS.COLLECTION.REPORT}${chat.report?.reportID}`,
            value: {
                iouReportID: chat.report?.iouReportID,
                lastReadTime: chat.report?.lastReadTime,
                lastVisibleActionCreated: chat.report?.lastVisibleActionCreated,
                pendingFields: null,
                hasOutstandingChildRequest: chat.report?.hasOutstandingChildRequest,
                ...(isNewChatReport
                    ? {
                          errorFields: {
                              createChat: getMicroSecondOnyxErrorWithTranslationKey('report.genericCreateReportFailureMessage'),
                          },
                      }
                    : {}),
            },
        },
        {
            onyxMethod: Onyx.METHOD.MERGE,
            key: `${ONYXKEYS.COLLECTION.REPORT}${iou.report.reportID}`,
            value: {
                pendingFields: null,
                errorFields: {
                    ...(shouldCreateNewMoneyRequestReport ? {createChat: getMicroSecondOnyxErrorWithTranslationKey('report.genericCreateReportFailureMessage')} : {}),
                },
            },
        },
        {
            onyxMethod: Onyx.METHOD.MERGE,
            key: `${ONYXKEYS.COLLECTION.REPORT}${transactionThreadReport?.reportID}`,
            value: {
                pendingFields: null,
                errorFields: existingTransactionThreadReport
                    ? null
                    : {
                          createChat: getMicroSecondOnyxErrorWithTranslationKey('report.genericCreateReportFailureMessage'),
                      },
            },
        },
        {
            onyxMethod: Onyx.METHOD.MERGE,
            key: `${ONYXKEYS.COLLECTION.TRANSACTION}${transaction.transactionID}`,
            value: {
                errors: getReceiptError(
                    transaction.receipt,
                    // Disabling this line since transaction.filename can be an empty string
                    // eslint-disable-next-line @typescript-eslint/prefer-nullish-coalescing
                    transaction.filename || transaction.receipt?.filename,
                    isScanRequest,
                    errorKey,
                    CONST.IOU.ACTION_PARAMS.MONEY_REQUEST,
                    retryParams,
                ),
                pendingFields: clearedPendingFields,
            },
        },
        {
            onyxMethod: Onyx.METHOD.MERGE,
            key: `${ONYXKEYS.COLLECTION.REPORT_ACTIONS}${iou.report.reportID}`,
            value: {
                ...(shouldCreateNewMoneyRequestReport
                    ? {
                          [iou.createdAction.reportActionID]: {
                              errors: getReceiptError(
                                  transaction.receipt,
                                  // Disabling this line since transaction.filename can be an empty string
                                  // eslint-disable-next-line @typescript-eslint/prefer-nullish-coalescing
                                  transaction.filename || transaction.receipt?.filename,
                                  isScanRequest,
                                  errorKey,
                                  CONST.IOU.ACTION_PARAMS.MONEY_REQUEST,
                                  retryParams,
                              ),
                          },
                          [iou.action.reportActionID]: {
                              errors: getMicroSecondOnyxErrorWithTranslationKey('iou.error.genericCreateFailureMessage'),
                          },
                      }
                    : {
                          [iou.action.reportActionID]: {
                              errors: getReceiptError(
                                  transaction.receipt,
                                  // Disabling this line since transaction.filename can be an empty string
                                  // eslint-disable-next-line @typescript-eslint/prefer-nullish-coalescing
                                  transaction.filename || transaction.receipt?.filename,
                                  isScanRequest,
                                  errorKey,
                                  CONST.IOU.ACTION_PARAMS.MONEY_REQUEST,
                                  retryParams,
                              ),
                          },
                      }),
            },
        },
    );

    if (!isOneOnOneSplit) {
        optimisticData.push({
            onyxMethod: Onyx.METHOD.SET,
            key: ONYXKEYS.NVP_QUICK_ACTION_GLOBAL_CREATE,
            value: {
                action: newQuickAction,
                chatReportID: chat.report?.reportID,
                isFirstQuickAction: isEmptyObject(quickAction),
            },
        });
        failureData.push({
            onyxMethod: Onyx.METHOD.SET,
            key: ONYXKEYS.NVP_QUICK_ACTION_GLOBAL_CREATE,
            value: quickAction ?? null,
        });
    }

    if (!isEmptyObject(transactionThreadCreatedReportAction)) {
        failureData.push({
            onyxMethod: Onyx.METHOD.MERGE,
            key: `${ONYXKEYS.COLLECTION.REPORT_ACTIONS}${transactionThreadReport?.reportID}`,
            value: {
                [transactionThreadCreatedReportAction.reportActionID]: {
                    errors: getMicroSecondOnyxErrorWithTranslationKey('iou.error.genericCreateFailureMessage'),
                },
            },
        });
    }

    const searchUpdate = getSearchOnyxUpdate({
        transaction,
        participant,
        iouReport: shouldCreateNewMoneyRequestReport ? iou.report : undefined,
    });

    if (searchUpdate) {
        if (searchUpdate.optimisticData) {
            optimisticData.push(...searchUpdate.optimisticData);
        }
        if (searchUpdate.successData) {
            successData.push(...searchUpdate.successData);
        }
    }

    // We don't need to compute violations unless we're on a paid policy
    if (!policy || !isPaidGroupPolicy(policy)) {
        return [optimisticData, successData, failureData];
    }

    const violationsOnyxData = ViolationsUtils.getViolationsOnyxData(
        transaction,
        [],
        policy,
        policyTagList ?? {},
        policyCategories ?? {},
        hasDependentTags(policy, policyTagList ?? {}),
        false,
    );

    if (violationsOnyxData) {
        const shouldFixViolations = Array.isArray(violationsOnyxData.value) && violationsOnyxData.value.length > 0;

        optimisticData.push(violationsOnyxData, {
            key: `${ONYXKEYS.COLLECTION.NEXT_STEP}${iou.report.reportID}`,
            onyxMethod: Onyx.METHOD.SET,
            value: buildNextStep(iou.report, iou.report.statusNum ?? CONST.REPORT.STATE_NUM.OPEN, shouldFixViolations),
        });
        failureData.push({
            onyxMethod: Onyx.METHOD.SET,
            key: `${ONYXKEYS.COLLECTION.TRANSACTION_VIOLATIONS}${transaction.transactionID}`,
            value: [],
        });
    }

    return [optimisticData, successData, failureData];
}

/** Builds the Onyx data for an invoice */
function buildOnyxDataForInvoice(invoiceParams: BuildOnyxDataForInvoiceParams): [OnyxUpdate[], OnyxUpdate[], OnyxUpdate[]] {
    const {chat, iou, transactionParams, policyParams, optimisticData: optimisticDataParams, companyName, companyWebsite, participant} = invoiceParams;
    const transaction = transactionParams.transaction;

    const clearedPendingFields = Object.fromEntries(Object.keys(transactionParams.transaction.pendingFields ?? {}).map((key) => [key, null]));
    const optimisticData: OnyxUpdate[] = [
        {
            onyxMethod: Onyx.METHOD.SET,
            key: `${ONYXKEYS.COLLECTION.REPORT}${iou.report?.reportID}`,
            value: {
                ...iou.report,
                lastMessageText: getReportActionText(iou.action),
                lastMessageHtml: getReportActionHtml(iou.action),
                pendingFields: {
                    createChat: CONST.RED_BRICK_ROAD_PENDING_ACTION.ADD,
                },
            },
        },
        {
            onyxMethod: Onyx.METHOD.MERGE,
            key: `${ONYXKEYS.COLLECTION.REPORT_METADATA}${iou.report?.reportID}`,
            value: {
                isOptimisticReport: true,
            },
        },
        {
            onyxMethod: Onyx.METHOD.SET,
            key: `${ONYXKEYS.COLLECTION.TRANSACTION}${transactionParams.transaction.transactionID}`,
            value: transactionParams.transaction,
        },
        chat.isNewReport
            ? {
                  onyxMethod: Onyx.METHOD.SET,
                  key: `${ONYXKEYS.COLLECTION.REPORT_ACTIONS}${chat.report?.reportID}`,
                  value: {
                      [chat.createdAction.reportActionID]: chat.createdAction,
                      [chat.reportPreviewAction.reportActionID]: chat.reportPreviewAction,
                  },
              }
            : {
                  onyxMethod: Onyx.METHOD.MERGE,
                  key: `${ONYXKEYS.COLLECTION.REPORT_ACTIONS}${chat.report?.reportID}`,
                  value: {
                      [chat.reportPreviewAction.reportActionID]: chat.reportPreviewAction,
                  },
              },
        {
            onyxMethod: Onyx.METHOD.MERGE,
            key: `${ONYXKEYS.COLLECTION.REPORT_ACTIONS}${iou.report?.reportID}`,
            value: {
                [iou.createdAction.reportActionID]: iou.createdAction as OnyxTypes.ReportAction,
                [iou.action.reportActionID]: iou.action as OnyxTypes.ReportAction,
            },
        },
        {
            onyxMethod: Onyx.METHOD.MERGE,
            key: `${ONYXKEYS.COLLECTION.REPORT}${transactionParams.threadReport.reportID}`,
            value: transactionParams.threadReport,
        },
        {
            onyxMethod: Onyx.METHOD.MERGE,
            key: `${ONYXKEYS.COLLECTION.REPORT_METADATA}${transactionParams.threadReport?.reportID}`,
            value: {
                isOptimisticReport: true,
            },
        },
    ];

    if (transactionParams.threadCreatedReportAction?.reportActionID) {
        optimisticData.push({
            onyxMethod: Onyx.METHOD.MERGE,
            key: `${ONYXKEYS.COLLECTION.REPORT_ACTIONS}${transactionParams.threadReport.reportID}`,
            value: {
                [transactionParams.threadCreatedReportAction.reportActionID]: transactionParams.threadCreatedReportAction,
            },
        });
    }

    const successData: OnyxUpdate[] = [];

    if (chat.report) {
        optimisticData.push({
            // Use SET for new reports because it doesn't exist yet, is faster and we need the data to be available when we navigate to the chat page
            onyxMethod: chat.isNewReport ? Onyx.METHOD.SET : Onyx.METHOD.MERGE,
            key: `${ONYXKEYS.COLLECTION.REPORT}${chat.report.reportID}`,
            value: {
                ...chat.report,
                lastReadTime: DateUtils.getDBTime(),
                iouReportID: iou.report?.reportID,
                ...(chat.isNewReport ? {pendingFields: {createChat: CONST.RED_BRICK_ROAD_PENDING_ACTION.ADD}} : {}),
            },
        });

        if (chat.isNewReport) {
            optimisticData.push({
                onyxMethod: Onyx.METHOD.MERGE,
                key: `${ONYXKEYS.COLLECTION.REPORT_METADATA}${chat.report?.reportID}`,
                value: {
                    isOptimisticReport: true,
                },
            });
        }
    }

    if (optimisticDataParams.policyRecentlyUsedCategories.length) {
        optimisticData.push({
            onyxMethod: Onyx.METHOD.SET,
            key: `${ONYXKEYS.COLLECTION.POLICY_RECENTLY_USED_CATEGORIES}${iou.report?.policyID}`,
            value: optimisticDataParams.policyRecentlyUsedCategories,
        });
    }

    if (optimisticDataParams.recentlyUsedCurrencies?.length) {
        optimisticData.push({
            onyxMethod: Onyx.METHOD.SET,
            key: ONYXKEYS.RECENTLY_USED_CURRENCIES,
            value: optimisticDataParams.recentlyUsedCurrencies,
        });
    }

    if (!isEmptyObject(optimisticDataParams.policyRecentlyUsedTags)) {
        optimisticData.push({
            onyxMethod: Onyx.METHOD.MERGE,
            key: `${ONYXKEYS.COLLECTION.POLICY_RECENTLY_USED_TAGS}${iou.report?.policyID}`,
            value: optimisticDataParams.policyRecentlyUsedTags,
        });
    }

    const redundantParticipants: Record<number, null> = {};
    if (!isEmptyObject(optimisticDataParams.personalDetailListAction)) {
        const successPersonalDetailListAction: Record<number, null> = {};

        // BE will send different participants. We clear the optimistic ones to avoid duplicated entries
        Object.keys(optimisticDataParams.personalDetailListAction).forEach((accountIDKey) => {
            const accountID = Number(accountIDKey);
            successPersonalDetailListAction[accountID] = null;
            redundantParticipants[accountID] = null;
        });

        optimisticData.push({
            onyxMethod: Onyx.METHOD.MERGE,
            key: ONYXKEYS.PERSONAL_DETAILS_LIST,
            value: optimisticDataParams.personalDetailListAction,
        });
        successData.push({
            onyxMethod: Onyx.METHOD.MERGE,
            key: ONYXKEYS.PERSONAL_DETAILS_LIST,
            value: successPersonalDetailListAction,
        });
    }

    successData.push(
        {
            onyxMethod: Onyx.METHOD.MERGE,
            key: `${ONYXKEYS.COLLECTION.REPORT}${iou.report?.reportID}`,
            value: {
                participants: redundantParticipants,
                pendingFields: null,
                errorFields: null,
            },
        },
        {
            onyxMethod: Onyx.METHOD.MERGE,
            key: `${ONYXKEYS.COLLECTION.REPORT_METADATA}${iou.report?.reportID}`,
            value: {
                isOptimisticReport: false,
            },
        },
        {
            onyxMethod: Onyx.METHOD.MERGE,
            key: `${ONYXKEYS.COLLECTION.REPORT}${transactionParams.threadReport.reportID}`,
            value: {
                participants: redundantParticipants,
                pendingFields: null,
                errorFields: null,
            },
        },
        {
            onyxMethod: Onyx.METHOD.MERGE,
            key: `${ONYXKEYS.COLLECTION.REPORT_METADATA}${transactionParams.threadReport.reportID}`,
            value: {
                isOptimisticReport: false,
            },
        },
        {
            onyxMethod: Onyx.METHOD.MERGE,
            key: `${ONYXKEYS.COLLECTION.TRANSACTION}${transactionParams.transaction.transactionID}`,
            value: {
                pendingAction: null,
                pendingFields: clearedPendingFields,
            },
        },
        {
            onyxMethod: Onyx.METHOD.MERGE,
            key: `${ONYXKEYS.COLLECTION.REPORT_ACTIONS}${chat.report?.reportID}`,
            value: {
                ...(chat.isNewReport
                    ? {
                          [chat.createdAction.reportActionID]: {
                              pendingAction: null,
                              errors: null,
                          },
                      }
                    : {}),
                [chat.reportPreviewAction.reportActionID]: {
                    pendingAction: null,
                },
            },
        },
        {
            onyxMethod: Onyx.METHOD.MERGE,
            key: `${ONYXKEYS.COLLECTION.REPORT_ACTIONS}${iou.report?.reportID}`,
            value: {
                [iou.createdAction.reportActionID]: {
                    pendingAction: null,
                    errors: null,
                },
                [iou.action.reportActionID]: {
                    pendingAction: null,
                    errors: null,
                },
            },
        },
    );

    if (transactionParams.threadCreatedReportAction?.reportActionID) {
        successData.push({
            onyxMethod: Onyx.METHOD.MERGE,
            key: `${ONYXKEYS.COLLECTION.REPORT_ACTIONS}${transactionParams.threadReport.reportID}`,
            value: {
                [transactionParams.threadCreatedReportAction.reportActionID]: {
                    pendingAction: null,
                    errors: null,
                },
            },
        });
    }

    if (chat.isNewReport) {
        successData.push(
            {
                onyxMethod: Onyx.METHOD.MERGE,
                key: `${ONYXKEYS.COLLECTION.REPORT}${chat.report?.reportID}`,
                value: {
                    participants: redundantParticipants,
                    pendingFields: null,
                    errorFields: null,
                },
            },
            {
                onyxMethod: Onyx.METHOD.MERGE,
                key: `${ONYXKEYS.COLLECTION.REPORT_METADATA}${chat.report?.reportID}`,
                value: {
                    isOptimisticReport: false,
                },
            },
        );
    }

    const errorKey = DateUtils.getMicroseconds();

    const failureData: OnyxUpdate[] = [
        {
            onyxMethod: Onyx.METHOD.MERGE,
            key: `${ONYXKEYS.COLLECTION.REPORT}${chat.report?.reportID}`,
            value: {
                iouReportID: chat.report?.iouReportID,
                lastReadTime: chat.report?.lastReadTime,
                pendingFields: null,
                hasOutstandingChildRequest: chat.report?.hasOutstandingChildRequest,
                ...(chat.isNewReport
                    ? {
                          errorFields: {
                              createChat: getMicroSecondOnyxErrorWithTranslationKey('report.genericCreateReportFailureMessage'),
                          },
                      }
                    : {}),
            },
        },
        {
            onyxMethod: Onyx.METHOD.MERGE,
            key: `${ONYXKEYS.COLLECTION.REPORT}${iou.report?.reportID}`,
            value: {
                pendingFields: null,
                errorFields: {
                    createChat: getMicroSecondOnyxErrorWithTranslationKey('report.genericCreateReportFailureMessage'),
                },
            },
        },
        {
            onyxMethod: Onyx.METHOD.MERGE,
            key: `${ONYXKEYS.COLLECTION.REPORT}${transactionParams.threadReport.reportID}`,
            value: {
                errorFields: {
                    createChat: getMicroSecondOnyxErrorWithTranslationKey('report.genericCreateReportFailureMessage'),
                },
            },
        },
        {
            onyxMethod: Onyx.METHOD.MERGE,
            key: `${ONYXKEYS.COLLECTION.TRANSACTION}${transactionParams.transaction.transactionID}`,
            value: {
                errors: getMicroSecondOnyxErrorWithTranslationKey('iou.error.genericCreateInvoiceFailureMessage'),
                pendingFields: clearedPendingFields,
            },
        },
        {
            onyxMethod: Onyx.METHOD.MERGE,
            key: `${ONYXKEYS.COLLECTION.REPORT_ACTIONS}${iou.report?.reportID}`,
            value: {
                [iou.createdAction.reportActionID]: {
                    // Disabling this line since transactionParams.transaction.filename can be an empty string
                    errors: getReceiptError(
                        transactionParams.transaction.receipt,
                        // eslint-disable-next-line @typescript-eslint/prefer-nullish-coalescing
                        transactionParams.transaction?.filename || transactionParams.transaction.receipt?.filename,
                        false,
                        errorKey,
                    ),
                },
                [iou.action.reportActionID]: {
                    errors: getMicroSecondOnyxErrorWithTranslationKey('iou.error.genericCreateInvoiceFailureMessage'),
                },
            },
        },
    ];

    if (transactionParams.threadCreatedReportAction?.reportActionID) {
        failureData.push({
            onyxMethod: Onyx.METHOD.MERGE,
            key: `${ONYXKEYS.COLLECTION.REPORT_ACTIONS}${transactionParams.threadReport.reportID}`,
            value: {
                [transactionParams.threadCreatedReportAction.reportActionID]: {
                    errors: getMicroSecondOnyxErrorWithTranslationKey('iou.error.genericCreateInvoiceFailureMessage', errorKey),
                },
            },
        });
    }

    if (companyName && companyWebsite) {
        optimisticData.push({
            onyxMethod: Onyx.METHOD.MERGE,
            key: `${ONYXKEYS.COLLECTION.POLICY}${policyParams.policy?.id}`,
            value: {
                invoice: {
                    companyName,
                    companyWebsite,
                    pendingFields: {
                        companyName: CONST.RED_BRICK_ROAD_PENDING_ACTION.UPDATE,
                        companyWebsite: CONST.RED_BRICK_ROAD_PENDING_ACTION.UPDATE,
                    },
                },
            },
        });
        successData.push({
            onyxMethod: Onyx.METHOD.MERGE,
            key: `${ONYXKEYS.COLLECTION.POLICY}${policyParams.policy?.id}`,
            value: {
                invoice: {
                    pendingFields: {
                        companyName: null,
                        companyWebsite: null,
                    },
                },
            },
        });
        failureData.push({
            onyxMethod: Onyx.METHOD.MERGE,
            key: `${ONYXKEYS.COLLECTION.POLICY}${policyParams.policy?.id}`,
            value: {
                invoice: {
                    companyName: null,
                    companyWebsite: null,
                    pendingFields: {
                        companyName: null,
                        companyWebsite: null,
                    },
                },
            },
        });
    }

    const searchUpdate = getSearchOnyxUpdate({
        transaction,
        participant,
    });

    if (searchUpdate) {
        if (searchUpdate.optimisticData) {
            optimisticData.push(...searchUpdate.optimisticData);
        }
        if (searchUpdate.successData) {
            successData.push(...searchUpdate.successData);
        }
    }

    // We don't need to compute violations unless we're on a paid policy
    if (!policyParams.policy || !isPaidGroupPolicy(policyParams.policy)) {
        return [optimisticData, successData, failureData];
    }

    const violationsOnyxData = ViolationsUtils.getViolationsOnyxData(
        transactionParams.transaction,
        [],
        policyParams.policy,
        policyParams.policyTagList ?? {},
        policyParams.policyCategories ?? {},
        hasDependentTags(policyParams.policy, policyParams.policyTagList ?? {}),
        true,
    );

    if (violationsOnyxData) {
        optimisticData.push(violationsOnyxData);
        failureData.push({
            onyxMethod: Onyx.METHOD.SET,
            key: `${ONYXKEYS.COLLECTION.TRANSACTION_VIOLATIONS}${transactionParams.transaction.transactionID}`,
            value: [],
        });
    }

    return [optimisticData, successData, failureData];
}

type BuildOnyxDataForTrackExpenseParams = {
    chat: {report: OnyxInputValue<OnyxTypes.Report>; previewAction: OnyxInputValue<ReportAction>};
    iou: {report: OnyxInputValue<OnyxTypes.Report>; createdAction: OptimisticCreatedReportAction; action: OptimisticIOUReportAction};
    transactionParams: {transaction: OnyxTypes.Transaction; threadReport: OptimisticChatReport | null; threadCreatedReportAction: OptimisticCreatedReportAction | null};
    policyParams: {policy?: OnyxInputValue<OnyxTypes.Policy>; tagList?: OnyxInputValue<OnyxTypes.PolicyTagLists>; categories?: OnyxInputValue<OnyxTypes.PolicyCategories>};
    shouldCreateNewMoneyRequestReport: boolean;
    existingTransactionThreadReportID?: string;
    actionableTrackExpenseWhisper?: OnyxInputValue<OnyxTypes.ReportAction>;
    retryParams?: StartSplitBilActionParams | CreateTrackExpenseParams | RequestMoneyInformation | ReplaceReceipt;
    participant?: Participant;
};

/** Builds the Onyx data for track expense */
function buildOnyxDataForTrackExpense({
    chat,
    iou,
    transactionParams,
    policyParams = {},
    shouldCreateNewMoneyRequestReport,
    existingTransactionThreadReportID,
    actionableTrackExpenseWhisper,
    retryParams,
    participant,
}: BuildOnyxDataForTrackExpenseParams): [OnyxUpdate[], OnyxUpdate[], OnyxUpdate[]] {
    const {report: chatReport, previewAction: reportPreviewAction} = chat;
    const {report: iouReport, createdAction: iouCreatedAction, action: iouAction} = iou;
    const {transaction, threadReport: transactionThreadReport, threadCreatedReportAction: transactionThreadCreatedReportAction} = transactionParams;
    const {policy, tagList: policyTagList, categories: policyCategories} = policyParams;

    const isScanRequest = isScanRequestTransactionUtils(transaction);
    const isDistanceRequest = isDistanceRequestTransactionUtils(transaction);
    const clearedPendingFields = Object.fromEntries(Object.keys(transaction.pendingFields ?? {}).map((key) => [key, null]));

    const optimisticData: OnyxUpdate[] = [];
    const successData: OnyxUpdate[] = [];
    const failureData: OnyxUpdate[] = [];

    const isSelfDMReport = isSelfDM(chatReport);
    let newQuickAction: QuickActionName = isSelfDMReport ? CONST.QUICK_ACTIONS.TRACK_MANUAL : CONST.QUICK_ACTIONS.REQUEST_MANUAL;
    if (isScanRequest) {
        newQuickAction = isSelfDMReport ? CONST.QUICK_ACTIONS.TRACK_SCAN : CONST.QUICK_ACTIONS.REQUEST_SCAN;
    } else if (isDistanceRequest) {
        newQuickAction = isSelfDMReport ? CONST.QUICK_ACTIONS.TRACK_DISTANCE : CONST.QUICK_ACTIONS.REQUEST_DISTANCE;
    }
    const existingTransactionThreadReport = allReports?.[`${ONYXKEYS.COLLECTION.REPORT}${existingTransactionThreadReportID}`] ?? null;

    if (chatReport) {
        optimisticData.push(
            {
                onyxMethod: Onyx.METHOD.MERGE,
                key: `${ONYXKEYS.COLLECTION.REPORT}${chatReport.reportID}`,
                value: {
                    ...chatReport,
                    lastMessageText: getReportActionText(iouAction),
                    lastMessageHtml: getReportActionHtml(iouAction),
                    lastReadTime: DateUtils.getDBTime(),
                    iouReportID: iouReport?.reportID,
                    lastVisibleActionCreated: shouldCreateNewMoneyRequestReport ? reportPreviewAction?.created : chatReport.lastVisibleActionCreated,
                },
            },
            {
                onyxMethod: Onyx.METHOD.SET,
                key: ONYXKEYS.NVP_QUICK_ACTION_GLOBAL_CREATE,
                value: {
                    action: newQuickAction,
                    chatReportID: chatReport.reportID,
                    isFirstQuickAction: isEmptyObject(quickAction),
                },
            },
        );

        if (actionableTrackExpenseWhisper && !iouReport) {
            optimisticData.push({
                onyxMethod: Onyx.METHOD.MERGE,
                key: `${ONYXKEYS.COLLECTION.REPORT_ACTIONS}${chatReport?.reportID}`,
                value: {
                    [actionableTrackExpenseWhisper.reportActionID]: actionableTrackExpenseWhisper,
                },
            });
            optimisticData.push({
                onyxMethod: Onyx.METHOD.MERGE,
                key: `${ONYXKEYS.COLLECTION.REPORT}${chatReport.reportID}`,
                value: {
                    lastVisibleActionCreated: actionableTrackExpenseWhisper.created,
                    lastMessageText: CONST.ACTIONABLE_TRACK_EXPENSE_WHISPER_MESSAGE,
                },
            });
            successData.push({
                onyxMethod: Onyx.METHOD.MERGE,
                key: `${ONYXKEYS.COLLECTION.REPORT_ACTIONS}${chatReport?.reportID}`,
                value: {
                    [actionableTrackExpenseWhisper.reportActionID]: {pendingAction: null, errors: null},
                },
            });
            failureData.push({
                onyxMethod: Onyx.METHOD.MERGE,
                key: `${ONYXKEYS.COLLECTION.REPORT_ACTIONS}${chatReport?.reportID}`,
                value: {[actionableTrackExpenseWhisper.reportActionID]: null},
            });
        }
    }

    if (iouReport) {
        optimisticData.push(
            {
                onyxMethod: shouldCreateNewMoneyRequestReport ? Onyx.METHOD.SET : Onyx.METHOD.MERGE,
                key: `${ONYXKEYS.COLLECTION.REPORT}${iouReport.reportID}`,
                value: {
                    ...iouReport,
                    lastMessageText: getReportActionText(iouAction),
                    lastMessageHtml: getReportActionHtml(iouAction),
                    pendingFields: {
                        ...(shouldCreateNewMoneyRequestReport ? {createChat: CONST.RED_BRICK_ROAD_PENDING_ACTION.ADD} : {preview: CONST.RED_BRICK_ROAD_PENDING_ACTION.UPDATE}),
                    },
                },
            },
            shouldCreateNewMoneyRequestReport
                ? {
                      onyxMethod: Onyx.METHOD.SET,
                      key: `${ONYXKEYS.COLLECTION.REPORT_ACTIONS}${iouReport.reportID}`,
                      value: {
                          [iouCreatedAction.reportActionID]: iouCreatedAction as OnyxTypes.ReportAction,
                          [iouAction.reportActionID]: iouAction as OnyxTypes.ReportAction,
                      },
                  }
                : {
                      onyxMethod: Onyx.METHOD.MERGE,
                      key: `${ONYXKEYS.COLLECTION.REPORT_ACTIONS}${iouReport.reportID}`,
                      value: {
                          [iouAction.reportActionID]: iouAction as OnyxTypes.ReportAction,
                      },
                  },
            {
                onyxMethod: Onyx.METHOD.MERGE,
                key: `${ONYXKEYS.COLLECTION.REPORT_ACTIONS}${chatReport?.reportID}`,
                value: {
                    ...(reportPreviewAction && {[reportPreviewAction.reportActionID]: reportPreviewAction}),
                },
            },
        );
        if (shouldCreateNewMoneyRequestReport) {
            optimisticData.push({
                onyxMethod: Onyx.METHOD.MERGE,
                key: `${ONYXKEYS.COLLECTION.REPORT_METADATA}${iouReport.reportID}`,
                value: {
                    isOptimisticReport: true,
                },
            });
        }
    } else {
        optimisticData.push({
            onyxMethod: Onyx.METHOD.MERGE,
            key: `${ONYXKEYS.COLLECTION.REPORT_ACTIONS}${chatReport?.reportID}`,
            value: {
                [iouAction.reportActionID]: iouAction as OnyxTypes.ReportAction,
            },
        });
    }

    optimisticData.push(
        {
            onyxMethod: Onyx.METHOD.SET,
            key: `${ONYXKEYS.COLLECTION.TRANSACTION}${transaction.transactionID}`,
            value: transaction,
        },
        {
            onyxMethod: Onyx.METHOD.MERGE,
            key: `${ONYXKEYS.COLLECTION.REPORT}${transactionThreadReport?.reportID}`,
            value: {
                ...transactionThreadReport,
                pendingFields: {createChat: CONST.RED_BRICK_ROAD_PENDING_ACTION.ADD},
            },
        },
        {
            onyxMethod: Onyx.METHOD.MERGE,
            key: `${ONYXKEYS.COLLECTION.REPORT_METADATA}${transactionThreadReport?.reportID}`,
            value: {
                isOptimisticReport: true,
            },
        },
    );

    if (!isEmptyObject(transactionThreadCreatedReportAction)) {
        optimisticData.push({
            onyxMethod: Onyx.METHOD.MERGE,
            key: `${ONYXKEYS.COLLECTION.REPORT_ACTIONS}${transactionThreadReport?.reportID}`,
            value: {
                [transactionThreadCreatedReportAction.reportActionID]: transactionThreadCreatedReportAction,
            },
        });
    }

    if (iouReport) {
        successData.push(
            {
                onyxMethod: Onyx.METHOD.MERGE,
                key: `${ONYXKEYS.COLLECTION.REPORT}${iouReport?.reportID}`,
                value: {
                    pendingFields: null,
                    errorFields: null,
                },
            },
            {
                onyxMethod: Onyx.METHOD.MERGE,
                key: `${ONYXKEYS.COLLECTION.REPORT_ACTIONS}${iouReport?.reportID}`,
                value: {
                    ...(shouldCreateNewMoneyRequestReport
                        ? {
                              [iouCreatedAction.reportActionID]: {
                                  pendingAction: null,
                                  errors: null,
                              },
                          }
                        : {}),
                    [iouAction.reportActionID]: {
                        pendingAction: null,
                        errors: null,
                    },
                },
            },
            {
                onyxMethod: Onyx.METHOD.MERGE,
                key: `${ONYXKEYS.COLLECTION.REPORT_ACTIONS}${chatReport?.reportID}`,
                value: {
                    ...(reportPreviewAction && {[reportPreviewAction.reportActionID]: {pendingAction: null}}),
                },
            },
        );
        if (shouldCreateNewMoneyRequestReport) {
            successData.push({
                onyxMethod: Onyx.METHOD.MERGE,
                key: `${ONYXKEYS.COLLECTION.REPORT_METADATA}${iouReport.reportID}`,
                value: {
                    isOptimisticReport: false,
                },
            });
        }
    } else {
        successData.push({
            onyxMethod: Onyx.METHOD.MERGE,
            key: `${ONYXKEYS.COLLECTION.REPORT_ACTIONS}${chatReport?.reportID}`,
            value: {
                [iouAction.reportActionID]: {
                    pendingAction: null,
                    errors: null,
                },
                ...(reportPreviewAction && {[reportPreviewAction.reportActionID]: {pendingAction: null}}),
            },
        });
    }

    successData.push(
        {
            onyxMethod: Onyx.METHOD.MERGE,
            key: `${ONYXKEYS.COLLECTION.REPORT}${transactionThreadReport?.reportID}`,
            value: {
                pendingFields: null,
                errorFields: null,
            },
        },
        {
            onyxMethod: Onyx.METHOD.MERGE,
            key: `${ONYXKEYS.COLLECTION.REPORT_METADATA}${transactionThreadReport?.reportID}`,
            value: {
                isOptimisticReport: false,
            },
        },
        {
            onyxMethod: Onyx.METHOD.MERGE,
            key: `${ONYXKEYS.COLLECTION.TRANSACTION}${transaction.transactionID}`,
            value: {
                pendingAction: null,
                pendingFields: clearedPendingFields,
                routes: null,
            },
        },
    );

    if (!isEmptyObject(transactionThreadCreatedReportAction)) {
        successData.push({
            onyxMethod: Onyx.METHOD.MERGE,
            key: `${ONYXKEYS.COLLECTION.REPORT_ACTIONS}${transactionThreadReport?.reportID}`,
            value: {
                [transactionThreadCreatedReportAction.reportActionID]: {
                    pendingAction: null,
                    errors: null,
                },
            },
        });
    }

    failureData.push({
        onyxMethod: Onyx.METHOD.SET,
        key: ONYXKEYS.NVP_QUICK_ACTION_GLOBAL_CREATE,
        value: quickAction ?? null,
    });

    if (iouReport) {
        failureData.push(
            {
                onyxMethod: Onyx.METHOD.MERGE,
                key: `${ONYXKEYS.COLLECTION.REPORT}${iouReport.reportID}`,
                value: {
                    pendingFields: null,
                    errorFields: {
                        ...(shouldCreateNewMoneyRequestReport ? {createChat: getMicroSecondOnyxErrorWithTranslationKey('report.genericCreateReportFailureMessage')} : {}),
                    },
                },
            },
            {
                onyxMethod: Onyx.METHOD.MERGE,
                key: `${ONYXKEYS.COLLECTION.REPORT_ACTIONS}${iouReport.reportID}`,
                value: {
                    ...(shouldCreateNewMoneyRequestReport
                        ? {
                              [iouCreatedAction.reportActionID]: {
                                  errors: getReceiptError(
                                      transaction.receipt,
                                      // Disabling this line since transaction.filename can be an empty string
                                      // eslint-disable-next-line @typescript-eslint/prefer-nullish-coalescing
                                      transaction.filename || transaction.receipt?.filename,
                                      isScanRequest,
                                      undefined,
                                      CONST.IOU.ACTION_PARAMS.TRACK_EXPENSE,
                                      retryParams,
                                  ),
                              },
                              [iouAction.reportActionID]: {
                                  errors: getMicroSecondOnyxErrorWithTranslationKey('iou.error.genericCreateFailureMessage'),
                              },
                          }
                        : {
                              [iouAction.reportActionID]: {
                                  errors: getReceiptError(
                                      transaction.receipt,
                                      // Disabling this line since transaction.filename can be an empty string
                                      // eslint-disable-next-line @typescript-eslint/prefer-nullish-coalescing
                                      transaction.filename || transaction.receipt?.filename,
                                      isScanRequest,
                                      undefined,
                                      CONST.IOU.ACTION_PARAMS.TRACK_EXPENSE,
                                      retryParams,
                                  ),
                              },
                          }),
                },
            },
        );
    } else {
        failureData.push({
            onyxMethod: Onyx.METHOD.MERGE,
            key: `${ONYXKEYS.COLLECTION.REPORT_ACTIONS}${chatReport?.reportID}`,
            value: {
                [iouAction.reportActionID]: {
                    errors: getReceiptError(
                        transaction.receipt,
                        // Disabling this line since transaction.filename can be an empty string
                        // eslint-disable-next-line @typescript-eslint/prefer-nullish-coalescing
                        transaction.filename || transaction.receipt?.filename,
                        isScanRequest,
                        undefined,
                        CONST.IOU.ACTION_PARAMS.TRACK_EXPENSE,
                        retryParams,
                    ),
                },
            },
        });
    }

    failureData.push(
        {
            onyxMethod: Onyx.METHOD.MERGE,
            key: `${ONYXKEYS.COLLECTION.REPORT}${chatReport?.reportID}`,
            value: {
                lastReadTime: chatReport?.lastReadTime,
                lastMessageText: chatReport?.lastMessageText,
                lastMessageHtml: chatReport?.lastMessageHtml,
            },
        },
        {
            onyxMethod: Onyx.METHOD.MERGE,
            key: `${ONYXKEYS.COLLECTION.REPORT}${transactionThreadReport?.reportID}`,
            value: {
                pendingFields: null,
                errorFields: existingTransactionThreadReport
                    ? null
                    : {
                          createChat: getMicroSecondOnyxErrorWithTranslationKey('report.genericCreateReportFailureMessage'),
                      },
            },
        },
        {
            onyxMethod: Onyx.METHOD.MERGE,
            key: `${ONYXKEYS.COLLECTION.TRANSACTION}${transaction.transactionID}`,
            value: {
                errors: getReceiptError(
                    transaction.receipt,
                    // Disabling this line since transaction.filename can be an empty string
                    // eslint-disable-next-line @typescript-eslint/prefer-nullish-coalescing
                    transaction.filename || transaction.receipt?.filename,
                    isScanRequest,
                    undefined,
                    CONST.IOU.ACTION_PARAMS.TRACK_EXPENSE,
                    retryParams,
                ),
                pendingFields: clearedPendingFields,
            },
        },
    );

    if (transactionThreadCreatedReportAction?.reportActionID) {
        failureData.push({
            onyxMethod: Onyx.METHOD.MERGE,
            key: `${ONYXKEYS.COLLECTION.REPORT_ACTIONS}${transactionThreadReport?.reportID}`,
            value: {
                [transactionThreadCreatedReportAction?.reportActionID]: {
                    errors: getMicroSecondOnyxErrorWithTranslationKey('iou.error.genericCreateFailureMessage'),
                },
            },
        });
    }

    const searchUpdate = getSearchOnyxUpdate({
        transaction,
        participant,
    });

    if (searchUpdate) {
        if (searchUpdate.optimisticData) {
            optimisticData.push(...searchUpdate.optimisticData);
        }
        if (searchUpdate.successData) {
            successData.push(...searchUpdate.successData);
        }
    }

    // We don't need to compute violations unless we're on a paid policy
    if (!policy || !isPaidGroupPolicy(policy)) {
        return [optimisticData, successData, failureData];
    }

    const violationsOnyxData = ViolationsUtils.getViolationsOnyxData(
        transaction,
        [],
        policy,
        policyTagList ?? {},
        policyCategories ?? {},
        hasDependentTags(policy, policyTagList ?? {}),
        false,
    );

    if (violationsOnyxData) {
        optimisticData.push(violationsOnyxData);
        failureData.push({
            onyxMethod: Onyx.METHOD.SET,
            key: `${ONYXKEYS.COLLECTION.TRANSACTION_VIOLATIONS}${transaction.transactionID}`,
            value: [],
        });
    }

    // Show field violations only for control policies
    if (isControlPolicy(policy) && iouReport) {
        const {optimisticData: fieldViolationsOptimisticData, failureData: fieldViolationsFailureData} = getFieldViolationsOnyxData(iouReport);
        optimisticData.push(...fieldViolationsOptimisticData);
        failureData.push(...fieldViolationsFailureData);
    }

    return [optimisticData, successData, failureData];
}

function getDeleteTrackExpenseInformation(
    chatReportID: string,
    transactionID: string | undefined,
    reportAction: OnyxTypes.ReportAction,
    shouldDeleteTransactionFromOnyx = true,
    isMovingTransactionFromTrackExpense = false,
    actionableWhisperReportActionID = '',
    resolution = '',
    shouldRemoveIOUTransaction = true,
) {
    // STEP 1: Get all collections we're updating
    const chatReport = allReports?.[`${ONYXKEYS.COLLECTION.REPORT}${chatReportID}`] ?? null;
    const transaction = allTransactions[`${ONYXKEYS.COLLECTION.TRANSACTION}${transactionID}`];
    const transactionViolations = allTransactionViolations[`${ONYXKEYS.COLLECTION.TRANSACTION_VIOLATIONS}${transactionID}`];
    const transactionThreadID = reportAction.childReportID;
    let transactionThread = null;
    if (transactionThreadID) {
        transactionThread = allReports?.[`${ONYXKEYS.COLLECTION.REPORT}${transactionThreadID}`] ?? null;
    }

    // STEP 2: Decide if we need to:
    // 1. Delete the transactionThread - delete if there are no visible comments in the thread and we're not moving the transaction
    // 2. Update the moneyRequestPreview to show [Deleted expense] - update if the transactionThread exists AND it isn't being deleted and we're not moving the transaction
    const shouldDeleteTransactionThread = !isMovingTransactionFromTrackExpense && (transactionThreadID ? (reportAction?.childVisibleActionCount ?? 0) === 0 : false);

    const shouldShowDeletedRequestMessage = !isMovingTransactionFromTrackExpense && !!transactionThreadID && !shouldDeleteTransactionThread;

    // STEP 3: Update the IOU reportAction.
    const updatedReportAction = {
        [reportAction.reportActionID]: {
            pendingAction: shouldShowDeletedRequestMessage ? CONST.RED_BRICK_ROAD_PENDING_ACTION.UPDATE : CONST.RED_BRICK_ROAD_PENDING_ACTION.DELETE,
            previousMessage: reportAction.message,
            message: [
                {
                    type: 'COMMENT',
                    html: '',
                    text: '',
                    isEdited: true,
                    isDeletedParentAction: shouldShowDeletedRequestMessage,
                },
            ],
            originalMessage: {
                IOUTransactionID: shouldRemoveIOUTransaction ? null : transactionID,
            },
            errors: undefined,
        },
        ...(actionableWhisperReportActionID && {[actionableWhisperReportActionID]: {originalMessage: {resolution}}}),
    } as OnyxTypes.ReportActions;
    let canUserPerformWriteAction = true;
    if (chatReport) {
        canUserPerformWriteAction = !!canUserPerformWriteActionReportUtils(chatReport);
    }
    const lastVisibleAction = getLastVisibleAction(chatReportID, canUserPerformWriteAction, updatedReportAction);
    const {lastMessageText = '', lastMessageHtml = ''} = getLastVisibleMessage(chatReportID, canUserPerformWriteAction, updatedReportAction);

    // STEP 4: Build Onyx data
    const optimisticData: OnyxUpdate[] = [];

    if (shouldDeleteTransactionFromOnyx && shouldRemoveIOUTransaction) {
        optimisticData.push({
            onyxMethod: Onyx.METHOD.SET,
            key: `${ONYXKEYS.COLLECTION.TRANSACTION}${transactionID}`,
            value: null,
        });
    }
    if (!shouldRemoveIOUTransaction) {
        optimisticData.push({
            onyxMethod: Onyx.METHOD.MERGE,
            key: `${ONYXKEYS.COLLECTION.TRANSACTION}${transactionID}`,
            value: {
                pendingAction: CONST.RED_BRICK_ROAD_PENDING_ACTION.DELETE,
            },
        });
    }

    optimisticData.push({
        onyxMethod: Onyx.METHOD.SET,
        key: `${ONYXKEYS.COLLECTION.TRANSACTION_VIOLATIONS}${transactionID}`,
        value: null,
    });

    if (shouldDeleteTransactionThread) {
        optimisticData.push(
            // Use merge instead of set to avoid deleting the report too quickly, which could cause a brief "not found" page to appear.
            // The remaining parts of the report object will be removed after the API call is successful.
            {
                onyxMethod: Onyx.METHOD.MERGE,
                key: `${ONYXKEYS.COLLECTION.REPORT}${transactionThreadID}`,
                value: {
                    reportID: null,
                    stateNum: CONST.REPORT.STATE_NUM.APPROVED,
                    statusNum: CONST.REPORT.STATUS_NUM.CLOSED,
                    participants: {
                        [userAccountID]: {
                            notificationPreference: CONST.REPORT.NOTIFICATION_PREFERENCE.HIDDEN,
                        },
                    },
                },
            },
            {
                onyxMethod: Onyx.METHOD.SET,
                key: `${ONYXKEYS.COLLECTION.REPORT_ACTIONS}${transactionThreadID}`,
                value: null,
            },
        );
    }

    optimisticData.push(
        {
            onyxMethod: Onyx.METHOD.MERGE,
            key: `${ONYXKEYS.COLLECTION.REPORT_ACTIONS}${chatReport?.reportID}`,
            value: updatedReportAction,
        },
        {
            onyxMethod: Onyx.METHOD.MERGE,
            key: `${ONYXKEYS.COLLECTION.REPORT}${chatReport?.reportID}`,
            value: {
                lastMessageText,
                lastVisibleActionCreated: lastVisibleAction?.created,
                lastMessageHtml: !lastMessageHtml ? lastMessageText : lastMessageHtml,
            },
        },
    );

    const successData: OnyxUpdate[] = [
        {
            onyxMethod: Onyx.METHOD.MERGE,
            key: `${ONYXKEYS.COLLECTION.REPORT_ACTIONS}${chatReport?.reportID}`,
            value: {
                [reportAction.reportActionID]: {
                    pendingAction: null,
                    errors: null,
                },
            },
        },
    ];

    // Ensure that any remaining data is removed upon successful completion, even if the server sends a report removal response.
    // This is done to prevent the removal update from lingering in the applyHTTPSOnyxUpdates function.
    if (shouldDeleteTransactionThread && transactionThread) {
        successData.push({
            onyxMethod: Onyx.METHOD.MERGE,
            key: `${ONYXKEYS.COLLECTION.REPORT}${transactionThreadID}`,
            value: null,
        });
    }

    const failureData: OnyxUpdate[] = [];

    if (shouldDeleteTransactionFromOnyx && shouldRemoveIOUTransaction) {
        failureData.push({
            onyxMethod: Onyx.METHOD.SET,
            key: `${ONYXKEYS.COLLECTION.TRANSACTION}${transactionID}`,
            value: transaction ?? null,
        });
    }
    if (!shouldRemoveIOUTransaction) {
        failureData.push({
            onyxMethod: Onyx.METHOD.MERGE,
            key: `${ONYXKEYS.COLLECTION.TRANSACTION}${transactionID}`,
            value: {
                pendingAction: null,
            },
        });
    }

    failureData.push({
        onyxMethod: Onyx.METHOD.SET,
        key: `${ONYXKEYS.COLLECTION.TRANSACTION_VIOLATIONS}${transactionID}`,
        value: transactionViolations ?? null,
    });

    if (shouldDeleteTransactionThread) {
        failureData.push({
            onyxMethod: Onyx.METHOD.SET,
            key: `${ONYXKEYS.COLLECTION.REPORT}${transactionThreadID}`,
            value: transactionThread,
        });
    }

    if (actionableWhisperReportActionID) {
        const actionableWhisperReportAction = getReportAction(chatReportID, actionableWhisperReportActionID);
        failureData.push({
            onyxMethod: Onyx.METHOD.MERGE,
            key: `${ONYXKEYS.COLLECTION.REPORT_ACTIONS}${chatReport?.reportID}`,
            value: {
                [actionableWhisperReportActionID]: {
                    originalMessage: {
                        resolution: isActionableTrackExpense(actionableWhisperReportAction) ? getOriginalMessage(actionableWhisperReportAction)?.resolution ?? null : null,
                    },
                },
            },
        });
    }
    failureData.push(
        {
            onyxMethod: Onyx.METHOD.MERGE,
            key: `${ONYXKEYS.COLLECTION.REPORT_ACTIONS}${chatReport?.reportID}`,
            value: {
                [reportAction.reportActionID]: {
                    ...reportAction,
                    pendingAction: null,
                    errors: getMicroSecondOnyxErrorWithTranslationKey('iou.error.genericDeleteFailureMessage'),
                },
            },
        },
        {
            onyxMethod: Onyx.METHOD.MERGE,
            key: `${ONYXKEYS.COLLECTION.REPORT}${chatReport?.reportID}`,
            value: chatReport,
        },
    );

    const parameters: DeleteMoneyRequestParams = {
        transactionID,
        reportActionID: reportAction.reportActionID,
    };

    return {parameters, optimisticData, successData, failureData, shouldDeleteTransactionThread, chatReport};
}

/**
 * Get the invoice receiver type based on the receiver participant.
 * @param receiverParticipant The participant who will receive the invoice or the invoice receiver object directly.
 * @returns The invoice receiver type.
 */
function getReceiverType(receiverParticipant: Participant | InvoiceReceiver | undefined): InvoiceReceiverType {
    if (!receiverParticipant) {
        Log.warn('getReceiverType called with no receiverParticipant');
        return CONST.REPORT.INVOICE_RECEIVER_TYPE.INDIVIDUAL;
    }
    if ('type' in receiverParticipant && receiverParticipant.type) {
        return receiverParticipant.type;
    }
    if ('policyID' in receiverParticipant && receiverParticipant.policyID) {
        return CONST.REPORT.INVOICE_RECEIVER_TYPE.BUSINESS;
    }
    return CONST.REPORT.INVOICE_RECEIVER_TYPE.INDIVIDUAL;
}

/** Gathers all the data needed to create an invoice. */
function getSendInvoiceInformation(
    transaction: OnyxEntry<OnyxTypes.Transaction>,
    currentUserAccountID: number,
    invoiceChatReport?: OnyxEntry<OnyxTypes.Report>,
    receipt?: Receipt,
    policy?: OnyxEntry<OnyxTypes.Policy>,
    policyTagList?: OnyxEntry<OnyxTypes.PolicyTagLists>,
    policyCategories?: OnyxEntry<OnyxTypes.PolicyCategories>,
    companyName?: string,
    companyWebsite?: string,
): SendInvoiceInformation {
    const {amount = 0, currency = '', created = '', merchant = '', category = '', tag = '', taxCode = '', taxAmount = 0, billable, comment, participants} = transaction ?? {};
    const trimmedComment = (comment?.comment ?? '').trim();
    const senderWorkspaceID = participants?.find((participant) => participant?.isSender)?.policyID;
    const receiverParticipant: Participant | InvoiceReceiver | undefined = participants?.find((participant) => participant?.accountID) ?? invoiceChatReport?.invoiceReceiver;
    const receiverAccountID = receiverParticipant && 'accountID' in receiverParticipant && receiverParticipant.accountID ? receiverParticipant.accountID : CONST.DEFAULT_NUMBER_ID;
    let receiver = getPersonalDetailsForAccountID(receiverAccountID);
    let optimisticPersonalDetailListAction = {};
    const receiverType = getReceiverType(receiverParticipant);

    // STEP 1: Get existing chat report OR build a new optimistic one
    let isNewChatReport = false;
    let chatReport = !isEmptyObject(invoiceChatReport) && invoiceChatReport?.reportID ? invoiceChatReport : null;

    if (!chatReport) {
        chatReport = getInvoiceChatByParticipants(receiverAccountID, receiverType, senderWorkspaceID) ?? null;
    }

    if (!chatReport) {
        isNewChatReport = true;
        chatReport = buildOptimisticChatReport({
            participantList: [receiverAccountID, currentUserAccountID],
            chatType: CONST.REPORT.CHAT_TYPE.INVOICE,
            policyID: senderWorkspaceID,
        });
    }

    // STEP 2: Create a new optimistic invoice report.
    const optimisticInvoiceReport = buildOptimisticInvoiceReport(
        chatReport.reportID,
        senderWorkspaceID,
        receiverAccountID,
        receiver.displayName ?? (receiverParticipant as Participant)?.login ?? '',
        amount,
        currency,
    );

    // STEP 3: Build optimistic receipt and transaction
    const receiptObject: Receipt = {};
    let filename;
    if (receipt?.source) {
        receiptObject.source = receipt.source;
        receiptObject.state = receipt.state ?? CONST.IOU.RECEIPT_STATE.SCAN_READY;
        filename = receipt.name;
    }
    const optimisticTransaction = buildOptimisticTransaction({
        transactionParams: {
            amount: amount * -1,
            currency,
            reportID: optimisticInvoiceReport.reportID,
            comment: trimmedComment,
            created,
            merchant,
            receipt: receiptObject,
            category,
            tag,
            taxCode,
            taxAmount,
            billable,
            filename,
        },
    });

    const optimisticPolicyRecentlyUsedCategories = buildOptimisticPolicyRecentlyUsedCategories(optimisticInvoiceReport.policyID, category);
    const optimisticPolicyRecentlyUsedTags = buildOptimisticPolicyRecentlyUsedTags(optimisticInvoiceReport.policyID, tag);
    const optimisticRecentlyUsedCurrencies = buildOptimisticRecentlyUsedCurrencies(currency);

    // STEP 4: Add optimistic personal details for participant
    const shouldCreateOptimisticPersonalDetails = isNewChatReport && !allPersonalDetails[receiverAccountID];
    if (shouldCreateOptimisticPersonalDetails) {
        const receiverLogin = receiverParticipant && 'login' in receiverParticipant && receiverParticipant.login ? receiverParticipant.login : '';
        receiver = {
            accountID: receiverAccountID,
            displayName: formatPhoneNumber(receiverLogin),
            login: receiverLogin,
            isOptimisticPersonalDetail: true,
        };

        optimisticPersonalDetailListAction = {[receiverAccountID]: receiver};
    }

    // STEP 5: Build optimistic reportActions.
    const reportPreviewAction = buildOptimisticReportPreview(chatReport, optimisticInvoiceReport, trimmedComment, optimisticTransaction);
    optimisticInvoiceReport.parentReportActionID = reportPreviewAction.reportActionID;
    chatReport.lastVisibleActionCreated = reportPreviewAction.created;
    const [optimisticCreatedActionForChat, optimisticCreatedActionForIOUReport, iouAction, optimisticTransactionThread, optimisticCreatedActionForTransactionThread] =
        buildOptimisticMoneyRequestEntities({
            iouReport: optimisticInvoiceReport,
            type: CONST.IOU.REPORT_ACTION_TYPE.CREATE,
            amount,
            currency,
            comment: trimmedComment,
            payeeEmail: receiver.login ?? '',
            participants: [receiver],
            transactionID: optimisticTransaction.transactionID,
        });

    // STEP 6: Build Onyx Data
    const [optimisticData, successData, failureData] = buildOnyxDataForInvoice({
        chat: {report: chatReport, createdAction: optimisticCreatedActionForChat, reportPreviewAction, isNewReport: isNewChatReport},
        iou: {createdAction: optimisticCreatedActionForIOUReport, action: iouAction, report: optimisticInvoiceReport},
        transactionParams: {
            transaction: optimisticTransaction,
            threadReport: optimisticTransactionThread,
            threadCreatedReportAction: optimisticCreatedActionForTransactionThread,
        },
        policyParams: {policy, policyTagList, policyCategories},
        optimisticData: {
            personalDetailListAction: optimisticPersonalDetailListAction,
            recentlyUsedCurrencies: optimisticRecentlyUsedCurrencies,
            policyRecentlyUsedCategories: optimisticPolicyRecentlyUsedCategories,
            policyRecentlyUsedTags: optimisticPolicyRecentlyUsedTags,
        },
        participant: receiver,
        companyName,
        companyWebsite,
    });

    return {
        createdIOUReportActionID: optimisticCreatedActionForIOUReport.reportActionID,
        createdReportActionIDForThread: optimisticCreatedActionForTransactionThread?.reportActionID,
        reportActionID: iouAction.reportActionID,
        senderWorkspaceID,
        receiver,
        invoiceRoom: chatReport,
        createdChatReportActionID: optimisticCreatedActionForChat.reportActionID,
        invoiceReportID: optimisticInvoiceReport.reportID,
        reportPreviewReportActionID: reportPreviewAction.reportActionID,
        transactionID: optimisticTransaction.transactionID,
        transactionThreadReportID: optimisticTransactionThread.reportID,
        onyxData: {
            optimisticData,
            successData,
            failureData,
        },
    };
}

/**
 * Gathers all the data needed to submit an expense. It attempts to find existing reports, iouReports, and receipts. If it doesn't find them, then
 * it creates optimistic versions of them and uses those instead
 */
function getMoneyRequestInformation(moneyRequestInformation: MoneyRequestInformationParams): MoneyRequestInformation {
    const {
        parentChatReport,
        transactionParams,
        participantParams,
        policyParams = {},
        existingTransaction,
        existingTransactionID,
        moneyRequestReportID = '',
        retryParams,
<<<<<<< HEAD
        shouldGenerateOptimisticTransactionThread = true,
=======
        isSplitExpense,
>>>>>>> 733010ea
        testDriveCommentReportActionID,
    } = moneyRequestInformation;
    const {payeeAccountID = userAccountID, payeeEmail = currentUserEmail, participant} = participantParams;
    const {policy, policyCategories, policyTagList} = policyParams;
    const {attendees, amount, comment = '', currency, created, merchant, receipt, category, tag, taxCode, taxAmount, billable, linkedTrackedExpenseReportAction} = transactionParams;

    const payerEmail = addSMSDomainIfPhoneNumber(participant.login ?? '');
    const payerAccountID = Number(participant.accountID);
    const isPolicyExpenseChat = participant.isPolicyExpenseChat;

    // STEP 1: Get existing chat report OR build a new optimistic one
    let isNewChatReport = false;
    let chatReport = !isEmptyObject(parentChatReport) && parentChatReport?.reportID ? parentChatReport : null;

    // If this is a policyExpenseChat, the chatReport must exist and we can get it from Onyx.
    // report is null if the flow is initiated from the global create menu. However, participant always stores the reportID if it exists, which is the case for policyExpenseChats
    if (!chatReport && isPolicyExpenseChat) {
        chatReport = allReports?.[`${ONYXKEYS.COLLECTION.REPORT}${participant.reportID}`] ?? null;
    }

    if (!chatReport) {
        chatReport = getChatByParticipants([payerAccountID, payeeAccountID]) ?? null;
    }

    // If we still don't have a report, it likely doesn't exist and we need to build an optimistic one
    if (!chatReport) {
        isNewChatReport = true;
        chatReport = buildOptimisticChatReport({
            participantList: [payerAccountID, payeeAccountID],
        });
    }

    // STEP 2: Get the Expense/IOU report. If the moneyRequestReportID has been provided, we want to add the transaction to this specific report.
    // If no such reportID has been provided, let's use the chatReport.iouReportID property. In case that is not present, build a new optimistic Expense/IOU report.
    let iouReport: OnyxInputValue<OnyxTypes.Report> = null;
    if (moneyRequestReportID) {
        iouReport = allReports?.[`${ONYXKEYS.COLLECTION.REPORT}${moneyRequestReportID}`] ?? null;
    } else {
        iouReport = allReports?.[`${ONYXKEYS.COLLECTION.REPORT}${chatReport.iouReportID}`] ?? null;
    }

    const shouldCreateNewMoneyRequestReport = shouldCreateNewMoneyRequestReportReportUtils(iouReport, chatReport);

    if (!iouReport || shouldCreateNewMoneyRequestReport) {
        iouReport = isPolicyExpenseChat
            ? buildOptimisticExpenseReport(chatReport.reportID, chatReport.policyID, payeeAccountID, amount, currency)
            : buildOptimisticIOUReport(payeeAccountID, payerAccountID, amount, chatReport.reportID, currency);
    } else if (isPolicyExpenseChat) {
        // Splitting doesn’t affect the amount, so no adjustment is needed
        // The amount remains constant after the split
        if (!isSplitExpense) {
            iouReport = {...iouReport};
            // Because of the Expense reports are stored as negative values, we subtract the total from the amount
            if (iouReport?.currency === currency) {
                if (!Number.isNaN(iouReport.total) && iouReport.total !== undefined) {
                    iouReport.total -= amount;
                }

                if (typeof iouReport.unheldTotal === 'number') {
                    iouReport.unheldTotal -= amount;
                }
            }
        }
    } else {
        iouReport = updateIOUOwnerAndTotal(iouReport, payeeAccountID, amount, currency);
    }

    // STEP 3: Build an optimistic transaction with the receipt
    const isDistanceRequest = existingTransaction && existingTransaction.iouRequestType === CONST.IOU.REQUEST_TYPE.DISTANCE;
    let optimisticTransaction = buildOptimisticTransaction({
        existingTransactionID,
        existingTransaction,
        originalTransactionID: transactionParams.originalTransactionID,
        policy,
        transactionParams: {
            amount: isExpenseReport(iouReport) ? -amount : amount,
            currency,
            reportID: iouReport.reportID,
            comment,
            attendees,
            created,
            merchant,
            receipt,
            category,
            tag,
            taxCode,
            taxAmount: isExpenseReport(iouReport) ? -(taxAmount ?? 0) : taxAmount,
            billable,
            pendingFields: isDistanceRequest ? {waypoints: CONST.RED_BRICK_ROAD_PENDING_ACTION.ADD} : undefined,
        },
    });

    const optimisticPolicyRecentlyUsedCategories = buildOptimisticPolicyRecentlyUsedCategories(iouReport.policyID, category);
    const optimisticPolicyRecentlyUsedTags = buildOptimisticPolicyRecentlyUsedTags(iouReport.policyID, tag);
    const optimisticPolicyRecentlyUsedCurrencies = buildOptimisticRecentlyUsedCurrencies(currency);

    // If there is an existing transaction (which is the case for distance requests), then the data from the existing transaction
    // needs to be manually merged into the optimistic transaction. This is because buildOnyxDataForMoneyRequest() uses `Onyx.set()` for the transaction
    // data. This is a big can of worms to change it to `Onyx.merge()` as explored in https://expensify.slack.com/archives/C05DWUDHVK7/p1692139468252109.
    // I want to clean this up at some point, but it's possible this will live in the code for a while so I've created https://github.com/Expensify/App/issues/25417
    // to remind me to do this.
    if (isDistanceRequest) {
        optimisticTransaction = fastMerge(existingTransaction, optimisticTransaction, false);
    }

    // STEP 4: Build optimistic reportActions. We need:
    // 1. CREATED action for the chatReport
    // 2. CREATED action for the iouReport
    // 3. IOU action for the iouReport
    // 4. The transaction thread, which requires the iouAction, and CREATED action for the transaction thread
    // 5. REPORT_PREVIEW action for the chatReport
    // Note: The CREATED action for the IOU report must be optimistically generated before the IOU action so there's no chance that it appears after the IOU action in the chat
    const [optimisticCreatedActionForChat, optimisticCreatedActionForIOUReport, iouAction, optimisticTransactionThread, optimisticCreatedActionForTransactionThread] =
        buildOptimisticMoneyRequestEntities({
            iouReport,
            type: CONST.IOU.REPORT_ACTION_TYPE.CREATE,
            amount,
            currency,
            comment,
            payeeEmail,
            participants: [participant],
            transactionID: optimisticTransaction.transactionID,
            paymentType: isSelectedManagerMcTest(participant.login) || transactionParams.receipt?.isTestDriveReceipt ? CONST.IOU.PAYMENT_TYPE.ELSEWHERE : undefined,
            existingTransactionThreadReportID: linkedTrackedExpenseReportAction?.childReportID,
            linkedTrackedExpenseReportAction,
            shouldGenerateOptimisticTransactionThread,
        });

    let reportPreviewAction = shouldCreateNewMoneyRequestReport ? null : getReportPreviewAction(chatReport.reportID, iouReport.reportID);

    if (reportPreviewAction) {
        reportPreviewAction = updateReportPreview(iouReport, reportPreviewAction, false, comment, optimisticTransaction);
    } else {
        reportPreviewAction = buildOptimisticReportPreview(chatReport, iouReport, comment, optimisticTransaction);
        chatReport.lastVisibleActionCreated = reportPreviewAction.created;

        // Generated ReportPreview action is a parent report action of the iou report.
        // We are setting the iou report's parentReportActionID to display subtitle correctly in IOU page when offline.
        iouReport.parentReportActionID = reportPreviewAction.reportActionID;
    }

    const shouldCreateOptimisticPersonalDetails = isNewChatReport && !allPersonalDetails[payerAccountID];
    // Add optimistic personal details for participant
    const optimisticPersonalDetailListAction = shouldCreateOptimisticPersonalDetails
        ? {
              [payerAccountID]: {
                  accountID: payerAccountID,
                  // Disabling this line since participant.displayName can be an empty string
                  // eslint-disable-next-line @typescript-eslint/prefer-nullish-coalescing
                  displayName: formatPhoneNumber(participant.displayName || payerEmail),
                  login: participant.login,
                  isOptimisticPersonalDetail: true,
              },
          }
        : {};

    const predictedNextStatus = policy?.reimbursementChoice === CONST.POLICY.REIMBURSEMENT_CHOICES.REIMBURSEMENT_NO ? CONST.REPORT.STATUS_NUM.CLOSED : CONST.REPORT.STATUS_NUM.OPEN;
    const optimisticNextStep = buildNextStep(iouReport, predictedNextStatus);

    // STEP 5: Build Onyx Data
    const [optimisticData, successData, failureData] = buildOnyxDataForMoneyRequest({
        participant,
        isNewChatReport,
        shouldCreateNewMoneyRequestReport,
        policyParams: {
            policy,
            policyCategories,
            policyTagList,
        },
        optimisticParams: {
            chat: {
                report: chatReport,
                createdAction: optimisticCreatedActionForChat,
                reportPreviewAction,
            },
            iou: {
                report: iouReport,
                createdAction: optimisticCreatedActionForIOUReport,
                action: iouAction,
            },
            transactionParams: {
                transaction: optimisticTransaction,
                transactionThreadReport: optimisticTransactionThread,
                transactionThreadCreatedReportAction: optimisticCreatedActionForTransactionThread,
            },
            policyRecentlyUsed: {
                categories: optimisticPolicyRecentlyUsedCategories,
                tags: optimisticPolicyRecentlyUsedTags,
                currencies: optimisticPolicyRecentlyUsedCurrencies,
            },
            personalDetailListAction: optimisticPersonalDetailListAction,
            nextStep: optimisticNextStep,
            testDriveCommentReportActionID,
        },
        retryParams,
    });

    return {
        payerAccountID,
        payerEmail,
        iouReport,
        chatReport,
        transaction: optimisticTransaction,
        iouAction,
        createdChatReportActionID: isNewChatReport ? optimisticCreatedActionForChat.reportActionID : undefined,
        createdIOUReportActionID: shouldCreateNewMoneyRequestReport ? optimisticCreatedActionForIOUReport.reportActionID : undefined,
        reportPreviewAction,
        transactionThreadReportID: optimisticTransactionThread?.reportID,
        createdReportActionIDForThread: optimisticCreatedActionForTransactionThread?.reportActionID,
        onyxData: {
            optimisticData,
            successData,
            failureData,
        },
    };
}

function computePerDiemExpenseAmount(customUnit: TransactionCustomUnit) {
    const subRates = customUnit.subRates ?? [];
    return subRates.reduce((total, subRate) => total + subRate.quantity * subRate.rate, 0);
}

function computePerDiemExpenseMerchant(customUnit: TransactionCustomUnit, policy: OnyxEntry<OnyxTypes.Policy>) {
    if (!customUnit.customUnitRateID) {
        return '';
    }
    const policyCustomUnit = getPerDiemCustomUnit(policy);
    const rate = policyCustomUnit?.rates?.[customUnit.customUnitRateID];
    const locationName = rate?.name ?? '';
    const startDate = customUnit.attributes?.dates.start;
    const endDate = customUnit.attributes?.dates.end;
    if (!startDate || !endDate) {
        return locationName;
    }
    const formattedTime = DateUtils.getFormattedDateRangeForPerDiem(new Date(startDate), new Date(endDate));
    return `${locationName}, ${formattedTime}`;
}

function computeDefaultPerDiemExpenseComment(customUnit: TransactionCustomUnit, currency: string) {
    const subRates = customUnit.subRates ?? [];
    const subRateComments = subRates.map((subRate) => {
        const rate = subRate.rate ?? 0;
        const rateComment = subRate.name ?? '';
        const quantity = subRate.quantity ?? 0;
        return `${quantity}x ${rateComment} @ ${convertAmountToDisplayString(rate, currency)}`;
    });
    return subRateComments.join(', ');
}

/**
 * Gathers all the data needed to submit a per diem expense. It attempts to find existing reports, iouReports, and receipts. If it doesn't find them, then
 * it creates optimistic versions of them and uses those instead
 */
function getPerDiemExpenseInformation(perDiemExpenseInformation: PerDiemExpenseInformationParams): MoneyRequestInformation {
    const {parentChatReport, transactionParams, participantParams, policyParams = {}, moneyRequestReportID = ''} = perDiemExpenseInformation;
    const {payeeAccountID = userAccountID, payeeEmail = currentUserEmail, participant} = participantParams;
    const {policy, policyCategories, policyTagList} = policyParams;
    const {comment = '', currency, created, category, tag, customUnit, billable, attendees} = transactionParams;

    const amount = computePerDiemExpenseAmount(customUnit);
    const merchant = computePerDiemExpenseMerchant(customUnit, policy);
    const defaultComment = computeDefaultPerDiemExpenseComment(customUnit, currency);
    const finalComment = comment || defaultComment;

    const payerEmail = addSMSDomainIfPhoneNumber(participant.login ?? '');
    const payerAccountID = Number(participant.accountID);
    const isPolicyExpenseChat = participant.isPolicyExpenseChat;

    // STEP 1: Get existing chat report OR build a new optimistic one
    let isNewChatReport = false;
    let chatReport = !isEmptyObject(parentChatReport) && parentChatReport?.reportID ? parentChatReport : null;

    // If this is a policyExpenseChat, the chatReport must exist and we can get it from Onyx.
    // report is null if the flow is initiated from the global create menu. However, participant always stores the reportID if it exists, which is the case for policyExpenseChats
    if (!chatReport && isPolicyExpenseChat) {
        chatReport = allReports?.[`${ONYXKEYS.COLLECTION.REPORT}${participant.reportID}`] ?? null;
    }

    if (!chatReport) {
        chatReport = getChatByParticipants([payerAccountID, payeeAccountID]) ?? null;
    }

    // If we still don't have a report, it likely doesn't exist and we need to build an optimistic one
    if (!chatReport) {
        isNewChatReport = true;
        chatReport = buildOptimisticChatReport({
            participantList: [payerAccountID, payeeAccountID],
        });
    }

    // STEP 2: Get the Expense/IOU report. If the moneyRequestReportID has been provided, we want to add the transaction to this specific report.
    // If no such reportID has been provided, let's use the chatReport.iouReportID property. In case that is not present, build a new optimistic Expense/IOU report.
    let iouReport: OnyxInputValue<OnyxTypes.Report> = null;
    if (moneyRequestReportID) {
        iouReport = allReports?.[`${ONYXKEYS.COLLECTION.REPORT}${moneyRequestReportID}`] ?? null;
    } else {
        iouReport = allReports?.[`${ONYXKEYS.COLLECTION.REPORT}${chatReport.iouReportID}`] ?? null;
    }

    const shouldCreateNewMoneyRequestReport = shouldCreateNewMoneyRequestReportReportUtils(iouReport, chatReport);

    if (!iouReport || shouldCreateNewMoneyRequestReport) {
        iouReport = isPolicyExpenseChat
            ? buildOptimisticExpenseReport(chatReport.reportID, chatReport.policyID, payeeAccountID, amount, currency)
            : buildOptimisticIOUReport(payeeAccountID, payerAccountID, amount, chatReport.reportID, currency);
    } else if (isPolicyExpenseChat) {
        iouReport = {...iouReport};
        // Because of the Expense reports are stored as negative values, we subtract the total from the amount
        if (iouReport?.currency === currency) {
            if (!Number.isNaN(iouReport.total) && iouReport.total !== undefined) {
                iouReport.total -= amount;
            }

            if (typeof iouReport.unheldTotal === 'number') {
                iouReport.unheldTotal -= amount;
            }
        }
    } else {
        iouReport = updateIOUOwnerAndTotal(iouReport, payeeAccountID, amount, currency);
    }

    // STEP 3: Build an optimistic transaction
    const optimisticTransaction = buildOptimisticTransaction({
        policy,
        transactionParams: {
            amount: isExpenseReport(iouReport) ? -amount : amount,
            currency,
            reportID: iouReport.reportID,
            comment: finalComment,
            created,
            category,
            merchant,
            tag,
            customUnit,
            billable,
            pendingFields: {subRates: CONST.RED_BRICK_ROAD_PENDING_ACTION.ADD},
            attendees,
        },
    });
    // This is to differentiate between a normal expense and a per diem expense
    optimisticTransaction.iouRequestType = CONST.IOU.REQUEST_TYPE.PER_DIEM;
    optimisticTransaction.hasEReceipt = true;

    const optimisticPolicyRecentlyUsedCategories = buildOptimisticPolicyRecentlyUsedCategories(iouReport.policyID, category);
    const optimisticPolicyRecentlyUsedTags = buildOptimisticPolicyRecentlyUsedTags(iouReport.policyID, tag);
    const optimisticPolicyRecentlyUsedCurrencies = buildOptimisticRecentlyUsedCurrencies(currency);
    const optimisticPolicyRecentlyUsedDestinations = buildOptimisticPolicyRecentlyUsedDestinations(iouReport.policyID, customUnit.customUnitRateID);

    // STEP 4: Build optimistic reportActions. We need:
    // 1. CREATED action for the chatReport
    // 2. CREATED action for the iouReport
    // 3. IOU action for the iouReport
    // 4. The transaction thread, which requires the iouAction, and CREATED action for the transaction thread
    // 5. REPORT_PREVIEW action for the chatReport
    // Note: The CREATED action for the IOU report must be optimistically generated before the IOU action so there's no chance that it appears after the IOU action in the chat
    const [optimisticCreatedActionForChat, optimisticCreatedActionForIOUReport, iouAction, optimisticTransactionThread, optimisticCreatedActionForTransactionThread] =
        buildOptimisticMoneyRequestEntities({
            iouReport,
            type: CONST.IOU.REPORT_ACTION_TYPE.CREATE,
            amount,
            currency,
            comment,
            payeeEmail,
            participants: [participant],
            transactionID: optimisticTransaction.transactionID,
        });

    let reportPreviewAction = shouldCreateNewMoneyRequestReport ? null : getReportPreviewAction(chatReport.reportID, iouReport.reportID);

    if (reportPreviewAction) {
        reportPreviewAction = updateReportPreview(iouReport, reportPreviewAction, false, comment, optimisticTransaction);
    } else {
        reportPreviewAction = buildOptimisticReportPreview(chatReport, iouReport, comment, optimisticTransaction);
        chatReport.lastVisibleActionCreated = reportPreviewAction.created;

        // Generated ReportPreview action is a parent report action of the iou report.
        // We are setting the iou report's parentReportActionID to display subtitle correctly in IOU page when offline.
        iouReport.parentReportActionID = reportPreviewAction.reportActionID;
    }

    const shouldCreateOptimisticPersonalDetails = isNewChatReport && !allPersonalDetails[payerAccountID];
    // Add optimistic personal details for participant
    const optimisticPersonalDetailListAction = shouldCreateOptimisticPersonalDetails
        ? {
              [payerAccountID]: {
                  accountID: payerAccountID,
                  // Disabling this line since participant.displayName can be an empty string
                  // eslint-disable-next-line @typescript-eslint/prefer-nullish-coalescing
                  displayName: formatPhoneNumber(participant.displayName || payerEmail),
                  login: participant.login,
                  isOptimisticPersonalDetail: true,
              },
          }
        : {};

    const predictedNextStatus = policy?.reimbursementChoice === CONST.POLICY.REIMBURSEMENT_CHOICES.REIMBURSEMENT_NO ? CONST.REPORT.STATUS_NUM.CLOSED : CONST.REPORT.STATUS_NUM.OPEN;
    const optimisticNextStep = buildNextStep(iouReport, predictedNextStatus);

    // STEP 5: Build Onyx Data
    const [optimisticData, successData, failureData] = buildOnyxDataForMoneyRequest({
        isNewChatReport,
        shouldCreateNewMoneyRequestReport,
        policyParams: {
            policy,
            policyCategories,
            policyTagList,
        },
        optimisticParams: {
            chat: {
                report: chatReport,
                createdAction: optimisticCreatedActionForChat,
                reportPreviewAction,
            },
            iou: {
                report: iouReport,
                createdAction: optimisticCreatedActionForIOUReport,
                action: iouAction,
            },
            transactionParams: {
                transaction: optimisticTransaction,
                transactionThreadReport: optimisticTransactionThread,
                transactionThreadCreatedReportAction: optimisticCreatedActionForTransactionThread,
            },
            policyRecentlyUsed: {
                categories: optimisticPolicyRecentlyUsedCategories,
                tags: optimisticPolicyRecentlyUsedTags,
                currencies: optimisticPolicyRecentlyUsedCurrencies,
                destinations: optimisticPolicyRecentlyUsedDestinations,
            },
            personalDetailListAction: optimisticPersonalDetailListAction,
            nextStep: optimisticNextStep,
        },
    });

    return {
        payerAccountID,
        payerEmail,
        iouReport,
        chatReport,
        transaction: optimisticTransaction,
        iouAction,
        createdChatReportActionID: isNewChatReport ? optimisticCreatedActionForChat.reportActionID : undefined,
        createdIOUReportActionID: shouldCreateNewMoneyRequestReport ? optimisticCreatedActionForIOUReport.reportActionID : undefined,
        reportPreviewAction,
        transactionThreadReportID: optimisticTransactionThread?.reportID,
        createdReportActionIDForThread: optimisticCreatedActionForTransactionThread?.reportActionID,
        onyxData: {
            optimisticData,
            successData,
            failureData,
        },
        billable,
    };
}

/**
 * Gathers all the data needed to make an expense. It attempts to find existing reports, iouReports, and receipts. If it doesn't find them, then
 * it creates optimistic versions of them and uses those instead
 */
function getTrackExpenseInformation(params: GetTrackExpenseInformationParams): TrackExpenseInformation | null {
    const {parentChatReport, moneyRequestReportID = '', existingTransactionID, participantParams, policyParams, transactionParams, retryParams} = params;
    const {payeeAccountID = userAccountID, payeeEmail = currentUserEmail, participant} = participantParams;
    const {policy, policyCategories, policyTagList} = policyParams;
    const {comment, amount, currency, created, merchant, receipt, category, tag, taxCode, taxAmount, billable, linkedTrackedExpenseReportAction, attendees} = transactionParams;

    const optimisticData: OnyxUpdate[] = [];
    const successData: OnyxUpdate[] = [];
    const failureData: OnyxUpdate[] = [];

    const isPolicyExpenseChat = participant.isPolicyExpenseChat;

    // STEP 1: Get existing chat report
    let chatReport = !isEmptyObject(parentChatReport) && parentChatReport?.reportID ? parentChatReport : null;
    // The chatReport always exists, and we can get it from Onyx if chatReport is null.
    if (!chatReport) {
        chatReport = allReports?.[`${ONYXKEYS.COLLECTION.REPORT}${participant.reportID}`] ?? null;
    }

    // If we still don't have a report, it likely doesn't exist, and we will early return here as it should not happen
    // Maybe later, we can build an optimistic selfDM chat.
    if (!chatReport) {
        return null;
    }

    // Check if the report is a draft
    const isDraftReportLocal = isDraftReport(chatReport?.reportID);

    let createdWorkspaceParams: CreateWorkspaceParams | undefined;

    if (isDraftReportLocal) {
        const workspaceData = buildPolicyData(undefined, policy?.makeMeAdmin, policy?.name, policy?.id, chatReport?.reportID, CONST.ONBOARDING_CHOICES.TRACK_WORKSPACE);
        createdWorkspaceParams = workspaceData.params;
        optimisticData.push(...workspaceData.optimisticData);
        successData.push(...workspaceData.successData);
        failureData.push(...workspaceData.failureData);
    }

    // STEP 2: If not in the self-DM flow, we need to use the expense report.
    // For this, first use the chatReport.iouReportID property. Build a new optimistic expense report if needed.
    const shouldUseMoneyReport = !!isPolicyExpenseChat;

    let iouReport: OnyxInputValue<OnyxTypes.Report> = null;
    let shouldCreateNewMoneyRequestReport = false;

    if (shouldUseMoneyReport) {
        if (moneyRequestReportID) {
            iouReport = allReports?.[`${ONYXKEYS.COLLECTION.REPORT}${moneyRequestReportID}`] ?? null;
        } else {
            iouReport = allReports?.[`${ONYXKEYS.COLLECTION.REPORT}${chatReport.iouReportID}`] ?? null;
        }

        shouldCreateNewMoneyRequestReport = shouldCreateNewMoneyRequestReportReportUtils(iouReport, chatReport);
        if (!iouReport || shouldCreateNewMoneyRequestReport) {
            iouReport = buildOptimisticExpenseReport(chatReport.reportID, chatReport.policyID, payeeAccountID, amount, currency, amount);
        } else {
            iouReport = {...iouReport};
            // Because of the Expense reports are stored as negative values, we subtract the total from the amount
            if (iouReport?.currency === currency) {
                if (!Number.isNaN(iouReport.total) && iouReport.total !== undefined && typeof iouReport.nonReimbursableTotal === 'number') {
                    iouReport.total -= amount;
                    iouReport.nonReimbursableTotal -= amount;
                }

                if (typeof iouReport.unheldTotal === 'number' && typeof iouReport.unheldNonReimbursableTotal === 'number') {
                    iouReport.unheldTotal -= amount;
                    iouReport.unheldNonReimbursableTotal -= amount;
                }
            }
        }
    }

    // If shouldUseMoneyReport is true, the iouReport was defined.
    // But we'll use the `shouldUseMoneyReport && iouReport` check further instead of `shouldUseMoneyReport` to avoid TS errors.

    // STEP 3: Build optimistic receipt and transaction
    const receiptObject: Receipt = {};
    let filename;
    if (receipt?.source) {
        receiptObject.source = receipt.source;
        receiptObject.state = receipt.state ?? CONST.IOU.RECEIPT_STATE.SCAN_READY;
        filename = receipt.name;
    }
    const existingTransaction = allTransactionDrafts[`${ONYXKEYS.COLLECTION.TRANSACTION_DRAFT}${existingTransactionID ?? CONST.IOU.OPTIMISTIC_TRANSACTION_ID}`];
    if (!filename) {
        filename = existingTransaction?.filename;
    }
    const isDistanceRequest = existingTransaction && isDistanceRequestTransactionUtils(existingTransaction);
    let optimisticTransaction = buildOptimisticTransaction({
        existingTransactionID,
        existingTransaction,
        policy,
        transactionParams: {
            amount: -amount,
            currency,
            reportID: shouldUseMoneyReport && iouReport ? iouReport.reportID : CONST.REPORT.UNREPORTED_REPORT_ID,
            comment,
            created,
            merchant,
            receipt: receiptObject,
            category,
            tag,
            taxCode,
            taxAmount,
            billable,
            pendingFields: isDistanceRequest ? {waypoints: CONST.RED_BRICK_ROAD_PENDING_ACTION.ADD} : undefined,
            reimbursable: false,
            filename,
            attendees,
        },
    });

    // If there is an existing transaction (which is the case for distance requests), then the data from the existing transaction
    // needs to be manually merged into the optimistic transaction. This is because buildOnyxDataForMoneyRequest() uses `Onyx.set()` for the transaction
    // data. This is a big can of worms to change it to `Onyx.merge()` as explored in https://expensify.slack.com/archives/C05DWUDHVK7/p1692139468252109.
    // I want to clean this up at some point, but it's possible this will live in the code for a while so I've created https://github.com/Expensify/App/issues/25417
    // to remind me to do this.
    if (isDistanceRequest) {
        optimisticTransaction = fastMerge(existingTransaction, optimisticTransaction, false);
    }

    // STEP 4: Build optimistic reportActions. We need:
    // 1. CREATED action for the iouReport (if tracking in the Expense chat)
    // 2. IOU action for the iouReport (if tracking in the Expense chat), otherwise – for chatReport
    // 3. The transaction thread, which requires the iouAction, and CREATED action for the transaction thread
    // 4. REPORT_PREVIEW action for the chatReport (if tracking in the Expense chat)
    const [, optimisticCreatedActionForIOUReport, iouAction, optimisticTransactionThread, optimisticCreatedActionForTransactionThread] = buildOptimisticMoneyRequestEntities({
        iouReport: shouldUseMoneyReport && iouReport ? iouReport : chatReport,
        type: CONST.IOU.REPORT_ACTION_TYPE.TRACK,
        amount,
        currency,
        comment,
        payeeEmail,
        participants: [participant],
        transactionID: optimisticTransaction.transactionID,
        isPersonalTrackingExpense: !shouldUseMoneyReport,
        existingTransactionThreadReportID: linkedTrackedExpenseReportAction?.childReportID,
        linkedTrackedExpenseReportAction,
    });

    let reportPreviewAction: OnyxInputValue<OnyxTypes.ReportAction<typeof CONST.REPORT.ACTIONS.TYPE.REPORT_PREVIEW>> = null;
    if (shouldUseMoneyReport && iouReport) {
        reportPreviewAction = shouldCreateNewMoneyRequestReport ? null : getReportPreviewAction(chatReport.reportID, iouReport.reportID);

        if (reportPreviewAction) {
            reportPreviewAction = updateReportPreview(iouReport, reportPreviewAction, false, comment, optimisticTransaction);
        } else {
            reportPreviewAction = buildOptimisticReportPreview(chatReport, iouReport, comment, optimisticTransaction);
            // Generated ReportPreview action is a parent report action of the iou report.
            // We are setting the iou report's parentReportActionID to display subtitle correctly in IOU page when offline.
            iouReport.parentReportActionID = reportPreviewAction.reportActionID;
        }
    }

    let actionableTrackExpenseWhisper: OnyxInputValue<OnyxTypes.ReportAction> = null;
    if (!isPolicyExpenseChat) {
        actionableTrackExpenseWhisper = buildOptimisticActionableTrackExpenseWhisper(iouAction, optimisticTransaction.transactionID);
    }

    // STEP 5: Build Onyx Data
    const trackExpenseOnyxData = buildOnyxDataForTrackExpense({
        participant,
        chat: {report: chatReport, previewAction: reportPreviewAction},
        iou: {report: iouReport, action: iouAction, createdAction: optimisticCreatedActionForIOUReport},
        transactionParams: {
            transaction: optimisticTransaction,
            threadCreatedReportAction: optimisticCreatedActionForTransactionThread,
            threadReport: optimisticTransactionThread ?? {},
        },
        policyParams: {policy, tagList: policyTagList, categories: policyCategories},
        shouldCreateNewMoneyRequestReport,
        actionableTrackExpenseWhisper,
        retryParams,
    });

    return {
        createdWorkspaceParams,
        chatReport,
        iouReport: iouReport ?? undefined,
        transaction: optimisticTransaction,
        iouAction,
        createdIOUReportActionID: shouldCreateNewMoneyRequestReport ? optimisticCreatedActionForIOUReport.reportActionID : undefined,
        reportPreviewAction: reportPreviewAction ?? undefined,
        transactionThreadReportID: optimisticTransactionThread.reportID,
        createdReportActionIDForThread: optimisticCreatedActionForTransactionThread?.reportActionID,
        actionableWhisperReportActionIDParam: actionableTrackExpenseWhisper?.reportActionID,
        onyxData: {
            optimisticData: optimisticData.concat(trackExpenseOnyxData[0]),
            successData: successData.concat(trackExpenseOnyxData[1]),
            failureData: failureData.concat(trackExpenseOnyxData[2]),
        },
    };
}

/**
 * Compute the diff amount when we update the transaction
 */
function calculateDiffAmount(
    iouReport: OnyxTypes.OnyxInputOrEntry<OnyxTypes.Report>,
    updatedTransaction: OnyxTypes.OnyxInputOrEntry<OnyxTypes.Transaction>,
    transaction: OnyxEntry<OnyxTypes.Transaction>,
): number | null {
    if (!iouReport) {
        return 0;
    }
    const isExpenseReportLocal = isExpenseReport(iouReport);
    const updatedCurrency = getCurrency(updatedTransaction);
    const currentCurrency = getCurrency(transaction);

    const currentAmount = getAmount(transaction, isExpenseReportLocal);
    const updatedAmount = getAmount(updatedTransaction, isExpenseReportLocal);

    if (updatedCurrency === currentCurrency && currentAmount === updatedAmount) {
        return 0;
    }

    if (updatedCurrency === iouReport.currency && currentCurrency === iouReport.currency) {
        // Calculate the diff between the updated amount and the current amount if the currency of the updated and current transactions have the same currency as the report
        return updatedAmount - currentAmount;
    }

    return null;
}

/**
 * @param transactionID
 * @param transactionThreadReportID
 * @param transactionChanges
 * @param [transactionChanges.created] Present when updated the date field
 * @param policy  May be undefined, an empty object, or an object matching the Policy type (src/types/onyx/Policy.ts)
 * @param policyTagList
 * @param policyCategories
 */
function getUpdateMoneyRequestParams(
    transactionID: string | undefined,
    transactionThreadReportID: string | undefined,
    transactionChanges: TransactionChanges,
    policy: OnyxEntry<OnyxTypes.Policy>,
    policyTagList: OnyxTypes.OnyxInputOrEntry<OnyxTypes.PolicyTagLists>,
    policyCategories: OnyxTypes.OnyxInputOrEntry<OnyxTypes.PolicyCategories>,
    violations?: OnyxEntry<OnyxTypes.TransactionViolations>,
    hash?: number,
): UpdateMoneyRequestData {
    const optimisticData: OnyxUpdate[] = [];
    const successData: OnyxUpdate[] = [];
    const failureData: OnyxUpdate[] = [];

    // Step 1: Set any "pending fields" (ones updated while the user was offline) to have error messages in the failureData
    const pendingFields: OnyxTypes.Transaction['pendingFields'] = Object.fromEntries(Object.keys(transactionChanges).map((key) => [key, CONST.RED_BRICK_ROAD_PENDING_ACTION.UPDATE]));
    const clearedPendingFields = Object.fromEntries(Object.keys(transactionChanges).map((key) => [key, null]));
    const errorFields = Object.fromEntries(Object.keys(pendingFields).map((key) => [key, {[DateUtils.getMicroseconds()]: Localize.translateLocal('iou.error.genericEditFailureMessage')}]));

    // Step 2: Get all the collections being updated
    const transactionThread = allReports?.[`${ONYXKEYS.COLLECTION.REPORT}${transactionThreadReportID}`] ?? null;
    const transaction = allTransactions?.[`${ONYXKEYS.COLLECTION.TRANSACTION}${transactionID}`];
    const isTransactionOnHold = isOnHold(transaction);
    const iouReport = allReports?.[`${ONYXKEYS.COLLECTION.REPORT}${transactionThread?.parentReportID}`] ?? null;
    const isFromExpenseReport = isExpenseReport(iouReport);
    const isScanning = hasReceiptTransactionUtils(transaction) && isReceiptBeingScannedTransactionUtils(transaction);
    const updatedTransaction: OnyxEntry<OnyxTypes.Transaction> = transaction
        ? getUpdatedTransaction({
              transaction,
              transactionChanges,
              isFromExpenseReport,
              policy,
          })
        : undefined;
    const transactionDetails = getTransactionDetails(updatedTransaction);

    if (transactionDetails?.waypoints) {
        // This needs to be a JSON string since we're sending this to the MapBox API
        transactionDetails.waypoints = JSON.stringify(transactionDetails.waypoints);
    }

    const dataToIncludeInParams: Partial<TransactionDetails> = Object.fromEntries(Object.entries(transactionDetails ?? {}).filter(([key]) => Object.keys(transactionChanges).includes(key)));

    const params: UpdateMoneyRequestParams = {
        ...dataToIncludeInParams,
        reportID: iouReport?.reportID,
        transactionID,
    };

    const hasPendingWaypoints = 'waypoints' in transactionChanges;
    const hasModifiedDistanceRate = 'customUnitRateID' in transactionChanges;
    const hasModifiedCreated = 'created' in transactionChanges;
    const hasModifiedAmount = 'amount' in transactionChanges;
    if (transaction && updatedTransaction && (hasPendingWaypoints || hasModifiedDistanceRate)) {
        // Delete the draft transaction when editing waypoints when the server responds successfully and there are no errors
        successData.push({
            onyxMethod: Onyx.METHOD.SET,
            key: `${ONYXKEYS.COLLECTION.TRANSACTION_DRAFT}${transactionID}`,
            value: null,
        });

        // Revert the transaction's amount to the original value on failure.
        // The IOU Report will be fully reverted in the failureData further below.
        failureData.push({
            onyxMethod: Onyx.METHOD.MERGE,
            key: `${ONYXKEYS.COLLECTION.TRANSACTION}${transactionID}`,
            value: {
                amount: transaction.amount,
                modifiedAmount: transaction.modifiedAmount,
                modifiedMerchant: transaction.modifiedMerchant,
                modifiedCurrency: transaction.modifiedCurrency,
            },
        });
    }

    // Step 3: Build the modified expense report actions
    // We don't create a modified report action if:
    // - we're updating the waypoints
    // - we're updating the distance rate while the waypoints are still pending
    // In these cases, there isn't a valid optimistic mileage data we can use,
    // and the report action is created on the server with the distance-related response from the MapBox API
    const updatedReportAction = buildOptimisticModifiedExpenseReportAction(transactionThread, transaction, transactionChanges, isFromExpenseReport, policy, updatedTransaction);
    if (!hasPendingWaypoints && !(hasModifiedDistanceRate && isFetchingWaypointsFromServer(transaction))) {
        params.reportActionID = updatedReportAction.reportActionID;

        optimisticData.push({
            onyxMethod: Onyx.METHOD.MERGE,
            key: `${ONYXKEYS.COLLECTION.REPORT_ACTIONS}${transactionThread?.reportID}`,
            value: {
                [updatedReportAction.reportActionID]: updatedReportAction as OnyxTypes.ReportAction,
            },
        });
        optimisticData.push({
            onyxMethod: Onyx.METHOD.MERGE,
            key: `${ONYXKEYS.COLLECTION.REPORT}${transactionThread?.reportID}`,
            value: {
                lastVisibleActionCreated: updatedReportAction.created,
                lastReadTime: updatedReportAction.created,
            },
        });
        failureData.push({
            onyxMethod: Onyx.METHOD.MERGE,
            key: `${ONYXKEYS.COLLECTION.REPORT}${transactionThread?.reportID}`,
            value: {
                lastVisibleActionCreated: transactionThread?.lastVisibleActionCreated,
                lastReadTime: transactionThread?.lastReadTime,
            },
        });
        successData.push({
            onyxMethod: Onyx.METHOD.MERGE,
            key: `${ONYXKEYS.COLLECTION.REPORT_ACTIONS}${transactionThread?.reportID}`,
            value: {
                [updatedReportAction.reportActionID]: {pendingAction: null},
            },
        });
        failureData.push({
            onyxMethod: Onyx.METHOD.MERGE,
            key: `${ONYXKEYS.COLLECTION.REPORT_ACTIONS}${transactionThread?.reportID}`,
            value: {
                [updatedReportAction.reportActionID]: {
                    ...(updatedReportAction as OnyxTypes.ReportAction),
                    errors: getMicroSecondOnyxErrorWithTranslationKey('iou.error.genericEditFailureMessage'),
                },
            },
        });
    }

    // Step 4: Compute the IOU total and update the report preview message (and report header) so LHN amount owed is correct.
    const calculatedDiffAmount = calculateDiffAmount(iouReport, updatedTransaction, transaction);
    // If calculatedDiffAmount is null it means we cannot calculate the new iou report total from front-end due to currency differences.
    const isTotalIndeterminate = calculatedDiffAmount === null;
    const diff = calculatedDiffAmount ?? 0;

    let updatedMoneyRequestReport: OnyxTypes.OnyxInputOrEntry<OnyxTypes.Report>;
    if (!iouReport) {
        updatedMoneyRequestReport = null;
    } else if ((isExpenseReport(iouReport) || isInvoiceReportReportUtils(iouReport)) && !Number.isNaN(iouReport.total) && iouReport.total !== undefined) {
        // For expense report, the amount is negative, so we should subtract total from diff
        updatedMoneyRequestReport = {
            ...iouReport,
            total: iouReport.total - diff,
        };
        if (!transaction?.reimbursable && typeof updatedMoneyRequestReport.nonReimbursableTotal === 'number') {
            updatedMoneyRequestReport.nonReimbursableTotal -= diff;
        }
        if (!isTransactionOnHold) {
            if (typeof updatedMoneyRequestReport.unheldTotal === 'number') {
                updatedMoneyRequestReport.unheldTotal -= diff;
            }
            if (!transaction?.reimbursable && typeof updatedMoneyRequestReport.unheldNonReimbursableTotal === 'number') {
                updatedMoneyRequestReport.unheldNonReimbursableTotal -= diff;
            }
        }
    } else {
        updatedMoneyRequestReport = updateIOUOwnerAndTotal(
            iouReport,
            updatedReportAction.actorAccountID ?? CONST.DEFAULT_NUMBER_ID,
            diff,
            getCurrency(transaction),
            false,
            true,
            isTransactionOnHold,
        );
    }

    optimisticData.push(
        {
            onyxMethod: Onyx.METHOD.MERGE,
            key: `${ONYXKEYS.COLLECTION.REPORT}${iouReport?.reportID}`,
            value: {...updatedMoneyRequestReport, ...(isTotalIndeterminate && {pendingFields: {total: CONST.RED_BRICK_ROAD_PENDING_ACTION.UPDATE}})},
        },
        {
            onyxMethod: Onyx.METHOD.MERGE,
            key: `${ONYXKEYS.COLLECTION.REPORT}${iouReport?.parentReportID}`,
            value: getOutstandingChildRequest(updatedMoneyRequestReport),
        },
    );
    if (isOneTransactionThread(transactionThreadReportID, iouReport?.reportID, undefined)) {
        optimisticData.push({
            onyxMethod: Onyx.METHOD.MERGE,
            key: `${ONYXKEYS.COLLECTION.REPORT}${iouReport?.reportID}`,
            value: {
                lastReadTime: updatedReportAction.created,
            },
        });
    }
    successData.push({
        onyxMethod: Onyx.METHOD.MERGE,
        key: `${ONYXKEYS.COLLECTION.REPORT}${iouReport?.reportID}`,
        value: {pendingAction: null, ...(isTotalIndeterminate && {pendingFields: {total: null}})},
    });

    // Optimistically modify the transaction and the transaction thread
    optimisticData.push({
        onyxMethod: Onyx.METHOD.MERGE,
        key: `${ONYXKEYS.COLLECTION.TRANSACTION}${transactionID}`,
        value: {
            ...updatedTransaction,
            pendingFields,
            errorFields: null,
        },
    });

    optimisticData.push({
        onyxMethod: Onyx.METHOD.MERGE,
        key: `${ONYXKEYS.COLLECTION.REPORT}${transactionThreadReportID}`,
        value: {
            lastActorAccountID: updatedReportAction.actorAccountID,
        },
    });

    if (isScanning && ('amount' in transactionChanges || 'currency' in transactionChanges)) {
        if (transactionThread?.parentReportActionID) {
            optimisticData.push({
                onyxMethod: Onyx.METHOD.MERGE,
                key: `${ONYXKEYS.COLLECTION.REPORT_ACTIONS}${iouReport?.reportID}`,
                value: {
                    [transactionThread?.parentReportActionID]: {
                        originalMessage: {
                            whisperedTo: [],
                        },
                    },
                },
            });
        }

        if (iouReport?.parentReportActionID) {
            optimisticData.push({
                onyxMethod: Onyx.METHOD.MERGE,
                key: `${ONYXKEYS.COLLECTION.REPORT_ACTIONS}${iouReport?.parentReportID}`,
                value: {
                    [iouReport.parentReportActionID]: {
                        originalMessage: {
                            whisperedTo: [],
                        },
                    },
                },
            });
        }
    }

    // Update recently used categories if the category is changed
    const hasModifiedCategory = 'category' in transactionChanges;
    if (hasModifiedCategory) {
        const optimisticPolicyRecentlyUsedCategories = buildOptimisticPolicyRecentlyUsedCategories(iouReport?.policyID, transactionChanges.category);
        if (optimisticPolicyRecentlyUsedCategories.length) {
            optimisticData.push({
                onyxMethod: Onyx.METHOD.SET,
                key: `${ONYXKEYS.COLLECTION.POLICY_RECENTLY_USED_CATEGORIES}${iouReport?.policyID}`,
                value: optimisticPolicyRecentlyUsedCategories,
            });
        }
    }

    // Update recently used currencies if the currency is changed
    if ('currency' in transactionChanges) {
        const optimisticRecentlyUsedCurrencies = buildOptimisticRecentlyUsedCurrencies(transactionChanges.currency);
        if (optimisticRecentlyUsedCurrencies.length) {
            optimisticData.push({
                onyxMethod: Onyx.METHOD.SET,
                key: ONYXKEYS.RECENTLY_USED_CURRENCIES,
                value: optimisticRecentlyUsedCurrencies,
            });
        }
    }

    // Update recently used categories if the tag is changed
    const hasModifiedTag = 'tag' in transactionChanges;
    if (hasModifiedTag) {
        const optimisticPolicyRecentlyUsedTags = buildOptimisticPolicyRecentlyUsedTags(iouReport?.policyID, transactionChanges.tag);
        if (!isEmptyObject(optimisticPolicyRecentlyUsedTags)) {
            optimisticData.push({
                onyxMethod: Onyx.METHOD.MERGE,
                key: `${ONYXKEYS.COLLECTION.POLICY_RECENTLY_USED_TAGS}${iouReport?.policyID}`,
                value: optimisticPolicyRecentlyUsedTags,
            });
        }
    }

    const overLimitViolation = violations?.find((violation) => violation.name === 'overLimit');
    // Update violation limit, if we modify attendees. The given limit value is for a single attendee, if we have multiple attendees we should multiply limit by attendee count
    if ('attendees' in transactionChanges && !!overLimitViolation) {
        const limitForSingleAttendee = ViolationsUtils.getViolationAmountLimit(overLimitViolation);
        if (limitForSingleAttendee * (transactionChanges?.attendees?.length ?? 1) > Math.abs(getAmount(transaction))) {
            optimisticData.push({
                onyxMethod: Onyx.METHOD.MERGE,
                key: `${ONYXKEYS.COLLECTION.TRANSACTION_VIOLATIONS}${transactionID}`,
                value: violations?.filter((violation) => violation.name !== 'overLimit') ?? [],
            });
        }
    }

    if (Array.isArray(params?.attendees)) {
        params.attendees = JSON.stringify(params?.attendees);
    }

    // Clear out the error fields and loading states on success
    successData.push({
        onyxMethod: Onyx.METHOD.MERGE,
        key: `${ONYXKEYS.COLLECTION.TRANSACTION}${transactionID}`,
        value: {
            pendingFields: clearedPendingFields,
            isLoading: false,
            errorFields: null,
            routes: null,
        },
    });

    // Clear out loading states, pending fields, and add the error fields
    failureData.push({
        onyxMethod: Onyx.METHOD.MERGE,
        key: `${ONYXKEYS.COLLECTION.TRANSACTION}${transactionID}`,
        value: {
            ...transaction,
            pendingFields: clearedPendingFields,
            isLoading: false,
            errorFields,
        },
    });

    if (iouReport) {
        // Reset the iouReport to its original state
        failureData.push({
            onyxMethod: Onyx.METHOD.MERGE,
            key: `${ONYXKEYS.COLLECTION.REPORT}${iouReport.reportID}`,
            value: {...iouReport, ...(isTotalIndeterminate && {pendingFields: {total: null}})},
        });
    }
    const hasModifiedComment = 'comment' in transactionChanges;

    if (
        policy &&
        isPaidGroupPolicy(policy) &&
        updatedTransaction &&
        (hasModifiedTag || hasModifiedCategory || hasModifiedComment || hasModifiedDistanceRate || hasModifiedAmount || hasModifiedCreated)
    ) {
        const currentTransactionViolations = allTransactionViolations[`${ONYXKEYS.COLLECTION.TRANSACTION_VIOLATIONS}${transactionID}`] ?? [];
        const violationsOnyxData = ViolationsUtils.getViolationsOnyxData(
            updatedTransaction,
            currentTransactionViolations,
            policy,
            policyTagList ?? {},
            policyCategories ?? {},
            hasDependentTags(policy, policyTagList ?? {}),
            isInvoiceReportReportUtils(iouReport),
        );
        optimisticData.push(violationsOnyxData);
        failureData.push({
            onyxMethod: Onyx.METHOD.MERGE,
            key: `${ONYXKEYS.COLLECTION.TRANSACTION_VIOLATIONS}${transactionID}`,
            value: currentTransactionViolations,
        });
        if (hash) {
            optimisticData.push({
                onyxMethod: Onyx.METHOD.MERGE,
                key: `${ONYXKEYS.COLLECTION.SNAPSHOT}${hash}`,
                value: {
                    data: {
                        [`${ONYXKEYS.COLLECTION.TRANSACTION_VIOLATIONS}${transactionID}`]: violationsOnyxData.value,
                    },
                },
            });
            failureData.push({
                onyxMethod: Onyx.METHOD.MERGE,
                key: `${ONYXKEYS.COLLECTION.SNAPSHOT}${hash}`,
                value: {
                    data: {
                        [`${ONYXKEYS.COLLECTION.TRANSACTION_VIOLATIONS}${transactionID}`]: currentTransactionViolations,
                    },
                },
            });
        }
        if (violationsOnyxData && (iouReport?.statusNum ?? CONST.REPORT.STATUS_NUM.OPEN) === CONST.REPORT.STATUS_NUM.OPEN) {
            const currentNextStep = allNextSteps[`${ONYXKEYS.COLLECTION.NEXT_STEP}${iouReport?.reportID}`] ?? {};
            const shouldFixViolations = Array.isArray(violationsOnyxData.value) && violationsOnyxData.value.length > 0;
            optimisticData.push({
                onyxMethod: Onyx.METHOD.MERGE,
                key: `${ONYXKEYS.COLLECTION.NEXT_STEP}${iouReport?.reportID}`,
                value: buildNextStep(iouReport ?? undefined, iouReport?.statusNum ?? CONST.REPORT.STATUS_NUM.OPEN, shouldFixViolations),
            });
            failureData.push({
                onyxMethod: Onyx.METHOD.MERGE,
                key: `${ONYXKEYS.COLLECTION.NEXT_STEP}${iouReport?.reportID}`,
                value: currentNextStep,
            });
        }
    }

    // Reset the transaction thread to its original state
    failureData.push({
        onyxMethod: Onyx.METHOD.MERGE,
        key: `${ONYXKEYS.COLLECTION.REPORT}${transactionThreadReportID}`,
        value: transactionThread,
    });

    return {
        params,
        onyxData: {optimisticData, successData, failureData},
    };
}

/**
 * @param transactionID
 * @param transactionThreadReportID
 * @param transactionChanges
 * @param [transactionChanges.created] Present when updated the date field
 * @param policy  May be undefined, an empty object, or an object matching the Policy type (src/types/onyx/Policy.ts)
 */
function getUpdateTrackExpenseParams(
    transactionID: string | undefined,
    transactionThreadReportID: string | undefined,
    transactionChanges: TransactionChanges,
    policy: OnyxEntry<OnyxTypes.Policy>,
): UpdateMoneyRequestData {
    const optimisticData: OnyxUpdate[] = [];
    const successData: OnyxUpdate[] = [];
    const failureData: OnyxUpdate[] = [];

    // Step 1: Set any "pending fields" (ones updated while the user was offline) to have error messages in the failureData
    const pendingFields = Object.fromEntries(Object.keys(transactionChanges).map((key) => [key, CONST.RED_BRICK_ROAD_PENDING_ACTION.UPDATE]));
    const clearedPendingFields = Object.fromEntries(Object.keys(transactionChanges).map((key) => [key, null]));
    const errorFields = Object.fromEntries(Object.keys(pendingFields).map((key) => [key, {[DateUtils.getMicroseconds()]: Localize.translateLocal('iou.error.genericEditFailureMessage')}]));

    // Step 2: Get all the collections being updated
    const transactionThread = allReports?.[`${ONYXKEYS.COLLECTION.REPORT}${transactionThreadReportID}`] ?? null;
    const transaction = allTransactions?.[`${ONYXKEYS.COLLECTION.TRANSACTION}${transactionID}`];
    const chatReport = allReports?.[`${ONYXKEYS.COLLECTION.REPORT}${transactionThread?.parentReportID}`] ?? null;
    const isScanning = hasReceiptTransactionUtils(transaction) && isReceiptBeingScannedTransactionUtils(transaction);
    const updatedTransaction = transaction
        ? getUpdatedTransaction({
              transaction,
              transactionChanges,
              isFromExpenseReport: false,
              policy,
          })
        : null;
    const transactionDetails = getTransactionDetails(updatedTransaction);

    if (transactionDetails?.waypoints) {
        // This needs to be a JSON string since we're sending this to the MapBox API
        transactionDetails.waypoints = JSON.stringify(transactionDetails.waypoints);
    }

    const dataToIncludeInParams: Partial<TransactionDetails> = Object.fromEntries(Object.entries(transactionDetails ?? {}).filter(([key]) => Object.keys(transactionChanges).includes(key)));

    const params: UpdateMoneyRequestParams = {
        ...dataToIncludeInParams,
        reportID: chatReport?.reportID,
        transactionID,
    };

    const hasPendingWaypoints = 'waypoints' in transactionChanges;
    const hasModifiedDistanceRate = 'customUnitRateID' in transactionChanges;
    if (transaction && updatedTransaction && (hasPendingWaypoints || hasModifiedDistanceRate)) {
        // Delete the draft transaction when editing waypoints when the server responds successfully and there are no errors
        successData.push({
            onyxMethod: Onyx.METHOD.SET,
            key: `${ONYXKEYS.COLLECTION.TRANSACTION_DRAFT}${transactionID}`,
            value: null,
        });

        // Revert the transaction's amount to the original value on failure.
        // The IOU Report will be fully reverted in the failureData further below.
        failureData.push({
            onyxMethod: Onyx.METHOD.MERGE,
            key: `${ONYXKEYS.COLLECTION.TRANSACTION}${transactionID}`,
            value: {
                amount: transaction.amount,
                modifiedAmount: transaction.modifiedAmount,
                modifiedMerchant: transaction.modifiedMerchant,
            },
        });
    }

    // Step 3: Build the modified expense report actions
    // We don't create a modified report action if:
    // - we're updating the waypoints
    // - we're updating the distance rate while the waypoints are still pending
    // In these cases, there isn't a valid optimistic mileage data we can use,
    // and the report action is created on the server with the distance-related response from the MapBox API
    const updatedReportAction = buildOptimisticModifiedExpenseReportAction(transactionThread, transaction, transactionChanges, false, policy, updatedTransaction);
    if (!hasPendingWaypoints && !(hasModifiedDistanceRate && isFetchingWaypointsFromServer(transaction))) {
        params.reportActionID = updatedReportAction.reportActionID;

        optimisticData.push({
            onyxMethod: Onyx.METHOD.MERGE,
            key: `${ONYXKEYS.COLLECTION.REPORT_ACTIONS}${transactionThread?.reportID}`,
            value: {
                [updatedReportAction.reportActionID]: updatedReportAction as OnyxTypes.ReportAction,
            },
        });
        successData.push({
            onyxMethod: Onyx.METHOD.MERGE,
            key: `${ONYXKEYS.COLLECTION.REPORT_ACTIONS}${transactionThread?.reportID}`,
            value: {
                [updatedReportAction.reportActionID]: {pendingAction: null},
            },
        });
        failureData.push({
            onyxMethod: Onyx.METHOD.MERGE,
            key: `${ONYXKEYS.COLLECTION.REPORT_ACTIONS}${transactionThread?.reportID}`,
            value: {
                [updatedReportAction.reportActionID]: {
                    ...(updatedReportAction as OnyxTypes.ReportAction),
                    errors: getMicroSecondOnyxErrorWithTranslationKey('iou.error.genericEditFailureMessage'),
                },
            },
        });
    }

    // Step 4: Update the report preview message (and report header) so LHN amount tracked is correct.
    // Optimistically modify the transaction and the transaction thread
    optimisticData.push({
        onyxMethod: Onyx.METHOD.MERGE,
        key: `${ONYXKEYS.COLLECTION.TRANSACTION}${transactionID}`,
        value: {
            ...updatedTransaction,
            pendingFields,
            errorFields: null,
        },
    });

    optimisticData.push({
        onyxMethod: Onyx.METHOD.MERGE,
        key: `${ONYXKEYS.COLLECTION.REPORT}${transactionThreadReportID}`,
        value: {
            lastActorAccountID: updatedReportAction.actorAccountID,
        },
    });

    if (isScanning && transactionThread?.parentReportActionID && ('amount' in transactionChanges || 'currency' in transactionChanges)) {
        optimisticData.push({
            onyxMethod: Onyx.METHOD.MERGE,
            key: `${ONYXKEYS.COLLECTION.REPORT_ACTIONS}${chatReport?.reportID}`,
            value: {[transactionThread.parentReportActionID]: {originalMessage: {whisperedTo: []}}},
        });
    }

    // Clear out the error fields and loading states on success
    successData.push({
        onyxMethod: Onyx.METHOD.MERGE,
        key: `${ONYXKEYS.COLLECTION.TRANSACTION}${transactionID}`,
        value: {
            pendingFields: clearedPendingFields,
            isLoading: false,
            errorFields: null,
            routes: null,
        },
    });

    // Clear out loading states, pending fields, and add the error fields
    failureData.push({
        onyxMethod: Onyx.METHOD.MERGE,
        key: `${ONYXKEYS.COLLECTION.TRANSACTION}${transactionID}`,
        value: {
            ...transaction,
            pendingFields: clearedPendingFields,
            isLoading: false,
            errorFields,
        },
    });

    // Reset the transaction thread to its original state
    failureData.push({
        onyxMethod: Onyx.METHOD.MERGE,
        key: `${ONYXKEYS.COLLECTION.REPORT}${transactionThreadReportID}`,
        value: transactionThread,
    });

    return {
        params,
        onyxData: {optimisticData, successData, failureData},
    };
}

/** Updates the created date of an expense */
function updateMoneyRequestDate(
    transactionID: string,
    transactionThreadReportID: string,
    value: string,
    policy: OnyxEntry<OnyxTypes.Policy>,
    policyTags: OnyxEntry<OnyxTypes.PolicyTagLists>,
    policyCategories: OnyxEntry<OnyxTypes.PolicyCategories>,
) {
    const transactionChanges: TransactionChanges = {
        created: value,
    };
    const transactionThreadReport = allReports?.[`${ONYXKEYS.COLLECTION.REPORT}${transactionThreadReportID}`] ?? null;
    const parentReport = allReports?.[`${ONYXKEYS.COLLECTION.REPORT}${transactionThreadReport?.parentReportID}`] ?? null;
    let data: UpdateMoneyRequestData;
    if (isTrackExpenseReport(transactionThreadReport) && isSelfDM(parentReport)) {
        data = getUpdateTrackExpenseParams(transactionID, transactionThreadReportID, transactionChanges, policy);
    } else {
        data = getUpdateMoneyRequestParams(transactionID, transactionThreadReportID, transactionChanges, policy, policyTags, policyCategories);
    }
    const {params, onyxData} = data;
    API.write(WRITE_COMMANDS.UPDATE_MONEY_REQUEST_DATE, params, onyxData);
}

/** Updates the billable field of an expense */
function updateMoneyRequestBillable(
    transactionID: string | undefined,
    transactionThreadReportID: string | undefined,
    value: boolean,
    policy: OnyxEntry<OnyxTypes.Policy>,
    policyTagList: OnyxEntry<OnyxTypes.PolicyTagLists>,
    policyCategories: OnyxEntry<OnyxTypes.PolicyCategories>,
) {
    if (!transactionID || !transactionThreadReportID) {
        return;
    }
    const transactionChanges: TransactionChanges = {
        billable: value,
    };
    const {params, onyxData} = getUpdateMoneyRequestParams(transactionID, transactionThreadReportID, transactionChanges, policy, policyTagList, policyCategories);
    API.write(WRITE_COMMANDS.UPDATE_MONEY_REQUEST_BILLABLE, params, onyxData);
}

/** Updates the merchant field of an expense */
function updateMoneyRequestMerchant(
    transactionID: string,
    transactionThreadReportID: string,
    value: string,
    policy: OnyxEntry<OnyxTypes.Policy>,
    policyTagList: OnyxEntry<OnyxTypes.PolicyTagLists>,
    policyCategories: OnyxEntry<OnyxTypes.PolicyCategories>,
) {
    const transactionChanges: TransactionChanges = {
        merchant: value,
    };
    const transactionThreadReport = allReports?.[`${ONYXKEYS.COLLECTION.REPORT}${transactionThreadReportID}`] ?? null;
    const parentReport = allReports?.[`${ONYXKEYS.COLLECTION.REPORT}${transactionThreadReport?.parentReportID}`] ?? null;
    let data: UpdateMoneyRequestData;
    if (isTrackExpenseReport(transactionThreadReport) && isSelfDM(parentReport)) {
        data = getUpdateTrackExpenseParams(transactionID, transactionThreadReportID, transactionChanges, policy);
    } else {
        data = getUpdateMoneyRequestParams(transactionID, transactionThreadReportID, transactionChanges, policy, policyTagList, policyCategories);
    }
    const {params, onyxData} = data;
    API.write(WRITE_COMMANDS.UPDATE_MONEY_REQUEST_MERCHANT, params, onyxData);
}

/** Updates the attendees list of an expense */
function updateMoneyRequestAttendees(
    transactionID: string,
    transactionThreadReportID: string,
    attendees: Attendee[],
    policy: OnyxEntry<OnyxTypes.Policy>,
    policyTagList: OnyxEntry<OnyxTypes.PolicyTagLists>,
    policyCategories: OnyxEntry<OnyxTypes.PolicyCategories>,
    violations: OnyxEntry<OnyxTypes.TransactionViolations> | undefined,
) {
    const transactionChanges: TransactionChanges = {
        attendees,
    };
    const data = getUpdateMoneyRequestParams(transactionID, transactionThreadReportID, transactionChanges, policy, policyTagList, policyCategories, violations);
    const {params, onyxData} = data;
    API.write(WRITE_COMMANDS.UPDATE_MONEY_REQUEST_ATTENDEES, params, onyxData);
}

/** Updates the tag of an expense */
function updateMoneyRequestTag(
    transactionID: string,
    transactionThreadReportID: string | undefined,
    tag: string,
    policy: OnyxEntry<OnyxTypes.Policy>,
    policyTagList: OnyxEntry<OnyxTypes.PolicyTagLists>,
    policyCategories: OnyxEntry<OnyxTypes.PolicyCategories>,
    hash?: number,
) {
    const transactionChanges: TransactionChanges = {
        tag,
    };
    const {params, onyxData} = getUpdateMoneyRequestParams(transactionID, transactionThreadReportID, transactionChanges, policy, policyTagList, policyCategories, undefined, hash);
    API.write(WRITE_COMMANDS.UPDATE_MONEY_REQUEST_TAG, params, onyxData);
}

/** Updates the created tax amount of an expense */
function updateMoneyRequestTaxAmount(
    transactionID: string,
    optimisticReportActionID: string | undefined,
    taxAmount: number,
    policy: OnyxEntry<OnyxTypes.Policy>,
    policyTagList: OnyxEntry<OnyxTypes.PolicyTagLists>,
    policyCategories: OnyxEntry<OnyxTypes.PolicyCategories>,
) {
    const transactionChanges = {
        taxAmount,
    };
    const {params, onyxData} = getUpdateMoneyRequestParams(transactionID, optimisticReportActionID, transactionChanges, policy, policyTagList, policyCategories);
    API.write('UpdateMoneyRequestTaxAmount', params, onyxData);
}

type UpdateMoneyRequestTaxRateParams = {
    transactionID: string;
    optimisticReportActionID: string;
    taxCode: string;
    taxAmount: number;
    policy: OnyxEntry<OnyxTypes.Policy>;
    policyTagList: OnyxEntry<OnyxTypes.PolicyTagLists>;
    policyCategories: OnyxEntry<OnyxTypes.PolicyCategories>;
};

/** Updates the created tax rate of an expense */
function updateMoneyRequestTaxRate({transactionID, optimisticReportActionID, taxCode, taxAmount, policy, policyTagList, policyCategories}: UpdateMoneyRequestTaxRateParams) {
    const transactionChanges = {
        taxCode,
        taxAmount,
    };
    const {params, onyxData} = getUpdateMoneyRequestParams(transactionID, optimisticReportActionID, transactionChanges, policy, policyTagList, policyCategories);
    API.write('UpdateMoneyRequestTaxRate', params, onyxData);
}

type UpdateMoneyRequestDistanceParams = {
    transactionID: string | undefined;
    transactionThreadReportID: string | undefined;
    waypoints: WaypointCollection;
    routes?: Routes;
    policy?: OnyxEntry<OnyxTypes.Policy>;
    policyTagList?: OnyxEntry<OnyxTypes.PolicyTagLists>;
    policyCategories?: OnyxEntry<OnyxTypes.PolicyCategories>;
    transactionBackup: OnyxEntry<OnyxTypes.Transaction>;
};

/** Updates the waypoints of a distance expense */
function updateMoneyRequestDistance({
    transactionID,
    transactionThreadReportID,
    waypoints,
    routes = undefined,
    policy = {} as OnyxTypes.Policy,
    policyTagList = {},
    policyCategories = {},
    transactionBackup,
}: UpdateMoneyRequestDistanceParams) {
    const transactionChanges: TransactionChanges = {
        waypoints: sanitizeRecentWaypoints(waypoints),
        routes,
    };
    const transactionThreadReport = allReports?.[`${ONYXKEYS.COLLECTION.REPORT}${transactionThreadReportID}`] ?? null;
    const parentReport = allReports?.[`${ONYXKEYS.COLLECTION.REPORT}${transactionThreadReport?.parentReportID}`] ?? null;
    let data: UpdateMoneyRequestData;
    if (isTrackExpenseReport(transactionThreadReport) && isSelfDM(parentReport)) {
        data = getUpdateTrackExpenseParams(transactionID, transactionThreadReportID, transactionChanges, policy);
    } else {
        data = getUpdateMoneyRequestParams(transactionID, transactionThreadReportID, transactionChanges, policy, policyTagList, policyCategories);
    }
    const {params, onyxData} = data;

    const recentServerValidatedWaypoints = getRecentWaypoints().filter((item) => !item.pendingAction);
    onyxData?.failureData?.push({
        onyxMethod: Onyx.METHOD.SET,
        key: `${ONYXKEYS.NVP_RECENT_WAYPOINTS}`,
        value: recentServerValidatedWaypoints,
    });

    if (transactionBackup) {
        const transaction = allTransactions?.[`${ONYXKEYS.COLLECTION.TRANSACTION}${transactionID}`];

        // We need to include all keys of the optimisticData's waypoints in the failureData for onyx merge to properly reset
        // waypoint keys that do not exist in the failureData's waypoints. For instance, if the optimisticData waypoints had
        // three keys and the failureData waypoint had only 2 keys then the third key that doesn't exist in the failureData
        // waypoints should be explicitly reset otherwise onyx merge will leave it intact.
        const allWaypointKeys = [...new Set([...Object.keys(transactionBackup.comment?.waypoints ?? {}), ...Object.keys(transaction?.comment?.waypoints ?? {})])];
        const onyxWaypoints = allWaypointKeys.reduce((acc: NullishDeep<WaypointCollection>, key) => {
            acc[key] = transactionBackup.comment?.waypoints?.[key] ? {...transactionBackup.comment?.waypoints?.[key]} : null;
            return acc;
        }, {});
        const allModifiedWaypointsKeys = [...new Set([...Object.keys(waypoints ?? {}), ...Object.keys(transaction?.modifiedWaypoints ?? {})])];
        const onyxModifiedWaypoints = allModifiedWaypointsKeys.reduce((acc: NullishDeep<WaypointCollection>, key) => {
            acc[key] = transactionBackup.modifiedWaypoints?.[key] ? {...transactionBackup.modifiedWaypoints?.[key]} : null;
            return acc;
        }, {});
        onyxData?.failureData?.push({
            onyxMethod: Onyx.METHOD.MERGE,
            key: `${ONYXKEYS.COLLECTION.TRANSACTION}${transactionID}`,
            value: {
                comment: {
                    waypoints: onyxWaypoints,
                    customUnit: {
                        quantity: transactionBackup?.comment?.customUnit?.quantity,
                    },
                },
                modifiedWaypoints: onyxModifiedWaypoints,
                routes: null,
            },
        });
    }

    API.write(WRITE_COMMANDS.UPDATE_MONEY_REQUEST_DISTANCE, params, onyxData);
}

/** Updates the category of an expense */
function updateMoneyRequestCategory(
    transactionID: string,
    transactionThreadReportID: string,
    category: string,
    policy: OnyxEntry<OnyxTypes.Policy>,
    policyTagList: OnyxEntry<OnyxTypes.PolicyTagLists>,
    policyCategories: OnyxEntry<OnyxTypes.PolicyCategories>,
    hash?: number,
) {
    const transactionChanges: TransactionChanges = {
        category,
    };

    const {params, onyxData} = getUpdateMoneyRequestParams(transactionID, transactionThreadReportID, transactionChanges, policy, policyTagList, policyCategories, undefined, hash);
    API.write(WRITE_COMMANDS.UPDATE_MONEY_REQUEST_CATEGORY, params, onyxData);
}

/** Updates the description of an expense */
function updateMoneyRequestDescription(
    transactionID: string,
    transactionThreadReportID: string,
    comment: string,
    policy: OnyxEntry<OnyxTypes.Policy>,
    policyTagList: OnyxEntry<OnyxTypes.PolicyTagLists>,
    policyCategories: OnyxEntry<OnyxTypes.PolicyCategories>,
) {
    const parsedComment = getParsedComment(comment);
    const transactionChanges: TransactionChanges = {
        comment: parsedComment,
    };
    const transactionThreadReport = allReports?.[`${ONYXKEYS.COLLECTION.REPORT}${transactionThreadReportID}`] ?? null;
    const parentReport = allReports?.[`${ONYXKEYS.COLLECTION.REPORT}${transactionThreadReport?.parentReportID}`] ?? null;
    let data: UpdateMoneyRequestData;
    if (isTrackExpenseReport(transactionThreadReport) && isSelfDM(parentReport)) {
        data = getUpdateTrackExpenseParams(transactionID, transactionThreadReportID, transactionChanges, policy);
    } else {
        data = getUpdateMoneyRequestParams(transactionID, transactionThreadReportID, transactionChanges, policy, policyTagList, policyCategories);
    }
    const {params, onyxData} = data;
    params.description = parsedComment;
    API.write(WRITE_COMMANDS.UPDATE_MONEY_REQUEST_DESCRIPTION, params, onyxData);
}

/** Updates the distance rate of an expense */
function updateMoneyRequestDistanceRate(
    transactionID: string,
    transactionThreadReportID: string,
    rateID: string,
    policy: OnyxEntry<OnyxTypes.Policy>,
    policyTagList: OnyxEntry<OnyxTypes.PolicyTagLists>,
    policyCategories: OnyxEntry<OnyxTypes.PolicyCategories>,
    updatedTaxAmount?: number,
    updatedTaxCode?: string,
) {
    const transactionChanges: TransactionChanges = {
        customUnitRateID: rateID,
        ...(typeof updatedTaxAmount === 'number' ? {taxAmount: updatedTaxAmount} : {}),
        ...(updatedTaxCode ? {taxCode: updatedTaxCode} : {}),
    };
    const transactionThreadReport = allReports?.[`${ONYXKEYS.COLLECTION.REPORT}${transactionThreadReportID}`] ?? null;
    const parentReport = allReports?.[`${ONYXKEYS.COLLECTION.REPORT}${transactionThreadReport?.parentReportID}`] ?? null;

    const transaction = allTransactions?.[`${ONYXKEYS.COLLECTION.TRANSACTION}${transactionID}`];
    if (transaction) {
        const existingDistanceUnit = transaction?.comment?.customUnit?.distanceUnit;
        const newDistanceUnit = DistanceRequestUtils.getRateByCustomUnitRateID({customUnitRateID: rateID, policy})?.unit;

        // If the distanceUnit is set and the rate is changed to one that has a different unit, mark the merchant as modified to make the distance field pending
        if (existingDistanceUnit && newDistanceUnit && newDistanceUnit !== existingDistanceUnit) {
            transactionChanges.merchant = getMerchant(transaction);
        }
    }

    let data: UpdateMoneyRequestData;
    if (isTrackExpenseReport(transactionThreadReport) && isSelfDM(parentReport)) {
        data = getUpdateTrackExpenseParams(transactionID, transactionThreadReportID, transactionChanges, policy);
    } else {
        data = getUpdateMoneyRequestParams(transactionID, transactionThreadReportID, transactionChanges, policy, policyTagList, policyCategories);
    }
    const {params, onyxData} = data;
    // `taxAmount` & `taxCode` only needs to be updated in the optimistic data, so we need to remove them from the params
    const {taxAmount, taxCode, ...paramsWithoutTaxUpdated} = params;
    API.write(WRITE_COMMANDS.UPDATE_MONEY_REQUEST_DISTANCE_RATE, paramsWithoutTaxUpdated, onyxData);
}

const getConvertTrackedExpenseInformation = (
    transactionID: string | undefined,
    actionableWhisperReportActionID: string | undefined,
    moneyRequestReportID: string | undefined,
    linkedTrackedExpenseReportAction: OnyxTypes.ReportAction,
    linkedTrackedExpenseReportID: string,
    transactionThreadReportID: string | undefined,
    resolution: IOUAction,
) => {
    const optimisticData: OnyxUpdate[] = [];
    const successData: OnyxUpdate[] = [];
    const failureData: OnyxUpdate[] = [];

    // Delete the transaction from the track expense report
    const {
        optimisticData: deleteOptimisticData,
        successData: deleteSuccessData,
        failureData: deleteFailureData,
    } = getDeleteTrackExpenseInformation(linkedTrackedExpenseReportID, transactionID, linkedTrackedExpenseReportAction, false, true, actionableWhisperReportActionID, resolution);

    optimisticData?.push(...deleteOptimisticData);
    successData?.push(...deleteSuccessData);
    failureData?.push(...deleteFailureData);

    // Build modified expense report action with the transaction changes
    const modifiedExpenseReportAction = buildOptimisticMovedTransactionAction(transactionThreadReportID, moneyRequestReportID ?? CONST.REPORT.UNREPORTED_REPORT_ID);

    if (transactionThreadReportID) {
        optimisticData?.push({
            onyxMethod: Onyx.METHOD.MERGE,
            key: `${ONYXKEYS.COLLECTION.REPORT_ACTIONS}${transactionThreadReportID}`,
            value: {
                [modifiedExpenseReportAction.reportActionID]: modifiedExpenseReportAction,
            },
        });
        successData?.push({
            onyxMethod: Onyx.METHOD.MERGE,
            key: `${ONYXKEYS.COLLECTION.REPORT_ACTIONS}${transactionThreadReportID}`,
            value: {
                [modifiedExpenseReportAction.reportActionID]: {pendingAction: null},
            },
        });
        failureData?.push({
            onyxMethod: Onyx.METHOD.MERGE,
            key: `${ONYXKEYS.COLLECTION.REPORT_ACTIONS}${transactionThreadReportID}`,
            value: {
                [modifiedExpenseReportAction.reportActionID]: {
                    ...modifiedExpenseReportAction,
                    errors: getMicroSecondOnyxErrorWithTranslationKey('iou.error.genericEditFailureMessage'),
                },
            },
        });
    }

    return {optimisticData, successData, failureData, modifiedExpenseReportActionID: modifiedExpenseReportAction.reportActionID};
};

type ConvertTrackedWorkspaceParams = {
    category: string | undefined;
    tag: string | undefined;
    taxCode: string;
    taxAmount: number;
    billable: boolean | undefined;
    policyID: string;
    receipt: Receipt | undefined;
    waypoints?: string;
    customUnitID?: string;
    customUnitRateID?: string;
};

type AddTrackedExpenseToPolicyParam = {
    amount: number;
    currency: string;
    comment: string;
    created: string;
    merchant: string;
    transactionID: string;
    reimbursable: boolean;
    actionableWhisperReportActionID: string | undefined;
    moneyRequestReportID: string;
    reportPreviewReportActionID: string;
    modifiedExpenseReportActionID: string;
    moneyRequestCreatedReportActionID: string | undefined;
    moneyRequestPreviewReportActionID: string;
} & ConvertTrackedWorkspaceParams;

type ConvertTrackedExpenseToRequestParams = {
    payerParams: {
        accountID: number;
        email: string;
    };
    transactionParams: {
        transactionID: string;
        actionableWhisperReportActionID: string | undefined;
        linkedTrackedExpenseReportAction: OnyxTypes.ReportAction;
        linkedTrackedExpenseReportID: string;
        amount: number;
        currency: string;
        comment: string;
        merchant: string;
        created: string;
        attendees?: Attendee[];
        transactionThreadReportID?: string;
    };
    chatParams: {
        reportID: string;
        createdReportActionID: string | undefined;
        reportPreviewReportActionID: string;
    };
    iouParams: {
        reportID: string;
        createdReportActionID: string | undefined;
        reportActionID: string;
    };
    onyxData: OnyxData;
    workspaceParams?: ConvertTrackedWorkspaceParams;
};

function addTrackedExpenseToPolicy(parameters: AddTrackedExpenseToPolicyParam, onyxData: OnyxData) {
    API.write(WRITE_COMMANDS.ADD_TRACKED_EXPENSE_TO_POLICY, parameters, onyxData);
}

function convertTrackedExpenseToRequest(convertTrackedExpenseParams: ConvertTrackedExpenseToRequestParams) {
    const {payerParams, transactionParams, chatParams, iouParams, onyxData, workspaceParams} = convertTrackedExpenseParams;
    const {accountID: payerAccountID, email: payerEmail} = payerParams;
    const {
        transactionID,
        actionableWhisperReportActionID,
        linkedTrackedExpenseReportAction,
        linkedTrackedExpenseReportID,
        amount,
        currency,
        comment,
        merchant,
        created,
        attendees,
        transactionThreadReportID,
    } = transactionParams;
    const {optimisticData: convertTransactionOptimisticData = [], successData: convertTransactionSuccessData = [], failureData: convertTransactionFailureData = []} = onyxData;

    const {optimisticData, successData, failureData, modifiedExpenseReportActionID} = getConvertTrackedExpenseInformation(
        transactionID,
        actionableWhisperReportActionID,
        iouParams.reportID,
        linkedTrackedExpenseReportAction,
        linkedTrackedExpenseReportID,
        transactionThreadReportID,
        CONST.IOU.ACTION.SUBMIT,
    );

    optimisticData?.push(...convertTransactionOptimisticData);
    successData?.push(...convertTransactionSuccessData);
    failureData?.push(...convertTransactionFailureData);

    if (workspaceParams) {
        const params = {
            amount,
            currency,
            comment,
            created,
            merchant,
            reimbursable: true,
            transactionID,
            actionableWhisperReportActionID,
            moneyRequestReportID: iouParams.reportID,
            moneyRequestCreatedReportActionID: iouParams.createdReportActionID,
            moneyRequestPreviewReportActionID: iouParams.reportActionID,
            modifiedExpenseReportActionID,
            reportPreviewReportActionID: chatParams.reportPreviewReportActionID,
            ...workspaceParams,
        };

        addTrackedExpenseToPolicy(params, {optimisticData, successData, failureData});
        return;
    }

    const parameters = {
        attendees,
        amount,
        currency,
        comment,
        created,
        merchant,
        payerAccountID,
        payerEmail,
        chatReportID: chatParams.reportID,
        transactionID,
        actionableWhisperReportActionID,
        createdChatReportActionID: chatParams.createdReportActionID,
        moneyRequestReportID: iouParams.reportID,
        moneyRequestCreatedReportActionID: iouParams.createdReportActionID,
        moneyRequestPreviewReportActionID: iouParams.reportActionID,
        transactionThreadReportID,
        modifiedExpenseReportActionID,
        reportPreviewReportActionID: chatParams.reportPreviewReportActionID,
    };
    API.write(WRITE_COMMANDS.CONVERT_TRACKED_EXPENSE_TO_REQUEST, parameters, {optimisticData, successData, failureData});
}

function categorizeTrackedExpense(trackedExpenseParams: TrackedExpenseParams) {
    const {onyxData, reportInformation, transactionParams, policyParams, createdWorkspaceParams} = trackedExpenseParams;
    const {optimisticData, successData, failureData} = onyxData ?? {};
    const {transactionID} = transactionParams;
    const {isDraftPolicy} = policyParams;
    const {actionableWhisperReportActionID, moneyRequestReportID, linkedTrackedExpenseReportAction, linkedTrackedExpenseReportID, transactionThreadReportID} = reportInformation;
    const {
        optimisticData: moveTransactionOptimisticData,
        successData: moveTransactionSuccessData,
        failureData: moveTransactionFailureData,
        modifiedExpenseReportActionID,
    } = getConvertTrackedExpenseInformation(
        transactionID,
        actionableWhisperReportActionID,
        moneyRequestReportID,
        linkedTrackedExpenseReportAction,
        linkedTrackedExpenseReportID,
        transactionThreadReportID,
        CONST.IOU.ACTION.CATEGORIZE,
    );

    optimisticData?.push(...moveTransactionOptimisticData);
    successData?.push(...moveTransactionSuccessData);
    failureData?.push(...moveTransactionFailureData);

    const parameters: CategorizeTrackedExpenseApiParams = {
        ...{
            ...reportInformation,
            linkedTrackedExpenseReportAction: undefined,
        },
        ...policyParams,
        ...transactionParams,
        modifiedExpenseReportActionID,
        policyExpenseChatReportID: createdWorkspaceParams?.expenseChatReportID,
        policyExpenseCreatedReportActionID: createdWorkspaceParams?.expenseCreatedReportActionID,
        adminsChatReportID: createdWorkspaceParams?.adminsChatReportID,
        adminsCreatedReportActionID: createdWorkspaceParams?.adminsCreatedReportActionID,
        engagementChoice: createdWorkspaceParams?.engagementChoice,
        guidedSetupData: createdWorkspaceParams?.guidedSetupData,
        description: transactionParams.comment,
        customUnitID: createdWorkspaceParams?.customUnitID,
        customUnitRateID: createdWorkspaceParams?.customUnitRateID ?? transactionParams.customUnitRateID,
        attendees: transactionParams.attendees ? JSON.stringify(transactionParams.attendees) : undefined,
    };

    API.write(WRITE_COMMANDS.CATEGORIZE_TRACKED_EXPENSE, parameters, {optimisticData, successData, failureData});

    // If a draft policy was used, then the CategorizeTrackedExpense command will create a real one
    // so let's track that conversion here
    if (isDraftPolicy) {
        GoogleTagManager.publishEvent(CONST.ANALYTICS.EVENT.WORKSPACE_CREATED, userAccountID);
    }
}

function shareTrackedExpense(trackedExpenseParams: TrackedExpenseParams) {
    const {onyxData, reportInformation, transactionParams, policyParams, createdWorkspaceParams, accountantParams} = trackedExpenseParams;

    const policyID = policyParams?.policyID;
    const chatReportID = reportInformation?.chatReportID;
    const accountantEmail = addSMSDomainIfPhoneNumber(accountantParams?.accountant?.login);
    const accountantAccountID = accountantParams?.accountant?.accountID;

    if (!policyID || !chatReportID || !accountantEmail || !accountantAccountID) {
        return;
    }

    const {optimisticData: shareTrackedExpenseOptimisticData = [], successData: shareTrackedExpenseSuccessData = [], failureData: shareTrackedExpenseFailureData = []} = onyxData ?? {};

    const {transactionID} = transactionParams;
    const {
        actionableWhisperReportActionID,
        moneyRequestPreviewReportActionID,
        moneyRequestCreatedReportActionID,
        reportPreviewReportActionID,
        moneyRequestReportID,
        linkedTrackedExpenseReportAction,
        linkedTrackedExpenseReportID,
        transactionThreadReportID,
    } = reportInformation;

    const {optimisticData, successData, failureData, modifiedExpenseReportActionID} = getConvertTrackedExpenseInformation(
        transactionID,
        actionableWhisperReportActionID,
        moneyRequestReportID,
        linkedTrackedExpenseReportAction,
        linkedTrackedExpenseReportID,
        transactionThreadReportID,
        CONST.IOU.ACTION.SHARE,
    );

    optimisticData?.push(...shareTrackedExpenseOptimisticData);
    successData?.push(...shareTrackedExpenseSuccessData);
    failureData?.push(...shareTrackedExpenseFailureData);

    const policyEmployeeList = allPolicies?.[`${ONYXKEYS.COLLECTION.POLICY}${policyParams?.policyID}`]?.employeeList;
    if (!policyEmployeeList?.[accountantEmail]) {
        const policyMemberAccountIDs = Object.values(getMemberAccountIDsForWorkspace(policyEmployeeList, false, false));
        const {
            optimisticData: addAccountantToWorkspaceOptimisticData,
            successData: addAccountantToWorkspaceSuccessData,
            failureData: addAccountantToWorkspaceFailureData,
        } = buildAddMembersToWorkspaceOnyxData({[accountantEmail]: accountantAccountID}, policyID, policyMemberAccountIDs, CONST.POLICY.ROLE.ADMIN);
        optimisticData?.push(...addAccountantToWorkspaceOptimisticData);
        successData?.push(...addAccountantToWorkspaceSuccessData);
        failureData?.push(...addAccountantToWorkspaceFailureData);
    } else if (policyEmployeeList?.[accountantEmail].role !== CONST.POLICY.ROLE.ADMIN) {
        const {
            optimisticData: addAccountantToWorkspaceOptimisticData,
            successData: addAccountantToWorkspaceSuccessData,
            failureData: addAccountantToWorkspaceFailureData,
        } = buildUpdateWorkspaceMembersRoleOnyxData(policyID, [accountantAccountID], CONST.POLICY.ROLE.ADMIN);
        optimisticData?.push(...addAccountantToWorkspaceOptimisticData);
        successData?.push(...addAccountantToWorkspaceSuccessData);
        failureData?.push(...addAccountantToWorkspaceFailureData);
    }

    const chatReportParticipants = allReports?.[`${ONYXKEYS.COLLECTION.REPORT}${chatReportID}`]?.participants;
    if (!chatReportParticipants?.[accountantAccountID]) {
        const {
            optimisticData: inviteAccountantToRoomOptimisticData,
            successData: inviteAccountantToRoomSuccessData,
            failureData: inviteAccountantToRoomFailureData,
        } = buildInviteToRoomOnyxData(chatReportID, {[accountantEmail]: accountantAccountID});
        optimisticData?.push(...inviteAccountantToRoomOptimisticData);
        successData?.push(...inviteAccountantToRoomSuccessData);
        failureData?.push(...inviteAccountantToRoomFailureData);
    }

    const parameters: ShareTrackedExpenseParams = {
        ...transactionParams,
        policyID,
        moneyRequestPreviewReportActionID,
        moneyRequestReportID,
        moneyRequestCreatedReportActionID,
        actionableWhisperReportActionID,
        modifiedExpenseReportActionID,
        reportPreviewReportActionID,
        policyExpenseChatReportID: createdWorkspaceParams?.expenseChatReportID,
        policyExpenseCreatedReportActionID: createdWorkspaceParams?.expenseCreatedReportActionID,
        adminsChatReportID: createdWorkspaceParams?.adminsChatReportID,
        adminsCreatedReportActionID: createdWorkspaceParams?.adminsCreatedReportActionID,
        engagementChoice: createdWorkspaceParams?.engagementChoice,
        guidedSetupData: createdWorkspaceParams?.guidedSetupData,
        policyName: createdWorkspaceParams?.policyName,
        description: transactionParams.comment,
        customUnitID: createdWorkspaceParams?.customUnitID,
        customUnitRateID: createdWorkspaceParams?.customUnitRateID ?? transactionParams.customUnitRateID,
        attendees: transactionParams.attendees ? JSON.stringify(transactionParams.attendees) : undefined,
        accountantEmail,
    };

    API.write(WRITE_COMMANDS.SHARE_TRACKED_EXPENSE, parameters, {optimisticData, successData, failureData});
}

/**
 * Submit expense to another user
 */
function requestMoney(requestMoneyInformation: RequestMoneyInformation) {
    const {
        report,
        participantParams,
        policyParams = {},
        transactionParams,
        gpsPoints,
        action,
        reimbursible,
        shouldHandleNavigation = true,
        backToReport,
        shouldPlaySound = true,
    } = requestMoneyInformation;
    const {payeeAccountID} = participantParams;
    const parsedComment = getParsedComment(transactionParams.comment ?? '');
    transactionParams.comment = parsedComment;
    const {
        amount,
        currency,
        merchant,
        comment = '',
        receipt,
        category,
        tag,
        taxCode = '',
        taxAmount = 0,
        billable,
        created,
        attendees,
        actionableWhisperReportActionID,
        linkedTrackedExpenseReportAction,
        linkedTrackedExpenseReportID,
        waypoints,
        customUnitRateID,
        isTestDrive,
    } = transactionParams;

    const testDriveCommentReportActionID = isTestDrive ? NumberUtils.rand64() : undefined;

    const sanitizedWaypoints = waypoints ? JSON.stringify(sanitizeRecentWaypoints(waypoints)) : undefined;

    // If the report is iou or expense report, we should get the linked chat report to be passed to the getMoneyRequestInformation function
    const isMoneyRequestReport = isMoneyRequestReportReportUtils(report);
    const currentChatReport = isMoneyRequestReport ? getReportOrDraftReport(report?.chatReportID) : report;
    const moneyRequestReportID = isMoneyRequestReport ? report?.reportID : '';
    const isMovingTransactionFromTrackExpense = isMovingTransactionFromTrackExpenseIOUUtils(action);
    const existingTransactionID =
        isMovingTransactionFromTrackExpense && linkedTrackedExpenseReportAction && isMoneyRequestAction(linkedTrackedExpenseReportAction)
            ? getOriginalMessage(linkedTrackedExpenseReportAction)?.IOUTransactionID
            : undefined;
    const existingTransaction =
        action === CONST.IOU.ACTION.SUBMIT
            ? allTransactionDrafts[`${ONYXKEYS.COLLECTION.TRANSACTION_DRAFT}${existingTransactionID}`]
            : allTransactions[`${ONYXKEYS.COLLECTION.TRANSACTION}${existingTransactionID}`];

    const retryParams = {
        ...requestMoneyInformation,
        participantParams: {
            ...requestMoneyInformation.participantParams,
            participant: (({icons, ...rest}) => rest)(requestMoneyInformation.participantParams.participant),
        },
        transactionParams: {
            ...requestMoneyInformation.transactionParams,
            receipt: undefined,
        },
    };

    const {payerAccountID, payerEmail, iouReport, chatReport, transaction, iouAction, createdChatReportActionID, createdIOUReportActionID, reportPreviewAction, onyxData} =
        getMoneyRequestInformation({
            parentChatReport: isMovingTransactionFromTrackExpense ? undefined : currentChatReport,
            participantParams,
            policyParams,
            transactionParams,
            moneyRequestReportID,
            existingTransactionID,
            existingTransaction: isDistanceRequestTransactionUtils(existingTransaction) ? existingTransaction : undefined,
            retryParams,
            shouldGenerateOptimisticTransactionThread: false,
            testDriveCommentReportActionID,
        });
    const activeReportID = isMoneyRequestReport ? report?.reportID : chatReport.reportID;

    if (shouldPlaySound) {
        playSound(SOUNDS.DONE);
    }

    switch (action) {
        case CONST.IOU.ACTION.SUBMIT: {
            if (!linkedTrackedExpenseReportAction || !linkedTrackedExpenseReportID) {
                return;
            }
            const workspaceParams =
                isPolicyExpenseChatReportUtil(chatReport) && chatReport.policyID
                    ? {
                          receipt: isFileUploadable(receipt) ? receipt : undefined,
                          category,
                          tag,
                          taxCode,
                          taxAmount,
                          billable,
                          policyID: chatReport.policyID,
                          waypoints: sanitizedWaypoints,
                          customUnitID: getDistanceRateCustomUnit(policyParams?.policy)?.customUnitID,
                          customUnitRateID,
                      }
                    : undefined;
            convertTrackedExpenseToRequest({
                payerParams: {
                    accountID: payerAccountID,
                    email: payerEmail,
                },
                transactionParams: {
                    amount,
                    currency,
                    comment,
                    merchant,
                    created,
                    attendees,
                    transactionID: transaction.transactionID,
                    actionableWhisperReportActionID,
                    linkedTrackedExpenseReportAction,
                    linkedTrackedExpenseReportID,
                },
                chatParams: {
                    reportID: chatReport.reportID,
                    createdReportActionID: createdChatReportActionID,
                    reportPreviewReportActionID: reportPreviewAction.reportActionID,
                },
                iouParams: {
                    reportID: iouReport.reportID,
                    createdReportActionID: createdIOUReportActionID,
                    reportActionID: iouAction.reportActionID,
                },
                onyxData,
                workspaceParams,
            });
            break;
        }
        default: {
            // This is only required when inviting admins to test drive the app
            const guidedSetupData: GuidedSetupData | undefined = isTestDrive
                ? prepareOnboardingOnyxData(
                      {choice: CONST.ONBOARDING_CHOICES.TEST_DRIVE_RECEIVER},
                      CONST.ONBOARDING_CHOICES.TEST_DRIVE_RECEIVER,
                      CONST.ONBOARDING_MESSAGES[CONST.ONBOARDING_CHOICES.TEST_DRIVE_RECEIVER],
                  )?.guidedSetupData
                : undefined;

            const parameters: RequestMoneyParams = {
                debtorEmail: payerEmail,
                debtorAccountID: payerAccountID,
                amount,
                currency,
                comment,
                created,
                merchant,
                iouReportID: iouReport.reportID,
                chatReportID: chatReport.reportID,
                transactionID: transaction.transactionID,
                reportActionID: iouAction.reportActionID,
                createdChatReportActionID,
                createdIOUReportActionID,
                reportPreviewReportActionID: reportPreviewAction.reportActionID,
                receipt: isFileUploadable(receipt) ? receipt : undefined,
                receiptState: receipt?.state,
                category,
                tag,
                taxCode,
                taxAmount,
                billable,
                // This needs to be a string of JSON because of limitations with the fetch() API and nested objects
                receiptGpsPoints: gpsPoints ? JSON.stringify(gpsPoints) : undefined,
                reimbursible,
                description: parsedComment,
                attendees: attendees ? JSON.stringify(attendees) : undefined,
                isTestDrive,
                guidedSetupData: guidedSetupData ? JSON.stringify(guidedSetupData) : undefined,
                testDriveCommentReportActionID,
            };
            // eslint-disable-next-line rulesdir/no-multiple-api-calls
            API.write(WRITE_COMMANDS.REQUEST_MONEY, parameters, onyxData);
        }
    }

    if (shouldHandleNavigation) {
        InteractionManager.runAfterInteractions(() => removeDraftTransactions());
        if (!requestMoneyInformation.isRetry) {
            dismissModalAndOpenReportInInboxTab(backToReport ?? activeReportID);
        }

        const trackReport = Navigation.getReportRouteByID(linkedTrackedExpenseReportAction?.childReportID);
        if (trackReport?.key) {
            Navigation.removeScreenByKey(trackReport.key);
        }
    }

    if (activeReportID && (!isMoneyRequestReport || !Permissions.canUseTableReportView(betas))) {
        notifyNewAction(activeReportID, payeeAccountID);
    }
}

/**
 * Submit per diem expense to another user
 */
function submitPerDiemExpense(submitPerDiemExpenseInformation: PerDiemExpenseInformation) {
    const {report, participantParams, policyParams = {}, transactionParams} = submitPerDiemExpenseInformation;
    const {payeeAccountID} = participantParams;
    const {currency, comment = '', category, tag, created, customUnit, attendees} = transactionParams;

    if (
        isEmptyObject(policyParams.policy) ||
        isEmptyObject(customUnit) ||
        !customUnit.customUnitID ||
        !customUnit.customUnitRateID ||
        (customUnit.subRates ?? []).length === 0 ||
        isEmptyObject(customUnit.attributes)
    ) {
        return;
    }

    // If the report is iou or expense report, we should get the linked chat report to be passed to the getMoneyRequestInformation function
    const isMoneyRequestReport = isMoneyRequestReportReportUtils(report);
    const currentChatReport = isMoneyRequestReport ? getReportOrDraftReport(report?.chatReportID) : report;
    const moneyRequestReportID = isMoneyRequestReport ? report?.reportID : '';

    const {
        iouReport,
        chatReport,
        transaction,
        iouAction,
        createdChatReportActionID,
        createdIOUReportActionID,
        reportPreviewAction,
        transactionThreadReportID,
        createdReportActionIDForThread,
        onyxData,
        billable,
    } = getPerDiemExpenseInformation({
        parentChatReport: currentChatReport,
        participantParams,
        policyParams,
        transactionParams,
        moneyRequestReportID,
    });
    const activeReportID = isMoneyRequestReport ? report?.reportID : chatReport.reportID;

    const parameters: CreatePerDiemRequestParams = {
        policyID: policyParams.policy.id,
        customUnitID: customUnit.customUnitID,
        customUnitRateID: customUnit.customUnitRateID,
        subRates: JSON.stringify(customUnit.subRates),
        startDateTime: customUnit.attributes.dates.start,
        endDateTime: customUnit.attributes.dates.end,
        currency,
        description: comment,
        created,
        iouReportID: iouReport.reportID,
        chatReportID: chatReport.reportID,
        transactionID: transaction.transactionID,
        reportActionID: iouAction.reportActionID,
        createdChatReportActionID,
        createdIOUReportActionID,
        reportPreviewReportActionID: reportPreviewAction.reportActionID,
        category,
        tag,
        transactionThreadReportID,
        createdReportActionIDForThread,
        billable,
        attendees: attendees ? JSON.stringify(attendees) : undefined,
    };

    playSound(SOUNDS.DONE);
    API.write(WRITE_COMMANDS.CREATE_PER_DIEM_REQUEST, parameters, onyxData);

    InteractionManager.runAfterInteractions(() => removeDraftTransaction(CONST.IOU.OPTIMISTIC_TRANSACTION_ID));
    dismissModalAndOpenReportInInboxTab(activeReportID);

    if (activeReportID) {
        notifyNewAction(activeReportID, payeeAccountID);
    }
}

function sendInvoice(
    currentUserAccountID: number,
    transaction: OnyxEntry<OnyxTypes.Transaction>,
    invoiceChatReport?: OnyxEntry<OnyxTypes.Report>,
    receiptFile?: Receipt,
    policy?: OnyxEntry<OnyxTypes.Policy>,
    policyTagList?: OnyxEntry<OnyxTypes.PolicyTagLists>,
    policyCategories?: OnyxEntry<OnyxTypes.PolicyCategories>,
    companyName?: string,
    companyWebsite?: string,
) {
    const parsedComment = getParsedComment(transaction?.comment?.comment?.trim() ?? '');
    if (transaction?.comment) {
        // eslint-disable-next-line no-param-reassign
        transaction.comment.comment = parsedComment;
    }
    const {
        senderWorkspaceID,
        receiver,
        invoiceRoom,
        createdChatReportActionID,
        invoiceReportID,
        reportPreviewReportActionID,
        transactionID,
        transactionThreadReportID,
        createdIOUReportActionID,
        createdReportActionIDForThread,
        reportActionID,
        onyxData,
    } = getSendInvoiceInformation(transaction, currentUserAccountID, invoiceChatReport, receiptFile, policy, policyTagList, policyCategories, companyName, companyWebsite);

    const parameters: SendInvoiceParams = {
        createdIOUReportActionID,
        createdReportActionIDForThread,
        reportActionID,
        senderWorkspaceID,
        accountID: currentUserAccountID,
        amount: transaction?.amount ?? 0,
        currency: transaction?.currency ?? '',
        comment: parsedComment,
        merchant: transaction?.merchant ?? '',
        category: transaction?.category,
        date: transaction?.created ?? '',
        invoiceRoomReportID: invoiceRoom.reportID,
        createdChatReportActionID,
        invoiceReportID,
        reportPreviewReportActionID,
        transactionID,
        transactionThreadReportID,
        companyName,
        companyWebsite,
        description: parsedComment,
        ...(invoiceChatReport?.reportID ? {receiverInvoiceRoomID: invoiceChatReport.reportID} : {receiverEmail: receiver.login ?? ''}),
    };

    playSound(SOUNDS.DONE);
    API.write(WRITE_COMMANDS.SEND_INVOICE, parameters, onyxData);
    InteractionManager.runAfterInteractions(() => removeDraftTransaction(CONST.IOU.OPTIMISTIC_TRANSACTION_ID));

    if (isSearchTopmostFullScreenRoute()) {
        Navigation.dismissModal();
    } else {
        Navigation.dismissModalWithReport({reportID: invoiceRoom.reportID});
    }

    notifyNewAction(invoiceRoom.reportID, receiver.accountID);
}

/**
 * Track an expense
 */
function trackExpense(params: CreateTrackExpenseParams) {
    const {
        report,
        action,
        isDraftPolicy,
        participantParams,
        policyParams: policyData = {},
        transactionParams: transactionData,
        accountantParams,
        shouldHandleNavigation = true,
        shouldPlaySound = true,
    } = params;
    const {participant, payeeAccountID, payeeEmail} = participantParams;
    const {policy, policyCategories, policyTagList} = policyData;
    const parsedComment = getParsedComment(transactionData.comment ?? '');
    transactionData.comment = parsedComment;
    const {
        amount,
        currency,
        created = '',
        merchant = '',
        comment = '',
        receipt,
        category,
        tag,
        taxCode = '',
        taxAmount = 0,
        billable,
        gpsPoints,
        validWaypoints,
        actionableWhisperReportActionID,
        linkedTrackedExpenseReportAction,
        linkedTrackedExpenseReportID,
        customUnitRateID,
        attendees,
    } = transactionData;

    const isMoneyRequestReport = isMoneyRequestReportReportUtils(report);
    const currentChatReport = isMoneyRequestReport ? getReportOrDraftReport(report.chatReportID) : report;
    const moneyRequestReportID = isMoneyRequestReport ? report.reportID : '';
    const isMovingTransactionFromTrackExpense = isMovingTransactionFromTrackExpenseIOUUtils(action);

    // Pass an open receipt so the distance expense will show a map with the route optimistically
    const trackedReceipt = validWaypoints ? {source: ReceiptGeneric as ReceiptSource, state: CONST.IOU.RECEIPT_STATE.OPEN} : receipt;
    const sanitizedWaypoints = validWaypoints ? JSON.stringify(sanitizeRecentWaypoints(validWaypoints)) : undefined;

    const retryParams: CreateTrackExpenseParams = {
        report,
        isDraftPolicy,
        action,
        participantParams: {
            participant,
            payeeAccountID,
            payeeEmail,
        },
        transactionParams: {
            amount,
            currency,
            created,
            merchant,
            comment,
            receipt: undefined,
            category,
            tag,
            taxCode,
            taxAmount,
            billable,
            validWaypoints,
            gpsPoints,
            actionableWhisperReportActionID,
            linkedTrackedExpenseReportAction,
            linkedTrackedExpenseReportID,
            customUnitRateID,
        },
    };

    const {
        createdWorkspaceParams,
        iouReport,
        chatReport,
        transaction,
        iouAction,
        createdChatReportActionID,
        createdIOUReportActionID,
        reportPreviewAction,
        transactionThreadReportID,
        createdReportActionIDForThread,
        actionableWhisperReportActionIDParam,
        onyxData,
    } =
        getTrackExpenseInformation({
            parentChatReport: currentChatReport,
            moneyRequestReportID,
            existingTransactionID:
                isMovingTransactionFromTrackExpense && linkedTrackedExpenseReportAction && isMoneyRequestAction(linkedTrackedExpenseReportAction)
                    ? getOriginalMessage(linkedTrackedExpenseReportAction)?.IOUTransactionID
                    : undefined,
            participantParams: {
                participant,
                payeeAccountID,
                payeeEmail,
            },
            transactionParams: {
                comment,
                amount,
                currency,
                created,
                merchant,
                receipt: trackedReceipt,
                category,
                tag,
                taxCode,
                taxAmount,
                billable,
                linkedTrackedExpenseReportAction,
                attendees,
            },
            policyParams: {
                policy,
                policyCategories,
                policyTagList,
            },
            retryParams,
        }) ?? {};
    const activeReportID = isMoneyRequestReport ? report.reportID : chatReport?.reportID;

    const recentServerValidatedWaypoints = getRecentWaypoints().filter((item) => !item.pendingAction);
    onyxData?.failureData?.push({
        onyxMethod: Onyx.METHOD.SET,
        key: `${ONYXKEYS.NVP_RECENT_WAYPOINTS}`,
        value: recentServerValidatedWaypoints,
    });

    const mileageRate = isCustomUnitRateIDForP2P(transaction) ? undefined : customUnitRateID;
    if (shouldPlaySound) {
        playSound(SOUNDS.DONE);
    }

    switch (action) {
        case CONST.IOU.ACTION.CATEGORIZE: {
            if (!linkedTrackedExpenseReportAction || !linkedTrackedExpenseReportID) {
                return;
            }
            const transactionParams: TrackedExpenseTransactionParams = {
                transactionID: transaction?.transactionID,
                amount,
                currency,
                comment,
                merchant,
                created,
                taxCode,
                taxAmount,
                category,
                tag,
                billable,
                receipt: isFileUploadable(trackedReceipt) ? trackedReceipt : undefined,
                waypoints: sanitizedWaypoints,
                customUnitRateID: mileageRate,
                attendees,
            };
            const policyParams: TrackedExpensePolicyParams = {
                policyID: chatReport?.policyID,
                isDraftPolicy,
            };
            const reportInformation: TrackedExpenseReportInformation = {
                moneyRequestPreviewReportActionID: iouAction?.reportActionID,
                moneyRequestReportID: iouReport?.reportID,
                moneyRequestCreatedReportActionID: createdIOUReportActionID,
                actionableWhisperReportActionID,
                linkedTrackedExpenseReportAction,
                linkedTrackedExpenseReportID,
                transactionThreadReportID,
                reportPreviewReportActionID: reportPreviewAction?.reportActionID,
                chatReportID: chatReport?.reportID,
            };
            const trackedExpenseParams: TrackedExpenseParams = {
                onyxData,
                reportInformation,
                transactionParams,
                policyParams,
                createdWorkspaceParams,
            };

            categorizeTrackedExpense(trackedExpenseParams);
            break;
        }
        case CONST.IOU.ACTION.SHARE: {
            if (!linkedTrackedExpenseReportAction || !linkedTrackedExpenseReportID) {
                return;
            }
            const transactionParams: TrackedExpenseTransactionParams = {
                transactionID: transaction?.transactionID,
                amount,
                currency,
                comment,
                merchant,
                created,
                taxCode: taxCode ?? '',
                taxAmount: taxAmount ?? 0,
                category,
                tag,
                billable,
                receipt: isFileUploadable(trackedReceipt) ? trackedReceipt : undefined,
                waypoints: sanitizedWaypoints,
                customUnitRateID: mileageRate,
                attendees,
            };
            const policyParams: TrackedExpensePolicyParams = {
                policyID: chatReport?.policyID,
            };
            const reportInformation: TrackedExpenseReportInformation = {
                moneyRequestPreviewReportActionID: iouAction?.reportActionID,
                moneyRequestReportID: iouReport?.reportID,
                moneyRequestCreatedReportActionID: createdIOUReportActionID,
                actionableWhisperReportActionID,
                linkedTrackedExpenseReportAction,
                linkedTrackedExpenseReportID,
                transactionThreadReportID,
                reportPreviewReportActionID: reportPreviewAction?.reportActionID,
                chatReportID: chatReport?.reportID,
            };
            const trackedExpenseParams: TrackedExpenseParams = {
                onyxData,
                reportInformation,
                transactionParams,
                policyParams,
                createdWorkspaceParams,
                accountantParams,
            };
            shareTrackedExpense(trackedExpenseParams);
            break;
        }
        default: {
            const parameters: TrackExpenseParams = {
                amount,
                currency,
                comment,
                created,
                merchant,
                iouReportID: iouReport?.reportID,
                chatReportID: chatReport?.reportID,
                transactionID: transaction?.transactionID,
                reportActionID: iouAction?.reportActionID,
                createdChatReportActionID,
                createdIOUReportActionID,
                reportPreviewReportActionID: reportPreviewAction?.reportActionID,
                receipt: isFileUploadable(trackedReceipt) ? trackedReceipt : undefined,
                receiptState: trackedReceipt?.state,
                category,
                tag,
                taxCode,
                taxAmount,
                billable,
                // This needs to be a string of JSON because of limitations with the fetch() API and nested objects
                receiptGpsPoints: gpsPoints ? JSON.stringify(gpsPoints) : undefined,
                transactionThreadReportID,
                createdReportActionIDForThread,
                waypoints: sanitizedWaypoints,
                customUnitRateID,
                description: parsedComment,
            };
            if (actionableWhisperReportActionIDParam) {
                parameters.actionableWhisperReportActionID = actionableWhisperReportActionIDParam;
            }
            API.write(WRITE_COMMANDS.TRACK_EXPENSE, parameters, onyxData);
        }
    }

    if (shouldHandleNavigation) {
        InteractionManager.runAfterInteractions(() => removeDraftTransactions());

        if (!params.isRetry) {
            dismissModalAndOpenReportInInboxTab(activeReportID);
        }
    }

    notifyNewAction(activeReportID, payeeAccountID);
}

function getOrCreateOptimisticSplitChatReport(existingSplitChatReportID: string | undefined, participants: Participant[], participantAccountIDs: number[], currentUserAccountID: number) {
    // The existing chat report could be passed as reportID or exist on the sole "participant" (in this case a report option)
    const existingChatReportID = existingSplitChatReportID ?? participants.at(0)?.reportID;

    // Check if the report is available locally if we do have one
    const existingSplitChatOnyxData = allReports?.[`${ONYXKEYS.COLLECTION.REPORT}${existingChatReportID}`];
    let existingSplitChatReport = existingChatReportID && existingSplitChatOnyxData ? {...existingSplitChatOnyxData} : undefined;

    const allParticipantsAccountIDs = [...participantAccountIDs, currentUserAccountID];
    if (!existingSplitChatReport) {
        existingSplitChatReport = getChatByParticipants(allParticipantsAccountIDs, undefined, participantAccountIDs.length > 1);
    }

    // We found an existing chat report we are done...
    if (existingSplitChatReport) {
        // Yes, these are the same, but give the caller a way to identify if we created a new report or not
        return {existingSplitChatReport, splitChatReport: existingSplitChatReport};
    }

    // Create a Group Chat if we have multiple participants
    if (participants.length > 1) {
        const splitChatReport = buildOptimisticChatReport({
            participantList: allParticipantsAccountIDs,
            reportName: '',
            chatType: CONST.REPORT.CHAT_TYPE.GROUP,
            notificationPreference: CONST.REPORT.NOTIFICATION_PREFERENCE.ALWAYS,
        });

        return {existingSplitChatReport: null, splitChatReport};
    }

    // Otherwise, create a new 1:1 chat report
    const splitChatReport = buildOptimisticChatReport({
        participantList: participantAccountIDs,
    });
    return {existingSplitChatReport: null, splitChatReport};
}

/**
 * Build the Onyx data and IOU split necessary for splitting a bill with 3+ users.
 * 1. Build the optimistic Onyx data for the group chat, i.e. chatReport and iouReportAction creating the former if it doesn't yet exist.
 * 2. Loop over the group chat participant list, building optimistic or updating existing chatReports, iouReports and iouReportActions between the user and each participant.
 * We build both Onyx data and the IOU split that is sent as a request param and is used by Auth to create the chatReports, iouReports and iouReportActions in the database.
 * The IOU split has the following shape:
 *  [
 *      {email: 'currentUser', amount: 100},
 *      {email: 'user2', amount: 100, iouReportID: '100', chatReportID: '110', transactionID: '120', reportActionID: '130'},
 *      {email: 'user3', amount: 100, iouReportID: '200', chatReportID: '210', transactionID: '220', reportActionID: '230'}
 *  ]
 * @param amount - always in the smallest unit of the currency
 * @param existingSplitChatReportID - the report ID where the split expense happens, could be a group chat or a expense chat
 */
function createSplitsAndOnyxData({
    participants,
    currentUserLogin,
    currentUserAccountID,
    existingSplitChatReportID,
    transactionParams: {
        amount,
        comment,
        currency,
        merchant,
        created,
        category,
        tag,
        splitShares = {},
        billable = false,
        iouRequestType = CONST.IOU.REQUEST_TYPE.MANUAL,
        taxCode = '',
        taxAmount = 0,
        attendees,
    },
}: CreateSplitsAndOnyxDataParams): SplitsAndOnyxData {
    const currentUserEmailForIOUSplit = addSMSDomainIfPhoneNumber(currentUserLogin);
    const participantAccountIDs = participants.map((participant) => Number(participant.accountID));

    const {splitChatReport, existingSplitChatReport} = getOrCreateOptimisticSplitChatReport(existingSplitChatReportID, participants, participantAccountIDs, currentUserAccountID);
    const isOwnPolicyExpenseChat = !!splitChatReport.isOwnPolicyExpenseChat;

    // Pass an open receipt so the distance expense will show a map with the route optimistically
    const receipt: Receipt | undefined = iouRequestType === CONST.IOU.REQUEST_TYPE.DISTANCE ? {source: ReceiptGeneric as ReceiptSource, state: CONST.IOU.RECEIPT_STATE.OPEN} : undefined;

    const existingTransaction = allTransactionDrafts[`${ONYXKEYS.COLLECTION.TRANSACTION_DRAFT}${CONST.IOU.OPTIMISTIC_TRANSACTION_ID}`];
    const isDistanceRequest = existingTransaction && existingTransaction.iouRequestType === CONST.IOU.REQUEST_TYPE.DISTANCE;
    let splitTransaction = buildOptimisticTransaction({
        existingTransaction,
        transactionParams: {
            amount,
            currency,
            reportID: CONST.REPORT.SPLIT_REPORT_ID,
            comment,
            created,
            merchant: merchant || Localize.translateLocal('iou.expense'),
            receipt,
            category,
            tag,
            taxCode,
            taxAmount,
            billable,
            pendingFields: isDistanceRequest ? {waypoints: CONST.RED_BRICK_ROAD_PENDING_ACTION.ADD} : undefined,
            attendees,
        },
    });

    // Important data is set on the draft distance transaction, such as the iouRequestType marking it as a distance request, so merge it into the optimistic split transaction
    if (isDistanceRequest) {
        splitTransaction = fastMerge(existingTransaction, splitTransaction, false);
    }

    // Note: The created action must be optimistically generated before the IOU action so there's no chance that the created action appears after the IOU action in the chat
    const splitCreatedReportAction = buildOptimisticCreatedReportAction(currentUserEmailForIOUSplit);
    const splitIOUReportAction = buildOptimisticIOUReportAction({
        type: CONST.IOU.REPORT_ACTION_TYPE.SPLIT,
        amount,
        currency,
        comment,
        participants,
        transactionID: splitTransaction.transactionID,
        isOwnPolicyExpenseChat,
    });

    splitChatReport.lastReadTime = DateUtils.getDBTime();
    splitChatReport.lastMessageText = getReportActionText(splitIOUReportAction);
    splitChatReport.lastMessageHtml = getReportActionHtml(splitIOUReportAction);
    splitChatReport.lastActorAccountID = currentUserAccountID;
    splitChatReport.lastVisibleActionCreated = splitIOUReportAction.created;

    if (splitChatReport.participants && getReportNotificationPreference(splitChatReport) === CONST.REPORT.NOTIFICATION_PREFERENCE.HIDDEN) {
        splitChatReport.participants[currentUserAccountID] = {notificationPreference: CONST.REPORT.NOTIFICATION_PREFERENCE.ALWAYS};
    }

    // If we have an existing splitChatReport (group chat or workspace) use it's pending fields, otherwise indicate that we are adding a chat
    if (!existingSplitChatReport) {
        splitChatReport.pendingFields = {
            createChat: CONST.RED_BRICK_ROAD_PENDING_ACTION.ADD,
        };
    }

    const optimisticData: OnyxUpdate[] = [
        {
            // Use set for new reports because it doesn't exist yet, is faster,
            // and we need the data to be available when we navigate to the chat page
            onyxMethod: existingSplitChatReport ? Onyx.METHOD.MERGE : Onyx.METHOD.SET,
            key: `${ONYXKEYS.COLLECTION.REPORT}${splitChatReport.reportID}`,
            value: splitChatReport,
        },
        {
            onyxMethod: Onyx.METHOD.SET,
            key: ONYXKEYS.NVP_QUICK_ACTION_GLOBAL_CREATE,
            value: {
                action: iouRequestType === CONST.IOU.REQUEST_TYPE.DISTANCE ? CONST.QUICK_ACTIONS.SPLIT_DISTANCE : CONST.QUICK_ACTIONS.SPLIT_MANUAL,
                chatReportID: splitChatReport.reportID,
                isFirstQuickAction: isEmptyObject(quickAction),
            },
        },
        existingSplitChatReport
            ? {
                  onyxMethod: Onyx.METHOD.MERGE,
                  key: `${ONYXKEYS.COLLECTION.REPORT_ACTIONS}${splitChatReport.reportID}`,
                  value: {
                      [splitIOUReportAction.reportActionID]: splitIOUReportAction as OnyxTypes.ReportAction,
                  },
              }
            : {
                  onyxMethod: Onyx.METHOD.SET,
                  key: `${ONYXKEYS.COLLECTION.REPORT_ACTIONS}${splitChatReport.reportID}`,
                  value: {
                      [splitCreatedReportAction.reportActionID]: splitCreatedReportAction as OnyxTypes.ReportAction,
                      [splitIOUReportAction.reportActionID]: splitIOUReportAction as OnyxTypes.ReportAction,
                  },
              },
        {
            onyxMethod: Onyx.METHOD.SET,
            key: `${ONYXKEYS.COLLECTION.TRANSACTION}${splitTransaction.transactionID}`,
            value: splitTransaction,
        },
    ];

    if (!existingSplitChatReport) {
        optimisticData.push({
            onyxMethod: Onyx.METHOD.MERGE,
            key: `${ONYXKEYS.COLLECTION.REPORT_METADATA}${splitChatReport.reportID}`,
            value: {
                isOptimisticReport: true,
            },
        });
    }

    const successData: OnyxUpdate[] = [
        {
            onyxMethod: Onyx.METHOD.MERGE,
            key: `${ONYXKEYS.COLLECTION.REPORT_ACTIONS}${splitChatReport.reportID}`,
            value: {
                ...(existingSplitChatReport ? {} : {[splitCreatedReportAction.reportActionID]: {pendingAction: null}}),
                [splitIOUReportAction.reportActionID]: {pendingAction: null},
            },
        },
        {
            onyxMethod: Onyx.METHOD.MERGE,
            key: `${ONYXKEYS.COLLECTION.TRANSACTION}${splitTransaction.transactionID}`,
            value: {pendingAction: null, pendingFields: null},
        },
    ];

    if (!existingSplitChatReport) {
        successData.push({
            onyxMethod: Onyx.METHOD.MERGE,
            key: `${ONYXKEYS.COLLECTION.REPORT_METADATA}${splitChatReport.reportID}`,
            value: {
                isOptimisticReport: false,
            },
        });
    }

    const redundantParticipants: Record<number, null> = {};
    if (!existingSplitChatReport) {
        successData.push({
            onyxMethod: Onyx.METHOD.MERGE,
            key: `${ONYXKEYS.COLLECTION.REPORT}${splitChatReport.reportID}`,
            value: {pendingFields: {createChat: null}, participants: redundantParticipants},
        });
    }

    const failureData: OnyxUpdate[] = [
        {
            onyxMethod: Onyx.METHOD.MERGE,
            key: `${ONYXKEYS.COLLECTION.TRANSACTION}${splitTransaction.transactionID}`,
            value: {
                errors: getMicroSecondOnyxErrorWithTranslationKey('iou.error.genericCreateFailureMessage'),
                pendingAction: null,
                pendingFields: null,
            },
        },
        {
            onyxMethod: Onyx.METHOD.SET,
            key: ONYXKEYS.NVP_QUICK_ACTION_GLOBAL_CREATE,
            value: quickAction ?? null,
        },
    ];

    if (existingSplitChatReport) {
        failureData.push({
            onyxMethod: Onyx.METHOD.MERGE,
            key: `${ONYXKEYS.COLLECTION.REPORT_ACTIONS}${splitChatReport.reportID}`,
            value: {
                [splitIOUReportAction.reportActionID]: {
                    errors: getMicroSecondOnyxErrorWithTranslationKey('iou.error.genericCreateFailureMessage'),
                },
            },
        });
    } else {
        failureData.push(
            {
                onyxMethod: Onyx.METHOD.MERGE,
                key: `${ONYXKEYS.COLLECTION.REPORT}${splitChatReport.reportID}`,
                value: {
                    errorFields: {
                        createChat: getMicroSecondOnyxErrorWithTranslationKey('report.genericCreateReportFailureMessage'),
                    },
                },
            },
            {
                onyxMethod: Onyx.METHOD.MERGE,
                key: `${ONYXKEYS.COLLECTION.REPORT_ACTIONS}${splitChatReport.reportID}`,
                value: {
                    [splitIOUReportAction.reportActionID]: {
                        errors: getMicroSecondOnyxErrorWithTranslationKey('iou.error.genericCreateFailureMessage'),
                    },
                },
            },
        );
    }

    // Loop through participants creating individual chats, iouReports and reportActionIDs as needed
    const currentUserAmount = splitShares?.[currentUserAccountID]?.amount ?? calculateIOUAmount(participants.length, amount, currency, true);
    const currentUserTaxAmount = calculateIOUAmount(participants.length, taxAmount, currency, true);

    const splits: Split[] = [{email: currentUserEmailForIOUSplit, accountID: currentUserAccountID, amount: currentUserAmount, taxAmount: currentUserTaxAmount}];

    const hasMultipleParticipants = participants.length > 1;
    participants.forEach((participant) => {
        // In a case when a participant is a workspace, even when a current user is not an owner of the workspace
        const isPolicyExpenseChat = isPolicyExpenseChatReportUtil(participant);
        const splitAmount = splitShares?.[participant.accountID ?? CONST.DEFAULT_NUMBER_ID]?.amount ?? calculateIOUAmount(participants.length, amount, currency, false);
        const splitTaxAmount = calculateIOUAmount(participants.length, taxAmount, currency, false);

        // To exclude someone from a split, the amount can be 0. The scenario for this is when creating a split from a group chat, we have remove the option to deselect users to exclude them.
        // We can input '0' next to someone we want to exclude.
        if (splitAmount === 0) {
            return;
        }

        // In case the participant is a workspace, email & accountID should remain undefined and won't be used in the rest of this code
        // participant.login is undefined when the request is initiated from a group DM with an unknown user, so we need to add a default
        const email = isOwnPolicyExpenseChat || isPolicyExpenseChat ? '' : addSMSDomainIfPhoneNumber(participant.login ?? '').toLowerCase();
        const accountID = isOwnPolicyExpenseChat || isPolicyExpenseChat ? 0 : Number(participant.accountID);
        if (email === currentUserEmailForIOUSplit) {
            return;
        }

        // STEP 1: Get existing chat report OR build a new optimistic one
        // If we only have one participant and the request was initiated from the global create menu, i.e. !existingGroupChatReportID, the oneOnOneChatReport is the groupChatReport
        let oneOnOneChatReport: OnyxTypes.Report | OptimisticChatReport;
        let isNewOneOnOneChatReport = false;
        let shouldCreateOptimisticPersonalDetails = false;
        const personalDetailExists = accountID in allPersonalDetails;

        // If this is a split between two people only and the function
        // wasn't provided with an existing group chat report id
        // or, if the split is being made from the expense chat, then the oneOnOneChatReport is the same as the splitChatReport
        // in this case existingSplitChatReport will belong to the policy expense chat and we won't be
        // entering code that creates optimistic personal details
        if ((!hasMultipleParticipants && !existingSplitChatReportID) || isOwnPolicyExpenseChat || isOneOnOneChat(splitChatReport)) {
            oneOnOneChatReport = splitChatReport;
            shouldCreateOptimisticPersonalDetails = !existingSplitChatReport && !personalDetailExists;
        } else {
            const existingChatReport = getChatByParticipants([accountID, currentUserAccountID]);
            isNewOneOnOneChatReport = !existingChatReport;
            shouldCreateOptimisticPersonalDetails = isNewOneOnOneChatReport && !personalDetailExists;
            oneOnOneChatReport =
                existingChatReport ??
                buildOptimisticChatReport({
                    participantList: [accountID, currentUserAccountID],
                });
        }

        // STEP 2: Get existing IOU/Expense report and update its total OR build a new optimistic one
        let oneOnOneIOUReport: OneOnOneIOUReport = oneOnOneChatReport.iouReportID ? allReports?.[`${ONYXKEYS.COLLECTION.REPORT}${oneOnOneChatReport.iouReportID}`] : null;
        const shouldCreateNewOneOnOneIOUReport = shouldCreateNewMoneyRequestReportReportUtils(oneOnOneIOUReport, oneOnOneChatReport);

        if (!oneOnOneIOUReport || shouldCreateNewOneOnOneIOUReport) {
            oneOnOneIOUReport = isOwnPolicyExpenseChat
                ? buildOptimisticExpenseReport(oneOnOneChatReport.reportID, oneOnOneChatReport.policyID, currentUserAccountID, splitAmount, currency)
                : buildOptimisticIOUReport(currentUserAccountID, accountID, splitAmount, oneOnOneChatReport.reportID, currency);
        } else if (isOwnPolicyExpenseChat) {
            // Because of the Expense reports are stored as negative values, we subtract the total from the amount
            if (oneOnOneIOUReport?.currency === currency) {
                if (typeof oneOnOneIOUReport.total === 'number') {
                    oneOnOneIOUReport.total -= splitAmount;
                }

                if (typeof oneOnOneIOUReport.unheldTotal === 'number') {
                    oneOnOneIOUReport.unheldTotal -= splitAmount;
                }
            }
        } else {
            oneOnOneIOUReport = updateIOUOwnerAndTotal(oneOnOneIOUReport, currentUserAccountID, splitAmount, currency);
        }

        // STEP 3: Build optimistic transaction
        let oneOnOneTransaction = buildOptimisticTransaction({
            originalTransactionID: splitTransaction.transactionID,
            transactionParams: {
                amount: isExpenseReport(oneOnOneIOUReport) ? -splitAmount : splitAmount,
                currency,
                reportID: oneOnOneIOUReport.reportID,
                comment,
                created,
                merchant: merchant || Localize.translateLocal('iou.expense'),
                category,
                tag,
                taxCode,
                taxAmount: isExpenseReport(oneOnOneIOUReport) ? -splitTaxAmount : splitTaxAmount,
                billable,
                source: CONST.IOU.TYPE.SPLIT,
            },
        });

        if (isDistanceRequest) {
            oneOnOneTransaction = fastMerge(existingTransaction, oneOnOneTransaction, false);
        }

        // STEP 4: Build optimistic reportActions. We need:
        // 1. CREATED action for the chatReport
        // 2. CREATED action for the iouReport
        // 3. IOU action for the iouReport
        // 4. Transaction Thread and the CREATED action for it
        // 5. REPORT_PREVIEW action for the chatReport
        const [oneOnOneCreatedActionForChat, oneOnOneCreatedActionForIOU, oneOnOneIOUAction, optimisticTransactionThread, optimisticCreatedActionForTransactionThread] =
            buildOptimisticMoneyRequestEntities({
                iouReport: oneOnOneIOUReport,
                type: CONST.IOU.REPORT_ACTION_TYPE.CREATE,
                amount: splitAmount,
                currency,
                comment,
                payeeEmail: currentUserEmailForIOUSplit,
                participants: [participant],
                transactionID: oneOnOneTransaction.transactionID,
            });

        // Add optimistic personal details for new participants
        const oneOnOnePersonalDetailListAction: OnyxTypes.PersonalDetailsList = shouldCreateOptimisticPersonalDetails
            ? {
                  [accountID]: {
                      accountID,
                      // Disabling this line since participant.displayName can be an empty string
                      // eslint-disable-next-line @typescript-eslint/prefer-nullish-coalescing
                      displayName: formatPhoneNumber(participant.displayName || email),
                      login: participant.login,
                      isOptimisticPersonalDetail: true,
                  },
              }
            : {};

        if (shouldCreateOptimisticPersonalDetails) {
            // BE will send different participants. We clear the optimistic ones to avoid duplicated entries
            redundantParticipants[accountID] = null;
        }

        let oneOnOneReportPreviewAction = getReportPreviewAction(oneOnOneChatReport.reportID, oneOnOneIOUReport.reportID);
        if (oneOnOneReportPreviewAction) {
            oneOnOneReportPreviewAction = updateReportPreview(oneOnOneIOUReport, oneOnOneReportPreviewAction);
        } else {
            oneOnOneReportPreviewAction = buildOptimisticReportPreview(oneOnOneChatReport, oneOnOneIOUReport);
        }

        // Add category to optimistic policy recently used categories when a participant is a workspace
        const optimisticPolicyRecentlyUsedCategories = isPolicyExpenseChat ? buildOptimisticPolicyRecentlyUsedCategories(participant.policyID, category) : [];

        const optimisticRecentlyUsedCurrencies = buildOptimisticRecentlyUsedCurrencies(currency);

        // Add tag to optimistic policy recently used tags when a participant is a workspace
        const optimisticPolicyRecentlyUsedTags = isPolicyExpenseChat ? buildOptimisticPolicyRecentlyUsedTags(participant.policyID, tag) : {};

        // STEP 5: Build Onyx Data
        const [oneOnOneOptimisticData, oneOnOneSuccessData, oneOnOneFailureData] = buildOnyxDataForMoneyRequest({
            isNewChatReport: isNewOneOnOneChatReport,
            shouldCreateNewMoneyRequestReport: shouldCreateNewOneOnOneIOUReport,
            isOneOnOneSplit: true,
            optimisticParams: {
                chat: {
                    report: oneOnOneChatReport,
                    createdAction: oneOnOneCreatedActionForChat,
                    reportPreviewAction: oneOnOneReportPreviewAction,
                },
                iou: {
                    report: oneOnOneIOUReport,
                    createdAction: oneOnOneCreatedActionForIOU,
                    action: oneOnOneIOUAction,
                },
                transactionParams: {
                    transaction: oneOnOneTransaction,
                    transactionThreadReport: optimisticTransactionThread,
                    transactionThreadCreatedReportAction: optimisticCreatedActionForTransactionThread,
                },
                policyRecentlyUsed: {
                    categories: optimisticPolicyRecentlyUsedCategories,
                    tags: optimisticPolicyRecentlyUsedTags,
                    currencies: optimisticRecentlyUsedCurrencies,
                },
                personalDetailListAction: oneOnOnePersonalDetailListAction,
            },
        });

        const individualSplit = {
            email,
            accountID,
            isOptimisticAccount: isOptimisticPersonalDetail(accountID),
            amount: splitAmount,
            iouReportID: oneOnOneIOUReport.reportID,
            chatReportID: oneOnOneChatReport.reportID,
            transactionID: oneOnOneTransaction.transactionID,
            reportActionID: oneOnOneIOUAction.reportActionID,
            createdChatReportActionID: oneOnOneCreatedActionForChat.reportActionID,
            createdIOUReportActionID: oneOnOneCreatedActionForIOU.reportActionID,
            reportPreviewReportActionID: oneOnOneReportPreviewAction.reportActionID,
            transactionThreadReportID: optimisticTransactionThread.reportID,
            createdReportActionIDForThread: optimisticCreatedActionForTransactionThread?.reportActionID,
            taxAmount: splitTaxAmount,
        };

        splits.push(individualSplit);
        optimisticData.push(...oneOnOneOptimisticData);
        successData.push(...oneOnOneSuccessData);
        failureData.push(...oneOnOneFailureData);
    });

    optimisticData.push({
        onyxMethod: Onyx.METHOD.MERGE,
        key: `${ONYXKEYS.COLLECTION.TRANSACTION}${splitTransaction.transactionID}`,
        value: {
            comment: {
                splits: splits.map((split) => ({accountID: split.accountID, amount: split.amount})),
            },
        },
    });

    const splitData: SplitData = {
        chatReportID: splitChatReport.reportID,
        transactionID: splitTransaction.transactionID,
        reportActionID: splitIOUReportAction.reportActionID,
        policyID: splitChatReport.policyID,
        chatType: splitChatReport.chatType,
    };

    if (!existingSplitChatReport) {
        splitData.createdReportActionID = splitCreatedReportAction.reportActionID;
    }

    return {
        splitData,
        splits,
        onyxData: {optimisticData, successData, failureData},
    };
}

type SplitBillActionsParams = {
    participants: Participant[];
    currentUserLogin: string;
    currentUserAccountID: number;
    amount: number;
    comment: string;
    currency: string;
    merchant: string;
    created: string;
    category?: string;
    tag?: string;
    billable?: boolean;
    iouRequestType?: IOURequestType;
    existingSplitChatReportID?: string;
    splitShares?: SplitShares;
    splitPayerAccountIDs?: number[];
    taxCode?: string;
    taxAmount?: number;
    isRetry?: boolean;
};

/**
 * @param amount - always in smallest currency unit
 * @param existingSplitChatReportID - Either a group DM or a expense chat
 */
function splitBill({
    participants,
    currentUserLogin,
    currentUserAccountID,
    amount,
    comment,
    currency,
    merchant,
    created,
    category = '',
    tag = '',
    billable = false,
    iouRequestType = CONST.IOU.REQUEST_TYPE.MANUAL,
    existingSplitChatReportID,
    splitShares = {},
    splitPayerAccountIDs = [],
    taxCode = '',
    taxAmount = 0,
}: SplitBillActionsParams) {
    const parsedComment = getParsedComment(comment);
    const {splitData, splits, onyxData} = createSplitsAndOnyxData({
        participants,
        currentUserLogin,
        currentUserAccountID,
        existingSplitChatReportID,
        transactionParams: {
            amount,
            comment: parsedComment,
            currency,
            merchant,
            created,
            category,
            tag,
            splitShares,
            billable,
            iouRequestType,
            taxCode,
            taxAmount,
        },
    });

    const parameters: SplitBillParams = {
        reportID: splitData.chatReportID,
        amount,
        splits: JSON.stringify(splits),
        currency,
        comment: parsedComment,
        category,
        merchant,
        created,
        tag,
        billable,
        transactionID: splitData.transactionID,
        reportActionID: splitData.reportActionID,
        createdReportActionID: splitData.createdReportActionID,
        policyID: splitData.policyID,
        chatType: splitData.chatType,
        splitPayerAccountIDs,
        taxCode,
        taxAmount,
        description: parsedComment,
    };

    playSound(SOUNDS.DONE);
    API.write(WRITE_COMMANDS.SPLIT_BILL, parameters, onyxData);
    InteractionManager.runAfterInteractions(() => removeDraftTransaction(CONST.IOU.OPTIMISTIC_TRANSACTION_ID));

    dismissModalAndOpenReportInInboxTab(existingSplitChatReportID);

    notifyNewAction(splitData.chatReportID, currentUserAccountID);
}

/**
 * @param amount - always in the smallest currency unit
 */
function splitBillAndOpenReport({
    participants,
    currentUserLogin,
    currentUserAccountID,
    amount,
    comment,
    currency,
    merchant,
    created,
    category = '',
    tag = '',
    billable = false,
    iouRequestType = CONST.IOU.REQUEST_TYPE.MANUAL,
    splitShares = {},
    splitPayerAccountIDs = [],
    taxCode = '',
    taxAmount = 0,
    existingSplitChatReportID,
}: SplitBillActionsParams) {
    const parsedComment = getParsedComment(comment);
    const {splitData, splits, onyxData} = createSplitsAndOnyxData({
        participants,
        currentUserLogin,
        currentUserAccountID,
        existingSplitChatReportID,
        transactionParams: {
            amount,
            comment: parsedComment,
            currency,
            merchant,
            created,
            category,
            tag,
            splitShares,
            billable,
            iouRequestType,
            taxCode,
            taxAmount,
        },
    });

    const parameters: SplitBillParams = {
        reportID: splitData.chatReportID,
        amount,
        splits: JSON.stringify(splits),
        currency,
        merchant,
        created,
        comment: parsedComment,
        category,
        tag,
        billable,
        transactionID: splitData.transactionID,
        reportActionID: splitData.reportActionID,
        createdReportActionID: splitData.createdReportActionID,
        policyID: splitData.policyID,
        chatType: splitData.chatType,
        splitPayerAccountIDs,
        taxCode,
        taxAmount,
        description: parsedComment,
    };

    playSound(SOUNDS.DONE);
    API.write(WRITE_COMMANDS.SPLIT_BILL_AND_OPEN_REPORT, parameters, onyxData);
    InteractionManager.runAfterInteractions(() => removeDraftTransaction(CONST.IOU.OPTIMISTIC_TRANSACTION_ID));

    dismissModalAndOpenReportInInboxTab(splitData.chatReportID);
    notifyNewAction(splitData.chatReportID, currentUserAccountID);
}

/** Used exclusively for starting a split expense request that contains a receipt, the split request will be completed once the receipt is scanned
 *  or user enters details manually.
 *
 * @param existingSplitChatReportID - Either a group DM or a expense chat
 */
function startSplitBill({
    participants,
    currentUserLogin,
    currentUserAccountID,
    comment,
    receipt,
    existingSplitChatReportID,
    billable = false,
    category = '',
    tag = '',
    currency,
    taxCode = '',
    taxAmount = 0,
    shouldPlaySound = true,
}: StartSplitBilActionParams) {
    const currentUserEmailForIOUSplit = addSMSDomainIfPhoneNumber(currentUserLogin);
    const participantAccountIDs = participants.map((participant) => Number(participant.accountID));
    const {splitChatReport, existingSplitChatReport} = getOrCreateOptimisticSplitChatReport(existingSplitChatReportID, participants, participantAccountIDs, currentUserAccountID);
    const isOwnPolicyExpenseChat = !!splitChatReport.isOwnPolicyExpenseChat;
    const parsedComment = getParsedComment(comment);

    const {name: filename, source, state = CONST.IOU.RECEIPT_STATE.SCAN_READY} = receipt;
    const receiptObject: Receipt = {state, source};

    // ReportID is -2 (aka "deleted") on the group transaction
    const splitTransaction = buildOptimisticTransaction({
        transactionParams: {
            amount: 0,
            currency,
            reportID: CONST.REPORT.SPLIT_REPORT_ID,
            comment: parsedComment,
            merchant: CONST.TRANSACTION.PARTIAL_TRANSACTION_MERCHANT,
            receipt: receiptObject,
            category,
            tag,
            taxCode,
            taxAmount,
            billable,
            filename,
        },
    });

    // Note: The created action must be optimistically generated before the IOU action so there's no chance that the created action appears after the IOU action in the chat
    const splitChatCreatedReportAction = buildOptimisticCreatedReportAction(currentUserEmailForIOUSplit);
    const splitIOUReportAction = buildOptimisticIOUReportAction({
        type: CONST.IOU.REPORT_ACTION_TYPE.SPLIT,
        amount: 0,
        currency: CONST.CURRENCY.USD,
        comment: parsedComment,
        participants,
        transactionID: splitTransaction.transactionID,
        isOwnPolicyExpenseChat,
    });

    splitChatReport.lastReadTime = DateUtils.getDBTime();
    splitChatReport.lastMessageText = getReportActionText(splitIOUReportAction);
    splitChatReport.lastMessageHtml = getReportActionHtml(splitIOUReportAction);

    // If we have an existing splitChatReport (group chat or workspace) use it's pending fields, otherwise indicate that we are adding a chat
    if (!existingSplitChatReport) {
        splitChatReport.pendingFields = {
            createChat: CONST.RED_BRICK_ROAD_PENDING_ACTION.ADD,
        };
    }

    const optimisticData: OnyxUpdate[] = [
        {
            // Use set for new reports because it doesn't exist yet, is faster,
            // and we need the data to be available when we navigate to the chat page
            onyxMethod: existingSplitChatReport ? Onyx.METHOD.MERGE : Onyx.METHOD.SET,
            key: `${ONYXKEYS.COLLECTION.REPORT}${splitChatReport.reportID}`,
            value: splitChatReport,
        },
        {
            onyxMethod: Onyx.METHOD.SET,
            key: ONYXKEYS.NVP_QUICK_ACTION_GLOBAL_CREATE,
            value: {
                action: CONST.QUICK_ACTIONS.SPLIT_SCAN,
                chatReportID: splitChatReport.reportID,
                isFirstQuickAction: isEmptyObject(quickAction),
            },
        },
        existingSplitChatReport
            ? {
                  onyxMethod: Onyx.METHOD.MERGE,
                  key: `${ONYXKEYS.COLLECTION.REPORT_ACTIONS}${splitChatReport.reportID}`,
                  value: {
                      [splitIOUReportAction.reportActionID]: splitIOUReportAction as OnyxTypes.ReportAction,
                  },
              }
            : {
                  onyxMethod: Onyx.METHOD.SET,
                  key: `${ONYXKEYS.COLLECTION.REPORT_ACTIONS}${splitChatReport.reportID}`,
                  value: {
                      [splitChatCreatedReportAction.reportActionID]: splitChatCreatedReportAction,
                      [splitIOUReportAction.reportActionID]: splitIOUReportAction as OnyxTypes.ReportAction,
                  },
              },
        {
            onyxMethod: Onyx.METHOD.SET,
            key: `${ONYXKEYS.COLLECTION.TRANSACTION}${splitTransaction.transactionID}`,
            value: splitTransaction,
        },
    ];

    if (!existingSplitChatReport) {
        optimisticData.push({
            onyxMethod: Onyx.METHOD.MERGE,
            key: `${ONYXKEYS.COLLECTION.REPORT_METADATA}${splitChatReport.reportID}`,
            value: {
                isOptimisticReport: true,
            },
        });
    }

    const successData: OnyxUpdate[] = [
        {
            onyxMethod: Onyx.METHOD.MERGE,
            key: `${ONYXKEYS.COLLECTION.REPORT_ACTIONS}${splitChatReport.reportID}`,
            value: {
                ...(existingSplitChatReport ? {} : {[splitChatCreatedReportAction.reportActionID]: {pendingAction: null}}),
                [splitIOUReportAction.reportActionID]: {pendingAction: null},
            },
        },
        {
            onyxMethod: Onyx.METHOD.MERGE,
            key: `${ONYXKEYS.COLLECTION.TRANSACTION}${splitTransaction.transactionID}`,
            value: {pendingAction: null},
        },
    ];

    if (!existingSplitChatReport) {
        successData.push({
            onyxMethod: Onyx.METHOD.MERGE,
            key: `${ONYXKEYS.COLLECTION.REPORT_METADATA}${splitChatReport.reportID}`,
            value: {
                isOptimisticReport: false,
            },
        });
    }

    const redundantParticipants: Record<number, null> = {};
    if (!existingSplitChatReport) {
        successData.push({
            onyxMethod: Onyx.METHOD.MERGE,
            key: `${ONYXKEYS.COLLECTION.REPORT}${splitChatReport.reportID}`,
            value: {pendingFields: {createChat: null}, participants: redundantParticipants},
        });
    }

    const failureData: OnyxUpdate[] = [
        {
            onyxMethod: Onyx.METHOD.MERGE,
            key: `${ONYXKEYS.COLLECTION.TRANSACTION}${splitTransaction.transactionID}`,
            value: {
                errors: getMicroSecondOnyxErrorWithTranslationKey('iou.error.genericCreateFailureMessage'),
            },
        },
        {
            onyxMethod: Onyx.METHOD.SET,
            key: ONYXKEYS.NVP_QUICK_ACTION_GLOBAL_CREATE,
            value: quickAction ?? null,
        },
    ];

    const retryParams = {
        participants: participants.map(({icons, ...rest}) => rest),
        currentUserLogin,
        currentUserAccountID,
        comment,
        receipt: receiptObject,
        existingSplitChatReportID,
        billable,
        category,
        tag,
        currency,
        taxCode,
        taxAmount,
    };

    if (existingSplitChatReport) {
        failureData.push({
            onyxMethod: Onyx.METHOD.MERGE,
            key: `${ONYXKEYS.COLLECTION.REPORT_ACTIONS}${splitChatReport.reportID}`,
            value: {
                [splitIOUReportAction.reportActionID]: {
                    errors: getReceiptError(receipt, filename, undefined, undefined, CONST.IOU.ACTION_PARAMS.START_SPLIT_BILL, retryParams),
                },
            },
        });
    } else {
        failureData.push(
            {
                onyxMethod: Onyx.METHOD.MERGE,
                key: `${ONYXKEYS.COLLECTION.REPORT}${splitChatReport.reportID}`,
                value: {
                    errorFields: {
                        createChat: getMicroSecondOnyxErrorWithTranslationKey('report.genericCreateReportFailureMessage'),
                    },
                },
            },
            {
                onyxMethod: Onyx.METHOD.MERGE,
                key: `${ONYXKEYS.COLLECTION.REPORT_ACTIONS}${splitChatReport.reportID}`,
                value: {
                    [splitChatCreatedReportAction.reportActionID]: {
                        errors: getMicroSecondOnyxErrorWithTranslationKey('report.genericCreateReportFailureMessage'),
                    },
                    [splitIOUReportAction.reportActionID]: {
                        errors: getReceiptError(receipt, filename, undefined, undefined, CONST.IOU.ACTION_PARAMS.START_SPLIT_BILL, retryParams),
                    },
                },
            },
        );
    }

    const splits: Split[] = [{email: currentUserEmailForIOUSplit, accountID: currentUserAccountID}];

    participants.forEach((participant) => {
        // Disabling this line since participant.login can be an empty string
        // eslint-disable-next-line @typescript-eslint/prefer-nullish-coalescing
        const email = participant.isOwnPolicyExpenseChat ? '' : addSMSDomainIfPhoneNumber(participant.login || participant.text || '').toLowerCase();
        const accountID = participant.isOwnPolicyExpenseChat ? 0 : Number(participant.accountID);
        if (email === currentUserEmailForIOUSplit) {
            return;
        }

        // When splitting with a expense chat, we only need to supply the policyID and the workspace reportID as it's needed so we can update the report preview
        if (participant.isOwnPolicyExpenseChat) {
            splits.push({
                policyID: participant.policyID,
                chatReportID: splitChatReport.reportID,
            });
            return;
        }

        const participantPersonalDetails = allPersonalDetails[participant?.accountID ?? CONST.DEFAULT_NUMBER_ID];
        if (!participantPersonalDetails) {
            optimisticData.push({
                onyxMethod: Onyx.METHOD.MERGE,
                key: ONYXKEYS.PERSONAL_DETAILS_LIST,
                value: {
                    [accountID]: {
                        accountID,
                        // Disabling this line since participant.displayName can be an empty string
                        // eslint-disable-next-line @typescript-eslint/prefer-nullish-coalescing
                        displayName: formatPhoneNumber(participant.displayName || email),
                        // Disabling this line since participant.login can be an empty string
                        // eslint-disable-next-line @typescript-eslint/prefer-nullish-coalescing
                        login: participant.login || participant.text,
                        isOptimisticPersonalDetail: true,
                    },
                },
            });
            // BE will send different participants. We clear the optimistic ones to avoid duplicated entries
            redundantParticipants[accountID] = null;
        }

        splits.push({
            email,
            accountID,
        });
    });

    participants.forEach((participant) => {
        const isPolicyExpenseChat = isPolicyExpenseChatReportUtil(participant);
        if (!isPolicyExpenseChat) {
            return;
        }

        const optimisticPolicyRecentlyUsedCategories = buildOptimisticPolicyRecentlyUsedCategories(participant.policyID, category);
        const optimisticPolicyRecentlyUsedTags = buildOptimisticPolicyRecentlyUsedTags(participant.policyID, tag);
        const optimisticRecentlyUsedCurrencies = buildOptimisticRecentlyUsedCurrencies(currency);

        if (optimisticPolicyRecentlyUsedCategories.length > 0) {
            optimisticData.push({
                onyxMethod: Onyx.METHOD.SET,
                key: `${ONYXKEYS.COLLECTION.POLICY_RECENTLY_USED_CATEGORIES}${participant.policyID}`,
                value: optimisticPolicyRecentlyUsedCategories,
            });
        }

        if (optimisticRecentlyUsedCurrencies.length > 0) {
            optimisticData.push({
                onyxMethod: Onyx.METHOD.SET,
                key: ONYXKEYS.RECENTLY_USED_CURRENCIES,
                value: optimisticRecentlyUsedCurrencies,
            });
        }

        if (!isEmptyObject(optimisticPolicyRecentlyUsedTags)) {
            optimisticData.push({
                onyxMethod: Onyx.METHOD.MERGE,
                key: `${ONYXKEYS.COLLECTION.POLICY_RECENTLY_USED_TAGS}${participant.policyID}`,
                value: optimisticPolicyRecentlyUsedTags,
            });
        }
    });

    // Save the new splits array into the transaction's comment in case the user calls CompleteSplitBill while offline
    optimisticData.push({
        onyxMethod: Onyx.METHOD.MERGE,
        key: `${ONYXKEYS.COLLECTION.TRANSACTION}${splitTransaction.transactionID}`,
        value: {
            comment: {
                splits,
            },
        },
    });

    const parameters: StartSplitBillParams = {
        chatReportID: splitChatReport.reportID,
        reportActionID: splitIOUReportAction.reportActionID,
        transactionID: splitTransaction.transactionID,
        splits: JSON.stringify(splits),
        receipt,
        comment: parsedComment,
        category,
        tag,
        currency,
        isFromGroupDM: !existingSplitChatReport,
        billable,
        ...(existingSplitChatReport ? {} : {createdReportActionID: splitChatCreatedReportAction.reportActionID}),
        chatType: splitChatReport?.chatType,
        taxCode,
        taxAmount,
        description: parsedComment,
    };
    if (shouldPlaySound) {
        playSound(SOUNDS.DONE);
    }

    API.write(WRITE_COMMANDS.START_SPLIT_BILL, parameters, {optimisticData, successData, failureData});

    Navigation.dismissModalWithReport({reportID: splitChatReport.reportID});
    notifyNewAction(splitChatReport.reportID, currentUserAccountID);
}

/** Used for editing a split expense while it's still scanning or when SmartScan fails, it completes a split expense started by startSplitBill above.
 *
 * @param chatReportID - The group chat or workspace reportID
 * @param reportAction - The split action that lives in the chatReport above
 * @param updatedTransaction - The updated **draft** split transaction
 * @param sessionAccountID - accountID of the current user
 * @param sessionEmail - email of the current user
 */
function completeSplitBill(
    chatReportID: string,
    reportAction: OnyxTypes.ReportAction,
    updatedTransaction: OnyxEntry<OnyxTypes.Transaction>,
    sessionAccountID: number,
    sessionEmail?: string,
) {
    const parsedComment = getParsedComment(updatedTransaction?.comment?.comment ?? '');
    if (updatedTransaction?.comment) {
        // eslint-disable-next-line no-param-reassign
        updatedTransaction.comment.comment = parsedComment;
    }
    const currentUserEmailForIOUSplit = addSMSDomainIfPhoneNumber(sessionEmail);
    const transactionID = updatedTransaction?.transactionID;
    const unmodifiedTransaction = allTransactions[`${ONYXKEYS.COLLECTION.TRANSACTION}${transactionID}`];

    // Save optimistic updated transaction and action
    const optimisticData: OnyxUpdate[] = [
        {
            onyxMethod: Onyx.METHOD.MERGE,
            key: `${ONYXKEYS.COLLECTION.TRANSACTION}${transactionID}`,
            value: {
                ...updatedTransaction,
                receipt: {
                    state: CONST.IOU.RECEIPT_STATE.OPEN,
                },
            },
        },
        {
            onyxMethod: Onyx.METHOD.MERGE,
            key: `${ONYXKEYS.COLLECTION.REPORT_ACTIONS}${chatReportID}`,
            value: {
                [reportAction.reportActionID]: {
                    lastModified: DateUtils.getDBTime(),
                    originalMessage: {
                        whisperedTo: [],
                    },
                },
            },
        },
    ];

    const successData: OnyxUpdate[] = [
        {
            onyxMethod: Onyx.METHOD.MERGE,
            key: `${ONYXKEYS.COLLECTION.TRANSACTION}${transactionID}`,
            value: {pendingAction: null},
        },
        {
            onyxMethod: Onyx.METHOD.MERGE,
            key: `${ONYXKEYS.COLLECTION.SPLIT_TRANSACTION_DRAFT}${transactionID}`,
            value: {pendingAction: null},
        },
    ];

    const failureData: OnyxUpdate[] = [
        {
            onyxMethod: Onyx.METHOD.MERGE,
            key: `${ONYXKEYS.COLLECTION.TRANSACTION}${transactionID}`,
            value: {
                ...unmodifiedTransaction,
                errors: getMicroSecondOnyxErrorWithTranslationKey('iou.error.genericCreateFailureMessage'),
            },
        },
        {
            onyxMethod: Onyx.METHOD.MERGE,
            key: `${ONYXKEYS.COLLECTION.REPORT_ACTIONS}${chatReportID}`,
            value: {
                [reportAction.reportActionID]: {
                    ...reportAction,
                    errors: getMicroSecondOnyxErrorWithTranslationKey('iou.error.genericCreateFailureMessage'),
                },
            },
        },
    ];

    const splitParticipants: Split[] = updatedTransaction?.comment?.splits ?? [];
    const amount = updatedTransaction?.modifiedAmount;
    const currency = updatedTransaction?.modifiedCurrency;

    // Exclude the current user when calculating the split amount, `calculateAmount` takes it into account
    const splitAmount = calculateIOUAmount(splitParticipants.length - 1, amount ?? 0, currency ?? '', false);
    const splitTaxAmount = calculateIOUAmount(splitParticipants.length - 1, updatedTransaction?.taxAmount ?? 0, currency ?? '', false);

    const splits: Split[] = [{email: currentUserEmailForIOUSplit}];
    splitParticipants.forEach((participant) => {
        // Skip creating the transaction for the current user
        if (participant.email === currentUserEmailForIOUSplit) {
            return;
        }
        const isPolicyExpenseChat = !!participant.policyID;

        if (!isPolicyExpenseChat) {
            // In case this is still the optimistic accountID saved in the splits array, return early as we cannot know
            // if there is an existing chat between the split creator and this participant
            // Instead, we will rely on Auth generating the report IDs and the user won't see any optimistic chats or reports created
            const participantPersonalDetails: OnyxTypes.PersonalDetails | null = allPersonalDetails[participant?.accountID ?? CONST.DEFAULT_NUMBER_ID];
            if (!participantPersonalDetails || participantPersonalDetails.isOptimisticPersonalDetail) {
                splits.push({
                    email: participant.email,
                });
                return;
            }
        }

        let oneOnOneChatReport: OnyxEntry<OnyxTypes.Report>;
        let isNewOneOnOneChatReport = false;
        if (isPolicyExpenseChat) {
            // The expense chat reportID is saved in the splits array when starting a split expense with a workspace
            oneOnOneChatReport = allReports?.[`${ONYXKEYS.COLLECTION.REPORT}${participant.chatReportID}`];
        } else {
            const existingChatReport = getChatByParticipants(participant.accountID ? [participant.accountID, sessionAccountID] : []);
            isNewOneOnOneChatReport = !existingChatReport;
            oneOnOneChatReport =
                existingChatReport ??
                buildOptimisticChatReport({
                    participantList: participant.accountID ? [participant.accountID, sessionAccountID] : [],
                });
        }

        let oneOnOneIOUReport: OneOnOneIOUReport = oneOnOneChatReport?.iouReportID ? allReports?.[`${ONYXKEYS.COLLECTION.REPORT}${oneOnOneChatReport.iouReportID}`] : null;
        const shouldCreateNewOneOnOneIOUReport = shouldCreateNewMoneyRequestReportReportUtils(oneOnOneIOUReport, oneOnOneChatReport);

        if (!oneOnOneIOUReport || shouldCreateNewOneOnOneIOUReport) {
            oneOnOneIOUReport = isPolicyExpenseChat
                ? buildOptimisticExpenseReport(oneOnOneChatReport?.reportID, participant.policyID, sessionAccountID, splitAmount, currency ?? '')
                : buildOptimisticIOUReport(sessionAccountID, participant.accountID ?? CONST.DEFAULT_NUMBER_ID, splitAmount, oneOnOneChatReport?.reportID, currency ?? '');
        } else if (isPolicyExpenseChat) {
            if (typeof oneOnOneIOUReport?.total === 'number') {
                // Because of the Expense reports are stored as negative values, we subtract the total from the amount
                oneOnOneIOUReport.total -= splitAmount;
            }
        } else {
            oneOnOneIOUReport = updateIOUOwnerAndTotal(oneOnOneIOUReport, sessionAccountID, splitAmount, currency ?? '');
        }

        const oneOnOneTransaction = buildOptimisticTransaction({
            originalTransactionID: transactionID,
            transactionParams: {
                amount: isPolicyExpenseChat ? -splitAmount : splitAmount,
                currency: currency ?? '',
                reportID: oneOnOneIOUReport?.reportID,
                comment: parsedComment,
                created: updatedTransaction?.modifiedCreated,
                merchant: updatedTransaction?.modifiedMerchant,
                receipt: {...updatedTransaction?.receipt, state: CONST.IOU.RECEIPT_STATE.OPEN},
                category: updatedTransaction?.category,
                tag: updatedTransaction?.tag,
                taxCode: updatedTransaction?.taxCode,
                taxAmount: isPolicyExpenseChat ? -splitTaxAmount : splitAmount,
                billable: updatedTransaction?.billable,
                source: CONST.IOU.TYPE.SPLIT,
                filename: updatedTransaction?.filename,
            },
        });

        const [oneOnOneCreatedActionForChat, oneOnOneCreatedActionForIOU, oneOnOneIOUAction, optimisticTransactionThread, optimisticCreatedActionForTransactionThread] =
            buildOptimisticMoneyRequestEntities({
                iouReport: oneOnOneIOUReport,
                type: CONST.IOU.REPORT_ACTION_TYPE.CREATE,
                amount: splitAmount,
                currency: currency ?? '',
                comment: parsedComment,
                payeeEmail: currentUserEmailForIOUSplit,
                participants: [participant],
                transactionID: oneOnOneTransaction.transactionID,
            });

        let oneOnOneReportPreviewAction = getReportPreviewAction(oneOnOneChatReport?.reportID, oneOnOneIOUReport?.reportID);
        if (oneOnOneReportPreviewAction) {
            oneOnOneReportPreviewAction = updateReportPreview(oneOnOneIOUReport, oneOnOneReportPreviewAction);
        } else {
            oneOnOneReportPreviewAction = buildOptimisticReportPreview(oneOnOneChatReport, oneOnOneIOUReport, '', oneOnOneTransaction);
        }

        const [oneOnOneOptimisticData, oneOnOneSuccessData, oneOnOneFailureData] = buildOnyxDataForMoneyRequest({
            isNewChatReport: isNewOneOnOneChatReport,
            isOneOnOneSplit: true,
            shouldCreateNewMoneyRequestReport: shouldCreateNewOneOnOneIOUReport,
            optimisticParams: {
                chat: {
                    report: oneOnOneChatReport,
                    createdAction: oneOnOneCreatedActionForChat,
                    reportPreviewAction: oneOnOneReportPreviewAction,
                },
                iou: {
                    report: oneOnOneIOUReport,
                    createdAction: oneOnOneCreatedActionForIOU,
                    action: oneOnOneIOUAction,
                },
                transactionParams: {
                    transaction: oneOnOneTransaction,
                    transactionThreadReport: optimisticTransactionThread,
                    transactionThreadCreatedReportAction: optimisticCreatedActionForTransactionThread,
                },
                policyRecentlyUsed: {},
            },
        });

        splits.push({
            email: participant.email,
            accountID: participant.accountID,
            policyID: participant.policyID,
            iouReportID: oneOnOneIOUReport?.reportID,
            chatReportID: oneOnOneChatReport?.reportID,
            transactionID: oneOnOneTransaction.transactionID,
            reportActionID: oneOnOneIOUAction.reportActionID,
            createdChatReportActionID: oneOnOneCreatedActionForChat.reportActionID,
            createdIOUReportActionID: oneOnOneCreatedActionForIOU.reportActionID,
            reportPreviewReportActionID: oneOnOneReportPreviewAction.reportActionID,
            transactionThreadReportID: optimisticTransactionThread.reportID,
            createdReportActionIDForThread: optimisticCreatedActionForTransactionThread?.reportActionID,
        });

        optimisticData.push(...oneOnOneOptimisticData);
        successData.push(...oneOnOneSuccessData);
        failureData.push(...oneOnOneFailureData);
    });

    const {
        amount: transactionAmount,
        currency: transactionCurrency,
        created: transactionCreated,
        merchant: transactionMerchant,
        comment: transactionComment,
        category: transactionCategory,
        tag: transactionTag,
        taxCode: transactionTaxCode,
        taxAmount: transactionTaxAmount,
        billable: transactionBillable,
    } = getTransactionDetails(updatedTransaction) ?? {};

    const parameters: CompleteSplitBillParams = {
        transactionID,
        amount: transactionAmount,
        currency: transactionCurrency,
        created: transactionCreated,
        merchant: transactionMerchant,
        comment: transactionComment,
        category: transactionCategory,
        tag: transactionTag,
        splits: JSON.stringify(splits),
        taxCode: transactionTaxCode,
        taxAmount: transactionTaxAmount,
        billable: transactionBillable,
        description: parsedComment,
    };

    playSound(SOUNDS.DONE);
    API.write(WRITE_COMMANDS.COMPLETE_SPLIT_BILL, parameters, {optimisticData, successData, failureData});
    InteractionManager.runAfterInteractions(() => removeDraftTransaction(CONST.IOU.OPTIMISTIC_TRANSACTION_ID));
    dismissModalAndOpenReportInInboxTab(chatReportID);
    notifyNewAction(chatReportID, sessionAccountID);
}

function setDraftSplitTransaction(transactionID: string | undefined, transactionChanges: TransactionChanges = {}, policy?: OnyxEntry<OnyxTypes.Policy>) {
    if (!transactionID) {
        return undefined;
    }
    let draftSplitTransaction = allDraftSplitTransactions[`${ONYXKEYS.COLLECTION.SPLIT_TRANSACTION_DRAFT}${transactionID}`];

    if (!draftSplitTransaction) {
        draftSplitTransaction = allTransactions[`${ONYXKEYS.COLLECTION.TRANSACTION}${transactionID}`];
    }

    const updatedTransaction = draftSplitTransaction
        ? getUpdatedTransaction({
              transaction: draftSplitTransaction,
              transactionChanges,
              isFromExpenseReport: false,
              shouldUpdateReceiptState: false,
              policy,
          })
        : null;

    Onyx.merge(`${ONYXKEYS.COLLECTION.SPLIT_TRANSACTION_DRAFT}${transactionID}`, updatedTransaction);
}

/** Requests money based on a distance (e.g. mileage from a map) */
function createDistanceRequest(distanceRequestInformation: CreateDistanceRequestInformation) {
    const {
        report,
        participants,
        currentUserLogin = '',
        currentUserAccountID = -1,
        iouType = CONST.IOU.TYPE.SUBMIT,
        existingTransaction,
        transactionParams,
        policyParams = {},
        backToReport,
    } = distanceRequestInformation;
    const {policy, policyCategories, policyTagList} = policyParams;
    const parsedComment = getParsedComment(transactionParams.comment);
    transactionParams.comment = parsedComment;
    const {amount, comment, currency, created, category, tag, taxAmount, taxCode, merchant, billable, validWaypoints, customUnitRateID = '', splitShares = {}, attendees} = transactionParams;

    // If the report is an iou or expense report, we should get the linked chat report to be passed to the getMoneyRequestInformation function
    const isMoneyRequestReport = isMoneyRequestReportReportUtils(report);
    const currentChatReport = isMoneyRequestReport ? getReportOrDraftReport(report?.chatReportID) : report;
    const moneyRequestReportID = isMoneyRequestReport ? report?.reportID : '';

    const optimisticReceipt: Receipt = {
        source: ReceiptGeneric as ReceiptSource,
        state: CONST.IOU.RECEIPT_STATE.OPEN,
    };

    let parameters: CreateDistanceRequestParams;
    let onyxData: OnyxData;
    const sanitizedWaypoints = sanitizeRecentWaypoints(validWaypoints);
    if (iouType === CONST.IOU.TYPE.SPLIT) {
        const {
            splitData,
            splits,
            onyxData: splitOnyxData,
        } = createSplitsAndOnyxData({
            participants,
            currentUserLogin: currentUserLogin ?? '',
            currentUserAccountID,
            existingSplitChatReportID: report?.reportID,
            transactionParams: {
                amount,
                comment,
                currency,
                merchant,
                created,
                category: category ?? '',
                tag: tag ?? '',
                splitShares,
                billable,
                iouRequestType: CONST.IOU.REQUEST_TYPE.DISTANCE,
                taxCode,
                taxAmount,
                attendees,
            },
        });
        onyxData = splitOnyxData;

        // Splits don't use the IOU report param. The split transaction isn't linked to a report shown in the UI, it's linked to a special default reportID of -2.
        // Therefore, any params related to the IOU report are irrelevant and omitted below.
        parameters = {
            transactionID: splitData.transactionID,
            chatReportID: splitData.chatReportID,
            createdChatReportActionID: splitData.createdReportActionID,
            reportActionID: splitData.reportActionID,
            waypoints: JSON.stringify(sanitizedWaypoints),
            customUnitRateID,
            comment,
            created,
            category,
            tag,
            taxCode,
            taxAmount,
            billable,
            splits: JSON.stringify(splits),
            chatType: splitData.chatType,
            description: parsedComment,
            attendees: attendees ? JSON.stringify(attendees) : undefined,
        };
    } else {
        const participant = participants.at(0) ?? {};
        const {
            iouReport,
            chatReport,
            transaction,
            iouAction,
            createdChatReportActionID,
            createdIOUReportActionID,
            reportPreviewAction,
            transactionThreadReportID,
            createdReportActionIDForThread,
            payerEmail,
            onyxData: moneyRequestOnyxData,
        } = getMoneyRequestInformation({
            parentChatReport: currentChatReport,
            existingTransaction,
            moneyRequestReportID,
            participantParams: {
                participant,
                payeeAccountID: userAccountID,
                payeeEmail: currentUserEmail,
            },
            policyParams: {
                policy,
                policyCategories,
                policyTagList,
            },
            transactionParams: {
                amount,
                currency,
                comment,
                created,
                merchant,
                receipt: optimisticReceipt,
                category,
                tag,
                taxCode,
                taxAmount,
                billable,
                attendees,
            },
        });

        onyxData = moneyRequestOnyxData;

        parameters = {
            comment,
            iouReportID: iouReport.reportID,
            chatReportID: chatReport.reportID,
            transactionID: transaction.transactionID,
            reportActionID: iouAction.reportActionID,
            createdChatReportActionID,
            createdIOUReportActionID,
            reportPreviewReportActionID: reportPreviewAction.reportActionID,
            waypoints: JSON.stringify(sanitizedWaypoints),
            created,
            category,
            tag,
            taxCode,
            taxAmount,
            billable,
            transactionThreadReportID,
            createdReportActionIDForThread,
            payerEmail,
            customUnitRateID,
            description: parsedComment,
            attendees: attendees ? JSON.stringify(attendees) : undefined,
        };
    }

    const recentServerValidatedWaypoints = getRecentWaypoints().filter((item) => !item.pendingAction);
    onyxData?.failureData?.push({
        onyxMethod: Onyx.METHOD.SET,
        key: `${ONYXKEYS.NVP_RECENT_WAYPOINTS}`,
        value: recentServerValidatedWaypoints,
    });

    playSound(SOUNDS.DONE);

    API.write(WRITE_COMMANDS.CREATE_DISTANCE_REQUEST, parameters, onyxData);
    InteractionManager.runAfterInteractions(() => removeDraftTransaction(CONST.IOU.OPTIMISTIC_TRANSACTION_ID));
    const activeReportID = isMoneyRequestReport && report?.reportID ? report.reportID : parameters.chatReportID;
    dismissModalAndOpenReportInInboxTab(backToReport ?? activeReportID);

    if (!isMoneyRequestReport || !Permissions.canUseTableReportView(betas)) {
        notifyNewAction(activeReportID, userAccountID);
    }
}

type UpdateMoneyRequestAmountAndCurrencyParams = {
    transactionID: string;
    transactionThreadReportID: string;
    currency: string;
    amount: number;
    taxAmount: number;
    policy?: OnyxEntry<OnyxTypes.Policy>;
    policyTagList?: OnyxEntry<OnyxTypes.PolicyTagLists>;
    policyCategories?: OnyxEntry<OnyxTypes.PolicyCategories>;
    taxCode: string;
};

/** Updates the amount and currency fields of an expense */
function updateMoneyRequestAmountAndCurrency({
    transactionID,
    transactionThreadReportID,
    currency,
    amount,
    taxAmount,
    policy,
    policyTagList,
    policyCategories,
    taxCode,
}: UpdateMoneyRequestAmountAndCurrencyParams) {
    const transactionChanges = {
        amount,
        currency,
        taxCode,
        taxAmount,
    };
    const transactionThreadReport = allReports?.[`${ONYXKEYS.COLLECTION.REPORT}${transactionThreadReportID}`] ?? null;
    const parentReport = allReports?.[`${ONYXKEYS.COLLECTION.REPORT}${transactionThreadReport?.parentReportID}`] ?? null;
    let data: UpdateMoneyRequestData;
    if (isTrackExpenseReport(transactionThreadReport) && isSelfDM(parentReport)) {
        data = getUpdateTrackExpenseParams(transactionID, transactionThreadReportID, transactionChanges, policy);
    } else {
        data = getUpdateMoneyRequestParams(transactionID, transactionThreadReportID, transactionChanges, policy, policyTagList ?? null, policyCategories ?? null);
    }
    const {params, onyxData} = data;
    API.write(WRITE_COMMANDS.UPDATE_MONEY_REQUEST_AMOUNT_AND_CURRENCY, params, onyxData);
}

/**
 *
 * @param transactionID  - The transactionID of IOU
 * @param reportAction - The reportAction of the transaction in the IOU report
 * @return the url to navigate back once the money request is deleted
 */
function prepareToCleanUpMoneyRequest(transactionID: string, reportAction: OnyxTypes.ReportAction, shouldRemoveIOUTransactionID = true) {
    // STEP 1: Get all collections we're updating
    const iouReportID = isMoneyRequestAction(reportAction) ? getOriginalMessage(reportAction)?.IOUReportID : undefined;
    const iouReport = allReports?.[`${ONYXKEYS.COLLECTION.REPORT}${iouReportID}`] ?? null;
    const chatReport = allReports?.[`${ONYXKEYS.COLLECTION.REPORT}${iouReport?.chatReportID}`];
    const reportPreviewAction = getReportPreviewAction(iouReport?.chatReportID, iouReport?.reportID);
    const transaction = allTransactions[`${ONYXKEYS.COLLECTION.TRANSACTION}${transactionID}`];
    const isTransactionOnHold = isOnHold(transaction);
    const transactionViolations = allTransactionViolations[`${ONYXKEYS.COLLECTION.TRANSACTION_VIOLATIONS}${transactionID}`];
    const transactionThreadID = reportAction.childReportID;
    let transactionThread = null;
    if (transactionThreadID) {
        transactionThread = allReports?.[`${ONYXKEYS.COLLECTION.REPORT}${transactionThreadID}`] ?? null;
    }

    // STEP 2: Decide if we need to:
    // 1. Delete the transactionThread - delete if there are no visible comments in the thread
    // 2. Update the moneyRequestPreview to show [Deleted expense] - update if the transactionThread exists AND it isn't being deleted
    // The current state is that we want to get rid of the [Deleted expense] breadcrumb,
    // so we never want to display it if transactionThreadID is present.
    const shouldDeleteTransactionThread = !!transactionThreadID;

    // STEP 3: Update the IOU reportAction and decide if the iouReport should be deleted. We delete the iouReport if there are no visible comments left in the report.
    const updatedReportAction = {
        [reportAction.reportActionID]: {
            pendingAction: CONST.RED_BRICK_ROAD_PENDING_ACTION.DELETE,
            previousMessage: reportAction.message,
            message: [
                {
                    type: 'COMMENT',
                    html: '',
                    text: '',
                    isEdited: true,
                    isDeletedParentAction: shouldDeleteTransactionThread,
                },
            ],
            originalMessage: {
                IOUTransactionID: shouldRemoveIOUTransactionID ? null : transactionID,
            },
            errors: null,
        },
    } as Record<string, NullishDeep<OnyxTypes.ReportAction>>;

    let canUserPerformWriteAction = true;
    if (chatReport) {
        canUserPerformWriteAction = !!canUserPerformWriteActionReportUtils(chatReport);
    }
    // If we are deleting the last transaction on a report, then delete the report too
    const shouldDeleteIOUReport = getReportTransactions(iouReportID).length === 1;

    // STEP 4: Update the iouReport and reportPreview with new totals and messages if it wasn't deleted
    let updatedIOUReport: OnyxInputValue<OnyxTypes.Report>;
    const currency = getCurrency(transaction);
    const updatedReportPreviewAction: Partial<OnyxTypes.ReportAction<typeof CONST.REPORT.ACTIONS.TYPE.REPORT_PREVIEW>> = {...reportPreviewAction};
    updatedReportPreviewAction.pendingAction = shouldDeleteIOUReport ? CONST.RED_BRICK_ROAD_PENDING_ACTION.DELETE : CONST.RED_BRICK_ROAD_PENDING_ACTION.UPDATE;
    if (iouReport && isExpenseReport(iouReport)) {
        updatedIOUReport = {...iouReport};

        if (typeof updatedIOUReport.total === 'number' && currency === iouReport?.currency) {
            // Because of the Expense reports are stored as negative values, we add the total from the amount
            const amountDiff = getAmount(transaction, true);
            updatedIOUReport.total += amountDiff;

            if (!transaction?.reimbursable && typeof updatedIOUReport.nonReimbursableTotal === 'number') {
                updatedIOUReport.nonReimbursableTotal += amountDiff;
            }

            if (!isTransactionOnHold) {
                if (typeof updatedIOUReport.unheldTotal === 'number') {
                    updatedIOUReport.unheldTotal += amountDiff;
                }

                if (!transaction?.reimbursable && typeof updatedIOUReport.unheldNonReimbursableTotal === 'number') {
                    updatedIOUReport.unheldNonReimbursableTotal += amountDiff;
                }
            }
        }
    } else {
        updatedIOUReport = updateIOUOwnerAndTotal(
            iouReport,
            reportAction.actorAccountID ?? CONST.DEFAULT_NUMBER_ID,
            getAmount(transaction, false),
            currency,
            true,
            false,
            isTransactionOnHold,
        );
    }

    if (updatedIOUReport) {
        const lastVisibleAction = getLastVisibleAction(iouReport?.reportID, canUserPerformWriteAction, updatedReportAction);
        const iouReportLastMessageText = getLastVisibleMessage(iouReport?.reportID, canUserPerformWriteAction, updatedReportAction).lastMessageText;
        updatedIOUReport.lastMessageText = iouReportLastMessageText;
        updatedIOUReport.lastVisibleActionCreated = lastVisibleAction?.created;
    }

    const hasNonReimbursableTransactions = hasNonReimbursableTransactionsReportUtils(iouReport?.reportID);
    const messageText = Localize.translateLocal(hasNonReimbursableTransactions ? 'iou.payerSpentAmount' : 'iou.payerOwesAmount', {
        payer: getPersonalDetailsForAccountID(updatedIOUReport?.managerID ?? CONST.DEFAULT_NUMBER_ID).login ?? '',
        amount: convertToDisplayString(updatedIOUReport?.total, updatedIOUReport?.currency),
    });

    if (getReportActionMessage(updatedReportPreviewAction)) {
        if (Array.isArray(updatedReportPreviewAction?.message)) {
            const message = updatedReportPreviewAction.message.at(0);
            if (message) {
                message.text = messageText;
                message.html = messageText;
                message.deleted = shouldDeleteIOUReport ? DateUtils.getDBTime() : '';
            }
        } else if (!Array.isArray(updatedReportPreviewAction.message) && updatedReportPreviewAction.message) {
            updatedReportPreviewAction.message.text = messageText;
            updatedReportPreviewAction.message.deleted = shouldDeleteIOUReport ? DateUtils.getDBTime() : '';
        }
    }

    if (updatedReportPreviewAction && reportPreviewAction?.childMoneyRequestCount && reportPreviewAction?.childMoneyRequestCount > 0) {
        updatedReportPreviewAction.childMoneyRequestCount = reportPreviewAction.childMoneyRequestCount - 1;
    }

    return {
        shouldDeleteTransactionThread,
        shouldDeleteIOUReport,
        updatedReportAction,
        updatedIOUReport,
        updatedReportPreviewAction,
        transactionThreadID,
        transactionThread,
        chatReport,
        transaction,
        transactionViolations,
        reportPreviewAction,
        iouReport,
    };
}

/**
 * Calculate the URL to navigate to after a money request deletion
 * @param transactionID - The ID of the money request being deleted
 * @param reportAction - The report action associated with the money request
 * @param isSingleTransactionView - whether we are in the transaction thread report
 * @returns The URL to navigate to
 */
function getNavigationUrlOnMoneyRequestDelete(transactionID: string | undefined, reportAction: OnyxTypes.ReportAction, isSingleTransactionView = false): Route | undefined {
    if (!transactionID) {
        return undefined;
    }

    const {shouldDeleteTransactionThread, shouldDeleteIOUReport, iouReport} = prepareToCleanUpMoneyRequest(transactionID, reportAction);

    // Determine which report to navigate back to
    if (iouReport && isSingleTransactionView && shouldDeleteTransactionThread && !shouldDeleteIOUReport) {
        return ROUTES.REPORT_WITH_ID.getRoute(iouReport.reportID);
    }

    if (iouReport?.chatReportID && shouldDeleteIOUReport) {
        return ROUTES.REPORT_WITH_ID.getRoute(iouReport.chatReportID);
    }

    return undefined;
}

/**
 * Calculate the URL to navigate to after a track expense deletion
 * @param chatReportID - The ID of the chat report containing the track expense
 * @param transactionID - The ID of the track expense being deleted
 * @param reportAction - The report action associated with the track expense
 * @param isSingleTransactionView - Whether we're in single transaction view
 * @returns The URL to navigate to
 */
function getNavigationUrlAfterTrackExpenseDelete(
    chatReportID: string | undefined,
    transactionID: string | undefined,
    reportAction: OnyxTypes.ReportAction,
    isSingleTransactionView = false,
): Route | undefined {
    if (!chatReportID || !transactionID) {
        return undefined;
    }

    const chatReport = allReports?.[`${ONYXKEYS.COLLECTION.REPORT}${chatReportID}`] ?? null;

    // If not a self DM, handle it as a regular money request
    if (!isSelfDM(chatReport)) {
        return getNavigationUrlOnMoneyRequestDelete(transactionID, reportAction, isSingleTransactionView);
    }

    const transactionThreadID = reportAction.childReportID;
    const shouldDeleteTransactionThread = transactionThreadID ? (reportAction?.childVisibleActionCount ?? 0) === 0 : false;

    // Only navigate if in single transaction view and the thread will be deleted
    if (isSingleTransactionView && shouldDeleteTransactionThread && chatReport?.reportID) {
        // Pop the deleted report screen before navigating. This prevents navigating to the Concierge chat due to the missing report.
        return ROUTES.REPORT_WITH_ID.getRoute(chatReport.reportID);
    }

    return undefined;
}

/**
 *
 * @param transactionID  - The transactionID of IOU
 * @param reportAction - The reportAction of the transaction in the IOU report
 * @param isSingleTransactionView - whether we are in the transaction thread report
 * @return the url to navigate back once the money request is deleted
 */
function cleanUpMoneyRequest(transactionID: string, reportAction: OnyxTypes.ReportAction, reportID: string, isSingleTransactionView = false) {
    const {
        shouldDeleteTransactionThread,
        shouldDeleteIOUReport,
        updatedReportAction,
        updatedIOUReport,
        updatedReportPreviewAction,
        transactionThreadID,
        chatReport,
        iouReport,
        reportPreviewAction,
    } = prepareToCleanUpMoneyRequest(transactionID, reportAction, !Permissions.canUseTableReportView(betas));

    const urlToNavigateBack = getNavigationUrlOnMoneyRequestDelete(transactionID, reportAction, isSingleTransactionView);
    // build Onyx data

    // Onyx operations to delete the transaction, update the IOU report action and chat report action
    const reportActionsOnyxUpdates: OnyxUpdate[] = [];
    const onyxUpdates: OnyxUpdate[] = [
        {
            onyxMethod: Onyx.METHOD.SET,
            key: `${ONYXKEYS.COLLECTION.TRANSACTION}${transactionID}`,
            value: null,
        },
    ];
    reportActionsOnyxUpdates.push({
        onyxMethod: Onyx.METHOD.MERGE,
        key: `${ONYXKEYS.COLLECTION.REPORT_ACTIONS}${iouReport?.reportID}`,
        value: {
            [reportAction.reportActionID]: shouldDeleteIOUReport
                ? null
                : {
                      pendingAction: null,
                  },
        },
    });

    if (reportPreviewAction?.reportActionID) {
        reportActionsOnyxUpdates.push({
            onyxMethod: Onyx.METHOD.MERGE,
            key: `${ONYXKEYS.COLLECTION.REPORT_ACTIONS}${chatReport?.reportID}`,
            value: {
                [reportPreviewAction.reportActionID]: {
                    ...updatedReportPreviewAction,
                    pendingAction: null,
                    errors: null,
                },
            },
        });
    }

    // added the operation to delete associated transaction violations
    onyxUpdates.push({
        onyxMethod: Onyx.METHOD.SET,
        key: `${ONYXKEYS.COLLECTION.TRANSACTION_VIOLATIONS}${transactionID}`,
        value: null,
    });

    // added the operation to delete transaction thread
    if (shouldDeleteTransactionThread) {
        onyxUpdates.push(
            {
                onyxMethod: Onyx.METHOD.SET,
                key: `${ONYXKEYS.COLLECTION.REPORT}${transactionThreadID}`,
                value: null,
            },
            {
                onyxMethod: Onyx.METHOD.SET,
                key: `${ONYXKEYS.COLLECTION.REPORT_ACTIONS}${transactionThreadID}`,
                value: null,
            },
        );
    }

    // added operations to update IOU report and chat report
    reportActionsOnyxUpdates.push({
        onyxMethod: Onyx.METHOD.MERGE,
        key: `${ONYXKEYS.COLLECTION.REPORT_ACTIONS}${iouReport?.reportID}`,
        value: updatedReportAction,
    });
    onyxUpdates.push(
        {
            onyxMethod: Onyx.METHOD.MERGE,
            key: `${ONYXKEYS.COLLECTION.REPORT}${iouReport?.reportID}`,
            value: updatedIOUReport,
        },
        {
            onyxMethod: Onyx.METHOD.MERGE,
            key: `${ONYXKEYS.COLLECTION.REPORT}${chatReport?.reportID}`,
            value: getOutstandingChildRequest(updatedIOUReport),
        },
    );

    if (!shouldDeleteIOUReport && updatedReportPreviewAction.childMoneyRequestCount === 0) {
        onyxUpdates.push({
            onyxMethod: Onyx.METHOD.MERGE,
            key: `${ONYXKEYS.COLLECTION.REPORT}${chatReport?.reportID}`,
            value: {
                hasOutstandingChildRequest: false,
            },
        });
    }

    if (shouldDeleteIOUReport) {
        let canUserPerformWriteAction = true;
        if (chatReport) {
            canUserPerformWriteAction = !!canUserPerformWriteActionReportUtils(chatReport);
        }

        const lastMessageText = getLastVisibleMessage(
            iouReport?.chatReportID,
            canUserPerformWriteAction,
            reportPreviewAction?.reportActionID ? {[reportPreviewAction.reportActionID]: null} : {},
        )?.lastMessageText;
        const lastVisibleActionCreated = getLastVisibleAction(
            iouReport?.chatReportID,
            canUserPerformWriteAction,
            reportPreviewAction?.reportActionID ? {[reportPreviewAction.reportActionID]: null} : {},
        )?.created;

        onyxUpdates.push(
            {
                onyxMethod: Onyx.METHOD.MERGE,
                key: `${ONYXKEYS.COLLECTION.REPORT}${chatReport?.reportID}`,
                value: {
                    hasOutstandingChildRequest: false,
                    iouReportID: null,
                    lastMessageText,
                    lastVisibleActionCreated,
                },
            },
            {
                onyxMethod: Onyx.METHOD.SET,
                key: `${ONYXKEYS.COLLECTION.REPORT}${iouReport?.reportID}`,
                value: null,
            },
        );
    }

    clearAllRelatedReportActionErrors(reportID, reportAction);

    // First, update the reportActions to ensure related actions are not displayed.
    Onyx.update(reportActionsOnyxUpdates).then(() => {
        Navigation.goBack(urlToNavigateBack);
        InteractionManager.runAfterInteractions(() => {
            // After navigation, update the remaining data.
            Onyx.update(onyxUpdates);
        });
    });
}

/**
 *
 * @param transactionID  - The transactionID of IOU
 * @param reportAction - The reportAction of the transaction in the IOU report
 * @param isSingleTransactionView - whether we are in the transaction thread report
 * @return the url to navigate back once the money request is deleted
 */
function deleteMoneyRequest(
    transactionID: string | undefined,
    reportAction: OnyxTypes.ReportAction,
    isSingleTransactionView = false,
    shouldRemoveIOUTransactionID = !Permissions.canUseTableReportView(betas),
) {
    if (!transactionID) {
        return;
    }

    // STEP 1: Calculate and prepare the data
    const {
        shouldDeleteTransactionThread,
        shouldDeleteIOUReport,
        updatedReportAction,
        updatedIOUReport,
        updatedReportPreviewAction,
        transactionThreadID,
        transactionThread,
        chatReport,
        transaction,
        transactionViolations,
        iouReport,
        reportPreviewAction,
    } = prepareToCleanUpMoneyRequest(transactionID, reportAction, shouldRemoveIOUTransactionID);

    const urlToNavigateBack = getNavigationUrlOnMoneyRequestDelete(transactionID, reportAction, isSingleTransactionView);

    // STEP 2: Build Onyx data
    // The logic mostly resembles the cleanUpMoneyRequest function
    const optimisticData: OnyxUpdate[] = [
        {
            onyxMethod: Onyx.METHOD.SET,
            key: `${ONYXKEYS.COLLECTION.TRANSACTION}${transactionID}`,
            value: {...transaction, pendingAction: CONST.RED_BRICK_ROAD_PENDING_ACTION.DELETE},
        },
    ];

    optimisticData.push({
        onyxMethod: Onyx.METHOD.SET,
        key: `${ONYXKEYS.COLLECTION.TRANSACTION_VIOLATIONS}${transactionID}`,
        value: null,
    });

    const failureData: OnyxUpdate[] = [
        {
            onyxMethod: Onyx.METHOD.SET,
            key: `${ONYXKEYS.COLLECTION.TRANSACTION}${transactionID}`,
            value: {...transaction, pendingAction: null},
        },
    ];

    if (transactionViolations) {
        removeSettledAndApprovedTransactions(
            transactionViolations.filter((violation) => violation?.name === CONST.VIOLATIONS.DUPLICATED_TRANSACTION).flatMap((violation) => violation?.data?.duplicates ?? []),
        ).forEach((duplicateID) => {
            const duplicateTransactionsViolations = allTransactionViolations[`${ONYXKEYS.COLLECTION.TRANSACTION_VIOLATIONS}${duplicateID}`];
            if (!duplicateTransactionsViolations) {
                return;
            }

            const duplicateViolation = duplicateTransactionsViolations.find((violation) => violation.name === CONST.VIOLATIONS.DUPLICATED_TRANSACTION);
            if (!duplicateViolation?.data?.duplicates) {
                return;
            }

            const duplicateTransactionIDs = duplicateViolation.data.duplicates.filter((duplicateTransactionID) => duplicateTransactionID !== transactionID);

            const optimisticViolations: OnyxTypes.TransactionViolations = duplicateTransactionsViolations.filter((violation) => violation.name !== CONST.VIOLATIONS.DUPLICATED_TRANSACTION);

            if (duplicateTransactionIDs.length > 0) {
                optimisticViolations.push({
                    ...duplicateViolation,
                    data: {
                        ...duplicateViolation.data,
                        duplicates: duplicateTransactionIDs,
                    },
                });
            }

            optimisticData.push({
                onyxMethod: Onyx.METHOD.SET,
                key: `${ONYXKEYS.COLLECTION.TRANSACTION_VIOLATIONS}${duplicateID}`,
                value: optimisticViolations.length > 0 ? optimisticViolations : null,
            });

            failureData.push({
                onyxMethod: Onyx.METHOD.SET,
                key: `${ONYXKEYS.COLLECTION.TRANSACTION_VIOLATIONS}${duplicateID}`,
                value: duplicateTransactionsViolations,
            });
        });
    }

    if (shouldDeleteTransactionThread) {
        optimisticData.push(
            // Use merge instead of set to avoid deleting the report too quickly, which could cause a brief "not found" page to appear.
            // The remaining parts of the report object will be removed after the API call is successful.
            {
                onyxMethod: Onyx.METHOD.MERGE,
                key: `${ONYXKEYS.COLLECTION.REPORT}${transactionThreadID}`,
                value: {
                    reportID: null,
                    stateNum: CONST.REPORT.STATE_NUM.APPROVED,
                    statusNum: CONST.REPORT.STATUS_NUM.CLOSED,
                    participants: {
                        [userAccountID]: {
                            notificationPreference: CONST.REPORT.NOTIFICATION_PREFERENCE.HIDDEN,
                        },
                    },
                },
            },
            {
                onyxMethod: Onyx.METHOD.SET,
                key: `${ONYXKEYS.COLLECTION.REPORT_ACTIONS}${transactionThreadID}`,
                value: null,
            },
        );
    }

    optimisticData.push(
        {
            onyxMethod: Onyx.METHOD.MERGE,
            key: `${ONYXKEYS.COLLECTION.REPORT_ACTIONS}${iouReport?.reportID}`,
            value: updatedReportAction,
        },
        {
            onyxMethod: Onyx.METHOD.MERGE,
            key: `${ONYXKEYS.COLLECTION.REPORT}${iouReport?.reportID}`,
            value: updatedIOUReport,
        },
        {
            onyxMethod: Onyx.METHOD.MERGE,
            key: `${ONYXKEYS.COLLECTION.REPORT}${chatReport?.reportID}`,
            value: getOutstandingChildRequest(updatedIOUReport),
        },
    );

    if (reportPreviewAction?.reportActionID) {
        optimisticData.push({
            onyxMethod: Onyx.METHOD.MERGE,
            key: `${ONYXKEYS.COLLECTION.REPORT_ACTIONS}${chatReport?.reportID}`,
            value: {[reportPreviewAction.reportActionID]: updatedReportPreviewAction},
        });
    }

    if (!shouldDeleteIOUReport && updatedReportPreviewAction?.childMoneyRequestCount === 0) {
        optimisticData.push({
            onyxMethod: Onyx.METHOD.MERGE,
            key: `${ONYXKEYS.COLLECTION.REPORT}${chatReport?.reportID}`,
            value: {
                hasOutstandingChildRequest: false,
            },
        });
    }

    if (shouldDeleteIOUReport) {
        let canUserPerformWriteAction = true;
        if (chatReport) {
            canUserPerformWriteAction = !!canUserPerformWriteActionReportUtils(chatReport);
        }

        const lastMessageText = getLastVisibleMessage(
            iouReport?.chatReportID,
            canUserPerformWriteAction,
            reportPreviewAction?.reportActionID ? {[reportPreviewAction.reportActionID]: null} : {},
        )?.lastMessageText;
        const lastVisibleActionCreated = getLastVisibleAction(
            iouReport?.chatReportID,
            canUserPerformWriteAction,
            reportPreviewAction?.reportActionID ? {[reportPreviewAction.reportActionID]: null} : {},
        )?.created;

        optimisticData.push({
            onyxMethod: Onyx.METHOD.MERGE,
            key: `${ONYXKEYS.COLLECTION.REPORT}${chatReport?.reportID}`,
            value: {
                hasOutstandingChildRequest: false,
                iouReportID: null,
                lastMessageText,
                lastVisibleActionCreated,
            },
        });
        optimisticData.push({
            onyxMethod: Onyx.METHOD.MERGE,
            key: `${ONYXKEYS.COLLECTION.REPORT}${iouReport?.reportID}`,
            value: {
                pendingFields: {
                    preview: CONST.RED_BRICK_ROAD_PENDING_ACTION.DELETE,
                },
            },
        });
    }

    const successData: OnyxUpdate[] = [
        {
            onyxMethod: Onyx.METHOD.MERGE,
            key: `${ONYXKEYS.COLLECTION.REPORT_ACTIONS}${iouReport?.reportID}`,
            value: {
                [reportAction.reportActionID]: shouldDeleteIOUReport
                    ? null
                    : {
                          pendingAction: null,
                      },
            },
        },
    ];

    if (reportPreviewAction?.reportActionID) {
        successData.push({
            onyxMethod: Onyx.METHOD.MERGE,
            key: `${ONYXKEYS.COLLECTION.REPORT_ACTIONS}${chatReport?.reportID}`,
            value: {
                [reportPreviewAction.reportActionID]: {
                    pendingAction: null,
                    errors: null,
                },
            },
        });
    }

    // Ensure that any remaining data is removed upon successful completion, even if the server sends a report removal response.
    // This is done to prevent the removal update from lingering in the applyHTTPSOnyxUpdates function.
    if (shouldDeleteTransactionThread && transactionThread) {
        successData.push({
            onyxMethod: Onyx.METHOD.MERGE,
            key: `${ONYXKEYS.COLLECTION.REPORT}${transactionThreadID}`,
            value: null,
        });
    }

    if (shouldDeleteIOUReport) {
        successData.push({
            onyxMethod: Onyx.METHOD.SET,
            key: `${ONYXKEYS.COLLECTION.REPORT}${iouReport?.reportID}`,
            value: null,
        });
    }

    successData.push({
        onyxMethod: Onyx.METHOD.SET,
        key: `${ONYXKEYS.COLLECTION.TRANSACTION}${transactionID}`,
        value: null,
    });

    failureData.push({
        onyxMethod: Onyx.METHOD.SET,
        key: `${ONYXKEYS.COLLECTION.TRANSACTION_VIOLATIONS}${transactionID}`,
        value: transactionViolations ?? null,
    });

    if (shouldDeleteTransactionThread) {
        failureData.push({
            onyxMethod: Onyx.METHOD.SET,
            key: `${ONYXKEYS.COLLECTION.REPORT}${transactionThreadID}`,
            value: transactionThread,
        });
    }

    const errorKey = DateUtils.getMicroseconds();

    failureData.push(
        {
            onyxMethod: Onyx.METHOD.MERGE,
            key: `${ONYXKEYS.COLLECTION.REPORT_ACTIONS}${iouReport?.reportID}`,
            value: {
                [reportAction.reportActionID]: {
                    ...reportAction,
                    pendingAction: null,
                    errors: {
                        [errorKey]: Localize.translateLocal('iou.error.genericDeleteFailureMessage'),
                    },
                },
            },
        },
        shouldDeleteIOUReport
            ? {
                  onyxMethod: Onyx.METHOD.SET,
                  key: `${ONYXKEYS.COLLECTION.REPORT}${iouReport?.reportID}`,
                  value: iouReport,
              }
            : {
                  onyxMethod: Onyx.METHOD.MERGE,
                  key: `${ONYXKEYS.COLLECTION.REPORT}${iouReport?.reportID}`,
                  value: iouReport,
              },
    );

    if (reportPreviewAction?.reportActionID) {
        failureData.push({
            onyxMethod: Onyx.METHOD.MERGE,
            key: `${ONYXKEYS.COLLECTION.REPORT_ACTIONS}${chatReport?.reportID}`,
            value: {
                [reportPreviewAction.reportActionID]: {
                    ...reportPreviewAction,
                    pendingAction: null,
                    errors: {
                        [errorKey]: Localize.translateLocal('iou.error.genericDeleteFailureMessage'),
                    },
                },
            },
        });
    }

    if (chatReport && shouldDeleteIOUReport) {
        failureData.push({
            onyxMethod: Onyx.METHOD.MERGE,
            key: `${ONYXKEYS.COLLECTION.REPORT}${chatReport.reportID}`,
            value: chatReport,
        });
    }

    if (!shouldDeleteIOUReport && updatedReportPreviewAction?.childMoneyRequestCount === 0) {
        failureData.push({
            onyxMethod: Onyx.METHOD.MERGE,
            key: `${ONYXKEYS.COLLECTION.REPORT}${chatReport?.reportID}`,
            value: {
                hasOutstandingChildRequest: true,
            },
        });
    }

    const parameters: DeleteMoneyRequestParams = {
        transactionID,
        reportActionID: reportAction.reportActionID,
    };

    // STEP 3: Make the API request
    API.write(WRITE_COMMANDS.DELETE_MONEY_REQUEST, parameters, {optimisticData, successData, failureData});
    clearPdfByOnyxKey(transactionID);

    return urlToNavigateBack;
}

function deleteTrackExpense(
    chatReportID: string | undefined,
    transactionID: string | undefined,
    reportAction: OnyxTypes.ReportAction,
    isSingleTransactionView = false,
    shouldRemoveIOUTransaction = !Permissions.canUseTableReportView(betas),
) {
    if (!chatReportID || !transactionID) {
        return;
    }

    const urlToNavigateBack = getNavigationUrlAfterTrackExpenseDelete(chatReportID, transactionID, reportAction, isSingleTransactionView);

    // STEP 1: Get all collections we're updating
    const chatReport = allReports?.[`${ONYXKEYS.COLLECTION.REPORT}${chatReportID}`] ?? null;
    if (!isSelfDM(chatReport)) {
        deleteMoneyRequest(transactionID, reportAction, isSingleTransactionView, shouldRemoveIOUTransaction);
        return urlToNavigateBack;
    }

    const whisperAction = getTrackExpenseActionableWhisper(transactionID, chatReportID);
    const actionableWhisperReportActionID = whisperAction?.reportActionID;
    const {parameters, optimisticData, successData, failureData} = getDeleteTrackExpenseInformation(
        chatReportID,
        transactionID,
        reportAction,
        undefined,
        undefined,
        actionableWhisperReportActionID,
        CONST.REPORT.ACTIONABLE_TRACK_EXPENSE_WHISPER_RESOLUTION.NOTHING,
        shouldRemoveIOUTransaction,
    );

    // STEP 6: Make the API request
    API.write(WRITE_COMMANDS.DELETE_MONEY_REQUEST, parameters, {optimisticData, successData, failureData});
    clearPdfByOnyxKey(transactionID);

    // STEP 7: Navigate the user depending on which page they are on and which resources were deleted
    return urlToNavigateBack;
}

/**
 * @param managerID - Account ID of the person sending the money
 * @param recipient - The user receiving the money
 */
function getSendMoneyParams(
    report: OnyxEntry<OnyxTypes.Report>,
    amount: number,
    currency: string,
    comment: string,
    paymentMethodType: PaymentMethodType,
    managerID: number,
    recipient: Participant,
): SendMoneyParamsData {
    const recipientEmail = addSMSDomainIfPhoneNumber(recipient.login ?? '');
    const recipientAccountID = Number(recipient.accountID);
    const newIOUReportDetails = JSON.stringify({
        amount,
        currency,
        requestorEmail: recipientEmail,
        requestorAccountID: recipientAccountID,
        comment,
        idempotencyKey: Str.guid(),
    });

    let chatReport = !isEmptyObject(report) && report?.reportID ? report : getChatByParticipants([recipientAccountID, managerID]);
    let isNewChat = false;
    if (!chatReport) {
        chatReport = buildOptimisticChatReport({
            participantList: [recipientAccountID, managerID],
        });
        isNewChat = true;
    }
    const optimisticIOUReport = buildOptimisticIOUReport(recipientAccountID, managerID, amount, chatReport.reportID, currency, true);

    const optimisticTransaction = buildOptimisticTransaction({
        transactionParams: {
            amount,
            currency,
            reportID: optimisticIOUReport.reportID,
            comment,
        },
    });
    const optimisticTransactionData: OnyxUpdate = {
        onyxMethod: Onyx.METHOD.SET,
        key: `${ONYXKEYS.COLLECTION.TRANSACTION}${optimisticTransaction.transactionID}`,
        value: optimisticTransaction,
    };

    const [optimisticCreatedActionForChat, optimisticCreatedActionForIOUReport, optimisticIOUReportAction, optimisticTransactionThread, optimisticCreatedActionForTransactionThread] =
        buildOptimisticMoneyRequestEntities({
            iouReport: optimisticIOUReport,
            type: CONST.IOU.REPORT_ACTION_TYPE.PAY,
            amount,
            currency,
            comment,
            payeeEmail: recipientEmail,
            participants: [recipient],
            transactionID: optimisticTransaction.transactionID,
            paymentType: paymentMethodType,
            isSendMoneyFlow: true,
        });

    const reportPreviewAction = buildOptimisticReportPreview(chatReport, optimisticIOUReport);

    // Change the method to set for new reports because it doesn't exist yet, is faster,
    // and we need the data to be available when we navigate to the chat page
    const optimisticChatReportData: OnyxUpdate = isNewChat
        ? {
              onyxMethod: Onyx.METHOD.SET,
              key: `${ONYXKEYS.COLLECTION.REPORT}${chatReport.reportID}`,
              value: {
                  ...chatReport,
                  // Set and clear pending fields on the chat report
                  pendingFields: {createChat: CONST.RED_BRICK_ROAD_PENDING_ACTION.ADD},
                  lastReadTime: DateUtils.getDBTime(),
                  lastVisibleActionCreated: reportPreviewAction.created,
              },
          }
        : {
              onyxMethod: Onyx.METHOD.MERGE,
              key: `${ONYXKEYS.COLLECTION.REPORT}${chatReport.reportID}`,
              value: {
                  ...chatReport,
                  lastReadTime: DateUtils.getDBTime(),
                  lastVisibleActionCreated: reportPreviewAction.created,
              },
          };
    const optimisticQuickActionData: OnyxUpdate = {
        onyxMethod: Onyx.METHOD.SET,
        key: ONYXKEYS.NVP_QUICK_ACTION_GLOBAL_CREATE,
        value: {
            action: CONST.QUICK_ACTIONS.SEND_MONEY,
            chatReportID: chatReport.reportID,
            isFirstQuickAction: isEmptyObject(quickAction),
        },
    };
    const optimisticIOUReportData: OnyxUpdate = {
        onyxMethod: Onyx.METHOD.SET,
        key: `${ONYXKEYS.COLLECTION.REPORT}${optimisticIOUReport.reportID}`,
        value: {
            ...optimisticIOUReport,
            lastMessageText: getReportActionText(optimisticIOUReportAction),
            lastMessageHtml: getReportActionHtml(optimisticIOUReportAction),
        },
    };
    const optimisticTransactionThreadData: OnyxUpdate = {
        onyxMethod: Onyx.METHOD.SET,
        key: `${ONYXKEYS.COLLECTION.REPORT}${optimisticTransactionThread.reportID}`,
        value: optimisticTransactionThread,
    };
    const optimisticIOUReportActionsData: OnyxUpdate = {
        onyxMethod: Onyx.METHOD.MERGE,
        key: `${ONYXKEYS.COLLECTION.REPORT_ACTIONS}${optimisticIOUReport.reportID}`,
        value: {
            [optimisticCreatedActionForIOUReport.reportActionID]: optimisticCreatedActionForIOUReport,
            [optimisticIOUReportAction.reportActionID]: {
                ...(optimisticIOUReportAction as OnyxTypes.ReportAction),
                pendingAction: CONST.RED_BRICK_ROAD_PENDING_ACTION.ADD,
            },
        },
    };
    const optimisticChatReportActionsData: OnyxUpdate = {
        onyxMethod: Onyx.METHOD.MERGE,
        key: `${ONYXKEYS.COLLECTION.REPORT_ACTIONS}${chatReport.reportID}`,
        value: {
            [reportPreviewAction.reportActionID]: reportPreviewAction,
        },
    };
    const optimisticTransactionThreadReportActionsData: OnyxUpdate | undefined = optimisticCreatedActionForTransactionThread
        ? {
              onyxMethod: Onyx.METHOD.MERGE,
              key: `${ONYXKEYS.COLLECTION.REPORT_ACTIONS}${optimisticTransactionThread.reportID}`,
              value: {[optimisticCreatedActionForTransactionThread?.reportActionID]: optimisticCreatedActionForTransactionThread},
          }
        : undefined;

    const optimisticMetaData: OnyxUpdate[] = [
        {
            onyxMethod: Onyx.METHOD.MERGE,
            key: `${ONYXKEYS.COLLECTION.REPORT_METADATA}${chatReport.reportID}`,
            value: {
                isOptimisticReport: true,
            },
        },
        {
            onyxMethod: Onyx.METHOD.MERGE,
            key: `${ONYXKEYS.COLLECTION.REPORT_METADATA}${optimisticTransactionThread.reportID}`,
            value: {
                isOptimisticReport: true,
            },
        },
    ];

    const successData: OnyxUpdate[] = [];

    // Add optimistic personal details for recipient
    let optimisticPersonalDetailListData: OnyxUpdate | null = null;
    const optimisticPersonalDetailListAction = isNewChat
        ? {
              [recipientAccountID]: {
                  accountID: recipientAccountID,
                  // Disabling this line since participant.displayName can be an empty string
                  // eslint-disable-next-line @typescript-eslint/prefer-nullish-coalescing
                  displayName: recipient.displayName || recipient.login,
                  login: recipient.login,
              },
          }
        : {};

    const redundantParticipants: Record<number, null> = {};
    if (!isEmptyObject(optimisticPersonalDetailListAction)) {
        const successPersonalDetailListAction: Record<number, null> = {};

        // BE will send different participants. We clear the optimistic ones to avoid duplicated entries
        Object.keys(optimisticPersonalDetailListAction).forEach((accountIDKey) => {
            const accountID = Number(accountIDKey);
            successPersonalDetailListAction[accountID] = null;
            redundantParticipants[accountID] = null;
        });

        optimisticPersonalDetailListData = {
            onyxMethod: Onyx.METHOD.MERGE,
            key: ONYXKEYS.PERSONAL_DETAILS_LIST,
            value: optimisticPersonalDetailListAction,
        };
        successData.push({
            onyxMethod: Onyx.METHOD.MERGE,
            key: ONYXKEYS.PERSONAL_DETAILS_LIST,
            value: successPersonalDetailListAction,
        });
    }

    successData.push(
        {
            onyxMethod: Onyx.METHOD.MERGE,
            key: `${ONYXKEYS.COLLECTION.REPORT}${optimisticIOUReport.reportID}`,
            value: {
                participants: redundantParticipants,
            },
        },
        {
            onyxMethod: Onyx.METHOD.MERGE,
            key: `${ONYXKEYS.COLLECTION.REPORT}${optimisticTransactionThread.reportID}`,
            value: {
                participants: redundantParticipants,
            },
        },
        {
            onyxMethod: Onyx.METHOD.MERGE,
            key: `${ONYXKEYS.COLLECTION.REPORT_METADATA}${optimisticTransactionThread.reportID}`,
            value: {
                isOptimisticReport: false,
            },
        },
        {
            onyxMethod: Onyx.METHOD.MERGE,
            key: `${ONYXKEYS.COLLECTION.REPORT_ACTIONS}${optimisticIOUReport.reportID}`,
            value: {
                [optimisticIOUReportAction.reportActionID]: {
                    pendingAction: null,
                },
            },
        },
        {
            onyxMethod: Onyx.METHOD.MERGE,
            key: `${ONYXKEYS.COLLECTION.TRANSACTION}${optimisticTransaction.transactionID}`,
            value: {pendingAction: null},
        },
        {
            onyxMethod: Onyx.METHOD.MERGE,
            key: `${ONYXKEYS.COLLECTION.REPORT_METADATA}${chatReport.reportID}`,
            value: {
                isOptimisticReport: false,
            },
        },
        {
            onyxMethod: Onyx.METHOD.MERGE,
            key: `${ONYXKEYS.COLLECTION.REPORT_ACTIONS}${chatReport.reportID}`,
            value: {
                [reportPreviewAction.reportActionID]: {
                    pendingAction: null,
                    childLastActorAccountID: reportPreviewAction.childLastActorAccountID,
                },
            },
        },
    );

    const failureData: OnyxUpdate[] = [
        {
            onyxMethod: Onyx.METHOD.MERGE,
            key: `${ONYXKEYS.COLLECTION.TRANSACTION}${optimisticTransaction.transactionID}`,
            value: {
                errors: getMicroSecondOnyxErrorWithTranslationKey('iou.error.other'),
            },
        },
        {
            onyxMethod: Onyx.METHOD.MERGE,
            key: `${ONYXKEYS.COLLECTION.REPORT}${optimisticTransactionThread.reportID}`,
            value: {
                errorFields: {
                    createChat: getMicroSecondOnyxErrorWithTranslationKey('report.genericCreateReportFailureMessage'),
                },
            },
        },
        {
            onyxMethod: Onyx.METHOD.SET,
            key: ONYXKEYS.NVP_QUICK_ACTION_GLOBAL_CREATE,
            value: quickAction ?? null,
        },
    ];

    if (optimisticCreatedActionForTransactionThread?.reportActionID) {
        successData.push({
            onyxMethod: Onyx.METHOD.MERGE,
            key: `${ONYXKEYS.COLLECTION.REPORT_ACTIONS}${optimisticTransactionThread.reportID}`,
            value: {[optimisticCreatedActionForTransactionThread?.reportActionID]: {pendingAction: null}},
        });
        failureData.push({
            onyxMethod: Onyx.METHOD.MERGE,
            key: `${ONYXKEYS.COLLECTION.REPORT_ACTIONS}${optimisticTransactionThread.reportID}`,
            value: {[optimisticCreatedActionForTransactionThread?.reportActionID]: {errors: getMicroSecondOnyxErrorWithTranslationKey('iou.error.genericCreateFailureMessage')}},
        });
    }

    // Now, let's add the data we need just when we are creating a new chat report
    if (isNewChat) {
        successData.push({
            onyxMethod: Onyx.METHOD.MERGE,
            key: `${ONYXKEYS.COLLECTION.REPORT}${chatReport.reportID}`,
            value: {pendingFields: null, participants: redundantParticipants},
        });
        failureData.push(
            {
                onyxMethod: Onyx.METHOD.MERGE,
                key: `${ONYXKEYS.COLLECTION.REPORT}${chatReport.reportID}`,
                value: {
                    errorFields: {
                        createChat: getMicroSecondOnyxErrorWithTranslationKey('report.genericCreateReportFailureMessage'),
                    },
                },
            },
            {
                onyxMethod: Onyx.METHOD.MERGE,
                key: `${ONYXKEYS.COLLECTION.REPORT_ACTIONS}${optimisticIOUReport.reportID}`,
                value: {
                    [optimisticIOUReportAction.reportActionID]: {
                        errors: getMicroSecondOnyxErrorWithTranslationKey('iou.error.genericCreateFailureMessage'),
                    },
                },
            },
        );

        const optimisticChatReportActionsValue = optimisticChatReportActionsData.value as Record<string, OnyxTypes.ReportAction>;

        if (optimisticChatReportActionsValue) {
            // Add an optimistic created action to the optimistic chat reportActions data
            optimisticChatReportActionsValue[optimisticCreatedActionForChat.reportActionID] = optimisticCreatedActionForChat;
        }
    } else {
        failureData.push({
            onyxMethod: Onyx.METHOD.MERGE,
            key: `${ONYXKEYS.COLLECTION.REPORT_ACTIONS}${optimisticIOUReport.reportID}`,
            value: {
                [optimisticIOUReportAction.reportActionID]: {
                    errors: getMicroSecondOnyxErrorWithTranslationKey('iou.error.other'),
                },
            },
        });
    }

    const optimisticData: OnyxUpdate[] = [
        optimisticChatReportData,
        optimisticQuickActionData,
        optimisticIOUReportData,
        optimisticChatReportActionsData,
        optimisticIOUReportActionsData,
        optimisticTransactionData,
        optimisticTransactionThreadData,
        ...optimisticMetaData,
    ];

    if (optimisticTransactionThreadReportActionsData) {
        optimisticData.push(optimisticTransactionThreadReportActionsData);
    }
    if (!isEmptyObject(optimisticPersonalDetailListData)) {
        optimisticData.push(optimisticPersonalDetailListData);
    }

    return {
        params: {
            iouReportID: optimisticIOUReport.reportID,
            chatReportID: chatReport.reportID,
            reportActionID: optimisticIOUReportAction.reportActionID,
            paymentMethodType,
            transactionID: optimisticTransaction.transactionID,
            newIOUReportDetails,
            createdReportActionID: isNewChat ? optimisticCreatedActionForChat.reportActionID : undefined,
            reportPreviewReportActionID: reportPreviewAction.reportActionID,
            createdIOUReportActionID: optimisticCreatedActionForIOUReport.reportActionID,
            transactionThreadReportID: optimisticTransactionThread.reportID,
            createdReportActionIDForThread: optimisticCreatedActionForTransactionThread?.reportActionID,
        },
        optimisticData,
        successData,
        failureData,
    };
}

type OptimisticHoldReportExpenseActionID = {
    optimisticReportActionID: string;
    oldReportActionID: string;
};

function getHoldReportActionsAndTransactions(reportID: string | undefined) {
    const iouReportActions = getAllReportActions(reportID);
    const holdReportActions: Array<OnyxTypes.ReportAction<typeof CONST.REPORT.ACTIONS.TYPE.IOU>> = [];
    const holdTransactions: OnyxTypes.Transaction[] = [];

    Object.values(iouReportActions).forEach((action) => {
        const transactionID = isMoneyRequestAction(action) ? getOriginalMessage(action)?.IOUTransactionID : undefined;
        const transaction = allTransactions?.[`${ONYXKEYS.COLLECTION.TRANSACTION}${transactionID}`];

        if (transaction?.comment?.hold) {
            holdReportActions.push(action as OnyxTypes.ReportAction<typeof CONST.REPORT.ACTIONS.TYPE.IOU>);
            holdTransactions.push(transaction);
        }
    });

    return {holdReportActions, holdTransactions};
}

function getReportFromHoldRequestsOnyxData(
    chatReport: OnyxTypes.Report,
    iouReport: OnyxEntry<OnyxTypes.Report>,
    recipient: Participant,
): {
    optimisticHoldReportID: string;
    optimisticHoldActionID: string;
    optimisticHoldReportExpenseActionIDs: OptimisticHoldReportExpenseActionID[];
    optimisticData: OnyxUpdate[];
    successData: OnyxUpdate[];
    failureData: OnyxUpdate[];
} {
    const {holdReportActions, holdTransactions} = getHoldReportActionsAndTransactions(iouReport?.reportID);
    const firstHoldTransaction = holdTransactions.at(0);
    const newParentReportActionID = NumberUtils.rand64();

    const coefficient = isExpenseReport(iouReport) ? -1 : 1;
    const isPolicyExpenseChat = isPolicyExpenseChatReportUtil(chatReport);
    const holdAmount = ((iouReport?.total ?? 0) - (iouReport?.unheldTotal ?? 0)) * coefficient;
    const holdNonReimbursableAmount = ((iouReport?.nonReimbursableTotal ?? 0) - (iouReport?.unheldNonReimbursableTotal ?? 0)) * coefficient;
    const optimisticExpenseReport = isPolicyExpenseChat
        ? buildOptimisticExpenseReport(
              chatReport.reportID,
              chatReport.policyID ?? iouReport?.policyID,
              recipient.accountID ?? 1,
              holdAmount,
              iouReport?.currency ?? '',
              holdNonReimbursableAmount,
              newParentReportActionID,
          )
        : buildOptimisticIOUReport(
              iouReport?.ownerAccountID ?? CONST.DEFAULT_NUMBER_ID,
              iouReport?.managerID ?? CONST.DEFAULT_NUMBER_ID,
              holdAmount,
              chatReport.reportID,
              iouReport?.currency ?? '',
              false,
              newParentReportActionID,
          );

    const optimisticExpenseReportPreview = buildOptimisticReportPreview(
        chatReport,
        optimisticExpenseReport,
        '',
        firstHoldTransaction,
        optimisticExpenseReport.reportID,
        newParentReportActionID,
    );

    const updateHeldReports: Record<string, Pick<OnyxTypes.Report, 'parentReportActionID' | 'parentReportID' | 'chatReportID'>> = {};
    const addHoldReportActions: OnyxTypes.ReportActions = {};
    const addHoldReportActionsSuccess: OnyxCollection<NullishDeep<ReportAction>> = {};
    const deleteHoldReportActions: Record<string, Pick<OnyxTypes.ReportAction, 'message'>> = {};
    const optimisticHoldReportExpenseActionIDs: OptimisticHoldReportExpenseActionID[] = [];

    holdReportActions.forEach((holdReportAction) => {
        const originalMessage = getOriginalMessage(holdReportAction);

        deleteHoldReportActions[holdReportAction.reportActionID] = {
            message: [
                {
                    deleted: DateUtils.getDBTime(),
                    type: CONST.REPORT.MESSAGE.TYPE.TEXT,
                    text: '',
                },
            ],
        };

        const reportActionID = NumberUtils.rand64();
        addHoldReportActions[reportActionID] = {
            ...holdReportAction,
            reportActionID,
            originalMessage: {
                ...originalMessage,
                IOUReportID: optimisticExpenseReport.reportID,
            },
            pendingAction: CONST.RED_BRICK_ROAD_PENDING_ACTION.ADD,
        };
        addHoldReportActionsSuccess[reportActionID] = {
            pendingAction: null,
        };

        const heldReport = getReportOrDraftReport(holdReportAction.childReportID);
        if (heldReport) {
            optimisticHoldReportExpenseActionIDs.push({optimisticReportActionID: reportActionID, oldReportActionID: holdReportAction.reportActionID});

            updateHeldReports[`${ONYXKEYS.COLLECTION.REPORT}${heldReport.reportID}`] = {
                parentReportActionID: reportActionID,
                parentReportID: optimisticExpenseReport.reportID,
                chatReportID: optimisticExpenseReport.reportID,
            };
        }
    });

    const updateHeldTransactions: Record<string, Pick<OnyxTypes.Transaction, 'reportID'>> = {};
    holdTransactions.forEach((transaction) => {
        updateHeldTransactions[`${ONYXKEYS.COLLECTION.TRANSACTION}${transaction.transactionID}`] = {
            reportID: optimisticExpenseReport.reportID,
        };
    });

    const optimisticData: OnyxUpdate[] = [
        {
            onyxMethod: Onyx.METHOD.MERGE,
            key: `${ONYXKEYS.COLLECTION.REPORT}${chatReport.reportID}`,
            value: {
                iouReportID: optimisticExpenseReport.reportID,
                lastVisibleActionCreated: optimisticExpenseReportPreview.created,
            },
        },
        // add new optimistic expense report
        {
            onyxMethod: Onyx.METHOD.MERGE,
            key: `${ONYXKEYS.COLLECTION.REPORT}${optimisticExpenseReport.reportID}`,
            value: {
                ...optimisticExpenseReport,
                unheldTotal: 0,
                unheldNonReimbursableTotal: 0,
            },
        },
        // add preview report action to main chat
        {
            onyxMethod: Onyx.METHOD.MERGE,
            key: `${ONYXKEYS.COLLECTION.REPORT_ACTIONS}${chatReport.reportID}`,
            value: {
                [optimisticExpenseReportPreview.reportActionID]: optimisticExpenseReportPreview,
            },
        },
        // remove hold report actions from old iou report
        {
            onyxMethod: Onyx.METHOD.MERGE,
            key: `${ONYXKEYS.COLLECTION.REPORT_ACTIONS}${iouReport?.reportID}`,
            value: deleteHoldReportActions,
        },
        // add hold report actions to new iou report
        {
            onyxMethod: Onyx.METHOD.MERGE,
            key: `${ONYXKEYS.COLLECTION.REPORT_ACTIONS}${optimisticExpenseReport.reportID}`,
            value: addHoldReportActions,
        },
        // update held reports with new parentReportActionID
        {
            onyxMethod: Onyx.METHOD.MERGE_COLLECTION,
            key: `${ONYXKEYS.COLLECTION.REPORT}`,
            value: updateHeldReports,
        },
        // update transactions with new iouReportID
        {
            onyxMethod: Onyx.METHOD.MERGE_COLLECTION,
            key: `${ONYXKEYS.COLLECTION.TRANSACTION}`,
            value: updateHeldTransactions,
        },
    ];

    const bringReportActionsBack: Record<string, OnyxTypes.ReportAction> = {};
    holdReportActions.forEach((reportAction) => {
        bringReportActionsBack[reportAction.reportActionID] = reportAction;
    });

    const bringHeldTransactionsBack: Record<string, OnyxTypes.Transaction> = {};
    holdTransactions.forEach((transaction) => {
        bringHeldTransactionsBack[`${ONYXKEYS.COLLECTION.TRANSACTION}${transaction.transactionID}`] = transaction;
    });

    const successData: OnyxUpdate[] = [
        {
            onyxMethod: Onyx.METHOD.MERGE,
            key: `${ONYXKEYS.COLLECTION.REPORT_ACTIONS}${chatReport.reportID}`,
            value: {
                [optimisticExpenseReportPreview.reportActionID]: {
                    pendingAction: null,
                },
            },
        },
        {
            onyxMethod: Onyx.METHOD.MERGE,
            key: `${ONYXKEYS.COLLECTION.REPORT_ACTIONS}${optimisticExpenseReport.reportID}`,
            value: addHoldReportActionsSuccess,
        },
    ];

    const failureData: OnyxUpdate[] = [
        {
            onyxMethod: Onyx.METHOD.MERGE,
            key: `${ONYXKEYS.COLLECTION.REPORT}${chatReport.reportID}`,
            value: {
                iouReportID: chatReport.iouReportID,
                lastVisibleActionCreated: chatReport.lastVisibleActionCreated,
            },
        },
        // remove added optimistic expense report
        {
            onyxMethod: Onyx.METHOD.MERGE,
            key: `${ONYXKEYS.COLLECTION.REPORT}${optimisticExpenseReport.reportID}`,
            value: null,
        },
        // remove preview report action from the main chat
        {
            onyxMethod: Onyx.METHOD.MERGE,
            key: `${ONYXKEYS.COLLECTION.REPORT_ACTIONS}${chatReport.reportID}`,
            value: {
                [optimisticExpenseReportPreview.reportActionID]: null,
            },
        },
        // add hold report actions back to old iou report
        {
            onyxMethod: Onyx.METHOD.MERGE,
            key: `${ONYXKEYS.COLLECTION.REPORT_ACTIONS}${iouReport?.reportID}`,
            value: bringReportActionsBack,
        },
        // remove hold report actions from the new iou report
        {
            onyxMethod: Onyx.METHOD.MERGE,
            key: `${ONYXKEYS.COLLECTION.REPORT_ACTIONS}${optimisticExpenseReport.reportID}`,
            value: null,
        },
        // add hold transactions back to old iou report
        {
            onyxMethod: Onyx.METHOD.MERGE_COLLECTION,
            key: `${ONYXKEYS.COLLECTION.TRANSACTION}`,
            value: bringHeldTransactionsBack,
        },
    ];

    return {
        optimisticData,
        optimisticHoldActionID: optimisticExpenseReportPreview.reportActionID,
        failureData,
        successData,
        optimisticHoldReportID: optimisticExpenseReport.reportID,
        optimisticHoldReportExpenseActionIDs,
    };
}

function hasOutstandingChildRequest(chatReport: OnyxTypes.Report, excludedIOUReport: OnyxEntry<OnyxTypes.Report>, policyId?: string) {
    const policy = getPolicy(policyId);
    if (!policy?.achAccount?.bankAccountID) {
        return false;
    }
    const reportActions = getAllReportActions(chatReport.reportID);
    return !!Object.values(reportActions).find((action) => {
        const iouReportID = getIOUReportIDFromReportActionPreview(action);
        if (iouReportID === excludedIOUReport?.reportID) {
            return false;
        }
        const iouReport = getReportOrDraftReport(iouReportID);
        const transactions = getReportTransactions(iouReportID);
        return canIOUBePaid(iouReport, chatReport, policy, transactions) || canIOUBePaid(iouReport, chatReport, policy, transactions, true);
    });
}

function getPayMoneyRequestParams(
    initialChatReport: OnyxTypes.Report,
    iouReport: OnyxEntry<OnyxTypes.Report>,
    recipient: Participant,
    paymentMethodType: PaymentMethodType,
    full: boolean,
    payAsBusiness?: boolean,
): PayMoneyRequestData {
    const isInvoiceReport = isInvoiceReportReportUtils(iouReport);
    const activePolicy = getPolicy(activePolicyID);
    let payerPolicyID = activePolicyID;
    let chatReport = initialChatReport;
    let policyParams = {};
    const optimisticData: OnyxUpdate[] = [];
    const successData: OnyxUpdate[] = [];
    const failureData: OnyxUpdate[] = [];
    const shouldCreatePolicy = !activePolicy || !isPolicyAdmin(activePolicy) || !isPaidGroupPolicy(activePolicy);

    if (isIndividualInvoiceRoom(chatReport) && payAsBusiness && shouldCreatePolicy) {
        payerPolicyID = generatePolicyID();
        const {
            optimisticData: policyOptimisticData,
            failureData: policyFailureData,
            successData: policySuccessData,
            params,
        } = buildPolicyData(currentUserEmail, true, undefined, payerPolicyID);
        const {adminsChatReportID, adminsCreatedReportActionID, expenseChatReportID, expenseCreatedReportActionID, customUnitRateID, customUnitID, ownerEmail, policyName} = params;

        policyParams = {
            policyID: payerPolicyID,
            adminsChatReportID,
            adminsCreatedReportActionID,
            expenseChatReportID,
            expenseCreatedReportActionID,
            customUnitRateID,
            customUnitID,
            ownerEmail,
            policyName,
        };

        optimisticData.push(...policyOptimisticData, {onyxMethod: Onyx.METHOD.MERGE, key: ONYXKEYS.NVP_ACTIVE_POLICY_ID, value: payerPolicyID});
        successData.push(...policySuccessData);
        failureData.push(...policyFailureData, {onyxMethod: Onyx.METHOD.MERGE, key: ONYXKEYS.NVP_ACTIVE_POLICY_ID, value: activePolicyID ?? null});
    }

    if (isIndividualInvoiceRoom(chatReport) && payAsBusiness && activePolicyID) {
        const existingB2BInvoiceRoom = getInvoiceChatByParticipants(activePolicyID, CONST.REPORT.INVOICE_RECEIVER_TYPE.BUSINESS, chatReport.policyID);
        if (existingB2BInvoiceRoom) {
            chatReport = existingB2BInvoiceRoom;
        }
    }

    let total = (iouReport?.total ?? 0) - (iouReport?.nonReimbursableTotal ?? 0);
    if (hasHeldExpensesReportUtils(iouReport?.reportID) && !full && !!iouReport?.unheldTotal) {
        total = iouReport.unheldTotal - (iouReport?.unheldNonReimbursableTotal ?? 0);
    }

    const optimisticIOUReportAction = buildOptimisticIOUReportAction({
        type: CONST.IOU.REPORT_ACTION_TYPE.PAY,
        amount: isExpenseReport(iouReport) ? -total : total,
        currency: iouReport?.currency ?? '',
        comment: '',
        participants: [recipient],
        transactionID: '',
        paymentType: paymentMethodType,
        iouReportID: iouReport?.reportID,
        isSettlingUp: true,
    });

    // In some instances, the report preview action might not be available to the payer (only whispered to the requestor)
    // hence we need to make the updates to the action safely.
    let optimisticReportPreviewAction = null;
    const reportPreviewAction = getReportPreviewAction(chatReport.reportID, iouReport?.reportID);
    if (reportPreviewAction) {
        optimisticReportPreviewAction = updateReportPreview(iouReport, reportPreviewAction, true);
    }
    let currentNextStep = null;
    let optimisticNextStep = null;
    if (!isInvoiceReport) {
        currentNextStep = allNextSteps[`${ONYXKEYS.COLLECTION.NEXT_STEP}${iouReport?.reportID}`] ?? null;
        optimisticNextStep = buildNextStep(iouReport, CONST.REPORT.STATUS_NUM.REIMBURSED);
    }

    const optimisticChatReport = {
        ...chatReport,
        lastReadTime: DateUtils.getDBTime(),
        hasOutstandingChildRequest: hasOutstandingChildRequest(chatReport, iouReport, iouReport?.policyID),
        iouReportID: null,
        lastMessageText: getReportActionText(optimisticIOUReportAction),
        lastMessageHtml: getReportActionHtml(optimisticIOUReportAction),
    };
    if (isIndividualInvoiceRoom(chatReport) && payAsBusiness && payerPolicyID) {
        optimisticChatReport.invoiceReceiver = {
            type: CONST.REPORT.INVOICE_RECEIVER_TYPE.BUSINESS,
            policyID: payerPolicyID,
        };
    }

    optimisticData.push(
        {
            onyxMethod: Onyx.METHOD.MERGE,
            key: `${ONYXKEYS.COLLECTION.REPORT}${chatReport.reportID}`,
            value: optimisticChatReport,
        },
        {
            onyxMethod: Onyx.METHOD.MERGE,
            key: `${ONYXKEYS.COLLECTION.REPORT_ACTIONS}${iouReport?.reportID}`,
            value: {
                [optimisticIOUReportAction.reportActionID]: {
                    ...(optimisticIOUReportAction as OnyxTypes.ReportAction),
                    pendingAction: CONST.RED_BRICK_ROAD_PENDING_ACTION.ADD,
                },
            },
        },
        {
            onyxMethod: Onyx.METHOD.MERGE,
            key: `${ONYXKEYS.COLLECTION.REPORT}${iouReport?.reportID}`,
            value: {
                ...iouReport,
                lastMessageText: getReportActionText(optimisticIOUReportAction),
                lastMessageHtml: getReportActionHtml(optimisticIOUReportAction),
                lastVisibleActionCreated: optimisticIOUReportAction.created,
                hasOutstandingChildRequest: false,
                statusNum: CONST.REPORT.STATUS_NUM.REIMBURSED,
                pendingFields: {
                    preview: CONST.RED_BRICK_ROAD_PENDING_ACTION.UPDATE,
                    reimbursed: CONST.RED_BRICK_ROAD_PENDING_ACTION.UPDATE,
                    partial: full ? null : CONST.RED_BRICK_ROAD_PENDING_ACTION.UPDATE,
                },
                errors: null,
            },
        },
        {
            onyxMethod: Onyx.METHOD.MERGE,
            key: `${ONYXKEYS.COLLECTION.NEXT_STEP}${iouReport?.reportID}`,
            value: optimisticNextStep,
        },
    );

    if (iouReport?.policyID) {
        optimisticData.push({
            onyxMethod: Onyx.METHOD.MERGE,
            key: ONYXKEYS.NVP_LAST_PAYMENT_METHOD,
            value: {
                [iouReport.policyID]: paymentMethodType,
            },
        });
    }

    successData.push(
        {
            onyxMethod: Onyx.METHOD.MERGE,
            key: `${ONYXKEYS.COLLECTION.REPORT}${iouReport?.reportID}`,
            value: {
                pendingFields: {
                    preview: null,
                    reimbursed: null,
                    partial: null,
                },
                errors: null,
            },
        },
        {
            onyxMethod: Onyx.METHOD.MERGE,
            key: `${ONYXKEYS.COLLECTION.REPORT_ACTIONS}${iouReport?.reportID}`,
            value: {
                [optimisticIOUReportAction.reportActionID]: {
                    pendingAction: null,
                },
            },
        },
    );

    failureData.push(
        {
            onyxMethod: Onyx.METHOD.MERGE,
            key: `${ONYXKEYS.COLLECTION.REPORT_ACTIONS}${iouReport?.reportID}`,
            value: {
                [optimisticIOUReportAction.reportActionID]: {
                    errors: getMicroSecondOnyxErrorWithTranslationKey('iou.error.other'),
                },
            },
        },
        {
            onyxMethod: Onyx.METHOD.MERGE,
            key: `${ONYXKEYS.COLLECTION.REPORT}${iouReport?.reportID}`,
            value: {
                ...iouReport,
            },
        },
        {
            onyxMethod: Onyx.METHOD.MERGE,
            key: `${ONYXKEYS.COLLECTION.REPORT}${chatReport.reportID}`,
            value: chatReport,
        },
        {
            onyxMethod: Onyx.METHOD.MERGE,
            key: `${ONYXKEYS.COLLECTION.NEXT_STEP}${iouReport?.reportID}`,
            value: currentNextStep,
        },
    );

    // In case the report preview action is loaded locally, let's update it.
    if (optimisticReportPreviewAction) {
        optimisticData.push({
            onyxMethod: Onyx.METHOD.MERGE,
            key: `${ONYXKEYS.COLLECTION.REPORT_ACTIONS}${chatReport.reportID}`,
            value: {
                [optimisticReportPreviewAction.reportActionID]: optimisticReportPreviewAction,
            },
        });
        failureData.push({
            onyxMethod: Onyx.METHOD.MERGE,
            key: `${ONYXKEYS.COLLECTION.REPORT_ACTIONS}${chatReport.reportID}`,
            value: {
                [optimisticReportPreviewAction.reportActionID]: {
                    created: optimisticReportPreviewAction.created,
                },
            },
        });
    }

    // Optimistically unhold all transactions if we pay all requests
    if (full) {
        const reportTransactions = getReportTransactions(iouReport?.reportID);
        for (const transaction of reportTransactions) {
            optimisticData.push({
                onyxMethod: Onyx.METHOD.MERGE,
                key: `${ONYXKEYS.COLLECTION.TRANSACTION}${transaction.transactionID}`,
                value: {
                    comment: {
                        hold: null,
                    },
                },
            });
            failureData.push({
                onyxMethod: Onyx.METHOD.MERGE,
                key: `${ONYXKEYS.COLLECTION.TRANSACTION}${transaction.transactionID}`,
                value: {
                    comment: {
                        hold: transaction.comment?.hold,
                    },
                },
            });
        }

        const optimisticTransactionViolations: OnyxUpdate[] = reportTransactions.map(({transactionID}) => {
            return {
                onyxMethod: Onyx.METHOD.MERGE,
                key: `${ONYXKEYS.COLLECTION.TRANSACTION_VIOLATIONS}${transactionID}`,
                value: null,
            };
        });
        optimisticData.push(...optimisticTransactionViolations);

        const failureTransactionViolations: OnyxUpdate[] = reportTransactions.map(({transactionID}) => {
            const violations = allTransactionViolations[`${ONYXKEYS.COLLECTION.TRANSACTION_VIOLATIONS}${transactionID}`] ?? [];
            return {
                onyxMethod: Onyx.METHOD.MERGE,
                key: `${ONYXKEYS.COLLECTION.TRANSACTION_VIOLATIONS}${transactionID}`,
                value: violations,
            };
        });
        failureData.push(...failureTransactionViolations);
    }

    let optimisticHoldReportID;
    let optimisticHoldActionID;
    let optimisticHoldReportExpenseActionIDs;
    if (!full) {
        const holdReportOnyxData = getReportFromHoldRequestsOnyxData(chatReport, iouReport, recipient);

        optimisticData.push(...holdReportOnyxData.optimisticData);
        successData.push(...holdReportOnyxData.successData);
        failureData.push(...holdReportOnyxData.failureData);
        optimisticHoldReportID = holdReportOnyxData.optimisticHoldReportID;
        optimisticHoldActionID = holdReportOnyxData.optimisticHoldActionID;
        optimisticHoldReportExpenseActionIDs = JSON.stringify(holdReportOnyxData.optimisticHoldReportExpenseActionIDs);
    }

    return {
        params: {
            iouReportID: iouReport?.reportID,
            chatReportID: chatReport.reportID,
            reportActionID: optimisticIOUReportAction.reportActionID,
            paymentMethodType,
            full,
            amount: Math.abs(total),
            optimisticHoldReportID,
            optimisticHoldActionID,
            optimisticHoldReportExpenseActionIDs,
            ...policyParams,
        },
        optimisticData,
        successData,
        failureData,
    };
}

/**
 * @param managerID - Account ID of the person sending the money
 * @param recipient - The user receiving the money
 */
function sendMoneyElsewhere(report: OnyxEntry<OnyxTypes.Report>, amount: number, currency: string, comment: string, managerID: number, recipient: Participant) {
    const {params, optimisticData, successData, failureData} = getSendMoneyParams(report, amount, currency, comment, CONST.IOU.PAYMENT_TYPE.ELSEWHERE, managerID, recipient);
    playSound(SOUNDS.DONE);
    API.write(WRITE_COMMANDS.SEND_MONEY_ELSEWHERE, params, {optimisticData, successData, failureData});

    dismissModalAndOpenReportInInboxTab(params.chatReportID);
    notifyNewAction(params.chatReportID, managerID);
}

/**
 * @param managerID - Account ID of the person sending the money
 * @param recipient - The user receiving the money
 */
function sendMoneyWithWallet(report: OnyxEntry<OnyxTypes.Report>, amount: number, currency: string, comment: string, managerID: number, recipient: Participant | OptionData) {
    const {params, optimisticData, successData, failureData} = getSendMoneyParams(report, amount, currency, comment, CONST.IOU.PAYMENT_TYPE.EXPENSIFY, managerID, recipient);
    playSound(SOUNDS.DONE);
    API.write(WRITE_COMMANDS.SEND_MONEY_WITH_WALLET, params, {optimisticData, successData, failureData});

    dismissModalAndOpenReportInInboxTab(params.chatReportID);
    notifyNewAction(params.chatReportID, managerID);
}

function canApproveIOU(
    iouReport: OnyxTypes.OnyxInputOrEntry<OnyxTypes.Report> | SearchReport,
    policy: OnyxTypes.OnyxInputOrEntry<OnyxTypes.Policy> | SearchPolicy,
    iouTransactions?: OnyxTypes.Transaction[],
) {
    // Only expense reports can be approved
    if (!isExpenseReport(iouReport) || !(policy && isPaidGroupPolicy(policy))) {
        return false;
    }

    const isOnSubmitAndClosePolicy = isSubmitAndClose(policy);
    if (isOnSubmitAndClosePolicy) {
        return false;
    }

    const managerID = iouReport?.managerID ?? CONST.DEFAULT_NUMBER_ID;
    const isCurrentUserManager = managerID === userAccountID;
    const isOpenExpenseReport = isOpenExpenseReportReportUtils(iouReport);
    const isApproved = isReportApproved({report: iouReport});
    const iouSettled = isSettled(iouReport);
    const reportNameValuePairs = allReportNameValuePairs?.[`${ONYXKEYS.COLLECTION.REPORT_NAME_VALUE_PAIRS}${iouReport?.reportID}`];
    const isArchivedExpenseReport = isArchivedReport(reportNameValuePairs);
    const reportTransactions = iouTransactions ?? getReportTransactions(iouReport?.reportID);
    const hasOnlyPendingCardOrScanningTransactions = reportTransactions.length > 0 && reportTransactions.every(isPendingCardOrScanningTransaction);
    if (hasOnlyPendingCardOrScanningTransactions) {
        return false;
    }
    const isPayAtEndExpenseReport = isPayAtEndExpenseReportReportUtils(iouReport?.reportID, reportTransactions);
    const isClosedReport = isClosedReportUtil(iouReport);
    return (
        reportTransactions.length > 0 && isCurrentUserManager && !isOpenExpenseReport && !isApproved && !iouSettled && !isArchivedExpenseReport && !isPayAtEndExpenseReport && !isClosedReport
    );
}

function canUnapproveIOU(iouReport: OnyxEntry<OnyxTypes.Report>, policy: OnyxEntry<OnyxTypes.Policy>) {
    return (
        isExpenseReport(iouReport) &&
        (isReportManager(iouReport) || isPolicyAdmin(policy)) &&
        isReportApproved({report: iouReport}) &&
        !isSubmitAndClose(policy) &&
        !iouReport?.isWaitingOnBankAccount
    );
}

function canIOUBePaid(
    iouReport: OnyxTypes.OnyxInputOrEntry<OnyxTypes.Report> | SearchReport,
    chatReport: OnyxTypes.OnyxInputOrEntry<OnyxTypes.Report> | SearchReport,
    policy: OnyxTypes.OnyxInputOrEntry<OnyxTypes.Policy> | SearchPolicy,
    transactions?: OnyxTypes.Transaction[] | SearchTransaction[],
    onlyShowPayElsewhere = false,
    chatReportRNVP?: OnyxTypes.ReportNameValuePairs,
    invoiceReceiverPolicy?: SearchPolicy,
    shouldCheckApprovedState = true,
) {
    const reportNameValuePairs = chatReportRNVP ?? allReportNameValuePairs?.[`${ONYXKEYS.COLLECTION.REPORT_NAME_VALUE_PAIRS}${chatReport?.reportID}`];
    const isChatReportArchived = isArchivedReport(reportNameValuePairs);
    const iouSettled = isSettled(iouReport);

    if (isEmptyObject(iouReport)) {
        return false;
    }

    if (policy?.reimbursementChoice === CONST.POLICY.REIMBURSEMENT_CHOICES.REIMBURSEMENT_NO) {
        if (!onlyShowPayElsewhere) {
            return false;
        }
        if (iouReport?.statusNum !== CONST.REPORT.STATUS_NUM.SUBMITTED) {
            return false;
        }
    }

    if (isInvoiceReportReportUtils(iouReport)) {
        if (isChatReportArchived || iouSettled || isOpenInvoiceReportReportUtils(iouReport)) {
            return false;
        }
        if (chatReport?.invoiceReceiver?.type === CONST.REPORT.INVOICE_RECEIVER_TYPE.INDIVIDUAL) {
            return chatReport?.invoiceReceiver?.accountID === userAccountID;
        }
        return (invoiceReceiverPolicy ?? getPolicy(chatReport?.invoiceReceiver?.policyID))?.role === CONST.POLICY.ROLE.ADMIN;
    }

    const isPayer = isPayerReportUtils(
        {
            email: currentUserEmail,
            accountID: userAccountID,
        },
        iouReport,
        onlyShowPayElsewhere,
        policy,
    );

    const isOpenExpenseReport = isOpenExpenseReportReportUtils(iouReport);

    const {reimbursableSpend} = getMoneyRequestSpendBreakdown(iouReport);
    const isAutoReimbursable = policy?.reimbursementChoice === CONST.POLICY.REIMBURSEMENT_CHOICES.REIMBURSEMENT_YES ? false : canBeAutoReimbursed(iouReport, policy);
    const shouldBeApproved = canApproveIOU(iouReport, policy);

    const isPayAtEndExpenseReport = isPayAtEndExpenseReportReportUtils(iouReport?.reportID, transactions);
    return (
        isPayer &&
        !isOpenExpenseReport &&
        !iouSettled &&
        !iouReport?.isWaitingOnBankAccount &&
        reimbursableSpend > 0 &&
        !isChatReportArchived &&
        !isAutoReimbursable &&
        (!shouldBeApproved || !shouldCheckApprovedState) &&
        !isPayAtEndExpenseReport
    );
}

function canCancelPayment(iouReport: OnyxEntry<OnyxTypes.Report>, session: OnyxEntry<OnyxTypes.Session>) {
    return isPayerReportUtils(session, iouReport) && (isSettled(iouReport) || iouReport?.isWaitingOnBankAccount) && isExpenseReport(iouReport);
}

function canSubmitReport(
    report: OnyxEntry<OnyxTypes.Report> | SearchReport,
    policy: OnyxEntry<OnyxTypes.Policy> | SearchPolicy,
    transactions: OnyxTypes.Transaction[] | SearchTransaction[],
    allViolations: OnyxCollection<OnyxTypes.TransactionViolations> | undefined,
    isReportArchived = false,
) {
    const currentUserAccountID = getCurrentUserAccountID();
    const isOpenExpenseReport = isOpenExpenseReportReportUtils(report);
    const isAdmin = policy?.role === CONST.POLICY.ROLE.ADMIN;
    const transactionIDList = transactions.map((transaction) => transaction.transactionID);
    const hasAllPendingRTERViolations = allHavePendingRTERViolation(transactionIDList, allViolations);
    const isManualSubmitEnabled = getCorrectedAutoReportingFrequency(policy) === CONST.POLICY.AUTO_REPORTING_FREQUENCIES.MANUAL;
    const hasTransactionWithoutRTERViolation = hasAnyTransactionWithoutRTERViolation(transactionIDList, allViolations);
    const hasOnlyPendingCardOrScanFailTransactions =
        transactions.length > 0 &&
        transactions.every((t) => (isExpensifyCardTransaction(t) && isPending(t)) || (isPartialMerchant(getMerchant(t)) && isAmountMissing(t)) || isReceiptBeingScannedTransactionUtils(t));

    return (
        transactions.length > 0 &&
        isOpenExpenseReport &&
        isManualSubmitEnabled &&
        !isReportArchived &&
        !hasOnlyPendingCardOrScanFailTransactions &&
        !hasAllPendingRTERViolations &&
        hasTransactionWithoutRTERViolation &&
        (report?.ownerAccountID === currentUserAccountID || isAdmin || report?.managerID === currentUserAccountID)
    );
}

function getIOUReportActionToApproveOrPay(chatReport: OnyxEntry<OnyxTypes.Report>, excludedIOUReportID: string | undefined): OnyxEntry<ReportAction> {
    const chatReportActions = allReportActions?.[`${ONYXKEYS.COLLECTION.REPORT_ACTIONS}${chatReport?.reportID}`] ?? {};

    return Object.values(chatReportActions).find((action) => {
        if (!action) {
            return false;
        }
        const iouReport = getReportOrDraftReport(action.childReportID);
        const policy = getPolicy(iouReport?.policyID);
        const shouldShowSettlementButton = canIOUBePaid(iouReport, chatReport, policy) || canApproveIOU(iouReport, policy);
        return action.childReportID?.toString() !== excludedIOUReportID && action.actionName === CONST.REPORT.ACTIONS.TYPE.REPORT_PREVIEW && shouldShowSettlementButton;
    });
}

function hasIOUToApproveOrPay(chatReport: OnyxEntry<OnyxTypes.Report>, excludedIOUReportID: string | undefined): boolean {
    return !!getIOUReportActionToApproveOrPay(chatReport, excludedIOUReportID);
}

function isLastApprover(approvalChain: string[]): boolean {
    if (approvalChain.length === 0) {
        return true;
    }
    return approvalChain.at(-1) === currentUserEmail;
}

function getNextApproverAccountID(report: OnyxEntry<OnyxTypes.Report>, isUnapproved = false) {
    const policy = getPolicy(report?.policyID);
    const approvalChain = getApprovalChain(policy, report);
    const submitToAccountID = getSubmitToAccountID(policy, report);

    if (isUnapproved) {
        if (approvalChain.includes(currentUserEmail)) {
            return userAccountID;
        }

        return report?.managerID;
    }

    if (approvalChain.length === 0) {
        return submitToAccountID;
    }

    const nextApproverEmail = approvalChain.length === 1 ? approvalChain.at(0) : approvalChain.at(approvalChain.indexOf(currentUserEmail) + 1);
    if (!nextApproverEmail) {
        return submitToAccountID;
    }

    return getAccountIDsByLogins([nextApproverEmail]).at(0);
}

function approveMoneyRequest(expenseReport: OnyxEntry<OnyxTypes.Report>, full?: boolean) {
    if (!expenseReport) {
        return;
    }

    if (expenseReport.policyID && shouldRestrictUserBillableActions(expenseReport.policyID)) {
        Navigation.navigate(ROUTES.RESTRICTED_ACTION.getRoute(expenseReport.policyID));
        return;
    }

    const currentNextStep = allNextSteps[`${ONYXKEYS.COLLECTION.NEXT_STEP}${expenseReport.reportID}`] ?? null;
    let total = expenseReport.total ?? 0;
    const hasHeldExpenses = hasHeldExpensesReportUtils(expenseReport.reportID);
    const hasDuplicates = hasDuplicateTransactions(expenseReport.reportID);
    if (hasHeldExpenses && !full && !!expenseReport.unheldTotal) {
        total = expenseReport.unheldTotal;
    }
    const optimisticApprovedReportAction = buildOptimisticApprovedReportAction(total, expenseReport.currency ?? '', expenseReport.reportID);

    const approvalChain = getApprovalChain(getPolicy(expenseReport.policyID), expenseReport);

    const predictedNextStatus = isLastApprover(approvalChain) ? CONST.REPORT.STATUS_NUM.APPROVED : CONST.REPORT.STATUS_NUM.SUBMITTED;
    const predictedNextState = isLastApprover(approvalChain) ? CONST.REPORT.STATE_NUM.APPROVED : CONST.REPORT.STATE_NUM.SUBMITTED;
    const managerID = isLastApprover(approvalChain) ? expenseReport.managerID : getNextApproverAccountID(expenseReport);

    const optimisticNextStep = buildNextStep(expenseReport, predictedNextStatus);
    const chatReport = getReportOrDraftReport(expenseReport.chatReportID);

    const optimisticReportActionsData: OnyxUpdate = {
        onyxMethod: Onyx.METHOD.MERGE,
        key: `${ONYXKEYS.COLLECTION.REPORT_ACTIONS}${expenseReport.reportID}`,
        value: {
            [optimisticApprovedReportAction.reportActionID]: {
                ...(optimisticApprovedReportAction as OnyxTypes.ReportAction),
                pendingAction: CONST.RED_BRICK_ROAD_PENDING_ACTION.ADD,
            },
        },
    };
    const optimisticIOUReportData: OnyxUpdate = {
        onyxMethod: Onyx.METHOD.MERGE,
        key: `${ONYXKEYS.COLLECTION.REPORT}${expenseReport.reportID}`,
        value: {
            ...expenseReport,
            lastMessageText: getReportActionText(optimisticApprovedReportAction),
            lastMessageHtml: getReportActionHtml(optimisticApprovedReportAction),
            stateNum: predictedNextState,
            statusNum: predictedNextStatus,
            managerID,
            pendingFields: {
                partial: full ? null : CONST.RED_BRICK_ROAD_PENDING_ACTION.UPDATE,
            },
        },
    };

    const optimisticChatReportData: OnyxUpdate = {
        onyxMethod: Onyx.METHOD.MERGE,
        key: `${ONYXKEYS.COLLECTION.REPORT}${expenseReport.chatReportID}`,
        value: {
            hasOutstandingChildRequest: hasIOUToApproveOrPay(chatReport, expenseReport.reportID),
        },
    };

    const optimisticNextStepData: OnyxUpdate = {
        onyxMethod: Onyx.METHOD.MERGE,
        key: `${ONYXKEYS.COLLECTION.NEXT_STEP}${expenseReport.reportID}`,
        value: optimisticNextStep,
    };
    const optimisticData: OnyxUpdate[] = [optimisticIOUReportData, optimisticReportActionsData, optimisticNextStepData, optimisticChatReportData];

    const successData: OnyxUpdate[] = [
        {
            onyxMethod: Onyx.METHOD.MERGE,
            key: `${ONYXKEYS.COLLECTION.REPORT_ACTIONS}${expenseReport.reportID}`,
            value: {
                [optimisticApprovedReportAction.reportActionID]: {
                    pendingAction: null,
                },
            },
        },
        {
            onyxMethod: Onyx.METHOD.MERGE,
            key: `${ONYXKEYS.COLLECTION.REPORT}${expenseReport.reportID}`,
            value: {
                pendingFields: {
                    partial: null,
                },
            },
        },
    ];

    const failureData: OnyxUpdate[] = [
        {
            onyxMethod: Onyx.METHOD.MERGE,
            key: `${ONYXKEYS.COLLECTION.REPORT_ACTIONS}${expenseReport.reportID}`,
            value: {
                [optimisticApprovedReportAction.reportActionID]: {
                    errors: getMicroSecondOnyxErrorWithTranslationKey('iou.error.other'),
                },
            },
        },
        {
            onyxMethod: Onyx.METHOD.MERGE,
            key: `${ONYXKEYS.COLLECTION.REPORT}${expenseReport.chatReportID}`,
            value: {
                hasOutstandingChildRequest: chatReport?.hasOutstandingChildRequest,
                pendingFields: {
                    partial: null,
                },
            },
        },
        {
            onyxMethod: Onyx.METHOD.MERGE,
            key: `${ONYXKEYS.COLLECTION.NEXT_STEP}${expenseReport.reportID}`,
            value: currentNextStep,
        },
    ];

    // Clear hold reason of all transactions if we approve all requests
    if (full && hasHeldExpenses) {
        const heldTransactions = getAllHeldTransactionsReportUtils(expenseReport.reportID);
        heldTransactions.forEach((heldTransaction) => {
            optimisticData.push({
                onyxMethod: Onyx.METHOD.MERGE,
                key: `${ONYXKEYS.COLLECTION.TRANSACTION}${heldTransaction.transactionID}`,
                value: {
                    comment: {
                        hold: '',
                    },
                },
            });
            failureData.push({
                onyxMethod: Onyx.METHOD.MERGE,
                key: `${ONYXKEYS.COLLECTION.TRANSACTION}${heldTransaction.transactionID}`,
                value: {
                    comment: {
                        hold: heldTransaction.comment?.hold,
                    },
                },
            });
        });
    }

    let optimisticHoldReportID;
    let optimisticHoldActionID;
    let optimisticHoldReportExpenseActionIDs;
    if (!full && !!chatReport && !!expenseReport) {
        const holdReportOnyxData = getReportFromHoldRequestsOnyxData(chatReport, expenseReport, {accountID: expenseReport.ownerAccountID});

        optimisticData.push(...holdReportOnyxData.optimisticData);
        successData.push(...holdReportOnyxData.successData);
        failureData.push(...holdReportOnyxData.failureData);
        optimisticHoldReportID = holdReportOnyxData.optimisticHoldReportID;
        optimisticHoldActionID = holdReportOnyxData.optimisticHoldActionID;
        optimisticHoldReportExpenseActionIDs = JSON.stringify(holdReportOnyxData.optimisticHoldReportExpenseActionIDs);
    }

    // Remove duplicates violations if we approve the report
    if (hasDuplicates) {
        const transactions = getReportTransactions(expenseReport.reportID).filter((transaction) => isDuplicate(transaction.transactionID, true));
        if (!full) {
            transactions.filter((transaction) => !isOnHold(transaction));
        }

        transactions.forEach((transaction) => {
            const transactionViolations = allTransactionViolations?.[`${ONYXKEYS.COLLECTION.TRANSACTION_VIOLATIONS}${transaction.transactionID}`] ?? [];
            const newTransactionViolations = transactionViolations.filter((violation) => violation.name !== CONST.VIOLATIONS.DUPLICATED_TRANSACTION);
            optimisticData.push({
                onyxMethod: Onyx.METHOD.MERGE,
                key: `${ONYXKEYS.COLLECTION.TRANSACTION_VIOLATIONS}${transaction.transactionID}`,
                value: newTransactionViolations,
            });

            failureData.push({
                onyxMethod: Onyx.METHOD.MERGE,
                key: `${ONYXKEYS.COLLECTION.TRANSACTION_VIOLATIONS}${transaction.transactionID}`,
                value: transactionViolations,
            });
        });
    }

    const parameters: ApproveMoneyRequestParams = {
        reportID: expenseReport.reportID,
        approvedReportActionID: optimisticApprovedReportAction.reportActionID,
        full,
        optimisticHoldReportID,
        optimisticHoldActionID,
        optimisticHoldReportExpenseActionIDs,
    };

    playSound(SOUNDS.SUCCESS);
    API.write(WRITE_COMMANDS.APPROVE_MONEY_REQUEST, parameters, {optimisticData, successData, failureData});
}

function reopenReport(expenseReport: OnyxEntry<OnyxTypes.Report>) {
    if (!expenseReport) {
        return;
    }

    const currentNextStep = allNextSteps[`${ONYXKEYS.COLLECTION.NEXT_STEP}${expenseReport.reportID}`] ?? null;
    const optimisticReopenedReportAction = buildOptimisticReopenedReportAction();
    const predictedNextState = CONST.REPORT.STATE_NUM.OPEN;
    const predictedNextStatus = CONST.REPORT.STATUS_NUM.OPEN;

    const optimisticNextStep = buildNextStep(expenseReport, predictedNextStatus, undefined, undefined, true);
    const optimisticReportActionsData: OnyxUpdate = {
        onyxMethod: Onyx.METHOD.MERGE,
        key: `${ONYXKEYS.COLLECTION.REPORT_ACTIONS}${expenseReport.reportID}`,
        value: {
            [optimisticReopenedReportAction.reportActionID]: {
                ...(optimisticReopenedReportAction as OnyxTypes.ReportAction),
                pendingAction: CONST.RED_BRICK_ROAD_PENDING_ACTION.ADD,
            },
        },
    };
    const optimisticIOUReportData: OnyxUpdate = {
        onyxMethod: Onyx.METHOD.MERGE,
        key: `${ONYXKEYS.COLLECTION.REPORT}${expenseReport.reportID}`,
        value: {
            ...expenseReport,
            lastMessageText: getReportActionText(optimisticReopenedReportAction),
            lastMessageHtml: getReportActionHtml(optimisticReopenedReportAction),
            stateNum: predictedNextState,
            statusNum: predictedNextStatus,
            pendingFields: {
                partial: CONST.RED_BRICK_ROAD_PENDING_ACTION.UPDATE,
            },
        },
    };

    const optimisticNextStepData: OnyxUpdate = {
        onyxMethod: Onyx.METHOD.MERGE,
        key: `${ONYXKEYS.COLLECTION.NEXT_STEP}${expenseReport.reportID}`,
        value: optimisticNextStep,
    };

    const optimisticData: OnyxUpdate[] = [optimisticIOUReportData, optimisticReportActionsData, optimisticNextStepData];

    const successData: OnyxUpdate[] = [
        {
            onyxMethod: Onyx.METHOD.MERGE,
            key: `${ONYXKEYS.COLLECTION.REPORT_ACTIONS}${expenseReport.reportID}`,
            value: {
                [optimisticReopenedReportAction.reportActionID]: {
                    pendingAction: null,
                },
            },
        },
        {
            onyxMethod: Onyx.METHOD.MERGE,
            key: `${ONYXKEYS.COLLECTION.REPORT}${expenseReport.reportID}`,
            value: {
                pendingFields: {
                    partial: null,
                },
            },
        },
    ];

    const failureData: OnyxUpdate[] = [
        {
            onyxMethod: Onyx.METHOD.MERGE,
            key: `${ONYXKEYS.COLLECTION.REPORT_ACTIONS}${expenseReport.reportID}`,
            value: {
                [optimisticReopenedReportAction.reportActionID]: {
                    errors: getMicroSecondOnyxErrorWithTranslationKey('iou.error.other'),
                },
            },
        },
        {
            onyxMethod: Onyx.METHOD.MERGE,
            key: `${ONYXKEYS.COLLECTION.NEXT_STEP}${expenseReport.reportID}`,
            value: currentNextStep,
        },
        {
            onyxMethod: Onyx.METHOD.MERGE,
            key: `${ONYXKEYS.COLLECTION.REPORT}${expenseReport.reportID}`,
            value: {
                stateNum: expenseReport.stateNum,
                statusNum: expenseReport.statusNum,
            },
        },
    ];

    if (expenseReport.parentReportID && expenseReport.parentReportActionID) {
        optimisticData.push({
            onyxMethod: Onyx.METHOD.MERGE,
            key: `${ONYXKEYS.COLLECTION.REPORT_ACTIONS}${expenseReport.parentReportID}`,
            value: {
                [expenseReport.parentReportActionID]: {
                    childStateNum: predictedNextState,
                    childStatusNum: predictedNextStatus,
                },
            },
        });

        failureData.push({
            onyxMethod: Onyx.METHOD.MERGE,
            key: `${ONYXKEYS.COLLECTION.REPORT_ACTIONS}${expenseReport.parentReportID}`,
            value: {
                [expenseReport.parentReportActionID]: {
                    childStateNum: expenseReport.stateNum,
                    childStatusNum: expenseReport.statusNum,
                },
            },
        });
    }

    const parameters: ReopenReportParams = {
        reportID: expenseReport.reportID,
        reportActionID: optimisticReopenedReportAction.reportActionID,
    };

    API.write(WRITE_COMMANDS.REOPEN_REPORT, parameters, {optimisticData, successData, failureData});
}

function retractReport(expenseReport: OnyxEntry<OnyxTypes.Report>) {
    if (!expenseReport) {
        return;
    }

    const currentNextStep = allNextSteps[`${ONYXKEYS.COLLECTION.NEXT_STEP}${expenseReport.reportID}`] ?? null;
    const optimisticRetractReportAction = buildOptimisticRetractedReportAction();
    const predictedNextState = CONST.REPORT.STATE_NUM.OPEN;
    const predictedNextStatus = CONST.REPORT.STATUS_NUM.OPEN;

    const optimisticNextStep = buildNextStep(expenseReport, predictedNextStatus);
    const optimisticReportActionsData: OnyxUpdate = {
        onyxMethod: Onyx.METHOD.MERGE,
        key: `${ONYXKEYS.COLLECTION.REPORT_ACTIONS}${expenseReport.reportID}`,
        value: {
            [optimisticRetractReportAction.reportActionID]: {
                ...(optimisticRetractReportAction as OnyxTypes.ReportAction),
                pendingAction: CONST.RED_BRICK_ROAD_PENDING_ACTION.ADD,
            },
        },
    };
    const optimisticIOUReportData: OnyxUpdate = {
        onyxMethod: Onyx.METHOD.MERGE,
        key: `${ONYXKEYS.COLLECTION.REPORT}${expenseReport.reportID}`,
        value: {
            ...expenseReport,
            lastMessageText: getReportActionText(optimisticRetractReportAction),
            lastMessageHtml: getReportActionHtml(optimisticRetractReportAction),
            stateNum: predictedNextState,
            statusNum: predictedNextStatus,
            pendingFields: {
                partial: CONST.RED_BRICK_ROAD_PENDING_ACTION.UPDATE,
            },
        },
    };

    const optimisticNextStepData: OnyxUpdate = {
        onyxMethod: Onyx.METHOD.MERGE,
        key: `${ONYXKEYS.COLLECTION.NEXT_STEP}${expenseReport.reportID}`,
        value: optimisticNextStep,
    };

    const optimisticData: OnyxUpdate[] = [optimisticIOUReportData, optimisticReportActionsData, optimisticNextStepData];

    const successData: OnyxUpdate[] = [
        {
            onyxMethod: Onyx.METHOD.MERGE,
            key: `${ONYXKEYS.COLLECTION.REPORT_ACTIONS}${expenseReport.reportID}`,
            value: {
                [optimisticRetractReportAction.reportActionID]: {
                    pendingAction: null,
                },
            },
        },
        {
            onyxMethod: Onyx.METHOD.MERGE,
            key: `${ONYXKEYS.COLLECTION.REPORT}${expenseReport.reportID}`,
            value: {
                pendingFields: {
                    partial: null,
                },
            },
        },
    ];

    const failureData: OnyxUpdate[] = [
        {
            onyxMethod: Onyx.METHOD.MERGE,
            key: `${ONYXKEYS.COLLECTION.REPORT_ACTIONS}${expenseReport.reportID}`,
            value: {
                [optimisticRetractReportAction.reportActionID]: {
                    errors: getMicroSecondOnyxErrorWithTranslationKey('iou.error.other'),
                },
            },
        },
        {
            onyxMethod: Onyx.METHOD.MERGE,
            key: `${ONYXKEYS.COLLECTION.REPORT}${expenseReport.reportID}`,
            value: {
                stateNum: expenseReport.stateNum,
                statusNum: expenseReport.stateNum,
            },
        },
        {
            onyxMethod: Onyx.METHOD.MERGE,
            key: `${ONYXKEYS.COLLECTION.NEXT_STEP}${expenseReport.reportID}`,
            value: currentNextStep,
        },
    ];

    if (expenseReport.parentReportID && expenseReport.parentReportActionID) {
        optimisticData.push({
            onyxMethod: Onyx.METHOD.MERGE,
            key: `${ONYXKEYS.COLLECTION.REPORT_ACTIONS}${expenseReport.parentReportID}`,
            value: {
                [expenseReport.parentReportActionID]: {
                    childStateNum: predictedNextState,
                    childStatusNum: predictedNextStatus,
                },
            },
        });

        failureData.push({
            onyxMethod: Onyx.METHOD.MERGE,
            key: `${ONYXKEYS.COLLECTION.REPORT_ACTIONS}${expenseReport.parentReportID}`,
            value: {
                [expenseReport.parentReportActionID]: {
                    childStateNum: expenseReport.stateNum,
                    childStatusNum: expenseReport.statusNum,
                },
            },
        });
    }

    const parameters: RetractReportParams = {
        reportID: expenseReport.reportID,
        reportActionID: optimisticRetractReportAction.reportActionID,
    };

    API.write(WRITE_COMMANDS.RETRACT_REPORT, parameters, {optimisticData, successData, failureData});
}

function unapproveExpenseReport(expenseReport: OnyxEntry<OnyxTypes.Report>) {
    if (isEmptyObject(expenseReport)) {
        return;
    }

    const currentNextStep = allNextSteps[`${ONYXKEYS.COLLECTION.NEXT_STEP}${expenseReport.reportID}`] ?? null;

    const optimisticUnapprovedReportAction = buildOptimisticUnapprovedReportAction(expenseReport.total ?? 0, expenseReport.currency ?? '', expenseReport.reportID);
    const optimisticNextStep = buildNextStep(expenseReport, CONST.REPORT.STATUS_NUM.SUBMITTED, false, true);

    const optimisticReportActionData: OnyxUpdate = {
        onyxMethod: Onyx.METHOD.MERGE,
        key: `${ONYXKEYS.COLLECTION.REPORT_ACTIONS}${expenseReport.reportID}`,
        value: {
            [optimisticUnapprovedReportAction.reportActionID]: {
                ...(optimisticUnapprovedReportAction as OnyxTypes.ReportAction),
                pendingAction: CONST.RED_BRICK_ROAD_PENDING_ACTION.ADD,
            },
        },
    };
    const optimisticIOUReportData: OnyxUpdate = {
        onyxMethod: Onyx.METHOD.MERGE,
        key: `${ONYXKEYS.COLLECTION.REPORT}${expenseReport.reportID}`,
        value: {
            ...expenseReport,
            lastMessageText: getReportActionText(optimisticUnapprovedReportAction),
            lastMessageHtml: getReportActionHtml(optimisticUnapprovedReportAction),
            stateNum: CONST.REPORT.STATE_NUM.SUBMITTED,
            statusNum: CONST.REPORT.STATUS_NUM.SUBMITTED,
            pendingFields: {
                partial: CONST.RED_BRICK_ROAD_PENDING_ACTION.UPDATE,
            },
            isCancelledIOU: false,
        },
    };

    const optimisticNextStepData: OnyxUpdate = {
        onyxMethod: Onyx.METHOD.MERGE,
        key: `${ONYXKEYS.COLLECTION.NEXT_STEP}${expenseReport.reportID}`,
        value: optimisticNextStep,
    };

    const optimisticData: OnyxUpdate[] = [optimisticIOUReportData, optimisticReportActionData, optimisticNextStepData];

    const successData: OnyxUpdate[] = [
        {
            onyxMethod: Onyx.METHOD.MERGE,
            key: `${ONYXKEYS.COLLECTION.REPORT_ACTIONS}${expenseReport.reportID}`,
            value: {
                [optimisticUnapprovedReportAction.reportActionID]: {
                    pendingAction: null,
                },
            },
        },
        {
            onyxMethod: Onyx.METHOD.MERGE,
            key: `${ONYXKEYS.COLLECTION.REPORT}${expenseReport.reportID}`,
            value: {
                pendingFields: {
                    partial: null,
                },
            },
        },
    ];

    const failureData: OnyxUpdate[] = [
        {
            onyxMethod: Onyx.METHOD.MERGE,
            key: `${ONYXKEYS.COLLECTION.REPORT_ACTIONS}${expenseReport.reportID}`,
            value: {
                [optimisticUnapprovedReportAction.reportActionID]: {
                    errors: getMicroSecondOnyxErrorWithTranslationKey('iou.error.other'),
                },
            },
        },
        {
            onyxMethod: Onyx.METHOD.MERGE,
            key: `${ONYXKEYS.COLLECTION.NEXT_STEP}${expenseReport.reportID}`,
            value: currentNextStep,
        },
        {
            onyxMethod: Onyx.METHOD.MERGE,
            key: `${ONYXKEYS.COLLECTION.REPORT}${expenseReport.reportID}`,
            value: {
                pendingFields: {
                    partial: null,
                },
                isCancelledIOU: true,
            },
        },
    ];

    if (expenseReport.parentReportID && expenseReport.parentReportActionID) {
        optimisticData.push({
            onyxMethod: Onyx.METHOD.MERGE,
            key: `${ONYXKEYS.COLLECTION.REPORT_ACTIONS}${expenseReport.parentReportID}`,
            value: {
                [expenseReport.parentReportActionID]: {
                    childStateNum: CONST.REPORT.STATE_NUM.SUBMITTED,
                    childStatusNum: CONST.REPORT.STATUS_NUM.SUBMITTED,
                },
            },
        });

        failureData.push({
            onyxMethod: Onyx.METHOD.MERGE,
            key: `${ONYXKEYS.COLLECTION.REPORT_ACTIONS}${expenseReport.parentReportID}`,
            value: {
                [expenseReport.parentReportActionID]: {
                    childStateNum: expenseReport.stateNum,
                    childStatusNum: expenseReport.statusNum,
                },
            },
        });
    }

    const parameters: UnapproveExpenseReportParams = {
        reportID: expenseReport.reportID,
        reportActionID: optimisticUnapprovedReportAction.reportActionID,
    };

    API.write(WRITE_COMMANDS.UNAPPROVE_EXPENSE_REPORT, parameters, {optimisticData, successData, failureData});
}

function submitReport(expenseReport?: OnyxTypes.Report) {
    if (!expenseReport) {
        return;
    }
    if (expenseReport.policyID && shouldRestrictUserBillableActions(expenseReport.policyID)) {
        Navigation.navigate(ROUTES.RESTRICTED_ACTION.getRoute(expenseReport.policyID));
        return;
    }

    const currentNextStep = allNextSteps[`${ONYXKEYS.COLLECTION.NEXT_STEP}${expenseReport.reportID}`] ?? null;
    const parentReport = getReportOrDraftReport(expenseReport.parentReportID);
    const policy = getPolicy(expenseReport.policyID);
    const isCurrentUserManager = currentUserPersonalDetails?.accountID === expenseReport.managerID;
    const isSubmitAndClosePolicy = isSubmitAndClose(policy);
    const adminAccountID = policy?.role === CONST.POLICY.ROLE.ADMIN ? currentUserPersonalDetails?.accountID : undefined;
    const optimisticSubmittedReportAction = buildOptimisticSubmittedReportAction(expenseReport?.total ?? 0, expenseReport.currency ?? '', expenseReport.reportID, adminAccountID);
    const optimisticNextStep = buildNextStep(expenseReport, isSubmitAndClosePolicy ? CONST.REPORT.STATUS_NUM.CLOSED : CONST.REPORT.STATUS_NUM.SUBMITTED);
    const approvalChain = getApprovalChain(policy, expenseReport);
    const managerID = getAccountIDsByLogins(approvalChain).at(0);

    const optimisticData: OnyxUpdate[] = !isSubmitAndClosePolicy
        ? [
              {
                  onyxMethod: Onyx.METHOD.MERGE,
                  key: `${ONYXKEYS.COLLECTION.REPORT_ACTIONS}${expenseReport.reportID}`,
                  value: {
                      [optimisticSubmittedReportAction.reportActionID]: {
                          ...(optimisticSubmittedReportAction as OnyxTypes.ReportAction),
                          pendingAction: CONST.RED_BRICK_ROAD_PENDING_ACTION.ADD,
                      },
                  },
              },
              {
                  onyxMethod: Onyx.METHOD.MERGE,
                  key: `${ONYXKEYS.COLLECTION.REPORT}${expenseReport.reportID}`,
                  value: {
                      ...expenseReport,
                      managerID,
                      lastMessageText: getReportActionText(optimisticSubmittedReportAction),
                      lastMessageHtml: getReportActionHtml(optimisticSubmittedReportAction),
                      stateNum: CONST.REPORT.STATE_NUM.SUBMITTED,
                      statusNum: CONST.REPORT.STATUS_NUM.SUBMITTED,
                  },
              },
          ]
        : [
              {
                  onyxMethod: Onyx.METHOD.MERGE,
                  key: `${ONYXKEYS.COLLECTION.REPORT}${expenseReport.reportID}`,
                  value: {
                      ...expenseReport,
                      stateNum: CONST.REPORT.STATE_NUM.APPROVED,
                      statusNum: CONST.REPORT.STATUS_NUM.CLOSED,
                  },
              },
          ];

    optimisticData.push({
        onyxMethod: Onyx.METHOD.MERGE,
        key: `${ONYXKEYS.COLLECTION.NEXT_STEP}${expenseReport.reportID}`,
        value: optimisticNextStep,
    });

    if (parentReport?.reportID) {
        optimisticData.push({
            onyxMethod: Onyx.METHOD.MERGE,
            key: `${ONYXKEYS.COLLECTION.REPORT}${parentReport.reportID}`,
            value: {
                ...parentReport,
                // In case its a manager who force submitted the report, they are the next user who needs to take an action
                hasOutstandingChildRequest: isCurrentUserManager,
                iouReportID: null,
            },
        });
    }

    const successData: OnyxUpdate[] = [];
    if (!isSubmitAndClosePolicy) {
        successData.push({
            onyxMethod: Onyx.METHOD.MERGE,
            key: `${ONYXKEYS.COLLECTION.REPORT_ACTIONS}${expenseReport.reportID}`,
            value: {
                [optimisticSubmittedReportAction.reportActionID]: {
                    pendingAction: null,
                },
            },
        });
    }

    const failureData: OnyxUpdate[] = [
        {
            onyxMethod: Onyx.METHOD.MERGE,
            key: `${ONYXKEYS.COLLECTION.REPORT}${expenseReport.reportID}`,
            value: {
                statusNum: CONST.REPORT.STATUS_NUM.OPEN,
                stateNum: CONST.REPORT.STATE_NUM.OPEN,
            },
        },
        {
            onyxMethod: Onyx.METHOD.MERGE,
            key: `${ONYXKEYS.COLLECTION.NEXT_STEP}${expenseReport.reportID}`,
            value: currentNextStep,
        },
    ];
    if (!isSubmitAndClosePolicy) {
        failureData.push({
            onyxMethod: Onyx.METHOD.MERGE,
            key: `${ONYXKEYS.COLLECTION.REPORT_ACTIONS}${expenseReport.reportID}`,
            value: {
                [optimisticSubmittedReportAction.reportActionID]: {
                    errors: getMicroSecondOnyxErrorWithTranslationKey('iou.error.other'),
                },
            },
        });
    }

    if (parentReport?.reportID) {
        failureData.push({
            onyxMethod: Onyx.METHOD.MERGE,
            key: `${ONYXKEYS.COLLECTION.REPORT}${parentReport.reportID}`,
            value: {
                hasOutstandingChildRequest: parentReport.hasOutstandingChildRequest,
                iouReportID: expenseReport.reportID,
            },
        });
    }

    const parameters: SubmitReportParams = {
        reportID: expenseReport.reportID,
        managerAccountID: getSubmitToAccountID(policy, expenseReport) ?? expenseReport.managerID,
        reportActionID: optimisticSubmittedReportAction.reportActionID,
    };

    API.write(WRITE_COMMANDS.SUBMIT_REPORT, parameters, {optimisticData, successData, failureData});
}

function cancelPayment(expenseReport: OnyxEntry<OnyxTypes.Report>, chatReport: OnyxTypes.Report) {
    if (isEmptyObject(expenseReport)) {
        return;
    }

    const optimisticReportAction = buildOptimisticCancelPaymentReportAction(
        expenseReport.reportID,
        -((expenseReport.total ?? 0) - (expenseReport?.nonReimbursableTotal ?? 0)),
        expenseReport.currency ?? '',
    );
    const policy = getPolicy(chatReport.policyID);
    const approvalMode = policy?.approvalMode ?? CONST.POLICY.APPROVAL_MODE.BASIC;
    const stateNum: ValueOf<typeof CONST.REPORT.STATE_NUM> = approvalMode === CONST.POLICY.APPROVAL_MODE.OPTIONAL ? CONST.REPORT.STATE_NUM.SUBMITTED : CONST.REPORT.STATE_NUM.APPROVED;
    const statusNum: ValueOf<typeof CONST.REPORT.STATUS_NUM> = approvalMode === CONST.POLICY.APPROVAL_MODE.OPTIONAL ? CONST.REPORT.STATUS_NUM.SUBMITTED : CONST.REPORT.STATUS_NUM.APPROVED;
    const optimisticNextStep = buildNextStep(expenseReport, statusNum);
    const iouReportActions = getAllReportActions(chatReport.iouReportID);
    const expenseReportActions = getAllReportActions(expenseReport.reportID);
    const iouCreatedAction = Object.values(iouReportActions).find((action) => isCreatedAction(action));
    const expenseCreatedAction = Object.values(expenseReportActions).find((action) => isCreatedAction(action));
    const optimisticData: OnyxUpdate[] = [
        {
            onyxMethod: Onyx.METHOD.MERGE,
            key: `${ONYXKEYS.COLLECTION.REPORT_ACTIONS}${expenseReport.reportID}`,
            value: {
                [optimisticReportAction.reportActionID]: {
                    ...(optimisticReportAction as OnyxTypes.ReportAction),
                    pendingAction: CONST.RED_BRICK_ROAD_PENDING_ACTION.ADD,
                },
            },
        },
        {
            onyxMethod: Onyx.METHOD.MERGE,
            key: `${ONYXKEYS.COLLECTION.REPORT}${chatReport.reportID}`,
            value: {
                // The report created later will become the iouReportID of the chat report
                iouReportID: (iouCreatedAction?.created ?? '') > (expenseCreatedAction?.created ?? '') ? chatReport?.iouReportID : expenseReport.reportID,
            },
        },
        {
            onyxMethod: Onyx.METHOD.MERGE,
            key: `${ONYXKEYS.COLLECTION.REPORT}${expenseReport.reportID}`,
            value: {
                ...expenseReport,
                isWaitingOnBankAccount: false,
                lastVisibleActionCreated: optimisticReportAction?.created,
                lastMessageText: getReportActionText(optimisticReportAction),
                lastMessageHtml: getReportActionHtml(optimisticReportAction),
                stateNum,
                statusNum,
                isCancelledIOU: true,
            },
        },
    ];

    optimisticData.push({
        onyxMethod: Onyx.METHOD.MERGE,
        key: `${ONYXKEYS.COLLECTION.NEXT_STEP}${expenseReport.reportID}`,
        value: optimisticNextStep,
    });

    const successData: OnyxUpdate[] = [
        {
            onyxMethod: Onyx.METHOD.MERGE,
            key: `${ONYXKEYS.COLLECTION.REPORT_ACTIONS}${expenseReport.reportID}`,
            value: {
                [optimisticReportAction.reportActionID]: {
                    pendingAction: null,
                },
            },
        },
    ];

    const failureData: OnyxUpdate[] = [
        {
            onyxMethod: Onyx.METHOD.MERGE,
            key: `${ONYXKEYS.COLLECTION.REPORT_ACTIONS}${expenseReport.reportID}`,
            value: {
                [optimisticReportAction.reportActionID]: {
                    errors: getMicroSecondOnyxErrorWithTranslationKey('iou.error.other'),
                },
            },
        },
        {
            onyxMethod: Onyx.METHOD.MERGE,
            key: `${ONYXKEYS.COLLECTION.REPORT}${expenseReport.reportID}`,
            value: {
                statusNum: CONST.REPORT.STATUS_NUM.REIMBURSED,
                isWaitingOnBankAccount: expenseReport.isWaitingOnBankAccount,
                isCancelledIOU: false,
            },
        },
    ];

    if (expenseReport.parentReportID && expenseReport.parentReportActionID) {
        optimisticData.push({
            onyxMethod: Onyx.METHOD.MERGE,
            key: `${ONYXKEYS.COLLECTION.REPORT_ACTIONS}${expenseReport.parentReportID}`,
            value: {
                [expenseReport.parentReportActionID]: {
                    childStateNum: stateNum,
                    childStatusNum: statusNum,
                },
            },
        });

        failureData.push({
            onyxMethod: Onyx.METHOD.MERGE,
            key: `${ONYXKEYS.COLLECTION.REPORT_ACTIONS}${expenseReport.parentReportID}`,
            value: {
                [expenseReport.parentReportActionID]: {
                    childStateNum: expenseReport.stateNum,
                    childStatusNum: expenseReport.statusNum,
                },
            },
        });
    }

    if (chatReport?.reportID) {
        optimisticData.push({
            onyxMethod: Onyx.METHOD.MERGE,
            key: `${ONYXKEYS.COLLECTION.REPORT}${chatReport.reportID}`,
            value: {
                iouReportID: expenseReport.reportID,
            },
        });
        failureData.push({
            onyxMethod: Onyx.METHOD.MERGE,
            key: `${ONYXKEYS.COLLECTION.REPORT}${chatReport.reportID}`,
            value: {
                hasOutstandingChildRequest: chatReport.hasOutstandingChildRequest,
                iouReportID: chatReport.iouReportID,
            },
        });
    }
    failureData.push({
        onyxMethod: Onyx.METHOD.MERGE,
        key: `${ONYXKEYS.COLLECTION.NEXT_STEP}${expenseReport.reportID}`,
        value: buildNextStep(expenseReport, CONST.REPORT.STATUS_NUM.REIMBURSED),
    });

    API.write(
        WRITE_COMMANDS.CANCEL_PAYMENT,
        {
            iouReportID: expenseReport.reportID,
            chatReportID: chatReport.reportID,
            managerAccountID: expenseReport.managerID ?? CONST.DEFAULT_NUMBER_ID,
            reportActionID: optimisticReportAction.reportActionID,
        },
        {optimisticData, successData, failureData},
    );
    notifyNewAction(expenseReport.reportID, userAccountID);
}

/**
 * Completes onboarding for invite link flow based on the selected payment option
 *
 * @param paymentSelected based on which we choose the onboarding choice and concierge message
 */
function completePaymentOnboarding(paymentSelected: ValueOf<typeof CONST.PAYMENT_SELECTED>, adminsChatReportID?: string, onboardingPolicyID?: string) {
    const isInviteOnboardingComplete = introSelected?.isInviteOnboardingComplete ?? false;

    if (isInviteOnboardingComplete || !introSelected?.choice || !introSelected?.inviteType) {
        return;
    }

    const session = getSession();

    const personalDetailsListValues = Object.values(getPersonalDetailsForAccountIDs(session?.accountID ? [session.accountID] : [], personalDetailsList));
    const personalDetails = personalDetailsListValues.at(0);

    let onboardingPurpose = introSelected?.choice;
    if (introSelected?.inviteType === CONST.ONBOARDING_INVITE_TYPES.IOU && paymentSelected === CONST.IOU.PAYMENT_SELECTED.BBA) {
        onboardingPurpose = CONST.ONBOARDING_CHOICES.MANAGE_TEAM;
    }

    if (introSelected?.inviteType === CONST.ONBOARDING_INVITE_TYPES.INVOICE && paymentSelected !== CONST.IOU.PAYMENT_SELECTED.BBA) {
        onboardingPurpose = CONST.ONBOARDING_CHOICES.CHAT_SPLIT;
    }

    completeOnboarding({
        engagementChoice: onboardingPurpose,
        onboardingMessage: CONST.ONBOARDING_MESSAGES[onboardingPurpose],
        firstName: personalDetails?.firstName,
        lastName: personalDetails?.lastName,
        adminsChatReportID,
        onboardingPolicyID,
        paymentSelected,
        wasInvited: true,
    });
}
function payMoneyRequest(paymentType: PaymentMethodType, chatReport: OnyxTypes.Report, iouReport: OnyxEntry<OnyxTypes.Report>, full = true) {
    if (chatReport.policyID && shouldRestrictUserBillableActions(chatReport.policyID)) {
        Navigation.navigate(ROUTES.RESTRICTED_ACTION.getRoute(chatReport.policyID));
        return;
    }

    const paymentSelected = paymentType === CONST.IOU.PAYMENT_TYPE.VBBA ? CONST.IOU.PAYMENT_SELECTED.BBA : CONST.IOU.PAYMENT_SELECTED.PBA;
    completePaymentOnboarding(paymentSelected);

    const recipient = {accountID: iouReport?.ownerAccountID ?? CONST.DEFAULT_NUMBER_ID};
    const {params, optimisticData, successData, failureData} = getPayMoneyRequestParams(chatReport, iouReport, recipient, paymentType, full);

    // For now, we need to call the PayMoneyRequestWithWallet API since PayMoneyRequest was not updated to work with
    // Expensify Wallets.
    const apiCommand = paymentType === CONST.IOU.PAYMENT_TYPE.EXPENSIFY ? WRITE_COMMANDS.PAY_MONEY_REQUEST_WITH_WALLET : WRITE_COMMANDS.PAY_MONEY_REQUEST;

    playSound(SOUNDS.SUCCESS);
    API.write(apiCommand, params, {optimisticData, successData, failureData});
    notifyNewAction(Navigation.getTopmostReportId() ?? iouReport?.reportID, userAccountID);
}

function payInvoice(
    paymentMethodType: PaymentMethodType,
    chatReport: OnyxTypes.Report,
    invoiceReport: OnyxEntry<OnyxTypes.Report>,
    payAsBusiness = false,
    methodID?: number,
    paymentMethod?: PaymentMethod,
) {
    const recipient = {accountID: invoiceReport?.ownerAccountID ?? CONST.DEFAULT_NUMBER_ID};
    const {
        optimisticData,
        successData,
        failureData,
        params: {
            reportActionID,
            policyID,
            adminsChatReportID,
            adminsCreatedReportActionID,
            expenseChatReportID,
            expenseCreatedReportActionID,
            customUnitRateID,
            customUnitID,
            ownerEmail,
            policyName,
        },
    } = getPayMoneyRequestParams(chatReport, invoiceReport, recipient, paymentMethodType, true, payAsBusiness);

    const paymentSelected = paymentMethodType === CONST.IOU.PAYMENT_TYPE.VBBA ? CONST.IOU.PAYMENT_SELECTED.BBA : CONST.IOU.PAYMENT_SELECTED.PBA;
    completePaymentOnboarding(paymentSelected);

    let params: PayInvoiceParams = {
        reportID: invoiceReport?.reportID,
        reportActionID,
        paymentMethodType,
        payAsBusiness,
    };

    if (paymentMethod === CONST.PAYMENT_METHODS.PERSONAL_BANK_ACCOUNT) {
        params.bankAccountID = methodID;
    }

    if (paymentMethod === CONST.PAYMENT_METHODS.DEBIT_CARD) {
        params.fundID = methodID;
    }

    if (policyID) {
        params = {
            ...params,
            policyID,
            adminsChatReportID,
            adminsCreatedReportActionID,
            expenseChatReportID,
            expenseCreatedReportActionID,
            customUnitRateID,
            customUnitID,
            ownerEmail,
            policyName,
        };
    }

    playSound(SOUNDS.SUCCESS);
    API.write(WRITE_COMMANDS.PAY_INVOICE, params, {optimisticData, successData, failureData});
}

function detachReceipt(transactionID: string | undefined) {
    if (!transactionID) {
        return;
    }
    const transaction = allTransactions[`${ONYXKEYS.COLLECTION.TRANSACTION}${transactionID}`];
    const expenseReport = allReports?.[`${ONYXKEYS.COLLECTION.REPORT}${transaction?.reportID}`] ?? null;
    const policy = allPolicies?.[`${ONYXKEYS.COLLECTION.POLICY}${expenseReport?.policyID}`];
    const newTransaction = transaction
        ? {
              ...transaction,
              filename: '',
              receipt: {},
          }
        : null;

    const optimisticData: OnyxUpdate[] = [
        {
            onyxMethod: Onyx.METHOD.SET,
            key: `${ONYXKEYS.COLLECTION.TRANSACTION}${transactionID}`,
            value: {
                ...newTransaction,
                pendingFields: {
                    receipt: CONST.RED_BRICK_ROAD_PENDING_ACTION.UPDATE,
                },
            },
        },
    ];

    const successData: OnyxUpdate[] = [
        {
            onyxMethod: Onyx.METHOD.MERGE,
            key: `${ONYXKEYS.COLLECTION.TRANSACTION}${transactionID}`,
            value: {
                pendingFields: {
                    receipt: null,
                },
            },
        },
    ];
    const failureData: OnyxUpdate[] = [
        {
            onyxMethod: Onyx.METHOD.MERGE,
            key: `${ONYXKEYS.COLLECTION.TRANSACTION}${transactionID}`,
            value: {
                ...(transaction ?? null),
                errors: getMicroSecondOnyxErrorWithTranslationKey('iou.error.receiptDeleteFailureError'),
                pendingFields: {
                    receipt: null,
                },
            },
        },
    ];

    if (policy && isPaidGroupPolicy(policy) && newTransaction) {
        const policyCategories = allPolicyCategories?.[`${ONYXKEYS.COLLECTION.POLICY_CATEGORIES}${policy.id}`];
        const policyTagList = getPolicyTagsData(policy.id);
        const currentTransactionViolations = allTransactionViolations[`${ONYXKEYS.COLLECTION.TRANSACTION_VIOLATIONS}${transactionID}`] ?? [];
        const violationsOnyxData = ViolationsUtils.getViolationsOnyxData(
            newTransaction,
            currentTransactionViolations,
            policy,
            policyTagList ?? {},
            policyCategories ?? {},
            hasDependentTags(policy, policyTagList ?? {}),
            isInvoiceReportReportUtils(expenseReport),
        );
        optimisticData.push(violationsOnyxData);
        failureData.push({
            onyxMethod: Onyx.METHOD.MERGE,
            key: `${ONYXKEYS.COLLECTION.TRANSACTION_VIOLATIONS}${transactionID}`,
            value: currentTransactionViolations,
        });
    }

    const updatedReportAction = buildOptimisticDetachReceipt(expenseReport?.reportID, transactionID, transaction?.merchant);

    optimisticData.push({
        onyxMethod: Onyx.METHOD.MERGE,
        key: `${ONYXKEYS.COLLECTION.REPORT_ACTIONS}${updatedReportAction?.reportID}`,
        value: {
            [updatedReportAction.reportActionID]: updatedReportAction as OnyxTypes.ReportAction,
        },
    });
    optimisticData.push({
        onyxMethod: Onyx.METHOD.MERGE,
        key: `${ONYXKEYS.COLLECTION.REPORT}${updatedReportAction?.reportID}`,
        value: {
            lastVisibleActionCreated: updatedReportAction.created,
            lastReadTime: updatedReportAction.created,
        },
    });
    failureData.push({
        onyxMethod: Onyx.METHOD.MERGE,
        key: `${ONYXKEYS.COLLECTION.REPORT}${updatedReportAction?.reportID}`,
        value: {
            lastVisibleActionCreated: expenseReport?.lastVisibleActionCreated,
            lastReadTime: expenseReport?.lastReadTime,
        },
    });
    successData.push({
        onyxMethod: Onyx.METHOD.MERGE,
        key: `${ONYXKEYS.COLLECTION.REPORT_ACTIONS}${expenseReport?.reportID}`,
        value: {
            [updatedReportAction.reportActionID]: {pendingAction: null},
        },
    });
    failureData.push({
        onyxMethod: Onyx.METHOD.MERGE,
        key: `${ONYXKEYS.COLLECTION.REPORT_ACTIONS}${expenseReport?.reportID}`,
        value: {
            [updatedReportAction.reportActionID]: {
                ...(updatedReportAction as OnyxTypes.ReportAction),
                errors: getMicroSecondOnyxErrorWithTranslationKey('iou.error.genericEditFailureMessage'),
            },
        },
    });

    const parameters: DetachReceiptParams = {transactionID, reportActionID: updatedReportAction.reportActionID};

    API.write(WRITE_COMMANDS.DETACH_RECEIPT, parameters, {optimisticData, successData, failureData});
}

function replaceReceipt({transactionID, file, source}: ReplaceReceipt) {
    if (!file) {
        return;
    }

    const transaction = allTransactions[`${ONYXKEYS.COLLECTION.TRANSACTION}${transactionID}`];
    const expenseReport = allReports?.[`${ONYXKEYS.COLLECTION.REPORT}${transaction?.reportID}`] ?? null;
    const policy = allPolicies?.[`${ONYXKEYS.COLLECTION.POLICY}${expenseReport?.policyID}`];
    const oldReceipt = transaction?.receipt ?? {};
    const receiptOptimistic = {
        source,
        state: CONST.IOU.RECEIPT_STATE.OPEN,
    };
    const newTransaction = transaction && {...transaction, receipt: receiptOptimistic, filename: file.name};
    const retryParams = {transactionID, file: undefined, source};
    const currentSearchQueryJSON = getCurrentSearchQueryJSON();

    const optimisticData: OnyxUpdate[] = [
        {
            onyxMethod: Onyx.METHOD.MERGE,
            key: `${ONYXKEYS.COLLECTION.TRANSACTION}${transactionID}`,
            value: {
                receipt: receiptOptimistic,
                filename: file.name,
                pendingFields: {
                    receipt: CONST.RED_BRICK_ROAD_PENDING_ACTION.UPDATE,
                },
                errors: null,
            },
        },
    ];

    const successData: OnyxUpdate[] = [
        {
            onyxMethod: Onyx.METHOD.MERGE,
            key: `${ONYXKEYS.COLLECTION.TRANSACTION}${transactionID}`,
            value: {
                pendingFields: {
                    receipt: null,
                },
            },
        },
    ];

    const failureData: OnyxUpdate[] = [
        {
            onyxMethod: Onyx.METHOD.MERGE,
            key: `${ONYXKEYS.COLLECTION.TRANSACTION}${transactionID}`,
            value: {
                receipt: !isEmptyObject(oldReceipt) ? oldReceipt : null,
                filename: transaction?.filename,
                errors: getReceiptError(receiptOptimistic, file.name, undefined, undefined, CONST.IOU.ACTION_PARAMS.REPLACE_RECEIPT, retryParams),
                pendingFields: {
                    receipt: null,
                },
            },
        },
    ];

    if (policy && isPaidGroupPolicy(policy) && newTransaction) {
        const policyCategories = allPolicyCategories?.[`${ONYXKEYS.COLLECTION.POLICY_CATEGORIES}${policy.id}`];
        const policyTagList = getPolicyTagsData(policy.id);
        const currentTransactionViolations = allTransactionViolations[`${ONYXKEYS.COLLECTION.TRANSACTION_VIOLATIONS}${transactionID}`] ?? [];
        const violationsOnyxData = ViolationsUtils.getViolationsOnyxData(
            newTransaction,
            currentTransactionViolations,
            policy,
            policyTagList ?? {},
            policyCategories ?? {},
            hasDependentTags(policy, policyTagList ?? {}),
            isInvoiceReportReportUtils(expenseReport),
        );
        optimisticData.push(violationsOnyxData);
        failureData.push({
            onyxMethod: Onyx.METHOD.MERGE,
            key: `${ONYXKEYS.COLLECTION.TRANSACTION_VIOLATIONS}${transactionID}`,
            value: currentTransactionViolations,
        });
    }
    if (currentSearchQueryJSON?.hash) {
        optimisticData.push({
            onyxMethod: Onyx.METHOD.MERGE,
            key: `${ONYXKEYS.COLLECTION.SNAPSHOT}${currentSearchQueryJSON.hash}`,
            value: {
                data: {
                    [`${ONYXKEYS.COLLECTION.TRANSACTION}${transactionID}`]: {
                        receipt: receiptOptimistic,
                        filename: file.name,
                    },
                },
            },
        });

        failureData.push({
            onyxMethod: Onyx.METHOD.MERGE,
            key: `${ONYXKEYS.COLLECTION.SNAPSHOT}${currentSearchQueryJSON.hash}`,
            value: {
                data: {
                    [`${ONYXKEYS.COLLECTION.TRANSACTION}${transactionID}`]: {
                        receipt: !isEmptyObject(oldReceipt) ? oldReceipt : null,
                        filename: transaction?.filename,
                    },
                },
            },
        });
    }

    const parameters: ReplaceReceiptParams = {
        transactionID,
        receipt: file,
    };

    API.write(WRITE_COMMANDS.REPLACE_RECEIPT, parameters, {optimisticData, successData, failureData});
}

/**
 * Finds the participants for an IOU based on the attached report
 * @param transactionID of the transaction to set the participants of
 * @param report attached to the transaction
 */
function getMoneyRequestParticipantsFromReport(report: OnyxEntry<OnyxTypes.Report>): Participant[] {
    // If the report is iou or expense report, we should get the chat report to set participant for request money
    const chatReport = isMoneyRequestReportReportUtils(report) ? getReportOrDraftReport(report?.chatReportID) : report;
    const currentUserAccountID = currentUserPersonalDetails?.accountID;
    const shouldAddAsReport = !isEmptyObject(chatReport) && isSelfDM(chatReport);
    let participants: Participant[] = [];

    if (isPolicyExpenseChatReportUtil(chatReport) || shouldAddAsReport) {
        participants = [{accountID: 0, reportID: chatReport?.reportID, isPolicyExpenseChat: isPolicyExpenseChatReportUtil(chatReport), selected: true}];
    } else if (isInvoiceRoom(chatReport)) {
        participants = [
            {reportID: chatReport?.reportID, selected: true},
            {
                policyID: chatReport?.policyID,
                isSender: true,
                selected: false,
            },
        ];
    } else {
        const chatReportOtherParticipants = Object.keys(chatReport?.participants ?? {})
            .map(Number)
            .filter((accountID) => accountID !== currentUserAccountID);
        participants = chatReportOtherParticipants.map((accountID) => ({accountID, selected: true}));
    }

    return participants;
}

/**
 * Sets the participants for an IOU based on the attached report
 * @param transactionID of the transaction to set the participants of
 * @param report attached to the transaction
 */
function setMoneyRequestParticipantsFromReport(transactionID: string, report: OnyxEntry<OnyxTypes.Report>) {
    const participants = getMoneyRequestParticipantsFromReport(report);
    return Onyx.merge(`${ONYXKEYS.COLLECTION.TRANSACTION_DRAFT}${transactionID}`, {participants, participantsAutoAssigned: true});
}

function setMoneyRequestTaxRate(transactionID: string, taxCode: string | null) {
    Onyx.merge(`${ONYXKEYS.COLLECTION.TRANSACTION_DRAFT}${transactionID}`, {taxCode});
}

function setMoneyRequestTaxAmount(transactionID: string, taxAmount: number | null) {
    Onyx.merge(`${ONYXKEYS.COLLECTION.TRANSACTION_DRAFT}${transactionID}`, {taxAmount});
}

function dismissHoldUseExplanation() {
    const parameters: SetNameValuePairParams = {
        name: ONYXKEYS.NVP_DISMISSED_HOLD_USE_EXPLANATION,
        value: true,
    };

    const optimisticData: OnyxUpdate[] = [
        {
            onyxMethod: Onyx.METHOD.MERGE,
            key: ONYXKEYS.NVP_DISMISSED_HOLD_USE_EXPLANATION,
            value: true,
        },
    ];

    API.write(WRITE_COMMANDS.SET_NAME_VALUE_PAIR, parameters, {
        optimisticData,
    });
}

/**
 * Sets the `splitShares` map that holds individual shares of a split bill
 */
function setSplitShares(transaction: OnyxEntry<OnyxTypes.Transaction>, amount: number, currency: string, newAccountIDs: number[]) {
    if (!transaction) {
        return;
    }
    const oldAccountIDs = Object.keys(transaction.splitShares ?? {}).map((key) => Number(key));

    // Create an array containing unique IDs of the current transaction participants and the new ones
    // The current userAccountID might not be included in newAccountIDs if this is called from the participants step using Global Create
    // If this is called from an existing group chat, it'll be included. So we manually add them to account for both cases.
    const accountIDs = [...new Set<number>([userAccountID, ...newAccountIDs, ...oldAccountIDs])];

    const splitShares: SplitShares = accountIDs.reduce((acc: SplitShares, accountID): SplitShares => {
        // We want to replace the contents of splitShares to contain only `newAccountIDs` entries
        // In the case of going back to the participants page and removing a participant
        // a simple merge will have the previous participant still present in the splitShares object
        // So we manually set their entry to null
        if (!newAccountIDs.includes(accountID) && accountID !== userAccountID) {
            acc[accountID] = null;
            return acc;
        }

        const isPayer = accountID === userAccountID;
        const participantsLength = newAccountIDs.includes(userAccountID) ? newAccountIDs.length - 1 : newAccountIDs.length;
        const splitAmount = calculateIOUAmount(participantsLength, amount, currency, isPayer);
        acc[accountID] = {
            amount: splitAmount,
            isModified: false,
        };
        return acc;
    }, {});

    Onyx.merge(`${ONYXKEYS.COLLECTION.TRANSACTION_DRAFT}${transaction.transactionID}`, {splitShares});
}

function resetSplitShares(transaction: OnyxEntry<OnyxTypes.Transaction>, newAmount?: number, currency?: string) {
    if (!transaction) {
        return;
    }
    const accountIDs = Object.keys(transaction.splitShares ?? {}).map((key) => Number(key));
    if (!accountIDs) {
        return;
    }
    setSplitShares(transaction, newAmount ?? transaction.amount, currency ?? transaction.currency, accountIDs);
}

/**
 * Sets an individual split share of the participant accountID supplied
 */
function setIndividualShare(transactionID: string, participantAccountID: number, participantShare: number) {
    Onyx.merge(`${ONYXKEYS.COLLECTION.TRANSACTION_DRAFT}${transactionID}`, {
        splitShares: {
            [participantAccountID]: {amount: participantShare, isModified: true},
        },
    });
}

/**
 * Adjusts remaining unmodified shares when another share is modified
 * E.g. if total bill is $100 and split between 3 participants, when the user changes the first share to $50, the remaining unmodified shares will become $25 each.
 */
function adjustRemainingSplitShares(transaction: NonNullable<OnyxTypes.Transaction>) {
    const modifiedShares = Object.keys(transaction.splitShares ?? {}).filter((key: string) => transaction?.splitShares?.[Number(key)]?.isModified);

    if (!modifiedShares.length) {
        return;
    }

    const sumOfManualShares = modifiedShares
        .map((key: string): number => transaction?.splitShares?.[Number(key)]?.amount ?? 0)
        .reduce((prev: number, current: number): number => prev + current, 0);

    const unmodifiedSharesAccountIDs = Object.keys(transaction.splitShares ?? {})
        .filter((key: string) => !transaction?.splitShares?.[Number(key)]?.isModified)
        .map((key: string) => Number(key));

    const remainingTotal = transaction.amount - sumOfManualShares;
    if (remainingTotal < 0) {
        return;
    }

    const splitShares: SplitShares = unmodifiedSharesAccountIDs.reduce((acc: SplitShares, accountID: number, index: number): SplitShares => {
        const splitAmount = calculateIOUAmount(unmodifiedSharesAccountIDs.length - 1, remainingTotal, transaction.currency, index === 0);
        acc[accountID] = {
            amount: splitAmount,
        };
        return acc;
    }, {});

    Onyx.merge(`${ONYXKEYS.COLLECTION.TRANSACTION_DRAFT}${transaction.transactionID}`, {splitShares});
}

/**
 * Put expense on HOLD
 */
function putOnHold(transactionID: string, comment: string, initialReportID: string | undefined, searchHash?: number) {
    const currentTime = DateUtils.getDBTime();
    const reportID = initialReportID ?? generateReportID();
    const createdReportAction = buildOptimisticHoldReportAction(currentTime);
    const createdReportActionComment = buildOptimisticHoldReportActionComment(comment, DateUtils.addMillisecondsFromDateTime(currentTime, 1));
    const newViolation = {name: CONST.VIOLATIONS.HOLD, type: CONST.VIOLATION_TYPES.VIOLATION, showInReview: true};
    const transactionViolations = allTransactionViolations[`${ONYXKEYS.COLLECTION.TRANSACTION_VIOLATIONS}${transactionID}`] ?? [];
    const updatedViolations = [...transactionViolations, newViolation];
    const transaction = allTransactions[`${ONYXKEYS.COLLECTION.TRANSACTION}${transactionID}`];
    const iouReport = allReports?.[`${ONYXKEYS.COLLECTION.REPORT}${transaction?.reportID}`];
    const iouAction = getIOUActionForReportID(transaction?.reportID, transactionID);
    let report;

    if (initialReportID) {
        report = allReports?.[`${ONYXKEYS.COLLECTION.REPORT}${initialReportID}`];
    } else {
        const moneyRequestReport = getReportOrDraftReport(transaction?.reportID);
        report = buildTransactionThread(iouAction, moneyRequestReport, undefined, reportID);
    }

    const parentReportActionOptimistic = getOptimisticDataForParentReportAction(report, createdReportActionComment.created, CONST.RED_BRICK_ROAD_PENDING_ACTION.ADD);

    const optimisticCreatedAction = buildOptimisticCreatedReportAction(currentUserEmail);

    const optimisticData: OnyxUpdate[] = [
        {
            onyxMethod: Onyx.METHOD.MERGE,
            key: `${ONYXKEYS.COLLECTION.REPORT_ACTIONS}${reportID}`,
            value: {
                [createdReportAction.reportActionID]: createdReportAction as ReportAction,
                [createdReportActionComment.reportActionID]: createdReportActionComment as ReportAction,
            },
        },
        {
            onyxMethod: Onyx.METHOD.MERGE,
            key: `${ONYXKEYS.COLLECTION.TRANSACTION}${transactionID}`,
            value: {
                pendingAction: CONST.RED_BRICK_ROAD_PENDING_ACTION.UPDATE,
                comment: {
                    hold: createdReportAction.reportActionID,
                },
            },
        },
        {
            onyxMethod: Onyx.METHOD.MERGE,
            key: `${ONYXKEYS.COLLECTION.TRANSACTION_VIOLATIONS}${transactionID}`,
            value: updatedViolations,
        },
        {
            onyxMethod: Onyx.METHOD.MERGE,
            key: `${ONYXKEYS.COLLECTION.REPORT}${reportID}`,
            value: {
                lastVisibleActionCreated: createdReportActionComment.created,
            },
        },
    ];

    if (iouReport && iouReport.currency === transaction?.currency) {
        const isExpenseReportLocal = isExpenseReport(iouReport);
        const coefficient = isExpenseReportLocal ? -1 : 1;
        const transactionAmount = getAmount(transaction, isExpenseReportLocal) * coefficient;
        optimisticData.push({
            onyxMethod: Onyx.METHOD.MERGE,
            key: `${ONYXKEYS.COLLECTION.REPORT}${iouReport.reportID}`,
            value: {
                unheldTotal: (iouReport.unheldTotal ?? 0) - transactionAmount,
                unheldNonReimbursableTotal: !transaction?.reimbursable ? (iouReport.unheldNonReimbursableTotal ?? 0) - transactionAmount : iouReport.unheldNonReimbursableTotal,
            },
        });
    }

    parentReportActionOptimistic.forEach((parentActionData) => {
        if (!parentActionData) {
            return;
        }
        optimisticData.push(parentActionData);
    });

    const successData: OnyxUpdate[] = [
        {
            onyxMethod: Onyx.METHOD.MERGE,
            key: `${ONYXKEYS.COLLECTION.TRANSACTION}${transactionID}`,
            value: {
                pendingAction: null,
            },
        },
    ];

    const failureData: OnyxUpdate[] = [
        {
            onyxMethod: Onyx.METHOD.MERGE,
            key: `${ONYXKEYS.COLLECTION.TRANSACTION}${transactionID}`,
            value: {
                pendingAction: null,
                comment: {
                    hold: null,
                },
                errors: getMicroSecondOnyxErrorWithTranslationKey('iou.error.genericHoldExpenseFailureMessage'),
            },
        },
        {
            onyxMethod: Onyx.METHOD.MERGE,
            key: `${ONYXKEYS.COLLECTION.REPORT_ACTIONS}${reportID}`,
            value: {
                [createdReportAction.reportActionID]: null,
                [createdReportActionComment.reportActionID]: null,
            },
        },
        {
            onyxMethod: Onyx.METHOD.MERGE,
            key: `${ONYXKEYS.COLLECTION.REPORT}${reportID}`,
            value: {
                lastVisibleActionCreated: report?.lastVisibleActionCreated,
            },
        },
    ];

    if (!initialReportID) {
        optimisticData.push(
            {
                onyxMethod: Onyx.METHOD.MERGE,
                key: `${ONYXKEYS.COLLECTION.REPORT}${reportID}`,
                value: {
                    ...report,
                    pendingFields: {
                        createChat: CONST.RED_BRICK_ROAD_PENDING_ACTION.ADD,
                    },
                },
            },
            {
                onyxMethod: Onyx.METHOD.MERGE,
                key: `${ONYXKEYS.COLLECTION.REPORT_ACTIONS}${reportID}`,
                value: {[optimisticCreatedAction.reportActionID]: optimisticCreatedAction},
            },
            {
                onyxMethod: Onyx.METHOD.SET,
                key: `${ONYXKEYS.COLLECTION.REPORT_METADATA}${reportID}`,
                value: {
                    isOptimisticReport: true,
                },
            },
        );

        if (iouAction?.reportActionID) {
            optimisticData.push({
                onyxMethod: Onyx.METHOD.MERGE,
                key: `${ONYXKEYS.COLLECTION.REPORT_ACTIONS}${report?.parentReportID}`,
                value: {[iouAction?.reportActionID]: {childReportID: reportID, childType: CONST.REPORT.TYPE.CHAT}},
            });
        }

        successData.push(
            {
                onyxMethod: Onyx.METHOD.MERGE,
                key: `${ONYXKEYS.COLLECTION.REPORT_ACTIONS}${reportID}`,
                value: {[optimisticCreatedAction.reportActionID]: {pendingAction: null}},
            },
            {
                onyxMethod: Onyx.METHOD.MERGE,
                key: `${ONYXKEYS.COLLECTION.REPORT_METADATA}${reportID}`,
                value: {
                    isOptimisticReport: false,
                },
            },
        );
    }

    // If we are holding from the search page, we optimistically update the snapshot data that search uses so that it is kept in sync
    if (searchHash) {
        optimisticData.push({
            onyxMethod: Onyx.METHOD.MERGE,
            key: `${ONYXKEYS.COLLECTION.SNAPSHOT}${searchHash}`,
            value: {
                data: {
                    [`${ONYXKEYS.COLLECTION.TRANSACTION}${transactionID}`]: {
                        canHold: false,
                        canUnhold: true,
                    },
                },
            } as Record<string, Record<string, Partial<SearchTransaction>>>,
        });
        failureData.push({
            onyxMethod: Onyx.METHOD.MERGE,
            key: `${ONYXKEYS.COLLECTION.SNAPSHOT}${searchHash}`,
            value: {
                data: {
                    [`${ONYXKEYS.COLLECTION.TRANSACTION}${transactionID}`]: {
                        canHold: true,
                        canUnhold: false,
                    },
                },
            } as Record<string, Record<string, Partial<SearchTransaction>>>,
        });
    }

    const params: HoldMoneyRequestParams = {
        transactionID,
        comment,
        reportActionID: createdReportAction.reportActionID,
        commentReportActionID: createdReportActionComment.reportActionID,
    };

    if (!initialReportID) {
        params.transactionThreadReportID = reportID;
        params.createdReportActionIDForThread = optimisticCreatedAction.reportActionID;
    }

    API.write('HoldRequest', params, {optimisticData, successData, failureData});

    const currentReportID = getDisplayedReportID(reportID);
    Navigation.setNavigationActionToMicrotaskQueue(() => notifyNewAction(currentReportID, userAccountID));
}

/**
 * Remove expense from HOLD
 */
function unholdRequest(transactionID: string, reportID: string) {
    const createdReportAction = buildOptimisticUnHoldReportAction();
    const transactionViolations = allTransactionViolations[`${ONYXKEYS.COLLECTION.TRANSACTION_VIOLATIONS}${transactionID}`];
    const transaction = allTransactions[`${ONYXKEYS.COLLECTION.TRANSACTION}${transactionID}`];
    const iouReport = allReports?.[`${ONYXKEYS.COLLECTION.REPORT}${transaction?.reportID}`];
    const report = allReports?.[`${ONYXKEYS.COLLECTION.REPORT}${reportID}`];

    const optimisticData: OnyxUpdate[] = [
        {
            onyxMethod: Onyx.METHOD.MERGE,
            key: `${ONYXKEYS.COLLECTION.REPORT_ACTIONS}${reportID}`,
            value: {
                [createdReportAction.reportActionID]: createdReportAction as ReportAction,
            },
        },
        {
            onyxMethod: Onyx.METHOD.MERGE,
            key: `${ONYXKEYS.COLLECTION.TRANSACTION}${transactionID}`,
            value: {
                pendingAction: CONST.RED_BRICK_ROAD_PENDING_ACTION.UPDATE,
                comment: {
                    hold: null,
                },
            },
        },
        {
            onyxMethod: Onyx.METHOD.SET,
            key: `${ONYXKEYS.COLLECTION.TRANSACTION_VIOLATIONS}${transactionID}`,
            value: transactionViolations?.filter((violation) => violation.name !== CONST.VIOLATIONS.HOLD) ?? [],
        },
        {
            onyxMethod: Onyx.METHOD.MERGE,
            key: `${ONYXKEYS.COLLECTION.REPORT}${reportID}`,
            value: {
                lastVisibleActionCreated: createdReportAction.created,
            },
        },
    ];

    if (iouReport && iouReport.currency === transaction?.currency) {
        const isExpenseReportLocal = isExpenseReport(iouReport);
        const coefficient = isExpenseReportLocal ? -1 : 1;
        const transactionAmount = getAmount(transaction, isExpenseReportLocal) * coefficient;
        optimisticData.push({
            onyxMethod: Onyx.METHOD.MERGE,
            key: `${ONYXKEYS.COLLECTION.REPORT}${iouReport.reportID}`,
            value: {
                unheldTotal: (iouReport.unheldTotal ?? 0) + transactionAmount,
                unheldNonReimbursableTotal: !transaction?.reimbursable ? (iouReport.unheldNonReimbursableTotal ?? 0) + transactionAmount : iouReport.unheldNonReimbursableTotal,
            },
        });
    }

    const successData: OnyxUpdate[] = [
        {
            onyxMethod: Onyx.METHOD.MERGE,
            key: `${ONYXKEYS.COLLECTION.TRANSACTION}${transactionID}`,
            value: {
                pendingAction: null,
                comment: {
                    hold: null,
                },
            },
        },
    ];

    const failureData: OnyxUpdate[] = [
        {
            onyxMethod: Onyx.METHOD.MERGE,
            key: `${ONYXKEYS.COLLECTION.REPORT_ACTIONS}${reportID}`,
            value: {
                [createdReportAction.reportActionID]: null,
            },
        },
        {
            onyxMethod: Onyx.METHOD.MERGE,
            key: `${ONYXKEYS.COLLECTION.TRANSACTION}${transactionID}`,
            value: {
                pendingAction: null,
                errors: getMicroSecondOnyxErrorWithTranslationKey('iou.error.genericUnholdExpenseFailureMessage'),
            },
        },
        {
            onyxMethod: Onyx.METHOD.SET,
            key: `${ONYXKEYS.COLLECTION.TRANSACTION_VIOLATIONS}${transactionID}`,
            value: transactionViolations ?? null,
        },
        {
            onyxMethod: Onyx.METHOD.MERGE,
            key: `${ONYXKEYS.COLLECTION.REPORT}${reportID}`,
            value: {
                lastVisibleActionCreated: report?.lastVisibleActionCreated,
            },
        },
    ];

    API.write(
        'UnHoldRequest',
        {
            transactionID,
            reportActionID: createdReportAction.reportActionID,
        },
        {optimisticData, successData, failureData},
    );

    const currentReportID = getDisplayedReportID(reportID);
    notifyNewAction(currentReportID, userAccountID);
}
// eslint-disable-next-line rulesdir/no-negated-variables
function navigateToStartStepIfScanFileCannotBeRead(
    receiptFilename: string | undefined,
    receiptPath: ReceiptSource | undefined,
    onSuccess: (file: File) => void,
    requestType: IOURequestType,
    iouType: IOUType,
    transactionID: string,
    reportID: string,
    receiptType: string | undefined,
    onFailureCallback?: () => void,
) {
    if (!receiptFilename || !receiptPath) {
        return;
    }

    const onFailure = () => {
        setMoneyRequestReceipt(transactionID, '', '', true);
        if (requestType === CONST.IOU.REQUEST_TYPE.MANUAL) {
            if (onFailureCallback) {
                onFailureCallback();
                return;
            }
            Navigation.navigate(ROUTES.MONEY_REQUEST_STEP_SCAN.getRoute(CONST.IOU.ACTION.CREATE, iouType, transactionID, reportID, Navigation.getActiveRouteWithoutParams()));
            return;
        }
        navigateToStartMoneyRequestStep(requestType, iouType, transactionID, reportID);
    };
    readFileAsync(receiptPath.toString(), receiptFilename, onSuccess, onFailure, receiptType);
}

function checkIfScanFileCanBeRead(
    receiptFilename: string | undefined,
    receiptPath: ReceiptSource | undefined,
    receiptType: string | undefined,
    onSuccess: (file: File) => void,
    onFailure: () => void,
) {
    if (!receiptFilename || !receiptPath) {
        return;
    }

    return readFileAsync(receiptPath.toString(), receiptFilename, onSuccess, onFailure, receiptType);
}

/** Save the preferred payment method for a policy */
function savePreferredPaymentMethod(policyID: string, paymentMethod: PaymentMethodType, type: ValueOf<typeof CONST.LAST_PAYMENT_METHOD> | undefined) {
    Onyx.merge(`${ONYXKEYS.NVP_LAST_PAYMENT_METHOD}`, {[policyID]: type ? {[type]: paymentMethod, [CONST.LAST_PAYMENT_METHOD.LAST_USED]: paymentMethod} : paymentMethod});
}

/** Get report policy id of IOU request */
function getIOURequestPolicyID(transaction: OnyxEntry<OnyxTypes.Transaction>, report: OnyxEntry<OnyxTypes.Report>): string | undefined {
    // Workspace sender will exist for invoices
    const workspaceSender = transaction?.participants?.find((participant) => participant.isSender);
    return workspaceSender?.policyID ?? report?.policyID;
}

function getIOUActionForTransactions(transactionIDList: Array<string | undefined>, iouReportID: string | undefined): Array<ReportAction<typeof CONST.REPORT.ACTIONS.TYPE.IOU>> {
    return Object.values(allReportActions?.[`${ONYXKEYS.COLLECTION.REPORT_ACTIONS}${iouReportID}`] ?? {})?.filter(
        (reportAction): reportAction is ReportAction<typeof CONST.REPORT.ACTIONS.TYPE.IOU> => {
            if (!isMoneyRequestAction(reportAction)) {
                return false;
            }
            const message = getOriginalMessage(reportAction);
            if (!message?.IOUTransactionID) {
                return false;
            }
            return transactionIDList.includes(message.IOUTransactionID);
        },
    );
}

/** Merge several transactions into one by updating the fields of the one we want to keep and deleting the rest */
function mergeDuplicates({transactionThreadReportID: optimisticTransactionThreadReportID, ...params}: MergeDuplicatesParams) {
    const allParams: MergeDuplicatesParams = {...params};

    const originalSelectedTransaction = allTransactions[`${ONYXKEYS.COLLECTION.TRANSACTION}${params.transactionID}`];

    const optimisticTransactionData: OnyxUpdate = {
        onyxMethod: Onyx.METHOD.MERGE,
        key: `${ONYXKEYS.COLLECTION.TRANSACTION}${params.transactionID}`,
        value: {
            ...originalSelectedTransaction,
            billable: params.billable,
            comment: {
                comment: params.comment,
            },
            category: params.category,
            created: params.created,
            currency: params.currency,
            modifiedMerchant: params.merchant,
            reimbursable: params.reimbursable,
            tag: params.tag,
        },
    };

    const failureTransactionData: OnyxUpdate = {
        onyxMethod: Onyx.METHOD.MERGE,
        key: `${ONYXKEYS.COLLECTION.TRANSACTION}${params.transactionID}`,
        // eslint-disable-next-line @typescript-eslint/non-nullable-type-assertion-style
        value: originalSelectedTransaction as OnyxTypes.Transaction,
    };

    const optimisticTransactionDuplicatesData: OnyxUpdate[] = params.transactionIDList.map((id) => ({
        onyxMethod: Onyx.METHOD.SET,
        key: `${ONYXKEYS.COLLECTION.TRANSACTION}${id}`,
        value: null,
    }));

    const failureTransactionDuplicatesData: OnyxUpdate[] = params.transactionIDList.map((id) => ({
        onyxMethod: Onyx.METHOD.MERGE,
        key: `${ONYXKEYS.COLLECTION.TRANSACTION}${id}`,
        // eslint-disable-next-line @typescript-eslint/non-nullable-type-assertion-style
        value: allTransactions[`${ONYXKEYS.COLLECTION.TRANSACTION}${id}`] as OnyxTypes.Transaction,
    }));

    const optimisticTransactionViolations: OnyxUpdate[] = [...params.transactionIDList, params.transactionID].map((id) => {
        const violations = allTransactionViolations[`${ONYXKEYS.COLLECTION.TRANSACTION_VIOLATIONS}${id}`] ?? [];
        return {
            onyxMethod: Onyx.METHOD.MERGE,
            key: `${ONYXKEYS.COLLECTION.TRANSACTION_VIOLATIONS}${id}`,
            value: violations.filter((violation) => violation.name !== CONST.VIOLATIONS.DUPLICATED_TRANSACTION),
        };
    });

    const failureTransactionViolations: OnyxUpdate[] = [...params.transactionIDList, params.transactionID].map((id) => {
        const violations = allTransactionViolations[`${ONYXKEYS.COLLECTION.TRANSACTION_VIOLATIONS}${id}`] ?? [];
        return {
            onyxMethod: Onyx.METHOD.MERGE,
            key: `${ONYXKEYS.COLLECTION.TRANSACTION_VIOLATIONS}${id}`,
            value: violations,
        };
    });

    const duplicateTransactionTotals = params.transactionIDList.reduce((total, id) => {
        const duplicateTransaction = allTransactions[`${ONYXKEYS.COLLECTION.TRANSACTION}${id}`];
        if (!duplicateTransaction) {
            return total;
        }
        return total + duplicateTransaction.amount;
    }, 0);

    const expenseReport = allReports?.[`${ONYXKEYS.COLLECTION.REPORT}${params.reportID}`];
    const expenseReportOptimisticData: OnyxUpdate = {
        onyxMethod: Onyx.METHOD.MERGE,
        key: `${ONYXKEYS.COLLECTION.REPORT}${params.reportID}`,
        value: {
            total: (expenseReport?.total ?? 0) - duplicateTransactionTotals,
        },
    };
    const expenseReportFailureData: OnyxUpdate = {
        onyxMethod: Onyx.METHOD.MERGE,
        key: `${ONYXKEYS.COLLECTION.REPORT}${params.reportID}`,
        value: {
            total: expenseReport?.total,
        },
    };

    const iouActionsToDelete = params.reportID ? getIOUActionForTransactions(params.transactionIDList, params.reportID) : [];

    const deletedTime = DateUtils.getDBTime();
    const expenseReportActionsOptimisticData: OnyxUpdate = {
        onyxMethod: Onyx.METHOD.MERGE,
        key: `${ONYXKEYS.COLLECTION.REPORT_ACTIONS}${params.reportID}`,
        value: iouActionsToDelete.reduce<Record<string, PartialDeep<ReportAction<typeof CONST.REPORT.ACTIONS.TYPE.IOU>>>>((val, reportAction) => {
            const firstMessage = Array.isArray(reportAction.message) ? reportAction.message.at(0) : null;
            // eslint-disable-next-line no-param-reassign
            val[reportAction.reportActionID] = {
                originalMessage: {
                    deleted: deletedTime,
                },
                ...(firstMessage && {
                    message: [
                        {
                            ...firstMessage,
                            deleted: deletedTime,
                        },
                        ...(Array.isArray(reportAction.message) ? reportAction.message.slice(1) : []),
                    ],
                }),
                ...(!Array.isArray(reportAction.message) && {
                    message: {
                        deleted: deletedTime,
                    },
                }),
            };
            return val;
        }, {}),
    };
    const expenseReportActionsFailureData: OnyxUpdate = {
        onyxMethod: Onyx.METHOD.MERGE,
        key: `${ONYXKEYS.COLLECTION.REPORT_ACTIONS}${params.reportID}`,
        value: iouActionsToDelete.reduce<Record<string, NullishDeep<PartialDeep<ReportAction<typeof CONST.REPORT.ACTIONS.TYPE.IOU>>>>>((val, reportAction) => {
            // eslint-disable-next-line no-param-reassign
            val[reportAction.reportActionID] = {
                originalMessage: {
                    deleted: null,
                },
                message: reportAction.message,
            };
            return val;
        }, {}),
    };

    const optimisticReportAction = buildOptimisticResolvedDuplicatesReportAction();

    let transactionThreadReportID = params.reportID ? getIOUActionForTransactions([params.transactionID], params.reportID).at(0)?.childReportID : undefined;

    if (optimisticTransactionThreadReportID) {
        transactionThreadReportID = optimisticTransactionThreadReportID;
    }

    const optimisticReportActionData: OnyxUpdate = {
        onyxMethod: Onyx.METHOD.MERGE,
        key: `${ONYXKEYS.COLLECTION.REPORT_ACTIONS}${transactionThreadReportID}`,
        value: {
            [optimisticReportAction.reportActionID]: optimisticReportAction,
        },
    };

    const failureReportActionData: OnyxUpdate = {
        onyxMethod: Onyx.METHOD.MERGE,
        key: `${ONYXKEYS.COLLECTION.REPORT_ACTIONS}${transactionThreadReportID}`,
        value: {
            [optimisticReportAction.reportActionID]: null,
        },
    };

    const optimisticData: OnyxUpdate[] = [];
    const failureData: OnyxUpdate[] = [];
    const successData: OnyxUpdate[] = [];

    optimisticData.push(
        optimisticTransactionData,
        ...optimisticTransactionDuplicatesData,
        ...optimisticTransactionViolations,
        expenseReportOptimisticData,
        expenseReportActionsOptimisticData,
        optimisticReportActionData,
    );
    failureData.push(
        failureTransactionData,
        ...failureTransactionDuplicatesData,
        ...failureTransactionViolations,
        expenseReportFailureData,
        expenseReportActionsFailureData,
        failureReportActionData,
    );

    if (optimisticTransactionThreadReportID) {
        const iouAction = getIOUActionForReportID(params.reportID, params.transactionID);
        const optimisticCreatedAction = buildOptimisticCreatedReportAction(currentUserEmail);
        const optimisticTransactionThreadReport = buildTransactionThread(iouAction, expenseReport, undefined, optimisticTransactionThreadReportID);

        allParams.transactionThreadReportID = optimisticTransactionThreadReportID;
        allParams.createdReportActionIDForThread = optimisticCreatedAction?.reportActionID;

        optimisticData.push(
            {
                onyxMethod: Onyx.METHOD.MERGE,
                key: `${ONYXKEYS.COLLECTION.REPORT}${optimisticTransactionThreadReportID}`,
                value: {
                    ...optimisticTransactionThreadReport,
                    pendingFields: {
                        createChat: CONST.RED_BRICK_ROAD_PENDING_ACTION.ADD,
                    },
                },
            },
            {
                onyxMethod: Onyx.METHOD.SET,
                key: `${ONYXKEYS.COLLECTION.REPORT_ACTIONS}${optimisticTransactionThreadReportID}`,
                value: {[optimisticCreatedAction.reportActionID]: optimisticCreatedAction},
            },
        );

        if (iouAction?.reportActionID) {
            optimisticData.push({
                onyxMethod: Onyx.METHOD.MERGE,
                key: `${ONYXKEYS.COLLECTION.REPORT_ACTIONS}${optimisticTransactionThreadReport?.parentReportID}`,
                value: {[iouAction?.reportActionID]: {childReportID: optimisticTransactionThreadReportID, childType: CONST.REPORT.TYPE.CHAT}},
            });
        }

        successData.push({
            onyxMethod: Onyx.METHOD.MERGE,
            key: `${ONYXKEYS.COLLECTION.REPORT_ACTIONS}${optimisticTransactionThreadReportID}`,
            value: {[optimisticCreatedAction.reportActionID]: {pendingAction: null}},
        });
    }

    API.write(WRITE_COMMANDS.MERGE_DUPLICATES, {...allParams, reportActionID: optimisticReportAction.reportActionID}, {optimisticData, failureData, successData});
}

function updateLastLocationPermissionPrompt() {
    Onyx.set(ONYXKEYS.NVP_LAST_LOCATION_PERMISSION_PROMPT, new Date().toISOString());
}

/** Instead of merging the duplicates, it updates the transaction we want to keep and puts the others on hold without deleting them */
function resolveDuplicates(params: MergeDuplicatesParams) {
    if (!params.transactionID) {
        return;
    }

    const originalSelectedTransaction = allTransactions[`${ONYXKEYS.COLLECTION.TRANSACTION}${params.transactionID}`];

    const optimisticTransactionData: OnyxUpdate = {
        onyxMethod: Onyx.METHOD.MERGE,
        key: `${ONYXKEYS.COLLECTION.TRANSACTION}${params.transactionID}`,
        value: {
            ...originalSelectedTransaction,
            billable: params.billable,
            comment: {
                comment: params.comment,
            },
            category: params.category,
            created: params.created,
            currency: params.currency,
            modifiedMerchant: params.merchant,
            reimbursable: params.reimbursable,
            tag: params.tag,
        },
    };

    const failureTransactionData: OnyxUpdate = {
        onyxMethod: Onyx.METHOD.MERGE,
        key: `${ONYXKEYS.COLLECTION.TRANSACTION}${params.transactionID}`,
        // eslint-disable-next-line @typescript-eslint/non-nullable-type-assertion-style
        value: originalSelectedTransaction as OnyxTypes.Transaction,
    };

    const optimisticTransactionViolations: OnyxUpdate[] = [...params.transactionIDList, params.transactionID].map((id) => {
        const violations = allTransactionViolations[`${ONYXKEYS.COLLECTION.TRANSACTION_VIOLATIONS}${id}`] ?? [];
        const newViolation = {name: CONST.VIOLATIONS.HOLD, type: CONST.VIOLATION_TYPES.VIOLATION};
        const updatedViolations = id === params.transactionID ? violations : [...violations, newViolation];
        return {
            onyxMethod: Onyx.METHOD.MERGE,
            key: `${ONYXKEYS.COLLECTION.TRANSACTION_VIOLATIONS}${id}`,
            value: updatedViolations.filter((violation) => violation.name !== CONST.VIOLATIONS.DUPLICATED_TRANSACTION),
        };
    });

    const failureTransactionViolations: OnyxUpdate[] = [...params.transactionIDList, params.transactionID].map((id) => {
        const violations = allTransactionViolations[`${ONYXKEYS.COLLECTION.TRANSACTION_VIOLATIONS}${id}`] ?? [];
        return {
            onyxMethod: Onyx.METHOD.MERGE,
            key: `${ONYXKEYS.COLLECTION.TRANSACTION_VIOLATIONS}${id}`,
            value: violations,
        };
    });

    const iouActionList = params.reportID ? getIOUActionForTransactions(params.transactionIDList, params.reportID) : [];
    const orderedTransactionIDList = iouActionList
        .map((action) => {
            const message = getOriginalMessage(action);
            return message?.IOUTransactionID;
        })
        .filter((id): id is string => !!id);

    const optimisticHoldActions: OnyxUpdate[] = [];
    const failureHoldActions: OnyxUpdate[] = [];
    const reportActionIDList: string[] = [];
    const optimisticHoldTransactionActions: OnyxUpdate[] = [];
    const failureHoldTransactionActions: OnyxUpdate[] = [];
    iouActionList.forEach((action) => {
        const transactionThreadReportID = action?.childReportID;
        const createdReportAction = buildOptimisticHoldReportAction();
        reportActionIDList.push(createdReportAction.reportActionID);
        const transactionID = isMoneyRequestAction(action) ? getOriginalMessage(action)?.IOUTransactionID ?? CONST.DEFAULT_NUMBER_ID : CONST.DEFAULT_NUMBER_ID;
        optimisticHoldTransactionActions.push({
            onyxMethod: Onyx.METHOD.MERGE,
            key: `${ONYXKEYS.COLLECTION.TRANSACTION}${transactionID}`,
            value: {
                comment: {
                    hold: createdReportAction.reportActionID,
                },
            },
        });
        failureHoldTransactionActions.push({
            onyxMethod: Onyx.METHOD.MERGE,
            key: `${ONYXKEYS.COLLECTION.TRANSACTION}${transactionID}`,
            value: {
                comment: {
                    hold: null,
                },
            },
        });
        optimisticHoldActions.push({
            onyxMethod: Onyx.METHOD.MERGE,
            key: `${ONYXKEYS.COLLECTION.REPORT_ACTIONS}${transactionThreadReportID}`,
            value: {
                [createdReportAction.reportActionID]: createdReportAction,
            },
        });
        failureHoldActions.push({
            onyxMethod: Onyx.METHOD.MERGE,
            key: `${ONYXKEYS.COLLECTION.REPORT_ACTIONS}${transactionThreadReportID}`,
            value: {
                [createdReportAction.reportActionID]: {
                    errors: getMicroSecondOnyxErrorWithTranslationKey('iou.error.genericHoldExpenseFailureMessage'),
                },
            },
        });
    });

    const transactionThreadReportID = params.reportID ? getIOUActionForTransactions([params.transactionID], params.reportID).at(0)?.childReportID : undefined;
    const optimisticReportAction = buildOptimisticDismissedViolationReportAction({
        reason: 'manual',
        violationName: CONST.VIOLATIONS.DUPLICATED_TRANSACTION,
    });

    const optimisticReportActionData: OnyxUpdate = {
        onyxMethod: Onyx.METHOD.MERGE,
        key: `${ONYXKEYS.COLLECTION.REPORT_ACTIONS}${transactionThreadReportID}`,
        value: {
            [optimisticReportAction.reportActionID]: optimisticReportAction,
        },
    };

    const failureReportActionData: OnyxUpdate = {
        onyxMethod: Onyx.METHOD.MERGE,
        key: `${ONYXKEYS.COLLECTION.REPORT_ACTIONS}${transactionThreadReportID}`,
        value: {
            [optimisticReportAction.reportActionID]: null,
        },
    };

    const optimisticData: OnyxUpdate[] = [];
    const failureData: OnyxUpdate[] = [];

    optimisticData.push(optimisticTransactionData, ...optimisticTransactionViolations, ...optimisticHoldActions, ...optimisticHoldTransactionActions, optimisticReportActionData);
    failureData.push(failureTransactionData, ...failureTransactionViolations, ...failureHoldActions, ...failureHoldTransactionActions, failureReportActionData);
    const {reportID, transactionIDList, receiptID, ...otherParams} = params;

    const parameters: ResolveDuplicatesParams = {
        ...otherParams,
        transactionID: params.transactionID,
        reportActionIDList,
        transactionIDList: orderedTransactionIDList,
        dismissedViolationReportActionID: optimisticReportAction.reportActionID,
    };

    API.write(WRITE_COMMANDS.RESOLVE_DUPLICATES, parameters, {optimisticData, failureData});
}

function getSearchOnyxUpdate({participant, transaction, iouReport}: GetSearchOnyxUpdateParams): OnyxData | undefined {
    const toAccountID = participant?.accountID;
    const fromAccountID = currentUserPersonalDetails?.accountID;
    const currentSearchQueryJSON = getCurrentSearchQueryJSON();

    if (currentSearchQueryJSON && toAccountID != null && fromAccountID != null) {
        const validSearchTypes: SearchDataTypes[] = [CONST.SEARCH.DATA_TYPES.EXPENSE, CONST.SEARCH.DATA_TYPES.INVOICE];
        const shouldOptimisticallyUpdate =
            currentSearchQueryJSON.status === CONST.SEARCH.STATUS.EXPENSE.ALL && validSearchTypes.includes(currentSearchQueryJSON.type) && currentSearchQueryJSON.flatFilters.length === 0;

        if (shouldOptimisticallyUpdate) {
            const isOptimisticToAccountData = isOptimisticPersonalDetail(toAccountID);
            const successData = [];
            if (isOptimisticToAccountData) {
                // The optimistic personal detail is removed on the API's success data but we can't change the managerID of the transaction in the snapshot.
                // So we need to add the optimistic personal detail back to the snapshot in success data to prevent the flickering.
                // After that, it will be cleared via Search API.
                // See https://github.com/Expensify/App/issues/61310 for more information.
                successData.push({
                    onyxMethod: Onyx.METHOD.MERGE,
                    key: `${ONYXKEYS.COLLECTION.SNAPSHOT}${currentSearchQueryJSON.hash}` as const,
                    value: {
                        data: {
                            [ONYXKEYS.PERSONAL_DETAILS_LIST]: {
                                [toAccountID]: {
                                    accountID: toAccountID,
                                    displayName: participant?.displayName,
                                    login: participant?.login,
                                },
                            },
                        },
                        ...(iouReport ? {[`${ONYXKEYS.COLLECTION.REPORT}${iouReport.reportID}`]: iouReport} : {}),
                    },
                });
            }
            return {
                optimisticData: [
                    {
                        onyxMethod: Onyx.METHOD.MERGE,
                        key: `${ONYXKEYS.COLLECTION.SNAPSHOT}${currentSearchQueryJSON.hash}` as const,
                        value: {
                            data: {
                                [ONYXKEYS.PERSONAL_DETAILS_LIST]: {
                                    [toAccountID]: {
                                        accountID: toAccountID,
                                        displayName: participant?.displayName,
                                        login: participant?.login,
                                    },
                                    [fromAccountID]: {
                                        accountID: fromAccountID,
                                        avatar: currentUserPersonalDetails?.avatar,
                                        displayName: currentUserPersonalDetails?.displayName,
                                        login: currentUserPersonalDetails?.login,
                                    },
                                },
                                [`${ONYXKEYS.COLLECTION.TRANSACTION}${transaction.transactionID}`]: {
                                    accountID: fromAccountID,
                                    managerID: toAccountID,
                                    ...transaction,
                                },
                            },
                        },
                    },
                ],
                successData,
            };
        }
    }
}

/**
 * Create a draft transaction to set up split expense details for the split expense flow
 */
function initSplitExpense(transaction: OnyxEntry<OnyxTypes.Transaction>, reportID: string, isOpenCreatedSplit?: boolean) {
    if (!transaction) {
        return;
    }

    if (isOpenCreatedSplit) {
        const originalTransactionID = transaction.comment?.originalTransactionID;
        const originalTransaction = allTransactions[`${ONYXKEYS.COLLECTION.TRANSACTION}${originalTransactionID}`];

        const relatedTransactions = Object.values(allTransactions).filter((currentTransaction) => {
            const currentReport = allReports?.[`${ONYXKEYS.COLLECTION.REPORT}${currentTransaction?.reportID}`];
            return currentTransaction?.comment?.originalTransactionID === originalTransactionID && !!currentReport && currentReport?.stateNum !== CONST.REPORT.STATUS_NUM.CLOSED;
        });

        const transactionDetails = getTransactionDetails(originalTransaction);

        const draftTransaction = buildOptimisticTransaction({
            originalTransactionID,
            transactionParams: {
                splitExpenses: relatedTransactions.map((currentTransaction) => {
                    const currentTransactionDetails = getTransactionDetails(currentTransaction);
                    return {
                        transactionID: currentTransaction?.transactionID ?? String(CONST.DEFAULT_NUMBER_ID),
                        amount: currentTransactionDetails?.amount ?? 0,
                        description: currentTransactionDetails?.comment,
                        category: currentTransactionDetails?.category,
                        tags: currentTransactionDetails?.tag ? [currentTransactionDetails?.tag] : [],
                        created: currentTransaction?.created ?? '',
                    };
                }),
                amount: transactionDetails?.amount ?? 0,
                currency: transactionDetails?.currency ?? CONST.CURRENCY.USD,
                merchant: transactionDetails?.merchant ?? '',
                participants: transaction?.participants,
                attendees: transactionDetails?.attendees as Attendee[],
                reportID: originalTransaction?.reportID,
            },
        });

        Onyx.set(`${ONYXKEYS.COLLECTION.SPLIT_TRANSACTION_DRAFT}${originalTransactionID}`, draftTransaction);

        Navigation.navigate(
            ROUTES.SPLIT_EXPENSE.getRoute(
                originalTransaction?.reportID ?? String(CONST.DEFAULT_NUMBER_ID),
                originalTransactionID,
                transaction.transactionID,
                Navigation.getActiveRouteWithoutParams(),
            ),
        );
        return;
    }

    const transactionDetails = getTransactionDetails(transaction);
    const transactionDetailsAmount = transactionDetails?.amount ?? 0;

    const draftTransaction = buildOptimisticTransaction({
        originalTransactionID: transaction.transactionID,
        transactionParams: {
            splitExpenses: [
                {
                    transactionID: NumberUtils.rand64(),
                    amount: Math.floor(transactionDetailsAmount / 2),
                    description: transactionDetails?.comment,
                    category: transactionDetails?.category,
                    tags: transaction?.tag ? [transaction?.tag] : [],
                    created: transactionDetails?.created ?? DateUtils.getDBTime(),
                },
                {
                    transactionID: NumberUtils.rand64(),
                    amount: Math.ceil(transactionDetailsAmount / 2),
                    description: transactionDetails?.comment,
                    category: transactionDetails?.category,
                    tags: transaction?.tag ? [transaction?.tag] : [],
                    created: transactionDetails?.created ?? DateUtils.getDBTime(),
                },
            ],
            amount: transactionDetailsAmount,
            currency: transactionDetails?.currency ?? CONST.CURRENCY.USD,
            merchant: transactionDetails?.merchant ?? '',
            participants: transaction?.participants,
            attendees: transactionDetails?.attendees as Attendee[],
            reportID,
        },
    });

    Onyx.set(`${ONYXKEYS.COLLECTION.SPLIT_TRANSACTION_DRAFT}${transaction?.transactionID}`, draftTransaction);

    Navigation.navigate(ROUTES.SPLIT_EXPENSE.getRoute(reportID ?? String(CONST.DEFAULT_NUMBER_ID), transaction.transactionID, undefined, Navigation.getActiveRoute()));
}

/**
 * Create a draft transaction to set up split expense details for edit split details
 */
function initDraftSplitExpenseDataForEdit(draftTransaction: OnyxEntry<OnyxTypes.Transaction>, splitExpenseTransactionID: string, reportID: string) {
    if (!draftTransaction || !splitExpenseTransactionID) {
        return;
    }
    const originalTransactionID = draftTransaction?.comment?.originalTransactionID;
    const originalTransaction = allTransactions?.[`${ONYXKEYS.COLLECTION.TRANSACTION}${originalTransactionID}`];
    const splitTransactionData = draftTransaction?.comment?.splitExpenses?.find((item) => item.transactionID === splitExpenseTransactionID);

    const transactionDetails = getTransactionDetails(originalTransaction);

    const editDraftTransaction = buildOptimisticTransaction({
        existingTransactionID: CONST.IOU.OPTIMISTIC_TRANSACTION_ID,
        originalTransactionID,
        transactionParams: {
            amount: Number(splitTransactionData?.amount),
            currency: transactionDetails?.currency ?? CONST.CURRENCY.USD,
            comment: splitTransactionData?.description,
            tag: splitTransactionData?.tags?.at(0),
            merchant: transactionDetails?.merchant ?? '',
            participants: draftTransaction?.participants,
            attendees: transactionDetails?.attendees as Attendee[],
            reportID,
            created: splitTransactionData?.created ?? '',
            category: splitTransactionData?.category ?? '',
        },
    });

    Onyx.set(`${ONYXKEYS.COLLECTION.SPLIT_TRANSACTION_DRAFT}${CONST.IOU.OPTIMISTIC_TRANSACTION_ID}`, editDraftTransaction);

    Navigation.navigate(ROUTES.SPLIT_EXPENSE_EDIT.getRoute(reportID, originalTransactionID, splitTransactionData?.transactionID, Navigation.getActiveRoute()));
}

/**
 * Append a new split expense entry to the draft transaction’s splitExpenses array
 */
function addSplitExpenseField(transaction: OnyxEntry<OnyxTypes.Transaction>, draftTransaction: OnyxEntry<OnyxTypes.Transaction>) {
    if (!transaction || !draftTransaction) {
        return;
    }

    const transactionDetails = getTransactionDetails(transaction);

    Onyx.merge(`${ONYXKEYS.COLLECTION.SPLIT_TRANSACTION_DRAFT}${transaction.transactionID}`, {
        comment: {
            splitExpenses: [
                ...(draftTransaction.comment?.splitExpenses ?? []),
                {
                    transactionID: NumberUtils.rand64(),
                    amount: 0,
                    description: transactionDetails?.comment,
                    category: transactionDetails?.category,
                    tags: transaction?.tag ? [transaction?.tag] : [],
                    created: transactionDetails?.created ?? DateUtils.getDBTime(),
                },
            ],
        },
    });
}

function removeSplitExpenseField(draftTransaction: OnyxEntry<OnyxTypes.Transaction>, splitExpenseTransactionID: string) {
    if (!draftTransaction || !splitExpenseTransactionID) {
        return;
    }

    const originalTransactionID = draftTransaction?.comment?.originalTransactionID;

    const splitExpenses = draftTransaction.comment?.splitExpenses?.filter((item) => item.transactionID !== splitExpenseTransactionID);

    Onyx.merge(`${ONYXKEYS.COLLECTION.SPLIT_TRANSACTION_DRAFT}${originalTransactionID}`, {
        comment: {
            splitExpenses,
        },
    });
}

function updateSplitExpenseField(splitExpenseDraftTransaction: OnyxEntry<OnyxTypes.Transaction>, splitExpenseTransactionID: string) {
    if (!splitExpenseDraftTransaction || !splitExpenseTransactionID) {
        return;
    }

    const originalTransactionID = splitExpenseDraftTransaction?.comment?.originalTransactionID;

    const draftTransaction = allDraftSplitTransactions[`${ONYXKEYS.COLLECTION.SPLIT_TRANSACTION_DRAFT}${originalTransactionID}`];

    const splitExpenses = draftTransaction?.comment?.splitExpenses?.map((item) => {
        if (item.transactionID === splitExpenseTransactionID) {
            const transactionDetails = getTransactionDetails(splitExpenseDraftTransaction);

            return {
                ...item,
                description: transactionDetails?.comment,
                category: transactionDetails?.category,
                tags: splitExpenseDraftTransaction?.tag ? [splitExpenseDraftTransaction?.tag] : [],
                created: transactionDetails?.created ?? DateUtils.getDBTime(),
            };
        }
        return item;
    });

    Onyx.merge(`${ONYXKEYS.COLLECTION.SPLIT_TRANSACTION_DRAFT}${originalTransactionID}`, {
        comment: {
            splitExpenses,
        },
    });
}

function updateSplitExpenseAmountField(draftTransaction: OnyxEntry<OnyxTypes.Transaction>, currentItemTransactionID: string, amount: number) {
    if (!draftTransaction?.transactionID || !currentItemTransactionID) {
        return;
    }

    const updatedSplitExpenses = draftTransaction.comment?.splitExpenses?.map((splitExpense) => {
        if (splitExpense.transactionID === currentItemTransactionID) {
            return {
                ...splitExpense,
                amount,
            };
        }
        return splitExpense;
    });

    Onyx.merge(`${ONYXKEYS.COLLECTION.SPLIT_TRANSACTION_DRAFT}${draftTransaction?.comment?.originalTransactionID}`, {
        comment: {
            splitExpenses: updatedSplitExpenses,
        },
    });
}

function saveSplitTransactions(draftTransaction: OnyxEntry<OnyxTypes.Transaction>, hash: number) {
    const transactionReport = getReportOrDraftReport(draftTransaction?.reportID);
    const parentTransactionReport = getReportOrDraftReport(transactionReport?.parentReportID);
    const expenseReport = transactionReport?.type === CONST.REPORT.TYPE.EXPENSE ? transactionReport : parentTransactionReport;

    const originalTransactionID = draftTransaction?.comment?.originalTransactionID ?? CONST.IOU.OPTIMISTIC_TRANSACTION_ID;
    const originalTransaction = allTransactions?.[`${ONYXKEYS.COLLECTION.TRANSACTION}${originalTransactionID}`];
    const originalTransactionViolations = allTransactionViolations[`${ONYXKEYS.COLLECTION.TRANSACTION_VIOLATIONS}${originalTransactionID}`] ?? [];
    const iouActions = getIOUActionForTransactions([originalTransactionID], expenseReport?.reportID);

    const policy = getPolicy(expenseReport?.policyID);
    const policyCategories = getPolicyCategoriesData(expenseReport?.policyID);
    const policyTags = getPolicyTagsData(expenseReport?.policyID);
    const participants = getMoneyRequestParticipantsFromReport(expenseReport);
    const splitExpenses = draftTransaction?.comment?.splitExpenses ?? [];

    const splits: SplitTransactionSplitsParam =
        splitExpenses.map((split) => ({
            amount: split.amount,
            category: split.category ?? '',
            tag: split.tags?.[0] ?? '',
            created: DateUtils.extractDate(split.created),
            merchant: draftTransaction?.merchant ?? '',
            transactionID: split.transactionID,
            comment: {
                comment: split.description,
            },
        })) ?? [];

    const successData = [] as OnyxUpdate[];
    const failureData = [] as OnyxUpdate[];
    const optimisticData = [] as OnyxUpdate[];

    splitExpenses.forEach((splitExpense, index) => {
        const requestMoneyInformation = {
            report: expenseReport,
            participantParams: {
                participant: participants.at(0) ?? ({} as Participant),
                payeeEmail: currentUserPersonalDetails?.login ?? '',
                payeeAccountID: currentUserPersonalDetails?.accountID ?? CONST.DEFAULT_NUMBER_ID,
            },
            policyParams: {
                policy,
                policyCategories,
                policyTags,
            },
            transactionParams: {
                amount: splitExpense.amount ?? 0,
                currency: draftTransaction?.currency ?? CONST.CURRENCY.USD,
                created: splitExpense.created,
                merchant: draftTransaction?.merchant ?? '',
                comment: splitExpense.description,
                category: splitExpense.category,
                tag: splitExpense.tags?.[0],
                originalTransactionID,
                attendees: draftTransaction?.comment?.attendees,
            },
        };

        const {report, participantParams, policyParams, transactionParams} = requestMoneyInformation;
        const parsedComment = getParsedComment(transactionParams.comment ?? '');
        transactionParams.comment = parsedComment;

        const currentChatReport = getReportOrDraftReport(report?.chatReportID);
        const parentChatReport = getReportOrDraftReport(currentChatReport?.parentReportID);

        const existingTransactionID = splitExpense.transactionID;

        const {transactionThreadReportID, createdReportActionIDForThread, onyxData, iouAction} = getMoneyRequestInformation({
            participantParams,
            parentChatReport,
            policyParams,
            transactionParams,
            moneyRequestReportID: report?.reportID,
            existingTransactionID,
            isSplitExpense: true,
        });

        const split = splits.at(index);
        if (split) {
            // For request params we need to have the transactionThreadReportID, createdReportActionIDForThread and splitReportActionID which we get from moneyRequestInformation
            split.transactionThreadReportID = transactionThreadReportID;
            split.createdReportActionIDForThread = createdReportActionIDForThread;
            split.splitReportActionID = iouAction.reportActionID;
        }

        optimisticData.push(...(onyxData.optimisticData ?? []));
        successData.push(...(onyxData.successData ?? []));
        failureData.push(...(onyxData.failureData ?? []));
    });

    optimisticData.push({
        onyxMethod: Onyx.METHOD.MERGE,
        key: `${ONYXKEYS.COLLECTION.TRANSACTION}${originalTransactionID}`,
        value: {
            ...originalTransaction,
            reportID: CONST.REPORT.SPLIT_REPORT_ID,
        },
    });

    const firstIOU = iouActions.at(0);
    if (firstIOU) {
        const {updatedReportAction, iouReport} = prepareToCleanUpMoneyRequest(originalTransactionID, firstIOU, Permissions.canUseTableReportView(betas));
        optimisticData.push({
            onyxMethod: Onyx.METHOD.MERGE,
            key: `${ONYXKEYS.COLLECTION.REPORT_ACTIONS}${iouReport?.reportID}`,
            value: updatedReportAction,
        });

        failureData.push({
            onyxMethod: Onyx.METHOD.MERGE,
            key: `${ONYXKEYS.COLLECTION.REPORT_ACTIONS}${iouReport?.reportID}`,
            value: {
                [firstIOU.reportActionID]: {
                    ...firstIOU,
                    pendingAction: null,
                },
            },
        });
    }

    failureData.push({
        onyxMethod: Onyx.METHOD.MERGE,
        key: `${ONYXKEYS.COLLECTION.TRANSACTION}${originalTransactionID}`,
        value: originalTransaction,
    });

    optimisticData.push({
        onyxMethod: Onyx.METHOD.MERGE,
        key: `${ONYXKEYS.COLLECTION.SNAPSHOT}${hash}`,
        value: {
            data: {
                [`${ONYXKEYS.COLLECTION.TRANSACTION}${originalTransactionID}`]: {
                    ...originalTransactionViolations,
                    reportID: CONST.REPORT.SPLIT_REPORT_ID,
                },
            },
        },
    });

    failureData.push({
        onyxMethod: Onyx.METHOD.MERGE,
        key: `${ONYXKEYS.COLLECTION.SNAPSHOT}${hash}`,
        value: {
            data: {
                [`${ONYXKEYS.COLLECTION.TRANSACTION}${originalTransactionID}`]: originalTransactionViolations,
            },
        },
    });

    // Prepare splitApiParams for the Transaction_Split API call which requires a specific format for the splits
    // The format is: splits[0][amount], splits[0][category], splits[0][tag], etc.
    const splitApiParams = {} as Record<string, string | number>;
    splits.forEach((split, i) => {
        Object.entries(split).forEach(([key, value]) => {
            const formattedValue = value !== null && typeof value === 'object' ? JSON.stringify(value) : value;
            splitApiParams[`splits[${i}][${key}]`] = formattedValue;
        });
    });

    const parameters: SplitTransactionParams = {
        ...splitApiParams,
        isReverseSplitOperation: false,
        transactionID: originalTransactionID,
    };

    API.write(WRITE_COMMANDS.SPLIT_TRANSACTION, parameters, {optimisticData, successData, failureData});
    InteractionManager.runAfterInteractions(() => removeDraftSplitTransaction(originalTransactionID));
    const isSearchPageTopmostFullScreenRoute = isSearchTopmostFullScreenRoute();
    if (isSearchPageTopmostFullScreenRoute || !transactionReport?.parentReportID) {
        Navigation.dismissModal();
        return;
    }
    Navigation.dismissModalWithReport({reportID: transactionReport?.parentReportID});
}

export {
    adjustRemainingSplitShares,
    getNextApproverAccountID,
    approveMoneyRequest,
    canApproveIOU,
    canUnapproveIOU,
    cancelPayment,
    canIOUBePaid,
    canCancelPayment,
    cleanUpMoneyRequest,
    clearMoneyRequest,
    completeSplitBill,
    createDistanceRequest,
    createDraftTransaction,
    deleteMoneyRequest,
    deleteTrackExpense,
    detachReceipt,
    dismissHoldUseExplanation,
    getIOURequestPolicyID,
    initMoneyRequest,
    checkIfScanFileCanBeRead,
    dismissModalAndOpenReportInInboxTab,
    navigateToStartStepIfScanFileCannotBeRead,
    completePaymentOnboarding,
    payInvoice,
    payMoneyRequest,
    putOnHold,
    replaceReceipt,
    requestMoney,
    resetSplitShares,
    resetDraftTransactionsCustomUnit,
    savePreferredPaymentMethod,
    sendInvoice,
    sendMoneyElsewhere,
    sendMoneyWithWallet,
    setCustomUnitRateID,
    setCustomUnitID,
    removeSubrate,
    addSubrate,
    updateSubrate,
    clearSubrates,
    setDraftSplitTransaction,
    setIndividualShare,
    setMoneyRequestAmount,
    setMoneyRequestAttendees,
    setMoneyRequestAccountant,
    setMoneyRequestBillable,
    setMoneyRequestCategory,
    setMoneyRequestCreated,
    setMoneyRequestDateAttribute,
    setMoneyRequestCurrency,
    setMoneyRequestDescription,
    setMoneyRequestDistanceRate,
    setMoneyRequestMerchant,
    setMoneyRequestParticipants,
    setMoneyRequestParticipantsFromReport,
    getMoneyRequestParticipantsFromReport,
    setMoneyRequestPendingFields,
    setMoneyRequestReceipt,
    setMoneyRequestTag,
    setMoneyRequestTaxAmount,
    setMoneyRequestTaxRate,
    setSplitPayer,
    setSplitShares,
    splitBill,
    splitBillAndOpenReport,
    startMoneyRequest,
    startSplitBill,
    submitReport,
    trackExpense,
    unapproveExpenseReport,
    unholdRequest,
    updateMoneyRequestAttendees,
    updateMoneyRequestAmountAndCurrency,
    updateMoneyRequestBillable,
    updateMoneyRequestCategory,
    updateMoneyRequestDate,
    updateMoneyRequestDescription,
    updateMoneyRequestDistance,
    updateMoneyRequestDistanceRate,
    updateMoneyRequestMerchant,
    updateMoneyRequestTag,
    updateMoneyRequestTaxAmount,
    updateMoneyRequestTaxRate,
    mergeDuplicates,
    updateLastLocationPermissionPrompt,
    resolveDuplicates,
    getIOUReportActionToApproveOrPay,
    getNavigationUrlOnMoneyRequestDelete,
    getNavigationUrlAfterTrackExpenseDelete,
    canSubmitReport,
    submitPerDiemExpense,
    calculateDiffAmount,
    initSplitExpense,
    addSplitExpenseField,
    updateSplitExpenseAmountField,
    saveSplitTransactions,
    initDraftSplitExpenseDataForEdit,
    removeSplitExpenseField,
    updateSplitExpenseField,
    reopenReport,
    retractReport,
};
export type {GPSPoint as GpsPoint, IOURequestType, StartSplitBilActionParams, CreateTrackExpenseParams, RequestMoneyInformation, ReplaceReceipt};<|MERGE_RESOLUTION|>--- conflicted
+++ resolved
@@ -435,11 +435,8 @@
     existingTransactionID?: string;
     existingTransaction?: OnyxEntry<OnyxTypes.Transaction>;
     retryParams?: StartSplitBilActionParams | CreateTrackExpenseParams | RequestMoneyInformation | ReplaceReceipt;
-<<<<<<< HEAD
     shouldGenerateOptimisticTransactionThread?: boolean;
-=======
     isSplitExpense?: boolean;
->>>>>>> 733010ea
     testDriveCommentReportActionID?: string;
 };
 
@@ -3246,11 +3243,8 @@
         existingTransactionID,
         moneyRequestReportID = '',
         retryParams,
-<<<<<<< HEAD
         shouldGenerateOptimisticTransactionThread = true,
-=======
         isSplitExpense,
->>>>>>> 733010ea
         testDriveCommentReportActionID,
     } = moneyRequestInformation;
     const {payeeAccountID = userAccountID, payeeEmail = currentUserEmail, participant} = participantParams;
