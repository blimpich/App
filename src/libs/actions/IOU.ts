import {format} from 'date-fns';
import fastMerge from 'expensify-common/lib/fastMerge';
import Str from 'expensify-common/lib/str';
import type {OnyxCollection, OnyxEntry, OnyxUpdate} from 'react-native-onyx';
import Onyx from 'react-native-onyx';
import type {ValueOf} from 'type-fest';
import ReceiptGeneric from '@assets/images/receipt-generic.png';
import * as API from '@libs/API';
import type {
    ApproveMoneyRequestParams,
    CompleteSplitBillParams,
    CreateDistanceRequestParams,
    CreateWorkspaceParams,
    DeleteMoneyRequestParams,
    DetachReceiptParams,
    EditMoneyRequestParams,
    PayMoneyRequestParams,
    ReplaceReceiptParams,
    RequestMoneyParams,
    SendInvoiceParams,
    SendMoneyParams,
    SplitBillParams,
    StartSplitBillParams,
    SubmitReportParams,
    TrackExpenseParams,
    UpdateMoneyRequestParams,
} from '@libs/API/parameters';
import {WRITE_COMMANDS} from '@libs/API/types';
import * as CurrencyUtils from '@libs/CurrencyUtils';
import DateUtils from '@libs/DateUtils';
import DistanceRequestUtils from '@libs/DistanceRequestUtils';
import * as ErrorUtils from '@libs/ErrorUtils';
import * as FileUtils from '@libs/fileDownload/FileUtils';
import * as IOUUtils from '@libs/IOUUtils';
import * as LocalePhoneNumber from '@libs/LocalePhoneNumber';
import * as Localize from '@libs/Localize';
import Navigation from '@libs/Navigation/Navigation';
import * as NextStepUtils from '@libs/NextStepUtils';
import Permissions from '@libs/Permissions';
import * as PhoneNumber from '@libs/PhoneNumber';
import * as PolicyUtils from '@libs/PolicyUtils';
import * as ReportActionsUtils from '@libs/ReportActionsUtils';
import type {OptimisticChatReport, OptimisticCreatedReportAction, OptimisticIOUReportAction, TransactionDetails} from '@libs/ReportUtils';
import * as ReportUtils from '@libs/ReportUtils';
import * as TransactionUtils from '@libs/TransactionUtils';
import ViolationsUtils from '@libs/Violations/ViolationsUtils';
import type {IOUAction, IOUType} from '@src/CONST';
import CONST from '@src/CONST';
import ONYXKEYS from '@src/ONYXKEYS';
import ROUTES from '@src/ROUTES';
import type * as OnyxTypes from '@src/types/onyx';
import type {Participant, Split} from '@src/types/onyx/IOU';
import type {ErrorFields, Errors} from '@src/types/onyx/OnyxCommon';
import type {IOUMessage, PaymentMethodType} from '@src/types/onyx/OriginalMessage';
import type ReportAction from '@src/types/onyx/ReportAction';
import type {ReportPreviewAction} from '@src/types/onyx/ReportAction';
import type {OnyxData} from '@src/types/onyx/Request';
import type {Comment, Receipt, ReceiptSource, SplitShares, TransactionChanges, WaypointCollection} from '@src/types/onyx/Transaction';
import type {EmptyObject} from '@src/types/utils/EmptyObject';
import {isEmptyObject} from '@src/types/utils/EmptyObject';
import * as CachedPDFPaths from './CachedPDFPaths';
<<<<<<< HEAD
import * as Policy from './Policy';
import * as Tag from './Policy/Tag';
=======
import * as Category from './Policy/Category';
import * as Policy from './Policy/Policy';
>>>>>>> 611b86f7
import * as Report from './Report';

type IOURequestType = ValueOf<typeof CONST.IOU.REQUEST_TYPE>;

type OneOnOneIOUReport = OnyxTypes.Report | undefined | null;

type MoneyRequestInformation = {
    payerAccountID: number;
    payerEmail: string;
    iouReport: OnyxTypes.Report;
    chatReport: OnyxTypes.Report;
    transaction: OnyxTypes.Transaction;
    iouAction: OptimisticIOUReportAction;
    createdChatReportActionID: string;
    createdIOUReportActionID: string;
    reportPreviewAction: OnyxTypes.ReportAction;
    transactionThreadReportID: string;
    createdReportActionIDForThread: string;
    onyxData: OnyxData;
};

type TrackExpenseInformation = {
    createdWorkspaceParams?: CreateWorkspaceParams;
    iouReport?: OnyxTypes.Report;
    chatReport: OnyxTypes.Report;
    transaction: OnyxTypes.Transaction;
    iouAction: OptimisticIOUReportAction;
    createdChatReportActionID: string;
    createdIOUReportActionID?: string;
    reportPreviewAction?: OnyxTypes.ReportAction;
    transactionThreadReportID: string;
    createdReportActionIDForThread: string;
    onyxData: OnyxData;
};

type SendInvoiceInformation = {
    senderWorkspaceID: string;
    receiver: Partial<OnyxTypes.PersonalDetails>;
    invoiceRoom: OnyxTypes.Report;
    createdChatReportActionID: string;
    invoiceReportID: string;
    reportPreviewReportActionID: string;
    transactionID: string;
    transactionThreadReportID: string;
    onyxData: OnyxData;
};

type SplitData = {
    chatReportID: string;
    transactionID: string;
    reportActionID: string;
    policyID?: string;
    createdReportActionID?: string;
    chatType?: string;
};

type SplitsAndOnyxData = {
    splitData: SplitData;
    splits: Split[];
    onyxData: OnyxData;
};

type UpdateMoneyRequestData = {
    params: UpdateMoneyRequestParams;
    onyxData: OnyxData;
};

type PayMoneyRequestData = {
    params: PayMoneyRequestParams;
    optimisticData: OnyxUpdate[];
    successData: OnyxUpdate[];
    failureData: OnyxUpdate[];
};

type SendMoneyParamsData = {
    params: SendMoneyParams;
    optimisticData: OnyxUpdate[];
    successData: OnyxUpdate[];
    failureData: OnyxUpdate[];
};

type GPSPoint = {
    lat: number;
    long: number;
};

let betas: OnyxTypes.Beta[] = [];
Onyx.connect({
    key: ONYXKEYS.BETAS,
    callback: (value) => (betas = value ?? []),
});

let allPersonalDetails: OnyxTypes.PersonalDetailsList = {};
Onyx.connect({
    key: ONYXKEYS.PERSONAL_DETAILS_LIST,
    callback: (value) => {
        allPersonalDetails = value ?? {};
    },
});

let allReports: OnyxCollection<OnyxTypes.Report> = null;
Onyx.connect({
    key: ONYXKEYS.COLLECTION.REPORT,
    waitForCollectionCallback: true,
    callback: (value) => (allReports = value),
});

let allTransactions: NonNullable<OnyxCollection<OnyxTypes.Transaction>> = {};
Onyx.connect({
    key: ONYXKEYS.COLLECTION.TRANSACTION,
    waitForCollectionCallback: true,
    callback: (value) => {
        if (!value) {
            allTransactions = {};
            return;
        }

        allTransactions = value;
    },
});

let allTransactionDrafts: NonNullable<OnyxCollection<OnyxTypes.Transaction>> = {};
Onyx.connect({
    key: ONYXKEYS.COLLECTION.TRANSACTION_DRAFT,
    waitForCollectionCallback: true,
    callback: (value) => {
        allTransactionDrafts = value ?? {};
    },
});

let allTransactionViolations: NonNullable<OnyxCollection<OnyxTypes.TransactionViolations>> = {};
Onyx.connect({
    key: ONYXKEYS.COLLECTION.TRANSACTION_VIOLATIONS,
    waitForCollectionCallback: true,
    callback: (value) => {
        if (!value) {
            allTransactionViolations = {};
            return;
        }

        allTransactionViolations = value;
    },
});

let allDraftSplitTransactions: NonNullable<OnyxCollection<OnyxTypes.Transaction>> = {};
Onyx.connect({
    key: ONYXKEYS.COLLECTION.SPLIT_TRANSACTION_DRAFT,
    waitForCollectionCallback: true,
    callback: (value) => {
        allDraftSplitTransactions = value ?? {};
    },
});

let allNextSteps: NonNullable<OnyxCollection<OnyxTypes.ReportNextStep>> = {};
Onyx.connect({
    key: ONYXKEYS.COLLECTION.NEXT_STEP,
    waitForCollectionCallback: true,
    callback: (value) => {
        allNextSteps = value ?? {};
    },
});

let userAccountID = -1;
let currentUserEmail = '';
Onyx.connect({
    key: ONYXKEYS.SESSION,
    callback: (value) => {
        currentUserEmail = value?.email ?? '';
        userAccountID = value?.accountID ?? -1;
    },
});

let currentUserPersonalDetails: OnyxTypes.PersonalDetails | EmptyObject = {};
Onyx.connect({
    key: ONYXKEYS.PERSONAL_DETAILS_LIST,
    callback: (value) => {
        currentUserPersonalDetails = value?.[userAccountID] ?? {};
    },
});

let currentDate: OnyxEntry<string> = '';
Onyx.connect({
    key: ONYXKEYS.CURRENT_DATE,
    callback: (value) => {
        currentDate = value;
    },
});

let quickAction: OnyxEntry<OnyxTypes.QuickAction> = {};
Onyx.connect({
    key: ONYXKEYS.NVP_QUICK_ACTION_GLOBAL_CREATE,
    callback: (value) => {
        quickAction = value;
    },
});

let allReportActions: OnyxCollection<OnyxTypes.ReportActions>;
Onyx.connect({
    key: ONYXKEYS.COLLECTION.REPORT_ACTIONS,
    waitForCollectionCallback: true,
    callback: (actions) => {
        if (!actions) {
            return;
        }
        allReportActions = actions;
    },
});

/**
 * Find the report preview action from given chat report and iou report
 */
function getReportPreviewAction(chatReportID: string, iouReportID: string): OnyxEntry<ReportAction> {
    const reportActions = allReportActions?.[`${ONYXKEYS.COLLECTION.REPORT_ACTIONS}${chatReportID}`] ?? {};

    // Find the report preview action from the chat report
    return (
        Object.values(reportActions).find(
            (reportAction) => reportAction && reportAction.actionName === CONST.REPORT.ACTIONS.TYPE.REPORT_PREVIEW && reportAction.originalMessage.linkedReportID === iouReportID,
        ) ?? null
    );
}

/**
 * Initialize expense info
 * @param reportID to attach the transaction to
 * @param policy
 * @param isFromGlobalCreate
 * @param iouRequestType one of manual/scan/distance
 * @param skipConfirmation if true, skip confirmation step
 */
function initMoneyRequest(reportID: string, policy: OnyxEntry<OnyxTypes.Policy>, isFromGlobalCreate: boolean, iouRequestType: IOURequestType = CONST.IOU.REQUEST_TYPE.MANUAL) {
    // Generate a brand new transactionID
    const newTransactionID = CONST.IOU.OPTIMISTIC_TRANSACTION_ID;
    // Disabling this line since currentDate can be an empty string
    // eslint-disable-next-line @typescript-eslint/prefer-nullish-coalescing
    const created = currentDate || format(new Date(), 'yyyy-MM-dd');
    const comment: Comment = {};

    // Add initial empty waypoints when starting a distance expense
    if (iouRequestType === CONST.IOU.REQUEST_TYPE.DISTANCE) {
        comment.waypoints = {
            waypoint0: {},
            waypoint1: {},
        };
        if (!isFromGlobalCreate) {
            const customUnitRateID = DistanceRequestUtils.getCustomUnitRateID(reportID);
            comment.customUnit = {customUnitRateID};
        }
    }

    // Store the transaction in Onyx and mark it as not saved so it can be cleaned up later
    // Use set() here so that there is no way that data will be leaked between objects when it gets reset
    Onyx.set(`${ONYXKEYS.COLLECTION.TRANSACTION_DRAFT}${newTransactionID}`, {
        amount: 0,
        comment,
        created,
        currency: currentUserPersonalDetails.localCurrencyCode ?? CONST.CURRENCY.USD,
        iouRequestType,
        reportID,
        transactionID: newTransactionID,
        isFromGlobalCreate,
        merchant: CONST.TRANSACTION.PARTIAL_TRANSACTION_MERCHANT,
        splitPayerAccountIDs: [currentUserPersonalDetails.accountID],
    });
}

function createDraftTransaction(transaction: OnyxTypes.Transaction) {
    if (!transaction) {
        return;
    }

    const newTransaction = {
        ...transaction,
    };

    Onyx.set(`${ONYXKEYS.COLLECTION.TRANSACTION_DRAFT}${transaction.transactionID}`, newTransaction);
}

function clearMoneyRequest(transactionID: string, skipConfirmation = false) {
    Onyx.set(`${ONYXKEYS.COLLECTION.SKIP_CONFIRMATION}${transactionID}`, skipConfirmation);
    Onyx.set(`${ONYXKEYS.COLLECTION.TRANSACTION_DRAFT}${transactionID}`, null);
}

function startMoneyRequest(iouType: ValueOf<typeof CONST.IOU.TYPE>, reportID: string, requestType?: IOURequestType, skipConfirmation = false) {
    clearMoneyRequest(CONST.IOU.OPTIMISTIC_TRANSACTION_ID, skipConfirmation);
    switch (requestType) {
        case CONST.IOU.REQUEST_TYPE.MANUAL:
            Navigation.navigate(ROUTES.MONEY_REQUEST_CREATE_TAB_MANUAL.getRoute(CONST.IOU.ACTION.CREATE, iouType, CONST.IOU.OPTIMISTIC_TRANSACTION_ID, reportID));
            return;
        case CONST.IOU.REQUEST_TYPE.SCAN:
            Navigation.navigate(ROUTES.MONEY_REQUEST_CREATE_TAB_SCAN.getRoute(CONST.IOU.ACTION.CREATE, iouType, CONST.IOU.OPTIMISTIC_TRANSACTION_ID, reportID));
            return;
        case CONST.IOU.REQUEST_TYPE.DISTANCE:
            Navigation.navigate(ROUTES.MONEY_REQUEST_CREATE_TAB_DISTANCE.getRoute(CONST.IOU.ACTION.CREATE, iouType, CONST.IOU.OPTIMISTIC_TRANSACTION_ID, reportID));
            return;
        default:
            Navigation.navigate(ROUTES.MONEY_REQUEST_CREATE.getRoute(CONST.IOU.ACTION.CREATE, iouType, CONST.IOU.OPTIMISTIC_TRANSACTION_ID, reportID));
    }
}

function setMoneyRequestAmount(transactionID: string, amount: number, currency: string) {
    Onyx.merge(`${ONYXKEYS.COLLECTION.TRANSACTION_DRAFT}${transactionID}`, {amount, currency});
}

function setMoneyRequestCreated(transactionID: string, created: string, isDraft: boolean) {
    Onyx.merge(`${isDraft ? ONYXKEYS.COLLECTION.TRANSACTION_DRAFT : ONYXKEYS.COLLECTION.TRANSACTION}${transactionID}`, {created});
}

function setMoneyRequestCurrency(transactionID: string, currency: string, isEditing = false) {
    const fieldToUpdate = isEditing ? 'modifiedCurrency' : 'currency';
    Onyx.merge(`${ONYXKEYS.COLLECTION.TRANSACTION_DRAFT}${transactionID}`, {[fieldToUpdate]: currency});
}

function setMoneyRequestDescription(transactionID: string, comment: string, isDraft: boolean) {
    Onyx.merge(`${isDraft ? ONYXKEYS.COLLECTION.TRANSACTION_DRAFT : ONYXKEYS.COLLECTION.TRANSACTION}${transactionID}`, {comment: {comment: comment.trim()}});
}

function setMoneyRequestMerchant(transactionID: string, merchant: string, isDraft: boolean) {
    Onyx.merge(`${isDraft ? ONYXKEYS.COLLECTION.TRANSACTION_DRAFT : ONYXKEYS.COLLECTION.TRANSACTION}${transactionID}`, {merchant});
}

function setMoneyRequestPendingFields(transactionID: string, pendingFields: OnyxTypes.Transaction['pendingFields']) {
    Onyx.merge(`${ONYXKEYS.COLLECTION.TRANSACTION_DRAFT}${transactionID}`, {pendingFields});
}

function setMoneyRequestCategory(transactionID: string, category: string) {
    Onyx.merge(`${ONYXKEYS.COLLECTION.TRANSACTION_DRAFT}${transactionID}`, {category});
}

function setMoneyRequestTag(transactionID: string, tag: string) {
    Onyx.merge(`${ONYXKEYS.COLLECTION.TRANSACTION_DRAFT}${transactionID}`, {tag});
}

function setMoneyRequestBillable(transactionID: string, billable: boolean) {
    Onyx.merge(`${ONYXKEYS.COLLECTION.TRANSACTION_DRAFT}${transactionID}`, {billable});
}

function setMoneyRequestParticipants(transactionID: string, participants: Participant[] = []) {
    Onyx.merge(`${ONYXKEYS.COLLECTION.TRANSACTION_DRAFT}${transactionID}`, {participants});
}

function setSplitPayer(transactionID: string, payerAccountID: number) {
    Onyx.merge(`${ONYXKEYS.COLLECTION.TRANSACTION_DRAFT}${transactionID}`, {splitPayerAccountIDs: [payerAccountID]});
}

function setMoneyRequestReceipt(transactionID: string, source: string, filename: string, isDraft: boolean, type?: string) {
    Onyx.merge(`${isDraft ? ONYXKEYS.COLLECTION.TRANSACTION_DRAFT : ONYXKEYS.COLLECTION.TRANSACTION}${transactionID}`, {
        receipt: {source, type: type ?? ''},
        filename,
    });
}

/**
 * Set custom unit rateID for the transaction draft
 */
function setCustomUnitRateID(transactionID: string, customUnitRateID: string) {
    Onyx.merge(`${ONYXKEYS.COLLECTION.TRANSACTION_DRAFT}${transactionID}`, {comment: {customUnit: {customUnitRateID}}});
}

/** Update transaction distance rate */
function updateDistanceRequestRate(transactionID: string, rateID: string, policyID: string) {
    Onyx.merge(ONYXKEYS.NVP_LAST_SELECTED_DISTANCE_RATES, {[policyID]: rateID});
    Onyx.merge(`${ONYXKEYS.COLLECTION.TRANSACTION_DRAFT}${transactionID}`, {comment: {customUnit: {customUnitRateID: rateID}}});
}

/** Helper function to get the receipt error for expenses, or the generic error if there's no receipt */
function getReceiptError(receipt?: Receipt, filename?: string, isScanRequest = true, errorKey?: number): Errors | ErrorFields {
    return isEmptyObject(receipt) || !isScanRequest
        ? ErrorUtils.getMicroSecondOnyxError('iou.error.genericCreateFailureMessage', false, errorKey)
        : ErrorUtils.getMicroSecondOnyxErrorObject({error: CONST.IOU.RECEIPT_ERROR, source: receipt.source?.toString() ?? '', filename: filename ?? ''}, errorKey);
}

/** Builds the Onyx data for an expense */
function buildOnyxDataForMoneyRequest(
    chatReport: OnyxEntry<OnyxTypes.Report>,
    iouReport: OnyxTypes.Report,
    transaction: OnyxTypes.Transaction,
    chatCreatedAction: OptimisticCreatedReportAction,
    iouCreatedAction: OptimisticCreatedReportAction,
    iouAction: OptimisticIOUReportAction,
    optimisticPersonalDetailListAction: OnyxTypes.PersonalDetailsList,
    reportPreviewAction: ReportAction,
    optimisticPolicyRecentlyUsedCategories: string[],
    optimisticPolicyRecentlyUsedTags: OnyxTypes.RecentlyUsedTags,
    isNewChatReport: boolean,
    transactionThreadReport: OptimisticChatReport | EmptyObject,
    transactionThreadCreatedReportAction: OptimisticCreatedReportAction | EmptyObject,
    shouldCreateNewMoneyRequestReport: boolean,
    policy?: OnyxEntry<OnyxTypes.Policy>,
    policyTagList?: OnyxEntry<OnyxTypes.PolicyTagList>,
    policyCategories?: OnyxEntry<OnyxTypes.PolicyCategories>,
    optimisticNextStep?: OnyxTypes.ReportNextStep | null,
    isOneOnOneSplit = false,
    existingTransactionThreadReportID?: string,
): [OnyxUpdate[], OnyxUpdate[], OnyxUpdate[]] {
    const isScanRequest = TransactionUtils.isScanRequest(transaction);
    const outstandingChildRequest = ReportUtils.getOutstandingChildRequest(iouReport);
    const clearedPendingFields = Object.fromEntries(Object.keys(transaction.pendingFields ?? {}).map((key) => [key, null]));
    const optimisticData: OnyxUpdate[] = [];
    const successData: OnyxUpdate[] = [];
    let newQuickAction: ValueOf<typeof CONST.QUICK_ACTIONS> = isScanRequest ? CONST.QUICK_ACTIONS.REQUEST_SCAN : CONST.QUICK_ACTIONS.REQUEST_MANUAL;
    if (TransactionUtils.isDistanceRequest(transaction)) {
        newQuickAction = CONST.QUICK_ACTIONS.REQUEST_DISTANCE;
    }
    const existingTransactionThreadReport = allReports?.[`${ONYXKEYS.COLLECTION.REPORT}${existingTransactionThreadReportID}`] ?? null;

    if (chatReport) {
        optimisticData.push({
            // Use SET for new reports because it doesn't exist yet, is faster and we need the data to be available when we navigate to the chat page
            onyxMethod: isNewChatReport ? Onyx.METHOD.SET : Onyx.METHOD.MERGE,
            key: `${ONYXKEYS.COLLECTION.REPORT}${chatReport.reportID}`,
            value: {
                ...chatReport,
                lastReadTime: DateUtils.getDBTime(),
                lastMessageTranslationKey: '',
                iouReportID: iouReport.reportID,
                ...outstandingChildRequest,
                ...(isNewChatReport ? {pendingFields: {createChat: CONST.RED_BRICK_ROAD_PENDING_ACTION.ADD}} : {}),
            },
        });
    }

    optimisticData.push(
        {
            onyxMethod: shouldCreateNewMoneyRequestReport ? Onyx.METHOD.SET : Onyx.METHOD.MERGE,
            key: `${ONYXKEYS.COLLECTION.REPORT}${iouReport.reportID}`,
            value: {
                ...iouReport,
                lastMessageText: iouAction.message?.[0]?.text,
                lastMessageHtml: iouAction.message?.[0]?.html,
                pendingFields: {
                    ...(shouldCreateNewMoneyRequestReport ? {createChat: CONST.RED_BRICK_ROAD_PENDING_ACTION.ADD} : {preview: CONST.RED_BRICK_ROAD_PENDING_ACTION.UPDATE}),
                },
            },
        },
        {
            onyxMethod: Onyx.METHOD.SET,
            key: `${ONYXKEYS.COLLECTION.TRANSACTION}${transaction.transactionID}`,
            value: transaction,
        },
        isNewChatReport
            ? {
                  onyxMethod: Onyx.METHOD.SET,
                  key: `${ONYXKEYS.COLLECTION.REPORT_ACTIONS}${chatReport?.reportID}`,
                  value: {
                      [chatCreatedAction.reportActionID]: chatCreatedAction,
                      [reportPreviewAction.reportActionID]: reportPreviewAction,
                  },
              }
            : {
                  onyxMethod: Onyx.METHOD.MERGE,
                  key: `${ONYXKEYS.COLLECTION.REPORT_ACTIONS}${chatReport?.reportID}`,
                  value: {
                      [reportPreviewAction.reportActionID]: reportPreviewAction,
                  },
              },
        shouldCreateNewMoneyRequestReport
            ? {
                  onyxMethod: Onyx.METHOD.SET,
                  key: `${ONYXKEYS.COLLECTION.REPORT_ACTIONS}${iouReport.reportID}`,
                  value: {
                      [iouCreatedAction.reportActionID]: iouCreatedAction as OnyxTypes.ReportAction,
                      [iouAction.reportActionID]: iouAction as OnyxTypes.ReportAction,
                  },
              }
            : {
                  onyxMethod: Onyx.METHOD.MERGE,
                  key: `${ONYXKEYS.COLLECTION.REPORT_ACTIONS}${iouReport.reportID}`,
                  value: {
                      [iouAction.reportActionID]: iouAction as OnyxTypes.ReportAction,
                  },
              },
        {
            onyxMethod: Onyx.METHOD.MERGE,
            key: `${ONYXKEYS.COLLECTION.REPORT}${transactionThreadReport.reportID}`,
            value: {
                ...transactionThreadReport,
                pendingFields: {createChat: CONST.RED_BRICK_ROAD_PENDING_ACTION.ADD},
            },
        },
        // Remove the temporary transaction used during the creation flow
        {
            onyxMethod: Onyx.METHOD.SET,
            key: `${ONYXKEYS.COLLECTION.TRANSACTION_DRAFT}${CONST.IOU.OPTIMISTIC_TRANSACTION_ID}`,
            value: null,
        },
    );

    if (!isEmptyObject(transactionThreadCreatedReportAction)) {
        optimisticData.push({
            onyxMethod: Onyx.METHOD.MERGE,
            key: `${ONYXKEYS.COLLECTION.REPORT_ACTIONS}${transactionThreadReport.reportID}`,
            value: {
                [transactionThreadCreatedReportAction.reportActionID]: transactionThreadCreatedReportAction,
            },
        });
    }

    if (!isOneOnOneSplit) {
        optimisticData.push({
            onyxMethod: Onyx.METHOD.SET,
            key: ONYXKEYS.NVP_QUICK_ACTION_GLOBAL_CREATE,
            value: {
                action: newQuickAction,
                chatReportID: chatReport?.reportID,
                isFirstQuickAction: isEmptyObject(quickAction),
            },
        });
    }

    if (optimisticPolicyRecentlyUsedCategories.length) {
        optimisticData.push({
            onyxMethod: Onyx.METHOD.SET,
            key: `${ONYXKEYS.COLLECTION.POLICY_RECENTLY_USED_CATEGORIES}${iouReport.policyID}`,
            value: optimisticPolicyRecentlyUsedCategories,
        });
    }

    if (!isEmptyObject(optimisticPolicyRecentlyUsedTags)) {
        optimisticData.push({
            onyxMethod: Onyx.METHOD.MERGE,
            key: `${ONYXKEYS.COLLECTION.POLICY_RECENTLY_USED_TAGS}${iouReport.policyID}`,
            value: optimisticPolicyRecentlyUsedTags,
        });
    }

    const redundantParticipants: Record<number, null> = {};
    if (!isEmptyObject(optimisticPersonalDetailListAction)) {
        const successPersonalDetailListAction: Record<number, null> = {};

        // BE will send different participants. We clear the optimistic ones to avoid duplicated entries
        Object.keys(optimisticPersonalDetailListAction).forEach((accountIDKey) => {
            const accountID = Number(accountIDKey);
            successPersonalDetailListAction[accountID] = null;
            redundantParticipants[accountID] = null;
        });

        optimisticData.push({
            onyxMethod: Onyx.METHOD.MERGE,
            key: ONYXKEYS.PERSONAL_DETAILS_LIST,
            value: optimisticPersonalDetailListAction,
        });
        successData.push({
            onyxMethod: Onyx.METHOD.MERGE,
            key: ONYXKEYS.PERSONAL_DETAILS_LIST,
            value: successPersonalDetailListAction,
        });
    }

    if (!isEmptyObject(optimisticNextStep)) {
        optimisticData.push({
            onyxMethod: Onyx.METHOD.MERGE,
            key: `${ONYXKEYS.COLLECTION.NEXT_STEP}${iouReport.reportID}`,
            value: optimisticNextStep,
        });
    }

    if (isNewChatReport) {
        successData.push({
            onyxMethod: Onyx.METHOD.MERGE,
            key: `${ONYXKEYS.COLLECTION.REPORT}${chatReport?.reportID}`,
            value: {
                participants: redundantParticipants,
                pendingFields: null,
                errorFields: null,
                isOptimisticReport: false,
            },
        });
    }

    successData.push(
        {
            onyxMethod: Onyx.METHOD.MERGE,
            key: `${ONYXKEYS.COLLECTION.REPORT}${iouReport.reportID}`,
            value: {
                participants: redundantParticipants,
                pendingFields: null,
                errorFields: null,
                isOptimisticReport: false,
            },
        },
        {
            onyxMethod: Onyx.METHOD.MERGE,
            key: `${ONYXKEYS.COLLECTION.REPORT}${transactionThreadReport.reportID}`,
            value: {
                participants: redundantParticipants,
                pendingFields: null,
                errorFields: null,
                isOptimisticReport: false,
            },
        },
        {
            onyxMethod: Onyx.METHOD.MERGE,
            key: `${ONYXKEYS.COLLECTION.TRANSACTION}${transaction.transactionID}`,
            value: {
                pendingAction: null,
                pendingFields: clearedPendingFields,
            },
        },

        {
            onyxMethod: Onyx.METHOD.MERGE,
            key: `${ONYXKEYS.COLLECTION.REPORT_ACTIONS}${chatReport?.reportID}`,
            value: {
                ...(isNewChatReport
                    ? {
                          [chatCreatedAction.reportActionID]: {
                              pendingAction: null,
                              errors: null,
                          },
                      }
                    : {}),
                [reportPreviewAction.reportActionID]: {
                    pendingAction: null,
                },
            },
        },
        {
            onyxMethod: Onyx.METHOD.MERGE,
            key: `${ONYXKEYS.COLLECTION.REPORT_ACTIONS}${iouReport.reportID}`,
            value: {
                ...(shouldCreateNewMoneyRequestReport
                    ? {
                          [iouCreatedAction.reportActionID]: {
                              pendingAction: null,
                              errors: null,
                          },
                      }
                    : {}),
                [iouAction.reportActionID]: {
                    pendingAction: null,
                    errors: null,
                },
            },
        },
    );

    if (!isEmptyObject(transactionThreadCreatedReportAction)) {
        successData.push({
            onyxMethod: Onyx.METHOD.MERGE,
            key: `${ONYXKEYS.COLLECTION.REPORT_ACTIONS}${transactionThreadReport.reportID}`,
            value: {
                [transactionThreadCreatedReportAction.reportActionID]: {
                    pendingAction: null,
                    errors: null,
                },
            },
        });
    }

    const errorKey = DateUtils.getMicroseconds();

    const failureData: OnyxUpdate[] = [
        {
            onyxMethod: Onyx.METHOD.MERGE,
            key: `${ONYXKEYS.COLLECTION.REPORT}${chatReport?.reportID}`,
            value: {
                iouReportID: chatReport?.iouReportID,
                lastReadTime: chatReport?.lastReadTime,
                pendingFields: null,
                hasOutstandingChildRequest: chatReport?.hasOutstandingChildRequest,
                ...(isNewChatReport
                    ? {
                          errorFields: {
                              createChat: ErrorUtils.getMicroSecondOnyxError('report.genericCreateReportFailureMessage'),
                          },
                      }
                    : {}),
            },
        },
        {
            onyxMethod: Onyx.METHOD.MERGE,
            key: `${ONYXKEYS.COLLECTION.REPORT}${iouReport.reportID}`,
            value: {
                pendingFields: null,
                errorFields: {
                    ...(shouldCreateNewMoneyRequestReport ? {createChat: ErrorUtils.getMicroSecondOnyxError('report.genericCreateReportFailureMessage')} : {}),
                },
            },
        },
        {
            onyxMethod: Onyx.METHOD.MERGE,
            key: `${ONYXKEYS.COLLECTION.REPORT}${transactionThreadReport.reportID}`,
            value: {
                pendingFields: null,
                errorFields: existingTransactionThreadReport
                    ? null
                    : {
                          createChat: ErrorUtils.getMicroSecondOnyxError('report.genericCreateReportFailureMessage'),
                      },
            },
        },
        {
            onyxMethod: Onyx.METHOD.MERGE,
            key: `${ONYXKEYS.COLLECTION.TRANSACTION}${transaction.transactionID}`,
            value: {
                // Disabling this line since transaction.filename can be an empty string
                // eslint-disable-next-line @typescript-eslint/prefer-nullish-coalescing
                errors: getReceiptError(transaction.receipt, transaction.filename || transaction.receipt?.filename, isScanRequest, errorKey),
                pendingAction: null,
                pendingFields: clearedPendingFields,
            },
        },
        {
            onyxMethod: Onyx.METHOD.MERGE,
            key: `${ONYXKEYS.COLLECTION.REPORT_ACTIONS}${iouReport.reportID}`,
            value: {
                ...(shouldCreateNewMoneyRequestReport
                    ? {
                          [iouCreatedAction.reportActionID]: {
                              // Disabling this line since transaction.filename can be an empty string
                              // eslint-disable-next-line @typescript-eslint/prefer-nullish-coalescing
                              errors: getReceiptError(transaction.receipt, transaction.filename || transaction.receipt?.filename, isScanRequest, errorKey),
                          },
                          [iouAction.reportActionID]: {
                              errors: ErrorUtils.getMicroSecondOnyxError('iou.error.genericCreateFailureMessage'),
                          },
                      }
                    : {
                          [iouAction.reportActionID]: {
                              // Disabling this line since transaction.filename can be an empty string
                              // eslint-disable-next-line @typescript-eslint/prefer-nullish-coalescing
                              errors: getReceiptError(transaction.receipt, transaction.filename || transaction.receipt?.filename, isScanRequest, errorKey),
                          },
                      }),
            },
        },
    ];

    if (!isEmptyObject(transactionThreadCreatedReportAction)) {
        failureData.push({
            onyxMethod: Onyx.METHOD.MERGE,
            key: `${ONYXKEYS.COLLECTION.REPORT_ACTIONS}${transactionThreadReport.reportID}`,
            value: {
                [transactionThreadCreatedReportAction.reportActionID]: {
                    errors: ErrorUtils.getMicroSecondOnyxError('iou.error.genericCreateFailureMessage'),
                },
            },
        });
    }

    // We don't need to compute violations unless we're on a paid policy
    if (!policy || !PolicyUtils.isPaidGroupPolicy(policy)) {
        return [optimisticData, successData, failureData];
    }

    const violationsOnyxData = ViolationsUtils.getViolationsOnyxData(transaction, [], !!policy.requiresTag, policyTagList ?? {}, !!policy.requiresCategory, policyCategories ?? {});

    if (violationsOnyxData) {
        optimisticData.push(violationsOnyxData);
        failureData.push({
            onyxMethod: Onyx.METHOD.SET,
            key: `${ONYXKEYS.COLLECTION.TRANSACTION_VIOLATIONS}${transaction.transactionID}`,
            value: [],
        });
    }

    return [optimisticData, successData, failureData];
}

/** Builds the Onyx data for an invoice */
function buildOnyxDataForInvoice(
    chatReport: OnyxEntry<OnyxTypes.Report>,
    iouReport: OnyxTypes.Report,
    transaction: OnyxTypes.Transaction,
    chatCreatedAction: OptimisticCreatedReportAction,
    iouCreatedAction: OptimisticCreatedReportAction,
    iouAction: OptimisticIOUReportAction,
    optimisticPersonalDetailListAction: OnyxTypes.PersonalDetailsList,
    reportPreviewAction: ReportAction,
    optimisticPolicyRecentlyUsedCategories: string[],
    optimisticPolicyRecentlyUsedTags: OnyxTypes.RecentlyUsedTags,
    isNewChatReport: boolean,
    transactionThreadReport: OptimisticChatReport,
    transactionThreadCreatedReportAction: OptimisticCreatedReportAction | EmptyObject,
    policy?: OnyxEntry<OnyxTypes.Policy>,
    policyTagList?: OnyxEntry<OnyxTypes.PolicyTagList>,
    policyCategories?: OnyxEntry<OnyxTypes.PolicyCategories>,
): [OnyxUpdate[], OnyxUpdate[], OnyxUpdate[]] {
    const clearedPendingFields = Object.fromEntries(Object.keys(transaction.pendingFields ?? {}).map((key) => [key, null]));
    const optimisticData: OnyxUpdate[] = [
        {
            onyxMethod: Onyx.METHOD.SET,
            key: `${ONYXKEYS.COLLECTION.REPORT}${iouReport.reportID}`,
            value: {
                ...iouReport,
                lastMessageText: iouAction.message?.[0]?.text,
                lastMessageHtml: iouAction.message?.[0]?.html,
                pendingFields: {
                    createChat: CONST.RED_BRICK_ROAD_PENDING_ACTION.ADD,
                },
            },
        },
        {
            onyxMethod: Onyx.METHOD.SET,
            key: `${ONYXKEYS.COLLECTION.TRANSACTION}${transaction.transactionID}`,
            value: transaction,
        },
        isNewChatReport
            ? {
                  onyxMethod: Onyx.METHOD.SET,
                  key: `${ONYXKEYS.COLLECTION.REPORT_ACTIONS}${chatReport?.reportID}`,
                  value: {
                      [chatCreatedAction.reportActionID]: chatCreatedAction,
                      [reportPreviewAction.reportActionID]: reportPreviewAction,
                  },
              }
            : {
                  onyxMethod: Onyx.METHOD.MERGE,
                  key: `${ONYXKEYS.COLLECTION.REPORT_ACTIONS}${chatReport?.reportID}`,
                  value: {
                      [reportPreviewAction.reportActionID]: reportPreviewAction,
                  },
              },
        {
            onyxMethod: Onyx.METHOD.MERGE,
            key: `${ONYXKEYS.COLLECTION.REPORT_ACTIONS}${iouReport.reportID}`,
            value: {
                [iouCreatedAction.reportActionID]: iouCreatedAction as OnyxTypes.ReportAction,
                [iouAction.reportActionID]: iouAction as OnyxTypes.ReportAction,
            },
        },
        {
            onyxMethod: Onyx.METHOD.MERGE,
            key: `${ONYXKEYS.COLLECTION.REPORT}${transactionThreadReport.reportID}`,
            value: transactionThreadReport,
        },
        {
            onyxMethod: Onyx.METHOD.MERGE,
            key: `${ONYXKEYS.COLLECTION.REPORT_ACTIONS}${transactionThreadReport.reportID}`,
            value: {
                [transactionThreadCreatedReportAction.reportActionID]: transactionThreadCreatedReportAction,
            },
        },
        // Remove the temporary transaction used during the creation flow
        {
            onyxMethod: Onyx.METHOD.SET,
            key: `${ONYXKEYS.COLLECTION.TRANSACTION_DRAFT}${CONST.IOU.OPTIMISTIC_TRANSACTION_ID}`,
            value: null,
        },
    ];
    const successData: OnyxUpdate[] = [];

    if (chatReport) {
        optimisticData.push({
            // Use SET for new reports because it doesn't exist yet, is faster and we need the data to be available when we navigate to the chat page
            onyxMethod: isNewChatReport ? Onyx.METHOD.SET : Onyx.METHOD.MERGE,
            key: `${ONYXKEYS.COLLECTION.REPORT}${chatReport.reportID}`,
            value: {
                ...chatReport,
                lastReadTime: DateUtils.getDBTime(),
                lastMessageTranslationKey: '',
                iouReportID: iouReport.reportID,
                ...(isNewChatReport ? {pendingFields: {createChat: CONST.RED_BRICK_ROAD_PENDING_ACTION.ADD}} : {}),
            },
        });
    }

    if (optimisticPolicyRecentlyUsedCategories.length) {
        optimisticData.push({
            onyxMethod: Onyx.METHOD.SET,
            key: `${ONYXKEYS.COLLECTION.POLICY_RECENTLY_USED_CATEGORIES}${iouReport.policyID}`,
            value: optimisticPolicyRecentlyUsedCategories,
        });
    }

    if (!isEmptyObject(optimisticPolicyRecentlyUsedTags)) {
        optimisticData.push({
            onyxMethod: Onyx.METHOD.MERGE,
            key: `${ONYXKEYS.COLLECTION.POLICY_RECENTLY_USED_TAGS}${iouReport.policyID}`,
            value: optimisticPolicyRecentlyUsedTags,
        });
    }

    const redundantParticipants: Record<number, null> = {};
    if (!isEmptyObject(optimisticPersonalDetailListAction)) {
        const successPersonalDetailListAction: Record<number, null> = {};

        // BE will send different participants. We clear the optimistic ones to avoid duplicated entries
        Object.keys(optimisticPersonalDetailListAction).forEach((accountIDKey) => {
            const accountID = Number(accountIDKey);
            successPersonalDetailListAction[accountID] = null;
            redundantParticipants[accountID] = null;
        });

        optimisticData.push({
            onyxMethod: Onyx.METHOD.MERGE,
            key: ONYXKEYS.PERSONAL_DETAILS_LIST,
            value: optimisticPersonalDetailListAction,
        });
        successData.push({
            onyxMethod: Onyx.METHOD.MERGE,
            key: ONYXKEYS.PERSONAL_DETAILS_LIST,
            value: successPersonalDetailListAction,
        });
    }

    successData.push(
        {
            onyxMethod: Onyx.METHOD.MERGE,
            key: `${ONYXKEYS.COLLECTION.REPORT}${iouReport.reportID}`,
            value: {
                participants: redundantParticipants,
                pendingFields: null,
                errorFields: null,
                isOptimisticReport: false,
            },
        },
        {
            onyxMethod: Onyx.METHOD.MERGE,
            key: `${ONYXKEYS.COLLECTION.REPORT}${transactionThreadReport.reportID}`,
            value: {
                participants: redundantParticipants,
                pendingFields: null,
                errorFields: null,
                isOptimisticReport: false,
            },
        },
        {
            onyxMethod: Onyx.METHOD.MERGE,
            key: `${ONYXKEYS.COLLECTION.TRANSACTION}${transaction.transactionID}`,
            value: {
                pendingAction: null,
                pendingFields: clearedPendingFields,
            },
        },
        {
            onyxMethod: Onyx.METHOD.MERGE,
            key: `${ONYXKEYS.COLLECTION.REPORT_ACTIONS}${chatReport?.reportID}`,
            value: {
                ...(isNewChatReport
                    ? {
                          [chatCreatedAction.reportActionID]: {
                              pendingAction: null,
                              errors: null,
                          },
                      }
                    : {}),
                [reportPreviewAction.reportActionID]: {
                    pendingAction: null,
                },
            },
        },
        {
            onyxMethod: Onyx.METHOD.MERGE,
            key: `${ONYXKEYS.COLLECTION.REPORT_ACTIONS}${iouReport.reportID}`,
            value: {
                [iouCreatedAction.reportActionID]: {
                    pendingAction: null,
                    errors: null,
                },
                [iouAction.reportActionID]: {
                    pendingAction: null,
                    errors: null,
                },
            },
        },
        {
            onyxMethod: Onyx.METHOD.MERGE,
            key: `${ONYXKEYS.COLLECTION.REPORT_ACTIONS}${transactionThreadReport.reportID}`,
            value: {
                [transactionThreadCreatedReportAction.reportActionID]: {
                    pendingAction: null,
                    errors: null,
                },
            },
        },
    );

    if (isNewChatReport) {
        successData.push({
            onyxMethod: Onyx.METHOD.MERGE,
            key: `${ONYXKEYS.COLLECTION.REPORT}${chatReport?.reportID}`,
            value: {
                participants: redundantParticipants,
                pendingFields: null,
                errorFields: null,
                isOptimisticReport: false,
            },
        });
    }

    const errorKey = DateUtils.getMicroseconds();

    const failureData: OnyxUpdate[] = [
        {
            onyxMethod: Onyx.METHOD.MERGE,
            key: `${ONYXKEYS.COLLECTION.REPORT}${chatReport?.reportID}`,
            value: {
                iouReportID: chatReport?.iouReportID,
                lastReadTime: chatReport?.lastReadTime,
                pendingFields: null,
                hasOutstandingChildRequest: chatReport?.hasOutstandingChildRequest,
                ...(isNewChatReport
                    ? {
                          errorFields: {
                              createChat: ErrorUtils.getMicroSecondOnyxError('report.genericCreateReportFailureMessage'),
                          },
                      }
                    : {}),
            },
        },
        {
            onyxMethod: Onyx.METHOD.MERGE,
            key: `${ONYXKEYS.COLLECTION.REPORT}${iouReport.reportID}`,
            value: {
                pendingFields: null,
                errorFields: {
                    createChat: ErrorUtils.getMicroSecondOnyxError('report.genericCreateReportFailureMessage'),
                },
            },
        },
        {
            onyxMethod: Onyx.METHOD.MERGE,
            key: `${ONYXKEYS.COLLECTION.REPORT}${transactionThreadReport.reportID}`,
            value: {
                errorFields: {
                    createChat: ErrorUtils.getMicroSecondOnyxError('report.genericCreateReportFailureMessage'),
                },
            },
        },
        {
            onyxMethod: Onyx.METHOD.MERGE,
            key: `${ONYXKEYS.COLLECTION.TRANSACTION}${transaction.transactionID}`,
            value: {
                errors: ErrorUtils.getMicroSecondOnyxError('iou.error.genericCreateInvoiceFailureMessage'),
                pendingAction: null,
                pendingFields: clearedPendingFields,
            },
        },
        {
            onyxMethod: Onyx.METHOD.MERGE,
            key: `${ONYXKEYS.COLLECTION.REPORT_ACTIONS}${iouReport.reportID}`,
            value: {
                [iouCreatedAction.reportActionID]: {
                    // Disabling this line since transaction.filename can be an empty string
                    // eslint-disable-next-line @typescript-eslint/prefer-nullish-coalescing
                    errors: getReceiptError(transaction.receipt, transaction.filename || transaction.receipt?.filename, false, errorKey),
                },
                [iouAction.reportActionID]: {
                    errors: ErrorUtils.getMicroSecondOnyxError('iou.error.genericCreateInvoiceFailureMessage'),
                },
            },
        },
        {
            onyxMethod: Onyx.METHOD.MERGE,
            key: `${ONYXKEYS.COLLECTION.REPORT_ACTIONS}${transactionThreadReport.reportID}`,
            value: {
                [transactionThreadCreatedReportAction.reportActionID]: {
                    errors: ErrorUtils.getMicroSecondOnyxError('iou.error.genericCreateInvoiceFailureMessage', false, errorKey),
                },
            },
        },
    ];

    // We don't need to compute violations unless we're on a paid policy
    if (!policy || !PolicyUtils.isPaidGroupPolicy(policy)) {
        return [optimisticData, successData, failureData];
    }

    const violationsOnyxData = ViolationsUtils.getViolationsOnyxData(transaction, [], !!policy.requiresTag, policyTagList ?? {}, !!policy.requiresCategory, policyCategories ?? {});

    if (violationsOnyxData) {
        optimisticData.push(violationsOnyxData);
        failureData.push({
            onyxMethod: Onyx.METHOD.SET,
            key: `${ONYXKEYS.COLLECTION.TRANSACTION_VIOLATIONS}${transaction.transactionID}`,
            value: [],
        });
    }

    return [optimisticData, successData, failureData];
}

/** Builds the Onyx data for track expense */
function buildOnyxDataForTrackExpense(
    chatReport: OnyxEntry<OnyxTypes.Report>,
    iouReport: OnyxEntry<OnyxTypes.Report>,
    transaction: OnyxTypes.Transaction,
    iouCreatedAction: OptimisticCreatedReportAction,
    iouAction: OptimisticIOUReportAction,
    reportPreviewAction: OnyxEntry<ReportAction>,
    transactionThreadReport: OptimisticChatReport | EmptyObject,
    transactionThreadCreatedReportAction: OptimisticCreatedReportAction | EmptyObject,
    shouldCreateNewMoneyRequestReport: boolean,
    policy?: OnyxEntry<OnyxTypes.Policy>,
    policyTagList?: OnyxEntry<OnyxTypes.PolicyTagList>,
    policyCategories?: OnyxEntry<OnyxTypes.PolicyCategories>,
    existingTransactionThreadReportID?: string,
): [OnyxUpdate[], OnyxUpdate[], OnyxUpdate[]] {
    const isScanRequest = TransactionUtils.isScanRequest(transaction);
    const isDistanceRequest = TransactionUtils.isDistanceRequest(transaction);
    const clearedPendingFields = Object.fromEntries(Object.keys(transaction.pendingFields ?? {}).map((key) => [key, null]));
    const optimisticData: OnyxUpdate[] = [];
    const successData: OnyxUpdate[] = [];
    const failureData: OnyxUpdate[] = [];

    let newQuickAction: ValueOf<typeof CONST.QUICK_ACTIONS> = CONST.QUICK_ACTIONS.TRACK_MANUAL;
    if (isScanRequest) {
        newQuickAction = CONST.QUICK_ACTIONS.TRACK_SCAN;
    } else if (isDistanceRequest) {
        newQuickAction = CONST.QUICK_ACTIONS.TRACK_DISTANCE;
    }
    const existingTransactionThreadReport = allReports?.[`${ONYXKEYS.COLLECTION.REPORT}${existingTransactionThreadReportID}`] ?? null;

    if (chatReport) {
        optimisticData.push(
            {
                onyxMethod: Onyx.METHOD.MERGE,
                key: `${ONYXKEYS.COLLECTION.REPORT}${chatReport.reportID}`,
                value: {
                    ...chatReport,
                    lastMessageText: iouAction.message?.[0]?.text,
                    lastMessageHtml: iouAction.message?.[0]?.html,
                    lastReadTime: DateUtils.getDBTime(),
                    iouReportID: iouReport?.reportID,
                },
            },
            {
                onyxMethod: Onyx.METHOD.SET,
                key: ONYXKEYS.NVP_QUICK_ACTION_GLOBAL_CREATE,
                value: {
                    action: newQuickAction,
                    chatReportID: chatReport.reportID,
                    isFirstQuickAction: isEmptyObject(quickAction),
                },
            },
        );
    }

    if (iouReport) {
        optimisticData.push(
            {
                onyxMethod: shouldCreateNewMoneyRequestReport ? Onyx.METHOD.SET : Onyx.METHOD.MERGE,
                key: `${ONYXKEYS.COLLECTION.REPORT}${iouReport.reportID}`,
                value: {
                    ...iouReport,
                    lastMessageText: iouAction.message?.[0]?.text,
                    lastMessageHtml: iouAction.message?.[0]?.html,
                    pendingFields: {
                        ...(shouldCreateNewMoneyRequestReport ? {createChat: CONST.RED_BRICK_ROAD_PENDING_ACTION.ADD} : {preview: CONST.RED_BRICK_ROAD_PENDING_ACTION.UPDATE}),
                    },
                },
            },
            shouldCreateNewMoneyRequestReport
                ? {
                      onyxMethod: Onyx.METHOD.SET,
                      key: `${ONYXKEYS.COLLECTION.REPORT_ACTIONS}${iouReport.reportID}`,
                      value: {
                          [iouCreatedAction.reportActionID]: iouCreatedAction as OnyxTypes.ReportAction,
                          [iouAction.reportActionID]: iouAction as OnyxTypes.ReportAction,
                      },
                  }
                : {
                      onyxMethod: Onyx.METHOD.MERGE,
                      key: `${ONYXKEYS.COLLECTION.REPORT_ACTIONS}${iouReport.reportID}`,
                      value: {
                          [iouAction.reportActionID]: iouAction as OnyxTypes.ReportAction,
                      },
                  },
            {
                onyxMethod: Onyx.METHOD.MERGE,
                key: `${ONYXKEYS.COLLECTION.REPORT_ACTIONS}${chatReport?.reportID}`,
                value: {
                    ...(reportPreviewAction && {[reportPreviewAction.reportActionID]: reportPreviewAction}),
                },
            },
        );
    } else {
        optimisticData.push({
            onyxMethod: Onyx.METHOD.MERGE,
            key: `${ONYXKEYS.COLLECTION.REPORT_ACTIONS}${chatReport?.reportID}`,
            value: {
                [iouAction.reportActionID]: iouAction as OnyxTypes.ReportAction,
            },
        });
    }

    optimisticData.push(
        {
            onyxMethod: Onyx.METHOD.SET,
            key: `${ONYXKEYS.COLLECTION.TRANSACTION}${transaction.transactionID}`,
            value: transaction,
        },
        {
            onyxMethod: Onyx.METHOD.MERGE,
            key: `${ONYXKEYS.COLLECTION.REPORT}${transactionThreadReport.reportID}`,
            value: {
                ...transactionThreadReport,
                pendingFields: {createChat: CONST.RED_BRICK_ROAD_PENDING_ACTION.ADD},
            },
        },
        // Remove the temporary transaction used during the creation flow
        {
            onyxMethod: Onyx.METHOD.SET,
            key: `${ONYXKEYS.COLLECTION.TRANSACTION_DRAFT}${CONST.IOU.OPTIMISTIC_TRANSACTION_ID}`,
            value: null,
        },
    );

    if (!isEmptyObject(transactionThreadCreatedReportAction)) {
        optimisticData.push({
            onyxMethod: Onyx.METHOD.MERGE,
            key: `${ONYXKEYS.COLLECTION.REPORT_ACTIONS}${transactionThreadReport.reportID}`,
            value: {
                [transactionThreadCreatedReportAction.reportActionID]: transactionThreadCreatedReportAction,
            },
        });
    }

    if (iouReport) {
        successData.push(
            {
                onyxMethod: Onyx.METHOD.MERGE,
                key: `${ONYXKEYS.COLLECTION.REPORT}${iouReport?.reportID}`,
                value: {
                    pendingFields: null,
                    errorFields: null,
                },
            },
            {
                onyxMethod: Onyx.METHOD.MERGE,
                key: `${ONYXKEYS.COLLECTION.REPORT_ACTIONS}${iouReport?.reportID}`,
                value: {
                    ...(shouldCreateNewMoneyRequestReport
                        ? {
                              [iouCreatedAction.reportActionID]: {
                                  pendingAction: null,
                                  errors: null,
                              },
                          }
                        : {}),
                    [iouAction.reportActionID]: {
                        pendingAction: null,
                        errors: null,
                    },
                },
            },
            {
                onyxMethod: Onyx.METHOD.MERGE,
                key: `${ONYXKEYS.COLLECTION.REPORT_ACTIONS}${chatReport?.reportID}`,
                value: {
                    ...(reportPreviewAction && {[reportPreviewAction.reportActionID]: {pendingAction: null}}),
                },
            },
        );
    } else {
        successData.push({
            onyxMethod: Onyx.METHOD.MERGE,
            key: `${ONYXKEYS.COLLECTION.REPORT_ACTIONS}${chatReport?.reportID}`,
            value: {
                [iouAction.reportActionID]: {
                    pendingAction: null,
                    errors: null,
                },
                ...(reportPreviewAction && {[reportPreviewAction.reportActionID]: {pendingAction: null}}),
            },
        });
    }

    successData.push(
        {
            onyxMethod: Onyx.METHOD.MERGE,
            key: `${ONYXKEYS.COLLECTION.REPORT}${transactionThreadReport.reportID}`,
            value: {
                pendingFields: null,
                errorFields: null,
            },
        },
        {
            onyxMethod: Onyx.METHOD.MERGE,
            key: `${ONYXKEYS.COLLECTION.TRANSACTION}${transaction.transactionID}`,
            value: {
                pendingAction: null,
                pendingFields: clearedPendingFields,
            },
        },
    );

    if (!isEmptyObject(transactionThreadCreatedReportAction)) {
        successData.push({
            onyxMethod: Onyx.METHOD.MERGE,
            key: `${ONYXKEYS.COLLECTION.REPORT_ACTIONS}${transactionThreadReport.reportID}`,
            value: {
                [transactionThreadCreatedReportAction.reportActionID]: {
                    pendingAction: null,
                    errors: null,
                },
            },
        });
    }

    failureData.push({
        onyxMethod: Onyx.METHOD.SET,
        key: ONYXKEYS.NVP_QUICK_ACTION_GLOBAL_CREATE,
        value: quickAction ?? null,
    });

    if (iouReport) {
        failureData.push(
            {
                onyxMethod: Onyx.METHOD.MERGE,
                key: `${ONYXKEYS.COLLECTION.REPORT}${iouReport.reportID}`,
                value: {
                    pendingFields: null,
                    errorFields: {
                        ...(shouldCreateNewMoneyRequestReport ? {createChat: ErrorUtils.getMicroSecondOnyxError('report.genericCreateReportFailureMessage')} : {}),
                    },
                },
            },
            {
                onyxMethod: Onyx.METHOD.MERGE,
                key: `${ONYXKEYS.COLLECTION.REPORT_ACTIONS}${iouReport.reportID}`,
                value: {
                    ...(shouldCreateNewMoneyRequestReport
                        ? {
                              [iouCreatedAction.reportActionID]: {
                                  // Disabling this line since transaction.filename can be an empty string
                                  // eslint-disable-next-line @typescript-eslint/prefer-nullish-coalescing
                                  errors: getReceiptError(transaction.receipt, transaction.filename || transaction.receipt?.filename, isScanRequest),
                              },
                              [iouAction.reportActionID]: {
                                  errors: ErrorUtils.getMicroSecondOnyxError('iou.error.genericCreateFailureMessage'),
                              },
                          }
                        : {
                              [iouAction.reportActionID]: {
                                  // Disabling this line since transaction.filename can be an empty string
                                  // eslint-disable-next-line @typescript-eslint/prefer-nullish-coalescing
                                  errors: getReceiptError(transaction.receipt, transaction.filename || transaction.receipt?.filename, isScanRequest),
                              },
                          }),
                },
            },
        );
    } else {
        failureData.push({
            onyxMethod: Onyx.METHOD.MERGE,
            key: `${ONYXKEYS.COLLECTION.REPORT_ACTIONS}${chatReport?.reportID}`,
            value: {
                [iouAction.reportActionID]: {
                    // Disabling this line since transaction.filename can be an empty string
                    // eslint-disable-next-line @typescript-eslint/prefer-nullish-coalescing
                    errors: getReceiptError(transaction.receipt, transaction.filename || transaction.receipt?.filename, isScanRequest),
                },
            },
        });
    }

    failureData.push(
        {
            onyxMethod: Onyx.METHOD.MERGE,
            key: `${ONYXKEYS.COLLECTION.REPORT}${chatReport?.reportID}`,
            value: {
                lastReadTime: chatReport?.lastReadTime,
                lastMessageText: chatReport?.lastMessageText,
                lastMessageHtml: chatReport?.lastMessageHtml,
            },
        },
        {
            onyxMethod: Onyx.METHOD.MERGE,
            key: `${ONYXKEYS.COLLECTION.REPORT}${transactionThreadReport.reportID}`,
            value: {
                pendingFields: null,
                errorFields: existingTransactionThreadReport
                    ? null
                    : {
                          createChat: ErrorUtils.getMicroSecondOnyxError('report.genericCreateReportFailureMessage'),
                      },
            },
        },
        {
            onyxMethod: Onyx.METHOD.MERGE,
            key: `${ONYXKEYS.COLLECTION.TRANSACTION}${transaction.transactionID}`,
            value: {
                // Disabling this line since transaction.filename can be an empty string
                // eslint-disable-next-line @typescript-eslint/prefer-nullish-coalescing
                errors: getReceiptError(transaction.receipt, transaction.filename || transaction.receipt?.filename, isScanRequest),
                pendingAction: null,
                pendingFields: clearedPendingFields,
            },
        },
        {
            onyxMethod: Onyx.METHOD.MERGE,
            key: `${ONYXKEYS.COLLECTION.REPORT_ACTIONS}${transactionThreadReport.reportID}`,
            value: {
                [transactionThreadCreatedReportAction.reportActionID]: {
                    errors: ErrorUtils.getMicroSecondOnyxError('iou.error.genericCreateFailureMessage'),
                },
            },
        },
    );

    // We don't need to compute violations unless we're on a paid policy
    if (!policy || !PolicyUtils.isPaidGroupPolicy(policy)) {
        return [optimisticData, successData, failureData];
    }

    const violationsOnyxData = ViolationsUtils.getViolationsOnyxData(transaction, [], !!policy.requiresTag, policyTagList ?? {}, !!policy.requiresCategory, policyCategories ?? {});

    if (violationsOnyxData) {
        optimisticData.push(violationsOnyxData);
        failureData.push({
            onyxMethod: Onyx.METHOD.SET,
            key: `${ONYXKEYS.COLLECTION.TRANSACTION_VIOLATIONS}${transaction.transactionID}`,
            value: [],
        });
    }

    return [optimisticData, successData, failureData];
}

function getDeleteTrackExpenseInformation(
    chatReportID: string,
    transactionID: string,
    reportAction: OnyxTypes.ReportAction,
    shouldDeleteTransactionFromOnyx = true,
    isMovingTransactionFromTrackExpense = false,
) {
    // STEP 1: Get all collections we're updating
    const chatReport = allReports?.[`${ONYXKEYS.COLLECTION.REPORT}${chatReportID}`] ?? null;
    const transaction = allTransactions[`${ONYXKEYS.COLLECTION.TRANSACTION}${transactionID}`];
    const transactionViolations = allTransactionViolations[`${ONYXKEYS.COLLECTION.TRANSACTION_VIOLATIONS}${transactionID}`];
    const transactionThreadID = reportAction.childReportID;
    let transactionThread = null;
    if (transactionThreadID) {
        transactionThread = allReports?.[`${ONYXKEYS.COLLECTION.REPORT}${transactionThreadID}`] ?? null;
    }

    // STEP 2: Decide if we need to:
    // 1. Delete the transactionThread - delete if there are no visible comments in the thread and we're not moving the transaction
    // 2. Update the moneyRequestPreview to show [Deleted expense] - update if the transactionThread exists AND it isn't being deleted and we're not moving the transaction
    const shouldDeleteTransactionThread = !isMovingTransactionFromTrackExpense && (transactionThreadID ? (reportAction?.childVisibleActionCount ?? 0) === 0 : false);

    const shouldShowDeletedRequestMessage = !isMovingTransactionFromTrackExpense && !!transactionThreadID && !shouldDeleteTransactionThread;

    // STEP 3: Update the IOU reportAction.
    const updatedReportAction = {
        [reportAction.reportActionID]: {
            pendingAction: shouldShowDeletedRequestMessage ? CONST.RED_BRICK_ROAD_PENDING_ACTION.UPDATE : CONST.RED_BRICK_ROAD_PENDING_ACTION.DELETE,
            previousMessage: reportAction.message,
            message: [
                {
                    type: 'COMMENT',
                    html: '',
                    text: '',
                    isEdited: true,
                    isDeletedParentAction: shouldShowDeletedRequestMessage,
                },
            ],
            originalMessage: {
                IOUTransactionID: null,
            },
            errors: undefined,
        },
    } as OnyxTypes.ReportActions;

    const lastVisibleAction = ReportActionsUtils.getLastVisibleAction(chatReport?.reportID ?? '', updatedReportAction);
    const reportLastMessageText = ReportActionsUtils.getLastVisibleMessage(chatReport?.reportID ?? '', updatedReportAction).lastMessageText;

    // STEP 4: Build Onyx data
    const optimisticData: OnyxUpdate[] = [];

    if (shouldDeleteTransactionFromOnyx) {
        optimisticData.push({
            onyxMethod: Onyx.METHOD.SET,
            key: `${ONYXKEYS.COLLECTION.TRANSACTION}${transactionID}`,
            value: null,
        });
    }

    if (Permissions.canUseViolations(betas)) {
        optimisticData.push({
            onyxMethod: Onyx.METHOD.SET,
            key: `${ONYXKEYS.COLLECTION.TRANSACTION_VIOLATIONS}${transactionID}`,
            value: null,
        });
    }

    if (shouldDeleteTransactionThread) {
        optimisticData.push(
            {
                onyxMethod: Onyx.METHOD.SET,
                key: `${ONYXKEYS.COLLECTION.REPORT}${transactionThreadID}`,
                value: null,
            },
            {
                onyxMethod: Onyx.METHOD.SET,
                key: `${ONYXKEYS.COLLECTION.REPORT_ACTIONS}${transactionThreadID}`,
                value: null,
            },
        );
    }

    optimisticData.push(
        {
            onyxMethod: Onyx.METHOD.MERGE,
            key: `${ONYXKEYS.COLLECTION.REPORT_ACTIONS}${chatReport?.reportID}`,
            value: updatedReportAction,
        },
        {
            onyxMethod: Onyx.METHOD.MERGE,
            key: `${ONYXKEYS.COLLECTION.REPORT}${chatReport?.reportID}`,
            value: {
                lastMessageText: reportLastMessageText,
                lastVisibleActionCreated: lastVisibleAction?.created,
            },
        },
    );

    const successData: OnyxUpdate[] = [
        {
            onyxMethod: Onyx.METHOD.MERGE,
            key: `${ONYXKEYS.COLLECTION.REPORT_ACTIONS}${chatReport?.reportID}`,
            value: {
                [reportAction.reportActionID]: {
                    pendingAction: null,
                    errors: null,
                },
            },
        },
    ];

    const failureData: OnyxUpdate[] = [];

    if (shouldDeleteTransactionFromOnyx) {
        failureData.push({
            onyxMethod: Onyx.METHOD.SET,
            key: `${ONYXKEYS.COLLECTION.TRANSACTION}${transactionID}`,
            value: transaction ?? null,
        });
    }

    if (Permissions.canUseViolations(betas)) {
        failureData.push({
            onyxMethod: Onyx.METHOD.SET,
            key: `${ONYXKEYS.COLLECTION.TRANSACTION_VIOLATIONS}${transactionID}`,
            value: transactionViolations ?? null,
        });
    }

    if (shouldDeleteTransactionThread) {
        failureData.push({
            onyxMethod: Onyx.METHOD.SET,
            key: `${ONYXKEYS.COLLECTION.REPORT}${transactionThreadID}`,
            value: transactionThread,
        });
    }

    failureData.push(
        {
            onyxMethod: Onyx.METHOD.MERGE,
            key: `${ONYXKEYS.COLLECTION.REPORT_ACTIONS}${chatReport?.reportID}`,
            value: {
                [reportAction.reportActionID]: {
                    ...reportAction,
                    pendingAction: null,
                    errors: ErrorUtils.getMicroSecondOnyxError('iou.error.genericDeleteFailureMessage'),
                },
            },
        },
        {
            onyxMethod: Onyx.METHOD.MERGE,
            key: `${ONYXKEYS.COLLECTION.REPORT}${chatReport?.reportID}`,
            value: chatReport,
        },
    );

    const parameters: DeleteMoneyRequestParams = {
        transactionID,
        reportActionID: reportAction.reportActionID,
    };

    return {parameters, optimisticData, successData, failureData, shouldDeleteTransactionThread, chatReport};
}

/** Gathers all the data needed to create an invoice. */
function getSendInvoiceInformation(
    transaction: OnyxEntry<OnyxTypes.Transaction>,
    currentUserAccountID: number,
    invoiceChatReport?: OnyxEntry<OnyxTypes.Report>,
    receipt?: Receipt,
    policy?: OnyxEntry<OnyxTypes.Policy>,
    policyTagList?: OnyxEntry<OnyxTypes.PolicyTagList>,
    policyCategories?: OnyxEntry<OnyxTypes.PolicyCategories>,
): SendInvoiceInformation {
    const {amount = 0, currency = '', created = '', merchant = '', category = '', tag = '', taxCode = '', taxAmount = 0, billable, comment, participants} = transaction ?? {};
    const trimmedComment = (comment?.comment ?? '').trim();
    const senderWorkspaceID = participants?.find((participant) => participant?.isSender)?.policyID ?? '';
    const receiverParticipant = participants?.find((participant) => participant?.accountID) ?? invoiceChatReport?.invoiceReceiver;
    const receiverAccountID = receiverParticipant && 'accountID' in receiverParticipant && receiverParticipant.accountID ? receiverParticipant.accountID : -1;
    let receiver = ReportUtils.getPersonalDetailsForAccountID(receiverAccountID);
    let optimisticPersonalDetailListAction = {};

    // STEP 1: Get existing chat report OR build a new optimistic one
    let isNewChatReport = false;
    let chatReport = !isEmptyObject(invoiceChatReport) && invoiceChatReport?.reportID ? invoiceChatReport : null;

    if (!chatReport) {
        chatReport = ReportUtils.getInvoiceChatByParticipants(senderWorkspaceID, receiverAccountID) ?? null;
    }

    if (!chatReport) {
        isNewChatReport = true;
        chatReport = ReportUtils.buildOptimisticChatReport([receiverAccountID, currentUserAccountID], CONST.REPORT.DEFAULT_REPORT_NAME, CONST.REPORT.CHAT_TYPE.INVOICE, senderWorkspaceID);
    }

    // STEP 2: Create a new optimistic invoice report.
    const optimisticInvoiceReport = ReportUtils.buildOptimisticInvoiceReport(chatReport.reportID, senderWorkspaceID, receiverAccountID, receiver.displayName ?? '', amount, currency);

    // STEP 3: Build optimistic receipt and transaction
    const receiptObject: Receipt = {};
    let filename;
    if (receipt?.source) {
        receiptObject.source = receipt.source;
        receiptObject.state = receipt.state ?? CONST.IOU.RECEIPT_STATE.SCANREADY;
        filename = receipt.name;
    }
    const optimisticTransaction = TransactionUtils.buildOptimisticTransaction(
        amount,
        currency,
        optimisticInvoiceReport.reportID,
        trimmedComment,
        created,
        '',
        '',
        merchant,
        receiptObject,
        filename,
        undefined,
        category,
        tag,
        taxCode,
        taxAmount,
        billable,
    );

<<<<<<< HEAD
    const optimisticPolicyRecentlyUsedCategories = Policy.buildOptimisticPolicyRecentlyUsedCategories(optimisticInvoiceReport.policyID, category);
    const optimisticPolicyRecentlyUsedTags = Tag.buildOptimisticPolicyRecentlyUsedTags(optimisticInvoiceReport.policyID, tag);
=======
    const optimisticPolicyRecentlyUsedCategories = Category.buildOptimisticPolicyRecentlyUsedCategories(optimisticInvoiceReport.policyID, category);
    const optimisticPolicyRecentlyUsedTags = Policy.buildOptimisticPolicyRecentlyUsedTags(optimisticInvoiceReport.policyID, tag);
>>>>>>> 611b86f7

    // STEP 4: Add optimistic personal details for participant
    const shouldCreateOptimisticPersonalDetails = isNewChatReport && !allPersonalDetails[receiverAccountID];
    if (shouldCreateOptimisticPersonalDetails) {
        const receiverLogin = receiverParticipant && 'login' in receiverParticipant && receiverParticipant.login ? receiverParticipant.login : '';
        receiver = {
            accountID: receiverAccountID,
            displayName: LocalePhoneNumber.formatPhoneNumber(receiverLogin),
            login: receiverLogin,
            isOptimisticPersonalDetail: true,
        };

        optimisticPersonalDetailListAction = {[receiverAccountID]: receiver};
    }

    // STEP 5: Build optimistic reportActions.
    const [optimisticCreatedActionForChat, optimisticCreatedActionForIOUReport, iouAction, optimisticTransactionThread, optimisticCreatedActionForTransactionThread] =
        ReportUtils.buildOptimisticMoneyRequestEntities(
            optimisticInvoiceReport,
            CONST.IOU.REPORT_ACTION_TYPE.CREATE,
            amount,
            currency,
            trimmedComment,
            receiver.login ?? '',
            [receiver],
            optimisticTransaction.transactionID,
            undefined,
            false,
            false,
            receiptObject,
            false,
        );
    const reportPreviewAction = ReportUtils.buildOptimisticReportPreview(chatReport, optimisticInvoiceReport, trimmedComment, optimisticTransaction);

    // STEP 6: Build Onyx Data
    const [optimisticData, successData, failureData] = buildOnyxDataForInvoice(
        chatReport,
        optimisticInvoiceReport,
        optimisticTransaction,
        optimisticCreatedActionForChat,
        optimisticCreatedActionForIOUReport,
        iouAction,
        optimisticPersonalDetailListAction,
        reportPreviewAction,
        optimisticPolicyRecentlyUsedCategories,
        optimisticPolicyRecentlyUsedTags,
        isNewChatReport,
        optimisticTransactionThread,
        optimisticCreatedActionForTransactionThread,
        policy,
        policyTagList,
        policyCategories,
    );

    return {
        senderWorkspaceID,
        receiver,
        invoiceRoom: chatReport,
        createdChatReportActionID: optimisticCreatedActionForChat.reportActionID,
        invoiceReportID: optimisticInvoiceReport.reportID,
        reportPreviewReportActionID: reportPreviewAction.reportActionID,
        transactionID: optimisticTransaction.transactionID,
        transactionThreadReportID: optimisticTransactionThread.reportID,
        onyxData: {
            optimisticData,
            successData,
            failureData,
        },
    };
}

/**
 * Gathers all the data needed to submit an expense. It attempts to find existing reports, iouReports, and receipts. If it doesn't find them, then
 * it creates optimistic versions of them and uses those instead
 */
function getMoneyRequestInformation(
    parentChatReport: OnyxEntry<OnyxTypes.Report> | EmptyObject,
    participant: Participant,
    comment: string,
    amount: number,
    currency: string,
    created: string,
    merchant: string,
    receipt: Receipt | undefined,
    existingTransactionID: string | undefined,
    category: string | undefined,
    tag: string | undefined,
    taxCode: string | undefined,
    taxAmount: number | undefined,
    billable: boolean | undefined,
    policy: OnyxEntry<OnyxTypes.Policy> | undefined,
    policyTagList: OnyxEntry<OnyxTypes.PolicyTagList> | undefined,
    policyCategories: OnyxEntry<OnyxTypes.PolicyCategories> | undefined,
    payeeAccountID = userAccountID,
    payeeEmail = currentUserEmail,
    moneyRequestReportID = '',
    linkedTrackedExpenseReportAction?: OnyxTypes.ReportAction,
): MoneyRequestInformation {
    const payerEmail = PhoneNumber.addSMSDomainIfPhoneNumber(participant.login ?? '');
    const payerAccountID = Number(participant.accountID);
    const isPolicyExpenseChat = participant.isPolicyExpenseChat;

    // STEP 1: Get existing chat report OR build a new optimistic one
    let isNewChatReport = false;
    let chatReport = !isEmptyObject(parentChatReport) && parentChatReport?.reportID ? parentChatReport : null;

    // If this is a policyExpenseChat, the chatReport must exist and we can get it from Onyx.
    // report is null if the flow is initiated from the global create menu. However, participant always stores the reportID if it exists, which is the case for policyExpenseChats
    if (!chatReport && isPolicyExpenseChat) {
        chatReport = allReports?.[`${ONYXKEYS.COLLECTION.REPORT}${participant.reportID}`] ?? null;
    }

    if (!chatReport) {
        chatReport = ReportUtils.getChatByParticipants([payerAccountID, payeeAccountID]) ?? null;
    }

    // If we still don't have a report, it likely doens't exist and we need to build an optimistic one
    if (!chatReport) {
        isNewChatReport = true;
        chatReport = ReportUtils.buildOptimisticChatReport([payerAccountID, payeeAccountID]);
    }

    // STEP 2: Get the Expense/IOU report. If the moneyRequestReportID has been provided, we want to add the transaction to this specific report.
    // If no such reportID has been provided, let's use the chatReport.iouReportID property. In case that is not present, build a new optimistic Expense/IOU report.
    let iouReport: OnyxEntry<OnyxTypes.Report> = null;
    if (moneyRequestReportID) {
        iouReport = allReports?.[`${ONYXKEYS.COLLECTION.REPORT}${moneyRequestReportID}`] ?? null;
    } else {
        iouReport = allReports?.[`${ONYXKEYS.COLLECTION.REPORT}${chatReport.iouReportID}`] ?? null;
    }

    const shouldCreateNewMoneyRequestReport = ReportUtils.shouldCreateNewMoneyRequestReport(iouReport, chatReport);

    if (!iouReport || shouldCreateNewMoneyRequestReport) {
        iouReport = isPolicyExpenseChat
            ? ReportUtils.buildOptimisticExpenseReport(chatReport.reportID, chatReport.policyID ?? '', payeeAccountID, amount, currency)
            : ReportUtils.buildOptimisticIOUReport(payeeAccountID, payerAccountID, amount, chatReport.reportID, currency);
    } else if (isPolicyExpenseChat) {
        iouReport = {...iouReport};
        if (iouReport?.currency === currency && typeof iouReport.total === 'number') {
            // Because of the Expense reports are stored as negative values, we subtract the total from the amount
            iouReport.total -= amount;
        }
    } else {
        iouReport = IOUUtils.updateIOUOwnerAndTotal(iouReport, payeeAccountID, amount, currency);
    }
    // STEP 3: Build optimistic receipt and transaction
    const receiptObject: Receipt = {};
    let filename;
    if (receipt?.source) {
        receiptObject.source = receipt.source;
        receiptObject.state = receipt.state ?? CONST.IOU.RECEIPT_STATE.SCANREADY;
        filename = receipt.name;
    }
    const existingTransaction = allTransactionDrafts[`${ONYXKEYS.COLLECTION.TRANSACTION_DRAFT}${existingTransactionID ?? CONST.IOU.OPTIMISTIC_TRANSACTION_ID}`];
    const isDistanceRequest = existingTransaction && existingTransaction.iouRequestType === CONST.IOU.REQUEST_TYPE.DISTANCE;
    let optimisticTransaction = TransactionUtils.buildOptimisticTransaction(
        ReportUtils.isExpenseReport(iouReport) ? -amount : amount,
        currency,
        iouReport.reportID,
        comment,
        created,
        '',
        '',
        merchant,
        receiptObject,
        filename,
        existingTransactionID,
        category,
        tag,
        taxCode,
        ReportUtils.isExpenseReport(iouReport) ? -(taxAmount ?? 0) : taxAmount,
        billable,
        isDistanceRequest ? {waypoints: CONST.RED_BRICK_ROAD_PENDING_ACTION.ADD} : undefined,
    );

<<<<<<< HEAD
    const optimisticPolicyRecentlyUsedCategories = Policy.buildOptimisticPolicyRecentlyUsedCategories(iouReport.policyID, category);
    const optimisticPolicyRecentlyUsedTags = Tag.buildOptimisticPolicyRecentlyUsedTags(iouReport.policyID, tag);
=======
    const optimisticPolicyRecentlyUsedCategories = Category.buildOptimisticPolicyRecentlyUsedCategories(iouReport.policyID, category);
    const optimisticPolicyRecentlyUsedTags = Policy.buildOptimisticPolicyRecentlyUsedTags(iouReport.policyID, tag);
>>>>>>> 611b86f7

    // If there is an existing transaction (which is the case for distance requests), then the data from the existing transaction
    // needs to be manually merged into the optimistic transaction. This is because buildOnyxDataForMoneyRequest() uses `Onyx.set()` for the transaction
    // data. This is a big can of worms to change it to `Onyx.merge()` as explored in https://expensify.slack.com/archives/C05DWUDHVK7/p1692139468252109.
    // I want to clean this up at some point, but it's possible this will live in the code for a while so I've created https://github.com/Expensify/App/issues/25417
    // to remind me to do this.
    if (isDistanceRequest) {
        optimisticTransaction = fastMerge(existingTransaction, optimisticTransaction, false);
    }

    // STEP 4: Build optimistic reportActions. We need:
    // 1. CREATED action for the chatReport
    // 2. CREATED action for the iouReport
    // 3. IOU action for the iouReport
    // 4. The transaction thread, which requires the iouAction, and CREATED action for the transaction thread
    // 5. REPORT_PREVIEW action for the chatReport
    // Note: The CREATED action for the IOU report must be optimistically generated before the IOU action so there's no chance that it appears after the IOU action in the chat
    const [optimisticCreatedActionForChat, optimisticCreatedActionForIOUReport, iouAction, optimisticTransactionThread, optimisticCreatedActionForTransactionThread] =
        ReportUtils.buildOptimisticMoneyRequestEntities(
            iouReport,
            CONST.IOU.REPORT_ACTION_TYPE.CREATE,
            amount,
            currency,
            comment,
            payeeEmail,
            [participant],
            optimisticTransaction.transactionID,
            undefined,
            false,
            false,
            receiptObject,
            false,
            undefined,
            linkedTrackedExpenseReportAction?.childReportID,
            linkedTrackedExpenseReportAction,
        );

    let reportPreviewAction = shouldCreateNewMoneyRequestReport ? null : getReportPreviewAction(chatReport.reportID, iouReport.reportID);

    if (reportPreviewAction) {
        reportPreviewAction = ReportUtils.updateReportPreview(iouReport, reportPreviewAction as ReportPreviewAction, false, comment, optimisticTransaction);
    } else {
        reportPreviewAction = ReportUtils.buildOptimisticReportPreview(chatReport, iouReport, comment, optimisticTransaction);

        // Generated ReportPreview action is a parent report action of the iou report.
        // We are setting the iou report's parentReportActionID to display subtitle correctly in IOU page when offline.
        iouReport.parentReportActionID = reportPreviewAction.reportActionID;
    }

    const shouldCreateOptimisticPersonalDetails = isNewChatReport && !allPersonalDetails[payerAccountID];
    // Add optimistic personal details for participant
    const optimisticPersonalDetailListAction = shouldCreateOptimisticPersonalDetails
        ? {
              [payerAccountID]: {
                  accountID: payerAccountID,
                  // Disabling this line since participant.displayName can be an empty string
                  // eslint-disable-next-line @typescript-eslint/prefer-nullish-coalescing
                  displayName: LocalePhoneNumber.formatPhoneNumber(participant.displayName || payerEmail),
                  login: participant.login,
                  isOptimisticPersonalDetail: true,
              },
          }
        : {};

    const optimisticNextStep = NextStepUtils.buildNextStep(iouReport, CONST.REPORT.STATUS_NUM.OPEN);

    // STEP 5: Build Onyx Data
    const [optimisticData, successData, failureData] = buildOnyxDataForMoneyRequest(
        chatReport,
        iouReport,
        optimisticTransaction,
        optimisticCreatedActionForChat,
        optimisticCreatedActionForIOUReport,
        iouAction,
        optimisticPersonalDetailListAction,
        reportPreviewAction,
        optimisticPolicyRecentlyUsedCategories,
        optimisticPolicyRecentlyUsedTags,
        isNewChatReport,
        optimisticTransactionThread ?? {},
        optimisticCreatedActionForTransactionThread ?? {},
        shouldCreateNewMoneyRequestReport,
        policy,
        policyTagList,
        policyCategories,
        optimisticNextStep,
    );

    return {
        payerAccountID,
        payerEmail,
        iouReport,
        chatReport,
        transaction: optimisticTransaction,
        iouAction,
        createdChatReportActionID: isNewChatReport ? optimisticCreatedActionForChat.reportActionID : '0',
        createdIOUReportActionID: shouldCreateNewMoneyRequestReport ? optimisticCreatedActionForIOUReport.reportActionID : '0',
        reportPreviewAction,
        transactionThreadReportID: optimisticTransactionThread?.reportID ?? '0',
        createdReportActionIDForThread: optimisticCreatedActionForTransactionThread?.reportActionID ?? '0',
        onyxData: {
            optimisticData,
            successData,
            failureData,
        },
    };
}

/**
 * Gathers all the data needed to make an expense. It attempts to find existing reports, iouReports, and receipts. If it doesn't find them, then
 * it creates optimistic versions of them and uses those instead
 */
function getTrackExpenseInformation(
    parentChatReport: OnyxEntry<OnyxTypes.Report> | EmptyObject,
    participant: Participant,
    comment: string,
    amount: number,
    currency: string,
    created: string,
    merchant: string,
    receipt: Receipt | undefined,
    category: string | undefined,
    tag: string | undefined,
    taxCode: string | undefined,
    taxAmount: number | undefined,
    billable: boolean | undefined,
    policy: OnyxEntry<OnyxTypes.Policy> | undefined,
    policyTagList: OnyxEntry<OnyxTypes.PolicyTagList> | undefined,
    policyCategories: OnyxEntry<OnyxTypes.PolicyCategories> | undefined,
    payeeEmail = currentUserEmail,
    payeeAccountID = userAccountID,
    moneyRequestReportID = '',
    linkedTrackedExpenseReportAction?: OnyxTypes.ReportAction,
    existingTransactionID?: string,
): TrackExpenseInformation | EmptyObject {
    const optimisticData: OnyxUpdate[] = [];
    const successData: OnyxUpdate[] = [];
    const failureData: OnyxUpdate[] = [];

    const isPolicyExpenseChat = participant.isPolicyExpenseChat;

    // STEP 1: Get existing chat report
    let chatReport = !isEmptyObject(parentChatReport) && parentChatReport?.reportID ? parentChatReport : null;

    // The chatReport always exists, and we can get it from Onyx if chatReport is null.
    if (!chatReport) {
        chatReport = allReports?.[`${ONYXKEYS.COLLECTION.REPORT}${participant.reportID}`] ?? null;
    }

    // If we still don't have a report, it likely doesn't exist, and we will early return here as it should not happen
    // Maybe later, we can build an optimistic selfDM chat.
    if (!chatReport) {
        return {};
    }

    // Check if the report is a draft
    const isDraftReport = ReportUtils.isDraftReport(chatReport?.reportID);

    let createdWorkspaceParams: CreateWorkspaceParams | undefined;

    if (isDraftReport) {
        const workspaceData = Policy.buildPolicyData(undefined, policy?.makeMeAdmin, policy?.name, policy?.id, chatReport?.reportID);
        createdWorkspaceParams = workspaceData.params;
        optimisticData.push(...workspaceData.optimisticData);
        successData.push(...workspaceData.successData);
        failureData.push(...workspaceData.failureData);
    }

    // STEP 2: If not in the self-DM flow, we need to use the expense report.
    // For this, first use the chatReport.iouReportID property. Build a new optimistic expense report if needed.
    const shouldUseMoneyReport = !!isPolicyExpenseChat;

    let iouReport: OnyxEntry<OnyxTypes.Report> = null;
    let shouldCreateNewMoneyRequestReport = false;

    if (shouldUseMoneyReport) {
        if (moneyRequestReportID) {
            iouReport = allReports?.[`${ONYXKEYS.COLLECTION.REPORT}${moneyRequestReportID}`] ?? null;
        } else {
            iouReport = allReports?.[`${ONYXKEYS.COLLECTION.REPORT}${chatReport.iouReportID}`] ?? null;
        }

        shouldCreateNewMoneyRequestReport = ReportUtils.shouldCreateNewMoneyRequestReport(iouReport, chatReport);
        if (!iouReport || shouldCreateNewMoneyRequestReport) {
            iouReport = ReportUtils.buildOptimisticExpenseReport(chatReport.reportID, chatReport.policyID ?? '', payeeAccountID, amount, currency, false);
        } else {
            iouReport = {...iouReport};
            if (iouReport?.currency === currency && typeof iouReport.total === 'number' && typeof iouReport.nonReimbursableTotal === 'number') {
                // Because of the Expense reports are stored as negative values, we subtract the total from the amount
                iouReport.total -= amount;
                iouReport.nonReimbursableTotal -= amount;
            }
        }
    }

    // If shouldUseMoneyReport is true, the iouReport was defined.
    // But we'll use the `shouldUseMoneyReport && iouReport` check further instead of `shouldUseMoneyReport` to avoid TS errors.

    // STEP 3: Build optimistic receipt and transaction
    const receiptObject: Receipt = {};
    let filename;
    if (receipt?.source) {
        receiptObject.source = receipt.source;
        receiptObject.state = receipt.state ?? CONST.IOU.RECEIPT_STATE.SCANREADY;
        filename = receipt.name;
    }
    const existingTransaction = allTransactionDrafts[`${ONYXKEYS.COLLECTION.TRANSACTION_DRAFT}${existingTransactionID ?? CONST.IOU.OPTIMISTIC_TRANSACTION_ID}`];
    const isDistanceRequest = existingTransaction && existingTransaction.iouRequestType === CONST.IOU.REQUEST_TYPE.DISTANCE;
    let optimisticTransaction = TransactionUtils.buildOptimisticTransaction(
        ReportUtils.isExpenseReport(iouReport) ? -amount : amount,
        currency,
        shouldUseMoneyReport && iouReport ? iouReport.reportID : '0',
        comment,
        created,
        '',
        '',
        merchant,
        receiptObject,
        filename,
        existingTransactionID ?? null,
        category,
        tag,
        taxCode,
        taxAmount,
        billable,
        isDistanceRequest ? {waypoints: CONST.RED_BRICK_ROAD_PENDING_ACTION.ADD} : undefined,
        false,
    );

    // If there is an existing transaction (which is the case for distance requests), then the data from the existing transaction
    // needs to be manually merged into the optimistic transaction. This is because buildOnyxDataForMoneyRequest() uses `Onyx.set()` for the transaction
    // data. This is a big can of worms to change it to `Onyx.merge()` as explored in https://expensify.slack.com/archives/C05DWUDHVK7/p1692139468252109.
    // I want to clean this up at some point, but it's possible this will live in the code for a while so I've created https://github.com/Expensify/App/issues/25417
    // to remind me to do this.
    if (isDistanceRequest) {
        optimisticTransaction = fastMerge(existingTransaction, optimisticTransaction, false);
    }

    // STEP 4: Build optimistic reportActions. We need:
    // 1. CREATED action for the iouReport (if tracking in the Expense chat)
    // 2. IOU action for the iouReport (if tracking in the Expense chat), otherwise – for chatReport
    // 3. The transaction thread, which requires the iouAction, and CREATED action for the transaction thread
    // 4. REPORT_PREVIEW action for the chatReport (if tracking in the Expense chat)
    const [, optimisticCreatedActionForIOUReport, iouAction, optimisticTransactionThread, optimisticCreatedActionForTransactionThread] = ReportUtils.buildOptimisticMoneyRequestEntities(
        shouldUseMoneyReport && iouReport ? iouReport : chatReport,
        CONST.IOU.REPORT_ACTION_TYPE.TRACK,
        amount,
        currency,
        comment,
        payeeEmail,
        [participant],
        optimisticTransaction.transactionID,
        undefined,
        false,
        false,
        receiptObject,
        false,
        !shouldUseMoneyReport,
        linkedTrackedExpenseReportAction?.childReportID,
        linkedTrackedExpenseReportAction,
    );

    let reportPreviewAction: OnyxEntry<OnyxTypes.ReportAction> = null;
    if (shouldUseMoneyReport && iouReport) {
        reportPreviewAction = shouldCreateNewMoneyRequestReport ? null : getReportPreviewAction(chatReport.reportID, iouReport.reportID);

        if (reportPreviewAction) {
            reportPreviewAction = ReportUtils.updateReportPreview(iouReport, reportPreviewAction as ReportPreviewAction, false, comment, optimisticTransaction);
        } else {
            reportPreviewAction = ReportUtils.buildOptimisticReportPreview(chatReport, iouReport, comment, optimisticTransaction);
            // Generated ReportPreview action is a parent report action of the iou report.
            // We are setting the iou report's parentReportActionID to display subtitle correctly in IOU page when offline.
            iouReport.parentReportActionID = reportPreviewAction.reportActionID;
        }
    }

    // STEP 5: Build Onyx Data
    const trackExpenseOnyxData = buildOnyxDataForTrackExpense(
        chatReport,
        iouReport,
        optimisticTransaction,
        optimisticCreatedActionForIOUReport,
        iouAction,
        reportPreviewAction,
        optimisticTransactionThread ?? {},
        (optimisticCreatedActionForTransactionThread as OptimisticCreatedReportAction) ?? {}, // Add type assertion here
        shouldCreateNewMoneyRequestReport,
        policy,
        policyTagList,
        policyCategories,
    );

    return {
        createdWorkspaceParams,
        chatReport,
        iouReport: iouReport ?? undefined,
        transaction: optimisticTransaction,
        iouAction,
        createdChatReportActionID: '0',
        createdIOUReportActionID: shouldCreateNewMoneyRequestReport ? optimisticCreatedActionForIOUReport.reportActionID : '0',
        reportPreviewAction: reportPreviewAction ?? undefined,
        transactionThreadReportID: optimisticTransactionThread.reportID,
        createdReportActionIDForThread: optimisticCreatedActionForTransactionThread.reportActionID,
        onyxData: {
            optimisticData: [...optimisticData, ...trackExpenseOnyxData[0]],
            successData: [...successData, ...trackExpenseOnyxData[1]],
            failureData: [...failureData, ...trackExpenseOnyxData[2]],
        },
    };
}

/** Requests money based on a distance (e.g. mileage from a map) */
function createDistanceRequest(
    report: OnyxEntry<OnyxTypes.Report>,
    participant: Participant,
    comment: string,
    created: string,
    category: string | undefined,
    tag: string | undefined,
    taxCode: string | undefined,
    taxAmount: number | undefined,
    amount: number,
    currency: string,
    merchant: string,
    billable: boolean | undefined,
    validWaypoints: WaypointCollection,
    policy?: OnyxEntry<OnyxTypes.Policy>,
    policyTagList?: OnyxEntry<OnyxTypes.PolicyTagList>,
    policyCategories?: OnyxEntry<OnyxTypes.PolicyCategories>,
    customUnitRateID?: string,
) {
    // If the report is an iou or expense report, we should get the linked chat report to be passed to the getMoneyRequestInformation function
    const isMoneyRequestReport = ReportUtils.isMoneyRequestReport(report);
    const currentChatReport = isMoneyRequestReport ? ReportUtils.getReport(report?.chatReportID) : report;
    const moneyRequestReportID = isMoneyRequestReport ? report?.reportID : '';
    const currentCreated = DateUtils.enrichMoneyRequestTimestamp(created);

    const optimisticReceipt: Receipt = {
        source: ReceiptGeneric as ReceiptSource,
        state: CONST.IOU.RECEIPT_STATE.OPEN,
    };
    const {
        iouReport,
        chatReport,
        transaction,
        iouAction,
        createdChatReportActionID,
        createdIOUReportActionID,
        reportPreviewAction,
        transactionThreadReportID,
        createdReportActionIDForThread,
        payerEmail,
        onyxData,
    } = getMoneyRequestInformation(
        currentChatReport,
        participant,
        comment,
        amount,
        currency,
        currentCreated,
        merchant,
        optimisticReceipt,
        undefined,
        category,
        tag,
        taxCode,
        taxAmount,
        billable,
        policy,
        policyTagList,
        policyCategories,
        userAccountID,
        currentUserEmail,
        moneyRequestReportID,
    );

    const activeReportID = isMoneyRequestReport ? report?.reportID ?? '' : chatReport.reportID;
    const parameters: CreateDistanceRequestParams = {
        comment,
        iouReportID: iouReport.reportID,
        chatReportID: chatReport.reportID,
        transactionID: transaction.transactionID,
        reportActionID: iouAction.reportActionID,
        createdChatReportActionID,
        createdIOUReportActionID,
        reportPreviewReportActionID: reportPreviewAction.reportActionID,
        waypoints: JSON.stringify(validWaypoints),
        created: currentCreated,
        category,
        tag,
        taxCode,
        taxAmount,
        billable,
        transactionThreadReportID,
        createdReportActionIDForThread,
        payerEmail,
        customUnitRateID,
    };

    API.write(WRITE_COMMANDS.CREATE_DISTANCE_REQUEST, parameters, onyxData);
    Navigation.dismissModal(activeReportID);
    Report.notifyNewAction(activeReportID, userAccountID);
}

/**
 * Compute the diff amount when we update the transaction
 */
function calculateDiffAmount(iouReport: OnyxEntry<OnyxTypes.Report>, updatedTransaction: OnyxEntry<OnyxTypes.Transaction>, transaction: OnyxEntry<OnyxTypes.Transaction>): number {
    if (!iouReport) {
        return 0;
    }
    const isExpenseReport = ReportUtils.isExpenseReport(iouReport);
    const updatedCurrency = TransactionUtils.getCurrency(updatedTransaction);
    const currentCurrency = TransactionUtils.getCurrency(transaction);

    const currentAmount = TransactionUtils.getAmount(transaction, isExpenseReport);
    const updatedAmount = TransactionUtils.getAmount(updatedTransaction, isExpenseReport);

    if (updatedCurrency === iouReport?.currency && currentCurrency !== iouReport?.currency) {
        // Add the diff to the total if we change the currency from a different currency to the currency of the IOU report
        return updatedAmount;
    }
    if (updatedCurrency !== iouReport?.currency && currentCurrency === iouReport?.currency) {
        // Subtract the diff from the total if we change the currency from the currency of IOU report to a different currency
        return -updatedAmount;
    }
    if (updatedCurrency === iouReport?.currency && updatedAmount !== currentAmount) {
        // Calculate the diff between the updated amount and the current amount if we change the amount and the currency of the transaction is the currency of the report
        return updatedAmount - currentAmount;
    }

    return 0;
}

/**
 * @param transactionID
 * @param transactionThreadReportID
 * @param transactionChanges
 * @param [transactionChanges.created] Present when updated the date field
 * @param policy  May be undefined, an empty object, or an object matching the Policy type (src/types/onyx/Policy.ts)
 * @param policyTagList
 * @param policyCategories
 * @param onlyIncludeChangedFields
 *               When 'true', then the returned params will only include the transaction details for the fields that were changed.
 *               When `false`, then the returned params will include all the transaction details, regardless of which fields were changed.
 *               This setting is necessary while the UpdateDistanceRequest API is refactored to be fully 1:1:1 in https://github.com/Expensify/App/issues/28358
 */
function getUpdateMoneyRequestParams(
    transactionID: string,
    transactionThreadReportID: string,
    transactionChanges: TransactionChanges,
    policy: OnyxEntry<OnyxTypes.Policy>,
    policyTagList: OnyxEntry<OnyxTypes.PolicyTagList>,
    policyCategories: OnyxEntry<OnyxTypes.PolicyCategories>,
    onlyIncludeChangedFields: boolean,
): UpdateMoneyRequestData {
    const optimisticData: OnyxUpdate[] = [];
    const successData: OnyxUpdate[] = [];
    const failureData: OnyxUpdate[] = [];

    // Step 1: Set any "pending fields" (ones updated while the user was offline) to have error messages in the failureData
    const pendingFields = Object.fromEntries(Object.keys(transactionChanges).map((key) => [key, CONST.RED_BRICK_ROAD_PENDING_ACTION.UPDATE]));
    const clearedPendingFields = Object.fromEntries(Object.keys(transactionChanges).map((key) => [key, null]));
    const errorFields = Object.fromEntries(Object.keys(pendingFields).map((key) => [key, {[DateUtils.getMicroseconds()]: Localize.translateLocal('iou.error.genericEditFailureMessage')}]));

    // Step 2: Get all the collections being updated
    const transactionThread = allReports?.[`${ONYXKEYS.COLLECTION.REPORT}${transactionThreadReportID}`] ?? null;
    const transaction = allTransactions?.[`${ONYXKEYS.COLLECTION.TRANSACTION}${transactionID}`];
    const iouReport = allReports?.[`${ONYXKEYS.COLLECTION.REPORT}${transactionThread?.parentReportID}`] ?? null;
    const isFromExpenseReport = ReportUtils.isExpenseReport(iouReport);
    const isScanning = TransactionUtils.hasReceipt(transaction) && TransactionUtils.isReceiptBeingScanned(transaction);
    let updatedTransaction = transaction ? TransactionUtils.getUpdatedTransaction(transaction, transactionChanges, isFromExpenseReport) : null;
    const transactionDetails = ReportUtils.getTransactionDetails(updatedTransaction);

    if (transactionDetails?.waypoints) {
        // This needs to be a JSON string since we're sending this to the MapBox API
        transactionDetails.waypoints = JSON.stringify(transactionDetails.waypoints);
    }

    const dataToIncludeInParams: Partial<TransactionDetails> | undefined = onlyIncludeChangedFields
        ? Object.fromEntries(Object.entries(transactionDetails ?? {}).filter(([key]) => Object.keys(transactionChanges).includes(key)))
        : transactionDetails;

    const params: UpdateMoneyRequestParams = {
        ...dataToIncludeInParams,
        reportID: iouReport?.reportID,
        transactionID,
    };

    const hasPendingWaypoints = 'waypoints' in transactionChanges;
    if (transaction && updatedTransaction && hasPendingWaypoints) {
        updatedTransaction = {
            ...updatedTransaction,
            amount: CONST.IOU.DEFAULT_AMOUNT,
            modifiedAmount: CONST.IOU.DEFAULT_AMOUNT,
            modifiedMerchant: Localize.translateLocal('iou.fieldPending'),
        };

        // Delete the draft transaction when editing waypoints when the server responds successfully and there are no errors
        successData.push({
            onyxMethod: Onyx.METHOD.SET,
            key: `${ONYXKEYS.COLLECTION.TRANSACTION_DRAFT}${transactionID}`,
            value: null,
        });

        // Revert the transaction's amount to the original value on failure.
        // The IOU Report will be fully reverted in the failureData further below.
        failureData.push({
            onyxMethod: Onyx.METHOD.MERGE,
            key: `${ONYXKEYS.COLLECTION.TRANSACTION}${transactionID}`,
            value: {
                amount: transaction.amount,
                modifiedAmount: transaction.modifiedAmount,
                modifiedMerchant: transaction.modifiedMerchant,
            },
        });
    }

    // Step 3: Build the modified expense report actions
    // We don't create a modified report action if we're updating the waypoints,
    // since there isn't actually any optimistic data we can create for them and the report action is created on the server
    // with the response from the MapBox API
    const updatedReportAction = ReportUtils.buildOptimisticModifiedExpenseReportAction(transactionThread, transaction, transactionChanges, isFromExpenseReport, policy);
    if (!hasPendingWaypoints) {
        params.reportActionID = updatedReportAction.reportActionID;

        optimisticData.push({
            onyxMethod: Onyx.METHOD.MERGE,
            key: `${ONYXKEYS.COLLECTION.REPORT_ACTIONS}${transactionThread?.reportID}`,
            value: {
                [updatedReportAction.reportActionID]: updatedReportAction as OnyxTypes.ReportAction,
            },
        });
        successData.push({
            onyxMethod: Onyx.METHOD.MERGE,
            key: `${ONYXKEYS.COLLECTION.REPORT_ACTIONS}${transactionThread?.reportID}`,
            value: {
                [updatedReportAction.reportActionID]: {pendingAction: null},
            },
        });
        failureData.push({
            onyxMethod: Onyx.METHOD.MERGE,
            key: `${ONYXKEYS.COLLECTION.REPORT_ACTIONS}${transactionThread?.reportID}`,
            value: {
                [updatedReportAction.reportActionID]: {
                    ...(updatedReportAction as OnyxTypes.ReportAction),
                    errors: ErrorUtils.getMicroSecondOnyxError('iou.error.genericEditFailureMessage'),
                },
            },
        });
    }

    // Step 4: Compute the IOU total and update the report preview message (and report header) so LHN amount owed is correct.
    const diff = calculateDiffAmount(iouReport, updatedTransaction, transaction);

    let updatedMoneyRequestReport: OnyxTypes.Report | EmptyObject;
    if (!iouReport) {
        updatedMoneyRequestReport = {};
    } else if ((ReportUtils.isExpenseReport(iouReport) || ReportUtils.isInvoiceReport(iouReport)) && typeof iouReport.total === 'number') {
        // For expense report, the amount is negative, so we should subtract total from diff
        updatedMoneyRequestReport = {
            ...iouReport,
            total: iouReport.total - diff,
        };
        if (!transaction?.reimbursable && typeof updatedMoneyRequestReport.nonReimbursableTotal === 'number') {
            updatedMoneyRequestReport.nonReimbursableTotal -= diff;
        }
    } else {
        updatedMoneyRequestReport = IOUUtils.updateIOUOwnerAndTotal(iouReport, updatedReportAction.actorAccountID ?? -1, diff, TransactionUtils.getCurrency(transaction), false, true);
    }

    updatedMoneyRequestReport.cachedTotal = CurrencyUtils.convertToDisplayString(updatedMoneyRequestReport.total, transactionDetails?.currency);

    optimisticData.push(
        {
            onyxMethod: Onyx.METHOD.MERGE,
            key: `${ONYXKEYS.COLLECTION.REPORT}${iouReport?.reportID}`,
            value: updatedMoneyRequestReport,
        },
        {
            onyxMethod: Onyx.METHOD.MERGE,
            key: `${ONYXKEYS.COLLECTION.REPORT}${iouReport?.parentReportID}`,
            value: ReportUtils.getOutstandingChildRequest(updatedMoneyRequestReport),
        },
    );
    successData.push({
        onyxMethod: Onyx.METHOD.MERGE,
        key: `${ONYXKEYS.COLLECTION.REPORT}${iouReport?.reportID}`,
        value: {pendingAction: null},
    });

    // Optimistically modify the transaction and the transaction thread
    optimisticData.push({
        onyxMethod: Onyx.METHOD.MERGE,
        key: `${ONYXKEYS.COLLECTION.TRANSACTION}${transactionID}`,
        value: {
            ...updatedTransaction,
            pendingFields,
            isLoading: hasPendingWaypoints,
            errorFields: null,
        },
    });

    optimisticData.push({
        onyxMethod: Onyx.METHOD.MERGE,
        key: `${ONYXKEYS.COLLECTION.REPORT}${transactionThreadReportID}`,
        value: {
            lastActorAccountID: updatedReportAction.actorAccountID,
        },
    });

    if (isScanning && ('amount' in transactionChanges || 'currency' in transactionChanges)) {
        optimisticData.push(
            {
                onyxMethod: Onyx.METHOD.MERGE,
                key: `${ONYXKEYS.COLLECTION.REPORT_ACTIONS}${iouReport?.reportID}`,
                value: {
                    [transactionThread?.parentReportActionID ?? '']: {
                        originalMessage: {
                            whisperedTo: [],
                        },
                    },
                },
            },
            {
                onyxMethod: Onyx.METHOD.MERGE,
                key: `${ONYXKEYS.COLLECTION.REPORT_ACTIONS}${iouReport?.parentReportID}`,
                value: {
                    [iouReport?.parentReportActionID ?? '']: {
                        originalMessage: {
                            whisperedTo: [],
                        },
                    },
                },
            },
        );
    }

    // Update recently used categories if the category is changed
    if ('category' in transactionChanges) {
        const optimisticPolicyRecentlyUsedCategories = Category.buildOptimisticPolicyRecentlyUsedCategories(iouReport?.policyID, transactionChanges.category);
        if (optimisticPolicyRecentlyUsedCategories.length) {
            optimisticData.push({
                onyxMethod: Onyx.METHOD.SET,
                key: `${ONYXKEYS.COLLECTION.POLICY_RECENTLY_USED_CATEGORIES}${iouReport?.policyID}`,
                value: optimisticPolicyRecentlyUsedCategories,
            });
        }
    }

    // Update recently used categories if the tag is changed
    if ('tag' in transactionChanges) {
        const optimisticPolicyRecentlyUsedTags = Tag.buildOptimisticPolicyRecentlyUsedTags(iouReport?.policyID, transactionChanges.tag);
        if (!isEmptyObject(optimisticPolicyRecentlyUsedTags)) {
            optimisticData.push({
                onyxMethod: Onyx.METHOD.MERGE,
                key: `${ONYXKEYS.COLLECTION.POLICY_RECENTLY_USED_TAGS}${iouReport?.policyID}`,
                value: optimisticPolicyRecentlyUsedTags,
            });
        }
    }

    // Clear out the error fields and loading states on success
    successData.push({
        onyxMethod: Onyx.METHOD.MERGE,
        key: `${ONYXKEYS.COLLECTION.TRANSACTION}${transactionID}`,
        value: {
            pendingFields: clearedPendingFields,
            isLoading: false,
            errorFields: null,
        },
    });

    // Clear out loading states, pending fields, and add the error fields
    failureData.push({
        onyxMethod: Onyx.METHOD.MERGE,
        key: `${ONYXKEYS.COLLECTION.TRANSACTION}${transactionID}`,
        value: {
            pendingFields: clearedPendingFields,
            isLoading: false,
            errorFields,
        },
    });

    if (iouReport) {
        // Reset the iouReport to its original state
        failureData.push({
            onyxMethod: Onyx.METHOD.MERGE,
            key: `${ONYXKEYS.COLLECTION.REPORT}${iouReport.reportID}`,
            value: iouReport,
        });
    }

    if (policy && PolicyUtils.isPaidGroupPolicy(policy) && updatedTransaction) {
        const currentTransactionViolations = allTransactionViolations[`${ONYXKEYS.COLLECTION.TRANSACTION_VIOLATIONS}${transactionID}`] ?? [];
        optimisticData.push(
            ViolationsUtils.getViolationsOnyxData(
                updatedTransaction,
                currentTransactionViolations,
                !!policy.requiresTag,
                policyTagList ?? {},
                !!policy.requiresCategory,
                policyCategories ?? {},
            ),
        );
        failureData.push({
            onyxMethod: Onyx.METHOD.MERGE,
            key: `${ONYXKEYS.COLLECTION.TRANSACTION_VIOLATIONS}${transactionID}`,
            value: currentTransactionViolations,
        });
    }

    // Reset the transaction thread to its original state
    failureData.push({
        onyxMethod: Onyx.METHOD.MERGE,
        key: `${ONYXKEYS.COLLECTION.REPORT}${transactionThreadReportID}`,
        value: transactionThread,
    });

    return {
        params,
        onyxData: {optimisticData, successData, failureData},
    };
}

/**
 * @param transactionID
 * @param transactionThreadReportID
 * @param transactionChanges
 * @param [transactionChanges.created] Present when updated the date field
 * @param onlyIncludeChangedFields
 *               When 'true', then the returned params will only include the transaction details for the fields that were changed.
 *               When `false`, then the returned params will include all the transaction details, regardless of which fields were changed.
 *               This setting is necessary while the UpdateDistanceRequest API is refactored to be fully 1:1:1 in https://github.com/Expensify/App/issues/28358
 * @param policy  May be undefined, an empty object, or an object matching the Policy type (src/types/onyx/Policy.ts)
 */
function getUpdateTrackExpenseParams(
    transactionID: string,
    transactionThreadReportID: string,
    transactionChanges: TransactionChanges,
    onlyIncludeChangedFields: boolean,
    policy: OnyxEntry<OnyxTypes.Policy>,
): UpdateMoneyRequestData {
    const optimisticData: OnyxUpdate[] = [];
    const successData: OnyxUpdate[] = [];
    const failureData: OnyxUpdate[] = [];

    // Step 1: Set any "pending fields" (ones updated while the user was offline) to have error messages in the failureData
    const pendingFields = Object.fromEntries(Object.keys(transactionChanges).map((key) => [key, CONST.RED_BRICK_ROAD_PENDING_ACTION.UPDATE]));
    const clearedPendingFields = Object.fromEntries(Object.keys(transactionChanges).map((key) => [key, null]));
    const errorFields = Object.fromEntries(Object.keys(pendingFields).map((key) => [key, {[DateUtils.getMicroseconds()]: Localize.translateLocal('iou.error.genericEditFailureMessage')}]));

    // Step 2: Get all the collections being updated
    const transactionThread = allReports?.[`${ONYXKEYS.COLLECTION.REPORT}${transactionThreadReportID}`] ?? null;
    const transaction = allTransactions?.[`${ONYXKEYS.COLLECTION.TRANSACTION}${transactionID}`];
    const chatReport = allReports?.[`${ONYXKEYS.COLLECTION.REPORT}${transactionThread?.parentReportID}`] ?? null;
    const isScanning = TransactionUtils.hasReceipt(transaction) && TransactionUtils.isReceiptBeingScanned(transaction);
    let updatedTransaction = transaction ? TransactionUtils.getUpdatedTransaction(transaction, transactionChanges, false) : null;
    const transactionDetails = ReportUtils.getTransactionDetails(updatedTransaction);

    if (transactionDetails?.waypoints) {
        // This needs to be a JSON string since we're sending this to the MapBox API
        transactionDetails.waypoints = JSON.stringify(transactionDetails.waypoints);
    }

    const dataToIncludeInParams: Partial<TransactionDetails> | undefined = onlyIncludeChangedFields
        ? Object.fromEntries(Object.entries(transactionDetails ?? {}).filter(([key]) => Object.keys(transactionChanges).includes(key)))
        : transactionDetails;

    const params: UpdateMoneyRequestParams = {
        ...dataToIncludeInParams,
        reportID: chatReport?.reportID,
        transactionID,
    };

    const hasPendingWaypoints = 'waypoints' in transactionChanges;
    if (transaction && updatedTransaction && hasPendingWaypoints) {
        updatedTransaction = {
            ...updatedTransaction,
            amount: CONST.IOU.DEFAULT_AMOUNT,
            modifiedAmount: CONST.IOU.DEFAULT_AMOUNT,
            modifiedMerchant: Localize.translateLocal('iou.fieldPending'),
        };

        // Delete the draft transaction when editing waypoints when the server responds successfully and there are no errors
        successData.push({
            onyxMethod: Onyx.METHOD.SET,
            key: `${ONYXKEYS.COLLECTION.TRANSACTION_DRAFT}${transactionID}`,
            value: null,
        });

        // Revert the transaction's amount to the original value on failure.
        // The IOU Report will be fully reverted in the failureData further below.
        failureData.push({
            onyxMethod: Onyx.METHOD.MERGE,
            key: `${ONYXKEYS.COLLECTION.TRANSACTION}${transactionID}`,
            value: {
                amount: transaction.amount,
                modifiedAmount: transaction.modifiedAmount,
                modifiedMerchant: transaction.modifiedMerchant,
            },
        });
    }

    // Step 3: Build the modified expense report actions
    // We don't create a modified report action if we're updating the waypoints,
    // since there isn't actually any optimistic data we can create for them and the report action is created on the server
    // with the response from the MapBox API
    const updatedReportAction = ReportUtils.buildOptimisticModifiedExpenseReportAction(transactionThread, transaction, transactionChanges, false, policy);
    if (!hasPendingWaypoints) {
        params.reportActionID = updatedReportAction.reportActionID;

        optimisticData.push({
            onyxMethod: Onyx.METHOD.MERGE,
            key: `${ONYXKEYS.COLLECTION.REPORT_ACTIONS}${transactionThread?.reportID}`,
            value: {
                [updatedReportAction.reportActionID]: updatedReportAction as OnyxTypes.ReportAction,
            },
        });
        successData.push({
            onyxMethod: Onyx.METHOD.MERGE,
            key: `${ONYXKEYS.COLLECTION.REPORT_ACTIONS}${transactionThread?.reportID}`,
            value: {
                [updatedReportAction.reportActionID]: {pendingAction: null},
            },
        });
        failureData.push({
            onyxMethod: Onyx.METHOD.MERGE,
            key: `${ONYXKEYS.COLLECTION.REPORT_ACTIONS}${transactionThread?.reportID}`,
            value: {
                [updatedReportAction.reportActionID]: {
                    ...(updatedReportAction as OnyxTypes.ReportAction),
                    errors: ErrorUtils.getMicroSecondOnyxError('iou.error.genericEditFailureMessage'),
                },
            },
        });
    }

    // Step 4: Update the report preview message (and report header) so LHN amount tracked is correct.
    // Optimistically modify the transaction and the transaction thread
    optimisticData.push({
        onyxMethod: Onyx.METHOD.MERGE,
        key: `${ONYXKEYS.COLLECTION.TRANSACTION}${transactionID}`,
        value: {
            ...updatedTransaction,
            pendingFields,
            isLoading: hasPendingWaypoints,
            errorFields: null,
        },
    });

    optimisticData.push({
        onyxMethod: Onyx.METHOD.MERGE,
        key: `${ONYXKEYS.COLLECTION.REPORT}${transactionThreadReportID}`,
        value: {
            lastActorAccountID: updatedReportAction.actorAccountID,
        },
    });

    if (isScanning && ('amount' in transactionChanges || 'currency' in transactionChanges)) {
        optimisticData.push({
            onyxMethod: Onyx.METHOD.MERGE,
            key: `${ONYXKEYS.COLLECTION.REPORT_ACTIONS}${chatReport?.reportID}`,
            value: {
                [transactionThread?.parentReportActionID ?? '']: {
                    originalMessage: {
                        whisperedTo: [],
                    },
                },
            },
        });
    }

    // Clear out the error fields and loading states on success
    successData.push({
        onyxMethod: Onyx.METHOD.MERGE,
        key: `${ONYXKEYS.COLLECTION.TRANSACTION}${transactionID}`,
        value: {
            pendingFields: clearedPendingFields,
            isLoading: false,
            errorFields: null,
        },
    });

    // Clear out loading states, pending fields, and add the error fields
    failureData.push({
        onyxMethod: Onyx.METHOD.MERGE,
        key: `${ONYXKEYS.COLLECTION.TRANSACTION}${transactionID}`,
        value: {
            pendingFields: clearedPendingFields,
            isLoading: false,
            errorFields,
        },
    });

    // Reset the transaction thread to its original state
    failureData.push({
        onyxMethod: Onyx.METHOD.MERGE,
        key: `${ONYXKEYS.COLLECTION.REPORT}${transactionThreadReportID}`,
        value: transactionThread,
    });

    return {
        params,
        onyxData: {optimisticData, successData, failureData},
    };
}

/** Updates the created date of an expense */
function updateMoneyRequestDate(
    transactionID: string,
    transactionThreadReportID: string,
    value: string,
    policy: OnyxEntry<OnyxTypes.Policy>,
    policyTags: OnyxEntry<OnyxTypes.PolicyTagList>,
    policyCategories: OnyxEntry<OnyxTypes.PolicyCategories>,
) {
    const transactionChanges: TransactionChanges = {
        created: value,
    };
    const transactionThreadReport = allReports?.[`${ONYXKEYS.COLLECTION.REPORT}${transactionThreadReportID}`] ?? null;
    const parentReport = allReports?.[`${ONYXKEYS.COLLECTION.REPORT}${transactionThreadReport?.parentReportID}`] ?? null;
    let data: UpdateMoneyRequestData;
    if (ReportUtils.isTrackExpenseReport(transactionThreadReport) && ReportUtils.isSelfDM(parentReport)) {
        data = getUpdateTrackExpenseParams(transactionID, transactionThreadReportID, transactionChanges, true, policy);
    } else {
        data = getUpdateMoneyRequestParams(transactionID, transactionThreadReportID, transactionChanges, policy, policyTags, policyCategories, true);
    }
    const {params, onyxData} = data;
    API.write(WRITE_COMMANDS.UPDATE_MONEY_REQUEST_DATE, params, onyxData);
}

/** Updates the billable field of an expense */
function updateMoneyRequestBillable(
    transactionID: string,
    transactionThreadReportID: string,
    value: boolean,
    policy: OnyxEntry<OnyxTypes.Policy>,
    policyTagList: OnyxEntry<OnyxTypes.PolicyTagList>,
    policyCategories: OnyxEntry<OnyxTypes.PolicyCategories>,
) {
    const transactionChanges: TransactionChanges = {
        billable: value,
    };
    const {params, onyxData} = getUpdateMoneyRequestParams(transactionID, transactionThreadReportID, transactionChanges, policy, policyTagList, policyCategories, true);
    API.write(WRITE_COMMANDS.UPDATE_MONEY_REQUEST_BILLABLE, params, onyxData);
}

/** Updates the merchant field of an expense */
function updateMoneyRequestMerchant(
    transactionID: string,
    transactionThreadReportID: string,
    value: string,
    policy: OnyxEntry<OnyxTypes.Policy>,
    policyTagList: OnyxEntry<OnyxTypes.PolicyTagList>,
    policyCategories: OnyxEntry<OnyxTypes.PolicyCategories>,
) {
    const transactionChanges: TransactionChanges = {
        merchant: value,
    };
    const transactionThreadReport = allReports?.[`${ONYXKEYS.COLLECTION.REPORT}${transactionThreadReportID}`] ?? null;
    const parentReport = allReports?.[`${ONYXKEYS.COLLECTION.REPORT}${transactionThreadReport?.parentReportID}`] ?? null;
    let data: UpdateMoneyRequestData;
    if (ReportUtils.isTrackExpenseReport(transactionThreadReport) && ReportUtils.isSelfDM(parentReport)) {
        data = getUpdateTrackExpenseParams(transactionID, transactionThreadReportID, transactionChanges, true, policy);
    } else {
        data = getUpdateMoneyRequestParams(transactionID, transactionThreadReportID, transactionChanges, policy, policyTagList, policyCategories, true);
    }
    const {params, onyxData} = data;
    API.write(WRITE_COMMANDS.UPDATE_MONEY_REQUEST_MERCHANT, params, onyxData);
}

/** Updates the tag of an expense */
function updateMoneyRequestTag(
    transactionID: string,
    transactionThreadReportID: string,
    tag: string,
    policy: OnyxEntry<OnyxTypes.Policy>,
    policyTagList: OnyxEntry<OnyxTypes.PolicyTagList>,
    policyCategories: OnyxEntry<OnyxTypes.PolicyCategories>,
) {
    const transactionChanges: TransactionChanges = {
        tag,
    };
    const {params, onyxData} = getUpdateMoneyRequestParams(transactionID, transactionThreadReportID, transactionChanges, policy, policyTagList, policyCategories, true);
    API.write(WRITE_COMMANDS.UPDATE_MONEY_REQUEST_TAG, params, onyxData);
}

/** Updates the created tax amount of an expense */
function updateMoneyRequestTaxAmount(
    transactionID: string,
    optimisticReportActionID: string,
    taxAmount: number,
    policy: OnyxEntry<OnyxTypes.Policy>,
    policyTagList: OnyxEntry<OnyxTypes.PolicyTagList>,
    policyCategories: OnyxEntry<OnyxTypes.PolicyCategories>,
) {
    const transactionChanges = {
        taxAmount,
    };
    const {params, onyxData} = getUpdateMoneyRequestParams(transactionID, optimisticReportActionID, transactionChanges, policy, policyTagList, policyCategories, true);
    API.write('UpdateMoneyRequestTaxAmount', params, onyxData);
}

type UpdateMoneyRequestTaxRateParams = {
    transactionID: string;
    optimisticReportActionID: string;
    taxCode: string;
    taxAmount: number;
    policy: OnyxEntry<OnyxTypes.Policy>;
    policyTagList: OnyxEntry<OnyxTypes.PolicyTagList>;
    policyCategories: OnyxEntry<OnyxTypes.PolicyCategories>;
};

/** Updates the created tax rate of an expense */
function updateMoneyRequestTaxRate({transactionID, optimisticReportActionID, taxCode, taxAmount, policy, policyTagList, policyCategories}: UpdateMoneyRequestTaxRateParams) {
    const transactionChanges = {
        taxCode,
        taxAmount,
    };
    const {params, onyxData} = getUpdateMoneyRequestParams(transactionID, optimisticReportActionID, transactionChanges, policy, policyTagList, policyCategories, true);
    API.write('UpdateMoneyRequestTaxRate', params, onyxData);
}

type UpdateMoneyRequestDistanceParams = {
    transactionID: string;
    transactionThreadReportID: string;
    waypoints: WaypointCollection;
    policy?: OnyxEntry<OnyxTypes.Policy>;
    policyTagList?: OnyxEntry<OnyxTypes.PolicyTagList>;
    policyCategories?: OnyxEntry<OnyxTypes.PolicyCategories>;
};

/** Updates the waypoints of a distance expense */
function updateMoneyRequestDistance({
    transactionID,
    transactionThreadReportID,
    waypoints,
    policy = {} as OnyxTypes.Policy,
    policyTagList = {},
    policyCategories = {},
}: UpdateMoneyRequestDistanceParams) {
    const transactionChanges: TransactionChanges = {
        waypoints,
    };
    const transactionThreadReport = allReports?.[`${ONYXKEYS.COLLECTION.REPORT}${transactionThreadReportID}`] ?? null;
    const parentReport = allReports?.[`${ONYXKEYS.COLLECTION.REPORT}${transactionThreadReport?.parentReportID}`] ?? null;
    let data: UpdateMoneyRequestData;
    if (ReportUtils.isTrackExpenseReport(transactionThreadReport) && ReportUtils.isSelfDM(parentReport)) {
        data = getUpdateTrackExpenseParams(transactionID, transactionThreadReportID, transactionChanges, true, policy);
    } else {
        data = getUpdateMoneyRequestParams(transactionID, transactionThreadReportID, transactionChanges, policy, policyTagList, policyCategories, true);
    }
    const {params, onyxData} = data;
    API.write(WRITE_COMMANDS.UPDATE_MONEY_REQUEST_DISTANCE, params, onyxData);
}

/** Updates the category of an expense */
function updateMoneyRequestCategory(
    transactionID: string,
    transactionThreadReportID: string,
    category: string,
    policy: OnyxEntry<OnyxTypes.Policy>,
    policyTagList: OnyxEntry<OnyxTypes.PolicyTagList>,
    policyCategories: OnyxEntry<OnyxTypes.PolicyCategories>,
) {
    const transactionChanges: TransactionChanges = {
        category,
    };
    const {params, onyxData} = getUpdateMoneyRequestParams(transactionID, transactionThreadReportID, transactionChanges, policy, policyTagList, policyCategories, true);
    API.write(WRITE_COMMANDS.UPDATE_MONEY_REQUEST_CATEGORY, params, onyxData);
}

/** Updates the description of an expense */
function updateMoneyRequestDescription(
    transactionID: string,
    transactionThreadReportID: string,
    comment: string,
    policy: OnyxEntry<OnyxTypes.Policy>,
    policyTagList: OnyxEntry<OnyxTypes.PolicyTagList>,
    policyCategories: OnyxEntry<OnyxTypes.PolicyCategories>,
) {
    const transactionChanges: TransactionChanges = {
        comment,
    };
    const transactionThreadReport = allReports?.[`${ONYXKEYS.COLLECTION.REPORT}${transactionThreadReportID}`] ?? null;
    const parentReport = allReports?.[`${ONYXKEYS.COLLECTION.REPORT}${transactionThreadReport?.parentReportID}`] ?? null;
    let data: UpdateMoneyRequestData;
    if (ReportUtils.isTrackExpenseReport(transactionThreadReport) && ReportUtils.isSelfDM(parentReport)) {
        data = getUpdateTrackExpenseParams(transactionID, transactionThreadReportID, transactionChanges, true, policy);
    } else {
        data = getUpdateMoneyRequestParams(transactionID, transactionThreadReportID, transactionChanges, policy, policyTagList, policyCategories, true);
    }
    const {params, onyxData} = data;
    API.write(WRITE_COMMANDS.UPDATE_MONEY_REQUEST_DESCRIPTION, params, onyxData);
}

/** Edits an existing distance expense */
function updateDistanceRequest(
    transactionID: string,
    transactionThreadReportID: string,
    transactionChanges: TransactionChanges,
    policy: OnyxTypes.Policy,
    policyTagList: OnyxTypes.PolicyTagList,
    policyCategories: OnyxTypes.PolicyCategories,
) {
    const {params, onyxData} = getUpdateMoneyRequestParams(transactionID, transactionThreadReportID, transactionChanges, policy, policyTagList, policyCategories, false);
    API.write(WRITE_COMMANDS.UPDATE_DISTANCE_REQUEST, params, onyxData);
}

const getConvertTrackedExpenseInformation = (
    transactionID: string,
    actionableWhisperReportActionID: string,
    moneyRequestReportID: string,
    linkedTrackedExpenseReportAction: OnyxTypes.ReportAction,
    linkedTrackedExpenseReportID: string,
    transactionThreadReportID: string,
    resolution: IOUAction,
) => {
    const optimisticData: OnyxUpdate[] = [];
    const successData: OnyxUpdate[] = [];
    const failureData: OnyxUpdate[] = [];

    // Delete the transaction from the track expense report
    const {
        optimisticData: deleteOptimisticData,
        successData: deleteSuccessData,
        failureData: deleteFailureData,
    } = getDeleteTrackExpenseInformation(linkedTrackedExpenseReportID, transactionID, linkedTrackedExpenseReportAction, false, true);

    optimisticData?.push(...deleteOptimisticData);
    successData?.push(...deleteSuccessData);
    failureData?.push(...deleteFailureData);

    // Build modified expense report action with the transaction changes
    const modifiedExpenseReportAction = ReportUtils.buildOptimisticMovedTrackedExpenseModifiedReportAction(transactionThreadReportID, moneyRequestReportID);

    optimisticData?.push({
        onyxMethod: Onyx.METHOD.MERGE,
        key: `${ONYXKEYS.COLLECTION.REPORT_ACTIONS}${transactionThreadReportID}`,
        value: {
            [modifiedExpenseReportAction.reportActionID]: modifiedExpenseReportAction as OnyxTypes.ReportAction,
        },
    });
    successData?.push({
        onyxMethod: Onyx.METHOD.MERGE,
        key: `${ONYXKEYS.COLLECTION.REPORT_ACTIONS}${transactionThreadReportID}`,
        value: {
            [modifiedExpenseReportAction.reportActionID]: {pendingAction: null},
        },
    });
    failureData?.push({
        onyxMethod: Onyx.METHOD.MERGE,
        key: `${ONYXKEYS.COLLECTION.REPORT_ACTIONS}${transactionThreadReportID}`,
        value: {
            [modifiedExpenseReportAction.reportActionID]: {
                ...(modifiedExpenseReportAction as OnyxTypes.ReportAction),
                errors: ErrorUtils.getMicroSecondOnyxError('iou.error.genericEditFailureMessage'),
            },
        },
    });

    // Resolve actionable whisper message
    optimisticData?.push({
        onyxMethod: Onyx.METHOD.MERGE,
        key: `${ONYXKEYS.COLLECTION.REPORT_ACTIONS}${linkedTrackedExpenseReportID}`,
        value: {
            [actionableWhisperReportActionID]: {
                originalMessage: {
                    resolution,
                },
            },
        },
    });

    failureData?.push({
        onyxMethod: Onyx.METHOD.MERGE,
        key: `${ONYXKEYS.COLLECTION.REPORT_ACTIONS}${linkedTrackedExpenseReportID}`,
        value: {
            [actionableWhisperReportActionID]: {
                originalMessage: {
                    resolution: null,
                },
            },
        },
    });

    return {optimisticData, successData, failureData, modifiedExpenseReportActionID: modifiedExpenseReportAction.reportActionID};
};

function convertTrackedExpenseToRequest(
    payerAccountID: number,
    payerEmail: string,
    chatReportID: string,
    transactionID: string,
    actionableWhisperReportActionID: string,
    createdChatReportActionID: string,
    moneyRequestReportID: string,
    moneyRequestCreatedReportActionID: string,
    moneyRequestPreviewReportActionID: string,
    linkedTrackedExpenseReportAction: OnyxTypes.ReportAction,
    linkedTrackedExpenseReportID: string,
    transactionThreadReportID: string,
    reportPreviewReportActionID: string,
    onyxData: OnyxData,
    amount: number,
    currency: string,
    comment: string,
    merchant: string,
    created: string,
    receipt?: Receipt,
) {
    const {optimisticData, successData, failureData} = onyxData;

    const {
        optimisticData: moveTransactionOptimisticData,
        successData: moveTransactionSuccessData,
        failureData: moveTransactionFailureData,
        modifiedExpenseReportActionID,
    } = getConvertTrackedExpenseInformation(
        transactionID,
        actionableWhisperReportActionID,
        moneyRequestReportID,
        linkedTrackedExpenseReportAction,
        linkedTrackedExpenseReportID,
        transactionThreadReportID,
        CONST.IOU.ACTION.SUBMIT,
    );

    optimisticData?.push(...moveTransactionOptimisticData);
    successData?.push(...moveTransactionSuccessData);
    failureData?.push(...moveTransactionFailureData);

    const parameters = {
        amount,
        currency,
        comment,
        created,
        merchant,
        receipt,
        payerAccountID,
        payerEmail,
        chatReportID,
        transactionID,
        actionableWhisperReportActionID,
        createdChatReportActionID,
        moneyRequestReportID,
        moneyRequestCreatedReportActionID,
        moneyRequestPreviewReportActionID,
        transactionThreadReportID,
        modifiedExpenseReportActionID,
        reportPreviewReportActionID,
    };
    API.write(WRITE_COMMANDS.CONVERT_TRACKED_EXPENSE_TO_REQUEST, parameters, {optimisticData, successData, failureData});
}

function categorizeTrackedExpense(
    policyID: string,
    transactionID: string,
    moneyRequestPreviewReportActionID: string,
    moneyRequestReportID: string,
    moneyRequestCreatedReportActionID: string,
    actionableWhisperReportActionID: string,
    linkedTrackedExpenseReportAction: OnyxTypes.ReportAction,
    linkedTrackedExpenseReportID: string,
    transactionThreadReportID: string,
    reportPreviewReportActionID: string,
    onyxData: OnyxData,
    amount: number,
    currency: string,
    comment: string,
    merchant: string,
    created: string,
    category?: string,
    tag?: string,
    taxCode = '',
    taxAmount = 0,
    billable?: boolean,
    receipt?: Receipt,
    createdWorkspaceParams?: CreateWorkspaceParams,
) {
    const {optimisticData, successData, failureData} = onyxData;

    const {
        optimisticData: moveTransactionOptimisticData,
        successData: moveTransactionSuccessData,
        failureData: moveTransactionFailureData,
        modifiedExpenseReportActionID,
    } = getConvertTrackedExpenseInformation(
        transactionID,
        actionableWhisperReportActionID,
        moneyRequestReportID,
        linkedTrackedExpenseReportAction,
        linkedTrackedExpenseReportID,
        transactionThreadReportID,
        CONST.IOU.ACTION.CATEGORIZE,
    );

    optimisticData?.push(...moveTransactionOptimisticData);
    successData?.push(...moveTransactionSuccessData);
    failureData?.push(...moveTransactionFailureData);

    const parameters = {
        policyID,
        transactionID,
        moneyRequestPreviewReportActionID,
        moneyRequestReportID,
        moneyRequestCreatedReportActionID,
        actionableWhisperReportActionID,
        modifiedExpenseReportActionID,
        reportPreviewReportActionID,
        amount,
        currency,
        comment,
        merchant,
        category,
        tag,
        taxCode,
        taxAmount,
        billable,
        created,
        receipt,
        policyExpenseChatReportID: createdWorkspaceParams?.expenseChatReportID,
        policyExpenseCreatedReportActionID: createdWorkspaceParams?.expenseCreatedReportActionID,
        announceChatReportID: createdWorkspaceParams?.announceChatReportID,
        announceCreatedReportActionID: createdWorkspaceParams?.announceCreatedReportActionID,
        adminsChatReportID: createdWorkspaceParams?.adminsChatReportID,
        adminsCreatedReportActionID: createdWorkspaceParams?.adminsCreatedReportActionID,
    };

    API.write(WRITE_COMMANDS.CATEGORIZE_TRACKED_EXPENSE, parameters, {optimisticData, successData, failureData});
}

function shareTrackedExpense(
    policyID: string,
    transactionID: string,
    moneyRequestPreviewReportActionID: string,
    moneyRequestReportID: string,
    moneyRequestCreatedReportActionID: string,
    actionableWhisperReportActionID: string,
    linkedTrackedExpenseReportAction: OnyxTypes.ReportAction,
    linkedTrackedExpenseReportID: string,
    transactionThreadReportID: string,
    reportPreviewReportActionID: string,
    onyxData: OnyxData,
    amount: number,
    currency: string,
    comment: string,
    merchant: string,
    created: string,
    category?: string,
    tag?: string,
    taxCode = '',
    taxAmount = 0,
    billable?: boolean,
    receipt?: Receipt,
    createdWorkspaceParams?: CreateWorkspaceParams,
) {
    const {optimisticData, successData, failureData} = onyxData;

    const {
        optimisticData: moveTransactionOptimisticData,
        successData: moveTransactionSuccessData,
        failureData: moveTransactionFailureData,
        modifiedExpenseReportActionID,
    } = getConvertTrackedExpenseInformation(
        transactionID,
        actionableWhisperReportActionID,
        moneyRequestReportID,
        linkedTrackedExpenseReportAction,
        linkedTrackedExpenseReportID,
        transactionThreadReportID,
        CONST.IOU.ACTION.SHARE,
    );

    optimisticData?.push(...moveTransactionOptimisticData);
    successData?.push(...moveTransactionSuccessData);
    failureData?.push(...moveTransactionFailureData);

    const parameters = {
        policyID,
        transactionID,
        moneyRequestPreviewReportActionID,
        moneyRequestReportID,
        moneyRequestCreatedReportActionID,
        actionableWhisperReportActionID,
        modifiedExpenseReportActionID,
        reportPreviewReportActionID,
        amount,
        currency,
        comment,
        merchant,
        created,
        category,
        tag,
        taxCode,
        taxAmount,
        billable,
        receipt,
        policyExpenseChatReportID: createdWorkspaceParams?.expenseChatReportID,
        policyExpenseCreatedReportActionID: createdWorkspaceParams?.expenseCreatedReportActionID,
        announceChatReportID: createdWorkspaceParams?.announceChatReportID,
        announceCreatedReportActionID: createdWorkspaceParams?.announceCreatedReportActionID,
        adminsChatReportID: createdWorkspaceParams?.adminsChatReportID,
        adminsCreatedReportActionID: createdWorkspaceParams?.adminsCreatedReportActionID,
    };

    API.write(WRITE_COMMANDS.SHARE_TRACKED_EXPENSE, parameters, {optimisticData, successData, failureData});
}

/**
 * Submit expense to another user
 */
function requestMoney(
    report: OnyxEntry<OnyxTypes.Report>,
    amount: number,
    currency: string,
    created: string,
    merchant: string,
    payeeEmail: string | undefined,
    payeeAccountID: number,
    participant: Participant,
    comment: string,
    receipt: Receipt | undefined,
    category?: string,
    tag?: string,
    taxCode = '',
    taxAmount = 0,
    billable?: boolean,
    policy?: OnyxEntry<OnyxTypes.Policy>,
    policyTagList?: OnyxEntry<OnyxTypes.PolicyTagList>,
    policyCategories?: OnyxEntry<OnyxTypes.PolicyCategories>,
    gpsPoints?: GPSPoint,
    action?: IOUAction,
    actionableWhisperReportActionID?: string,
    linkedTrackedExpenseReportAction?: OnyxTypes.ReportAction,
    linkedTrackedExpenseReportID?: string,
) {
    // If the report is iou or expense report, we should get the linked chat report to be passed to the getMoneyRequestInformation function
    const isMoneyRequestReport = ReportUtils.isMoneyRequestReport(report);
    const currentChatReport = isMoneyRequestReport ? ReportUtils.getReport(report?.chatReportID) : report;
    const moneyRequestReportID = isMoneyRequestReport ? report?.reportID : '';
    const currentCreated = DateUtils.enrichMoneyRequestTimestamp(created);
    const isMovingTransactionFromTrackExpense = IOUUtils.isMovingTransactionFromTrackExpense(action);

    const {
        payerAccountID,
        payerEmail,
        iouReport,
        chatReport,
        transaction,
        iouAction,
        createdChatReportActionID,
        createdIOUReportActionID,
        reportPreviewAction,
        transactionThreadReportID,
        createdReportActionIDForThread,
        onyxData,
    } = getMoneyRequestInformation(
        isMovingTransactionFromTrackExpense ? {} : currentChatReport,
        participant,
        comment,
        amount,
        currency,
        currentCreated,
        merchant,
        receipt,
        isMovingTransactionFromTrackExpense ? (linkedTrackedExpenseReportAction?.originalMessage as IOUMessage)?.IOUTransactionID : undefined,
        category,
        tag,
        taxCode,
        taxAmount,
        billable,
        policy,
        policyTagList,
        policyCategories,
        payeeAccountID,
        payeeEmail,
        moneyRequestReportID,
        linkedTrackedExpenseReportAction,
    );
    const activeReportID = isMoneyRequestReport ? report?.reportID : chatReport.reportID;

    switch (action) {
        case CONST.IOU.ACTION.SUBMIT: {
            if (!linkedTrackedExpenseReportAction || !actionableWhisperReportActionID || !linkedTrackedExpenseReportID) {
                return;
            }

            convertTrackedExpenseToRequest(
                payerAccountID,
                payerEmail,
                chatReport.reportID,
                transaction.transactionID,
                actionableWhisperReportActionID,
                createdChatReportActionID,
                iouReport.reportID,
                createdIOUReportActionID,
                iouAction.reportActionID,
                linkedTrackedExpenseReportAction,
                linkedTrackedExpenseReportID,
                transactionThreadReportID,
                reportPreviewAction.reportActionID,
                onyxData,
                amount,
                currency,
                comment,
                merchant,
                currentCreated,
                receipt,
            );
            break;
        }
        default: {
            const parameters: RequestMoneyParams = {
                debtorEmail: payerEmail,
                debtorAccountID: payerAccountID,
                amount,
                currency,
                comment,
                created: currentCreated,
                merchant,
                iouReportID: iouReport.reportID,
                chatReportID: chatReport.reportID,
                transactionID: transaction.transactionID,
                reportActionID: iouAction.reportActionID,
                createdChatReportActionID,
                createdIOUReportActionID,
                reportPreviewReportActionID: reportPreviewAction.reportActionID,
                receipt,
                receiptState: receipt?.state,
                category,
                tag,
                taxCode,
                taxAmount,
                billable,
                // This needs to be a string of JSON because of limitations with the fetch() API and nested objects
                receiptGpsPoints: gpsPoints ? JSON.stringify(gpsPoints) : undefined,
                transactionThreadReportID,
                createdReportActionIDForThread,
            };

            // eslint-disable-next-line rulesdir/no-multiple-api-calls
            API.write(WRITE_COMMANDS.REQUEST_MONEY, parameters, onyxData);
        }
    }

    Navigation.dismissModal(activeReportID);
    if (activeReportID) {
        Report.notifyNewAction(activeReportID, payeeAccountID);
    }
}

function sendInvoice(
    currentUserAccountID: number,
    transaction: OnyxEntry<OnyxTypes.Transaction>,
    invoiceChatReport?: OnyxEntry<OnyxTypes.Report>,
    receiptFile?: Receipt,
    policy?: OnyxEntry<OnyxTypes.Policy>,
    policyTagList?: OnyxEntry<OnyxTypes.PolicyTagList>,
    policyCategories?: OnyxEntry<OnyxTypes.PolicyCategories>,
) {
    const {senderWorkspaceID, receiver, invoiceRoom, createdChatReportActionID, invoiceReportID, reportPreviewReportActionID, transactionID, transactionThreadReportID, onyxData} =
        getSendInvoiceInformation(transaction, currentUserAccountID, invoiceChatReport, receiptFile, policy, policyTagList, policyCategories);

    let parameters: SendInvoiceParams = {
        senderWorkspaceID,
        accountID: currentUserAccountID,
        amount: transaction?.amount ?? 0,
        currency: transaction?.currency ?? '',
        comment: transaction?.comment?.comment ? transaction.comment.comment.trim() : '',
        merchant: transaction?.merchant ?? '',
        category: transaction?.category,
        date: transaction?.created ?? '',
        invoiceRoomReportID: invoiceRoom.reportID,
        createdChatReportActionID,
        invoiceReportID,
        reportPreviewReportActionID,
        transactionID,
        transactionThreadReportID,
    };

    if (invoiceChatReport) {
        parameters = {
            ...parameters,
            receiverInvoiceRoomID: invoiceChatReport.reportID,
        };
    } else {
        parameters = {
            ...parameters,
            receiverEmail: receiver.login,
        };
    }

    API.write(WRITE_COMMANDS.SEND_INVOICE, parameters, onyxData);

    Navigation.dismissModalWithReport(invoiceRoom);
    Report.notifyNewAction(invoiceRoom.reportID, receiver.accountID);
}

/**
 * Track an expense
 */
function trackExpense(
    report: OnyxTypes.Report,
    amount: number,
    currency: string,
    created: string,
    merchant: string,
    payeeEmail: string | undefined,
    payeeAccountID: number,
    participant: Participant,
    comment: string,
    receipt?: Receipt,
    category?: string,
    tag?: string,
    taxCode = '',
    taxAmount = 0,
    billable?: boolean,
    policy?: OnyxEntry<OnyxTypes.Policy>,
    policyTagList?: OnyxEntry<OnyxTypes.PolicyTagList>,
    policyCategories?: OnyxEntry<OnyxTypes.PolicyCategories>,
    gpsPoints?: GPSPoint,
    validWaypoints?: WaypointCollection,
    action?: IOUAction,
    actionableWhisperReportActionID?: string,
    linkedTrackedExpenseReportAction?: OnyxTypes.ReportAction,
    linkedTrackedExpenseReportID?: string,
) {
    const isMoneyRequestReport = ReportUtils.isMoneyRequestReport(report);
    const currentChatReport = isMoneyRequestReport ? ReportUtils.getReport(report.chatReportID) : report;
    const moneyRequestReportID = isMoneyRequestReport ? report.reportID : '';
    const isMovingTransactionFromTrackExpense = IOUUtils.isMovingTransactionFromTrackExpense(action);

    const currentCreated = DateUtils.enrichMoneyRequestTimestamp(created);
    const {
        createdWorkspaceParams,
        iouReport,
        chatReport,
        transaction,
        iouAction,
        createdChatReportActionID,
        createdIOUReportActionID,
        reportPreviewAction,
        transactionThreadReportID,
        createdReportActionIDForThread,
        onyxData,
    } = getTrackExpenseInformation(
        currentChatReport,
        participant,
        comment,
        amount,
        currency,
        currentCreated,
        merchant,
        receipt,
        category,
        tag,
        taxCode,
        taxAmount,
        billable,
        policy,
        policyTagList,
        policyCategories,
        payeeEmail,
        payeeAccountID,
        moneyRequestReportID,
        linkedTrackedExpenseReportAction,
        isMovingTransactionFromTrackExpense ? (linkedTrackedExpenseReportAction?.originalMessage as IOUMessage)?.IOUTransactionID : undefined,
    );
    const activeReportID = isMoneyRequestReport ? report.reportID : chatReport.reportID;

    switch (action) {
        case CONST.IOU.ACTION.CATEGORIZE: {
            if (!linkedTrackedExpenseReportAction || !actionableWhisperReportActionID || !linkedTrackedExpenseReportID) {
                return;
            }
            categorizeTrackedExpense(
                chatReport.policyID ?? '',
                transaction.transactionID,
                iouAction.reportActionID,
                iouReport?.reportID ?? '',
                createdIOUReportActionID ?? '',
                actionableWhisperReportActionID,
                linkedTrackedExpenseReportAction,
                linkedTrackedExpenseReportID,
                transactionThreadReportID,
                reportPreviewAction?.reportActionID ?? '',
                onyxData,
                amount,
                currency,
                comment,
                merchant,
                currentCreated,
                category,
                tag,
                taxCode,
                taxAmount,
                billable,
                receipt,
                createdWorkspaceParams,
            );
            break;
        }
        case CONST.IOU.ACTION.SHARE: {
            if (!linkedTrackedExpenseReportAction || !actionableWhisperReportActionID || !linkedTrackedExpenseReportID) {
                return;
            }
            shareTrackedExpense(
                chatReport.policyID ?? '',
                transaction.transactionID,
                iouAction.reportActionID,
                iouReport?.reportID ?? '',
                createdIOUReportActionID ?? '',
                actionableWhisperReportActionID,
                linkedTrackedExpenseReportAction,
                linkedTrackedExpenseReportID,
                transactionThreadReportID,
                reportPreviewAction?.reportActionID ?? '',
                onyxData,
                amount,
                currency,
                comment,
                merchant,
                currentCreated,
                category,
                tag,
                taxCode,
                taxAmount,
                billable,
                receipt,
                createdWorkspaceParams,
            );
            break;
        }
        default: {
            const parameters: TrackExpenseParams = {
                amount,
                currency,
                comment,
                created: currentCreated,
                merchant,
                iouReportID: iouReport?.reportID,
                chatReportID: chatReport.reportID,
                transactionID: transaction.transactionID,
                reportActionID: iouAction.reportActionID,
                createdChatReportActionID,
                createdIOUReportActionID,
                reportPreviewReportActionID: reportPreviewAction?.reportActionID,
                receipt,
                receiptState: receipt?.state,
                category,
                tag,
                taxCode,
                taxAmount,
                billable,
                // This needs to be a string of JSON because of limitations with the fetch() API and nested objects
                receiptGpsPoints: gpsPoints ? JSON.stringify(gpsPoints) : undefined,
                transactionThreadReportID,
                createdReportActionIDForThread,
                waypoints: validWaypoints ? JSON.stringify(validWaypoints) : undefined,
            };

            API.write(WRITE_COMMANDS.TRACK_EXPENSE, parameters, onyxData);
        }
    }
    Navigation.dismissModal(activeReportID);

    if (action === CONST.IOU.ACTION.SHARE) {
        Navigation.navigate(ROUTES.ROOM_INVITE.getRoute(activeReportID ?? '', CONST.IOU.SHARE.ROLE.ACCOUNTANT));
    }

    Report.notifyNewAction(activeReportID, payeeAccountID);
}

function getOrCreateOptimisticSplitChatReport(existingSplitChatReportID: string, participants: Participant[], participantAccountIDs: number[], currentUserAccountID: number) {
    // The existing chat report could be passed as reportID or exist on the sole "participant" (in this case a report option)
    const existingChatReportID = existingSplitChatReportID || participants[0].reportID;

    // Check if the report is available locally if we do have one
    let existingSplitChatReport = allReports?.[`${ONYXKEYS.COLLECTION.REPORT}${existingChatReportID}`];

    // If we do not have one locally then we will search for a chat with the same participants (only for 1:1 chats).
    const shouldGetOrCreateOneOneDM = participants.length < 2;
    const allParticipantsAccountIDs = [...participantAccountIDs, currentUserAccountID];
    if (!existingSplitChatReport && shouldGetOrCreateOneOneDM) {
        existingSplitChatReport = ReportUtils.getChatByParticipants(allParticipantsAccountIDs);
    }

    // We found an existing chat report we are done...
    if (existingSplitChatReport) {
        // Yes, these are the same, but give the caller a way to identify if we created a new report or not
        return {existingSplitChatReport, splitChatReport: existingSplitChatReport};
    }

    // Create a Group Chat if we have multiple participants
    if (participants.length > 1) {
        const splitChatReport = ReportUtils.buildOptimisticChatReport(
            allParticipantsAccountIDs,
            '',
            CONST.REPORT.CHAT_TYPE.GROUP,
            undefined,
            undefined,
            undefined,
            undefined,
            undefined,
            undefined,
            CONST.REPORT.NOTIFICATION_PREFERENCE.HIDDEN,
        );
        return {existingSplitChatReport: null, splitChatReport};
    }

    // Otherwise, create a new 1:1 chat report
    const splitChatReport = ReportUtils.buildOptimisticChatReport(participantAccountIDs);
    return {existingSplitChatReport: null, splitChatReport};
}

/**
 * Build the Onyx data and IOU split necessary for splitting a bill with 3+ users.
 * 1. Build the optimistic Onyx data for the group chat, i.e. chatReport and iouReportAction creating the former if it doesn't yet exist.
 * 2. Loop over the group chat participant list, building optimistic or updating existing chatReports, iouReports and iouReportActions between the user and each participant.
 * We build both Onyx data and the IOU split that is sent as a request param and is used by Auth to create the chatReports, iouReports and iouReportActions in the database.
 * The IOU split has the following shape:
 *  [
 *      {email: 'currentUser', amount: 100},
 *      {email: 'user2', amount: 100, iouReportID: '100', chatReportID: '110', transactionID: '120', reportActionID: '130'},
 *      {email: 'user3', amount: 100, iouReportID: '200', chatReportID: '210', transactionID: '220', reportActionID: '230'}
 *  ]
 * @param amount - always in the smallest unit of the currency
 * @param existingSplitChatReportID - the report ID where the split expense happens, could be a group chat or a workspace chat
 */
function createSplitsAndOnyxData(
    participants: Participant[],
    currentUserLogin: string,
    currentUserAccountID: number,
    amount: number,
    comment: string,
    currency: string,
    merchant: string,
    created: string,
    category: string,
    tag: string,
    splitShares: SplitShares = {},
    existingSplitChatReportID = '',
    billable = false,
    iouRequestType: IOURequestType = CONST.IOU.REQUEST_TYPE.MANUAL,
): SplitsAndOnyxData {
    const currentUserEmailForIOUSplit = PhoneNumber.addSMSDomainIfPhoneNumber(currentUserLogin);
    const participantAccountIDs = participants.map((participant) => Number(participant.accountID));

    const {splitChatReport, existingSplitChatReport} = getOrCreateOptimisticSplitChatReport(existingSplitChatReportID, participants, participantAccountIDs, currentUserAccountID);
    const isOwnPolicyExpenseChat = !!splitChatReport.isOwnPolicyExpenseChat;

    const splitTransaction = TransactionUtils.buildOptimisticTransaction(
        amount,
        currency,
        CONST.REPORT.SPLIT_REPORTID,
        comment,
        created,
        '',
        '',
        merchant || Localize.translateLocal('iou.expense'),
        undefined,
        undefined,
        undefined,
        category,
        tag,
        undefined,
        undefined,
        billable,
    );

    // Note: The created action must be optimistically generated before the IOU action so there's no chance that the created action appears after the IOU action in the chat
    const splitCreatedReportAction = ReportUtils.buildOptimisticCreatedReportAction(currentUserEmailForIOUSplit);
    const splitIOUReportAction = ReportUtils.buildOptimisticIOUReportAction(
        CONST.IOU.REPORT_ACTION_TYPE.SPLIT,
        amount,
        currency,
        comment,
        participants,
        splitTransaction.transactionID,
        undefined,
        '',
        false,
        false,
        {},
        isOwnPolicyExpenseChat,
    );

    splitChatReport.lastReadTime = DateUtils.getDBTime();
    splitChatReport.lastMessageText = splitIOUReportAction.message?.[0]?.text;
    splitChatReport.lastMessageHtml = splitIOUReportAction.message?.[0]?.html;
    splitChatReport.lastActorAccountID = currentUserAccountID;

    let splitChatReportNotificationPreference = splitChatReport.notificationPreference;
    if (splitChatReportNotificationPreference === CONST.REPORT.NOTIFICATION_PREFERENCE.HIDDEN) {
        splitChatReportNotificationPreference = CONST.REPORT.NOTIFICATION_PREFERENCE.ALWAYS;
    }

    // If we have an existing splitChatReport (group chat or workspace) use it's pending fields, otherwise indicate that we are adding a chat
    if (!existingSplitChatReport) {
        splitChatReport.pendingFields = {
            createChat: CONST.RED_BRICK_ROAD_PENDING_ACTION.ADD,
        };
    }

    const optimisticData: OnyxUpdate[] = [
        {
            // Use set for new reports because it doesn't exist yet, is faster,
            // and we need the data to be available when we navigate to the chat page
            onyxMethod: existingSplitChatReport ? Onyx.METHOD.MERGE : Onyx.METHOD.SET,
            key: `${ONYXKEYS.COLLECTION.REPORT}${splitChatReport.reportID}`,
            value: {
                ...splitChatReport,
                notificationPreference: splitChatReportNotificationPreference,
            },
        },
        {
            onyxMethod: Onyx.METHOD.SET,
            key: ONYXKEYS.NVP_QUICK_ACTION_GLOBAL_CREATE,
            value: {
                action: iouRequestType === CONST.IOU.REQUEST_TYPE.DISTANCE ? CONST.QUICK_ACTIONS.SPLIT_DISTANCE : CONST.QUICK_ACTIONS.SPLIT_MANUAL,
                chatReportID: splitChatReport.reportID,
                isFirstQuickAction: isEmptyObject(quickAction),
            },
        },
        existingSplitChatReport
            ? {
                  onyxMethod: Onyx.METHOD.MERGE,
                  key: `${ONYXKEYS.COLLECTION.REPORT_ACTIONS}${splitChatReport.reportID}`,
                  value: {
                      [splitIOUReportAction.reportActionID]: splitIOUReportAction as OnyxTypes.ReportAction,
                  },
              }
            : {
                  onyxMethod: Onyx.METHOD.SET,
                  key: `${ONYXKEYS.COLLECTION.REPORT_ACTIONS}${splitChatReport.reportID}`,
                  value: {
                      [splitCreatedReportAction.reportActionID]: splitCreatedReportAction as OnyxTypes.ReportAction,
                      [splitIOUReportAction.reportActionID]: splitIOUReportAction as OnyxTypes.ReportAction,
                  },
              },
        {
            onyxMethod: Onyx.METHOD.SET,
            key: `${ONYXKEYS.COLLECTION.TRANSACTION}${splitTransaction.transactionID}`,
            value: splitTransaction,
        },
        {
            onyxMethod: Onyx.METHOD.MERGE,
            key: `${ONYXKEYS.COLLECTION.TRANSACTION_DRAFT}${CONST.IOU.OPTIMISTIC_TRANSACTION_ID}`,
            value: null,
        },
    ];
    const successData: OnyxUpdate[] = [
        {
            onyxMethod: Onyx.METHOD.MERGE,
            key: `${ONYXKEYS.COLLECTION.REPORT_ACTIONS}${splitChatReport.reportID}`,
            value: {
                ...(existingSplitChatReport ? {} : {[splitCreatedReportAction.reportActionID]: {pendingAction: null}}),
                [splitIOUReportAction.reportActionID]: {pendingAction: null},
            },
        },
        {
            onyxMethod: Onyx.METHOD.MERGE,
            key: `${ONYXKEYS.COLLECTION.TRANSACTION}${splitTransaction.transactionID}`,
            value: {pendingAction: null},
        },
    ];

    const redundantParticipants: Record<number, null> = {};
    if (!existingSplitChatReport) {
        successData.push({
            onyxMethod: Onyx.METHOD.MERGE,
            key: `${ONYXKEYS.COLLECTION.REPORT}${splitChatReport.reportID}`,
            value: {pendingFields: {createChat: null}, participants: redundantParticipants},
        });
    }

    const failureData: OnyxUpdate[] = [
        {
            onyxMethod: Onyx.METHOD.MERGE,
            key: `${ONYXKEYS.COLLECTION.TRANSACTION}${splitTransaction.transactionID}`,
            value: {
                errors: ErrorUtils.getMicroSecondOnyxError('iou.error.genericCreateFailureMessage'),
            },
        },
    ];

    if (existingSplitChatReport) {
        failureData.push({
            onyxMethod: Onyx.METHOD.MERGE,
            key: `${ONYXKEYS.COLLECTION.REPORT_ACTIONS}${splitChatReport.reportID}`,
            value: {
                [splitIOUReportAction.reportActionID]: {
                    errors: ErrorUtils.getMicroSecondOnyxError('iou.error.genericCreateFailureMessage'),
                },
            },
        });
    } else {
        failureData.push(
            {
                onyxMethod: Onyx.METHOD.MERGE,
                key: `${ONYXKEYS.COLLECTION.REPORT}${splitChatReport.reportID}`,
                value: {
                    errorFields: {
                        createChat: ErrorUtils.getMicroSecondOnyxError('report.genericCreateReportFailureMessage'),
                    },
                },
            },
            {
                onyxMethod: Onyx.METHOD.MERGE,
                key: `${ONYXKEYS.COLLECTION.REPORT_ACTIONS}${splitChatReport.reportID}`,
                value: {
                    [splitIOUReportAction.reportActionID]: {
                        errors: ErrorUtils.getMicroSecondOnyxError('iou.error.genericCreateFailureMessage'),
                    },
                },
            },
        );
    }

    // Loop through participants creating individual chats, iouReports and reportActionIDs as needed
    const currentUserAmount = splitShares?.[currentUserAccountID]?.amount ?? IOUUtils.calculateAmount(participants.length, amount, currency, true);

    const splits: Split[] = [{email: currentUserEmailForIOUSplit, accountID: currentUserAccountID, amount: currentUserAmount}];

    const hasMultipleParticipants = participants.length > 1;
    participants.forEach((participant) => {
        // In a case when a participant is a workspace, even when a current user is not an owner of the workspace
        const isPolicyExpenseChat = ReportUtils.isPolicyExpenseChat(participant);
        const splitAmount = splitShares?.[participant.accountID ?? -1]?.amount ?? IOUUtils.calculateAmount(participants.length, amount, currency, false);

        // To exclude someone from a split, the amount can be 0. The scenario for this is when creating a split from a group chat, we have remove the option to deselect users to exclude them.
        // We can input '0' next to someone we want to exclude.
        if (splitAmount === 0) {
            return;
        }

        // In case the participant is a workspace, email & accountID should remain undefined and won't be used in the rest of this code
        // participant.login is undefined when the request is initiated from a group DM with an unknown user, so we need to add a default
        const email = isOwnPolicyExpenseChat || isPolicyExpenseChat ? '' : PhoneNumber.addSMSDomainIfPhoneNumber(participant.login ?? '').toLowerCase();
        const accountID = isOwnPolicyExpenseChat || isPolicyExpenseChat ? 0 : Number(participant.accountID);
        if (email === currentUserEmailForIOUSplit) {
            return;
        }

        // STEP 1: Get existing chat report OR build a new optimistic one
        // If we only have one participant and the request was initiated from the global create menu, i.e. !existingGroupChatReportID, the oneOnOneChatReport is the groupChatReport
        let oneOnOneChatReport: OnyxTypes.Report | OptimisticChatReport;
        let isNewOneOnOneChatReport = false;
        let shouldCreateOptimisticPersonalDetails = false;
        const personalDetailExists = accountID in allPersonalDetails;

        // If this is a split between two people only and the function
        // wasn't provided with an existing group chat report id
        // or, if the split is being made from the workspace chat, then the oneOnOneChatReport is the same as the splitChatReport
        // in this case existingSplitChatReport will belong to the policy expense chat and we won't be
        // entering code that creates optimistic personal details
        if ((!hasMultipleParticipants && !existingSplitChatReportID) || isOwnPolicyExpenseChat) {
            oneOnOneChatReport = splitChatReport;
            shouldCreateOptimisticPersonalDetails = !existingSplitChatReport && !personalDetailExists;
        } else {
            const existingChatReport = ReportUtils.getChatByParticipants([accountID, currentUserAccountID]);
            isNewOneOnOneChatReport = !existingChatReport;
            shouldCreateOptimisticPersonalDetails = isNewOneOnOneChatReport && !personalDetailExists;
            oneOnOneChatReport = existingChatReport ?? ReportUtils.buildOptimisticChatReport([accountID, currentUserAccountID]);
        }

        // STEP 2: Get existing IOU/Expense report and update its total OR build a new optimistic one
        let oneOnOneIOUReport: OneOnOneIOUReport = oneOnOneChatReport.iouReportID ? allReports?.[`${ONYXKEYS.COLLECTION.REPORT}${oneOnOneChatReport.iouReportID}`] : null;
        const shouldCreateNewOneOnOneIOUReport = ReportUtils.shouldCreateNewMoneyRequestReport(oneOnOneIOUReport, oneOnOneChatReport);

        if (!oneOnOneIOUReport || shouldCreateNewOneOnOneIOUReport) {
            oneOnOneIOUReport = isOwnPolicyExpenseChat
                ? ReportUtils.buildOptimisticExpenseReport(oneOnOneChatReport.reportID, oneOnOneChatReport.policyID ?? '', currentUserAccountID, splitAmount, currency)
                : ReportUtils.buildOptimisticIOUReport(currentUserAccountID, accountID, splitAmount, oneOnOneChatReport.reportID, currency);
        } else if (isOwnPolicyExpenseChat) {
            if (typeof oneOnOneIOUReport?.total === 'number') {
                // Because of the Expense reports are stored as negative values, we subtract the total from the amount
                oneOnOneIOUReport.total -= splitAmount;
            }
        } else {
            oneOnOneIOUReport = IOUUtils.updateIOUOwnerAndTotal(oneOnOneIOUReport, currentUserAccountID, splitAmount, currency);
        }

        // STEP 3: Build optimistic transaction
        const oneOnOneTransaction = TransactionUtils.buildOptimisticTransaction(
            ReportUtils.isExpenseReport(oneOnOneIOUReport) ? -splitAmount : splitAmount,
            currency,
            oneOnOneIOUReport.reportID,
            comment,
            created,
            CONST.IOU.TYPE.SPLIT,
            splitTransaction.transactionID,
            merchant || Localize.translateLocal('iou.expense'),
            undefined,
            undefined,
            undefined,
            category,
            tag,
            undefined,
            undefined,
            billable,
        );

        // STEP 4: Build optimistic reportActions. We need:
        // 1. CREATED action for the chatReport
        // 2. CREATED action for the iouReport
        // 3. IOU action for the iouReport
        // 4. Transaction Thread and the CREATED action for it
        // 5. REPORT_PREVIEW action for the chatReport
        const [oneOnOneCreatedActionForChat, oneOnOneCreatedActionForIOU, oneOnOneIOUAction, optimisticTransactionThread, optimisticCreatedActionForTransactionThread] =
            ReportUtils.buildOptimisticMoneyRequestEntities(
                oneOnOneIOUReport,
                CONST.IOU.REPORT_ACTION_TYPE.CREATE,
                splitAmount,
                currency,
                comment,
                currentUserEmailForIOUSplit,
                [participant],
                oneOnOneTransaction.transactionID,
            );

        // Add optimistic personal details for new participants
        const oneOnOnePersonalDetailListAction: OnyxTypes.PersonalDetailsList = shouldCreateOptimisticPersonalDetails
            ? {
                  [accountID]: {
                      accountID,
                      // Disabling this line since participant.displayName can be an empty string
                      // eslint-disable-next-line @typescript-eslint/prefer-nullish-coalescing
                      displayName: LocalePhoneNumber.formatPhoneNumber(participant.displayName || email),
                      login: participant.login,
                      isOptimisticPersonalDetail: true,
                  },
              }
            : {};

        if (shouldCreateOptimisticPersonalDetails) {
            // BE will send different participants. We clear the optimistic ones to avoid duplicated entries
            redundantParticipants[accountID] = null;
        }

        let oneOnOneReportPreviewAction = getReportPreviewAction(oneOnOneChatReport.reportID, oneOnOneIOUReport.reportID);
        if (oneOnOneReportPreviewAction) {
            oneOnOneReportPreviewAction = ReportUtils.updateReportPreview(oneOnOneIOUReport, oneOnOneReportPreviewAction as ReportPreviewAction);
        } else {
            oneOnOneReportPreviewAction = ReportUtils.buildOptimisticReportPreview(oneOnOneChatReport, oneOnOneIOUReport);
        }

        // Add category to optimistic policy recently used categories when a participant is a workspace
        const optimisticPolicyRecentlyUsedCategories = isPolicyExpenseChat ? Category.buildOptimisticPolicyRecentlyUsedCategories(participant.policyID, category) : [];

        // Add tag to optimistic policy recently used tags when a participant is a workspace
        const optimisticPolicyRecentlyUsedTags = isPolicyExpenseChat ? Tag.buildOptimisticPolicyRecentlyUsedTags(participant.policyID, tag) : {};

        // STEP 5: Build Onyx Data
        const [oneOnOneOptimisticData, oneOnOneSuccessData, oneOnOneFailureData] = buildOnyxDataForMoneyRequest(
            oneOnOneChatReport,
            oneOnOneIOUReport,
            oneOnOneTransaction,
            oneOnOneCreatedActionForChat,
            oneOnOneCreatedActionForIOU,
            oneOnOneIOUAction,
            oneOnOnePersonalDetailListAction,
            oneOnOneReportPreviewAction,
            optimisticPolicyRecentlyUsedCategories,
            optimisticPolicyRecentlyUsedTags,
            isNewOneOnOneChatReport,
            optimisticTransactionThread,
            optimisticCreatedActionForTransactionThread,
            shouldCreateNewOneOnOneIOUReport,
            null,
            null,
            null,
            null,
            true,
        );

        const individualSplit = {
            email,
            accountID,
            isOptimisticAccount: ReportUtils.isOptimisticPersonalDetail(accountID),
            amount: splitAmount,
            iouReportID: oneOnOneIOUReport.reportID,
            chatReportID: oneOnOneChatReport.reportID,
            transactionID: oneOnOneTransaction.transactionID,
            reportActionID: oneOnOneIOUAction.reportActionID,
            createdChatReportActionID: oneOnOneCreatedActionForChat.reportActionID,
            createdIOUReportActionID: oneOnOneCreatedActionForIOU.reportActionID,
            reportPreviewReportActionID: oneOnOneReportPreviewAction.reportActionID,
            transactionThreadReportID: optimisticTransactionThread.reportID,
            createdReportActionIDForThread: optimisticCreatedActionForTransactionThread.reportActionID,
        };

        splits.push(individualSplit);
        optimisticData.push(...oneOnOneOptimisticData);
        successData.push(...oneOnOneSuccessData);
        failureData.push(...oneOnOneFailureData);
    });

    optimisticData.push({
        onyxMethod: Onyx.METHOD.MERGE,
        key: `${ONYXKEYS.COLLECTION.TRANSACTION}${splitTransaction.transactionID}`,
        value: {
            comment: {
                splits: splits.map((split) => ({accountID: split.accountID, amount: split.amount})),
            },
        },
    });

    const splitData: SplitData = {
        chatReportID: splitChatReport.reportID,
        transactionID: splitTransaction.transactionID,
        reportActionID: splitIOUReportAction.reportActionID,
        policyID: splitChatReport.policyID,
        chatType: splitChatReport.chatType,
    };

    if (!existingSplitChatReport) {
        splitData.createdReportActionID = splitCreatedReportAction.reportActionID;
    }

    return {
        splitData,
        splits,
        onyxData: {optimisticData, successData, failureData},
    };
}

type SplitBillActionsParams = {
    participants: Participant[];
    currentUserLogin: string;
    currentUserAccountID: number;
    amount: number;
    comment: string;
    currency: string;
    merchant: string;
    created: string;
    category?: string;
    tag?: string;
    billable?: boolean;
    iouRequestType?: IOURequestType;
    existingSplitChatReportID?: string;
    splitShares?: SplitShares;
    splitPayerAccountIDs?: number[];
};

/**
 * @param amount - always in smallest currency unit
 * @param existingSplitChatReportID - Either a group DM or a workspace chat
 */
function splitBill({
    participants,
    currentUserLogin,
    currentUserAccountID,
    amount,
    comment,
    currency,
    merchant,
    created,
    category = '',
    tag = '',
    billable = false,
    iouRequestType = CONST.IOU.REQUEST_TYPE.MANUAL,
    existingSplitChatReportID = '',
    splitShares = {},
    splitPayerAccountIDs = [],
}: SplitBillActionsParams) {
    const currentCreated = DateUtils.enrichMoneyRequestTimestamp(created);
    const {splitData, splits, onyxData} = createSplitsAndOnyxData(
        participants,
        currentUserLogin,
        currentUserAccountID,
        amount,
        comment,
        currency,
        merchant,
        currentCreated,
        category,
        tag,
        splitShares,
        existingSplitChatReportID,
        billable,
        iouRequestType,
    );

    const parameters: SplitBillParams = {
        reportID: splitData.chatReportID,
        amount,
        splits: JSON.stringify(splits),
        currency,
        comment,
        category,
        merchant,
        created: currentCreated,
        tag,
        billable,
        transactionID: splitData.transactionID,
        reportActionID: splitData.reportActionID,
        createdReportActionID: splitData.createdReportActionID,
        policyID: splitData.policyID,
        chatType: splitData.chatType,
        splitPayerAccountIDs,
    };

    API.write(WRITE_COMMANDS.SPLIT_BILL, parameters, onyxData);

    Navigation.dismissModal(existingSplitChatReportID);
    Report.notifyNewAction(splitData.chatReportID, currentUserAccountID);
}

/**
 * @param amount - always in the smallest currency unit
 */
function splitBillAndOpenReport({
    participants,
    currentUserLogin,
    currentUserAccountID,
    amount,
    comment,
    currency,
    merchant,
    created,
    category = '',
    tag = '',
    billable = false,
    iouRequestType = CONST.IOU.REQUEST_TYPE.MANUAL,
    splitShares = {},
    splitPayerAccountIDs = [],
}: SplitBillActionsParams) {
    const currentCreated = DateUtils.enrichMoneyRequestTimestamp(created);
    const {splitData, splits, onyxData} = createSplitsAndOnyxData(
        participants,
        currentUserLogin,
        currentUserAccountID,
        amount,
        comment,
        currency,
        merchant,
        currentCreated,
        category,
        tag,
        splitShares,
        '',
        billable,
        iouRequestType,
    );

    const parameters: SplitBillParams = {
        reportID: splitData.chatReportID,
        amount,
        splits: JSON.stringify(splits),
        currency,
        merchant,
        created: currentCreated,
        comment,
        category,
        tag,
        billable,
        transactionID: splitData.transactionID,
        reportActionID: splitData.reportActionID,
        createdReportActionID: splitData.createdReportActionID,
        policyID: splitData.policyID,
        chatType: splitData.chatType,
        splitPayerAccountIDs,
    };

    API.write(WRITE_COMMANDS.SPLIT_BILL_AND_OPEN_REPORT, parameters, onyxData);

    Navigation.dismissModal(splitData.chatReportID);
    Report.notifyNewAction(splitData.chatReportID, currentUserAccountID);
}

type StartSplitBilActionParams = {
    participants: Participant[];
    currentUserLogin: string;
    currentUserAccountID: number;
    comment: string;
    receipt: Receipt;
    existingSplitChatReportID?: string;
    billable?: boolean;
    category: string | undefined;
    tag: string | undefined;
    currency: string;
};

/** Used exclusively for starting a split expense request that contains a receipt, the split request will be completed once the receipt is scanned
 *  or user enters details manually.
 *
 * @param existingSplitChatReportID - Either a group DM or a workspace chat
 */
function startSplitBill({
    participants,
    currentUserLogin,
    currentUserAccountID,
    comment,
    receipt,
    existingSplitChatReportID = '',
    billable = false,
    category = '',
    tag = '',
    currency,
}: StartSplitBilActionParams) {
    const currentUserEmailForIOUSplit = PhoneNumber.addSMSDomainIfPhoneNumber(currentUserLogin);
    const participantAccountIDs = participants.map((participant) => Number(participant.accountID));
    const {splitChatReport, existingSplitChatReport} = getOrCreateOptimisticSplitChatReport(existingSplitChatReportID, participants, participantAccountIDs, currentUserAccountID);
    const isOwnPolicyExpenseChat = !!splitChatReport.isOwnPolicyExpenseChat;

    const {name: filename, source, state = CONST.IOU.RECEIPT_STATE.SCANREADY} = receipt;
    const receiptObject: Receipt = {state, source};

    // ReportID is -2 (aka "deleted") on the group transaction
    const splitTransaction = TransactionUtils.buildOptimisticTransaction(
        0,
        currency,
        CONST.REPORT.SPLIT_REPORTID,
        comment,
        '',
        '',
        '',
        CONST.TRANSACTION.PARTIAL_TRANSACTION_MERCHANT,
        receiptObject,
        filename,
        undefined,
        category,
        tag,
        undefined,
        undefined,
        billable,
    );

    // Note: The created action must be optimistically generated before the IOU action so there's no chance that the created action appears after the IOU action in the chat
    const splitChatCreatedReportAction = ReportUtils.buildOptimisticCreatedReportAction(currentUserEmailForIOUSplit);
    const splitIOUReportAction = ReportUtils.buildOptimisticIOUReportAction(
        CONST.IOU.REPORT_ACTION_TYPE.SPLIT,
        0,
        CONST.CURRENCY.USD,
        comment,
        participants,
        splitTransaction.transactionID,
        undefined,
        '',
        false,
        false,
        receiptObject,
        isOwnPolicyExpenseChat,
    );

    splitChatReport.lastReadTime = DateUtils.getDBTime();
    splitChatReport.lastMessageText = splitIOUReportAction.message?.[0]?.text;
    splitChatReport.lastMessageHtml = splitIOUReportAction.message?.[0]?.html;

    // If we have an existing splitChatReport (group chat or workspace) use it's pending fields, otherwise indicate that we are adding a chat
    if (!existingSplitChatReport) {
        splitChatReport.pendingFields = {
            createChat: CONST.RED_BRICK_ROAD_PENDING_ACTION.ADD,
        };
    }

    const optimisticData: OnyxUpdate[] = [
        {
            // Use set for new reports because it doesn't exist yet, is faster,
            // and we need the data to be available when we navigate to the chat page
            onyxMethod: existingSplitChatReport ? Onyx.METHOD.MERGE : Onyx.METHOD.SET,
            key: `${ONYXKEYS.COLLECTION.REPORT}${splitChatReport.reportID}`,
            value: splitChatReport,
        },
        {
            onyxMethod: Onyx.METHOD.SET,
            key: ONYXKEYS.NVP_QUICK_ACTION_GLOBAL_CREATE,
            value: {
                action: CONST.QUICK_ACTIONS.SPLIT_SCAN,
                chatReportID: splitChatReport.reportID,
                isFirstQuickAction: isEmptyObject(quickAction),
            },
        },
        existingSplitChatReport
            ? {
                  onyxMethod: Onyx.METHOD.MERGE,
                  key: `${ONYXKEYS.COLLECTION.REPORT_ACTIONS}${splitChatReport.reportID}`,
                  value: {
                      [splitIOUReportAction.reportActionID]: splitIOUReportAction as OnyxTypes.ReportAction,
                  },
              }
            : {
                  onyxMethod: Onyx.METHOD.SET,
                  key: `${ONYXKEYS.COLLECTION.REPORT_ACTIONS}${splitChatReport.reportID}`,
                  value: {
                      [splitChatCreatedReportAction.reportActionID]: splitChatCreatedReportAction,
                      [splitIOUReportAction.reportActionID]: splitIOUReportAction as OnyxTypes.ReportAction,
                  },
              },
        {
            onyxMethod: Onyx.METHOD.SET,
            key: `${ONYXKEYS.COLLECTION.TRANSACTION}${splitTransaction.transactionID}`,
            value: splitTransaction,
        },
    ];

    const successData: OnyxUpdate[] = [
        {
            onyxMethod: Onyx.METHOD.MERGE,
            key: `${ONYXKEYS.COLLECTION.REPORT_ACTIONS}${splitChatReport.reportID}`,
            value: {
                ...(existingSplitChatReport ? {} : {[splitChatCreatedReportAction.reportActionID]: {pendingAction: null}}),
                [splitIOUReportAction.reportActionID]: {pendingAction: null},
            },
        },
        {
            onyxMethod: Onyx.METHOD.MERGE,
            key: `${ONYXKEYS.COLLECTION.TRANSACTION}${splitTransaction.transactionID}`,
            value: {pendingAction: null},
        },
    ];

    const redundantParticipants: Record<number, null> = {};
    if (!existingSplitChatReport) {
        successData.push({
            onyxMethod: Onyx.METHOD.MERGE,
            key: `${ONYXKEYS.COLLECTION.REPORT}${splitChatReport.reportID}`,
            value: {pendingFields: {createChat: null}, participants: redundantParticipants},
        });
    }

    const failureData: OnyxUpdate[] = [
        {
            onyxMethod: Onyx.METHOD.MERGE,
            key: `${ONYXKEYS.COLLECTION.TRANSACTION}${splitTransaction.transactionID}`,
            value: {
                errors: ErrorUtils.getMicroSecondOnyxError('iou.error.genericCreateFailureMessage'),
            },
        },
    ];

    if (existingSplitChatReport) {
        failureData.push({
            onyxMethod: Onyx.METHOD.MERGE,
            key: `${ONYXKEYS.COLLECTION.REPORT_ACTIONS}${splitChatReport.reportID}`,
            value: {
                [splitIOUReportAction.reportActionID]: {
                    errors: getReceiptError(receipt, filename),
                },
            },
        });
    } else {
        failureData.push(
            {
                onyxMethod: Onyx.METHOD.MERGE,
                key: `${ONYXKEYS.COLLECTION.REPORT}${splitChatReport.reportID}`,
                value: {
                    errorFields: {
                        createChat: ErrorUtils.getMicroSecondOnyxError('report.genericCreateReportFailureMessage'),
                    },
                },
            },
            {
                onyxMethod: Onyx.METHOD.MERGE,
                key: `${ONYXKEYS.COLLECTION.REPORT_ACTIONS}${splitChatReport.reportID}`,
                value: {
                    [splitChatCreatedReportAction.reportActionID]: {
                        errors: ErrorUtils.getMicroSecondOnyxError('report.genericCreateReportFailureMessage'),
                    },
                    [splitIOUReportAction.reportActionID]: {
                        errors: getReceiptError(receipt, filename),
                    },
                },
            },
        );
    }

    const splits: Split[] = [{email: currentUserEmailForIOUSplit, accountID: currentUserAccountID}];

    participants.forEach((participant) => {
        // Disabling this line since participant.login can be an empty string
        // eslint-disable-next-line @typescript-eslint/prefer-nullish-coalescing
        const email = participant.isOwnPolicyExpenseChat ? '' : PhoneNumber.addSMSDomainIfPhoneNumber(participant.login || participant.text || '').toLowerCase();
        const accountID = participant.isOwnPolicyExpenseChat ? 0 : Number(participant.accountID);
        if (email === currentUserEmailForIOUSplit) {
            return;
        }

        // When splitting with a workspace chat, we only need to supply the policyID and the workspace reportID as it's needed so we can update the report preview
        if (participant.isOwnPolicyExpenseChat) {
            splits.push({
                policyID: participant.policyID,
                chatReportID: splitChatReport.reportID,
            });
            return;
        }

        const participantPersonalDetails = allPersonalDetails[participant?.accountID ?? -1];
        if (!participantPersonalDetails) {
            optimisticData.push({
                onyxMethod: Onyx.METHOD.MERGE,
                key: ONYXKEYS.PERSONAL_DETAILS_LIST,
                value: {
                    [accountID]: {
                        accountID,
                        // Disabling this line since participant.displayName can be an empty string
                        // eslint-disable-next-line @typescript-eslint/prefer-nullish-coalescing
                        displayName: LocalePhoneNumber.formatPhoneNumber(participant.displayName || email),
                        // Disabling this line since participant.login can be an empty string
                        // eslint-disable-next-line @typescript-eslint/prefer-nullish-coalescing
                        login: participant.login || participant.text,
                        isOptimisticPersonalDetail: true,
                    },
                },
            });
            // BE will send different participants. We clear the optimistic ones to avoid duplicated entries
            redundantParticipants[accountID] = null;
        }

        splits.push({
            email,
            accountID,
        });
    });

    participants.forEach((participant) => {
        const isPolicyExpenseChat = ReportUtils.isPolicyExpenseChat(participant);
        if (!isPolicyExpenseChat) {
            return;
        }

<<<<<<< HEAD
        const optimisticPolicyRecentlyUsedCategories = Policy.buildOptimisticPolicyRecentlyUsedCategories(participant.policyID, category);
        const optimisticPolicyRecentlyUsedTags = Tag.buildOptimisticPolicyRecentlyUsedTags(participant.policyID, tag);
=======
        const optimisticPolicyRecentlyUsedCategories = Category.buildOptimisticPolicyRecentlyUsedCategories(participant.policyID, category);
        const optimisticPolicyRecentlyUsedTags = Policy.buildOptimisticPolicyRecentlyUsedTags(participant.policyID, tag);
>>>>>>> 611b86f7

        if (optimisticPolicyRecentlyUsedCategories.length > 0) {
            optimisticData.push({
                onyxMethod: Onyx.METHOD.SET,
                key: `${ONYXKEYS.COLLECTION.POLICY_RECENTLY_USED_CATEGORIES}${participant.policyID}`,
                value: optimisticPolicyRecentlyUsedCategories,
            });
        }

        if (!isEmptyObject(optimisticPolicyRecentlyUsedTags)) {
            optimisticData.push({
                onyxMethod: Onyx.METHOD.MERGE,
                key: `${ONYXKEYS.COLLECTION.POLICY_RECENTLY_USED_TAGS}${participant.policyID}`,
                value: optimisticPolicyRecentlyUsedTags,
            });
        }
    });

    // Save the new splits array into the transaction's comment in case the user calls CompleteSplitBill while offline
    optimisticData.push({
        onyxMethod: Onyx.METHOD.MERGE,
        key: `${ONYXKEYS.COLLECTION.TRANSACTION}${splitTransaction.transactionID}`,
        value: {
            comment: {
                splits,
            },
        },
    });

    const parameters: StartSplitBillParams = {
        chatReportID: splitChatReport.reportID,
        reportActionID: splitIOUReportAction.reportActionID,
        transactionID: splitTransaction.transactionID,
        splits: JSON.stringify(splits),
        receipt,
        comment,
        category,
        tag,
        currency,
        isFromGroupDM: !existingSplitChatReport,
        billable,
        ...(existingSplitChatReport ? {} : {createdReportActionID: splitChatCreatedReportAction.reportActionID}),
        chatType: splitChatReport?.chatType,
    };

    API.write(WRITE_COMMANDS.START_SPLIT_BILL, parameters, {optimisticData, successData, failureData});

    Navigation.dismissModalWithReport(splitChatReport);
    Report.notifyNewAction(splitChatReport.chatReportID ?? '', currentUserAccountID);
}

/** Used for editing a split expense while it's still scanning or when SmartScan fails, it completes a split expense started by startSplitBill above.
 *
 * @param chatReportID - The group chat or workspace reportID
 * @param reportAction - The split action that lives in the chatReport above
 * @param updatedTransaction - The updated **draft** split transaction
 * @param sessionAccountID - accountID of the current user
 * @param sessionEmail - email of the current user
 */
function completeSplitBill(chatReportID: string, reportAction: OnyxTypes.ReportAction, updatedTransaction: OnyxEntry<OnyxTypes.Transaction>, sessionAccountID: number, sessionEmail: string) {
    const currentUserEmailForIOUSplit = PhoneNumber.addSMSDomainIfPhoneNumber(sessionEmail);
    const transactionID = updatedTransaction?.transactionID ?? '';
    const unmodifiedTransaction = allTransactions[`${ONYXKEYS.COLLECTION.TRANSACTION}${transactionID}`];

    // Save optimistic updated transaction and action
    const optimisticData: OnyxUpdate[] = [
        {
            onyxMethod: Onyx.METHOD.MERGE,
            key: `${ONYXKEYS.COLLECTION.TRANSACTION}${transactionID}`,
            value: {
                ...updatedTransaction,
                receipt: {
                    state: CONST.IOU.RECEIPT_STATE.OPEN,
                },
            },
        },
        {
            onyxMethod: Onyx.METHOD.MERGE,
            key: `${ONYXKEYS.COLLECTION.REPORT_ACTIONS}${chatReportID}`,
            value: {
                [reportAction.reportActionID]: {
                    lastModified: DateUtils.getDBTime(),
                    originalMessage: {
                        whisperedTo: [],
                    },
                },
            },
        },
    ];

    const successData: OnyxUpdate[] = [
        {
            onyxMethod: Onyx.METHOD.MERGE,
            key: `${ONYXKEYS.COLLECTION.TRANSACTION}${transactionID}`,
            value: {pendingAction: null},
        },
        {
            onyxMethod: Onyx.METHOD.MERGE,
            key: `${ONYXKEYS.COLLECTION.SPLIT_TRANSACTION_DRAFT}${transactionID}`,
            value: {pendingAction: null},
        },
    ];

    const failureData: OnyxUpdate[] = [
        {
            onyxMethod: Onyx.METHOD.MERGE,
            key: `${ONYXKEYS.COLLECTION.TRANSACTION}${transactionID}`,
            value: {
                ...unmodifiedTransaction,
                errors: ErrorUtils.getMicroSecondOnyxError('iou.error.genericCreateFailureMessage'),
            },
        },
        {
            onyxMethod: Onyx.METHOD.MERGE,
            key: `${ONYXKEYS.COLLECTION.REPORT_ACTIONS}${chatReportID}`,
            value: {
                [reportAction.reportActionID]: {
                    ...reportAction,
                    errors: ErrorUtils.getMicroSecondOnyxError('iou.error.genericCreateFailureMessage'),
                },
            },
        },
    ];

    const splitParticipants: Split[] = updatedTransaction?.comment.splits ?? [];
    const amount = updatedTransaction?.modifiedAmount;
    const currency = updatedTransaction?.modifiedCurrency;

    // Exclude the current user when calculating the split amount, `calculateAmount` takes it into account
    const splitAmount = IOUUtils.calculateAmount(splitParticipants.length - 1, amount ?? 0, currency ?? '', false);

    const splits: Split[] = [{email: currentUserEmailForIOUSplit}];
    splitParticipants.forEach((participant) => {
        // Skip creating the transaction for the current user
        if (participant.email === currentUserEmailForIOUSplit) {
            return;
        }
        const isPolicyExpenseChat = !!participant.policyID;

        if (!isPolicyExpenseChat) {
            // In case this is still the optimistic accountID saved in the splits array, return early as we cannot know
            // if there is an existing chat between the split creator and this participant
            // Instead, we will rely on Auth generating the report IDs and the user won't see any optimistic chats or reports created
            const participantPersonalDetails: OnyxTypes.PersonalDetails | EmptyObject = allPersonalDetails[participant?.accountID ?? -1] ?? {};
            if (!participantPersonalDetails || participantPersonalDetails.isOptimisticPersonalDetail) {
                splits.push({
                    email: participant.email,
                });
                return;
            }
        }

        let oneOnOneChatReport: OnyxTypes.Report | null;
        let isNewOneOnOneChatReport = false;
        if (isPolicyExpenseChat) {
            // The workspace chat reportID is saved in the splits array when starting a split expense with a workspace
            oneOnOneChatReport = allReports?.[`${ONYXKEYS.COLLECTION.REPORT}${participant.chatReportID}`] ?? null;
        } else {
            const existingChatReport = ReportUtils.getChatByParticipants(participant.accountID ? [participant.accountID, sessionAccountID] : []);
            isNewOneOnOneChatReport = !existingChatReport;
            oneOnOneChatReport = existingChatReport ?? ReportUtils.buildOptimisticChatReport(participant.accountID ? [participant.accountID, sessionAccountID] : []);
        }

        let oneOnOneIOUReport: OneOnOneIOUReport = oneOnOneChatReport?.iouReportID ? allReports?.[`${ONYXKEYS.COLLECTION.REPORT}${oneOnOneChatReport.iouReportID}`] : null;
        const shouldCreateNewOneOnOneIOUReport = ReportUtils.shouldCreateNewMoneyRequestReport(oneOnOneIOUReport, oneOnOneChatReport);

        if (!oneOnOneIOUReport || shouldCreateNewOneOnOneIOUReport) {
            oneOnOneIOUReport = isPolicyExpenseChat
                ? ReportUtils.buildOptimisticExpenseReport(oneOnOneChatReport?.reportID ?? '', participant.policyID ?? '', sessionAccountID, splitAmount, currency ?? '')
                : ReportUtils.buildOptimisticIOUReport(sessionAccountID, participant.accountID ?? -1, splitAmount, oneOnOneChatReport?.reportID ?? '', currency ?? '');
        } else if (isPolicyExpenseChat) {
            if (typeof oneOnOneIOUReport?.total === 'number') {
                // Because of the Expense reports are stored as negative values, we subtract the total from the amount
                oneOnOneIOUReport.total -= splitAmount;
            }
        } else {
            oneOnOneIOUReport = IOUUtils.updateIOUOwnerAndTotal(oneOnOneIOUReport, sessionAccountID, splitAmount, currency ?? '');
        }

        const oneOnOneTransaction = TransactionUtils.buildOptimisticTransaction(
            isPolicyExpenseChat ? -splitAmount : splitAmount,
            currency ?? '',
            oneOnOneIOUReport?.reportID ?? '',
            updatedTransaction?.comment.comment,
            updatedTransaction?.modifiedCreated,
            CONST.IOU.TYPE.SPLIT,
            transactionID,
            updatedTransaction?.modifiedMerchant,
            {...updatedTransaction?.receipt, state: CONST.IOU.RECEIPT_STATE.OPEN},
            updatedTransaction?.filename,
            undefined,
            updatedTransaction?.category,
            updatedTransaction?.tag,
            undefined,
            undefined,
            updatedTransaction?.billable,
        );

        const [oneOnOneCreatedActionForChat, oneOnOneCreatedActionForIOU, oneOnOneIOUAction, optimisticTransactionThread, optimisticCreatedActionForTransactionThread] =
            ReportUtils.buildOptimisticMoneyRequestEntities(
                oneOnOneIOUReport,
                CONST.IOU.REPORT_ACTION_TYPE.CREATE,
                splitAmount,
                currency ?? '',
                updatedTransaction?.comment.comment ?? '',
                currentUserEmailForIOUSplit,
                [participant],
                oneOnOneTransaction.transactionID,
                undefined,
            );

        let oneOnOneReportPreviewAction = getReportPreviewAction(oneOnOneChatReport?.reportID ?? '', oneOnOneIOUReport?.reportID ?? '');
        if (oneOnOneReportPreviewAction) {
            oneOnOneReportPreviewAction = ReportUtils.updateReportPreview(oneOnOneIOUReport, oneOnOneReportPreviewAction as ReportPreviewAction);
        } else {
            oneOnOneReportPreviewAction = ReportUtils.buildOptimisticReportPreview(oneOnOneChatReport, oneOnOneIOUReport, '', oneOnOneTransaction);
        }

        const [oneOnOneOptimisticData, oneOnOneSuccessData, oneOnOneFailureData] = buildOnyxDataForMoneyRequest(
            oneOnOneChatReport,
            oneOnOneIOUReport,
            oneOnOneTransaction,
            oneOnOneCreatedActionForChat,
            oneOnOneCreatedActionForIOU,
            oneOnOneIOUAction,
            {},
            oneOnOneReportPreviewAction,
            [],
            {},
            isNewOneOnOneChatReport,
            optimisticTransactionThread,
            optimisticCreatedActionForTransactionThread,
            shouldCreateNewOneOnOneIOUReport,
            null,
            null,
            null,
            null,
            true,
        );

        splits.push({
            email: participant.email,
            accountID: participant.accountID,
            policyID: participant.policyID,
            iouReportID: oneOnOneIOUReport?.reportID,
            chatReportID: oneOnOneChatReport?.reportID,
            transactionID: oneOnOneTransaction.transactionID,
            reportActionID: oneOnOneIOUAction.reportActionID,
            createdChatReportActionID: oneOnOneCreatedActionForChat.reportActionID,
            createdIOUReportActionID: oneOnOneCreatedActionForIOU.reportActionID,
            reportPreviewReportActionID: oneOnOneReportPreviewAction.reportActionID,
            transactionThreadReportID: optimisticTransactionThread.reportID,
            createdReportActionIDForThread: optimisticCreatedActionForTransactionThread.reportActionID,
        });

        optimisticData.push(...oneOnOneOptimisticData);
        successData.push(...oneOnOneSuccessData);
        failureData.push(...oneOnOneFailureData);
    });

    const {
        amount: transactionAmount,
        currency: transactionCurrency,
        created: transactionCreated,
        merchant: transactionMerchant,
        comment: transactionComment,
        category: transactionCategory,
        tag: transactionTag,
    } = ReportUtils.getTransactionDetails(updatedTransaction) ?? {};

    const parameters: CompleteSplitBillParams = {
        transactionID,
        amount: transactionAmount,
        currency: transactionCurrency,
        created: transactionCreated,
        merchant: transactionMerchant,
        comment: transactionComment,
        category: transactionCategory,
        tag: transactionTag,
        splits: JSON.stringify(splits),
    };

    API.write(WRITE_COMMANDS.COMPLETE_SPLIT_BILL, parameters, {optimisticData, successData, failureData});
    Navigation.dismissModal(chatReportID);
    Report.notifyNewAction(chatReportID, sessionAccountID);
}

function setDraftSplitTransaction(transactionID: string, transactionChanges: TransactionChanges = {}) {
    let draftSplitTransaction = allDraftSplitTransactions[`${ONYXKEYS.COLLECTION.SPLIT_TRANSACTION_DRAFT}${transactionID}`];

    if (!draftSplitTransaction) {
        draftSplitTransaction = allTransactions[`${ONYXKEYS.COLLECTION.TRANSACTION}${transactionID}`];
    }

    const updatedTransaction = draftSplitTransaction ? TransactionUtils.getUpdatedTransaction(draftSplitTransaction, transactionChanges, false, false) : null;

    Onyx.merge(`${ONYXKEYS.COLLECTION.SPLIT_TRANSACTION_DRAFT}${transactionID}`, updatedTransaction);
}

function editRegularMoneyRequest(
    transactionID: string,
    transactionThreadReportID: string,
    transactionChanges: TransactionChanges,
    policy: OnyxTypes.Policy,
    policyTags: OnyxTypes.PolicyTagList,
    policyCategories: OnyxTypes.PolicyCategories,
) {
    // STEP 1: Get all collections we're updating
    const transactionThread = allReports?.[`${ONYXKEYS.COLLECTION.REPORT}${transactionThreadReportID}`] ?? null;
    const transaction = allTransactions[`${ONYXKEYS.COLLECTION.TRANSACTION}${transactionID}`];
    const iouReport = allReports?.[`${ONYXKEYS.COLLECTION.REPORT}${transactionThread?.parentReportID}`] ?? null;
    const chatReport = allReports?.[`${ONYXKEYS.COLLECTION.REPORT}${iouReport?.chatReportID}`] ?? null;
    const isFromExpenseReport = ReportUtils.isExpenseReport(iouReport);

    // STEP 2: Build new modified expense report action.
    const updatedReportAction = ReportUtils.buildOptimisticModifiedExpenseReportAction(transactionThread, transaction, transactionChanges, isFromExpenseReport, policy);
    const updatedTransaction = transaction ? TransactionUtils.getUpdatedTransaction(transaction, transactionChanges, isFromExpenseReport) : null;

    // STEP 3: Compute the IOU total and update the report preview message so LHN amount owed is correct
    // Should only update if the transaction matches the currency of the report, else we wait for the update
    // from the server with the currency conversion
    let updatedMoneyRequestReport = {...iouReport};
    const updatedChatReport = {...chatReport};
    const diff = TransactionUtils.getAmount(transaction, true) - TransactionUtils.getAmount(updatedTransaction, true);
    if (updatedTransaction?.currency === iouReport?.currency && updatedTransaction?.modifiedAmount && diff !== 0) {
        if (ReportUtils.isExpenseReport(iouReport) && typeof updatedMoneyRequestReport.total === 'number') {
            updatedMoneyRequestReport.total += diff;
        } else {
            updatedMoneyRequestReport = iouReport
                ? IOUUtils.updateIOUOwnerAndTotal(iouReport, updatedReportAction.actorAccountID ?? -1, diff, TransactionUtils.getCurrency(transaction), false)
                : {};
        }

        updatedMoneyRequestReport.cachedTotal = CurrencyUtils.convertToDisplayString(updatedMoneyRequestReport.total, updatedTransaction.currency);

        // Update the last message of the IOU report
        const lastMessage = ReportUtils.getIOUReportActionMessage(
            iouReport?.reportID ?? '',
            CONST.IOU.REPORT_ACTION_TYPE.CREATE,
            updatedMoneyRequestReport.total ?? 0,
            '',
            updatedTransaction.currency,
            '',
            false,
        );
        updatedMoneyRequestReport.lastMessageText = lastMessage[0].text;
        updatedMoneyRequestReport.lastMessageHtml = lastMessage[0].html;

        // Update the last message of the chat report
        const hasNonReimbursableTransactions = ReportUtils.hasNonReimbursableTransactions(iouReport?.reportID);
        const messageText = Localize.translateLocal(hasNonReimbursableTransactions ? 'iou.payerSpentAmount' : 'iou.payerOwesAmount', {
            payer: ReportUtils.getPersonalDetailsForAccountID(updatedMoneyRequestReport.managerID ?? -1).login ?? '',
            amount: CurrencyUtils.convertToDisplayString(updatedMoneyRequestReport.total, updatedMoneyRequestReport.currency),
        });
        updatedChatReport.lastMessageText = messageText;
        updatedChatReport.lastMessageHtml = messageText;
    }

    const isScanning = TransactionUtils.hasReceipt(updatedTransaction) && TransactionUtils.isReceiptBeingScanned(updatedTransaction);

    // STEP 4: Compose the optimistic data
    const currentTime = DateUtils.getDBTime();
    const optimisticData: OnyxUpdate[] = [
        {
            onyxMethod: Onyx.METHOD.MERGE,
            key: `${ONYXKEYS.COLLECTION.REPORT_ACTIONS}${transactionThread?.reportID}`,
            value: {
                [updatedReportAction.reportActionID]: updatedReportAction as OnyxTypes.ReportAction,
            },
        },
        {
            onyxMethod: Onyx.METHOD.MERGE,
            key: `${ONYXKEYS.COLLECTION.TRANSACTION}${transactionID}`,
            value: updatedTransaction,
        },
        {
            onyxMethod: Onyx.METHOD.MERGE,
            key: `${ONYXKEYS.COLLECTION.REPORT}${iouReport?.reportID}`,
            value: updatedMoneyRequestReport,
        },
        {
            onyxMethod: Onyx.METHOD.MERGE,
            key: `${ONYXKEYS.COLLECTION.REPORT}${iouReport?.chatReportID}`,
            value: updatedChatReport,
        },
        {
            onyxMethod: Onyx.METHOD.MERGE,
            key: `${ONYXKEYS.COLLECTION.REPORT}${transactionThreadReportID}`,
            value: {
                lastReadTime: currentTime,
                lastVisibleActionCreated: currentTime,
            },
        },
    ];

    if (!isScanning) {
        optimisticData.push(
            {
                onyxMethod: Onyx.METHOD.MERGE,
                key: `${ONYXKEYS.COLLECTION.REPORT_ACTIONS}${iouReport?.reportID}`,
                value: {
                    [transactionThread?.parentReportActionID ?? '']: {
                        originalMessage: {
                            whisperedTo: [],
                        },
                    },
                },
            },
            {
                onyxMethod: Onyx.METHOD.MERGE,
                key: `${ONYXKEYS.COLLECTION.REPORT_ACTIONS}${iouReport?.parentReportID}`,
                value: {
                    [iouReport?.parentReportActionID ?? '']: {
                        originalMessage: {
                            whisperedTo: [],
                        },
                    },
                },
            },
        );
    }

    // Update recently used categories if the category is changed
    if ('category' in transactionChanges) {
        const optimisticPolicyRecentlyUsedCategories = Category.buildOptimisticPolicyRecentlyUsedCategories(iouReport?.policyID, transactionChanges.category);
        if (optimisticPolicyRecentlyUsedCategories.length) {
            optimisticData.push({
                onyxMethod: Onyx.METHOD.SET,
                key: `${ONYXKEYS.COLLECTION.POLICY_RECENTLY_USED_CATEGORIES}${iouReport?.policyID}`,
                value: optimisticPolicyRecentlyUsedCategories,
            });
        }
    }

    // Update recently used categories if the tag is changed
    if ('tag' in transactionChanges) {
        const optimisticPolicyRecentlyUsedTags = Tag.buildOptimisticPolicyRecentlyUsedTags(iouReport?.policyID, transactionChanges.tag);
        if (!isEmptyObject(optimisticPolicyRecentlyUsedTags)) {
            optimisticData.push({
                onyxMethod: Onyx.METHOD.MERGE,
                key: `${ONYXKEYS.COLLECTION.POLICY_RECENTLY_USED_TAGS}${iouReport?.policyID}`,
                value: optimisticPolicyRecentlyUsedTags,
            });
        }
    }

    const successData: OnyxUpdate[] = [
        {
            onyxMethod: Onyx.METHOD.MERGE,
            key: `${ONYXKEYS.COLLECTION.REPORT_ACTIONS}${transactionThread?.reportID}`,
            value: {
                [updatedReportAction.reportActionID]: {pendingAction: null},
            },
        },
        {
            onyxMethod: Onyx.METHOD.MERGE,
            key: `${ONYXKEYS.COLLECTION.TRANSACTION}${transactionID}`,
            value: {
                pendingFields: {
                    comment: null,
                    amount: null,
                    created: null,
                    currency: null,
                    merchant: null,
                    billable: null,
                    category: null,
                    tag: null,
                },
            },
        },
        {
            onyxMethod: Onyx.METHOD.MERGE,
            key: `${ONYXKEYS.COLLECTION.REPORT}${iouReport?.reportID}`,
            value: {pendingAction: null},
        },
    ];

    const failureData: OnyxUpdate[] = [
        {
            onyxMethod: Onyx.METHOD.MERGE,
            key: `${ONYXKEYS.COLLECTION.REPORT_ACTIONS}${transactionThread?.reportID}`,
            value: {
                [updatedReportAction.reportActionID]: {
                    errors: ErrorUtils.getMicroSecondOnyxError('iou.error.genericEditFailureMessage'),
                },
            },
        },
        {
            onyxMethod: Onyx.METHOD.MERGE,
            key: `${ONYXKEYS.COLLECTION.TRANSACTION}${transactionID}`,
            value: {
                ...transaction,
                modifiedCreated: transaction?.modifiedCreated ? transaction.modifiedCreated : null,
                modifiedAmount: transaction?.modifiedAmount ? transaction.modifiedAmount : null,
                modifiedCurrency: transaction?.modifiedCurrency ? transaction.modifiedCurrency : null,
                modifiedMerchant: transaction?.modifiedMerchant ? transaction.modifiedMerchant : null,
                modifiedWaypoints: transaction?.modifiedWaypoints ? transaction.modifiedWaypoints : null,
                pendingFields: null,
            },
        },
        {
            onyxMethod: Onyx.METHOD.MERGE,
            key: `${ONYXKEYS.COLLECTION.REPORT}${iouReport?.reportID}`,
            value: {
                ...iouReport,
                cachedTotal: iouReport?.cachedTotal ? iouReport?.cachedTotal : null,
            },
        },
        {
            onyxMethod: Onyx.METHOD.MERGE,
            key: `${ONYXKEYS.COLLECTION.REPORT}${iouReport?.chatReportID}`,
            value: chatReport,
        },
        {
            onyxMethod: Onyx.METHOD.MERGE,
            key: `${ONYXKEYS.COLLECTION.REPORT}${transactionThreadReportID}`,
            value: {
                lastReadTime: transactionThread?.lastReadTime,
                lastVisibleActionCreated: transactionThread?.lastVisibleActionCreated,
            },
        },
    ];

    // Add transaction violations if we have a paid policy and an updated transaction
    if (policy && PolicyUtils.isPaidGroupPolicy(policy) && updatedTransaction) {
        const currentTransactionViolations = allTransactionViolations[`${ONYXKEYS.COLLECTION.TRANSACTION_VIOLATIONS}${transactionID}`] ?? [];
        const updatedViolationsOnyxData = ViolationsUtils.getViolationsOnyxData(
            updatedTransaction,
            currentTransactionViolations,
            !!policy.requiresTag,
            policyTags,
            !!policy.requiresCategory,
            policyCategories,
        );
        optimisticData.push(updatedViolationsOnyxData);
        failureData.push({
            onyxMethod: Onyx.METHOD.MERGE,
            key: `${ONYXKEYS.COLLECTION.TRANSACTION_VIOLATIONS}${transactionID}`,
            value: currentTransactionViolations,
        });
    }

    // STEP 6: Call the API endpoint
    const {created, amount, currency, comment, merchant, category, billable, tag} = ReportUtils.getTransactionDetails(updatedTransaction) ?? {};

    const parameters: EditMoneyRequestParams = {
        transactionID,
        reportActionID: updatedReportAction.reportActionID,
        created,
        amount,
        currency,
        comment,
        merchant,
        category,
        billable,
        tag,
    };

    API.write(WRITE_COMMANDS.EDIT_MONEY_REQUEST, parameters, {optimisticData, successData, failureData});
}

function editMoneyRequest(
    transaction: OnyxTypes.Transaction,
    transactionThreadReportID: string,
    transactionChanges: TransactionChanges,
    policy: OnyxTypes.Policy,
    policyTags: OnyxTypes.PolicyTagList,
    policyCategories: OnyxTypes.PolicyCategories,
) {
    if (TransactionUtils.isDistanceRequest(transaction)) {
        updateDistanceRequest(transaction.transactionID, transactionThreadReportID, transactionChanges, policy, policyTags, policyCategories);
    } else {
        editRegularMoneyRequest(transaction.transactionID, transactionThreadReportID, transactionChanges, policy, policyTags, policyCategories);
    }
}

type UpdateMoneyRequestAmountAndCurrencyParams = {
    transactionID: string;
    transactionThreadReportID: string;
    currency: string;
    amount: number;
    taxAmount: number;
    policy?: OnyxEntry<OnyxTypes.Policy>;
    policyTagList?: OnyxEntry<OnyxTypes.PolicyTagList>;
    policyCategories?: OnyxEntry<OnyxTypes.PolicyCategories>;
    taxCode: string;
};

/** Updates the amount and currency fields of an expense */
function updateMoneyRequestAmountAndCurrency({
    transactionID,
    transactionThreadReportID,
    currency,
    amount,
    taxAmount,
    policy,
    policyTagList,
    policyCategories,
    taxCode,
}: UpdateMoneyRequestAmountAndCurrencyParams) {
    const transactionChanges = {
        amount,
        currency,
        taxCode,
        taxAmount,
    };
    const transactionThreadReport = allReports?.[`${ONYXKEYS.COLLECTION.REPORT}${transactionThreadReportID}`] ?? null;
    const parentReport = allReports?.[`${ONYXKEYS.COLLECTION.REPORT}${transactionThreadReport?.parentReportID}`] ?? null;
    let data: UpdateMoneyRequestData;
    if (ReportUtils.isTrackExpenseReport(transactionThreadReport) && ReportUtils.isSelfDM(parentReport)) {
        data = getUpdateTrackExpenseParams(transactionID, transactionThreadReportID, transactionChanges, true, policy ?? null);
    } else {
        data = getUpdateMoneyRequestParams(transactionID, transactionThreadReportID, transactionChanges, policy ?? null, policyTagList ?? null, policyCategories ?? null, true);
    }
    const {params, onyxData} = data;
    API.write(WRITE_COMMANDS.UPDATE_MONEY_REQUEST_AMOUNT_AND_CURRENCY, params, onyxData);
}

function deleteMoneyRequest(transactionID: string, reportAction: OnyxTypes.ReportAction, isSingleTransactionView = false) {
    // STEP 1: Get all collections we're updating
    const iouReportID = reportAction?.actionName === CONST.REPORT.ACTIONS.TYPE.IOU ? reportAction.originalMessage.IOUReportID : '';
    const iouReport = allReports?.[`${ONYXKEYS.COLLECTION.REPORT}${iouReportID}`] ?? null;
    const chatReport = allReports?.[`${ONYXKEYS.COLLECTION.REPORT}${iouReport?.chatReportID}`];
    const reportPreviewAction = getReportPreviewAction(iouReport?.chatReportID ?? '', iouReport?.reportID ?? '');
    const transaction = allTransactions[`${ONYXKEYS.COLLECTION.TRANSACTION}${transactionID}`];
    const transactionViolations = allTransactionViolations[`${ONYXKEYS.COLLECTION.TRANSACTION_VIOLATIONS}${transactionID}`];
    const transactionThreadID = reportAction.childReportID;
    let transactionThread = null;
    if (transactionThreadID) {
        transactionThread = allReports?.[`${ONYXKEYS.COLLECTION.REPORT}${transactionThreadID}`] ?? null;
    }

    // STEP 2: Decide if we need to:
    // 1. Delete the transactionThread - delete if there are no visible comments in the thread
    // 2. Update the moneyRequestPreview to show [Deleted expense] - update if the transactionThread exists AND it isn't being deleted
    const shouldDeleteTransactionThread = transactionThreadID ? (reportAction?.childVisibleActionCount ?? 0) === 0 : false;
    const shouldShowDeletedRequestMessage = !!transactionThreadID && !shouldDeleteTransactionThread;

    // STEP 3: Update the IOU reportAction and decide if the iouReport should be deleted. We delete the iouReport if there are no visible comments left in the report.
    const updatedReportAction = {
        [reportAction.reportActionID]: {
            pendingAction: shouldShowDeletedRequestMessage ? CONST.RED_BRICK_ROAD_PENDING_ACTION.UPDATE : CONST.RED_BRICK_ROAD_PENDING_ACTION.DELETE,
            previousMessage: reportAction.message,
            message: [
                {
                    type: 'COMMENT',
                    html: '',
                    text: '',
                    isEdited: true,
                    isDeletedParentAction: shouldShowDeletedRequestMessage,
                },
            ],
            originalMessage: {
                IOUTransactionID: null,
            },
            errors: undefined,
        },
    } as OnyxTypes.ReportActions;

    const lastVisibleAction = ReportActionsUtils.getLastVisibleAction(iouReport?.reportID ?? '', updatedReportAction);
    const iouReportLastMessageText = ReportActionsUtils.getLastVisibleMessage(iouReport?.reportID ?? '', updatedReportAction).lastMessageText;
    const shouldDeleteIOUReport =
        iouReportLastMessageText.length === 0 && !ReportActionsUtils.isDeletedParentAction(lastVisibleAction) && (!transactionThreadID || shouldDeleteTransactionThread);

    // STEP 4: Update the iouReport and reportPreview with new totals and messages if it wasn't deleted
    let updatedIOUReport: OnyxTypes.Report | null;
    const currency = TransactionUtils.getCurrency(transaction);
    const updatedReportPreviewAction: OnyxTypes.ReportAction | EmptyObject = {...reportPreviewAction};
    updatedReportPreviewAction.pendingAction = shouldDeleteIOUReport ? CONST.RED_BRICK_ROAD_PENDING_ACTION.DELETE : CONST.RED_BRICK_ROAD_PENDING_ACTION.UPDATE;
    if (iouReport && ReportUtils.isExpenseReport(iouReport)) {
        updatedIOUReport = {...iouReport};

        if (typeof updatedIOUReport.total === 'number' && currency === iouReport?.currency) {
            // Because of the Expense reports are stored as negative values, we add the total from the amount
            const amountDiff = TransactionUtils.getAmount(transaction, true);
            updatedIOUReport.total += amountDiff;

            if (!transaction?.reimbursable && typeof updatedIOUReport.nonReimbursableTotal === 'number') {
                updatedIOUReport.nonReimbursableTotal += amountDiff;
            }
        }
    } else {
        updatedIOUReport = IOUUtils.updateIOUOwnerAndTotal(iouReport, reportAction.actorAccountID ?? -1, TransactionUtils.getAmount(transaction, false), currency, true);
    }

    if (updatedIOUReport) {
        updatedIOUReport.lastMessageText = iouReportLastMessageText;
        updatedIOUReport.lastVisibleActionCreated = lastVisibleAction?.created;
    }

    const hasNonReimbursableTransactions = ReportUtils.hasNonReimbursableTransactions(iouReport?.reportID);
    const messageText = Localize.translateLocal(hasNonReimbursableTransactions ? 'iou.payerSpentAmount' : 'iou.payerOwesAmount', {
        payer: ReportUtils.getPersonalDetailsForAccountID(updatedIOUReport?.managerID ?? -1).login ?? '',
        amount: CurrencyUtils.convertToDisplayString(updatedIOUReport?.total, updatedIOUReport?.currency),
    });

    if (updatedReportPreviewAction?.message?.[0]) {
        updatedReportPreviewAction.message[0].text = messageText;
        updatedReportPreviewAction.message[0].deleted = shouldDeleteIOUReport ? DateUtils.getDBTime() : '';
    }

    if (updatedReportPreviewAction && reportPreviewAction?.childMoneyRequestCount && reportPreviewAction?.childMoneyRequestCount > 0) {
        updatedReportPreviewAction.childMoneyRequestCount = reportPreviewAction.childMoneyRequestCount - 1;
    }

    // STEP 5: Build Onyx data
    const optimisticData: OnyxUpdate[] = [
        {
            onyxMethod: Onyx.METHOD.SET,
            key: `${ONYXKEYS.COLLECTION.TRANSACTION}${transactionID}`,
            value: null,
        },
    ];

    if (Permissions.canUseViolations(betas)) {
        optimisticData.push({
            onyxMethod: Onyx.METHOD.SET,
            key: `${ONYXKEYS.COLLECTION.TRANSACTION_VIOLATIONS}${transactionID}`,
            value: null,
        });
    }

    if (shouldDeleteTransactionThread) {
        optimisticData.push(
            {
                onyxMethod: Onyx.METHOD.SET,
                key: `${ONYXKEYS.COLLECTION.REPORT}${transactionThreadID}`,
                value: null,
            },
            {
                onyxMethod: Onyx.METHOD.SET,
                key: `${ONYXKEYS.COLLECTION.REPORT_ACTIONS}${transactionThreadID}`,
                value: null,
            },
        );
    }

    optimisticData.push(
        {
            onyxMethod: Onyx.METHOD.MERGE,
            key: `${ONYXKEYS.COLLECTION.REPORT_ACTIONS}${iouReport?.reportID}`,
            value: updatedReportAction,
        },
        {
            onyxMethod: Onyx.METHOD.MERGE,
            key: `${ONYXKEYS.COLLECTION.REPORT}${iouReport?.reportID}`,
            value: updatedIOUReport,
        },
        {
            onyxMethod: Onyx.METHOD.MERGE,
            key: `${ONYXKEYS.COLLECTION.REPORT_ACTIONS}${chatReport?.reportID}`,
            value: {
                [reportPreviewAction?.reportActionID ?? '']: updatedReportPreviewAction,
            },
        },
        {
            onyxMethod: Onyx.METHOD.MERGE,
            key: `${ONYXKEYS.COLLECTION.REPORT}${chatReport?.reportID}`,
            value: ReportUtils.getOutstandingChildRequest(updatedIOUReport),
        },
    );

    if (!shouldDeleteIOUReport && updatedReportPreviewAction.childMoneyRequestCount === 0) {
        optimisticData.push({
            onyxMethod: Onyx.METHOD.MERGE,
            key: `${ONYXKEYS.COLLECTION.REPORT}${chatReport?.reportID}`,
            value: {
                hasOutstandingChildRequest: false,
            },
        });
    }

    if (shouldDeleteIOUReport) {
        optimisticData.push({
            onyxMethod: Onyx.METHOD.MERGE,
            key: `${ONYXKEYS.COLLECTION.REPORT}${chatReport?.reportID}`,
            value: {
                hasOutstandingChildRequest: false,
                iouReportID: null,
                lastMessageText: ReportActionsUtils.getLastVisibleMessage(iouReport?.chatReportID ?? '', {[reportPreviewAction?.reportActionID ?? '']: null})?.lastMessageText,
                lastVisibleActionCreated: ReportActionsUtils.getLastVisibleAction(iouReport?.chatReportID ?? '', {[reportPreviewAction?.reportActionID ?? '']: null})?.created,
            },
        });
    }

    const successData: OnyxUpdate[] = [
        {
            onyxMethod: Onyx.METHOD.MERGE,
            key: `${ONYXKEYS.COLLECTION.REPORT_ACTIONS}${iouReport?.reportID}`,
            value: {
                [reportAction.reportActionID]: shouldDeleteIOUReport
                    ? null
                    : {
                          pendingAction: null,
                      },
            },
        },
        {
            onyxMethod: Onyx.METHOD.MERGE,
            key: `${ONYXKEYS.COLLECTION.REPORT_ACTIONS}${chatReport?.reportID}`,
            value: {
                [reportPreviewAction?.reportActionID ?? '']: {
                    pendingAction: null,
                    errors: null,
                },
            },
        },
    ];

    if (shouldDeleteIOUReport) {
        successData.push({
            onyxMethod: Onyx.METHOD.SET,
            key: `${ONYXKEYS.COLLECTION.REPORT}${iouReport?.reportID}`,
            value: null,
        });
    }

    const failureData: OnyxUpdate[] = [
        {
            onyxMethod: Onyx.METHOD.SET,
            key: `${ONYXKEYS.COLLECTION.TRANSACTION}${transactionID}`,
            value: transaction ?? null,
        },
    ];

    if (Permissions.canUseViolations(betas)) {
        failureData.push({
            onyxMethod: Onyx.METHOD.SET,
            key: `${ONYXKEYS.COLLECTION.TRANSACTION_VIOLATIONS}${transactionID}`,
            value: transactionViolations ?? null,
        });
    }

    if (shouldDeleteTransactionThread) {
        failureData.push({
            onyxMethod: Onyx.METHOD.SET,
            key: `${ONYXKEYS.COLLECTION.REPORT}${transactionThreadID}`,
            value: transactionThread,
        });
    }

    const errorKey = DateUtils.getMicroseconds();

    failureData.push(
        {
            onyxMethod: Onyx.METHOD.MERGE,
            key: `${ONYXKEYS.COLLECTION.REPORT_ACTIONS}${iouReport?.reportID}`,
            value: {
                [reportAction.reportActionID]: {
                    ...reportAction,
                    pendingAction: null,
                    errors: {
                        [errorKey]: ['iou.error.genericDeleteFailureMessage', {isTranslated: false}],
                    },
                },
            },
        },
        shouldDeleteIOUReport
            ? {
                  onyxMethod: Onyx.METHOD.SET,
                  key: `${ONYXKEYS.COLLECTION.REPORT}${iouReport?.reportID}`,
                  value: iouReport,
              }
            : {
                  onyxMethod: Onyx.METHOD.MERGE,
                  key: `${ONYXKEYS.COLLECTION.REPORT}${iouReport?.reportID}`,
                  value: iouReport,
              },
        {
            onyxMethod: Onyx.METHOD.MERGE,
            key: `${ONYXKEYS.COLLECTION.REPORT_ACTIONS}${chatReport?.reportID}`,
            value: {
                [reportPreviewAction?.reportActionID ?? '']: {
                    ...reportPreviewAction,
                    pendingAction: null,
                    errors: {
                        [errorKey]: ['iou.error.genericDeleteFailureMessage', {isTranslated: false}],
                    },
                },
            },
        },
    );

    if (chatReport && shouldDeleteIOUReport) {
        failureData.push({
            onyxMethod: Onyx.METHOD.MERGE,
            key: `${ONYXKEYS.COLLECTION.REPORT}${chatReport.reportID}`,
            value: chatReport,
        });
    }

    if (!shouldDeleteIOUReport && updatedReportPreviewAction.childMoneyRequestCount === 0) {
        failureData.push({
            onyxMethod: Onyx.METHOD.MERGE,
            key: `${ONYXKEYS.COLLECTION.REPORT}${chatReport?.reportID}`,
            value: {
                hasOutstandingChildRequest: true,
            },
        });
    }

    const parameters: DeleteMoneyRequestParams = {
        transactionID,
        reportActionID: reportAction.reportActionID,
    };

    // STEP 6: Make the API request
    API.write(WRITE_COMMANDS.DELETE_MONEY_REQUEST, parameters, {optimisticData, successData, failureData});
    CachedPDFPaths.clearByKey(transactionID);

    // STEP 7: Navigate the user depending on which page they are on and which resources were deleted
    if (iouReport && isSingleTransactionView && shouldDeleteTransactionThread && !shouldDeleteIOUReport) {
        // Pop the deleted report screen before navigating. This prevents navigating to the Concierge chat due to the missing report.
        Navigation.goBack(ROUTES.REPORT_WITH_ID.getRoute(iouReport.reportID));
        return;
    }

    if (iouReport?.chatReportID && shouldDeleteIOUReport) {
        // Pop the deleted report screen before navigating. This prevents navigating to the Concierge chat due to the missing report.
        Navigation.goBack(ROUTES.REPORT_WITH_ID.getRoute(iouReport.chatReportID));
    }
}

function deleteTrackExpense(chatReportID: string, transactionID: string, reportAction: OnyxTypes.ReportAction, isSingleTransactionView = false) {
    // STEP 1: Get all collections we're updating
    const chatReport = allReports?.[`${ONYXKEYS.COLLECTION.REPORT}${chatReportID}`] ?? null;
    if (!ReportUtils.isSelfDM(chatReport)) {
        return deleteMoneyRequest(transactionID, reportAction, isSingleTransactionView);
    }

    const {parameters, optimisticData, successData, failureData, shouldDeleteTransactionThread} = getDeleteTrackExpenseInformation(chatReportID, transactionID, reportAction);

    // STEP 6: Make the API request
    API.write(WRITE_COMMANDS.DELETE_MONEY_REQUEST, parameters, {optimisticData, successData, failureData});
    CachedPDFPaths.clearByKey(transactionID);

    // STEP 7: Navigate the user depending on which page they are on and which resources were deleted
    if (isSingleTransactionView && shouldDeleteTransactionThread) {
        // Pop the deleted report screen before navigating. This prevents navigating to the Concierge chat due to the missing report.
        Navigation.goBack(ROUTES.REPORT_WITH_ID.getRoute(chatReport?.reportID ?? ''));
    }
}

/**
 * @param managerID - Account ID of the person sending the money
 * @param recipient - The user receiving the money
 */
function getSendMoneyParams(
    report: OnyxEntry<OnyxTypes.Report> | EmptyObject,
    amount: number,
    currency: string,
    comment: string,
    paymentMethodType: PaymentMethodType,
    managerID: number,
    recipient: Participant,
): SendMoneyParamsData {
    const recipientEmail = PhoneNumber.addSMSDomainIfPhoneNumber(recipient.login ?? '');
    const recipientAccountID = Number(recipient.accountID);
    const newIOUReportDetails = JSON.stringify({
        amount,
        currency,
        requestorEmail: recipientEmail,
        requestorAccountID: recipientAccountID,
        comment,
        idempotencyKey: Str.guid(),
    });

    let chatReport = !isEmptyObject(report) && report?.reportID ? report : ReportUtils.getChatByParticipants([recipientAccountID, managerID]);
    let isNewChat = false;
    if (!chatReport) {
        chatReport = ReportUtils.buildOptimisticChatReport([recipientAccountID, managerID]);
        isNewChat = true;
    }
    const optimisticIOUReport = ReportUtils.buildOptimisticIOUReport(recipientAccountID, managerID, amount, chatReport.reportID, currency, true);

    const optimisticTransaction = TransactionUtils.buildOptimisticTransaction(amount, currency, optimisticIOUReport.reportID, comment);
    const optimisticTransactionData: OnyxUpdate = {
        onyxMethod: Onyx.METHOD.SET,
        key: `${ONYXKEYS.COLLECTION.TRANSACTION}${optimisticTransaction.transactionID}`,
        value: optimisticTransaction,
    };

    const [optimisticCreatedActionForChat, optimisticCreatedActionForIOUReport, optimisticIOUReportAction, optimisticTransactionThread, optimisticCreatedActionForTransactionThread] =
        ReportUtils.buildOptimisticMoneyRequestEntities(
            optimisticIOUReport,
            CONST.IOU.REPORT_ACTION_TYPE.PAY,
            amount,
            currency,
            comment,
            recipientEmail,
            [recipient],
            optimisticTransaction.transactionID,
            paymentMethodType,
            false,
            true,
        );

    const reportPreviewAction = ReportUtils.buildOptimisticReportPreview(chatReport, optimisticIOUReport);

    // Change the method to set for new reports because it doesn't exist yet, is faster,
    // and we need the data to be available when we navigate to the chat page
    const optimisticChatReportData: OnyxUpdate = isNewChat
        ? {
              onyxMethod: Onyx.METHOD.SET,
              key: `${ONYXKEYS.COLLECTION.REPORT}${chatReport.reportID}`,
              value: {
                  ...chatReport,
                  // Set and clear pending fields on the chat report
                  pendingFields: {createChat: CONST.RED_BRICK_ROAD_PENDING_ACTION.ADD},
                  lastReadTime: DateUtils.getDBTime(),
                  lastVisibleActionCreated: reportPreviewAction.created,
              },
          }
        : {
              onyxMethod: Onyx.METHOD.MERGE,
              key: `${ONYXKEYS.COLLECTION.REPORT}${chatReport.reportID}`,
              value: {
                  ...chatReport,
                  lastReadTime: DateUtils.getDBTime(),
                  lastVisibleActionCreated: reportPreviewAction.created,
              },
          };
    const optimisticQuickActionData: OnyxUpdate = {
        onyxMethod: Onyx.METHOD.SET,
        key: ONYXKEYS.NVP_QUICK_ACTION_GLOBAL_CREATE,
        value: {
            action: CONST.QUICK_ACTIONS.SEND_MONEY,
            chatReportID: chatReport.reportID,
            isFirstQuickAction: isEmptyObject(quickAction),
        },
    };
    const optimisticIOUReportData: OnyxUpdate = {
        onyxMethod: Onyx.METHOD.SET,
        key: `${ONYXKEYS.COLLECTION.REPORT}${optimisticIOUReport.reportID}`,
        value: {
            ...optimisticIOUReport,
            lastMessageText: optimisticIOUReportAction.message?.[0]?.text,
            lastMessageHtml: optimisticIOUReportAction.message?.[0]?.html,
        },
    };
    const optimisticTransactionThreadData: OnyxUpdate = {
        onyxMethod: Onyx.METHOD.SET,
        key: `${ONYXKEYS.COLLECTION.REPORT}${optimisticTransactionThread.reportID}`,
        value: optimisticTransactionThread,
    };
    const optimisticIOUReportActionsData: OnyxUpdate = {
        onyxMethod: Onyx.METHOD.MERGE,
        key: `${ONYXKEYS.COLLECTION.REPORT_ACTIONS}${optimisticIOUReport.reportID}`,
        value: {
            [optimisticCreatedActionForIOUReport.reportActionID]: optimisticCreatedActionForIOUReport,
            [optimisticIOUReportAction.reportActionID]: {
                ...(optimisticIOUReportAction as OnyxTypes.ReportAction),
                pendingAction: CONST.RED_BRICK_ROAD_PENDING_ACTION.ADD,
            },
        },
    };
    const optimisticChatReportActionsData: OnyxUpdate = {
        onyxMethod: Onyx.METHOD.MERGE,
        key: `${ONYXKEYS.COLLECTION.REPORT_ACTIONS}${chatReport.reportID}`,
        value: {
            [reportPreviewAction.reportActionID]: reportPreviewAction,
        },
    };
    const optimisticTransactionThreadReportActionsData: OnyxUpdate = {
        onyxMethod: Onyx.METHOD.MERGE,
        key: `${ONYXKEYS.COLLECTION.REPORT_ACTIONS}${optimisticTransactionThread.reportID}`,
        value: {
            [optimisticCreatedActionForTransactionThread.reportActionID]: optimisticCreatedActionForTransactionThread,
        },
    };

    const successData: OnyxUpdate[] = [];

    // Add optimistic personal details for recipient
    let optimisticPersonalDetailListData: OnyxUpdate | EmptyObject = {};
    const optimisticPersonalDetailListAction = isNewChat
        ? {
              [recipientAccountID]: {
                  accountID: recipientAccountID,
                  // Disabling this line since participant.displayName can be an empty string
                  // eslint-disable-next-line @typescript-eslint/prefer-nullish-coalescing
                  displayName: recipient.displayName || recipient.login,
                  login: recipient.login,
              },
          }
        : {};

    const redundantParticipants: Record<number, null> = {};
    if (!isEmptyObject(optimisticPersonalDetailListAction)) {
        const successPersonalDetailListAction: Record<number, null> = {};

        // BE will send different participants. We clear the optimistic ones to avoid duplicated entries
        Object.keys(optimisticPersonalDetailListAction).forEach((accountIDKey) => {
            const accountID = Number(accountIDKey);
            successPersonalDetailListAction[accountID] = null;
            redundantParticipants[accountID] = null;
        });

        optimisticPersonalDetailListData = {
            onyxMethod: Onyx.METHOD.MERGE,
            key: ONYXKEYS.PERSONAL_DETAILS_LIST,
            value: optimisticPersonalDetailListAction,
        };
        successData.push({
            onyxMethod: Onyx.METHOD.MERGE,
            key: ONYXKEYS.PERSONAL_DETAILS_LIST,
            value: successPersonalDetailListAction,
        });
    }

    successData.push(
        {
            onyxMethod: Onyx.METHOD.MERGE,
            key: `${ONYXKEYS.COLLECTION.REPORT}${optimisticIOUReport.reportID}`,
            value: {
                participants: redundantParticipants,
            },
        },
        {
            onyxMethod: Onyx.METHOD.MERGE,
            key: `${ONYXKEYS.COLLECTION.REPORT}${optimisticTransactionThread.reportID}`,
            value: {
                participants: redundantParticipants,
            },
        },
        {
            onyxMethod: Onyx.METHOD.MERGE,
            key: `${ONYXKEYS.COLLECTION.REPORT_ACTIONS}${optimisticIOUReport.reportID}`,
            value: {
                [optimisticIOUReportAction.reportActionID]: {
                    pendingAction: null,
                },
            },
        },
        {
            onyxMethod: Onyx.METHOD.MERGE,
            key: `${ONYXKEYS.COLLECTION.TRANSACTION}${optimisticTransaction.transactionID}`,
            value: {pendingAction: null},
        },
        {
            onyxMethod: Onyx.METHOD.MERGE,
            key: `${ONYXKEYS.COLLECTION.REPORT_ACTIONS}${chatReport.reportID}`,
            value: {
                [reportPreviewAction.reportActionID]: {
                    pendingAction: null,
                },
            },
        },
        {
            onyxMethod: Onyx.METHOD.MERGE,
            key: `${ONYXKEYS.COLLECTION.REPORT_ACTIONS}${optimisticTransactionThread.reportID}`,
            value: {
                [optimisticCreatedActionForTransactionThread.reportActionID]: {
                    pendingAction: null,
                },
            },
        },
    );

    const failureData: OnyxUpdate[] = [
        {
            onyxMethod: Onyx.METHOD.MERGE,
            key: `${ONYXKEYS.COLLECTION.TRANSACTION}${optimisticTransaction.transactionID}`,
            value: {
                errors: ErrorUtils.getMicroSecondOnyxError('iou.error.other'),
            },
        },
        {
            onyxMethod: Onyx.METHOD.MERGE,
            key: `${ONYXKEYS.COLLECTION.REPORT}${optimisticTransactionThread.reportID}`,
            value: {
                errorFields: {
                    createChat: ErrorUtils.getMicroSecondOnyxError('report.genericCreateReportFailureMessage'),
                },
            },
        },
        {
            onyxMethod: Onyx.METHOD.MERGE,
            key: `${ONYXKEYS.COLLECTION.REPORT_ACTIONS}${optimisticTransactionThread.reportID}`,
            value: {
                [optimisticCreatedActionForTransactionThread.reportActionID]: {
                    errors: ErrorUtils.getMicroSecondOnyxError('iou.error.genericCreateFailureMessage'),
                },
            },
        },
    ];

    // Now, let's add the data we need just when we are creating a new chat report
    if (isNewChat) {
        successData.push({
            onyxMethod: Onyx.METHOD.MERGE,
            key: `${ONYXKEYS.COLLECTION.REPORT}${chatReport.reportID}`,
            value: {pendingFields: null, participants: redundantParticipants},
        });
        failureData.push(
            {
                onyxMethod: Onyx.METHOD.MERGE,
                key: `${ONYXKEYS.COLLECTION.REPORT}${chatReport.reportID}`,
                value: {
                    errorFields: {
                        createChat: ErrorUtils.getMicroSecondOnyxError('report.genericCreateReportFailureMessage'),
                    },
                },
            },
            {
                onyxMethod: Onyx.METHOD.MERGE,
                key: `${ONYXKEYS.COLLECTION.REPORT_ACTIONS}${optimisticIOUReport.reportID}`,
                value: {
                    [optimisticIOUReportAction.reportActionID]: {
                        errors: ErrorUtils.getMicroSecondOnyxError('iou.error.genericCreateFailureMessage'),
                    },
                },
            },
        );

        if (optimisticChatReportActionsData.value) {
            // Add an optimistic created action to the optimistic chat reportActions data
            optimisticChatReportActionsData.value[optimisticCreatedActionForChat.reportActionID] = optimisticCreatedActionForChat;
        }
    } else {
        failureData.push({
            onyxMethod: Onyx.METHOD.MERGE,
            key: `${ONYXKEYS.COLLECTION.REPORT_ACTIONS}${optimisticIOUReport.reportID}`,
            value: {
                [optimisticIOUReportAction.reportActionID]: {
                    errors: ErrorUtils.getMicroSecondOnyxError('iou.error.other'),
                },
            },
        });
    }

    const optimisticData: OnyxUpdate[] = [
        optimisticChatReportData,
        optimisticQuickActionData,
        optimisticIOUReportData,
        optimisticChatReportActionsData,
        optimisticIOUReportActionsData,
        optimisticTransactionData,
        optimisticTransactionThreadData,
        optimisticTransactionThreadReportActionsData,
    ];

    if (!isEmptyObject(optimisticPersonalDetailListData)) {
        optimisticData.push(optimisticPersonalDetailListData);
    }

    return {
        params: {
            iouReportID: optimisticIOUReport.reportID,
            chatReportID: chatReport.reportID,
            reportActionID: optimisticIOUReportAction.reportActionID,
            paymentMethodType,
            transactionID: optimisticTransaction.transactionID,
            newIOUReportDetails,
            createdReportActionID: isNewChat ? optimisticCreatedActionForChat.reportActionID : '0',
            reportPreviewReportActionID: reportPreviewAction.reportActionID,
            createdIOUReportActionID: optimisticCreatedActionForIOUReport.reportActionID,
            transactionThreadReportID: optimisticTransactionThread.reportID,
            createdReportActionIDForThread: optimisticCreatedActionForTransactionThread.reportActionID,
        },
        optimisticData,
        successData,
        failureData,
    };
}

function getPayMoneyRequestParams(
    chatReport: OnyxTypes.Report,
    iouReport: OnyxTypes.Report,
    recipient: Participant,
    paymentMethodType: PaymentMethodType,
    full: boolean,
): PayMoneyRequestData {
    let total = (iouReport.total ?? 0) - (iouReport.nonReimbursableTotal ?? 0);
    if (ReportUtils.hasHeldExpenses(iouReport.reportID) && !full && !!iouReport.unheldTotal) {
        total = iouReport.unheldTotal;
    }

    const optimisticIOUReportAction = ReportUtils.buildOptimisticIOUReportAction(
        CONST.IOU.REPORT_ACTION_TYPE.PAY,
        ReportUtils.isExpenseReport(iouReport) ? -total : total,
        iouReport.currency ?? '',
        '',
        [recipient],
        '',
        paymentMethodType,
        iouReport.reportID,
        true,
    );

    // In some instances, the report preview action might not be available to the payer (only whispered to the requestor)
    // hence we need to make the updates to the action safely.
    let optimisticReportPreviewAction = null;
    const reportPreviewAction = getReportPreviewAction(chatReport.reportID, iouReport.reportID);
    if (reportPreviewAction) {
        optimisticReportPreviewAction = ReportUtils.updateReportPreview(iouReport, reportPreviewAction as ReportPreviewAction, true);
    }

    const currentNextStep = allNextSteps[`${ONYXKEYS.COLLECTION.NEXT_STEP}${iouReport.reportID}`] ?? null;
    const optimisticNextStep = NextStepUtils.buildNextStep(iouReport, CONST.REPORT.STATUS_NUM.REIMBURSED, {isPaidWithExpensify: paymentMethodType === CONST.IOU.PAYMENT_TYPE.VBBA});

    const optimisticData: OnyxUpdate[] = [
        {
            onyxMethod: Onyx.METHOD.MERGE,
            key: `${ONYXKEYS.COLLECTION.REPORT}${chatReport.reportID}`,
            value: {
                ...chatReport,
                lastReadTime: DateUtils.getDBTime(),
                lastVisibleActionCreated: optimisticIOUReportAction.created,
                hasOutstandingChildRequest: false,
                iouReportID: null,
                lastMessageText: optimisticIOUReportAction.message?.[0]?.text,
                lastMessageHtml: optimisticIOUReportAction.message?.[0]?.html,
            },
        },
        {
            onyxMethod: Onyx.METHOD.MERGE,
            key: `${ONYXKEYS.COLLECTION.REPORT_ACTIONS}${iouReport.reportID}`,
            value: {
                [optimisticIOUReportAction.reportActionID]: {
                    ...(optimisticIOUReportAction as OnyxTypes.ReportAction),
                    pendingAction: CONST.RED_BRICK_ROAD_PENDING_ACTION.ADD,
                },
            },
        },
        {
            onyxMethod: Onyx.METHOD.MERGE,
            key: `${ONYXKEYS.COLLECTION.REPORT}${iouReport.reportID}`,
            value: {
                ...iouReport,
                lastMessageText: optimisticIOUReportAction.message?.[0]?.text,
                lastMessageHtml: optimisticIOUReportAction.message?.[0]?.html,
                hasOutstandingChildRequest: false,
                statusNum: CONST.REPORT.STATUS_NUM.REIMBURSED,
                pendingFields: {
                    preview: CONST.RED_BRICK_ROAD_PENDING_ACTION.UPDATE,
                    reimbursed: CONST.RED_BRICK_ROAD_PENDING_ACTION.UPDATE,
                    partial: full ? null : CONST.RED_BRICK_ROAD_PENDING_ACTION.UPDATE,
                },
            },
        },
        {
            onyxMethod: Onyx.METHOD.MERGE,
            key: ONYXKEYS.NVP_LAST_PAYMENT_METHOD,
            value: {[iouReport.policyID ?? '']: paymentMethodType},
        },
        {
            onyxMethod: Onyx.METHOD.MERGE,
            key: `${ONYXKEYS.COLLECTION.NEXT_STEP}${iouReport.reportID}`,
            value: optimisticNextStep,
        },
    ];

    const successData: OnyxUpdate[] = [
        {
            onyxMethod: Onyx.METHOD.MERGE,
            key: `${ONYXKEYS.COLLECTION.REPORT}${iouReport.reportID}`,
            value: {
                pendingFields: {
                    preview: null,
                    reimbursed: null,
                    partial: null,
                },
            },
        },
    ];

    const failureData: OnyxUpdate[] = [
        {
            onyxMethod: Onyx.METHOD.MERGE,
            key: `${ONYXKEYS.COLLECTION.REPORT_ACTIONS}${iouReport.reportID}`,
            value: {
                [optimisticIOUReportAction.reportActionID]: {
                    errors: ErrorUtils.getMicroSecondOnyxError('iou.error.other'),
                },
            },
        },
        {
            onyxMethod: Onyx.METHOD.MERGE,
            key: `${ONYXKEYS.COLLECTION.REPORT}${iouReport.reportID}`,
            value: {
                ...iouReport,
            },
        },
        {
            onyxMethod: Onyx.METHOD.MERGE,
            key: `${ONYXKEYS.COLLECTION.REPORT}${chatReport.reportID}`,
            value: chatReport,
        },
        {
            onyxMethod: Onyx.METHOD.MERGE,
            key: `${ONYXKEYS.COLLECTION.NEXT_STEP}${iouReport.reportID}`,
            value: currentNextStep,
        },
    ];

    // In case the report preview action is loaded locally, let's update it.
    if (optimisticReportPreviewAction) {
        optimisticData.push({
            onyxMethod: Onyx.METHOD.MERGE,
            key: `${ONYXKEYS.COLLECTION.REPORT_ACTIONS}${chatReport.reportID}`,
            value: {
                [optimisticReportPreviewAction.reportActionID]: optimisticReportPreviewAction,
            },
        });
        failureData.push({
            onyxMethod: Onyx.METHOD.MERGE,
            key: `${ONYXKEYS.COLLECTION.REPORT_ACTIONS}${chatReport.reportID}`,
            value: {
                [optimisticReportPreviewAction.reportActionID]: {
                    created: optimisticReportPreviewAction.created,
                },
            },
        });
    }

    return {
        params: {
            iouReportID: iouReport.reportID,
            chatReportID: chatReport.reportID,
            reportActionID: optimisticIOUReportAction.reportActionID,
            paymentMethodType,
            full,
            amount: Math.abs(total),
        },
        optimisticData,
        successData,
        failureData,
    };
}

/**
 * @param managerID - Account ID of the person sending the money
 * @param recipient - The user receiving the money
 */
function sendMoneyElsewhere(report: OnyxEntry<OnyxTypes.Report>, amount: number, currency: string, comment: string, managerID: number, recipient: Participant) {
    const {params, optimisticData, successData, failureData} = getSendMoneyParams(report, amount, currency, comment, CONST.IOU.PAYMENT_TYPE.ELSEWHERE, managerID, recipient);

    API.write(WRITE_COMMANDS.SEND_MONEY_ELSEWHERE, params, {optimisticData, successData, failureData});

    Navigation.dismissModal(params.chatReportID);
    Report.notifyNewAction(params.chatReportID, managerID);
}

/**
 * @param managerID - Account ID of the person sending the money
 * @param recipient - The user receiving the money
 */
function sendMoneyWithWallet(report: OnyxEntry<OnyxTypes.Report>, amount: number, currency: string, comment: string, managerID: number, recipient: Participant | ReportUtils.OptionData) {
    const {params, optimisticData, successData, failureData} = getSendMoneyParams(report, amount, currency, comment, CONST.IOU.PAYMENT_TYPE.EXPENSIFY, managerID, recipient);

    API.write(WRITE_COMMANDS.SEND_MONEY_WITH_WALLET, params, {optimisticData, successData, failureData});

    Navigation.dismissModal(params.chatReportID);
    Report.notifyNewAction(params.chatReportID, managerID);
}

function canApproveIOU(iouReport: OnyxEntry<OnyxTypes.Report> | EmptyObject, chatReport: OnyxEntry<OnyxTypes.Report> | EmptyObject, policy: OnyxEntry<OnyxTypes.Policy> | EmptyObject) {
    if (isEmptyObject(chatReport)) {
        return false;
    }
    const isPaidGroupPolicy = ReportUtils.isPaidGroupPolicyExpenseChat(chatReport);
    if (!isPaidGroupPolicy) {
        return false;
    }

    const isOnInstantSubmitPolicy = PolicyUtils.isInstantSubmitEnabled(policy);
    const isOnSubmitAndClosePolicy = PolicyUtils.isSubmitAndClose(policy);
    if (isOnInstantSubmitPolicy && isOnSubmitAndClosePolicy) {
        return false;
    }

    const managerID = iouReport?.managerID ?? 0;
    const isCurrentUserManager = managerID === userAccountID;
    const isPolicyExpenseChat = ReportUtils.isPolicyExpenseChat(chatReport);

    const isOpenExpenseReport = isPolicyExpenseChat && ReportUtils.isOpenExpenseReport(iouReport);
    const isApproved = ReportUtils.isReportApproved(iouReport);
    const iouSettled = ReportUtils.isSettled(iouReport?.reportID);
    const isArchivedReport = ReportUtils.isArchivedRoom(iouReport);

    return isCurrentUserManager && !isOpenExpenseReport && !isApproved && !iouSettled && !isArchivedReport;
}

function canIOUBePaid(iouReport: OnyxEntry<OnyxTypes.Report> | EmptyObject, chatReport: OnyxEntry<OnyxTypes.Report> | EmptyObject, policy: OnyxEntry<OnyxTypes.Policy> | EmptyObject) {
    const isPolicyExpenseChat = ReportUtils.isPolicyExpenseChat(chatReport);
    const iouCanceled = ReportUtils.isArchivedRoom(chatReport);

    if (isEmptyObject(iouReport)) {
        return false;
    }

    if (policy?.reimbursementChoice === CONST.POLICY.REIMBURSEMENT_CHOICES.REIMBURSEMENT_NO) {
        return false;
    }

    if (ReportUtils.isInvoiceReport(iouReport)) {
        if (chatReport?.invoiceReceiver?.type === CONST.REPORT.INVOICE_RECEIVER_TYPE.INDIVIDUAL) {
            return chatReport?.invoiceReceiver?.accountID === userAccountID;
        }

        return PolicyUtils.getPolicy(chatReport?.invoiceReceiver?.policyID).role === CONST.POLICY.ROLE.ADMIN;
    }

    const isPayer = ReportUtils.isPayer(
        {
            email: currentUserEmail,
            accountID: userAccountID,
        },
        iouReport,
    );

    const isOpenExpenseReport = isPolicyExpenseChat && ReportUtils.isOpenExpenseReport(iouReport);
    const iouSettled = ReportUtils.isSettled(iouReport?.reportID);

    const {reimbursableSpend} = ReportUtils.getMoneyRequestSpendBreakdown(iouReport);
    const isAutoReimbursable = policy?.reimbursementChoice === CONST.POLICY.REIMBURSEMENT_CHOICES.REIMBURSEMENT_YES ? false : ReportUtils.canBeAutoReimbursed(iouReport, policy);
    const shouldBeApproved = canApproveIOU(iouReport, chatReport, policy);

    return isPayer && !isOpenExpenseReport && !iouSettled && !iouReport?.isWaitingOnBankAccount && reimbursableSpend !== 0 && !iouCanceled && !isAutoReimbursable && !shouldBeApproved;
}

function hasIOUToApproveOrPay(chatReport: OnyxEntry<OnyxTypes.Report> | EmptyObject, excludedIOUReportID: string): boolean {
    const chatReportActions = allReportActions?.[`${ONYXKEYS.COLLECTION.REPORT_ACTIONS}${chatReport?.reportID}`] ?? {};

    return Object.values(chatReportActions).some((action) => {
        const iouReport = ReportUtils.getReport(action.childReportID ?? '');
        const policy = PolicyUtils.getPolicy(iouReport?.policyID);
        const shouldShowSettlementButton = canIOUBePaid(iouReport, chatReport, policy) || canApproveIOU(iouReport, chatReport, policy);
        return action.childReportID?.toString() !== excludedIOUReportID && action.actionName === CONST.REPORT.ACTIONS.TYPE.REPORT_PREVIEW && shouldShowSettlementButton;
    });
}

function approveMoneyRequest(expenseReport: OnyxTypes.Report | EmptyObject, full?: boolean) {
    const currentNextStep = allNextSteps[`${ONYXKEYS.COLLECTION.NEXT_STEP}${expenseReport.reportID}`] ?? null;
    let total = expenseReport.total ?? 0;
    const hasHeldExpenses = ReportUtils.hasHeldExpenses(expenseReport.reportID);
    if (hasHeldExpenses && !full && !!expenseReport.unheldTotal) {
        total = expenseReport.unheldTotal;
    }
    const optimisticApprovedReportAction = ReportUtils.buildOptimisticApprovedReportAction(total, expenseReport.currency ?? '', expenseReport.reportID);
    const optimisticNextStep = NextStepUtils.buildNextStep(expenseReport, CONST.REPORT.STATUS_NUM.APPROVED);
    const chatReport = ReportUtils.getReport(expenseReport.chatReportID);

    const optimisticReportActionsData: OnyxUpdate = {
        onyxMethod: Onyx.METHOD.MERGE,
        key: `${ONYXKEYS.COLLECTION.REPORT_ACTIONS}${expenseReport.reportID}`,
        value: {
            [optimisticApprovedReportAction.reportActionID]: {
                ...(optimisticApprovedReportAction as OnyxTypes.ReportAction),
                pendingAction: CONST.RED_BRICK_ROAD_PENDING_ACTION.ADD,
            },
        },
    };
    const optimisticIOUReportData: OnyxUpdate = {
        onyxMethod: Onyx.METHOD.MERGE,
        key: `${ONYXKEYS.COLLECTION.REPORT}${expenseReport.reportID}`,
        value: {
            ...expenseReport,
            lastMessageText: optimisticApprovedReportAction.message?.[0]?.text,
            lastMessageHtml: optimisticApprovedReportAction.message?.[0]?.html,
            stateNum: CONST.REPORT.STATE_NUM.APPROVED,
            statusNum: CONST.REPORT.STATUS_NUM.APPROVED,
            pendingFields: {
                partial: full ? null : CONST.RED_BRICK_ROAD_PENDING_ACTION.UPDATE,
            },
        },
    };

    const optimisticChatReportData: OnyxUpdate = {
        onyxMethod: Onyx.METHOD.MERGE,
        key: `${ONYXKEYS.COLLECTION.REPORT}${expenseReport?.chatReportID}`,
        value: {
            hasOutstandingChildRequest: hasIOUToApproveOrPay(chatReport, expenseReport?.reportID ?? ''),
        },
    };

    const optimisticNextStepData: OnyxUpdate = {
        onyxMethod: Onyx.METHOD.MERGE,
        key: `${ONYXKEYS.COLLECTION.NEXT_STEP}${expenseReport.reportID}`,
        value: optimisticNextStep,
    };
    const optimisticData: OnyxUpdate[] = [optimisticIOUReportData, optimisticReportActionsData, optimisticNextStepData, optimisticChatReportData];

    const successData: OnyxUpdate[] = [
        {
            onyxMethod: Onyx.METHOD.MERGE,
            key: `${ONYXKEYS.COLLECTION.REPORT_ACTIONS}${expenseReport.reportID}`,
            value: {
                [optimisticApprovedReportAction.reportActionID]: {
                    pendingAction: null,
                },
            },
        },
        {
            onyxMethod: Onyx.METHOD.MERGE,
            key: `${ONYXKEYS.COLLECTION.REPORT}${expenseReport.reportID}`,
            value: {
                pendingFields: {
                    partial: null,
                },
            },
        },
    ];

    const failureData: OnyxUpdate[] = [
        {
            onyxMethod: Onyx.METHOD.MERGE,
            key: `${ONYXKEYS.COLLECTION.REPORT_ACTIONS}${expenseReport.reportID}`,
            value: {
                [optimisticApprovedReportAction.reportActionID]: {
                    errors: ErrorUtils.getMicroSecondOnyxError('iou.error.other'),
                },
            },
        },
        {
            onyxMethod: Onyx.METHOD.MERGE,
            key: `${ONYXKEYS.COLLECTION.REPORT}${expenseReport.chatReportID}`,
            value: {
                hasOutstandingChildRequest: chatReport?.hasOutstandingChildRequest,
                pendingFields: {
                    partial: null,
                },
            },
        },
        {
            onyxMethod: Onyx.METHOD.MERGE,
            key: `${ONYXKEYS.COLLECTION.NEXT_STEP}${expenseReport.reportID}`,
            value: currentNextStep,
        },
    ];

    // Clear hold reason of all transactions if we approve all requests
    if (full && hasHeldExpenses) {
        const heldTransactions = ReportUtils.getAllHeldTransactions(expenseReport.reportID);
        heldTransactions.forEach((heldTransaction) => {
            optimisticData.push({
                onyxMethod: Onyx.METHOD.MERGE,
                key: `${ONYXKEYS.COLLECTION.TRANSACTION}${heldTransaction.transactionID}`,
                value: {
                    comment: {
                        hold: '',
                    },
                },
            });
            failureData.push({
                onyxMethod: Onyx.METHOD.MERGE,
                key: `${ONYXKEYS.COLLECTION.TRANSACTION}${heldTransaction.transactionID}`,
                value: {
                    comment: {
                        hold: heldTransaction.comment.hold,
                    },
                },
            });
        });
    }

    const parameters: ApproveMoneyRequestParams = {
        reportID: expenseReport.reportID,
        approvedReportActionID: optimisticApprovedReportAction.reportActionID,
        full,
    };

    API.write(WRITE_COMMANDS.APPROVE_MONEY_REQUEST, parameters, {optimisticData, successData, failureData});
}

function submitReport(expenseReport: OnyxTypes.Report) {
    const currentNextStep = allNextSteps[`${ONYXKEYS.COLLECTION.NEXT_STEP}${expenseReport.reportID}`] ?? null;
    const parentReport = ReportUtils.getReport(expenseReport.parentReportID);
    const policy = PolicyUtils.getPolicy(expenseReport.policyID);
    const isCurrentUserManager = currentUserPersonalDetails.accountID === expenseReport.managerID;
    const isSubmitAndClosePolicy = PolicyUtils.isSubmitAndClose(policy);
    const adminAccountID = policy.role === CONST.POLICY.ROLE.ADMIN ? currentUserPersonalDetails.accountID : undefined;
    const optimisticSubmittedReportAction = ReportUtils.buildOptimisticSubmittedReportAction(expenseReport?.total ?? 0, expenseReport.currency ?? '', expenseReport.reportID, adminAccountID);
    const optimisticNextStep = NextStepUtils.buildNextStep(expenseReport, isSubmitAndClosePolicy ? CONST.REPORT.STATUS_NUM.CLOSED : CONST.REPORT.STATUS_NUM.SUBMITTED);

    const optimisticData: OnyxUpdate[] = !isSubmitAndClosePolicy
        ? [
              {
                  onyxMethod: Onyx.METHOD.MERGE,
                  key: `${ONYXKEYS.COLLECTION.REPORT_ACTIONS}${expenseReport.reportID}`,
                  value: {
                      [optimisticSubmittedReportAction.reportActionID]: {
                          ...(optimisticSubmittedReportAction as OnyxTypes.ReportAction),
                          pendingAction: CONST.RED_BRICK_ROAD_PENDING_ACTION.ADD,
                      },
                  },
              },
              {
                  onyxMethod: Onyx.METHOD.MERGE,
                  key: `${ONYXKEYS.COLLECTION.REPORT}${expenseReport.reportID}`,
                  value: {
                      ...expenseReport,
                      lastMessageText: optimisticSubmittedReportAction.message?.[0]?.text ?? '',
                      lastMessageHtml: optimisticSubmittedReportAction.message?.[0]?.html ?? '',
                      stateNum: CONST.REPORT.STATE_NUM.SUBMITTED,
                      statusNum: CONST.REPORT.STATUS_NUM.SUBMITTED,
                  },
              },
          ]
        : [
              {
                  onyxMethod: Onyx.METHOD.MERGE,
                  key: `${ONYXKEYS.COLLECTION.REPORT}${expenseReport.reportID}`,
                  value: {
                      ...expenseReport,
                      stateNum: CONST.REPORT.STATE_NUM.APPROVED,
                      statusNum: CONST.REPORT.STATUS_NUM.CLOSED,
                  },
              },
          ];

    optimisticData.push({
        onyxMethod: Onyx.METHOD.MERGE,
        key: `${ONYXKEYS.COLLECTION.NEXT_STEP}${expenseReport.reportID}`,
        value: optimisticNextStep,
    });

    if (parentReport?.reportID) {
        optimisticData.push({
            onyxMethod: Onyx.METHOD.MERGE,
            key: `${ONYXKEYS.COLLECTION.REPORT}${parentReport.reportID}`,
            value: {
                ...parentReport,
                // In case its a manager who force submitted the report, they are the next user who needs to take an action
                hasOutstandingChildRequest: isCurrentUserManager,
                iouReportID: null,
            },
        });
    }

    const successData: OnyxUpdate[] = [];
    if (!isSubmitAndClosePolicy) {
        successData.push({
            onyxMethod: Onyx.METHOD.MERGE,
            key: `${ONYXKEYS.COLLECTION.REPORT_ACTIONS}${expenseReport.reportID}`,
            value: {
                [optimisticSubmittedReportAction.reportActionID]: {
                    pendingAction: null,
                },
            },
        });
    }

    const failureData: OnyxUpdate[] = [
        {
            onyxMethod: Onyx.METHOD.MERGE,
            key: `${ONYXKEYS.COLLECTION.REPORT}${expenseReport.reportID}`,
            value: {
                statusNum: CONST.REPORT.STATUS_NUM.OPEN,
                stateNum: CONST.REPORT.STATE_NUM.OPEN,
            },
        },
        {
            onyxMethod: Onyx.METHOD.MERGE,
            key: `${ONYXKEYS.COLLECTION.NEXT_STEP}${expenseReport.reportID}`,
            value: currentNextStep,
        },
    ];
    if (!isSubmitAndClosePolicy) {
        failureData.push({
            onyxMethod: Onyx.METHOD.MERGE,
            key: `${ONYXKEYS.COLLECTION.REPORT_ACTIONS}${expenseReport.reportID}`,
            value: {
                [optimisticSubmittedReportAction.reportActionID]: {
                    errors: ErrorUtils.getMicroSecondOnyxError('iou.error.other'),
                },
            },
        });
    }

    if (parentReport?.reportID) {
        failureData.push({
            onyxMethod: Onyx.METHOD.MERGE,
            key: `${ONYXKEYS.COLLECTION.REPORT}${parentReport.reportID}`,
            value: {
                hasOutstandingChildRequest: parentReport.hasOutstandingChildRequest,
                iouReportID: expenseReport.reportID,
            },
        });
    }

    const parameters: SubmitReportParams = {
        reportID: expenseReport.reportID,
        managerAccountID: PolicyUtils.getSubmitToAccountID(policy, expenseReport.ownerAccountID ?? -1) ?? expenseReport.managerID,
        reportActionID: optimisticSubmittedReportAction.reportActionID,
    };

    API.write(WRITE_COMMANDS.SUBMIT_REPORT, parameters, {optimisticData, successData, failureData});
}

function cancelPayment(expenseReport: OnyxTypes.Report, chatReport: OnyxTypes.Report) {
    const optimisticReportAction = ReportUtils.buildOptimisticCancelPaymentReportAction(expenseReport.reportID, -(expenseReport.total ?? 0), expenseReport.currency ?? '');
    const policy = PolicyUtils.getPolicy(chatReport.policyID);
    const isFree = policy && policy.type === CONST.POLICY.TYPE.FREE;
    const approvalMode = policy.approvalMode ?? CONST.POLICY.APPROVAL_MODE.BASIC;
    let stateNum: ValueOf<typeof CONST.REPORT.STATE_NUM> = CONST.REPORT.STATE_NUM.SUBMITTED;
    let statusNum: ValueOf<typeof CONST.REPORT.STATUS_NUM> = CONST.REPORT.STATUS_NUM.SUBMITTED;
    if (!isFree) {
        stateNum = approvalMode === CONST.POLICY.APPROVAL_MODE.OPTIONAL ? CONST.REPORT.STATE_NUM.SUBMITTED : CONST.REPORT.STATE_NUM.APPROVED;
        statusNum = approvalMode === CONST.POLICY.APPROVAL_MODE.OPTIONAL ? CONST.REPORT.STATUS_NUM.CLOSED : CONST.REPORT.STATUS_NUM.APPROVED;
    }
    const optimisticNextStep = NextStepUtils.buildNextStep(expenseReport, statusNum);
    const optimisticData: OnyxUpdate[] = [
        {
            onyxMethod: Onyx.METHOD.MERGE,
            key: `${ONYXKEYS.COLLECTION.REPORT_ACTIONS}${expenseReport.reportID}`,
            value: {
                [optimisticReportAction.reportActionID]: {
                    ...(optimisticReportAction as OnyxTypes.ReportAction),
                    pendingAction: CONST.RED_BRICK_ROAD_PENDING_ACTION.ADD,
                },
            },
        },
        {
            onyxMethod: Onyx.METHOD.MERGE,
            key: `${ONYXKEYS.COLLECTION.REPORT}${expenseReport.reportID}`,
            value: {
                ...expenseReport,
                lastMessageText: optimisticReportAction.message?.[0]?.text,
                lastMessageHtml: optimisticReportAction.message?.[0]?.html,
                stateNum,
                statusNum,
            },
        },
    ];

    if (!isFree) {
        optimisticData.push({
            onyxMethod: Onyx.METHOD.MERGE,
            key: `${ONYXKEYS.COLLECTION.NEXT_STEP}${expenseReport.reportID}`,
            value: optimisticNextStep,
        });
    }

    const successData: OnyxUpdate[] = [
        {
            onyxMethod: Onyx.METHOD.MERGE,
            key: `${ONYXKEYS.COLLECTION.REPORT_ACTIONS}${expenseReport.reportID}`,
            value: {
                [optimisticReportAction.reportActionID]: {
                    pendingAction: null,
                },
            },
        },
    ];

    const failureData: OnyxUpdate[] = [
        {
            onyxMethod: Onyx.METHOD.MERGE,
            key: `${ONYXKEYS.COLLECTION.REPORT_ACTIONS}${expenseReport.reportID}`,
            value: {
                [optimisticReportAction.reportActionID ?? '']: {
                    errors: ErrorUtils.getMicroSecondOnyxError('iou.error.other'),
                },
            },
        },
        {
            onyxMethod: Onyx.METHOD.MERGE,
            key: `${ONYXKEYS.COLLECTION.REPORT}${expenseReport.reportID}`,
            value: {
                statusNum: CONST.REPORT.STATUS_NUM.REIMBURSED,
            },
        },
    ];

    if (chatReport?.reportID) {
        failureData.push({
            onyxMethod: Onyx.METHOD.MERGE,
            key: `${ONYXKEYS.COLLECTION.REPORT}${chatReport.reportID}`,
            value: {
                hasOutstandingChildRequest: true,
                iouReportID: expenseReport.reportID,
            },
        });
    }
    if (!isFree) {
        failureData.push({
            onyxMethod: Onyx.METHOD.MERGE,
            key: `${ONYXKEYS.COLLECTION.NEXT_STEP}${expenseReport.reportID}`,
            value: NextStepUtils.buildNextStep(expenseReport, CONST.REPORT.STATUS_NUM.REIMBURSED),
        });
    }

    API.write(
        WRITE_COMMANDS.CANCEL_PAYMENT,
        {
            iouReportID: expenseReport.reportID,
            chatReportID: chatReport.reportID,
            managerAccountID: expenseReport.managerID ?? 0,
            reportActionID: optimisticReportAction.reportActionID,
        },
        {optimisticData, successData, failureData},
    );
}

function payMoneyRequest(paymentType: PaymentMethodType, chatReport: OnyxTypes.Report, iouReport: OnyxTypes.Report, full = true) {
    const recipient = {accountID: iouReport.ownerAccountID};
    const {params, optimisticData, successData, failureData} = getPayMoneyRequestParams(chatReport, iouReport, recipient, paymentType, full);

    // For now, we need to call the PayMoneyRequestWithWallet API since PayMoneyRequest was not updated to work with
    // Expensify Wallets.
    const apiCommand = paymentType === CONST.IOU.PAYMENT_TYPE.EXPENSIFY ? WRITE_COMMANDS.PAY_MONEY_REQUEST_WITH_WALLET : WRITE_COMMANDS.PAY_MONEY_REQUEST;

    API.write(apiCommand, params, {optimisticData, successData, failureData});
    Navigation.dismissModalWithReport(chatReport);
}

function detachReceipt(transactionID: string) {
    const transaction = allTransactions[`${ONYXKEYS.COLLECTION.TRANSACTION}${transactionID}`];
    const newTransaction = transaction ? {...transaction, filename: '', receipt: {}} : null;

    const optimisticData: OnyxUpdate[] = [
        {
            onyxMethod: Onyx.METHOD.SET,
            key: `${ONYXKEYS.COLLECTION.TRANSACTION}${transactionID}`,
            value: newTransaction,
        },
    ];

    const failureData: OnyxUpdate[] = [
        {
            onyxMethod: Onyx.METHOD.MERGE,
            key: `${ONYXKEYS.COLLECTION.TRANSACTION}${transactionID}`,
            value: {
                ...(transaction ?? null),
                errors: ErrorUtils.getMicroSecondOnyxError('iou.error.receiptDeleteFailureError'),
            },
        },
    ];

    const parameters: DetachReceiptParams = {transactionID};

    API.write(WRITE_COMMANDS.DETACH_RECEIPT, parameters, {optimisticData, failureData});
}

function replaceReceipt(transactionID: string, file: File, source: string) {
    const transaction = allTransactions[`${ONYXKEYS.COLLECTION.TRANSACTION}${transactionID}`];
    const oldReceipt = transaction?.receipt ?? {};
    const receiptOptimistic = {
        source,
        state: CONST.IOU.RECEIPT_STATE.OPEN,
    };

    const optimisticData: OnyxUpdate[] = [
        {
            onyxMethod: Onyx.METHOD.MERGE,
            key: `${ONYXKEYS.COLLECTION.TRANSACTION}${transactionID}`,
            value: {
                receipt: receiptOptimistic,
                filename: file.name,
            },
        },
    ];

    const failureData: OnyxUpdate[] = [
        {
            onyxMethod: Onyx.METHOD.MERGE,
            key: `${ONYXKEYS.COLLECTION.TRANSACTION}${transactionID}`,
            value: {
                receipt: oldReceipt,
                filename: transaction?.filename,
                errors: getReceiptError(receiptOptimistic, file.name),
            },
        },
    ];

    const parameters: ReplaceReceiptParams = {
        transactionID,
        receipt: file,
    };

    API.write(WRITE_COMMANDS.REPLACE_RECEIPT, parameters, {optimisticData, failureData});
}

/**
 * Finds the participants for an IOU based on the attached report
 * @param transactionID of the transaction to set the participants of
 * @param report attached to the transaction
 */
function setMoneyRequestParticipantsFromReport(transactionID: string, report: OnyxEntry<OnyxTypes.Report>): Participant[] {
    // If the report is iou or expense report, we should get the chat report to set participant for request money
    const chatReport = ReportUtils.isMoneyRequestReport(report) ? ReportUtils.getReport(report?.chatReportID) : report;
    const currentUserAccountID = currentUserPersonalDetails.accountID;
    const shouldAddAsReport = !isEmptyObject(chatReport) && ReportUtils.isSelfDM(chatReport);
    let participants: Participant[] = [];

    if (ReportUtils.isPolicyExpenseChat(chatReport) || shouldAddAsReport) {
        participants = [{accountID: 0, reportID: chatReport?.reportID, isPolicyExpenseChat: ReportUtils.isPolicyExpenseChat(chatReport), selected: true}];
    } else if (ReportUtils.isInvoiceRoom(chatReport)) {
        participants = [
            {reportID: chatReport?.reportID, selected: true},
            {
                policyID: chatReport?.policyID,
                isSender: true,
                selected: false,
            },
        ];
    } else {
        const chatReportOtherParticipants = Object.keys(chatReport?.participants ?? {})
            .map(Number)
            .filter((accountID) => accountID !== currentUserAccountID);
        participants = chatReportOtherParticipants.map((accountID) => ({accountID, selected: true}));
    }

    Onyx.merge(`${ONYXKEYS.COLLECTION.TRANSACTION_DRAFT}${transactionID}`, {participants, participantsAutoAssigned: true});

    return participants;
}

function setMoneyRequestTaxRate(transactionID: string, taxCode: string) {
    Onyx.merge(`${ONYXKEYS.COLLECTION.TRANSACTION_DRAFT}${transactionID}`, {taxCode});
}

function setMoneyRequestTaxAmount(transactionID: string, taxAmount: number, isDraft: boolean) {
    Onyx.merge(`${isDraft ? ONYXKEYS.COLLECTION.TRANSACTION_DRAFT : ONYXKEYS.COLLECTION.TRANSACTION}${transactionID}`, {taxAmount});
}

function setShownHoldUseExplanation() {
    Onyx.set(ONYXKEYS.NVP_HOLD_USE_EXPLAINED, true);
}

/**
 * Sets the `splitShares` map that holds individual shares of a split bill
 */
function setSplitShares(transaction: OnyxEntry<OnyxTypes.Transaction>, amount: number, currency: string, newAccountIDs: number[]) {
    if (!transaction) {
        return;
    }
    const oldAccountIDs = Object.keys(transaction.splitShares ?? {}).map((key) => Number(key));

    // Create an array containing unique IDs of the current transaction participants and the new ones
    // The current userAccountID might not be included in newAccountIDs if this is called from the participants step using Global Create
    // If this is called from an existing group chat, it'll be included. So we manually add them to account for both cases.
    const accountIDs = [...new Set<number>([userAccountID, ...newAccountIDs, ...oldAccountIDs])];

    const splitShares: SplitShares = accountIDs.reduce((result: SplitShares, accountID): SplitShares => {
        // We want to replace the contents of splitShares to contain only `newAccountIDs` entries
        // In the case of going back to the participants page and removing a participant
        // a simple merge will have the previous participant still present in the splitshares object
        // So we manually set their entry to null
        if (!newAccountIDs.includes(accountID) && accountID !== userAccountID) {
            return {
                ...result,
                [accountID]: null,
            };
        }

        const isPayer = accountID === userAccountID;
        const participantsLength = newAccountIDs.includes(userAccountID) ? newAccountIDs.length - 1 : newAccountIDs.length;
        const splitAmount = IOUUtils.calculateAmount(participantsLength, amount, currency, isPayer);
        return {
            ...result,
            [accountID]: {
                amount: splitAmount,
                isModified: false,
            },
        };
    }, {});

    Onyx.merge(`${ONYXKEYS.COLLECTION.TRANSACTION_DRAFT}${transaction.transactionID}`, {splitShares});
}

function resetSplitShares(transaction: OnyxEntry<OnyxTypes.Transaction>, newAmount?: number, currency?: string) {
    if (!transaction) {
        return;
    }
    const accountIDs = Object.keys(transaction.splitShares ?? {}).map((key) => Number(key));
    if (!accountIDs) {
        return;
    }
    setSplitShares(transaction, newAmount ?? transaction.amount, currency ?? transaction.currency, accountIDs);
}

/**
 * Sets an individual split share of the participant accountID supplied
 */
function setIndividualShare(transactionID: string, participantAccountID: number, participantShare: number) {
    Onyx.merge(`${ONYXKEYS.COLLECTION.TRANSACTION_DRAFT}${transactionID}`, {
        splitShares: {
            [participantAccountID]: {amount: participantShare, isModified: true},
        },
    });
}

/**
 * Adjusts remaining unmodified shares when another share is modified
 * E.g. if total bill is $100 and split between 3 participants, when the user changes the first share to $50, the remaining unmodified shares will become $25 each.
 */
function adjustRemainingSplitShares(transaction: NonNullable<OnyxTypes.Transaction>) {
    const modifiedShares = Object.keys(transaction.splitShares ?? {}).filter((key: string) => transaction?.splitShares?.[Number(key)]?.isModified);

    if (!modifiedShares.length) {
        return;
    }

    const sumOfManualShares = modifiedShares
        .map((key: string): number => transaction?.splitShares?.[Number(key)]?.amount ?? 0)
        .reduce((prev: number, current: number): number => prev + current, 0);

    const unmodifiedSharesAccountIDs = Object.keys(transaction.splitShares ?? {})
        .filter((key: string) => !transaction?.splitShares?.[Number(key)]?.isModified)
        .map((key: string) => Number(key));

    const remainingTotal = transaction.amount - sumOfManualShares;
    if (remainingTotal < 0) {
        return;
    }

    const splitShares: SplitShares = unmodifiedSharesAccountIDs.reduce((result: SplitShares, accountID: number, index: number): SplitShares => {
        const splitAmount = IOUUtils.calculateAmount(unmodifiedSharesAccountIDs.length - 1, remainingTotal, transaction.currency, index === 0);
        return {
            ...result,
            [accountID]: {
                amount: splitAmount,
            },
        };
    }, {});

    Onyx.merge(`${ONYXKEYS.COLLECTION.TRANSACTION_DRAFT}${transaction.transactionID}`, {splitShares});
}

/**
 * Put expense on HOLD
 */
function putOnHold(transactionID: string, comment: string, reportID: string) {
    const currentTime = DateUtils.getDBTime();
    const createdReportAction = ReportUtils.buildOptimisticHoldReportAction(currentTime);
    const createdReportActionComment = ReportUtils.buildOptimisticHoldReportActionComment(comment, DateUtils.addMillisecondsFromDateTime(currentTime, 1));

    const optimisticData: OnyxUpdate[] = [
        {
            onyxMethod: Onyx.METHOD.MERGE,
            key: `${ONYXKEYS.COLLECTION.REPORT_ACTIONS}${reportID}`,
            value: {
                [createdReportAction.reportActionID]: createdReportAction as ReportAction,
                [createdReportActionComment.reportActionID]: createdReportActionComment as ReportAction,
            },
        },
        {
            onyxMethod: Onyx.METHOD.MERGE,
            key: `${ONYXKEYS.COLLECTION.TRANSACTION}${transactionID}`,
            value: {
                pendingAction: CONST.RED_BRICK_ROAD_PENDING_ACTION.UPDATE,
                comment: {
                    hold: createdReportAction.reportActionID,
                },
            },
        },
    ];

    const successData: OnyxUpdate[] = [
        {
            onyxMethod: Onyx.METHOD.MERGE,
            key: `${ONYXKEYS.COLLECTION.TRANSACTION}${transactionID}`,
            value: {
                pendingAction: null,
            },
        },
    ];

    const failureData: OnyxUpdate[] = [
        {
            onyxMethod: Onyx.METHOD.MERGE,
            key: `${ONYXKEYS.COLLECTION.TRANSACTION}${transactionID}`,
            value: {
                pendingAction: null,
                comment: {
                    hold: null,
                },
            },
        },
    ];

    API.write(
        'HoldRequest',
        {
            transactionID,
            comment,
            reportActionID: createdReportAction.reportActionID,
            commentReportActionID: createdReportActionComment.reportActionID,
        },
        {optimisticData, successData, failureData},
    );
}

/**
 * Remove expense from HOLD
 */
function unholdRequest(transactionID: string, reportID: string) {
    const createdReportAction = ReportUtils.buildOptimisticUnHoldReportAction();

    const optimisticData: OnyxUpdate[] = [
        {
            onyxMethod: Onyx.METHOD.MERGE,
            key: `${ONYXKEYS.COLLECTION.REPORT_ACTIONS}${reportID}`,
            value: {
                [createdReportAction.reportActionID]: createdReportAction as ReportAction,
            },
        },
        {
            onyxMethod: Onyx.METHOD.MERGE,
            key: `${ONYXKEYS.COLLECTION.TRANSACTION}${transactionID}`,
            value: {
                pendingAction: CONST.RED_BRICK_ROAD_PENDING_ACTION.UPDATE,
                comment: {
                    hold: null,
                },
            },
        },
    ];

    const successData: OnyxUpdate[] = [
        {
            onyxMethod: Onyx.METHOD.MERGE,
            key: `${ONYXKEYS.COLLECTION.TRANSACTION}${transactionID}`,
            value: {
                pendingAction: null,
                comment: {
                    hold: null,
                },
            },
        },
    ];

    const failureData: OnyxUpdate[] = [
        {
            onyxMethod: Onyx.METHOD.MERGE,
            key: `${ONYXKEYS.COLLECTION.TRANSACTION}${transactionID}`,
            value: {
                pendingAction: null,
            },
        },
    ];

    API.write(
        'UnHoldRequest',
        {
            transactionID,
            reportActionID: createdReportAction.reportActionID,
        },
        {optimisticData, successData, failureData},
    );
}
// eslint-disable-next-line rulesdir/no-negated-variables
function navigateToStartStepIfScanFileCannotBeRead(
    receiptFilename: string | undefined,
    receiptPath: ReceiptSource | undefined,
    onSuccess: (file: File) => void,
    requestType: IOURequestType,
    iouType: IOUType,
    transactionID: string,
    reportID: string,
    receiptType: string | undefined,
) {
    if (!receiptFilename || !receiptPath) {
        return;
    }

    const onFailure = () => {
        setMoneyRequestReceipt(transactionID, '', '', true);
        if (requestType === CONST.IOU.REQUEST_TYPE.MANUAL) {
            Navigation.navigate(ROUTES.MONEY_REQUEST_STEP_SCAN.getRoute(CONST.IOU.ACTION.CREATE, iouType, transactionID, reportID, Navigation.getActiveRouteWithoutParams()));
            return;
        }
        IOUUtils.navigateToStartMoneyRequestStep(requestType, iouType, transactionID, reportID);
    };
    FileUtils.readFileAsync(receiptPath.toString(), receiptFilename, onSuccess, onFailure, receiptType);
}

/** Save the preferred payment method for a policy */
function savePreferredPaymentMethod(policyID: string, paymentMethod: PaymentMethodType) {
    Onyx.merge(`${ONYXKEYS.NVP_LAST_PAYMENT_METHOD}`, {[policyID]: paymentMethod});
}

/** Get report policy id of IOU request */
function getIOURequestPolicyID(transaction: OnyxEntry<OnyxTypes.Transaction>, report: OnyxEntry<OnyxTypes.Report>): string {
    // Workspace sender will exist for invoices
    const workspaceSender = transaction?.participants?.find((participant) => participant.isSender);
    return workspaceSender?.policyID ?? report?.policyID ?? '0';
}

export {
    approveMoneyRequest,
    canApproveIOU,
    canIOUBePaid,
    cancelPayment,
    clearMoneyRequest,
    completeSplitBill,
    createDistanceRequest,
    createDraftTransaction,
    deleteMoneyRequest,
    deleteTrackExpense,
    detachReceipt,
    editMoneyRequest,
    initMoneyRequest,
    navigateToStartStepIfScanFileCannotBeRead,
    payMoneyRequest,
    putOnHold,
    replaceReceipt,
    requestMoney,
    savePreferredPaymentMethod,
    sendMoneyElsewhere,
    sendMoneyWithWallet,
    setCustomUnitRateID,
    setDraftSplitTransaction,
    setMoneyRequestAmount,
    setMoneyRequestBillable,
    setMoneyRequestCategory,
    setMoneyRequestCreated,
    setMoneyRequestCurrency,
    setMoneyRequestDescription,
    setMoneyRequestMerchant,
    setMoneyRequestParticipants,
    setMoneyRequestParticipantsFromReport,
    setMoneyRequestPendingFields,
    setMoneyRequestReceipt,
    setSplitPayer,
    setMoneyRequestTag,
    setMoneyRequestTaxAmount,
    setMoneyRequestTaxRate,
    setShownHoldUseExplanation,
    setSplitShares,
    resetSplitShares,
    setIndividualShare,
    adjustRemainingSplitShares,
    splitBill,
    splitBillAndOpenReport,
    startMoneyRequest,
    startSplitBill,
    submitReport,
    trackExpense,
    unholdRequest,
    updateDistanceRequestRate,
    updateMoneyRequestAmountAndCurrency,
    updateMoneyRequestBillable,
    updateMoneyRequestCategory,
    updateMoneyRequestDate,
    updateMoneyRequestDescription,
    updateMoneyRequestDistance,
    updateMoneyRequestMerchant,
    updateMoneyRequestTag,
    updateMoneyRequestTaxAmount,
    updateMoneyRequestTaxRate,
    sendInvoice,
    getIOURequestPolicyID,
};
export type {GPSPoint as GpsPoint, IOURequestType};<|MERGE_RESOLUTION|>--- conflicted
+++ resolved
@@ -59,13 +59,9 @@
 import type {EmptyObject} from '@src/types/utils/EmptyObject';
 import {isEmptyObject} from '@src/types/utils/EmptyObject';
 import * as CachedPDFPaths from './CachedPDFPaths';
-<<<<<<< HEAD
-import * as Policy from './Policy';
-import * as Tag from './Policy/Tag';
-=======
 import * as Category from './Policy/Category';
 import * as Policy from './Policy/Policy';
->>>>>>> 611b86f7
+import * as Tag from './Policy/Tag';
 import * as Report from './Report';
 
 type IOURequestType = ValueOf<typeof CONST.IOU.REQUEST_TYPE>;
@@ -1703,13 +1699,8 @@
         billable,
     );
 
-<<<<<<< HEAD
-    const optimisticPolicyRecentlyUsedCategories = Policy.buildOptimisticPolicyRecentlyUsedCategories(optimisticInvoiceReport.policyID, category);
+    const optimisticPolicyRecentlyUsedCategories = Category.buildOptimisticPolicyRecentlyUsedCategories(optimisticInvoiceReport.policyID, category);
     const optimisticPolicyRecentlyUsedTags = Tag.buildOptimisticPolicyRecentlyUsedTags(optimisticInvoiceReport.policyID, tag);
-=======
-    const optimisticPolicyRecentlyUsedCategories = Category.buildOptimisticPolicyRecentlyUsedCategories(optimisticInvoiceReport.policyID, category);
-    const optimisticPolicyRecentlyUsedTags = Policy.buildOptimisticPolicyRecentlyUsedTags(optimisticInvoiceReport.policyID, tag);
->>>>>>> 611b86f7
 
     // STEP 4: Add optimistic personal details for participant
     const shouldCreateOptimisticPersonalDetails = isNewChatReport && !allPersonalDetails[receiverAccountID];
@@ -1886,13 +1877,8 @@
         isDistanceRequest ? {waypoints: CONST.RED_BRICK_ROAD_PENDING_ACTION.ADD} : undefined,
     );
 
-<<<<<<< HEAD
-    const optimisticPolicyRecentlyUsedCategories = Policy.buildOptimisticPolicyRecentlyUsedCategories(iouReport.policyID, category);
+    const optimisticPolicyRecentlyUsedCategories = Category.buildOptimisticPolicyRecentlyUsedCategories(iouReport.policyID, category);
     const optimisticPolicyRecentlyUsedTags = Tag.buildOptimisticPolicyRecentlyUsedTags(iouReport.policyID, tag);
-=======
-    const optimisticPolicyRecentlyUsedCategories = Category.buildOptimisticPolicyRecentlyUsedCategories(iouReport.policyID, category);
-    const optimisticPolicyRecentlyUsedTags = Policy.buildOptimisticPolicyRecentlyUsedTags(iouReport.policyID, tag);
->>>>>>> 611b86f7
 
     // If there is an existing transaction (which is the case for distance requests), then the data from the existing transaction
     // needs to be manually merged into the optimistic transaction. This is because buildOnyxDataForMoneyRequest() uses `Onyx.set()` for the transaction
@@ -4517,13 +4503,8 @@
             return;
         }
 
-<<<<<<< HEAD
-        const optimisticPolicyRecentlyUsedCategories = Policy.buildOptimisticPolicyRecentlyUsedCategories(participant.policyID, category);
+        const optimisticPolicyRecentlyUsedCategories = Category.buildOptimisticPolicyRecentlyUsedCategories(participant.policyID, category);
         const optimisticPolicyRecentlyUsedTags = Tag.buildOptimisticPolicyRecentlyUsedTags(participant.policyID, tag);
-=======
-        const optimisticPolicyRecentlyUsedCategories = Category.buildOptimisticPolicyRecentlyUsedCategories(participant.policyID, category);
-        const optimisticPolicyRecentlyUsedTags = Policy.buildOptimisticPolicyRecentlyUsedTags(participant.policyID, tag);
->>>>>>> 611b86f7
 
         if (optimisticPolicyRecentlyUsedCategories.length > 0) {
             optimisticData.push({
