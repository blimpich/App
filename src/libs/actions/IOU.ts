--- conflicted
+++ resolved
@@ -11722,7 +11722,6 @@
     canSubmitReport,
     submitPerDiemExpense,
     calculateDiffAmount,
-<<<<<<< HEAD
     initSplitExpense,
     addSplitExpenseField,
     updateSplitExpenseAmountField,
@@ -11730,9 +11729,7 @@
     initDraftSplitExpenseDataForEdit,
     removeSplitExpenseField,
     updateSplitExpenseField,
-=======
     reopenReport,
     retractReport,
->>>>>>> 352de722
 };
 export type {GPSPoint as GpsPoint, IOURequestType, StartSplitBilActionParams, CreateTrackExpenseParams, RequestMoneyInformation, ReplaceReceipt};