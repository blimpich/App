import type {ParamListBase, StackNavigationState} from '@react-navigation/native';
import {format} from 'date-fns';
import fastMerge from 'expensify-common/lib/fastMerge';
import Str from 'expensify-common/lib/str';
import Onyx from 'react-native-onyx';
import type {OnyxCollection, OnyxEntry, OnyxUpdate} from 'react-native-onyx';
import type {ValueOf} from 'type-fest';
import ReceiptGeneric from '@assets/images/receipt-generic.png';
import * as API from '@libs/API';
import type {
    ApproveMoneyRequestParams,
    CompleteSplitBillParams,
    CreateDistanceRequestParams,
    DeleteMoneyRequestParams,
    DetachReceiptParams,
    EditMoneyRequestParams,
    PayMoneyRequestParams,
    ReplaceReceiptParams,
    RequestMoneyParams,
    SendMoneyParams,
    SplitBillParams,
    StartSplitBillParams,
    SubmitReportParams,
    TrackExpenseParams,
    UpdateMoneyRequestParams,
} from '@libs/API/parameters';
import {WRITE_COMMANDS} from '@libs/API/types';
import * as CurrencyUtils from '@libs/CurrencyUtils';
import DateUtils from '@libs/DateUtils';
import DistanceRequestUtils from '@libs/DistanceRequestUtils';
import * as ErrorUtils from '@libs/ErrorUtils';
import * as FileUtils from '@libs/fileDownload/FileUtils';
import * as IOUUtils from '@libs/IOUUtils';
import * as LocalePhoneNumber from '@libs/LocalePhoneNumber';
import * as Localize from '@libs/Localize';
import Navigation from '@libs/Navigation/Navigation';
import * as NextStepUtils from '@libs/NextStepUtils';
import type {TaxRatesOption} from '@libs/OptionsListUtils';
import Permissions from '@libs/Permissions';
import * as PhoneNumber from '@libs/PhoneNumber';
import * as PolicyUtils from '@libs/PolicyUtils';
import * as ReportActionsUtils from '@libs/ReportActionsUtils';
import * as ReportUtils from '@libs/ReportUtils';
import type {OptimisticChatReport, OptimisticCreatedReportAction, OptimisticIOUReportAction, TransactionDetails} from '@libs/ReportUtils';
import * as TransactionUtils from '@libs/TransactionUtils';
import * as UserUtils from '@libs/UserUtils';
import ViolationsUtils from '@libs/Violations/ViolationsUtils';
import type {NavigationPartialRoute} from '@navigation/types';
import CONST from '@src/CONST';
import ONYXKEYS from '@src/ONYXKEYS';
import ROUTES from '@src/ROUTES';
import type * as OnyxTypes from '@src/types/onyx';
import type {Participant, Split} from '@src/types/onyx/IOU';
import type {ErrorFields, Errors} from '@src/types/onyx/OnyxCommon';
import type {IOUMessage, PaymentMethodType} from '@src/types/onyx/OriginalMessage';
import type ReportAction from '@src/types/onyx/ReportAction';
import type {OnyxData} from '@src/types/onyx/Request';
import type {Comment, Receipt, ReceiptSource, TransactionChanges, WaypointCollection} from '@src/types/onyx/Transaction';
import type {EmptyObject} from '@src/types/utils/EmptyObject';
import {isEmptyObject} from '@src/types/utils/EmptyObject';
import * as CachedPDFPaths from './CachedPDFPaths';
import * as Policy from './Policy';
import * as Report from './Report';

type IOURequestType = ValueOf<typeof CONST.IOU.REQUEST_TYPE>;

type OneOnOneIOUReport = OnyxTypes.Report | undefined | null;

type MoneyRequestInformation = {
    payerAccountID: number;
    payerEmail: string;
    iouReport: OnyxTypes.Report;
    chatReport: OnyxTypes.Report;
    transaction: OnyxTypes.Transaction;
    iouAction: OptimisticIOUReportAction;
    createdChatReportActionID: string;
    createdIOUReportActionID: string;
    reportPreviewAction: OnyxTypes.ReportAction;
    transactionThreadReportID: string;
    createdReportActionIDForThread: string;
    onyxData: OnyxData;
};

type TrackExpenseInformation = {
    iouReport?: OnyxTypes.Report;
    chatReport: OnyxTypes.Report;
    transaction: OnyxTypes.Transaction;
    iouAction: OptimisticIOUReportAction;
    createdChatReportActionID: string;
    createdIOUReportActionID?: string;
    reportPreviewAction?: OnyxTypes.ReportAction;
    transactionThreadReportID: string;
    createdReportActionIDForThread: string;
    onyxData: OnyxData;
};

type SplitData = {
    chatReportID: string;
    transactionID: string;
    reportActionID: string;
    policyID?: string;
    createdReportActionID?: string;
    chatType?: string;
};

type SplitsAndOnyxData = {
    splitData: SplitData;
    splits: Split[];
    onyxData: OnyxData;
};

type UpdateMoneyRequestData = {
    params: UpdateMoneyRequestParams;
    onyxData: OnyxData;
};

type PayMoneyRequestData = {
    params: PayMoneyRequestParams;
    optimisticData: OnyxUpdate[];
    successData: OnyxUpdate[];
    failureData: OnyxUpdate[];
};

type SendMoneyParamsData = {
    params: SendMoneyParams;
    optimisticData: OnyxUpdate[];
    successData: OnyxUpdate[];
    failureData: OnyxUpdate[];
};

type GPSPoint = {
    lat: number;
    long: number;
};

let betas: OnyxTypes.Beta[] = [];
Onyx.connect({
    key: ONYXKEYS.BETAS,
    callback: (value) => (betas = value ?? []),
});

let allPersonalDetails: OnyxTypes.PersonalDetailsList = {};
Onyx.connect({
    key: ONYXKEYS.PERSONAL_DETAILS_LIST,
    callback: (value) => {
        allPersonalDetails = value ?? {};
    },
});

let allReports: OnyxCollection<OnyxTypes.Report> = null;
Onyx.connect({
    key: ONYXKEYS.COLLECTION.REPORT,
    waitForCollectionCallback: true,
    callback: (value) => (allReports = value),
});

let allTransactions: NonNullable<OnyxCollection<OnyxTypes.Transaction>> = {};
Onyx.connect({
    key: ONYXKEYS.COLLECTION.TRANSACTION,
    waitForCollectionCallback: true,
    callback: (value) => {
        if (!value) {
            allTransactions = {};
            return;
        }

        allTransactions = value;
    },
});

let allTransactionDrafts: NonNullable<OnyxCollection<OnyxTypes.Transaction>> = {};
Onyx.connect({
    key: ONYXKEYS.COLLECTION.TRANSACTION_DRAFT,
    waitForCollectionCallback: true,
    callback: (value) => {
        allTransactionDrafts = value ?? {};
    },
});

let allTransactionViolations: NonNullable<OnyxCollection<OnyxTypes.TransactionViolations>> = {};
Onyx.connect({
    key: ONYXKEYS.COLLECTION.TRANSACTION_VIOLATIONS,
    waitForCollectionCallback: true,
    callback: (value) => {
        if (!value) {
            allTransactionViolations = {};
            return;
        }

        allTransactionViolations = value;
    },
});

let allDraftSplitTransactions: NonNullable<OnyxCollection<OnyxTypes.Transaction>> = {};
Onyx.connect({
    key: ONYXKEYS.COLLECTION.SPLIT_TRANSACTION_DRAFT,
    waitForCollectionCallback: true,
    callback: (value) => {
        allDraftSplitTransactions = value ?? {};
    },
});

let allNextSteps: NonNullable<OnyxCollection<OnyxTypes.ReportNextStep>> = {};
Onyx.connect({
    key: ONYXKEYS.COLLECTION.NEXT_STEP,
    waitForCollectionCallback: true,
    callback: (value) => {
        allNextSteps = value ?? {};
    },
});

let userAccountID = -1;
let currentUserEmail = '';
Onyx.connect({
    key: ONYXKEYS.SESSION,
    callback: (value) => {
        currentUserEmail = value?.email ?? '';
        userAccountID = value?.accountID ?? -1;
    },
});

let currentUserPersonalDetails: OnyxTypes.PersonalDetails | EmptyObject = {};
Onyx.connect({
    key: ONYXKEYS.PERSONAL_DETAILS_LIST,
    callback: (value) => {
        currentUserPersonalDetails = value?.[userAccountID] ?? {};
    },
});

let currentDate: OnyxEntry<string> = '';
Onyx.connect({
    key: ONYXKEYS.CURRENT_DATE,
    callback: (value) => {
        currentDate = value;
    },
});

let lastSelectedDistanceRates: OnyxEntry<OnyxTypes.LastSelectedDistanceRates> = {};
Onyx.connect({
    key: ONYXKEYS.NVP_LAST_SELECTED_DISTANCE_RATES,
    callback: (value) => {
        lastSelectedDistanceRates = value;
    },
});

let quickAction: OnyxEntry<OnyxTypes.QuickAction> = {};
Onyx.connect({
    key: ONYXKEYS.NVP_QUICK_ACTION_GLOBAL_CREATE,
    callback: (value) => {
        quickAction = value;
    },
});

let allPolicies: OnyxCollection<OnyxTypes.Policy>;
Onyx.connect({
    key: ONYXKEYS.COLLECTION.POLICY,
    waitForCollectionCallback: true,
    callback: (value) => (allPolicies = value),
});

let allReportActions: OnyxCollection<OnyxTypes.ReportActions>;
Onyx.connect({
    key: ONYXKEYS.COLLECTION.REPORT_ACTIONS,
    waitForCollectionCallback: true,
    callback: (actions) => {
        if (!actions) {
            return;
        }
        allReportActions = actions;
    },
});

/**
 * Returns the policy of the report
 */
function getPolicy(policyID: string | undefined): OnyxTypes.Policy | EmptyObject {
    if (!allPolicies || !policyID) {
        return {};
    }
    return allPolicies[`${ONYXKEYS.COLLECTION.POLICY}${policyID}`] ?? {};
}

/**
 * Find the report preview action from given chat report and iou report
 */
function getReportPreviewAction(chatReportID: string, iouReportID: string): OnyxEntry<ReportAction> {
    const reportActions = allReportActions?.[`${ONYXKEYS.COLLECTION.REPORT_ACTIONS}${chatReportID}`] ?? {};

    // Find the report preview action from the chat report
    return (
        Object.values(reportActions).find(
            (reportAction) => reportAction && reportAction.actionName === CONST.REPORT.ACTIONS.TYPE.REPORTPREVIEW && reportAction.originalMessage.linkedReportID === iouReportID,
        ) ?? null
    );
}

/**
 * Initialize expense info
 * @param reportID to attach the transaction to
 * @param policy
 * @param isFromGlobalCreate
 * @param iouRequestType one of manual/scan/distance
 * @param skipConfirmation if true, skip confirmation step
 */
function initMoneyRequest(reportID: string, policy: OnyxEntry<OnyxTypes.Policy>, isFromGlobalCreate: boolean, iouRequestType: IOURequestType = CONST.IOU.REQUEST_TYPE.MANUAL) {
    // Generate a brand new transactionID
    const newTransactionID = CONST.IOU.OPTIMISTIC_TRANSACTION_ID;
    // Disabling this line since currentDate can be an empty string
    // eslint-disable-next-line @typescript-eslint/prefer-nullish-coalescing
    const created = currentDate || format(new Date(), 'yyyy-MM-dd');
    const comment: Comment = {};

    // Add initial empty waypoints when starting a distance expense
    if (iouRequestType === CONST.IOU.REQUEST_TYPE.DISTANCE) {
        comment.waypoints = {
            waypoint0: {},
            waypoint1: {},
        };
        const report = allReports?.[`${ONYXKEYS.COLLECTION.REPORT}${reportID}`] ?? null;
        let customUnitRateID: string = CONST.CUSTOM_UNITS.FAKE_P2P_ID;
        if (ReportUtils.isPolicyExpenseChat(report)) {
            customUnitRateID = lastSelectedDistanceRates?.[policy?.id ?? ''] ?? DistanceRequestUtils.getDefaultMileageRate(policy)?.customUnitRateID ?? '';
        }
        comment.customUnit = {customUnitRateID};
    }

    // Store the transaction in Onyx and mark it as not saved so it can be cleaned up later
    // Use set() here so that there is no way that data will be leaked between objects when it gets reset
    Onyx.set(`${ONYXKEYS.COLLECTION.TRANSACTION_DRAFT}${newTransactionID}`, {
        amount: 0,
        comment,
        created,
        currency: currentUserPersonalDetails.localCurrencyCode ?? CONST.CURRENCY.USD,
        iouRequestType,
        reportID,
        transactionID: newTransactionID,
        isFromGlobalCreate,
        merchant: CONST.TRANSACTION.PARTIAL_TRANSACTION_MERCHANT,
    });
}

function createDraftTransaction(transaction: OnyxTypes.Transaction) {
    if (!transaction) {
        return;
    }

    const newTransaction = {
        ...transaction,
    };

    Onyx.set(`${ONYXKEYS.COLLECTION.TRANSACTION_DRAFT}${transaction.transactionID}`, newTransaction);
}

function clearMoneyRequest(transactionID: string, skipConfirmation = false) {
    Onyx.set(`${ONYXKEYS.COLLECTION.SKIP_CONFIRMATION}${transactionID}`, skipConfirmation);
    Onyx.set(`${ONYXKEYS.COLLECTION.TRANSACTION_DRAFT}${transactionID}`, null);
}

/**
 * Update money expense-related pages IOU type params
 */
function updateMoneyRequestTypeParams(routes: StackNavigationState<ParamListBase>['routes'] | NavigationPartialRoute[], newIouType: string, tab?: string) {
    routes.forEach((route) => {
        const tabList = [CONST.TAB_REQUEST.DISTANCE, CONST.TAB_REQUEST.MANUAL, CONST.TAB_REQUEST.SCAN] as string[];
        if (!route.name.startsWith('Money_Request_') && !tabList.includes(route.name)) {
            return;
        }
        const newParams: Record<string, unknown> = {iouType: newIouType};
        if (route.name === 'Money_Request_Create') {
            // Both screen and nested params are needed to properly update the nested tab navigator
            newParams.params = {...newParams};
            newParams.screen = tab;
        }
        Navigation.setParams(newParams, route.key ?? '');

        // Recursively update nested expense tab params
        updateMoneyRequestTypeParams(route.state?.routes ?? [], newIouType, tab);
    });
}

// eslint-disable-next-line @typescript-eslint/naming-convention
function startMoneyRequest(iouType: ValueOf<typeof CONST.IOU.TYPE>, reportID: string, requestType?: IOURequestType, skipConfirmation = false) {
    clearMoneyRequest(CONST.IOU.OPTIMISTIC_TRANSACTION_ID, skipConfirmation);
    switch (requestType) {
        case CONST.IOU.REQUEST_TYPE.MANUAL:
            Navigation.navigate(ROUTES.MONEY_REQUEST_CREATE_TAB_MANUAL.getRoute(CONST.IOU.ACTION.CREATE, iouType, CONST.IOU.OPTIMISTIC_TRANSACTION_ID, reportID));
            return;
        case CONST.IOU.REQUEST_TYPE.SCAN:
            Navigation.navigate(ROUTES.MONEY_REQUEST_CREATE_TAB_SCAN.getRoute(CONST.IOU.ACTION.CREATE, iouType, CONST.IOU.OPTIMISTIC_TRANSACTION_ID, reportID));
            return;
        case CONST.IOU.REQUEST_TYPE.DISTANCE:
            Navigation.navigate(ROUTES.MONEY_REQUEST_CREATE_TAB_DISTANCE.getRoute(CONST.IOU.ACTION.CREATE, iouType, CONST.IOU.OPTIMISTIC_TRANSACTION_ID, reportID));
            return;
        default:
            Navigation.navigate(ROUTES.MONEY_REQUEST_CREATE.getRoute(CONST.IOU.ACTION.CREATE, iouType, CONST.IOU.OPTIMISTIC_TRANSACTION_ID, reportID));
    }
}

// eslint-disable-next-line @typescript-eslint/naming-convention
function setMoneyRequestAmount_temporaryForRefactor(transactionID: string, amount: number, currency: string) {
    Onyx.merge(`${ONYXKEYS.COLLECTION.TRANSACTION_DRAFT}${transactionID}`, {amount, currency});
}

// eslint-disable-next-line @typescript-eslint/naming-convention
function setMoneyRequestCreated(transactionID: string, created: string, isDraft: boolean) {
    Onyx.merge(`${isDraft ? ONYXKEYS.COLLECTION.TRANSACTION_DRAFT : ONYXKEYS.COLLECTION.TRANSACTION}${transactionID}`, {created});
}

// eslint-disable-next-line @typescript-eslint/naming-convention
function setMoneyRequestCurrency_temporaryForRefactor(transactionID: string, currency: string, isEditing = false) {
    const fieldToUpdate = isEditing ? 'modifiedCurrency' : 'currency';
    Onyx.merge(`${ONYXKEYS.COLLECTION.TRANSACTION_DRAFT}${transactionID}`, {[fieldToUpdate]: currency});
}

function setMoneyRequestDescription(transactionID: string, comment: string, isDraft: boolean) {
    Onyx.merge(`${isDraft ? ONYXKEYS.COLLECTION.TRANSACTION_DRAFT : ONYXKEYS.COLLECTION.TRANSACTION}${transactionID}`, {comment: {comment: comment.trim()}});
}

function setMoneyRequestMerchant(transactionID: string, merchant: string, isDraft: boolean) {
    Onyx.merge(`${isDraft ? ONYXKEYS.COLLECTION.TRANSACTION_DRAFT : ONYXKEYS.COLLECTION.TRANSACTION}${transactionID}`, {merchant});
}

function setMoneyRequestPendingFields(transactionID: string, pendingFields: OnyxTypes.Transaction['pendingFields']) {
    Onyx.merge(`${ONYXKEYS.COLLECTION.TRANSACTION_DRAFT}${transactionID}`, {pendingFields});
}

function setMoneyRequestCategory(transactionID: string, category: string) {
    Onyx.merge(`${ONYXKEYS.COLLECTION.TRANSACTION_DRAFT}${transactionID}`, {category});
}

function setMoneyRequestTag(transactionID: string, tag: string) {
    Onyx.merge(`${ONYXKEYS.COLLECTION.TRANSACTION_DRAFT}${transactionID}`, {tag});
}

// eslint-disable-next-line @typescript-eslint/naming-convention
function setMoneyRequestBillable_temporaryForRefactor(transactionID: string, billable: boolean) {
    Onyx.merge(`${ONYXKEYS.COLLECTION.TRANSACTION_DRAFT}${transactionID}`, {billable});
}

// eslint-disable-next-line @typescript-eslint/naming-convention
function setMoneyRequestParticipants_temporaryForRefactor(transactionID: string, participants: Participant[] = []) {
    Onyx.merge(`${ONYXKEYS.COLLECTION.TRANSACTION_DRAFT}${transactionID}`, {participants});
}

function setMoneyRequestReceipt(transactionID: string, source: string, filename: string, isDraft: boolean, type?: string) {
    Onyx.merge(`${isDraft ? ONYXKEYS.COLLECTION.TRANSACTION_DRAFT : ONYXKEYS.COLLECTION.TRANSACTION}${transactionID}`, {
        receipt: {source, type: type ?? ''},
        filename,
    });
}

/** Reset expense info from the store with its initial value */
function resetMoneyRequestInfo(id = '') {
    // Disabling this line since currentDate can be an empty string
    // eslint-disable-next-line @typescript-eslint/prefer-nullish-coalescing
    const created = currentDate || format(new Date(), CONST.DATE.FNS_FORMAT_STRING);
    Onyx.merge(ONYXKEYS.IOU, {
        id,
        amount: 0,
        currency: currentUserPersonalDetails.localCurrencyCode ?? CONST.CURRENCY.USD,
        comment: '',
        participants: [],
        merchant: CONST.TRANSACTION.PARTIAL_TRANSACTION_MERCHANT,
        category: '',
        tag: '',
        created,
        receiptPath: '',
        receiptFilename: '',
        transactionID: '',
        billable: null,
        isSplitRequest: false,
    });
}

/** Helper function to get the receipt error for expenses, or the generic error if there's no receipt */
function getReceiptError(receipt?: Receipt, filename?: string, isScanRequest = true, errorKey?: number): Errors | ErrorFields {
    return isEmptyObject(receipt) || !isScanRequest
        ? ErrorUtils.getMicroSecondOnyxError('iou.error.genericCreateFailureMessage', false, errorKey)
        : ErrorUtils.getMicroSecondOnyxErrorObject({error: CONST.IOU.RECEIPT_ERROR, source: receipt.source?.toString() ?? '', filename: filename ?? ''}, errorKey);
}

/** Builds the Onyx data for an expense */
function buildOnyxDataForMoneyRequest(
    chatReport: OnyxEntry<OnyxTypes.Report>,
    iouReport: OnyxTypes.Report,
    transaction: OnyxTypes.Transaction,
    chatCreatedAction: OptimisticCreatedReportAction,
    iouCreatedAction: OptimisticCreatedReportAction,
    iouAction: OptimisticIOUReportAction,
    optimisticPersonalDetailListAction: OnyxTypes.PersonalDetailsList,
    reportPreviewAction: ReportAction,
    optimisticPolicyRecentlyUsedCategories: string[],
    optimisticPolicyRecentlyUsedTags: OnyxTypes.RecentlyUsedTags,
    isNewChatReport: boolean,
    transactionThreadReport: OptimisticChatReport | EmptyObject,
    transactionThreadCreatedReportAction: OptimisticCreatedReportAction | EmptyObject,
    shouldCreateNewMoneyRequestReport: boolean,
    policy?: OnyxEntry<OnyxTypes.Policy>,
    policyTagList?: OnyxEntry<OnyxTypes.PolicyTagList>,
    policyCategories?: OnyxEntry<OnyxTypes.PolicyCategories>,
    optimisticNextStep?: OnyxTypes.ReportNextStep | null,
    isOneOnOneSplit = false,
    existingTransactionThreadReportID?: string,
): [OnyxUpdate[], OnyxUpdate[], OnyxUpdate[]] {
    const isScanRequest = TransactionUtils.isScanRequest(transaction);
    const outstandingChildRequest = ReportUtils.getOutstandingChildRequest(iouReport);
    const clearedPendingFields = Object.fromEntries(Object.keys(transaction.pendingFields ?? {}).map((key) => [key, null]));
    const optimisticData: OnyxUpdate[] = [];
    let newQuickAction: ValueOf<typeof CONST.QUICK_ACTIONS> = isScanRequest ? CONST.QUICK_ACTIONS.REQUEST_SCAN : CONST.QUICK_ACTIONS.REQUEST_MANUAL;
    if (TransactionUtils.isDistanceRequest(transaction)) {
        newQuickAction = CONST.QUICK_ACTIONS.REQUEST_DISTANCE;
    }
    const existingTransactionThreadReport = allReports?.[`${ONYXKEYS.COLLECTION.REPORT}${existingTransactionThreadReportID}`] ?? null;

    if (chatReport) {
        optimisticData.push({
            // Use SET for new reports because it doesn't exist yet, is faster and we need the data to be available when we navigate to the chat page
            onyxMethod: isNewChatReport ? Onyx.METHOD.SET : Onyx.METHOD.MERGE,
            key: `${ONYXKEYS.COLLECTION.REPORT}${chatReport.reportID}`,
            value: {
                ...chatReport,
                lastReadTime: DateUtils.getDBTime(),
                lastMessageTranslationKey: '',
                iouReportID: iouReport.reportID,
                ...outstandingChildRequest,
                ...(isNewChatReport ? {pendingFields: {createChat: CONST.RED_BRICK_ROAD_PENDING_ACTION.ADD}} : {}),
            },
        });
    }

    optimisticData.push(
        {
            onyxMethod: shouldCreateNewMoneyRequestReport ? Onyx.METHOD.SET : Onyx.METHOD.MERGE,
            key: `${ONYXKEYS.COLLECTION.REPORT}${iouReport.reportID}`,
            value: {
                ...iouReport,
                lastMessageText: iouAction.message?.[0]?.text,
                lastMessageHtml: iouAction.message?.[0]?.html,
                pendingFields: {
                    ...(shouldCreateNewMoneyRequestReport ? {createChat: CONST.RED_BRICK_ROAD_PENDING_ACTION.ADD} : {preview: CONST.RED_BRICK_ROAD_PENDING_ACTION.UPDATE}),
                },
            },
        },
        {
            onyxMethod: Onyx.METHOD.SET,
            key: `${ONYXKEYS.COLLECTION.TRANSACTION}${transaction.transactionID}`,
            value: transaction,
        },
        isNewChatReport
            ? {
                  onyxMethod: Onyx.METHOD.SET,
                  key: `${ONYXKEYS.COLLECTION.REPORT_ACTIONS}${chatReport?.reportID}`,
                  value: {
                      [chatCreatedAction.reportActionID]: chatCreatedAction,
                      [reportPreviewAction.reportActionID]: reportPreviewAction,
                  },
              }
            : {
                  onyxMethod: Onyx.METHOD.MERGE,
                  key: `${ONYXKEYS.COLLECTION.REPORT_ACTIONS}${chatReport?.reportID}`,
                  value: {
                      [reportPreviewAction.reportActionID]: reportPreviewAction,
                  },
              },
        shouldCreateNewMoneyRequestReport
            ? {
                  onyxMethod: Onyx.METHOD.SET,
                  key: `${ONYXKEYS.COLLECTION.REPORT_ACTIONS}${iouReport.reportID}`,
                  value: {
                      [iouCreatedAction.reportActionID]: iouCreatedAction as OnyxTypes.ReportAction,
                      [iouAction.reportActionID]: iouAction as OnyxTypes.ReportAction,
                  },
              }
            : {
                  onyxMethod: Onyx.METHOD.MERGE,
                  key: `${ONYXKEYS.COLLECTION.REPORT_ACTIONS}${iouReport.reportID}`,
                  value: {
                      [iouAction.reportActionID]: iouAction as OnyxTypes.ReportAction,
                  },
              },
        {
            onyxMethod: Onyx.METHOD.MERGE,
            key: `${ONYXKEYS.COLLECTION.REPORT}${transactionThreadReport.reportID}`,
            value: transactionThreadReport,
        },
        // Remove the temporary transaction used during the creation flow
        {
            onyxMethod: Onyx.METHOD.SET,
            key: `${ONYXKEYS.COLLECTION.TRANSACTION_DRAFT}${CONST.IOU.OPTIMISTIC_TRANSACTION_ID}`,
            value: null,
        },
    );

    if (!isEmptyObject(transactionThreadCreatedReportAction)) {
        optimisticData.push({
            onyxMethod: Onyx.METHOD.MERGE,
            key: `${ONYXKEYS.COLLECTION.REPORT_ACTIONS}${transactionThreadReport.reportID}`,
            value: {
                [transactionThreadCreatedReportAction.reportActionID]: transactionThreadCreatedReportAction,
            },
        });
    }

    if (!isOneOnOneSplit) {
        optimisticData.push({
            onyxMethod: Onyx.METHOD.SET,
            key: ONYXKEYS.NVP_QUICK_ACTION_GLOBAL_CREATE,
            value: {
                action: newQuickAction,
                chatReportID: chatReport?.reportID,
                isFirstQuickAction: isEmptyObject(quickAction),
            },
        });
    }

    if (optimisticPolicyRecentlyUsedCategories.length) {
        optimisticData.push({
            onyxMethod: Onyx.METHOD.SET,
            key: `${ONYXKEYS.COLLECTION.POLICY_RECENTLY_USED_CATEGORIES}${iouReport.policyID}`,
            value: optimisticPolicyRecentlyUsedCategories,
        });
    }

    if (!isEmptyObject(optimisticPolicyRecentlyUsedTags)) {
        optimisticData.push({
            onyxMethod: Onyx.METHOD.MERGE,
            key: `${ONYXKEYS.COLLECTION.POLICY_RECENTLY_USED_TAGS}${iouReport.policyID}`,
            value: optimisticPolicyRecentlyUsedTags,
        });
    }

    if (!isEmptyObject(optimisticPersonalDetailListAction)) {
        optimisticData.push({
            onyxMethod: Onyx.METHOD.MERGE,
            key: ONYXKEYS.PERSONAL_DETAILS_LIST,
            value: optimisticPersonalDetailListAction,
        });
    }

    if (!isEmptyObject(optimisticNextStep)) {
        optimisticData.push({
            onyxMethod: Onyx.METHOD.MERGE,
            key: `${ONYXKEYS.COLLECTION.NEXT_STEP}${iouReport.reportID}`,
            value: optimisticNextStep,
        });
    }

    const successData: OnyxUpdate[] = [];

    if (isNewChatReport) {
        successData.push({
            onyxMethod: Onyx.METHOD.MERGE,
            key: `${ONYXKEYS.COLLECTION.REPORT}${chatReport?.reportID}`,
            value: {
                pendingFields: null,
                errorFields: null,
                isOptimisticReport: false,
            },
        });
    }

    successData.push(
        {
            onyxMethod: Onyx.METHOD.MERGE,
            key: `${ONYXKEYS.COLLECTION.REPORT}${iouReport.reportID}`,
            value: {
                pendingFields: null,
                errorFields: null,
            },
        },
        {
            onyxMethod: Onyx.METHOD.MERGE,
            key: `${ONYXKEYS.COLLECTION.REPORT}${transactionThreadReport.reportID}`,
            value: {
                pendingFields: null,
                errorFields: null,
            },
        },
        {
            onyxMethod: Onyx.METHOD.MERGE,
            key: `${ONYXKEYS.COLLECTION.TRANSACTION}${transaction.transactionID}`,
            value: {
                pendingAction: null,
                pendingFields: clearedPendingFields,
            },
        },

        {
            onyxMethod: Onyx.METHOD.MERGE,
            key: `${ONYXKEYS.COLLECTION.REPORT_ACTIONS}${chatReport?.reportID}`,
            value: {
                ...(isNewChatReport
                    ? {
                          [chatCreatedAction.reportActionID]: {
                              pendingAction: null,
                              errors: null,
                          },
                      }
                    : {}),
                [reportPreviewAction.reportActionID]: {
                    pendingAction: null,
                },
            },
        },
        {
            onyxMethod: Onyx.METHOD.MERGE,
            key: `${ONYXKEYS.COLLECTION.REPORT_ACTIONS}${iouReport.reportID}`,
            value: {
                ...(shouldCreateNewMoneyRequestReport
                    ? {
                          [iouCreatedAction.reportActionID]: {
                              pendingAction: null,
                              errors: null,
                          },
                      }
                    : {}),
                [iouAction.reportActionID]: {
                    pendingAction: null,
                    errors: null,
                },
            },
        },
    );

    if (!isEmptyObject(transactionThreadCreatedReportAction)) {
        successData.push({
            onyxMethod: Onyx.METHOD.MERGE,
            key: `${ONYXKEYS.COLLECTION.REPORT_ACTIONS}${transactionThreadReport.reportID}`,
            value: {
                [transactionThreadCreatedReportAction.reportActionID]: {
                    pendingAction: null,
                    errors: null,
                },
            },
        });
    }

    const errorKey = DateUtils.getMicroseconds();

    const failureData: OnyxUpdate[] = [
        {
            onyxMethod: Onyx.METHOD.MERGE,
            key: `${ONYXKEYS.COLLECTION.REPORT}${chatReport?.reportID}`,
            value: {
                iouReportID: chatReport?.iouReportID,
                lastReadTime: chatReport?.lastReadTime,
                pendingFields: null,
                hasOutstandingChildRequest: chatReport?.hasOutstandingChildRequest,
                ...(isNewChatReport
                    ? {
                          errorFields: {
                              createChat: ErrorUtils.getMicroSecondOnyxError('report.genericCreateReportFailureMessage'),
                          },
                      }
                    : {}),
            },
        },
        {
            onyxMethod: Onyx.METHOD.MERGE,
            key: `${ONYXKEYS.COLLECTION.REPORT}${iouReport.reportID}`,
            value: {
                pendingFields: null,
                errorFields: {
                    ...(shouldCreateNewMoneyRequestReport ? {createChat: ErrorUtils.getMicroSecondOnyxError('report.genericCreateReportFailureMessage')} : {}),
                },
            },
        },
        {
            onyxMethod: Onyx.METHOD.MERGE,
            key: `${ONYXKEYS.COLLECTION.REPORT}${transactionThreadReport.reportID}`,
            value: {
                errorFields: existingTransactionThreadReport
                    ? null
                    : {
                          createChat: ErrorUtils.getMicroSecondOnyxError('report.genericCreateReportFailureMessage'),
                      },
            },
        },
        {
            onyxMethod: Onyx.METHOD.MERGE,
            key: `${ONYXKEYS.COLLECTION.TRANSACTION}${transaction.transactionID}`,
            value: {
                errors: ErrorUtils.getMicroSecondOnyxError('iou.error.genericCreateFailureMessage'),
                pendingAction: null,
                pendingFields: clearedPendingFields,
            },
        },
        {
            onyxMethod: Onyx.METHOD.MERGE,
            key: `${ONYXKEYS.COLLECTION.REPORT_ACTIONS}${iouReport.reportID}`,
            value: {
                ...(shouldCreateNewMoneyRequestReport
                    ? {
                          [iouCreatedAction.reportActionID]: {
                              // Disabling this line since transaction.filename can be an empty string
                              // eslint-disable-next-line @typescript-eslint/prefer-nullish-coalescing
                              errors: getReceiptError(transaction.receipt, transaction.filename || transaction.receipt?.filename, isScanRequest, errorKey),
                          },
                          [iouAction.reportActionID]: {
                              errors: ErrorUtils.getMicroSecondOnyxError('iou.error.genericCreateFailureMessage'),
                          },
                      }
                    : {
                          [iouAction.reportActionID]: {
                              // Disabling this line since transaction.filename can be an empty string
                              // eslint-disable-next-line @typescript-eslint/prefer-nullish-coalescing
                              errors: getReceiptError(transaction.receipt, transaction.filename || transaction.receipt?.filename, isScanRequest, errorKey),
                          },
                      }),
            },
        },
    ];

    if (!isEmptyObject(transactionThreadCreatedReportAction)) {
        failureData.push({
            onyxMethod: Onyx.METHOD.MERGE,
            key: `${ONYXKEYS.COLLECTION.REPORT_ACTIONS}${transactionThreadReport.reportID}`,
            value: {
                [transactionThreadCreatedReportAction.reportActionID]: {
                    errors: ErrorUtils.getMicroSecondOnyxError('iou.error.genericCreateFailureMessage'),
                },
            },
        });
    }

    // We don't need to compute violations unless we're on a paid policy
    if (!policy || !PolicyUtils.isPaidGroupPolicy(policy)) {
        return [optimisticData, successData, failureData];
    }

    const violationsOnyxData = ViolationsUtils.getViolationsOnyxData(transaction, [], !!policy.requiresTag, policyTagList ?? {}, !!policy.requiresCategory, policyCategories ?? {});

    if (violationsOnyxData) {
        optimisticData.push(violationsOnyxData);
        failureData.push({
            onyxMethod: Onyx.METHOD.SET,
            key: `${ONYXKEYS.COLLECTION.TRANSACTION_VIOLATIONS}${transaction.transactionID}`,
            value: [],
        });
    }

    return [optimisticData, successData, failureData];
}

/** Builds the Onyx data for track expense */
function buildOnyxDataForTrackExpense(
    chatReport: OnyxEntry<OnyxTypes.Report>,
    iouReport: OnyxEntry<OnyxTypes.Report>,
    transaction: OnyxTypes.Transaction,
    iouCreatedAction: OptimisticCreatedReportAction,
    iouAction: OptimisticIOUReportAction,
    reportPreviewAction: OnyxEntry<ReportAction>,
    transactionThreadReport: OptimisticChatReport | EmptyObject,
    transactionThreadCreatedReportAction: OptimisticCreatedReportAction | EmptyObject,
    shouldCreateNewMoneyRequestReport: boolean,
    policy?: OnyxEntry<OnyxTypes.Policy>,
    policyTagList?: OnyxEntry<OnyxTypes.PolicyTagList>,
    policyCategories?: OnyxEntry<OnyxTypes.PolicyCategories>,
    existingTransactionThreadReportID?: string,
): [OnyxUpdate[], OnyxUpdate[], OnyxUpdate[]] {
    const isScanRequest = TransactionUtils.isScanRequest(transaction);
    const clearedPendingFields = Object.fromEntries(Object.keys(transaction.pendingFields ?? {}).map((key) => [key, null]));
    const optimisticData: OnyxUpdate[] = [];
    const existingTransactionThreadReport = allReports?.[`${ONYXKEYS.COLLECTION.REPORT}${existingTransactionThreadReportID}`] ?? null;

    if (chatReport) {
        optimisticData.push({
            onyxMethod: Onyx.METHOD.MERGE,
            key: `${ONYXKEYS.COLLECTION.REPORT}${chatReport.reportID}`,
            value: {
                ...chatReport,
                lastMessageText: iouAction.message?.[0]?.text,
                lastMessageHtml: iouAction.message?.[0]?.html,
                lastReadTime: DateUtils.getDBTime(),
                iouReportID: iouReport?.reportID,
            },
        });
    }

    if (iouReport) {
        optimisticData.push(
            {
                onyxMethod: shouldCreateNewMoneyRequestReport ? Onyx.METHOD.SET : Onyx.METHOD.MERGE,
                key: `${ONYXKEYS.COLLECTION.REPORT}${iouReport.reportID}`,
                value: {
                    ...iouReport,
                    lastMessageText: iouAction.message?.[0]?.text,
                    lastMessageHtml: iouAction.message?.[0]?.html,
                    pendingFields: {
                        ...(shouldCreateNewMoneyRequestReport ? {createChat: CONST.RED_BRICK_ROAD_PENDING_ACTION.ADD} : {preview: CONST.RED_BRICK_ROAD_PENDING_ACTION.UPDATE}),
                    },
                },
            },
            shouldCreateNewMoneyRequestReport
                ? {
                      onyxMethod: Onyx.METHOD.SET,
                      key: `${ONYXKEYS.COLLECTION.REPORT_ACTIONS}${iouReport.reportID}`,
                      value: {
                          [iouCreatedAction.reportActionID]: iouCreatedAction as OnyxTypes.ReportAction,
                          [iouAction.reportActionID]: iouAction as OnyxTypes.ReportAction,
                      },
                  }
                : {
                      onyxMethod: Onyx.METHOD.MERGE,
                      key: `${ONYXKEYS.COLLECTION.REPORT_ACTIONS}${iouReport.reportID}`,
                      value: {
                          [iouAction.reportActionID]: iouAction as OnyxTypes.ReportAction,
                      },
                  },
            {
                onyxMethod: Onyx.METHOD.MERGE,
                key: `${ONYXKEYS.COLLECTION.REPORT_ACTIONS}${chatReport?.reportID}`,
                value: {
                    ...(reportPreviewAction && {[reportPreviewAction.reportActionID]: reportPreviewAction}),
                },
            },
        );
    } else {
        optimisticData.push({
            onyxMethod: Onyx.METHOD.MERGE,
            key: `${ONYXKEYS.COLLECTION.REPORT_ACTIONS}${chatReport?.reportID}`,
            value: {
                [iouAction.reportActionID]: iouAction as OnyxTypes.ReportAction,
            },
        });
    }

    optimisticData.push(
        {
            onyxMethod: Onyx.METHOD.SET,
            key: `${ONYXKEYS.COLLECTION.TRANSACTION}${transaction.transactionID}`,
            value: transaction,
        },
        {
            onyxMethod: Onyx.METHOD.MERGE,
            key: `${ONYXKEYS.COLLECTION.REPORT}${transactionThreadReport.reportID}`,
            value: transactionThreadReport,
        },
        // Remove the temporary transaction used during the creation flow
        {
            onyxMethod: Onyx.METHOD.SET,
            key: `${ONYXKEYS.COLLECTION.TRANSACTION_DRAFT}${CONST.IOU.OPTIMISTIC_TRANSACTION_ID}`,
            value: null,
        },
    );

    if (!isEmptyObject(transactionThreadCreatedReportAction)) {
        optimisticData.push({
            onyxMethod: Onyx.METHOD.MERGE,
            key: `${ONYXKEYS.COLLECTION.REPORT_ACTIONS}${transactionThreadReport.reportID}`,
            value: {
                [transactionThreadCreatedReportAction.reportActionID]: transactionThreadCreatedReportAction,
            },
        });
    }

    const successData: OnyxUpdate[] = [];

    if (iouReport) {
        successData.push(
            {
                onyxMethod: Onyx.METHOD.MERGE,
                key: `${ONYXKEYS.COLLECTION.REPORT}${iouReport?.reportID}`,
                value: {
                    pendingFields: null,
                    errorFields: null,
                },
            },
            {
                onyxMethod: Onyx.METHOD.MERGE,
                key: `${ONYXKEYS.COLLECTION.REPORT_ACTIONS}${iouReport?.reportID}`,
                value: {
                    ...(shouldCreateNewMoneyRequestReport
                        ? {
                              [iouCreatedAction.reportActionID]: {
                                  pendingAction: null,
                                  errors: null,
                              },
                          }
                        : {}),
                    [iouAction.reportActionID]: {
                        pendingAction: null,
                        errors: null,
                    },
                },
            },
            {
                onyxMethod: Onyx.METHOD.MERGE,
                key: `${ONYXKEYS.COLLECTION.REPORT_ACTIONS}${chatReport?.reportID}`,
                value: {
                    ...(reportPreviewAction && {[reportPreviewAction.reportActionID]: {pendingAction: null}}),
                },
            },
        );
    } else {
        successData.push({
            onyxMethod: Onyx.METHOD.MERGE,
            key: `${ONYXKEYS.COLLECTION.REPORT_ACTIONS}${chatReport?.reportID}`,
            value: {
                [iouAction.reportActionID]: {
                    pendingAction: null,
                    errors: null,
                },
                ...(reportPreviewAction && {[reportPreviewAction.reportActionID]: {pendingAction: null}}),
            },
        });
    }

    successData.push(
        {
            onyxMethod: Onyx.METHOD.MERGE,
            key: `${ONYXKEYS.COLLECTION.REPORT}${transactionThreadReport.reportID}`,
            value: {
                pendingFields: null,
                errorFields: null,
            },
        },
        {
            onyxMethod: Onyx.METHOD.MERGE,
            key: `${ONYXKEYS.COLLECTION.TRANSACTION}${transaction.transactionID}`,
            value: {
                pendingAction: null,
                pendingFields: clearedPendingFields,
            },
        },
    );

    if (!isEmptyObject(transactionThreadCreatedReportAction)) {
        successData.push({
            onyxMethod: Onyx.METHOD.MERGE,
            key: `${ONYXKEYS.COLLECTION.REPORT_ACTIONS}${transactionThreadReport.reportID}`,
            value: {
                [transactionThreadCreatedReportAction.reportActionID]: {
                    pendingAction: null,
                    errors: null,
                },
            },
        });
    }

    const failureData: OnyxUpdate[] = [];

    if (iouReport) {
        failureData.push(
            {
                onyxMethod: Onyx.METHOD.MERGE,
                key: `${ONYXKEYS.COLLECTION.REPORT}${iouReport.reportID}`,
                value: {
                    pendingFields: null,
                    errorFields: {
                        ...(shouldCreateNewMoneyRequestReport ? {createChat: ErrorUtils.getMicroSecondOnyxError('report.genericCreateReportFailureMessage')} : {}),
                    },
                },
            },
            {
                onyxMethod: Onyx.METHOD.MERGE,
                key: `${ONYXKEYS.COLLECTION.REPORT_ACTIONS}${iouReport.reportID}`,
                value: {
                    ...(shouldCreateNewMoneyRequestReport
                        ? {
                              [iouCreatedAction.reportActionID]: {
                                  // Disabling this line since transaction.filename can be an empty string
                                  // eslint-disable-next-line @typescript-eslint/prefer-nullish-coalescing
                                  errors: getReceiptError(transaction.receipt, transaction.filename || transaction.receipt?.filename, isScanRequest),
                              },
                              [iouAction.reportActionID]: {
                                  errors: ErrorUtils.getMicroSecondOnyxError('iou.error.genericCreateFailureMessage'),
                              },
                          }
                        : {
                              [iouAction.reportActionID]: {
                                  // Disabling this line since transaction.filename can be an empty string
                                  // eslint-disable-next-line @typescript-eslint/prefer-nullish-coalescing
                                  errors: getReceiptError(transaction.receipt, transaction.filename || transaction.receipt?.filename, isScanRequest),
                              },
                          }),
                },
            },
        );
    } else {
        failureData.push({
            onyxMethod: Onyx.METHOD.MERGE,
            key: `${ONYXKEYS.COLLECTION.REPORT_ACTIONS}${chatReport?.reportID}`,
            value: {
                [iouAction.reportActionID]: {
                    // Disabling this line since transaction.filename can be an empty string
                    // eslint-disable-next-line @typescript-eslint/prefer-nullish-coalescing
                    errors: getReceiptError(transaction.receipt, transaction.filename || transaction.receipt?.filename, isScanRequest),
                },
            },
        });
    }

    failureData.push(
        {
            onyxMethod: Onyx.METHOD.MERGE,
            key: `${ONYXKEYS.COLLECTION.REPORT}${chatReport?.reportID}`,
            value: {
                lastReadTime: chatReport?.lastReadTime,
                lastMessageText: chatReport?.lastMessageText,
                lastMessageHtml: chatReport?.lastMessageHtml,
            },
        },
        {
            onyxMethod: Onyx.METHOD.MERGE,
            key: `${ONYXKEYS.COLLECTION.REPORT}${transactionThreadReport.reportID}`,
            value: {
                errorFields: existingTransactionThreadReport
                    ? null
                    : {
                          createChat: ErrorUtils.getMicroSecondOnyxError('report.genericCreateReportFailureMessage'),
                      },
            },
        },
        {
            onyxMethod: Onyx.METHOD.MERGE,
            key: `${ONYXKEYS.COLLECTION.TRANSACTION}${transaction.transactionID}`,
            value: {
                errors: ErrorUtils.getMicroSecondOnyxError('iou.error.genericCreateFailureMessage'),
                pendingAction: null,
                pendingFields: clearedPendingFields,
            },
        },
        {
            onyxMethod: Onyx.METHOD.MERGE,
            key: `${ONYXKEYS.COLLECTION.REPORT_ACTIONS}${transactionThreadReport.reportID}`,
            value: {
                [transactionThreadCreatedReportAction.reportActionID]: {
                    errors: ErrorUtils.getMicroSecondOnyxError('iou.error.genericCreateFailureMessage'),
                },
            },
        },
    );

    // We don't need to compute violations unless we're on a paid policy
    if (!policy || !PolicyUtils.isPaidGroupPolicy(policy)) {
        return [optimisticData, successData, failureData];
    }

    const violationsOnyxData = ViolationsUtils.getViolationsOnyxData(transaction, [], !!policy.requiresTag, policyTagList ?? {}, !!policy.requiresCategory, policyCategories ?? {});

    if (violationsOnyxData) {
        optimisticData.push(violationsOnyxData);
        failureData.push({
            onyxMethod: Onyx.METHOD.SET,
            key: `${ONYXKEYS.COLLECTION.TRANSACTION_VIOLATIONS}${transaction.transactionID}`,
            value: [],
        });
    }

    return [optimisticData, successData, failureData];
}

function getDeleteTrackExpenseInformation(
    chatReportID: string,
    transactionID: string,
    reportAction: OnyxTypes.ReportAction,
    shouldDeleteTransactionFromOnyx = true,
    isMovingTransactionFromTrackExpense = false,
) {
    // STEP 1: Get all collections we're updating
    const chatReport = allReports?.[`${ONYXKEYS.COLLECTION.REPORT}${chatReportID}`] ?? null;
    const transaction = allTransactions[`${ONYXKEYS.COLLECTION.TRANSACTION}${transactionID}`];
    const transactionViolations = allTransactionViolations[`${ONYXKEYS.COLLECTION.TRANSACTION_VIOLATIONS}${transactionID}`];
    const transactionThreadID = reportAction.childReportID;
    let transactionThread = null;
    if (transactionThreadID) {
        transactionThread = allReports?.[`${ONYXKEYS.COLLECTION.REPORT}${transactionThreadID}`] ?? null;
    }

    // STEP 2: Decide if we need to:
    // 1. Delete the transactionThread - delete if there are no visible comments in the thread and we're not moving the transaction
    // 2. Update the moneyRequestPreview to show [Deleted expense] - update if the transactionThread exists AND it isn't being deleted and we're not moving the transaction
    const shouldDeleteTransactionThread = !isMovingTransactionFromTrackExpense && (transactionThreadID ? (reportAction?.childVisibleActionCount ?? 0) === 0 : false);

    const shouldShowDeletedRequestMessage = !isMovingTransactionFromTrackExpense && !!transactionThreadID && !shouldDeleteTransactionThread;

    // STEP 3: Update the IOU reportAction.
    const updatedReportAction = {
        [reportAction.reportActionID]: {
            pendingAction: shouldShowDeletedRequestMessage ? CONST.RED_BRICK_ROAD_PENDING_ACTION.UPDATE : CONST.RED_BRICK_ROAD_PENDING_ACTION.DELETE,
            previousMessage: reportAction.message,
            message: [
                {
                    type: 'COMMENT',
                    html: '',
                    text: '',
                    isEdited: true,
                    isDeletedParentAction: shouldShowDeletedRequestMessage,
                },
            ],
            originalMessage: {
                IOUTransactionID: null,
            },
            errors: undefined,
        },
    } as OnyxTypes.ReportActions;

    const lastVisibleAction = ReportActionsUtils.getLastVisibleAction(chatReport?.reportID ?? '', updatedReportAction);
    const reportLastMessageText = ReportActionsUtils.getLastVisibleMessage(chatReport?.reportID ?? '', updatedReportAction).lastMessageText;

    // STEP 4: Build Onyx data
    const optimisticData: OnyxUpdate[] = [];

    if (shouldDeleteTransactionFromOnyx) {
        optimisticData.push({
            onyxMethod: Onyx.METHOD.SET,
            key: `${ONYXKEYS.COLLECTION.TRANSACTION}${transactionID}`,
            value: null,
        });
    }

    if (Permissions.canUseViolations(betas)) {
        optimisticData.push({
            onyxMethod: Onyx.METHOD.SET,
            key: `${ONYXKEYS.COLLECTION.TRANSACTION_VIOLATIONS}${transactionID}`,
            value: null,
        });
    }

    if (shouldDeleteTransactionThread) {
        optimisticData.push(
            {
                onyxMethod: Onyx.METHOD.SET,
                key: `${ONYXKEYS.COLLECTION.REPORT}${transactionThreadID}`,
                value: null,
            },
            {
                onyxMethod: Onyx.METHOD.SET,
                key: `${ONYXKEYS.COLLECTION.REPORT_ACTIONS}${transactionThreadID}`,
                value: null,
            },
        );
    }

    optimisticData.push(
        {
            onyxMethod: Onyx.METHOD.MERGE,
            key: `${ONYXKEYS.COLLECTION.REPORT_ACTIONS}${chatReport?.reportID}`,
            value: updatedReportAction,
        },
        {
            onyxMethod: Onyx.METHOD.MERGE,
            key: `${ONYXKEYS.COLLECTION.REPORT}${chatReport?.reportID}`,
            value: {
                lastMessageText: reportLastMessageText,
                lastVisibleActionCreated: lastVisibleAction?.created,
            },
        },
    );

    const successData: OnyxUpdate[] = [
        {
            onyxMethod: Onyx.METHOD.MERGE,
            key: `${ONYXKEYS.COLLECTION.REPORT_ACTIONS}${chatReport?.reportID}`,
            value: {
                [reportAction.reportActionID]: {
                    pendingAction: null,
                    errors: null,
                },
            },
        },
    ];

    const failureData: OnyxUpdate[] = [];

    if (shouldDeleteTransactionFromOnyx) {
        failureData.push({
            onyxMethod: Onyx.METHOD.SET,
            key: `${ONYXKEYS.COLLECTION.TRANSACTION}${transactionID}`,
            value: transaction,
        });
    }

    if (Permissions.canUseViolations(betas)) {
        failureData.push({
            onyxMethod: Onyx.METHOD.SET,
            key: `${ONYXKEYS.COLLECTION.TRANSACTION_VIOLATIONS}${transactionID}`,
            value: transactionViolations,
        });
    }

    if (shouldDeleteTransactionThread) {
        failureData.push({
            onyxMethod: Onyx.METHOD.SET,
            key: `${ONYXKEYS.COLLECTION.REPORT}${transactionThreadID}`,
            value: transactionThread,
        });
    }

    failureData.push(
        {
            onyxMethod: Onyx.METHOD.MERGE,
            key: `${ONYXKEYS.COLLECTION.REPORT_ACTIONS}${chatReport?.reportID}`,
            value: {
                [reportAction.reportActionID]: {
                    ...reportAction,
                    pendingAction: null,
                    errors: ErrorUtils.getMicroSecondOnyxError('iou.error.genericDeleteFailureMessage'),
                },
            },
        },
        {
            onyxMethod: Onyx.METHOD.MERGE,
            key: `${ONYXKEYS.COLLECTION.REPORT}${chatReport?.reportID}`,
            value: chatReport,
        },
    );

    const parameters: DeleteMoneyRequestParams = {
        transactionID,
        reportActionID: reportAction.reportActionID,
    };

    return {parameters, optimisticData, successData, failureData, shouldDeleteTransactionThread, chatReport};
}

/**
 * Gathers all the data needed to submit an expense. It attempts to find existing reports, iouReports, and receipts. If it doesn't find them, then
 * it creates optimistic versions of them and uses those instead
 */
function getMoneyRequestInformation(
    parentChatReport: OnyxEntry<OnyxTypes.Report> | EmptyObject,
    participant: Participant,
    comment: string,
    amount: number,
    currency: string,
    created: string,
    merchant: string,
    receipt: Receipt | undefined,
    existingTransactionID: string | undefined,
    category: string | undefined,
    tag: string | undefined,
    billable: boolean | undefined,
    policy: OnyxEntry<OnyxTypes.Policy> | undefined,
    policyTagList: OnyxEntry<OnyxTypes.PolicyTagList> | undefined,
    policyCategories: OnyxEntry<OnyxTypes.PolicyCategories> | undefined,
    payeeAccountID = userAccountID,
    payeeEmail = currentUserEmail,
    moneyRequestReportID = '',
    linkedTrackedExpenseReportAction?: OnyxTypes.ReportAction,
): MoneyRequestInformation {
    const payerEmail = PhoneNumber.addSMSDomainIfPhoneNumber(participant.login ?? '');
    const payerAccountID = Number(participant.accountID);
    const isPolicyExpenseChat = participant.isPolicyExpenseChat;

    // STEP 1: Get existing chat report OR build a new optimistic one
    let isNewChatReport = false;
    let chatReport = !isEmptyObject(parentChatReport) && parentChatReport?.reportID ? parentChatReport : null;

    // If this is a policyExpenseChat, the chatReport must exist and we can get it from Onyx.
    // report is null if the flow is initiated from the global create menu. However, participant always stores the reportID if it exists, which is the case for policyExpenseChats
    if (!chatReport && isPolicyExpenseChat) {
        chatReport = allReports?.[`${ONYXKEYS.COLLECTION.REPORT}${participant.reportID}`] ?? null;
    }

    if (!chatReport) {
        chatReport = ReportUtils.getChatByParticipants([payerAccountID]);
    }

    // If we still don't have a report, it likely doens't exist and we need to build an optimistic one
    if (!chatReport) {
        isNewChatReport = true;
        chatReport = ReportUtils.buildOptimisticChatReport([payerAccountID]);
    }

    // STEP 2: Get the Expense/IOU report. If the moneyRequestReportID has been provided, we want to add the transaction to this specific report.
    // If no such reportID has been provided, let's use the chatReport.iouReportID property. In case that is not present, build a new optimistic Expense/IOU report.
    let iouReport: OnyxEntry<OnyxTypes.Report> = null;
    if (moneyRequestReportID) {
        iouReport = allReports?.[`${ONYXKEYS.COLLECTION.REPORT}${moneyRequestReportID}`] ?? null;
    } else {
        iouReport = allReports?.[`${ONYXKEYS.COLLECTION.REPORT}${chatReport.iouReportID}`] ?? null;
    }

    const shouldCreateNewMoneyRequestReport = ReportUtils.shouldCreateNewMoneyRequestReport(iouReport, chatReport);

    if (!iouReport || shouldCreateNewMoneyRequestReport) {
        iouReport = isPolicyExpenseChat
            ? ReportUtils.buildOptimisticExpenseReport(chatReport.reportID, chatReport.policyID ?? '', payeeAccountID, amount, currency)
            : ReportUtils.buildOptimisticIOUReport(payeeAccountID, payerAccountID, amount, chatReport.reportID, currency);
    } else if (isPolicyExpenseChat) {
        iouReport = {...iouReport};
        if (iouReport?.currency === currency && typeof iouReport.total === 'number') {
            // Because of the Expense reports are stored as negative values, we subtract the total from the amount
            iouReport.total -= amount;
        }
    } else {
        iouReport = IOUUtils.updateIOUOwnerAndTotal(iouReport, payeeAccountID, amount, currency);
    }
    // STEP 3: Build optimistic receipt and transaction
    const receiptObject: Receipt = {};
    let filename;
    if (receipt?.source) {
        receiptObject.source = receipt.source;
        receiptObject.state = receipt.state ?? CONST.IOU.RECEIPT_STATE.SCANREADY;
        filename = receipt.name;
    }
    const existingTransaction = allTransactionDrafts[`${ONYXKEYS.COLLECTION.TRANSACTION_DRAFT}${existingTransactionID ?? CONST.IOU.OPTIMISTIC_TRANSACTION_ID}`];
    const isDistanceRequest = existingTransaction && existingTransaction.iouRequestType === CONST.IOU.REQUEST_TYPE.DISTANCE;
    let optimisticTransaction = TransactionUtils.buildOptimisticTransaction(
        ReportUtils.isExpenseReport(iouReport) ? -amount : amount,
        currency,
        iouReport.reportID,
        comment,
        created,
        '',
        '',
        merchant,
        receiptObject,
        filename,
        existingTransactionID,
        category,
        tag,
        billable,
        isDistanceRequest ? {waypoints: CONST.RED_BRICK_ROAD_PENDING_ACTION.ADD} : undefined,
    );

    const optimisticPolicyRecentlyUsedCategories = Policy.buildOptimisticPolicyRecentlyUsedCategories(iouReport.policyID, category);
    const optimisticPolicyRecentlyUsedTags = Policy.buildOptimisticPolicyRecentlyUsedTags(iouReport.policyID, tag);

    // If there is an existing transaction (which is the case for distance requests), then the data from the existing transaction
    // needs to be manually merged into the optimistic transaction. This is because buildOnyxDataForMoneyRequest() uses `Onyx.set()` for the transaction
    // data. This is a big can of worms to change it to `Onyx.merge()` as explored in https://expensify.slack.com/archives/C05DWUDHVK7/p1692139468252109.
    // I want to clean this up at some point, but it's possible this will live in the code for a while so I've created https://github.com/Expensify/App/issues/25417
    // to remind me to do this.
    if (isDistanceRequest) {
        optimisticTransaction = fastMerge(existingTransaction, optimisticTransaction, false);
    }

    // STEP 4: Build optimistic reportActions. We need:
    // 1. CREATED action for the chatReport
    // 2. CREATED action for the iouReport
    // 3. IOU action for the iouReport
    // 4. The transaction thread, which requires the iouAction, and CREATED action for the transaction thread
    // 5. REPORTPREVIEW action for the chatReport
    // Note: The CREATED action for the IOU report must be optimistically generated before the IOU action so there's no chance that it appears after the IOU action in the chat
    const [optimisticCreatedActionForChat, optimisticCreatedActionForIOUReport, iouAction, optimisticTransactionThread, optimisticCreatedActionForTransactionThread] =
        ReportUtils.buildOptimisticMoneyRequestEntities(
            iouReport,
            CONST.IOU.REPORT_ACTION_TYPE.CREATE,
            amount,
            currency,
            comment,
            payeeEmail,
            [participant],
            optimisticTransaction.transactionID,
            undefined,
            false,
            false,
            receiptObject,
            false,
            undefined,
            linkedTrackedExpenseReportAction?.childReportID,
            linkedTrackedExpenseReportAction,
        );

    let reportPreviewAction = shouldCreateNewMoneyRequestReport ? null : getReportPreviewAction(chatReport.reportID, iouReport.reportID);

    if (reportPreviewAction) {
        reportPreviewAction = ReportUtils.updateReportPreview(iouReport, reportPreviewAction, false, comment, optimisticTransaction);
    } else {
        reportPreviewAction = ReportUtils.buildOptimisticReportPreview(chatReport, iouReport, comment, optimisticTransaction);

        // Generated ReportPreview action is a parent report action of the iou report.
        // We are setting the iou report's parentReportActionID to display subtitle correctly in IOU page when offline.
        iouReport.parentReportActionID = reportPreviewAction.reportActionID;
    }

    const shouldCreateOptimisticPersonalDetails = isNewChatReport && !allPersonalDetails[payerAccountID];
    // Add optimistic personal details for participant
    const optimisticPersonalDetailListAction = shouldCreateOptimisticPersonalDetails
        ? {
              [payerAccountID]: {
                  accountID: payerAccountID,
                  avatar: UserUtils.getDefaultAvatarURL(payerAccountID),
                  // Disabling this line since participant.displayName can be an empty string
                  // eslint-disable-next-line @typescript-eslint/prefer-nullish-coalescing
                  displayName: LocalePhoneNumber.formatPhoneNumber(participant.displayName || payerEmail),
                  login: participant.login,
                  isOptimisticPersonalDetail: true,
              },
          }
        : {};

    const optimisticNextStep = NextStepUtils.buildNextStep(iouReport, CONST.REPORT.STATUS_NUM.OPEN);

    // STEP 5: Build Onyx Data
    const [optimisticData, successData, failureData] = buildOnyxDataForMoneyRequest(
        chatReport,
        iouReport,
        optimisticTransaction,
        optimisticCreatedActionForChat,
        optimisticCreatedActionForIOUReport,
        iouAction,
        optimisticPersonalDetailListAction,
        reportPreviewAction,
        optimisticPolicyRecentlyUsedCategories,
        optimisticPolicyRecentlyUsedTags,
        isNewChatReport,
        optimisticTransactionThread ?? {},
        optimisticCreatedActionForTransactionThread ?? {},
        shouldCreateNewMoneyRequestReport,
        policy,
        policyTagList,
        policyCategories,
        optimisticNextStep,
    );

    return {
        payerAccountID,
        payerEmail,
        iouReport,
        chatReport,
        transaction: optimisticTransaction,
        iouAction,
        createdChatReportActionID: isNewChatReport ? optimisticCreatedActionForChat.reportActionID : '0',
        createdIOUReportActionID: shouldCreateNewMoneyRequestReport ? optimisticCreatedActionForIOUReport.reportActionID : '0',
        reportPreviewAction,
        transactionThreadReportID: optimisticTransactionThread?.reportID ?? '0',
        createdReportActionIDForThread: optimisticCreatedActionForTransactionThread?.reportActionID ?? '0',
        onyxData: {
            optimisticData,
            successData,
            failureData,
        },
    };
}

/**
 * Gathers all the data needed to make an expense. It attempts to find existing reports, iouReports, and receipts. If it doesn't find them, then
 * it creates optimistic versions of them and uses those instead
 */
function getTrackExpenseInformation(
    parentChatReport: OnyxEntry<OnyxTypes.Report> | EmptyObject,
    participant: Participant,
    comment: string,
    amount: number,
    currency: string,
    created: string,
    merchant: string,
    receipt: Receipt | undefined,
    category: string | undefined,
    tag: string | undefined,
    billable: boolean | undefined,
    policy: OnyxEntry<OnyxTypes.Policy> | undefined,
    policyTagList: OnyxEntry<OnyxTypes.PolicyTagList> | undefined,
    policyCategories: OnyxEntry<OnyxTypes.PolicyCategories> | undefined,
    payeeEmail = currentUserEmail,
    payeeAccountID = userAccountID,
    moneyRequestReportID = '',
    linkedTrackedExpenseReportAction?: OnyxTypes.ReportAction,
    existingTransactionID?: string,
): TrackExpenseInformation | EmptyObject {
    const isPolicyExpenseChat = participant.isPolicyExpenseChat;

    // STEP 1: Get existing chat report
    let chatReport = !isEmptyObject(parentChatReport) && parentChatReport?.reportID ? parentChatReport : null;

    // The chatReport always exists, and we can get it from Onyx if chatReport is null.
    if (!chatReport) {
        chatReport = allReports?.[`${ONYXKEYS.COLLECTION.REPORT}${participant.reportID}`] ?? null;
    }

    // If we still don't have a report, it likely doesn't exist, and we will early return here as it should not happen
    // Maybe later, we can build an optimistic selfDM chat.
    if (!chatReport) {
        return {};
    }

    // STEP 2: If not in the self-DM flow, we need to use the expense report.
    // For this, first use the chatReport.iouReportID property. Build a new optimistic expense report if needed.
    const shouldUseMoneyReport = !!isPolicyExpenseChat;

    let iouReport: OnyxEntry<OnyxTypes.Report> = null;
    let shouldCreateNewMoneyRequestReport = false;

    if (shouldUseMoneyReport) {
        if (moneyRequestReportID) {
            iouReport = allReports?.[`${ONYXKEYS.COLLECTION.REPORT}${moneyRequestReportID}`] ?? null;
        } else {
            iouReport = allReports?.[`${ONYXKEYS.COLLECTION.REPORT}${chatReport.iouReportID}`] ?? null;
        }

        shouldCreateNewMoneyRequestReport = ReportUtils.shouldCreateNewMoneyRequestReport(iouReport, chatReport);
        if (!iouReport || shouldCreateNewMoneyRequestReport) {
            iouReport = ReportUtils.buildOptimisticExpenseReport(chatReport.reportID, chatReport.policyID ?? '', payeeAccountID, amount, currency, false);
        } else {
            iouReport = {...iouReport};
            if (iouReport?.currency === currency && typeof iouReport.total === 'number' && typeof iouReport.nonReimbursableTotal === 'number') {
                // Because of the Expense reports are stored as negative values, we subtract the total from the amount
                iouReport.total -= amount;
                iouReport.nonReimbursableTotal -= amount;
            }
        }
    }

    // If shouldUseMoneyReport is true, the iouReport was defined.
    // But we'll use the `shouldUseMoneyReport && iouReport` check further instead of `shouldUseMoneyReport` to avoid TS errors.

    // STEP 3: Build optimistic receipt and transaction
    const receiptObject: Receipt = {};
    let filename;
    if (receipt?.source) {
        receiptObject.source = receipt.source;
        receiptObject.state = receipt.state ?? CONST.IOU.RECEIPT_STATE.SCANREADY;
        filename = receipt.name;
    }
    const existingTransaction = allTransactionDrafts[`${ONYXKEYS.COLLECTION.TRANSACTION_DRAFT}${existingTransactionID ?? CONST.IOU.OPTIMISTIC_TRANSACTION_ID}`];
    const isDistanceRequest = existingTransaction && existingTransaction.iouRequestType === CONST.IOU.REQUEST_TYPE.DISTANCE;
    let optimisticTransaction = TransactionUtils.buildOptimisticTransaction(
        ReportUtils.isExpenseReport(iouReport) ? -amount : amount,
        currency,
        shouldUseMoneyReport && iouReport ? iouReport.reportID : '0',
        comment,
        created,
        '',
        '',
        merchant,
        receiptObject,
        filename,
        existingTransactionID ?? null,
        category,
        tag,
        billable,
        isDistanceRequest ? {waypoints: CONST.RED_BRICK_ROAD_PENDING_ACTION.ADD} : undefined,
        false,
    );

    // If there is an existing transaction (which is the case for distance requests), then the data from the existing transaction
    // needs to be manually merged into the optimistic transaction. This is because buildOnyxDataForMoneyRequest() uses `Onyx.set()` for the transaction
    // data. This is a big can of worms to change it to `Onyx.merge()` as explored in https://expensify.slack.com/archives/C05DWUDHVK7/p1692139468252109.
    // I want to clean this up at some point, but it's possible this will live in the code for a while so I've created https://github.com/Expensify/App/issues/25417
    // to remind me to do this.
    if (isDistanceRequest) {
        optimisticTransaction = fastMerge(existingTransaction, optimisticTransaction, false);
    }

    // STEP 4: Build optimistic reportActions. We need:
    // 1. CREATED action for the iouReport (if tracking in the Expense chat)
    // 2. IOU action for the iouReport (if tracking in the Expense chat), otherwise – for chatReport
    // 3. The transaction thread, which requires the iouAction, and CREATED action for the transaction thread
    // 4. REPORTPREVIEW action for the chatReport (if tracking in the Expense chat)
    const [, optimisticCreatedActionForIOUReport, iouAction, optimisticTransactionThread, optimisticCreatedActionForTransactionThread] = ReportUtils.buildOptimisticMoneyRequestEntities(
        shouldUseMoneyReport && iouReport ? iouReport : chatReport,
        CONST.IOU.REPORT_ACTION_TYPE.TRACK,
        amount,
        currency,
        comment,
        payeeEmail,
        [participant],
        optimisticTransaction.transactionID,
        undefined,
        false,
        false,
        receiptObject,
        false,
        !shouldUseMoneyReport,
        linkedTrackedExpenseReportAction?.childReportID,
        linkedTrackedExpenseReportAction,
    );

    let reportPreviewAction: OnyxEntry<OnyxTypes.ReportAction> = null;
    if (shouldUseMoneyReport && iouReport) {
        reportPreviewAction = shouldCreateNewMoneyRequestReport ? null : getReportPreviewAction(chatReport.reportID, iouReport.reportID);

        if (reportPreviewAction) {
            reportPreviewAction = ReportUtils.updateReportPreview(iouReport, reportPreviewAction, false, comment, optimisticTransaction);
        } else {
            reportPreviewAction = ReportUtils.buildOptimisticReportPreview(chatReport, iouReport, comment, optimisticTransaction);
            // Generated ReportPreview action is a parent report action of the iou report.
            // We are setting the iou report's parentReportActionID to display subtitle correctly in IOU page when offline.
            iouReport.parentReportActionID = reportPreviewAction.reportActionID;
        }
    }

    // STEP 5: Build Onyx Data
    const [optimisticData, successData, failureData] = buildOnyxDataForTrackExpense(
        chatReport,
        iouReport,
        optimisticTransaction,
        optimisticCreatedActionForIOUReport,
        iouAction,
        reportPreviewAction,
        optimisticTransactionThread ?? {},
        (optimisticCreatedActionForTransactionThread as OptimisticCreatedReportAction) ?? {}, // Add type assertion here
        shouldCreateNewMoneyRequestReport,
        policy,
        policyTagList,
        policyCategories,
    );

    return {
        chatReport,
        iouReport: iouReport ?? undefined,
        transaction: optimisticTransaction,
        iouAction,
        createdChatReportActionID: '0',
        createdIOUReportActionID: shouldCreateNewMoneyRequestReport ? optimisticCreatedActionForIOUReport.reportActionID : '0',
        reportPreviewAction: reportPreviewAction ?? undefined,
        transactionThreadReportID: optimisticTransactionThread.reportID,
        createdReportActionIDForThread: optimisticCreatedActionForTransactionThread.reportActionID,
        onyxData: {
            optimisticData,
            successData,
            failureData,
        },
    };
}

/** Requests money based on a distance (e.g. mileage from a map) */
function createDistanceRequest(
    report: OnyxEntry<OnyxTypes.Report>,
    participant: Participant,
    comment: string,
    created: string,
    category: string | undefined,
    tag: string | undefined,
    amount: number,
    currency: string,
    merchant: string,
    billable: boolean | undefined,
    validWaypoints: WaypointCollection,
    policy?: OnyxEntry<OnyxTypes.Policy>,
    policyTagList?: OnyxEntry<OnyxTypes.PolicyTagList>,
    policyCategories?: OnyxEntry<OnyxTypes.PolicyCategories>,
) {
    // If the report is an iou or expense report, we should get the linked chat report to be passed to the getMoneyRequestInformation function
    const isMoneyRequestReport = ReportUtils.isMoneyRequestReport(report);
    const currentChatReport = isMoneyRequestReport ? ReportUtils.getReport(report?.chatReportID) : report;
    const moneyRequestReportID = isMoneyRequestReport ? report?.reportID : '';
    const currentCreated = DateUtils.enrichMoneyRequestTimestamp(created);

    const optimisticReceipt: Receipt = {
        source: ReceiptGeneric as ReceiptSource,
        state: CONST.IOU.RECEIPT_STATE.OPEN,
    };
    const {
        iouReport,
        chatReport,
        transaction,
        iouAction,
        createdChatReportActionID,
        createdIOUReportActionID,
        reportPreviewAction,
        transactionThreadReportID,
        createdReportActionIDForThread,
        payerEmail,
        onyxData,
    } = getMoneyRequestInformation(
        currentChatReport,
        participant,
        comment,
        amount,
        currency,
        currentCreated,
        merchant,
        optimisticReceipt,
        undefined,
        category,
        tag,
        billable,
        policy,
        policyTagList,
        policyCategories,
        userAccountID,
        currentUserEmail,
        moneyRequestReportID,
    );

    const activeReportID = isMoneyRequestReport ? report?.reportID ?? '' : chatReport.reportID;
    const parameters: CreateDistanceRequestParams = {
        comment,
        iouReportID: iouReport.reportID,
        chatReportID: chatReport.reportID,
        transactionID: transaction.transactionID,
        reportActionID: iouAction.reportActionID,
        createdChatReportActionID,
        createdIOUReportActionID,
        reportPreviewReportActionID: reportPreviewAction.reportActionID,
        waypoints: JSON.stringify(validWaypoints),
        created: currentCreated,
        category,
        tag,
        billable,
        transactionThreadReportID,
        createdReportActionIDForThread,
        payerEmail,
    };

    API.write(WRITE_COMMANDS.CREATE_DISTANCE_REQUEST, parameters, onyxData);
    Navigation.dismissModal(activeReportID);
    Report.notifyNewAction(activeReportID, userAccountID);
}

/**
 * Compute the diff amount when we update the transaction
 */
function calculateDiffAmount(iouReport: OnyxEntry<OnyxTypes.Report>, updatedTransaction: OnyxEntry<OnyxTypes.Transaction>, transaction: OnyxEntry<OnyxTypes.Transaction>): number {
    if (!iouReport) {
        return 0;
    }
    const isExpenseReport = ReportUtils.isExpenseReport(iouReport);
    const updatedCurrency = TransactionUtils.getCurrency(updatedTransaction);
    const currentCurrency = TransactionUtils.getCurrency(transaction);

    const currentAmount = TransactionUtils.getAmount(transaction, isExpenseReport);
    const updatedAmount = TransactionUtils.getAmount(updatedTransaction, isExpenseReport);

    if (updatedCurrency === iouReport?.currency && currentCurrency !== iouReport?.currency) {
        // Add the diff to the total if we change the currency from a different currency to the currency of the IOU report
        return updatedAmount;
    }
    if (updatedCurrency !== iouReport?.currency && currentCurrency === iouReport?.currency) {
        // Subtract the diff from the total if we change the currency from the currency of IOU report to a different currency
        return -updatedAmount;
    }
    if (updatedCurrency === iouReport?.currency && updatedAmount !== currentAmount) {
        // Calculate the diff between the updated amount and the current amount if we change the amount and the currency of the transaction is the currency of the report
        return updatedAmount - currentAmount;
    }

    return 0;
}

/**
 * @param transactionID
 * @param transactionThreadReportID
 * @param transactionChanges
 * @param [transactionChanges.created] Present when updated the date field
 * @param policy  May be undefined, an empty object, or an object matching the Policy type (src/types/onyx/Policy.ts)
 * @param policyTagList
 * @param policyCategories
 * @param onlyIncludeChangedFields
 *               When 'true', then the returned params will only include the transaction details for the fields that were changed.
 *               When `false`, then the returned params will include all the transaction details, regardless of which fields were changed.
 *               This setting is necessary while the UpdateDistanceRequest API is refactored to be fully 1:1:1 in https://github.com/Expensify/App/issues/28358
 */
function getUpdateMoneyRequestParams(
    transactionID: string,
    transactionThreadReportID: string,
    transactionChanges: TransactionChanges,
    policy: OnyxEntry<OnyxTypes.Policy>,
    policyTagList: OnyxEntry<OnyxTypes.PolicyTagList>,
    policyCategories: OnyxEntry<OnyxTypes.PolicyCategories>,
    onlyIncludeChangedFields: boolean,
): UpdateMoneyRequestData {
    const optimisticData: OnyxUpdate[] = [];
    const successData: OnyxUpdate[] = [];
    const failureData: OnyxUpdate[] = [];

    // Step 1: Set any "pending fields" (ones updated while the user was offline) to have error messages in the failureData
    const pendingFields = Object.fromEntries(Object.keys(transactionChanges).map((key) => [key, CONST.RED_BRICK_ROAD_PENDING_ACTION.UPDATE]));
    const clearedPendingFields = Object.fromEntries(Object.keys(transactionChanges).map((key) => [key, null]));
    const errorFields = Object.fromEntries(Object.keys(pendingFields).map((key) => [key, {[DateUtils.getMicroseconds()]: Localize.translateLocal('iou.error.genericEditFailureMessage')}]));

    // Step 2: Get all the collections being updated
    const transactionThread = allReports?.[`${ONYXKEYS.COLLECTION.REPORT}${transactionThreadReportID}`] ?? null;
    const transaction = allTransactions?.[`${ONYXKEYS.COLLECTION.TRANSACTION}${transactionID}`];
    const iouReport = allReports?.[`${ONYXKEYS.COLLECTION.REPORT}${transactionThread?.parentReportID}`] ?? null;
    const isFromExpenseReport = ReportUtils.isExpenseReport(iouReport);
    const isScanning = TransactionUtils.hasReceipt(transaction) && TransactionUtils.isReceiptBeingScanned(transaction);
    let updatedTransaction = transaction ? TransactionUtils.getUpdatedTransaction(transaction, transactionChanges, isFromExpenseReport) : null;
    const transactionDetails = ReportUtils.getTransactionDetails(updatedTransaction);

    if (transactionDetails?.waypoints) {
        // This needs to be a JSON string since we're sending this to the MapBox API
        transactionDetails.waypoints = JSON.stringify(transactionDetails.waypoints);
    }

    const dataToIncludeInParams: Partial<TransactionDetails> | undefined = onlyIncludeChangedFields
        ? Object.fromEntries(Object.entries(transactionDetails ?? {}).filter(([key]) => Object.keys(transactionChanges).includes(key)))
        : transactionDetails;

    const params: UpdateMoneyRequestParams = {
        ...dataToIncludeInParams,
        reportID: iouReport?.reportID,
        transactionID,
    };

    const hasPendingWaypoints = 'waypoints' in transactionChanges;
    if (transaction && updatedTransaction && hasPendingWaypoints) {
        updatedTransaction = {
            ...updatedTransaction,
            amount: CONST.IOU.DEFAULT_AMOUNT,
            modifiedAmount: CONST.IOU.DEFAULT_AMOUNT,
            modifiedMerchant: Localize.translateLocal('iou.routePending'),
        };

        // Delete the draft transaction when editing waypoints when the server responds successfully and there are no errors
        successData.push({
            onyxMethod: Onyx.METHOD.SET,
            key: `${ONYXKEYS.COLLECTION.TRANSACTION_DRAFT}${transactionID}`,
            value: null,
        });

        // Revert the transaction's amount to the original value on failure.
        // The IOU Report will be fully reverted in the failureData further below.
        failureData.push({
            onyxMethod: Onyx.METHOD.MERGE,
            key: `${ONYXKEYS.COLLECTION.TRANSACTION}${transactionID}`,
            value: {
                amount: transaction.amount,
                modifiedAmount: transaction.modifiedAmount,
                modifiedMerchant: transaction.modifiedMerchant,
            },
        });
    }

    // Step 3: Build the modified expense report actions
    // We don't create a modified report action if we're updating the waypoints,
    // since there isn't actually any optimistic data we can create for them and the report action is created on the server
    // with the response from the MapBox API
    const updatedReportAction = ReportUtils.buildOptimisticModifiedExpenseReportAction(transactionThread, transaction, transactionChanges, isFromExpenseReport, policy);
    if (!hasPendingWaypoints) {
        params.reportActionID = updatedReportAction.reportActionID;

        optimisticData.push({
            onyxMethod: Onyx.METHOD.MERGE,
            key: `${ONYXKEYS.COLLECTION.REPORT_ACTIONS}${transactionThread?.reportID}`,
            value: {
                [updatedReportAction.reportActionID]: updatedReportAction as OnyxTypes.ReportAction,
            },
        });
        successData.push({
            onyxMethod: Onyx.METHOD.MERGE,
            key: `${ONYXKEYS.COLLECTION.REPORT_ACTIONS}${transactionThread?.reportID}`,
            value: {
                [updatedReportAction.reportActionID]: {pendingAction: null},
            },
        });
        failureData.push({
            onyxMethod: Onyx.METHOD.MERGE,
            key: `${ONYXKEYS.COLLECTION.REPORT_ACTIONS}${transactionThread?.reportID}`,
            value: {
                [updatedReportAction.reportActionID]: {
                    ...(updatedReportAction as OnyxTypes.ReportAction),
                    errors: ErrorUtils.getMicroSecondOnyxError('iou.error.genericEditFailureMessage'),
                },
            },
        });
    }

    // Step 4: Compute the IOU total and update the report preview message (and report header) so LHN amount owed is correct.
    const diff = calculateDiffAmount(iouReport, updatedTransaction, transaction);

    let updatedMoneyRequestReport: OnyxTypes.Report | EmptyObject;
    if (!iouReport) {
        updatedMoneyRequestReport = {};
    } else if (ReportUtils.isExpenseReport(iouReport) && typeof iouReport.total === 'number') {
        // For expense report, the amount is negative, so we should subtract total from diff
        updatedMoneyRequestReport = {
            ...iouReport,
            total: iouReport.total - diff,
        };
    } else {
        updatedMoneyRequestReport = IOUUtils.updateIOUOwnerAndTotal(iouReport, updatedReportAction.actorAccountID ?? -1, diff, TransactionUtils.getCurrency(transaction), false, true);
    }

    updatedMoneyRequestReport.cachedTotal = CurrencyUtils.convertToDisplayString(updatedMoneyRequestReport.total, transactionDetails?.currency);

    optimisticData.push(
        {
            onyxMethod: Onyx.METHOD.MERGE,
            key: `${ONYXKEYS.COLLECTION.REPORT}${iouReport?.reportID}`,
            value: updatedMoneyRequestReport,
        },
        {
            onyxMethod: Onyx.METHOD.MERGE,
            key: `${ONYXKEYS.COLLECTION.REPORT}${iouReport?.parentReportID}`,
            value: ReportUtils.getOutstandingChildRequest(updatedMoneyRequestReport),
        },
    );
    successData.push({
        onyxMethod: Onyx.METHOD.MERGE,
        key: `${ONYXKEYS.COLLECTION.REPORT}${iouReport?.reportID}`,
        value: {pendingAction: null},
    });

    // Optimistically modify the transaction and the transaction thread
    optimisticData.push({
        onyxMethod: Onyx.METHOD.MERGE,
        key: `${ONYXKEYS.COLLECTION.TRANSACTION}${transactionID}`,
        value: {
            ...updatedTransaction,
            pendingFields,
            isLoading: hasPendingWaypoints,
            errorFields: null,
        },
    });

    optimisticData.push({
        onyxMethod: Onyx.METHOD.MERGE,
        key: `${ONYXKEYS.COLLECTION.REPORT}${transactionThreadReportID}`,
        value: {
            lastActorAccountID: updatedReportAction.actorAccountID,
        },
    });

    if (isScanning && ('amount' in transactionChanges || 'currency' in transactionChanges)) {
        optimisticData.push(
            {
                onyxMethod: Onyx.METHOD.MERGE,
                key: `${ONYXKEYS.COLLECTION.REPORT_ACTIONS}${iouReport?.reportID}`,
                value: {
                    [transactionThread?.parentReportActionID ?? '']: {
                        whisperedToAccountIDs: [],
                    },
                },
            },
            {
                onyxMethod: Onyx.METHOD.MERGE,
                key: `${ONYXKEYS.COLLECTION.REPORT_ACTIONS}${iouReport?.parentReportID}`,
                value: {
                    [iouReport?.parentReportActionID ?? '']: {
                        whisperedToAccountIDs: [],
                    },
                },
            },
        );
    }

    // Update recently used categories if the category is changed
    if ('category' in transactionChanges) {
        const optimisticPolicyRecentlyUsedCategories = Policy.buildOptimisticPolicyRecentlyUsedCategories(iouReport?.policyID, transactionChanges.category);
        if (optimisticPolicyRecentlyUsedCategories.length) {
            optimisticData.push({
                onyxMethod: Onyx.METHOD.SET,
                key: `${ONYXKEYS.COLLECTION.POLICY_RECENTLY_USED_CATEGORIES}${iouReport?.policyID}`,
                value: optimisticPolicyRecentlyUsedCategories,
            });
        }
    }

    // Update recently used categories if the tag is changed
    if ('tag' in transactionChanges) {
        const optimisticPolicyRecentlyUsedTags = Policy.buildOptimisticPolicyRecentlyUsedTags(iouReport?.policyID, transactionChanges.tag);
        if (!isEmptyObject(optimisticPolicyRecentlyUsedTags)) {
            optimisticData.push({
                onyxMethod: Onyx.METHOD.MERGE,
                key: `${ONYXKEYS.COLLECTION.POLICY_RECENTLY_USED_TAGS}${iouReport?.policyID}`,
                value: optimisticPolicyRecentlyUsedTags,
            });
        }
    }

    // Clear out the error fields and loading states on success
    successData.push({
        onyxMethod: Onyx.METHOD.MERGE,
        key: `${ONYXKEYS.COLLECTION.TRANSACTION}${transactionID}`,
        value: {
            pendingFields: clearedPendingFields,
            isLoading: false,
            errorFields: null,
        },
    });

    // Clear out loading states, pending fields, and add the error fields
    failureData.push({
        onyxMethod: Onyx.METHOD.MERGE,
        key: `${ONYXKEYS.COLLECTION.TRANSACTION}${transactionID}`,
        value: {
            pendingFields: clearedPendingFields,
            isLoading: false,
            errorFields,
        },
    });

    if (iouReport) {
        // Reset the iouReport to its original state
        failureData.push({
            onyxMethod: Onyx.METHOD.MERGE,
            key: `${ONYXKEYS.COLLECTION.REPORT}${iouReport.reportID}`,
            value: iouReport,
        });
    }

    if (policy && PolicyUtils.isPaidGroupPolicy(policy) && updatedTransaction) {
        const currentTransactionViolations = allTransactionViolations[`${ONYXKEYS.COLLECTION.TRANSACTION_VIOLATIONS}${transactionID}`] ?? [];
        optimisticData.push(
            ViolationsUtils.getViolationsOnyxData(
                updatedTransaction,
                currentTransactionViolations,
                !!policy.requiresTag,
                policyTagList ?? {},
                !!policy.requiresCategory,
                policyCategories ?? {},
            ),
        );
        failureData.push({
            onyxMethod: Onyx.METHOD.MERGE,
            key: `${ONYXKEYS.COLLECTION.TRANSACTION_VIOLATIONS}${transactionID}`,
            value: currentTransactionViolations,
        });
    }

    // Reset the transaction thread to its original state
    failureData.push({
        onyxMethod: Onyx.METHOD.MERGE,
        key: `${ONYXKEYS.COLLECTION.REPORT}${transactionThreadReportID}`,
        value: transactionThread,
    });

    return {
        params,
        onyxData: {optimisticData, successData, failureData},
    };
}

/**
 * @param transactionID
 * @param transactionThreadReportID
 * @param transactionChanges
 * @param [transactionChanges.created] Present when updated the date field
 * @param onlyIncludeChangedFields
 *               When 'true', then the returned params will only include the transaction details for the fields that were changed.
 *               When `false`, then the returned params will include all the transaction details, regardless of which fields were changed.
 *               This setting is necessary while the UpdateDistanceRequest API is refactored to be fully 1:1:1 in https://github.com/Expensify/App/issues/28358
 */
function getUpdateTrackExpenseParams(
    transactionID: string,
    transactionThreadReportID: string,
    transactionChanges: TransactionChanges,
    onlyIncludeChangedFields: boolean,
    policy: OnyxEntry<OnyxTypes.Policy>,
): UpdateMoneyRequestData {
    const optimisticData: OnyxUpdate[] = [];
    const successData: OnyxUpdate[] = [];
    const failureData: OnyxUpdate[] = [];

    // Step 1: Set any "pending fields" (ones updated while the user was offline) to have error messages in the failureData
    const pendingFields = Object.fromEntries(Object.keys(transactionChanges).map((key) => [key, CONST.RED_BRICK_ROAD_PENDING_ACTION.UPDATE]));
    const clearedPendingFields = Object.fromEntries(Object.keys(transactionChanges).map((key) => [key, null]));
    const errorFields = Object.fromEntries(Object.keys(pendingFields).map((key) => [key, {[DateUtils.getMicroseconds()]: Localize.translateLocal('iou.error.genericEditFailureMessage')}]));

    // Step 2: Get all the collections being updated
    const transactionThread = allReports?.[`${ONYXKEYS.COLLECTION.REPORT}${transactionThreadReportID}`] ?? null;
    const transaction = allTransactions?.[`${ONYXKEYS.COLLECTION.TRANSACTION}${transactionID}`];
    const chatReport = allReports?.[`${ONYXKEYS.COLLECTION.REPORT}${transactionThread?.parentReportID}`] ?? null;
    const isScanning = TransactionUtils.hasReceipt(transaction) && TransactionUtils.isReceiptBeingScanned(transaction);
    let updatedTransaction = transaction ? TransactionUtils.getUpdatedTransaction(transaction, transactionChanges, false) : null;
    const transactionDetails = ReportUtils.getTransactionDetails(updatedTransaction);

    if (transactionDetails?.waypoints) {
        // This needs to be a JSON string since we're sending this to the MapBox API
        transactionDetails.waypoints = JSON.stringify(transactionDetails.waypoints);
    }

    const dataToIncludeInParams: Partial<TransactionDetails> | undefined = onlyIncludeChangedFields
        ? Object.fromEntries(Object.entries(transactionDetails ?? {}).filter(([key]) => Object.keys(transactionChanges).includes(key)))
        : transactionDetails;

    const params: UpdateMoneyRequestParams = {
        ...dataToIncludeInParams,
        reportID: chatReport?.reportID,
        transactionID,
    };

    const hasPendingWaypoints = 'waypoints' in transactionChanges;
    if (transaction && updatedTransaction && hasPendingWaypoints) {
        updatedTransaction = {
            ...updatedTransaction,
            amount: CONST.IOU.DEFAULT_AMOUNT,
            modifiedAmount: CONST.IOU.DEFAULT_AMOUNT,
            modifiedMerchant: Localize.translateLocal('iou.routePending'),
        };

        // Delete the draft transaction when editing waypoints when the server responds successfully and there are no errors
        successData.push({
            onyxMethod: Onyx.METHOD.SET,
            key: `${ONYXKEYS.COLLECTION.TRANSACTION_DRAFT}${transactionID}`,
            value: null,
        });

        // Revert the transaction's amount to the original value on failure.
        // The IOU Report will be fully reverted in the failureData further below.
        failureData.push({
            onyxMethod: Onyx.METHOD.MERGE,
            key: `${ONYXKEYS.COLLECTION.TRANSACTION}${transactionID}`,
            value: {
                amount: transaction.amount,
                modifiedAmount: transaction.modifiedAmount,
                modifiedMerchant: transaction.modifiedMerchant,
            },
        });
    }

    // Step 3: Build the modified expense report actions
    // We don't create a modified report action if we're updating the waypoints,
    // since there isn't actually any optimistic data we can create for them and the report action is created on the server
    // with the response from the MapBox API
    const updatedReportAction = ReportUtils.buildOptimisticModifiedExpenseReportAction(transactionThread, transaction, transactionChanges, false, policy);
    if (!hasPendingWaypoints) {
        params.reportActionID = updatedReportAction.reportActionID;

        optimisticData.push({
            onyxMethod: Onyx.METHOD.MERGE,
            key: `${ONYXKEYS.COLLECTION.REPORT_ACTIONS}${transactionThread?.reportID}`,
            value: {
                [updatedReportAction.reportActionID]: updatedReportAction as OnyxTypes.ReportAction,
            },
        });
        successData.push({
            onyxMethod: Onyx.METHOD.MERGE,
            key: `${ONYXKEYS.COLLECTION.REPORT_ACTIONS}${transactionThread?.reportID}`,
            value: {
                [updatedReportAction.reportActionID]: {pendingAction: null},
            },
        });
        failureData.push({
            onyxMethod: Onyx.METHOD.MERGE,
            key: `${ONYXKEYS.COLLECTION.REPORT_ACTIONS}${transactionThread?.reportID}`,
            value: {
                [updatedReportAction.reportActionID]: {
                    ...(updatedReportAction as OnyxTypes.ReportAction),
                    errors: ErrorUtils.getMicroSecondOnyxError('iou.error.genericEditFailureMessage'),
                },
            },
        });
    }

    // Step 4: Update the report preview message (and report header) so LHN amount tracked is correct.
    // Optimistically modify the transaction and the transaction thread
    optimisticData.push({
        onyxMethod: Onyx.METHOD.MERGE,
        key: `${ONYXKEYS.COLLECTION.TRANSACTION}${transactionID}`,
        value: {
            ...updatedTransaction,
            pendingFields,
            isLoading: hasPendingWaypoints,
            errorFields: null,
        },
    });

    optimisticData.push({
        onyxMethod: Onyx.METHOD.MERGE,
        key: `${ONYXKEYS.COLLECTION.REPORT}${transactionThreadReportID}`,
        value: {
            lastActorAccountID: updatedReportAction.actorAccountID,
        },
    });

    if (isScanning && ('amount' in transactionChanges || 'currency' in transactionChanges)) {
        optimisticData.push({
            onyxMethod: Onyx.METHOD.MERGE,
            key: `${ONYXKEYS.COLLECTION.REPORT_ACTIONS}${chatReport?.reportID}`,
            value: {
                [transactionThread?.parentReportActionID ?? '']: {
                    whisperedToAccountIDs: [],
                },
            },
        });
    }

    // Clear out the error fields and loading states on success
    successData.push({
        onyxMethod: Onyx.METHOD.MERGE,
        key: `${ONYXKEYS.COLLECTION.TRANSACTION}${transactionID}`,
        value: {
            pendingFields: clearedPendingFields,
            isLoading: false,
            errorFields: null,
        },
    });

    // Clear out loading states, pending fields, and add the error fields
    failureData.push({
        onyxMethod: Onyx.METHOD.MERGE,
        key: `${ONYXKEYS.COLLECTION.TRANSACTION}${transactionID}`,
        value: {
            pendingFields: clearedPendingFields,
            isLoading: false,
            errorFields,
        },
    });

    // Reset the transaction thread to its original state
    failureData.push({
        onyxMethod: Onyx.METHOD.MERGE,
        key: `${ONYXKEYS.COLLECTION.REPORT}${transactionThreadReportID}`,
        value: transactionThread,
    });

    return {
        params,
        onyxData: {optimisticData, successData, failureData},
    };
}

/** Updates the created date of an expense */
function updateMoneyRequestDate(
    transactionID: string,
    transactionThreadReportID: string,
    value: string,
    policy: OnyxEntry<OnyxTypes.Policy>,
    policyTags: OnyxEntry<OnyxTypes.PolicyTagList>,
    policyCategories: OnyxEntry<OnyxTypes.PolicyCategories>,
) {
    const transactionChanges: TransactionChanges = {
        created: value,
    };
    const transactionThreadReport = allReports?.[`${ONYXKEYS.COLLECTION.REPORT}${transactionThreadReportID}`] ?? null;
    let data: UpdateMoneyRequestData;
    if (ReportUtils.isTrackExpenseReport(transactionThreadReport)) {
        data = getUpdateTrackExpenseParams(transactionID, transactionThreadReportID, transactionChanges, true, policy);
    } else {
        data = getUpdateMoneyRequestParams(transactionID, transactionThreadReportID, transactionChanges, policy, policyTags, policyCategories, true);
    }
    const {params, onyxData} = data;
    API.write(WRITE_COMMANDS.UPDATE_MONEY_REQUEST_DATE, params, onyxData);
}

/** Updates the billable field of an expense */
function updateMoneyRequestBillable(
    transactionID: string,
    transactionThreadReportID: string,
    value: boolean,
    policy: OnyxEntry<OnyxTypes.Policy>,
    policyTagList: OnyxEntry<OnyxTypes.PolicyTagList>,
    policyCategories: OnyxEntry<OnyxTypes.PolicyCategories>,
) {
    const transactionChanges: TransactionChanges = {
        billable: value,
    };
    const {params, onyxData} = getUpdateMoneyRequestParams(transactionID, transactionThreadReportID, transactionChanges, policy, policyTagList, policyCategories, true);
    API.write(WRITE_COMMANDS.UPDATE_MONEY_REQUEST_BILLABLE, params, onyxData);
}

/** Updates the merchant field of an expense */
function updateMoneyRequestMerchant(
    transactionID: string,
    transactionThreadReportID: string,
    value: string,
    policy: OnyxEntry<OnyxTypes.Policy>,
    policyTagList: OnyxEntry<OnyxTypes.PolicyTagList>,
    policyCategories: OnyxEntry<OnyxTypes.PolicyCategories>,
) {
    const transactionChanges: TransactionChanges = {
        merchant: value,
    };
    const transactionThreadReport = allReports?.[`${ONYXKEYS.COLLECTION.REPORT}${transactionThreadReportID}`] ?? null;
    let data: UpdateMoneyRequestData;
    if (ReportUtils.isTrackExpenseReport(transactionThreadReport)) {
        data = getUpdateTrackExpenseParams(transactionID, transactionThreadReportID, transactionChanges, true, policy);
    } else {
        data = getUpdateMoneyRequestParams(transactionID, transactionThreadReportID, transactionChanges, policy, policyTagList, policyCategories, true);
    }
    const {params, onyxData} = data;
    API.write(WRITE_COMMANDS.UPDATE_MONEY_REQUEST_MERCHANT, params, onyxData);
}

/** Updates the tag of an expense */
function updateMoneyRequestTag(
    transactionID: string,
    transactionThreadReportID: string,
    tag: string,
    policy: OnyxEntry<OnyxTypes.Policy>,
    policyTagList: OnyxEntry<OnyxTypes.PolicyTagList>,
    policyCategories: OnyxEntry<OnyxTypes.PolicyCategories>,
) {
    const transactionChanges: TransactionChanges = {
        tag,
    };
    const {params, onyxData} = getUpdateMoneyRequestParams(transactionID, transactionThreadReportID, transactionChanges, policy, policyTagList, policyCategories, true);
    API.write(WRITE_COMMANDS.UPDATE_MONEY_REQUEST_TAG, params, onyxData);
}

/** Updates the created tax amount of an expense */
function updateMoneyRequestTaxAmount(
    transactionID: string,
    optimisticReportActionID: string,
    taxAmount: number,
    policy: OnyxEntry<OnyxTypes.Policy>,
    policyTagList: OnyxEntry<OnyxTypes.PolicyTagList>,
    policyCategories: OnyxEntry<OnyxTypes.PolicyCategories>,
) {
    const transactionChanges = {
        taxAmount,
    };
    const {params, onyxData} = getUpdateMoneyRequestParams(transactionID, optimisticReportActionID, transactionChanges, policy, policyTagList, policyCategories, true);
    API.write('UpdateMoneyRequestTaxAmount', params, onyxData);
}

/** Updates the created tax rate of an expense */
function updateMoneyRequestTaxRate(
    transactionID: string,
    optimisticReportActionID: string,
    taxCode: string,
    policy: OnyxEntry<OnyxTypes.Policy>,
    policyTagList: OnyxEntry<OnyxTypes.PolicyTagList>,
    policyCategories: OnyxEntry<OnyxTypes.PolicyCategories>,
) {
    const transactionChanges = {
        taxCode,
    };
    const {params, onyxData} = getUpdateMoneyRequestParams(transactionID, optimisticReportActionID, transactionChanges, policy, policyTagList, policyCategories, true);
    API.write('UpdateMoneyRequestTaxRate', params, onyxData);
}

type UpdateMoneyRequestDistanceParams = {
    transactionID: string;
    transactionThreadReportID: string;
    waypoints: WaypointCollection;
    policy?: OnyxEntry<OnyxTypes.Policy>;
    policyTagList?: OnyxEntry<OnyxTypes.PolicyTagList>;
    policyCategories?: OnyxEntry<OnyxTypes.PolicyCategories>;
};

/** Updates the waypoints of a distance expense */
function updateMoneyRequestDistance({
    transactionID,
    transactionThreadReportID,
    waypoints,
    policy = {} as OnyxTypes.Policy,
    policyTagList = {},
    policyCategories = {},
}: UpdateMoneyRequestDistanceParams) {
    const transactionChanges: TransactionChanges = {
        waypoints,
    };
    const transactionThreadReport = allReports?.[`${ONYXKEYS.COLLECTION.REPORT}${transactionThreadReportID}`] ?? null;
    let data: UpdateMoneyRequestData;
    if (ReportUtils.isTrackExpenseReport(transactionThreadReport)) {
        data = getUpdateTrackExpenseParams(transactionID, transactionThreadReportID, transactionChanges, true, policy);
    } else {
        data = getUpdateMoneyRequestParams(transactionID, transactionThreadReportID, transactionChanges, policy, policyTagList, policyCategories, true);
    }
    const {params, onyxData} = data;
    API.write(WRITE_COMMANDS.UPDATE_MONEY_REQUEST_DISTANCE, params, onyxData);
}

/** Updates the category of an expense */
function updateMoneyRequestCategory(
    transactionID: string,
    transactionThreadReportID: string,
    category: string,
    policy: OnyxEntry<OnyxTypes.Policy>,
    policyTagList: OnyxEntry<OnyxTypes.PolicyTagList>,
    policyCategories: OnyxEntry<OnyxTypes.PolicyCategories>,
) {
    const transactionChanges: TransactionChanges = {
        category,
    };
    const {params, onyxData} = getUpdateMoneyRequestParams(transactionID, transactionThreadReportID, transactionChanges, policy, policyTagList, policyCategories, true);
    API.write(WRITE_COMMANDS.UPDATE_MONEY_REQUEST_CATEGORY, params, onyxData);
}

/** Updates the description of an expense */
function updateMoneyRequestDescription(
    transactionID: string,
    transactionThreadReportID: string,
    comment: string,
    policy: OnyxEntry<OnyxTypes.Policy>,
    policyTagList: OnyxEntry<OnyxTypes.PolicyTagList>,
    policyCategories: OnyxEntry<OnyxTypes.PolicyCategories>,
) {
    const transactionChanges: TransactionChanges = {
        comment,
    };
    const transactionThreadReport = allReports?.[`${ONYXKEYS.COLLECTION.REPORT}${transactionThreadReportID}`] ?? null;
    let data: UpdateMoneyRequestData;
    if (ReportUtils.isTrackExpenseReport(transactionThreadReport)) {
        data = getUpdateTrackExpenseParams(transactionID, transactionThreadReportID, transactionChanges, true, policy);
    } else {
        data = getUpdateMoneyRequestParams(transactionID, transactionThreadReportID, transactionChanges, policy, policyTagList, policyCategories, true);
    }
    const {params, onyxData} = data;
    API.write(WRITE_COMMANDS.UPDATE_MONEY_REQUEST_DESCRIPTION, params, onyxData);
}

/** Edits an existing distance expense */
function updateDistanceRequest(
    transactionID: string,
    transactionThreadReportID: string,
    transactionChanges: TransactionChanges,
    policy: OnyxTypes.Policy,
    policyTagList: OnyxTypes.PolicyTagList,
    policyCategories: OnyxTypes.PolicyCategories,
) {
    const {params, onyxData} = getUpdateMoneyRequestParams(transactionID, transactionThreadReportID, transactionChanges, policy, policyTagList, policyCategories, false);
    API.write(WRITE_COMMANDS.UPDATE_DISTANCE_REQUEST, params, onyxData);
}

const getConvertTrackedExpenseInformation = (
    transactionID: string,
    actionableWhisperReportActionID: string,
    moneyRequestReportID: string,
    linkedTrackedExpenseReportAction: OnyxTypes.ReportAction,
    linkedTrackedExpenseReportID: string,
    transactionThreadReportID: string,
) => {
    const optimisticData: OnyxUpdate[] = [];
    const successData: OnyxUpdate[] = [];
    const failureData: OnyxUpdate[] = [];

    // Delete the transaction from the track expense report
    const {
        optimisticData: deleteOptimisticData,
        successData: deleteSuccessData,
        failureData: deleteFailureData,
    } = getDeleteTrackExpenseInformation(linkedTrackedExpenseReportID, transactionID, linkedTrackedExpenseReportAction, false, true);

    optimisticData?.push(...deleteOptimisticData);
    successData?.push(...deleteSuccessData);
    failureData?.push(...deleteFailureData);

    // Build modified expense report action with the transaction changes
    const modifiedExpenseReportAction = ReportUtils.buildOptimisticMovedTrackedExpenseModifiedReportAction(transactionThreadReportID, moneyRequestReportID);

    optimisticData?.push({
        onyxMethod: Onyx.METHOD.MERGE,
        key: `${ONYXKEYS.COLLECTION.REPORT_ACTIONS}${transactionThreadReportID}`,
        value: {
            [modifiedExpenseReportAction.reportActionID]: modifiedExpenseReportAction as OnyxTypes.ReportAction,
        },
    });
    successData?.push({
        onyxMethod: Onyx.METHOD.MERGE,
        key: `${ONYXKEYS.COLLECTION.REPORT_ACTIONS}${transactionThreadReportID}`,
        value: {
            [modifiedExpenseReportAction.reportActionID]: {pendingAction: null},
        },
    });
    failureData?.push({
        onyxMethod: Onyx.METHOD.MERGE,
        key: `${ONYXKEYS.COLLECTION.REPORT_ACTIONS}${transactionThreadReportID}`,
        value: {
            [modifiedExpenseReportAction.reportActionID]: {
                ...(modifiedExpenseReportAction as OnyxTypes.ReportAction),
                errors: ErrorUtils.getMicroSecondOnyxError('iou.error.genericEditFailureMessage'),
            },
        },
    });

    // Resolve actionable whisper message
    optimisticData?.push({
        onyxMethod: Onyx.METHOD.MERGE,
        key: `${ONYXKEYS.COLLECTION.REPORT_ACTIONS}${linkedTrackedExpenseReportID}`,
        value: {
            [actionableWhisperReportActionID]: {
                originalMessage: {
                    resolution: CONST.REPORT.ACTIONABLE_MENTION_WHISPER_RESOLUTION.NOTHING,
                },
            },
        },
    });

    failureData?.push({
        onyxMethod: Onyx.METHOD.MERGE,
        key: `${ONYXKEYS.COLLECTION.REPORT_ACTIONS}${linkedTrackedExpenseReportID}`,
        value: {
            [actionableWhisperReportActionID]: {
                originalMessage: {
                    resolution: null,
                },
            },
        },
    });

    return {optimisticData, successData, failureData, modifiedExpenseReportActionID: modifiedExpenseReportAction.reportActionID};
};

function convertTrackedExpenseToRequest(
    payerAccountID: number,
    chatReportID: string,
    transactionID: string,
    actionableWhisperReportActionID: string,
    createdChatReportActionID: string,
    moneyRequestReportID: string,
    moneyRequestCreatedReportActionID: string,
    moneyRequestPreviewReportActionID: string,
    linkedTrackedExpenseReportAction: OnyxTypes.ReportAction,
    linkedTrackedExpenseReportID: string,
    transactionThreadReportID: string,
    reportPreviewReportActionID: string,
    onyxData: OnyxData,
    amount: number,
    currency: string,
    comment: string,
    merchant: string,
    created: string,
    receipt?: Receipt,
) {
    const {optimisticData, successData, failureData} = onyxData;

    const {
        optimisticData: moveTransactionOptimisticData,
        successData: moveTransactionSuccessData,
        failureData: moveTransactionFailureData,
        modifiedExpenseReportActionID,
    } = getConvertTrackedExpenseInformation(
        transactionID,
        actionableWhisperReportActionID,
        moneyRequestReportID,
        linkedTrackedExpenseReportAction,
        linkedTrackedExpenseReportID,
        transactionThreadReportID,
    );

    optimisticData?.push(...moveTransactionOptimisticData);
    successData?.push(...moveTransactionSuccessData);
    failureData?.push(...moveTransactionFailureData);

    const parameters = {
        amount,
        currency,
        comment,
        created,
        merchant,
        receipt,
        payerAccountID,
        chatReportID,
        transactionID,
        actionableWhisperReportActionID,
        createdChatReportActionID,
        moneyRequestReportID,
        moneyRequestCreatedReportActionID,
        moneyRequestPreviewReportActionID,
        transactionThreadReportID,
        modifiedExpenseReportActionID,
        reportPreviewReportActionID,
    };
    API.write(WRITE_COMMANDS.CONVERT_TRACKED_EXPENSE_TO_REQUEST, parameters, {optimisticData, successData, failureData});
}

function categorizeTrackedExpense(
    policyID: string,
    transactionID: string,
    moneyRequestPreviewReportActionID: string,
    moneyRequestReportID: string,
    moneyRequestCreatedReportActionID: string,
    actionableWhisperReportActionID: string,
    linkedTrackedExpenseReportAction: OnyxTypes.ReportAction,
    linkedTrackedExpenseReportID: string,
    transactionThreadReportID: string,
    reportPreviewReportActionID: string,
    onyxData: OnyxData,
    amount: number,
    currency: string,
    comment: string,
    merchant: string,
    created: string,
    category?: string,
    tag?: string,
    taxCode = '',
    taxAmount = 0,
    billable?: boolean,
    receipt?: Receipt,
) {
    const {optimisticData, successData, failureData} = onyxData;

    const {
        optimisticData: moveTransactionOptimisticData,
        successData: moveTransactionSuccessData,
        failureData: moveTransactionFailureData,
        modifiedExpenseReportActionID,
    } = getConvertTrackedExpenseInformation(
        transactionID,
        actionableWhisperReportActionID,
        moneyRequestReportID,
        linkedTrackedExpenseReportAction,
        linkedTrackedExpenseReportID,
        transactionThreadReportID,
    );

    optimisticData?.push(...moveTransactionOptimisticData);
    successData?.push(...moveTransactionSuccessData);
    failureData?.push(...moveTransactionFailureData);

    const parameters = {
        policyID,
        transactionID,
        moneyRequestPreviewReportActionID,
        moneyRequestReportID,
        moneyRequestCreatedReportActionID,
        actionableWhisperReportActionID,
        modifiedExpenseReportActionID,
        reportPreviewReportActionID,
        amount,
        currency,
        comment,
        merchant,
        category,
        tag,
        taxCode,
        taxAmount,
        billable,
        created,
        receipt,
    };

    API.write(WRITE_COMMANDS.CATEGORIZE_TRACKED_EXPENSE, parameters, {optimisticData, successData, failureData});
}

function shareTrackedExpense(
    policyID: string,
    transactionID: string,
    moneyRequestPreviewReportActionID: string,
    moneyRequestReportID: string,
    moneyRequestCreatedReportActionID: string,
    actionableWhisperReportActionID: string,
    linkedTrackedExpenseReportAction: OnyxTypes.ReportAction,
    linkedTrackedExpenseReportID: string,
    transactionThreadReportID: string,
    reportPreviewReportActionID: string,
    onyxData: OnyxData,
    amount: number,
    currency: string,
    comment: string,
    merchant: string,
    created: string,
    category?: string,
    tag?: string,
    taxCode = '',
    taxAmount = 0,
    billable?: boolean,
    receipt?: Receipt,
) {
    const {optimisticData, successData, failureData} = onyxData;

    const {
        optimisticData: moveTransactionOptimisticData,
        successData: moveTransactionSuccessData,
        failureData: moveTransactionFailureData,
        modifiedExpenseReportActionID,
    } = getConvertTrackedExpenseInformation(
        transactionID,
        actionableWhisperReportActionID,
        moneyRequestReportID,
        linkedTrackedExpenseReportAction,
        linkedTrackedExpenseReportID,
        transactionThreadReportID,
    );

    optimisticData?.push(...moveTransactionOptimisticData);
    successData?.push(...moveTransactionSuccessData);
    failureData?.push(...moveTransactionFailureData);

    const parameters = {
        policyID,
        transactionID,
        moneyRequestPreviewReportActionID,
        moneyRequestReportID,
        moneyRequestCreatedReportActionID,
        actionableWhisperReportActionID,
        modifiedExpenseReportActionID,
        reportPreviewReportActionID,
        amount,
        currency,
        comment,
        merchant,
        created,
        category,
        tag,
        taxCode,
        taxAmount,
        billable,
        receipt,
    };

    API.write(WRITE_COMMANDS.SHARE_TRACKED_EXPENSE, parameters, {optimisticData, successData, failureData});
}

/**
 * Submit expense to another user
 */
function requestMoney(
    report: OnyxEntry<OnyxTypes.Report>,
    amount: number,
    currency: string,
    created: string,
    merchant: string,
    payeeEmail: string | undefined,
    payeeAccountID: number,
    participant: Participant,
    comment: string,
    receipt: Receipt | undefined,
    category?: string,
    tag?: string,
    taxCode = '',
    taxAmount = 0,
    billable?: boolean,
    policy?: OnyxEntry<OnyxTypes.Policy>,
    policyTagList?: OnyxEntry<OnyxTypes.PolicyTagList>,
    policyCategories?: OnyxEntry<OnyxTypes.PolicyCategories>,
    gpsPoints?: GPSPoint,
    action?: ValueOf<typeof CONST.IOU.ACTION>,
    actionableWhisperReportActionID?: string,
    linkedTrackedExpenseReportAction?: OnyxTypes.ReportAction,
    linkedTrackedExpenseReportID?: string,
) {
    // If the report is iou or expense report, we should get the linked chat report to be passed to the getMoneyRequestInformation function
    const isMoneyRequestReport = ReportUtils.isMoneyRequestReport(report);
    const currentChatReport = isMoneyRequestReport ? ReportUtils.getReport(report?.chatReportID) : report;
    const moneyRequestReportID = isMoneyRequestReport ? report?.reportID : '';
    const currentCreated = DateUtils.enrichMoneyRequestTimestamp(created);
    const isMovingTransactionFromTrackExpense = IOUUtils.isMovingTransactionFromTrackExpense(action);

    const {
        payerAccountID,
        payerEmail,
        iouReport,
        chatReport,
        transaction,
        iouAction,
        createdChatReportActionID,
        createdIOUReportActionID,
        reportPreviewAction,
        transactionThreadReportID,
        createdReportActionIDForThread,
        onyxData,
    } = getMoneyRequestInformation(
        isMovingTransactionFromTrackExpense ? {} : currentChatReport,
        participant,
        comment,
        amount,
        currency,
        currentCreated,
        merchant,
        receipt,
        isMovingTransactionFromTrackExpense ? (linkedTrackedExpenseReportAction?.originalMessage as IOUMessage)?.IOUTransactionID : undefined,
        category,
        tag,
        billable,
        policy,
        policyTagList,
        policyCategories,
        payeeAccountID,
        payeeEmail,
        moneyRequestReportID,
        linkedTrackedExpenseReportAction,
    );
    const activeReportID = isMoneyRequestReport ? report?.reportID : chatReport.reportID;

    switch (action) {
        case CONST.IOU.ACTION.MOVE: {
            if (!linkedTrackedExpenseReportAction || !actionableWhisperReportActionID || !linkedTrackedExpenseReportID) {
                return;
            }

            convertTrackedExpenseToRequest(
                payerAccountID,
                chatReport.reportID,
                transaction.transactionID,
                actionableWhisperReportActionID,
                createdChatReportActionID,
                iouReport.reportID,
                createdIOUReportActionID,
                iouAction.reportActionID,
                linkedTrackedExpenseReportAction,
                linkedTrackedExpenseReportID,
                transactionThreadReportID,
                reportPreviewAction.reportActionID,
                onyxData,
                amount,
                currency,
                comment,
                merchant,
                currentCreated,
                receipt,
            );
            break;
        }
        default: {
            const parameters: RequestMoneyParams = {
                debtorEmail: payerEmail,
                debtorAccountID: payerAccountID,
                amount,
                currency,
                comment,
                created: currentCreated,
                merchant,
                iouReportID: iouReport.reportID,
                chatReportID: chatReport.reportID,
                transactionID: transaction.transactionID,
                reportActionID: iouAction.reportActionID,
                createdChatReportActionID,
                createdIOUReportActionID,
                reportPreviewReportActionID: reportPreviewAction.reportActionID,
                receipt,
                receiptState: receipt?.state,
                category,
                tag,
                taxCode,
                taxAmount,
                billable,
                // This needs to be a string of JSON because of limitations with the fetch() API and nested objects
                gpsPoints: gpsPoints ? JSON.stringify(gpsPoints) : undefined,
                transactionThreadReportID,
                createdReportActionIDForThread,
            };

            // eslint-disable-next-line rulesdir/no-multiple-api-calls
            API.write(WRITE_COMMANDS.REQUEST_MONEY, parameters, onyxData);
            resetMoneyRequestInfo();
        }
    }

    Navigation.dismissModal(activeReportID);
    if (activeReportID) {
        Report.notifyNewAction(activeReportID, payeeAccountID);
    }
}

/**
 * Track an expense
 */
function trackExpense(
    report: OnyxTypes.Report,
    amount: number,
    currency: string,
    created: string,
    merchant: string,
    payeeEmail: string | undefined,
    payeeAccountID: number,
    participant: Participant,
    comment: string,
    receipt?: Receipt,
    category?: string,
    tag?: string,
    taxCode = '',
    taxAmount = 0,
    billable?: boolean,
    policy?: OnyxEntry<OnyxTypes.Policy>,
    policyTagList?: OnyxEntry<OnyxTypes.PolicyTagList>,
    policyCategories?: OnyxEntry<OnyxTypes.PolicyCategories>,
    gpsPoints?: GPSPoint,
    validWaypoints?: WaypointCollection,
    action?: ValueOf<typeof CONST.IOU.ACTION>,
    actionableWhisperReportActionID?: string,
    linkedTrackedExpenseReportAction?: OnyxTypes.ReportAction,
    linkedTrackedExpenseReportID?: string,
) {
    const isMoneyRequestReport = ReportUtils.isMoneyRequestReport(report);
    const currentChatReport = isMoneyRequestReport ? ReportUtils.getReport(report.chatReportID) : report;
    const moneyRequestReportID = isMoneyRequestReport ? report.reportID : '';
    const isMovingTransactionFromTrackExpense = IOUUtils.isMovingTransactionFromTrackExpense(action);

    const currentCreated = DateUtils.enrichMoneyRequestTimestamp(created);
    const {
        iouReport,
        chatReport,
        transaction,
        iouAction,
        createdChatReportActionID,
        createdIOUReportActionID,
        reportPreviewAction,
        transactionThreadReportID,
        createdReportActionIDForThread,
        onyxData,
    } = getTrackExpenseInformation(
        currentChatReport,
        participant,
        comment,
        amount,
        currency,
        currentCreated,
        merchant,
        receipt,
        category,
        tag,
        billable,
        policy,
        policyTagList,
        policyCategories,
        payeeEmail,
        payeeAccountID,
        moneyRequestReportID,
        linkedTrackedExpenseReportAction,
        isMovingTransactionFromTrackExpense ? (linkedTrackedExpenseReportAction?.originalMessage as IOUMessage)?.IOUTransactionID : undefined,
    );
    const activeReportID = isMoneyRequestReport ? report.reportID : chatReport.reportID;

    switch (action) {
        case CONST.IOU.ACTION.CATEGORIZE: {
            if (!linkedTrackedExpenseReportAction || !actionableWhisperReportActionID || !linkedTrackedExpenseReportID) {
                return;
            }
            categorizeTrackedExpense(
                chatReport.policyID ?? '',
                transaction.transactionID,
                iouAction.reportActionID,
                iouReport?.reportID ?? '',
                createdIOUReportActionID ?? '',
                actionableWhisperReportActionID,
                linkedTrackedExpenseReportAction,
                linkedTrackedExpenseReportID,
                transactionThreadReportID,
                reportPreviewAction?.reportActionID ?? '',
                onyxData,
                amount,
                currency,
                comment,
                merchant,
                currentCreated,
                category,
                tag,
                taxCode,
                taxAmount,
                billable,
                receipt,
            );
            break;
        }
        case CONST.IOU.ACTION.SHARE: {
            if (!linkedTrackedExpenseReportAction || !actionableWhisperReportActionID || !linkedTrackedExpenseReportID) {
                return;
            }
            shareTrackedExpense(
                chatReport.policyID ?? '',
                transaction.transactionID,
                iouAction.reportActionID,
                iouReport?.reportID ?? '',
                createdIOUReportActionID ?? '',
                actionableWhisperReportActionID,
                linkedTrackedExpenseReportAction,
                linkedTrackedExpenseReportID,
                transactionThreadReportID,
                reportPreviewAction?.reportActionID ?? '',
                onyxData,
                amount,
                currency,
                comment,
                merchant,
                currentCreated,
                category,
                tag,
                taxCode,
                taxAmount,
                billable,
                receipt,
            );
            break;
        }
        default: {
            const parameters: TrackExpenseParams = {
                amount,
                currency,
                comment,
                created: currentCreated,
                merchant,
                iouReportID: iouReport?.reportID,
                chatReportID: chatReport.reportID,
                transactionID: transaction.transactionID,
                reportActionID: iouAction.reportActionID,
                createdChatReportActionID,
                createdIOUReportActionID,
                reportPreviewReportActionID: reportPreviewAction?.reportActionID,
                receipt,
                receiptState: receipt?.state,
                category,
                tag,
                taxCode,
                taxAmount,
                billable,
                // This needs to be a string of JSON because of limitations with the fetch() API and nested objects
                gpsPoints: gpsPoints ? JSON.stringify(gpsPoints) : undefined,
                transactionThreadReportID,
                createdReportActionIDForThread,
                waypoints: validWaypoints ? JSON.stringify(validWaypoints) : undefined,
            };

            API.write(WRITE_COMMANDS.TRACK_EXPENSE, parameters, onyxData);
            resetMoneyRequestInfo();
        }
    }
    if (action === CONST.IOU.ACTION.SHARE) {
        Navigation.navigate(ROUTES.ROOM_INVITE.getRoute(activeReportID ?? '', CONST.IOU.SHARE.ROLE.ACCOUNTANT));
    } else {
        Navigation.dismissModal(activeReportID);
    }

    Report.notifyNewAction(activeReportID, payeeAccountID);
}

function getOrCreateOptimisticSplitChatReport(existingSplitChatReportID: string, participants: Participant[], participantAccountIDs: number[], currentUserAccountID: number) {
    // The existing chat report could be passed as reportID or exist on the sole "participant" (in this case a report option)
    const existingChatReportID = existingSplitChatReportID || participants[0].reportID;

    // Check if the report is available locally if we do have one
    let existingSplitChatReport = allReports?.[`${ONYXKEYS.COLLECTION.REPORT}${existingChatReportID}`];

    // If we do not have one locally then we will search for a chat with the same participants (only for 1:1 chats).
    const shouldGetOrCreateOneOneDM = participants.length < 2;
    if (!existingSplitChatReport && shouldGetOrCreateOneOneDM) {
        existingSplitChatReport = ReportUtils.getChatByParticipants(participantAccountIDs);
    }

    // We found an existing chat report we are done...
    if (existingSplitChatReport) {
        // Yes, these are the same, but give the caller a way to identify if we created a new report or not
        return {existingSplitChatReport, splitChatReport: existingSplitChatReport};
    }

    // No existing chat by this point we need to create it
    const allParticipantsAccountIDs = [...participantAccountIDs, currentUserAccountID];

    // Create a Group Chat if we have multiple participants
    if (participants.length > 1) {
        const splitChatReport = ReportUtils.buildOptimisticChatReport(
            allParticipantsAccountIDs,
            '',
            CONST.REPORT.CHAT_TYPE.GROUP,
            undefined,
            undefined,
            undefined,
            undefined,
            undefined,
            undefined,
            CONST.REPORT.NOTIFICATION_PREFERENCE.HIDDEN,
        );
        return {existingSplitChatReport: null, splitChatReport};
    }

    // Otherwise, create a new 1:1 chat report
    const splitChatReport = ReportUtils.buildOptimisticChatReport(allParticipantsAccountIDs);
    return {existingSplitChatReport: null, splitChatReport};
}

/**
 * Build the Onyx data and IOU split necessary for splitting a bill with 3+ users.
 * 1. Build the optimistic Onyx data for the group chat, i.e. chatReport and iouReportAction creating the former if it doesn't yet exist.
 * 2. Loop over the group chat participant list, building optimistic or updating existing chatReports, iouReports and iouReportActions between the user and each participant.
 * We build both Onyx data and the IOU split that is sent as a request param and is used by Auth to create the chatReports, iouReports and iouReportActions in the database.
 * The IOU split has the following shape:
 *  [
 *      {email: 'currentUser', amount: 100},
 *      {email: 'user2', amount: 100, iouReportID: '100', chatReportID: '110', transactionID: '120', reportActionID: '130'},
 *      {email: 'user3', amount: 100, iouReportID: '200', chatReportID: '210', transactionID: '220', reportActionID: '230'}
 *  ]
 * @param amount - always in the smallest unit of the currency
 * @param existingSplitChatReportID - the report ID where the split expense happens, could be a group chat or a workspace chat
 */
function createSplitsAndOnyxData(
    participants: Participant[],
    currentUserLogin: string,
    currentUserAccountID: number,
    amount: number,
    comment: string,
    currency: string,
    merchant: string,
    created: string,
    category: string,
    tag: string,
    existingSplitChatReportID = '',
    billable = false,
    iouRequestType: IOURequestType = CONST.IOU.REQUEST_TYPE.MANUAL,
): SplitsAndOnyxData {
    const currentUserEmailForIOUSplit = PhoneNumber.addSMSDomainIfPhoneNumber(currentUserLogin);
    const participantAccountIDs = participants.map((participant) => Number(participant.accountID));

    const {splitChatReport, existingSplitChatReport} = getOrCreateOptimisticSplitChatReport(existingSplitChatReportID, participants, participantAccountIDs, currentUserAccountID);
    const isOwnPolicyExpenseChat = !!splitChatReport.isOwnPolicyExpenseChat;

    const splitTransaction = TransactionUtils.buildOptimisticTransaction(
        amount,
        currency,
        CONST.REPORT.SPLIT_REPORTID,
        comment,
        created,
        '',
        '',
        merchant || Localize.translateLocal('iou.expense'),
        undefined,
        undefined,
        undefined,
        category,
        tag,
        billable,
    );

    // Note: The created action must be optimistically generated before the IOU action so there's no chance that the created action appears after the IOU action in the chat
    const splitCreatedReportAction = ReportUtils.buildOptimisticCreatedReportAction(currentUserEmailForIOUSplit);
    const splitIOUReportAction = ReportUtils.buildOptimisticIOUReportAction(
        CONST.IOU.REPORT_ACTION_TYPE.SPLIT,
        amount,
        currency,
        comment,
        participants,
        splitTransaction.transactionID,
        undefined,
        '',
        false,
        false,
        {},
        isOwnPolicyExpenseChat,
    );

    splitChatReport.lastReadTime = DateUtils.getDBTime();
    splitChatReport.lastMessageText = splitIOUReportAction.message?.[0]?.text;
    splitChatReport.lastMessageHtml = splitIOUReportAction.message?.[0]?.html;

    // If we have an existing splitChatReport (group chat or workspace) use it's pending fields, otherwise indicate that we are adding a chat
    if (!existingSplitChatReport) {
        splitChatReport.pendingFields = {
            createChat: CONST.RED_BRICK_ROAD_PENDING_ACTION.ADD,
        };
    }

    const optimisticData: OnyxUpdate[] = [
        {
            // Use set for new reports because it doesn't exist yet, is faster,
            // and we need the data to be available when we navigate to the chat page
            onyxMethod: existingSplitChatReport ? Onyx.METHOD.MERGE : Onyx.METHOD.SET,
            key: `${ONYXKEYS.COLLECTION.REPORT}${splitChatReport.reportID}`,
            value: splitChatReport,
        },
        {
            onyxMethod: Onyx.METHOD.SET,
            key: ONYXKEYS.NVP_QUICK_ACTION_GLOBAL_CREATE,
            value: {
                action: iouRequestType === CONST.IOU.REQUEST_TYPE.DISTANCE ? CONST.QUICK_ACTIONS.SPLIT_DISTANCE : CONST.QUICK_ACTIONS.SPLIT_MANUAL,
                chatReportID: splitChatReport.reportID,
                isFirstQuickAction: isEmptyObject(quickAction),
            },
        },
        existingSplitChatReport
            ? {
                  onyxMethod: Onyx.METHOD.MERGE,
                  key: `${ONYXKEYS.COLLECTION.REPORT_ACTIONS}${splitChatReport.reportID}`,
                  value: {
                      [splitIOUReportAction.reportActionID]: splitIOUReportAction as OnyxTypes.ReportAction,
                  },
              }
            : {
                  onyxMethod: Onyx.METHOD.SET,
                  key: `${ONYXKEYS.COLLECTION.REPORT_ACTIONS}${splitChatReport.reportID}`,
                  value: {
                      [splitCreatedReportAction.reportActionID]: splitCreatedReportAction as OnyxTypes.ReportAction,
                      [splitIOUReportAction.reportActionID]: splitIOUReportAction as OnyxTypes.ReportAction,
                  },
              },
        {
            onyxMethod: Onyx.METHOD.SET,
            key: `${ONYXKEYS.COLLECTION.TRANSACTION}${splitTransaction.transactionID}`,
            value: splitTransaction,
        },
        {
            onyxMethod: Onyx.METHOD.MERGE,
            key: `${ONYXKEYS.COLLECTION.TRANSACTION_DRAFT}${CONST.IOU.OPTIMISTIC_TRANSACTION_ID}`,
            value: null,
        },
    ];

    const successData: OnyxUpdate[] = [
        {
            onyxMethod: Onyx.METHOD.MERGE,
            key: `${ONYXKEYS.COLLECTION.REPORT_ACTIONS}${splitChatReport.reportID}`,
            value: {
                ...(existingSplitChatReport ? {} : {[splitCreatedReportAction.reportActionID]: {pendingAction: null}}),
                [splitIOUReportAction.reportActionID]: {pendingAction: null},
            },
        },
        {
            onyxMethod: Onyx.METHOD.MERGE,
            key: `${ONYXKEYS.COLLECTION.TRANSACTION}${splitTransaction.transactionID}`,
            value: {pendingAction: null},
        },
    ];

    if (!existingSplitChatReport) {
        successData.push({
            onyxMethod: Onyx.METHOD.MERGE,
            key: `${ONYXKEYS.COLLECTION.REPORT}${splitChatReport.reportID}`,
            value: {pendingFields: {createChat: null}},
        });
    }

    const failureData: OnyxUpdate[] = [
        {
            onyxMethod: Onyx.METHOD.MERGE,
            key: `${ONYXKEYS.COLLECTION.TRANSACTION}${splitTransaction.transactionID}`,
            value: {
                errors: ErrorUtils.getMicroSecondOnyxError('iou.error.genericCreateFailureMessage'),
            },
        },
    ];

    if (existingSplitChatReport) {
        failureData.push({
            onyxMethod: Onyx.METHOD.MERGE,
            key: `${ONYXKEYS.COLLECTION.REPORT_ACTIONS}${splitChatReport.reportID}`,
            value: {
                [splitIOUReportAction.reportActionID]: {
                    errors: ErrorUtils.getMicroSecondOnyxError('iou.error.genericCreateFailureMessage'),
                },
            },
        });
    } else {
        failureData.push(
            {
                onyxMethod: Onyx.METHOD.MERGE,
                key: `${ONYXKEYS.COLLECTION.REPORT}${splitChatReport.reportID}`,
                value: {
                    errorFields: {
                        createChat: ErrorUtils.getMicroSecondOnyxError('report.genericCreateReportFailureMessage'),
                    },
                },
            },
            {
                onyxMethod: Onyx.METHOD.MERGE,
                key: `${ONYXKEYS.COLLECTION.REPORT_ACTIONS}${splitChatReport.reportID}`,
                value: {
                    [splitIOUReportAction.reportActionID]: {
                        errors: ErrorUtils.getMicroSecondOnyxError('iou.error.genericCreateFailureMessage'),
                    },
                },
            },
        );
    }

    // Loop through participants creating individual chats, iouReports and reportActionIDs as needed
    const splitAmount = IOUUtils.calculateAmount(participants.length, amount, currency, false);
    const splits: Split[] = [{email: currentUserEmailForIOUSplit, accountID: currentUserAccountID, amount: IOUUtils.calculateAmount(participants.length, amount, currency, true)}];

    const hasMultipleParticipants = participants.length > 1;
    participants.forEach((participant) => {
        // In a case when a participant is a workspace, even when a current user is not an owner of the workspace
        const isPolicyExpenseChat = ReportUtils.isPolicyExpenseChat(participant);

        // In case the participant is a workspace, email & accountID should remain undefined and won't be used in the rest of this code
        // participant.login is undefined when the request is initiated from a group DM with an unknown user, so we need to add a default
        const email = isOwnPolicyExpenseChat || isPolicyExpenseChat ? '' : PhoneNumber.addSMSDomainIfPhoneNumber(participant.login ?? '').toLowerCase();
        const accountID = isOwnPolicyExpenseChat || isPolicyExpenseChat ? 0 : Number(participant.accountID);
        if (email === currentUserEmailForIOUSplit) {
            return;
        }

        // STEP 1: Get existing chat report OR build a new optimistic one
        // If we only have one participant and the request was initiated from the global create menu, i.e. !existingGroupChatReportID, the oneOnOneChatReport is the groupChatReport
        let oneOnOneChatReport: OnyxTypes.Report | OptimisticChatReport;
        let isNewOneOnOneChatReport = false;
        let shouldCreateOptimisticPersonalDetails = false;
        const personalDetailExists = accountID in allPersonalDetails;

        // If this is a split between two people only and the function
        // wasn't provided with an existing group chat report id
        // or, if the split is being made from the workspace chat, then the oneOnOneChatReport is the same as the splitChatReport
        // in this case existingSplitChatReport will belong to the policy expense chat and we won't be
        // entering code that creates optimistic personal details
        if ((!hasMultipleParticipants && !existingSplitChatReportID) || isOwnPolicyExpenseChat) {
            oneOnOneChatReport = splitChatReport;
            shouldCreateOptimisticPersonalDetails = !existingSplitChatReport && !personalDetailExists;
        } else {
            const existingChatReport = ReportUtils.getChatByParticipants([accountID]);
            isNewOneOnOneChatReport = !existingChatReport;
            shouldCreateOptimisticPersonalDetails = isNewOneOnOneChatReport && !personalDetailExists;
            oneOnOneChatReport = existingChatReport ?? ReportUtils.buildOptimisticChatReport([accountID]);
        }

        // STEP 2: Get existing IOU/Expense report and update its total OR build a new optimistic one
        let oneOnOneIOUReport: OneOnOneIOUReport = oneOnOneChatReport.iouReportID ? allReports?.[`${ONYXKEYS.COLLECTION.REPORT}${oneOnOneChatReport.iouReportID}`] : null;
        const shouldCreateNewOneOnOneIOUReport = ReportUtils.shouldCreateNewMoneyRequestReport(oneOnOneIOUReport, oneOnOneChatReport);

        if (!oneOnOneIOUReport || shouldCreateNewOneOnOneIOUReport) {
            oneOnOneIOUReport = isOwnPolicyExpenseChat
                ? ReportUtils.buildOptimisticExpenseReport(oneOnOneChatReport.reportID, oneOnOneChatReport.policyID ?? '', currentUserAccountID, splitAmount, currency)
                : ReportUtils.buildOptimisticIOUReport(currentUserAccountID, accountID, splitAmount, oneOnOneChatReport.reportID, currency);
        } else if (isOwnPolicyExpenseChat) {
            if (typeof oneOnOneIOUReport?.total === 'number') {
                // Because of the Expense reports are stored as negative values, we subtract the total from the amount
                oneOnOneIOUReport.total -= splitAmount;
            }
        } else {
            oneOnOneIOUReport = IOUUtils.updateIOUOwnerAndTotal(oneOnOneIOUReport, currentUserAccountID, splitAmount, currency);
        }

        // STEP 3: Build optimistic transaction
        const oneOnOneTransaction = TransactionUtils.buildOptimisticTransaction(
            ReportUtils.isExpenseReport(oneOnOneIOUReport) ? -splitAmount : splitAmount,
            currency,
            oneOnOneIOUReport.reportID,
            comment,
            created,
            CONST.IOU.TYPE.SPLIT,
            splitTransaction.transactionID,
            merchant || Localize.translateLocal('iou.expense'),
            undefined,
            undefined,
            undefined,
            category,
            tag,
            billable,
        );

        // STEP 4: Build optimistic reportActions. We need:
        // 1. CREATED action for the chatReport
        // 2. CREATED action for the iouReport
        // 3. IOU action for the iouReport
        // 4. Transaction Thread and the CREATED action for it
        // 5. REPORTPREVIEW action for the chatReport
        const [oneOnOneCreatedActionForChat, oneOnOneCreatedActionForIOU, oneOnOneIOUAction, optimisticTransactionThread, optimisticCreatedActionForTransactionThread] =
            ReportUtils.buildOptimisticMoneyRequestEntities(
                oneOnOneIOUReport,
                CONST.IOU.REPORT_ACTION_TYPE.CREATE,
                splitAmount,
                currency,
                comment,
                currentUserEmailForIOUSplit,
                [participant],
                oneOnOneTransaction.transactionID,
            );

        // Add optimistic personal details for new participants
        const oneOnOnePersonalDetailListAction: OnyxTypes.PersonalDetailsList = shouldCreateOptimisticPersonalDetails
            ? {
                  [accountID]: {
                      accountID,
                      avatar: UserUtils.getDefaultAvatarURL(accountID),
                      // Disabling this line since participant.displayName can be an empty string
                      // eslint-disable-next-line @typescript-eslint/prefer-nullish-coalescing
                      displayName: LocalePhoneNumber.formatPhoneNumber(participant.displayName || email),
                      login: participant.login,
                      isOptimisticPersonalDetail: true,
                  },
              }
            : {};

        let oneOnOneReportPreviewAction = getReportPreviewAction(oneOnOneChatReport.reportID, oneOnOneIOUReport.reportID);
        if (oneOnOneReportPreviewAction) {
            oneOnOneReportPreviewAction = ReportUtils.updateReportPreview(oneOnOneIOUReport, oneOnOneReportPreviewAction);
        } else {
            oneOnOneReportPreviewAction = ReportUtils.buildOptimisticReportPreview(oneOnOneChatReport, oneOnOneIOUReport);
        }

        // Add category to optimistic policy recently used categories when a participant is a workspace
        const optimisticPolicyRecentlyUsedCategories = isPolicyExpenseChat ? Policy.buildOptimisticPolicyRecentlyUsedCategories(participant.policyID, category) : [];

        // Add tag to optimistic policy recently used tags when a participant is a workspace
        const optimisticPolicyRecentlyUsedTags = isPolicyExpenseChat ? Policy.buildOptimisticPolicyRecentlyUsedTags(participant.policyID, tag) : {};

        // STEP 5: Build Onyx Data
        const [oneOnOneOptimisticData, oneOnOneSuccessData, oneOnOneFailureData] = buildOnyxDataForMoneyRequest(
            oneOnOneChatReport,
            oneOnOneIOUReport,
            oneOnOneTransaction,
            oneOnOneCreatedActionForChat,
            oneOnOneCreatedActionForIOU,
            oneOnOneIOUAction,
            oneOnOnePersonalDetailListAction,
            oneOnOneReportPreviewAction,
            optimisticPolicyRecentlyUsedCategories,
            optimisticPolicyRecentlyUsedTags,
            isNewOneOnOneChatReport,
            optimisticTransactionThread,
            optimisticCreatedActionForTransactionThread,
            shouldCreateNewOneOnOneIOUReport,
            null,
            null,
            null,
            null,
            true,
        );

        const individualSplit = {
            email,
            accountID,
            amount: splitAmount,
            iouReportID: oneOnOneIOUReport.reportID,
            chatReportID: oneOnOneChatReport.reportID,
            transactionID: oneOnOneTransaction.transactionID,
            reportActionID: oneOnOneIOUAction.reportActionID,
            createdChatReportActionID: oneOnOneCreatedActionForChat.reportActionID,
            createdIOUReportActionID: oneOnOneCreatedActionForIOU.reportActionID,
            reportPreviewReportActionID: oneOnOneReportPreviewAction.reportActionID,
            transactionThreadReportID: optimisticTransactionThread.reportID,
            createdReportActionIDForThread: optimisticCreatedActionForTransactionThread.reportActionID,
        };

        splits.push(individualSplit);
        optimisticData.push(...oneOnOneOptimisticData);
        successData.push(...oneOnOneSuccessData);
        failureData.push(...oneOnOneFailureData);
    });

    const splitData: SplitData = {
        chatReportID: splitChatReport.reportID,
        transactionID: splitTransaction.transactionID,
        reportActionID: splitIOUReportAction.reportActionID,
        policyID: splitChatReport.policyID,
        chatType: splitChatReport.chatType,
    };

    if (!existingSplitChatReport) {
        splitData.createdReportActionID = splitCreatedReportAction.reportActionID;
    }

    return {
        splitData,
        splits,
        onyxData: {optimisticData, successData, failureData},
    };
}

type SplitBillActionsParams = {
    participants: Participant[];
    currentUserLogin: string;
    currentUserAccountID: number;
    amount: number;
    comment: string;
    currency: string;
    merchant: string;
    created: string;
    category?: string;
    tag?: string;
    billable?: boolean;
    iouRequestType?: IOURequestType;
    existingSplitChatReportID?: string;
};

/**
 * @param amount - always in smallest currency unit
 * @param existingSplitChatReportID - Either a group DM or a workspace chat
 */
function splitBill({
    participants,
    currentUserLogin,
    currentUserAccountID,
    amount,
    comment,
    currency,
    merchant,
    created,
    category = '',
    tag = '',
    billable = false,
    iouRequestType = CONST.IOU.REQUEST_TYPE.MANUAL,
    existingSplitChatReportID = '',
}: SplitBillActionsParams) {
    const currentCreated = DateUtils.enrichMoneyRequestTimestamp(created);
    const {splitData, splits, onyxData} = createSplitsAndOnyxData(
        participants,
        currentUserLogin,
        currentUserAccountID,
        amount,
        comment,
        currency,
        merchant,
        currentCreated,
        category,
        tag,
        existingSplitChatReportID,
        billable,
        iouRequestType,
    );

    const parameters: SplitBillParams = {
        reportID: splitData.chatReportID,
        amount,
        splits: JSON.stringify(splits),
        currency,
        comment,
        category,
        merchant,
        created: currentCreated,
        tag,
        billable,
        transactionID: splitData.transactionID,
        reportActionID: splitData.reportActionID,
        createdReportActionID: splitData.createdReportActionID,
        policyID: splitData.policyID,
        chatType: splitData.chatType,
    };

    API.write(WRITE_COMMANDS.SPLIT_BILL, parameters, onyxData);

    resetMoneyRequestInfo();
    Navigation.dismissModal(existingSplitChatReportID);
    Report.notifyNewAction(splitData.chatReportID, currentUserAccountID);
}

/**
 * @param amount - always in the smallest currency unit
 */
function splitBillAndOpenReport({
    participants,
    currentUserLogin,
    currentUserAccountID,
    amount,
    comment,
    currency,
    merchant,
    created,
    category = '',
    tag = '',
    billable = false,
    iouRequestType = CONST.IOU.REQUEST_TYPE.MANUAL,
}: SplitBillActionsParams) {
    const currentCreated = DateUtils.enrichMoneyRequestTimestamp(created);
    const {splitData, splits, onyxData} = createSplitsAndOnyxData(
        participants,
        currentUserLogin,
        currentUserAccountID,
        amount,
        comment,
        currency,
        merchant,
        currentCreated,
        category,
        tag,
        '',
        billable,
        iouRequestType,
    );

    const parameters: SplitBillParams = {
        reportID: splitData.chatReportID,
        amount,
        splits: JSON.stringify(splits),
        currency,
        merchant,
        created: currentCreated,
        comment,
        category,
        tag,
        billable,
        transactionID: splitData.transactionID,
        reportActionID: splitData.reportActionID,
        createdReportActionID: splitData.createdReportActionID,
        policyID: splitData.policyID,
        chatType: splitData.chatType,
    };

    API.write(WRITE_COMMANDS.SPLIT_BILL_AND_OPEN_REPORT, parameters, onyxData);

    resetMoneyRequestInfo();
    Navigation.dismissModal(splitData.chatReportID);
    Report.notifyNewAction(splitData.chatReportID, currentUserAccountID);
}

type StartSplitBilActionParams = {
    participants: Participant[];
    currentUserLogin: string;
    currentUserAccountID: number;
    comment: string;
    receipt: Receipt;
    existingSplitChatReportID?: string;
    billable?: boolean;
    category: string | undefined;
    tag: string | undefined;
    currency: string;
};

/** Used exclusively for starting a split expense request that contains a receipt, the split request will be completed once the receipt is scanned
 *  or user enters details manually.
 *
 * @param existingSplitChatReportID - Either a group DM or a workspace chat
 */
function startSplitBill({
    participants,
    currentUserLogin,
    currentUserAccountID,
    comment,
    receipt,
    existingSplitChatReportID = '',
    billable = false,
    category = '',
    tag = '',
    currency,
}: StartSplitBilActionParams) {
    const currentUserEmailForIOUSplit = PhoneNumber.addSMSDomainIfPhoneNumber(currentUserLogin);
    const participantAccountIDs = participants.map((participant) => Number(participant.accountID));
    const {splitChatReport, existingSplitChatReport} = getOrCreateOptimisticSplitChatReport(existingSplitChatReportID, participants, participantAccountIDs, currentUserAccountID);
    const isOwnPolicyExpenseChat = !!splitChatReport.isOwnPolicyExpenseChat;

    const {name: filename, source, state = CONST.IOU.RECEIPT_STATE.SCANREADY} = receipt;
    const receiptObject: Receipt = {state, source};

    // ReportID is -2 (aka "deleted") on the group transaction
    const splitTransaction = TransactionUtils.buildOptimisticTransaction(
        0,
        currency,
        CONST.REPORT.SPLIT_REPORTID,
        comment,
        '',
        '',
        '',
        CONST.TRANSACTION.PARTIAL_TRANSACTION_MERCHANT,
        receiptObject,
        filename,
        undefined,
        category,
        tag,
        billable,
    );

    // Note: The created action must be optimistically generated before the IOU action so there's no chance that the created action appears after the IOU action in the chat
    const splitChatCreatedReportAction = ReportUtils.buildOptimisticCreatedReportAction(currentUserEmailForIOUSplit);
    const splitIOUReportAction = ReportUtils.buildOptimisticIOUReportAction(
        CONST.IOU.REPORT_ACTION_TYPE.SPLIT,
        0,
        CONST.CURRENCY.USD,
        comment,
        participants,
        splitTransaction.transactionID,
        undefined,
        '',
        false,
        false,
        receiptObject,
        isOwnPolicyExpenseChat,
    );

    splitChatReport.lastReadTime = DateUtils.getDBTime();
    splitChatReport.lastMessageText = splitIOUReportAction.message?.[0]?.text;
    splitChatReport.lastMessageHtml = splitIOUReportAction.message?.[0]?.html;

    // If we have an existing splitChatReport (group chat or workspace) use it's pending fields, otherwise indicate that we are adding a chat
    if (!existingSplitChatReport) {
        splitChatReport.pendingFields = {
            createChat: CONST.RED_BRICK_ROAD_PENDING_ACTION.ADD,
        };
    }

    const optimisticData: OnyxUpdate[] = [
        {
            // Use set for new reports because it doesn't exist yet, is faster,
            // and we need the data to be available when we navigate to the chat page
            onyxMethod: existingSplitChatReport ? Onyx.METHOD.MERGE : Onyx.METHOD.SET,
            key: `${ONYXKEYS.COLLECTION.REPORT}${splitChatReport.reportID}`,
            value: splitChatReport,
        },
        {
            onyxMethod: Onyx.METHOD.SET,
            key: ONYXKEYS.NVP_QUICK_ACTION_GLOBAL_CREATE,
            value: {
                action: CONST.QUICK_ACTIONS.SPLIT_SCAN,
                chatReportID: splitChatReport.reportID,
                isFirstQuickAction: isEmptyObject(quickAction),
            },
        },
        existingSplitChatReport
            ? {
                  onyxMethod: Onyx.METHOD.MERGE,
                  key: `${ONYXKEYS.COLLECTION.REPORT_ACTIONS}${splitChatReport.reportID}`,
                  value: {
                      [splitIOUReportAction.reportActionID]: splitIOUReportAction as OnyxTypes.ReportAction,
                  },
              }
            : {
                  onyxMethod: Onyx.METHOD.SET,
                  key: `${ONYXKEYS.COLLECTION.REPORT_ACTIONS}${splitChatReport.reportID}`,
                  value: {
                      [splitChatCreatedReportAction.reportActionID]: splitChatCreatedReportAction,
                      [splitIOUReportAction.reportActionID]: splitIOUReportAction as OnyxTypes.ReportAction,
                  },
              },
        {
            onyxMethod: Onyx.METHOD.SET,
            key: `${ONYXKEYS.COLLECTION.TRANSACTION}${splitTransaction.transactionID}`,
            value: splitTransaction,
        },
    ];

    const successData: OnyxUpdate[] = [
        {
            onyxMethod: Onyx.METHOD.MERGE,
            key: `${ONYXKEYS.COLLECTION.REPORT_ACTIONS}${splitChatReport.reportID}`,
            value: {
                ...(existingSplitChatReport ? {} : {[splitChatCreatedReportAction.reportActionID]: {pendingAction: null}}),
                [splitIOUReportAction.reportActionID]: {pendingAction: null},
            },
        },
        {
            onyxMethod: Onyx.METHOD.MERGE,
            key: `${ONYXKEYS.COLLECTION.TRANSACTION}${splitTransaction.transactionID}`,
            value: {pendingAction: null},
        },
    ];

    if (!existingSplitChatReport) {
        successData.push({
            onyxMethod: Onyx.METHOD.MERGE,
            key: `${ONYXKEYS.COLLECTION.REPORT}${splitChatReport.reportID}`,
            value: {pendingFields: {createChat: null}},
        });
    }

    const failureData: OnyxUpdate[] = [
        {
            onyxMethod: Onyx.METHOD.MERGE,
            key: `${ONYXKEYS.COLLECTION.TRANSACTION}${splitTransaction.transactionID}`,
            value: {
                errors: ErrorUtils.getMicroSecondOnyxError('iou.error.genericCreateFailureMessage'),
            },
        },
    ];

    if (existingSplitChatReport) {
        failureData.push({
            onyxMethod: Onyx.METHOD.MERGE,
            key: `${ONYXKEYS.COLLECTION.REPORT_ACTIONS}${splitChatReport.reportID}`,
            value: {
                [splitIOUReportAction.reportActionID]: {
                    errors: getReceiptError(receipt, filename),
                },
            },
        });
    } else {
        failureData.push(
            {
                onyxMethod: Onyx.METHOD.MERGE,
                key: `${ONYXKEYS.COLLECTION.REPORT}${splitChatReport.reportID}`,
                value: {
                    errorFields: {
                        createChat: ErrorUtils.getMicroSecondOnyxError('report.genericCreateReportFailureMessage'),
                    },
                },
            },
            {
                onyxMethod: Onyx.METHOD.MERGE,
                key: `${ONYXKEYS.COLLECTION.REPORT_ACTIONS}${splitChatReport.reportID}`,
                value: {
                    [splitChatCreatedReportAction.reportActionID]: {
                        errors: ErrorUtils.getMicroSecondOnyxError('report.genericCreateReportFailureMessage'),
                    },
                    [splitIOUReportAction.reportActionID]: {
                        errors: getReceiptError(receipt, filename),
                    },
                },
            },
        );
    }

    const splits: Split[] = [{email: currentUserEmailForIOUSplit, accountID: currentUserAccountID}];

    participants.forEach((participant) => {
        // Disabling this line since participant.login can be an empty string
        // eslint-disable-next-line @typescript-eslint/prefer-nullish-coalescing
        const email = participant.isOwnPolicyExpenseChat ? '' : PhoneNumber.addSMSDomainIfPhoneNumber(participant.login || participant.text || '').toLowerCase();
        const accountID = participant.isOwnPolicyExpenseChat ? 0 : Number(participant.accountID);
        if (email === currentUserEmailForIOUSplit) {
            return;
        }

        // When splitting with a workspace chat, we only need to supply the policyID and the workspace reportID as it's needed so we can update the report preview
        if (participant.isOwnPolicyExpenseChat) {
            splits.push({
                policyID: participant.policyID,
                chatReportID: splitChatReport.reportID,
            });
            return;
        }

        const participantPersonalDetails = allPersonalDetails[participant?.accountID ?? -1];
        if (!participantPersonalDetails) {
            optimisticData.push({
                onyxMethod: Onyx.METHOD.MERGE,
                key: ONYXKEYS.PERSONAL_DETAILS_LIST,
                value: {
                    [accountID]: {
                        accountID,
                        avatar: UserUtils.getDefaultAvatarURL(accountID),
                        // Disabling this line since participant.displayName can be an empty string
                        // eslint-disable-next-line @typescript-eslint/prefer-nullish-coalescing
                        displayName: LocalePhoneNumber.formatPhoneNumber(participant.displayName || email),
                        // Disabling this line since participant.login can be an empty string
                        // eslint-disable-next-line @typescript-eslint/prefer-nullish-coalescing
                        login: participant.login || participant.text,
                        isOptimisticPersonalDetail: true,
                    },
                },
            });
        }

        splits.push({
            email,
            accountID,
        });
    });

    participants.forEach((participant) => {
        const isPolicyExpenseChat = ReportUtils.isPolicyExpenseChat(participant);
        if (!isPolicyExpenseChat) {
            return;
        }

        const optimisticPolicyRecentlyUsedCategories = Policy.buildOptimisticPolicyRecentlyUsedCategories(participant.policyID, category);
        const optimisticPolicyRecentlyUsedTags = Policy.buildOptimisticPolicyRecentlyUsedTags(participant.policyID, tag);

        if (optimisticPolicyRecentlyUsedCategories.length > 0) {
            optimisticData.push({
                onyxMethod: Onyx.METHOD.SET,
                key: `${ONYXKEYS.COLLECTION.POLICY_RECENTLY_USED_CATEGORIES}${participant.policyID}`,
                value: optimisticPolicyRecentlyUsedCategories,
            });
        }

        if (!isEmptyObject(optimisticPolicyRecentlyUsedTags)) {
            optimisticData.push({
                onyxMethod: Onyx.METHOD.MERGE,
                key: `${ONYXKEYS.COLLECTION.POLICY_RECENTLY_USED_TAGS}${participant.policyID}`,
                value: optimisticPolicyRecentlyUsedTags,
            });
        }
    });

    // Save the new splits array into the transaction's comment in case the user calls CompleteSplitBill while offline
    optimisticData.push({
        onyxMethod: Onyx.METHOD.MERGE,
        key: `${ONYXKEYS.COLLECTION.TRANSACTION}${splitTransaction.transactionID}`,
        value: {
            comment: {
                splits,
            },
        },
    });

    const parameters: StartSplitBillParams = {
        chatReportID: splitChatReport.reportID,
        reportActionID: splitIOUReportAction.reportActionID,
        transactionID: splitTransaction.transactionID,
        splits: JSON.stringify(splits),
        receipt,
        comment,
        category,
        tag,
        currency,
        isFromGroupDM: !existingSplitChatReport,
        billable,
        ...(existingSplitChatReport ? {} : {createdReportActionID: splitChatCreatedReportAction.reportActionID}),
        chatType: splitChatReport?.chatType,
    };

    API.write(WRITE_COMMANDS.START_SPLIT_BILL, parameters, {optimisticData, successData, failureData});

    resetMoneyRequestInfo();
    Navigation.dismissModalWithReport(splitChatReport);
    Report.notifyNewAction(splitChatReport.chatReportID ?? '', currentUserAccountID);
}

/** Used for editing a split expense while it's still scanning or when SmartScan fails, it completes a split expense started by startSplitBill above.
 *
 * @param chatReportID - The group chat or workspace reportID
 * @param reportAction - The split action that lives in the chatReport above
 * @param updatedTransaction - The updated **draft** split transaction
 * @param sessionAccountID - accountID of the current user
 * @param sessionEmail - email of the current user
 */
function completeSplitBill(chatReportID: string, reportAction: OnyxTypes.ReportAction, updatedTransaction: OnyxEntry<OnyxTypes.Transaction>, sessionAccountID: number, sessionEmail: string) {
    const currentUserEmailForIOUSplit = PhoneNumber.addSMSDomainIfPhoneNumber(sessionEmail);
    const transactionID = updatedTransaction?.transactionID ?? '';
    const unmodifiedTransaction = allTransactions[`${ONYXKEYS.COLLECTION.TRANSACTION}${transactionID}`];

    // Save optimistic updated transaction and action
    const optimisticData: OnyxUpdate[] = [
        {
            onyxMethod: Onyx.METHOD.MERGE,
            key: `${ONYXKEYS.COLLECTION.TRANSACTION}${transactionID}`,
            value: {
                ...updatedTransaction,
                receipt: {
                    state: CONST.IOU.RECEIPT_STATE.OPEN,
                },
            },
        },
        {
            onyxMethod: Onyx.METHOD.MERGE,
            key: `${ONYXKEYS.COLLECTION.REPORT_ACTIONS}${chatReportID}`,
            value: {
                [reportAction.reportActionID]: {
                    lastModified: DateUtils.getDBTime(),
                    whisperedToAccountIDs: [],
                },
            },
        },
    ];

    const successData: OnyxUpdate[] = [
        {
            onyxMethod: Onyx.METHOD.MERGE,
            key: `${ONYXKEYS.COLLECTION.TRANSACTION}${transactionID}`,
            value: {pendingAction: null},
        },
        {
            onyxMethod: Onyx.METHOD.MERGE,
            key: `${ONYXKEYS.COLLECTION.SPLIT_TRANSACTION_DRAFT}${transactionID}`,
            value: {pendingAction: null},
        },
    ];

    const failureData: OnyxUpdate[] = [
        {
            onyxMethod: Onyx.METHOD.MERGE,
            key: `${ONYXKEYS.COLLECTION.TRANSACTION}${transactionID}`,
            value: {
                ...unmodifiedTransaction,
                errors: ErrorUtils.getMicroSecondOnyxError('iou.error.genericCreateFailureMessage'),
            },
        },
        {
            onyxMethod: Onyx.METHOD.MERGE,
            key: `${ONYXKEYS.COLLECTION.REPORT_ACTIONS}${chatReportID}`,
            value: {
                [reportAction.reportActionID]: {
                    ...reportAction,
                    errors: ErrorUtils.getMicroSecondOnyxError('iou.error.genericCreateFailureMessage'),
                },
            },
        },
    ];

    const splitParticipants: Split[] = updatedTransaction?.comment.splits ?? [];
    const amount = updatedTransaction?.modifiedAmount;
    const currency = updatedTransaction?.modifiedCurrency;

    // Exclude the current user when calculating the split amount, `calculateAmount` takes it into account
    const splitAmount = IOUUtils.calculateAmount(splitParticipants.length - 1, amount ?? 0, currency ?? '', false);

    const splits: Split[] = [{email: currentUserEmailForIOUSplit}];
    splitParticipants.forEach((participant) => {
        // Skip creating the transaction for the current user
        if (participant.email === currentUserEmailForIOUSplit) {
            return;
        }
        const isPolicyExpenseChat = !!participant.policyID;

        if (!isPolicyExpenseChat) {
            // In case this is still the optimistic accountID saved in the splits array, return early as we cannot know
            // if there is an existing chat between the split creator and this participant
            // Instead, we will rely on Auth generating the report IDs and the user won't see any optimistic chats or reports created
            const participantPersonalDetails: OnyxTypes.PersonalDetails | EmptyObject = allPersonalDetails[participant?.accountID ?? -1] ?? {};
            if (!participantPersonalDetails || participantPersonalDetails.isOptimisticPersonalDetail) {
                splits.push({
                    email: participant.email,
                });
                return;
            }
        }

        let oneOnOneChatReport: OnyxTypes.Report | null;
        let isNewOneOnOneChatReport = false;
        if (isPolicyExpenseChat) {
            // The workspace chat reportID is saved in the splits array when starting a split expense with a workspace
            oneOnOneChatReport = allReports?.[`${ONYXKEYS.COLLECTION.REPORT}${participant.chatReportID}`] ?? null;
        } else {
            const existingChatReport = ReportUtils.getChatByParticipants(participant.accountID ? [participant.accountID] : []);
            isNewOneOnOneChatReport = !existingChatReport;
            oneOnOneChatReport = existingChatReport ?? ReportUtils.buildOptimisticChatReport(participant.accountID ? [participant.accountID] : []);
        }

        let oneOnOneIOUReport: OneOnOneIOUReport = oneOnOneChatReport?.iouReportID ? allReports?.[`${ONYXKEYS.COLLECTION.REPORT}${oneOnOneChatReport.iouReportID}`] : null;
        const shouldCreateNewOneOnOneIOUReport = ReportUtils.shouldCreateNewMoneyRequestReport(oneOnOneIOUReport, oneOnOneChatReport);

        if (!oneOnOneIOUReport || shouldCreateNewOneOnOneIOUReport) {
            oneOnOneIOUReport = isPolicyExpenseChat
                ? ReportUtils.buildOptimisticExpenseReport(oneOnOneChatReport?.reportID ?? '', participant.policyID ?? '', sessionAccountID, splitAmount, currency ?? '')
                : ReportUtils.buildOptimisticIOUReport(sessionAccountID, participant.accountID ?? -1, splitAmount, oneOnOneChatReport?.reportID ?? '', currency ?? '');
        } else if (isPolicyExpenseChat) {
            if (typeof oneOnOneIOUReport?.total === 'number') {
                // Because of the Expense reports are stored as negative values, we subtract the total from the amount
                oneOnOneIOUReport.total -= splitAmount;
            }
        } else {
            oneOnOneIOUReport = IOUUtils.updateIOUOwnerAndTotal(oneOnOneIOUReport, sessionAccountID, splitAmount, currency ?? '');
        }

        const oneOnOneTransaction = TransactionUtils.buildOptimisticTransaction(
            isPolicyExpenseChat ? -splitAmount : splitAmount,
            currency ?? '',
            oneOnOneIOUReport?.reportID ?? '',
            updatedTransaction?.comment.comment,
            updatedTransaction?.modifiedCreated,
            CONST.IOU.TYPE.SPLIT,
            transactionID,
            updatedTransaction?.modifiedMerchant,
            {...updatedTransaction?.receipt, state: CONST.IOU.RECEIPT_STATE.OPEN},
            updatedTransaction?.filename,
            undefined,
            updatedTransaction?.category,
            updatedTransaction?.tag,
            updatedTransaction?.billable,
        );

        const [oneOnOneCreatedActionForChat, oneOnOneCreatedActionForIOU, oneOnOneIOUAction, optimisticTransactionThread, optimisticCreatedActionForTransactionThread] =
            ReportUtils.buildOptimisticMoneyRequestEntities(
                oneOnOneIOUReport,
                CONST.IOU.REPORT_ACTION_TYPE.CREATE,
                splitAmount,
                currency ?? '',
                updatedTransaction?.comment.comment ?? '',
                currentUserEmailForIOUSplit,
                [participant],
                oneOnOneTransaction.transactionID,
                undefined,
            );

        let oneOnOneReportPreviewAction = getReportPreviewAction(oneOnOneChatReport?.reportID ?? '', oneOnOneIOUReport?.reportID ?? '');
        if (oneOnOneReportPreviewAction) {
            oneOnOneReportPreviewAction = ReportUtils.updateReportPreview(oneOnOneIOUReport, oneOnOneReportPreviewAction);
        } else {
            oneOnOneReportPreviewAction = ReportUtils.buildOptimisticReportPreview(oneOnOneChatReport, oneOnOneIOUReport, '', oneOnOneTransaction);
        }

        const [oneOnOneOptimisticData, oneOnOneSuccessData, oneOnOneFailureData] = buildOnyxDataForMoneyRequest(
            oneOnOneChatReport,
            oneOnOneIOUReport,
            oneOnOneTransaction,
            oneOnOneCreatedActionForChat,
            oneOnOneCreatedActionForIOU,
            oneOnOneIOUAction,
            {},
            oneOnOneReportPreviewAction,
            [],
            {},
            isNewOneOnOneChatReport,
            optimisticTransactionThread,
            optimisticCreatedActionForTransactionThread,
            shouldCreateNewOneOnOneIOUReport,
            null,
            null,
            null,
            null,
            true,
        );

        splits.push({
            email: participant.email,
            accountID: participant.accountID,
            policyID: participant.policyID,
            iouReportID: oneOnOneIOUReport?.reportID,
            chatReportID: oneOnOneChatReport?.reportID,
            transactionID: oneOnOneTransaction.transactionID,
            reportActionID: oneOnOneIOUAction.reportActionID,
            createdChatReportActionID: oneOnOneCreatedActionForChat.reportActionID,
            createdIOUReportActionID: oneOnOneCreatedActionForIOU.reportActionID,
            reportPreviewReportActionID: oneOnOneReportPreviewAction.reportActionID,
            transactionThreadReportID: optimisticTransactionThread.reportID,
            createdReportActionIDForThread: optimisticCreatedActionForTransactionThread.reportActionID,
        });

        optimisticData.push(...oneOnOneOptimisticData);
        successData.push(...oneOnOneSuccessData);
        failureData.push(...oneOnOneFailureData);
    });

    const {
        amount: transactionAmount,
        currency: transactionCurrency,
        created: transactionCreated,
        merchant: transactionMerchant,
        comment: transactionComment,
        category: transactionCategory,
        tag: transactionTag,
    } = ReportUtils.getTransactionDetails(updatedTransaction) ?? {};

    const parameters: CompleteSplitBillParams = {
        transactionID,
        amount: transactionAmount,
        currency: transactionCurrency,
        created: transactionCreated,
        merchant: transactionMerchant,
        comment: transactionComment,
        category: transactionCategory,
        tag: transactionTag,
        splits: JSON.stringify(splits),
    };

    API.write(WRITE_COMMANDS.COMPLETE_SPLIT_BILL, parameters, {optimisticData, successData, failureData});
    Navigation.dismissModal(chatReportID);
    Report.notifyNewAction(chatReportID, sessionAccountID);
}

function setDraftSplitTransaction(transactionID: string, transactionChanges: TransactionChanges = {}) {
    let draftSplitTransaction = allDraftSplitTransactions[`${ONYXKEYS.COLLECTION.SPLIT_TRANSACTION_DRAFT}${transactionID}`];

    if (!draftSplitTransaction) {
        draftSplitTransaction = allTransactions[`${ONYXKEYS.COLLECTION.TRANSACTION}${transactionID}`];
    }

    const updatedTransaction = draftSplitTransaction ? TransactionUtils.getUpdatedTransaction(draftSplitTransaction, transactionChanges, false, false) : null;

    Onyx.merge(`${ONYXKEYS.COLLECTION.SPLIT_TRANSACTION_DRAFT}${transactionID}`, updatedTransaction);
}

function editRegularMoneyRequest(
    transactionID: string,
    transactionThreadReportID: string,
    transactionChanges: TransactionChanges,
    policy: OnyxTypes.Policy,
    policyTags: OnyxTypes.PolicyTagList,
    policyCategories: OnyxTypes.PolicyCategories,
) {
    // STEP 1: Get all collections we're updating
    const transactionThread = allReports?.[`${ONYXKEYS.COLLECTION.REPORT}${transactionThreadReportID}`] ?? null;
    const transaction = allTransactions[`${ONYXKEYS.COLLECTION.TRANSACTION}${transactionID}`];
    const iouReport = allReports?.[`${ONYXKEYS.COLLECTION.REPORT}${transactionThread?.parentReportID}`] ?? null;
    const chatReport = allReports?.[`${ONYXKEYS.COLLECTION.REPORT}${iouReport?.chatReportID}`] ?? null;
    const isFromExpenseReport = ReportUtils.isExpenseReport(iouReport);

    // STEP 2: Build new modified expense report action.
    const updatedReportAction = ReportUtils.buildOptimisticModifiedExpenseReportAction(transactionThread, transaction, transactionChanges, isFromExpenseReport, policy);
    const updatedTransaction = transaction ? TransactionUtils.getUpdatedTransaction(transaction, transactionChanges, isFromExpenseReport) : null;

    // STEP 3: Compute the IOU total and update the report preview message so LHN amount owed is correct
    // Should only update if the transaction matches the currency of the report, else we wait for the update
    // from the server with the currency conversion
    let updatedMoneyRequestReport = {...iouReport};
    const updatedChatReport = {...chatReport};
    const diff = TransactionUtils.getAmount(transaction, true) - TransactionUtils.getAmount(updatedTransaction, true);
    if (updatedTransaction?.currency === iouReport?.currency && updatedTransaction?.modifiedAmount && diff !== 0) {
        if (ReportUtils.isExpenseReport(iouReport) && typeof updatedMoneyRequestReport.total === 'number') {
            updatedMoneyRequestReport.total += diff;
        } else {
            updatedMoneyRequestReport = iouReport
                ? IOUUtils.updateIOUOwnerAndTotal(iouReport, updatedReportAction.actorAccountID ?? -1, diff, TransactionUtils.getCurrency(transaction), false)
                : {};
        }

        updatedMoneyRequestReport.cachedTotal = CurrencyUtils.convertToDisplayString(updatedMoneyRequestReport.total, updatedTransaction.currency);

        // Update the last message of the IOU report
        const lastMessage = ReportUtils.getIOUReportActionMessage(
            iouReport?.reportID ?? '',
            CONST.IOU.REPORT_ACTION_TYPE.CREATE,
            updatedMoneyRequestReport.total ?? 0,
            '',
            updatedTransaction.currency,
            '',
            false,
        );
        updatedMoneyRequestReport.lastMessageText = lastMessage[0].text;
        updatedMoneyRequestReport.lastMessageHtml = lastMessage[0].html;

        // Update the last message of the chat report
        const hasNonReimbursableTransactions = ReportUtils.hasNonReimbursableTransactions(iouReport?.reportID);
        const messageText = Localize.translateLocal(hasNonReimbursableTransactions ? 'iou.payerSpentAmount' : 'iou.payerOwesAmount', {
            payer: ReportUtils.getPersonalDetailsForAccountID(updatedMoneyRequestReport.managerID ?? -1).login ?? '',
            amount: CurrencyUtils.convertToDisplayString(updatedMoneyRequestReport.total, updatedMoneyRequestReport.currency),
        });
        updatedChatReport.lastMessageText = messageText;
        updatedChatReport.lastMessageHtml = messageText;
    }

    const isScanning = TransactionUtils.hasReceipt(updatedTransaction) && TransactionUtils.isReceiptBeingScanned(updatedTransaction);

    // STEP 4: Compose the optimistic data
    const currentTime = DateUtils.getDBTime();
    const optimisticData: OnyxUpdate[] = [
        {
            onyxMethod: Onyx.METHOD.MERGE,
            key: `${ONYXKEYS.COLLECTION.REPORT_ACTIONS}${transactionThread?.reportID}`,
            value: {
                [updatedReportAction.reportActionID]: updatedReportAction as OnyxTypes.ReportAction,
            },
        },
        {
            onyxMethod: Onyx.METHOD.MERGE,
            key: `${ONYXKEYS.COLLECTION.TRANSACTION}${transactionID}`,
            value: updatedTransaction,
        },
        {
            onyxMethod: Onyx.METHOD.MERGE,
            key: `${ONYXKEYS.COLLECTION.REPORT}${iouReport?.reportID}`,
            value: updatedMoneyRequestReport,
        },
        {
            onyxMethod: Onyx.METHOD.MERGE,
            key: `${ONYXKEYS.COLLECTION.REPORT}${iouReport?.chatReportID}`,
            value: updatedChatReport,
        },
        {
            onyxMethod: Onyx.METHOD.MERGE,
            key: `${ONYXKEYS.COLLECTION.REPORT}${transactionThreadReportID}`,
            value: {
                lastReadTime: currentTime,
                lastVisibleActionCreated: currentTime,
            },
        },
    ];

    if (!isScanning) {
        optimisticData.push(
            {
                onyxMethod: Onyx.METHOD.MERGE,
                key: `${ONYXKEYS.COLLECTION.REPORT_ACTIONS}${iouReport?.reportID}`,
                value: {
                    [transactionThread?.parentReportActionID ?? '']: {
                        whisperedToAccountIDs: [],
                    },
                },
            },
            {
                onyxMethod: Onyx.METHOD.MERGE,
                key: `${ONYXKEYS.COLLECTION.REPORT_ACTIONS}${iouReport?.parentReportID}`,
                value: {
                    [iouReport?.parentReportActionID ?? '']: {
                        whisperedToAccountIDs: [],
                    },
                },
            },
        );
    }

    // Update recently used categories if the category is changed
    if ('category' in transactionChanges) {
        const optimisticPolicyRecentlyUsedCategories = Policy.buildOptimisticPolicyRecentlyUsedCategories(iouReport?.policyID, transactionChanges.category);
        if (optimisticPolicyRecentlyUsedCategories.length) {
            optimisticData.push({
                onyxMethod: Onyx.METHOD.SET,
                key: `${ONYXKEYS.COLLECTION.POLICY_RECENTLY_USED_CATEGORIES}${iouReport?.policyID}`,
                value: optimisticPolicyRecentlyUsedCategories,
            });
        }
    }

    // Update recently used categories if the tag is changed
    if ('tag' in transactionChanges) {
        const optimisticPolicyRecentlyUsedTags = Policy.buildOptimisticPolicyRecentlyUsedTags(iouReport?.policyID, transactionChanges.tag);
        if (!isEmptyObject(optimisticPolicyRecentlyUsedTags)) {
            optimisticData.push({
                onyxMethod: Onyx.METHOD.MERGE,
                key: `${ONYXKEYS.COLLECTION.POLICY_RECENTLY_USED_TAGS}${iouReport?.policyID}`,
                value: optimisticPolicyRecentlyUsedTags,
            });
        }
    }

    const successData: OnyxUpdate[] = [
        {
            onyxMethod: Onyx.METHOD.MERGE,
            key: `${ONYXKEYS.COLLECTION.REPORT_ACTIONS}${transactionThread?.reportID}`,
            value: {
                [updatedReportAction.reportActionID]: {pendingAction: null},
            },
        },
        {
            onyxMethod: Onyx.METHOD.MERGE,
            key: `${ONYXKEYS.COLLECTION.TRANSACTION}${transactionID}`,
            value: {
                pendingFields: {
                    comment: null,
                    amount: null,
                    created: null,
                    currency: null,
                    merchant: null,
                    billable: null,
                    category: null,
                    tag: null,
                },
            },
        },
        {
            onyxMethod: Onyx.METHOD.MERGE,
            key: `${ONYXKEYS.COLLECTION.REPORT}${iouReport?.reportID}`,
            value: {pendingAction: null},
        },
    ];

    const failureData: OnyxUpdate[] = [
        {
            onyxMethod: Onyx.METHOD.MERGE,
            key: `${ONYXKEYS.COLLECTION.REPORT_ACTIONS}${transactionThread?.reportID}`,
            value: {
                [updatedReportAction.reportActionID]: {
                    errors: ErrorUtils.getMicroSecondOnyxError('iou.error.genericEditFailureMessage'),
                },
            },
        },
        {
            onyxMethod: Onyx.METHOD.MERGE,
            key: `${ONYXKEYS.COLLECTION.TRANSACTION}${transactionID}`,
            value: {
                ...transaction,
                modifiedCreated: transaction?.modifiedCreated ? transaction.modifiedCreated : null,
                modifiedAmount: transaction?.modifiedAmount ? transaction.modifiedAmount : null,
                modifiedCurrency: transaction?.modifiedCurrency ? transaction.modifiedCurrency : null,
                modifiedMerchant: transaction?.modifiedMerchant ? transaction.modifiedMerchant : null,
                modifiedWaypoints: transaction?.modifiedWaypoints ? transaction.modifiedWaypoints : null,
                pendingFields: null,
            },
        },
        {
            onyxMethod: Onyx.METHOD.MERGE,
            key: `${ONYXKEYS.COLLECTION.REPORT}${iouReport?.reportID}`,
            value: {
                ...iouReport,
                cachedTotal: iouReport?.cachedTotal ? iouReport?.cachedTotal : null,
            },
        },
        {
            onyxMethod: Onyx.METHOD.MERGE,
            key: `${ONYXKEYS.COLLECTION.REPORT}${iouReport?.chatReportID}`,
            value: chatReport,
        },
        {
            onyxMethod: Onyx.METHOD.MERGE,
            key: `${ONYXKEYS.COLLECTION.REPORT}${transactionThreadReportID}`,
            value: {
                lastReadTime: transactionThread?.lastReadTime,
                lastVisibleActionCreated: transactionThread?.lastVisibleActionCreated,
            },
        },
    ];

    // Add transaction violations if we have a paid policy and an updated transaction
    if (policy && PolicyUtils.isPaidGroupPolicy(policy) && updatedTransaction) {
        const currentTransactionViolations = allTransactionViolations[`${ONYXKEYS.COLLECTION.TRANSACTION_VIOLATIONS}${transactionID}`] ?? [];
        const updatedViolationsOnyxData = ViolationsUtils.getViolationsOnyxData(
            updatedTransaction,
            currentTransactionViolations,
            !!policy.requiresTag,
            policyTags,
            !!policy.requiresCategory,
            policyCategories,
        );
        optimisticData.push(updatedViolationsOnyxData);
        failureData.push({
            onyxMethod: Onyx.METHOD.MERGE,
            key: `${ONYXKEYS.COLLECTION.TRANSACTION_VIOLATIONS}${transactionID}`,
            value: currentTransactionViolations,
        });
    }

    // STEP 6: Call the API endpoint
    const {created, amount, currency, comment, merchant, category, billable, tag} = ReportUtils.getTransactionDetails(updatedTransaction) ?? {};

    const parameters: EditMoneyRequestParams = {
        transactionID,
        reportActionID: updatedReportAction.reportActionID,
        created,
        amount,
        currency,
        comment,
        merchant,
        category,
        billable,
        tag,
    };

    API.write(WRITE_COMMANDS.EDIT_MONEY_REQUEST, parameters, {optimisticData, successData, failureData});
}

function editMoneyRequest(
    transaction: OnyxTypes.Transaction,
    transactionThreadReportID: string,
    transactionChanges: TransactionChanges,
    policy: OnyxTypes.Policy,
    policyTags: OnyxTypes.PolicyTagList,
    policyCategories: OnyxTypes.PolicyCategories,
) {
    if (TransactionUtils.isDistanceRequest(transaction)) {
        updateDistanceRequest(transaction.transactionID, transactionThreadReportID, transactionChanges, policy, policyTags, policyCategories);
    } else {
        editRegularMoneyRequest(transaction.transactionID, transactionThreadReportID, transactionChanges, policy, policyTags, policyCategories);
    }
}

type UpdateMoneyRequestAmountAndCurrencyParams = {
    transactionID: string;
    transactionThreadReportID: string;
    currency: string;
    amount: number;
    policy?: OnyxEntry<OnyxTypes.Policy>;
    policyTagList?: OnyxEntry<OnyxTypes.PolicyTagList>;
    policyCategories?: OnyxEntry<OnyxTypes.PolicyCategories>;
};

/** Updates the amount and currency fields of an expense */
function updateMoneyRequestAmountAndCurrency({
    transactionID,
    transactionThreadReportID,
    currency,
    amount,
    policy,
    policyTagList,
    policyCategories,
}: UpdateMoneyRequestAmountAndCurrencyParams) {
    const transactionChanges = {
        amount,
        currency,
    };
    const {params, onyxData} = getUpdateMoneyRequestParams(
        transactionID,
        transactionThreadReportID,
        transactionChanges,
        policy ?? null,
        policyTagList ?? null,
        policyCategories ?? null,
        true,
    );
    API.write(WRITE_COMMANDS.UPDATE_MONEY_REQUEST_AMOUNT_AND_CURRENCY, params, onyxData);
}

function deleteMoneyRequest(transactionID: string, reportAction: OnyxTypes.ReportAction, isSingleTransactionView = false) {
    // STEP 1: Get all collections we're updating
    const iouReportID = reportAction?.actionName === CONST.REPORT.ACTIONS.TYPE.IOU ? reportAction.originalMessage.IOUReportID : '';
    const iouReport = allReports?.[`${ONYXKEYS.COLLECTION.REPORT}${iouReportID}`] ?? null;
    const chatReport = allReports?.[`${ONYXKEYS.COLLECTION.REPORT}${iouReport?.chatReportID}`];
    const reportPreviewAction = getReportPreviewAction(iouReport?.chatReportID ?? '', iouReport?.reportID ?? '');
    const transaction = allTransactions[`${ONYXKEYS.COLLECTION.TRANSACTION}${transactionID}`];
    const transactionViolations = allTransactionViolations[`${ONYXKEYS.COLLECTION.TRANSACTION_VIOLATIONS}${transactionID}`];
    const transactionThreadID = reportAction.childReportID;
    let transactionThread = null;
    if (transactionThreadID) {
        transactionThread = allReports?.[`${ONYXKEYS.COLLECTION.REPORT}${transactionThreadID}`] ?? null;
    }

    // STEP 2: Decide if we need to:
    // 1. Delete the transactionThread - delete if there are no visible comments in the thread
    // 2. Update the moneyRequestPreview to show [Deleted expense] - update if the transactionThread exists AND it isn't being deleted
    const shouldDeleteTransactionThread = transactionThreadID ? (reportAction?.childVisibleActionCount ?? 0) === 0 : false;
    const shouldShowDeletedRequestMessage = !!transactionThreadID && !shouldDeleteTransactionThread;

    // STEP 3: Update the IOU reportAction and decide if the iouReport should be deleted. We delete the iouReport if there are no visible comments left in the report.
    const updatedReportAction = {
        [reportAction.reportActionID]: {
            pendingAction: shouldShowDeletedRequestMessage ? CONST.RED_BRICK_ROAD_PENDING_ACTION.UPDATE : CONST.RED_BRICK_ROAD_PENDING_ACTION.DELETE,
            previousMessage: reportAction.message,
            message: [
                {
                    type: 'COMMENT',
                    html: '',
                    text: '',
                    isEdited: true,
                    isDeletedParentAction: shouldShowDeletedRequestMessage,
                },
            ],
            originalMessage: {
                IOUTransactionID: null,
            },
            errors: undefined,
        },
    } as OnyxTypes.ReportActions;

    const lastVisibleAction = ReportActionsUtils.getLastVisibleAction(iouReport?.reportID ?? '', updatedReportAction);
    const iouReportLastMessageText = ReportActionsUtils.getLastVisibleMessage(iouReport?.reportID ?? '', updatedReportAction).lastMessageText;
    const shouldDeleteIOUReport =
        iouReportLastMessageText.length === 0 && !ReportActionsUtils.isDeletedParentAction(lastVisibleAction) && (!transactionThreadID || shouldDeleteTransactionThread);

    // STEP 4: Update the iouReport and reportPreview with new totals and messages if it wasn't deleted
    let updatedIOUReport: OnyxTypes.Report | null;
    const currency = TransactionUtils.getCurrency(transaction);
    const updatedReportPreviewAction: OnyxTypes.ReportAction | EmptyObject = {...reportPreviewAction};
    updatedReportPreviewAction.pendingAction = shouldDeleteIOUReport ? CONST.RED_BRICK_ROAD_PENDING_ACTION.DELETE : CONST.RED_BRICK_ROAD_PENDING_ACTION.UPDATE;
    if (iouReport && ReportUtils.isExpenseReport(iouReport)) {
        updatedIOUReport = {...iouReport};

        if (typeof updatedIOUReport.total === 'number' && currency === iouReport?.currency) {
            // Because of the Expense reports are stored as negative values, we add the total from the amount
            const amountDiff = TransactionUtils.getAmount(transaction, true);
            updatedIOUReport.total += amountDiff;

            if (!transaction?.reimbursable && typeof updatedIOUReport.nonReimbursableTotal === 'number') {
                updatedIOUReport.nonReimbursableTotal += amountDiff;
            }
        }
    } else {
        updatedIOUReport = IOUUtils.updateIOUOwnerAndTotal(iouReport, reportAction.actorAccountID ?? -1, TransactionUtils.getAmount(transaction, false), currency, true);
    }

    if (updatedIOUReport) {
        updatedIOUReport.lastMessageText = iouReportLastMessageText;
        updatedIOUReport.lastVisibleActionCreated = lastVisibleAction?.created;
    }

    const hasNonReimbursableTransactions = ReportUtils.hasNonReimbursableTransactions(iouReport?.reportID);
    const messageText = Localize.translateLocal(hasNonReimbursableTransactions ? 'iou.payerSpentAmount' : 'iou.payerOwesAmount', {
        payer: ReportUtils.getPersonalDetailsForAccountID(updatedIOUReport?.managerID ?? -1).login ?? '',
        amount: CurrencyUtils.convertToDisplayString(updatedIOUReport?.total, updatedIOUReport?.currency),
    });

    if (updatedReportPreviewAction?.message?.[0]) {
        updatedReportPreviewAction.message[0].text = messageText;
        updatedReportPreviewAction.message[0].deleted = shouldDeleteIOUReport ? DateUtils.getDBTime() : '';
    }

    if (updatedReportPreviewAction && reportPreviewAction?.childMoneyRequestCount && reportPreviewAction?.childMoneyRequestCount > 0) {
        updatedReportPreviewAction.childMoneyRequestCount = reportPreviewAction.childMoneyRequestCount - 1;
    }

    // STEP 5: Build Onyx data
    const optimisticData: OnyxUpdate[] = [
        {
            onyxMethod: Onyx.METHOD.SET,
            key: `${ONYXKEYS.COLLECTION.TRANSACTION}${transactionID}`,
            value: null,
        },
    ];

    if (Permissions.canUseViolations(betas)) {
        optimisticData.push({
            onyxMethod: Onyx.METHOD.SET,
            key: `${ONYXKEYS.COLLECTION.TRANSACTION_VIOLATIONS}${transactionID}`,
            value: null,
        });
    }

    if (shouldDeleteTransactionThread) {
        optimisticData.push(
            {
                onyxMethod: Onyx.METHOD.SET,
                key: `${ONYXKEYS.COLLECTION.REPORT}${transactionThreadID}`,
                value: null,
            },
            {
                onyxMethod: Onyx.METHOD.SET,
                key: `${ONYXKEYS.COLLECTION.REPORT_ACTIONS}${transactionThreadID}`,
                value: null,
            },
        );
    }

    optimisticData.push(
        {
            onyxMethod: Onyx.METHOD.MERGE,
            key: `${ONYXKEYS.COLLECTION.REPORT_ACTIONS}${iouReport?.reportID}`,
            value: updatedReportAction,
        },
        {
            onyxMethod: Onyx.METHOD.MERGE,
            key: `${ONYXKEYS.COLLECTION.REPORT}${iouReport?.reportID}`,
            value: updatedIOUReport,
        },
        {
            onyxMethod: Onyx.METHOD.MERGE,
            key: `${ONYXKEYS.COLLECTION.REPORT_ACTIONS}${chatReport?.reportID}`,
            value: {
                [reportPreviewAction?.reportActionID ?? '']: updatedReportPreviewAction,
            },
        },
        {
            onyxMethod: Onyx.METHOD.MERGE,
            key: `${ONYXKEYS.COLLECTION.REPORT}${chatReport?.reportID}`,
            value: ReportUtils.getOutstandingChildRequest(updatedIOUReport),
        },
    );

    if (!shouldDeleteIOUReport && updatedReportPreviewAction.childMoneyRequestCount === 0) {
        optimisticData.push({
            onyxMethod: Onyx.METHOD.MERGE,
            key: `${ONYXKEYS.COLLECTION.REPORT}${chatReport?.reportID}`,
            value: {
                hasOutstandingChildRequest: false,
            },
        });
    }

    if (shouldDeleteIOUReport) {
        optimisticData.push({
            onyxMethod: Onyx.METHOD.MERGE,
            key: `${ONYXKEYS.COLLECTION.REPORT}${chatReport?.reportID}`,
            value: {
                hasOutstandingChildRequest: false,
                iouReportID: null,
                lastMessageText: ReportActionsUtils.getLastVisibleMessage(iouReport?.chatReportID ?? '', {[reportPreviewAction?.reportActionID ?? '']: null})?.lastMessageText,
                lastVisibleActionCreated: ReportActionsUtils.getLastVisibleAction(iouReport?.chatReportID ?? '', {[reportPreviewAction?.reportActionID ?? '']: null})?.created,
            },
        });
    }

    const successData: OnyxUpdate[] = [
        {
            onyxMethod: Onyx.METHOD.MERGE,
            key: `${ONYXKEYS.COLLECTION.REPORT_ACTIONS}${iouReport?.reportID}`,
            value: {
                [reportAction.reportActionID]: shouldDeleteIOUReport
                    ? null
                    : {
                          pendingAction: null,
                      },
            },
        },
        {
            onyxMethod: Onyx.METHOD.MERGE,
            key: `${ONYXKEYS.COLLECTION.REPORT_ACTIONS}${chatReport?.reportID}`,
            value: {
                [reportPreviewAction?.reportActionID ?? '']: {
                    pendingAction: null,
                    errors: null,
                },
            },
        },
    ];

    if (shouldDeleteIOUReport) {
        successData.push({
            onyxMethod: Onyx.METHOD.SET,
            key: `${ONYXKEYS.COLLECTION.REPORT}${iouReport?.reportID}`,
            value: null,
        });
    }

    const failureData: OnyxUpdate[] = [
        {
            onyxMethod: Onyx.METHOD.SET,
            key: `${ONYXKEYS.COLLECTION.TRANSACTION}${transactionID}`,
            value: transaction,
        },
    ];

    if (Permissions.canUseViolations(betas)) {
        failureData.push({
            onyxMethod: Onyx.METHOD.SET,
            key: `${ONYXKEYS.COLLECTION.TRANSACTION_VIOLATIONS}${transactionID}`,
            value: transactionViolations,
        });
    }

    if (shouldDeleteTransactionThread) {
        failureData.push({
            onyxMethod: Onyx.METHOD.SET,
            key: `${ONYXKEYS.COLLECTION.REPORT}${transactionThreadID}`,
            value: transactionThread,
        });
    }

    const errorKey = DateUtils.getMicroseconds();

    failureData.push(
        {
            onyxMethod: Onyx.METHOD.MERGE,
            key: `${ONYXKEYS.COLLECTION.REPORT_ACTIONS}${iouReport?.reportID}`,
            value: {
                [reportAction.reportActionID]: {
                    ...reportAction,
                    pendingAction: null,
                    errors: {
                        [errorKey]: ['iou.error.genericDeleteFailureMessage', {isTranslated: false}],
                    },
                },
            },
        },
        shouldDeleteIOUReport
            ? {
                  onyxMethod: Onyx.METHOD.SET,
                  key: `${ONYXKEYS.COLLECTION.REPORT}${iouReport?.reportID}`,
                  value: iouReport,
              }
            : {
                  onyxMethod: Onyx.METHOD.MERGE,
                  key: `${ONYXKEYS.COLLECTION.REPORT}${iouReport?.reportID}`,
                  value: iouReport,
              },
        {
            onyxMethod: Onyx.METHOD.MERGE,
            key: `${ONYXKEYS.COLLECTION.REPORT_ACTIONS}${chatReport?.reportID}`,
            value: {
                [reportPreviewAction?.reportActionID ?? '']: {
                    ...reportPreviewAction,
                    pendingAction: null,
                    errors: {
                        [errorKey]: ['iou.error.genericDeleteFailureMessage', {isTranslated: false}],
                    },
                },
            },
        },
    );

    if (chatReport && shouldDeleteIOUReport) {
        failureData.push({
            onyxMethod: Onyx.METHOD.MERGE,
            key: `${ONYXKEYS.COLLECTION.REPORT}${chatReport.reportID}`,
            value: chatReport,
        });
    }

    if (!shouldDeleteIOUReport && updatedReportPreviewAction.childMoneyRequestCount === 0) {
        failureData.push({
            onyxMethod: Onyx.METHOD.MERGE,
            key: `${ONYXKEYS.COLLECTION.REPORT}${chatReport?.reportID}`,
            value: {
                hasOutstandingChildRequest: true,
            },
        });
    }

    const parameters: DeleteMoneyRequestParams = {
        transactionID,
        reportActionID: reportAction.reportActionID,
    };

    // STEP 6: Make the API request
    API.write(WRITE_COMMANDS.DELETE_MONEY_REQUEST, parameters, {optimisticData, successData, failureData});
    CachedPDFPaths.clearByKey(transactionID);

    // STEP 7: Navigate the user depending on which page they are on and which resources were deleted
    if (iouReport && isSingleTransactionView && shouldDeleteTransactionThread && !shouldDeleteIOUReport) {
        // Pop the deleted report screen before navigating. This prevents navigating to the Concierge chat due to the missing report.
        Navigation.goBack(ROUTES.REPORT_WITH_ID.getRoute(iouReport.reportID));
        return;
    }

    if (iouReport?.chatReportID && shouldDeleteIOUReport) {
        // Pop the deleted report screen before navigating. This prevents navigating to the Concierge chat due to the missing report.
        Navigation.goBack(ROUTES.REPORT_WITH_ID.getRoute(iouReport.chatReportID));
    }
}

function deleteTrackExpense(chatReportID: string, transactionID: string, reportAction: OnyxTypes.ReportAction, isSingleTransactionView = false) {
    // STEP 1: Get all collections we're updating
    const chatReport = allReports?.[`${ONYXKEYS.COLLECTION.REPORT}${chatReportID}`] ?? null;
    if (!ReportUtils.isSelfDM(chatReport)) {
        return deleteMoneyRequest(transactionID, reportAction, isSingleTransactionView);
    }

    const {parameters, optimisticData, successData, failureData, shouldDeleteTransactionThread} = getDeleteTrackExpenseInformation(chatReportID, transactionID, reportAction);

    // STEP 6: Make the API request
    API.write(WRITE_COMMANDS.DELETE_MONEY_REQUEST, parameters, {optimisticData, successData, failureData});
    CachedPDFPaths.clearByKey(transactionID);

    // STEP 7: Navigate the user depending on which page they are on and which resources were deleted
    if (isSingleTransactionView && shouldDeleteTransactionThread) {
        // Pop the deleted report screen before navigating. This prevents navigating to the Concierge chat due to the missing report.
        Navigation.goBack(ROUTES.REPORT_WITH_ID.getRoute(chatReport?.reportID ?? ''));
    }
}

/**
 * @param managerID - Account ID of the person sending the money
 * @param recipient - The user receiving the money
 */
function getSendMoneyParams(
    report: OnyxEntry<OnyxTypes.Report> | EmptyObject,
    amount: number,
    currency: string,
    comment: string,
    paymentMethodType: PaymentMethodType,
    managerID: number,
    recipient: Participant,
): SendMoneyParamsData {
    const recipientEmail = PhoneNumber.addSMSDomainIfPhoneNumber(recipient.login ?? '');
    const recipientAccountID = Number(recipient.accountID);
    const newIOUReportDetails = JSON.stringify({
        amount,
        currency,
        requestorEmail: recipientEmail,
        requestorAccountID: recipientAccountID,
        comment,
        idempotencyKey: Str.guid(),
    });

    let chatReport = !isEmptyObject(report) && report?.reportID ? report : ReportUtils.getChatByParticipants([recipientAccountID]);
    let isNewChat = false;
    if (!chatReport) {
        chatReport = ReportUtils.buildOptimisticChatReport([recipientAccountID]);
        isNewChat = true;
    }
    const optimisticIOUReport = ReportUtils.buildOptimisticIOUReport(recipientAccountID, managerID, amount, chatReport.reportID, currency, true);

    const optimisticTransaction = TransactionUtils.buildOptimisticTransaction(amount, currency, optimisticIOUReport.reportID, comment);
    const optimisticTransactionData: OnyxUpdate = {
        onyxMethod: Onyx.METHOD.SET,
        key: `${ONYXKEYS.COLLECTION.TRANSACTION}${optimisticTransaction.transactionID}`,
        value: optimisticTransaction,
    };

    const [optimisticCreatedActionForChat, optimisticCreatedActionForIOUReport, optimisticIOUReportAction, optimisticTransactionThread, optimisticCreatedActionForTransactionThread] =
        ReportUtils.buildOptimisticMoneyRequestEntities(
            optimisticIOUReport,
            CONST.IOU.REPORT_ACTION_TYPE.PAY,
            amount,
            currency,
            comment,
            recipientEmail,
            [recipient],
            optimisticTransaction.transactionID,
            paymentMethodType,
            false,
            true,
        );

    const reportPreviewAction = ReportUtils.buildOptimisticReportPreview(chatReport, optimisticIOUReport);

    // Change the method to set for new reports because it doesn't exist yet, is faster,
    // and we need the data to be available when we navigate to the chat page
    const optimisticChatReportData: OnyxUpdate = isNewChat
        ? {
              onyxMethod: Onyx.METHOD.SET,
              key: `${ONYXKEYS.COLLECTION.REPORT}${chatReport.reportID}`,
              value: {
                  ...chatReport,
                  // Set and clear pending fields on the chat report
                  pendingFields: {createChat: CONST.RED_BRICK_ROAD_PENDING_ACTION.ADD},
                  lastReadTime: DateUtils.getDBTime(),
                  lastVisibleActionCreated: reportPreviewAction.created,
              },
          }
        : {
              onyxMethod: Onyx.METHOD.MERGE,
              key: `${ONYXKEYS.COLLECTION.REPORT}${chatReport.reportID}`,
              value: {
                  ...chatReport,
                  lastReadTime: DateUtils.getDBTime(),
                  lastVisibleActionCreated: reportPreviewAction.created,
              },
          };
    const optimisticQuickActionData: OnyxUpdate = {
        onyxMethod: Onyx.METHOD.SET,
        key: ONYXKEYS.NVP_QUICK_ACTION_GLOBAL_CREATE,
        value: {
            action: CONST.QUICK_ACTIONS.SEND_MONEY,
            chatReportID: chatReport.reportID,
            isFirstQuickAction: isEmptyObject(quickAction),
        },
    };
    const optimisticIOUReportData: OnyxUpdate = {
        onyxMethod: Onyx.METHOD.SET,
        key: `${ONYXKEYS.COLLECTION.REPORT}${optimisticIOUReport.reportID}`,
        value: {
            ...optimisticIOUReport,
            lastMessageText: optimisticIOUReportAction.message?.[0]?.text,
            lastMessageHtml: optimisticIOUReportAction.message?.[0]?.html,
        },
    };
    const optimisticTransactionThreadData: OnyxUpdate = {
        onyxMethod: Onyx.METHOD.SET,
        key: `${ONYXKEYS.COLLECTION.REPORT}${optimisticTransactionThread.reportID}`,
        value: optimisticTransactionThread,
    };
    const optimisticIOUReportActionsData: OnyxUpdate = {
        onyxMethod: Onyx.METHOD.MERGE,
        key: `${ONYXKEYS.COLLECTION.REPORT_ACTIONS}${optimisticIOUReport.reportID}`,
        value: {
            [optimisticCreatedActionForIOUReport.reportActionID]: optimisticCreatedActionForIOUReport,
            [optimisticIOUReportAction.reportActionID]: {
                ...(optimisticIOUReportAction as OnyxTypes.ReportAction),
                pendingAction: CONST.RED_BRICK_ROAD_PENDING_ACTION.ADD,
            },
        },
    };
    const optimisticChatReportActionsData: OnyxUpdate = {
        onyxMethod: Onyx.METHOD.MERGE,
        key: `${ONYXKEYS.COLLECTION.REPORT_ACTIONS}${chatReport.reportID}`,
        value: {
            [reportPreviewAction.reportActionID]: reportPreviewAction,
        },
    };
    const optimisticTransactionThreadReportActionsData: OnyxUpdate = {
        onyxMethod: Onyx.METHOD.MERGE,
        key: `${ONYXKEYS.COLLECTION.REPORT_ACTIONS}${optimisticTransactionThread.reportID}`,
        value: {
            [optimisticCreatedActionForTransactionThread.reportActionID]: optimisticCreatedActionForTransactionThread,
        },
    };

    const successData: OnyxUpdate[] = [
        {
            onyxMethod: Onyx.METHOD.MERGE,
            key: `${ONYXKEYS.COLLECTION.REPORT_ACTIONS}${optimisticIOUReport.reportID}`,
            value: {
                [optimisticIOUReportAction.reportActionID]: {
                    pendingAction: null,
                },
            },
        },
        {
            onyxMethod: Onyx.METHOD.MERGE,
            key: `${ONYXKEYS.COLLECTION.TRANSACTION}${optimisticTransaction.transactionID}`,
            value: {pendingAction: null},
        },
        {
            onyxMethod: Onyx.METHOD.MERGE,
            key: `${ONYXKEYS.COLLECTION.REPORT_ACTIONS}${chatReport.reportID}`,
            value: {
                [reportPreviewAction.reportActionID]: {
                    pendingAction: null,
                },
            },
        },
        {
            onyxMethod: Onyx.METHOD.MERGE,
            key: `${ONYXKEYS.COLLECTION.REPORT_ACTIONS}${optimisticTransactionThread.reportID}`,
            value: {
                [optimisticCreatedActionForTransactionThread.reportActionID]: {
                    pendingAction: null,
                },
            },
        },
    ];

    const failureData: OnyxUpdate[] = [
        {
            onyxMethod: Onyx.METHOD.MERGE,
            key: `${ONYXKEYS.COLLECTION.TRANSACTION}${optimisticTransaction.transactionID}`,
            value: {
                errors: ErrorUtils.getMicroSecondOnyxError('iou.error.other'),
            },
        },
        {
            onyxMethod: Onyx.METHOD.MERGE,
            key: `${ONYXKEYS.COLLECTION.REPORT}${optimisticTransactionThread.reportID}`,
            value: {
                errorFields: {
                    createChat: ErrorUtils.getMicroSecondOnyxError('report.genericCreateReportFailureMessage'),
                },
            },
        },
        {
            onyxMethod: Onyx.METHOD.MERGE,
            key: `${ONYXKEYS.COLLECTION.REPORT_ACTIONS}${optimisticTransactionThread.reportID}`,
            value: {
                [optimisticCreatedActionForTransactionThread.reportActionID]: {
                    errors: ErrorUtils.getMicroSecondOnyxError('iou.error.genericCreateFailureMessage'),
                },
            },
        },
    ];

    let optimisticPersonalDetailListData: OnyxUpdate | EmptyObject = {};

    // Now, let's add the data we need just when we are creating a new chat report
    if (isNewChat) {
        successData.push({
            onyxMethod: Onyx.METHOD.MERGE,
            key: `${ONYXKEYS.COLLECTION.REPORT}${chatReport.reportID}`,
            value: {pendingFields: null},
        });
        failureData.push(
            {
                onyxMethod: Onyx.METHOD.MERGE,
                key: `${ONYXKEYS.COLLECTION.REPORT}${chatReport.reportID}`,
                value: {
                    errorFields: {
                        createChat: ErrorUtils.getMicroSecondOnyxError('report.genericCreateReportFailureMessage'),
                    },
                },
            },
            {
                onyxMethod: Onyx.METHOD.MERGE,
                key: `${ONYXKEYS.COLLECTION.REPORT_ACTIONS}${optimisticIOUReport.reportID}`,
                value: {
                    [optimisticIOUReportAction.reportActionID]: {
                        errors: ErrorUtils.getMicroSecondOnyxError('iou.error.genericCreateFailureMessage'),
                    },
                },
            },
        );

        // Add optimistic personal details for recipient
        optimisticPersonalDetailListData = {
            onyxMethod: Onyx.METHOD.MERGE,
            key: ONYXKEYS.PERSONAL_DETAILS_LIST,
            value: {
                [recipientAccountID]: {
                    accountID: recipientAccountID,
                    avatar: UserUtils.getDefaultAvatarURL(recipient.accountID),
                    // Disabling this line since participant.displayName can be an empty string
                    // eslint-disable-next-line @typescript-eslint/prefer-nullish-coalescing
                    displayName: recipient.displayName || recipient.login,
                    login: recipient.login,
                },
            },
        };

        if (optimisticChatReportActionsData.value) {
            // Add an optimistic created action to the optimistic chat reportActions data
            optimisticChatReportActionsData.value[optimisticCreatedActionForChat.reportActionID] = optimisticCreatedActionForChat;
        }
    } else {
        failureData.push({
            onyxMethod: Onyx.METHOD.MERGE,
            key: `${ONYXKEYS.COLLECTION.REPORT_ACTIONS}${optimisticIOUReport.reportID}`,
            value: {
                [optimisticIOUReportAction.reportActionID]: {
                    errors: ErrorUtils.getMicroSecondOnyxError('iou.error.other'),
                },
            },
        });
    }

    const optimisticData: OnyxUpdate[] = [
        optimisticChatReportData,
        optimisticQuickActionData,
        optimisticIOUReportData,
        optimisticChatReportActionsData,
        optimisticIOUReportActionsData,
        optimisticTransactionData,
        optimisticTransactionThreadData,
        optimisticTransactionThreadReportActionsData,
    ];

    if (!isEmptyObject(optimisticPersonalDetailListData)) {
        optimisticData.push(optimisticPersonalDetailListData);
    }

    return {
        params: {
            iouReportID: optimisticIOUReport.reportID,
            chatReportID: chatReport.reportID,
            reportActionID: optimisticIOUReportAction.reportActionID,
            paymentMethodType,
            transactionID: optimisticTransaction.transactionID,
            newIOUReportDetails,
            createdReportActionID: isNewChat ? optimisticCreatedActionForChat.reportActionID : '0',
            reportPreviewReportActionID: reportPreviewAction.reportActionID,
            createdIOUReportActionID: optimisticCreatedActionForIOUReport.reportActionID,
            transactionThreadReportID: optimisticTransactionThread.reportID,
            createdReportActionIDForThread: optimisticCreatedActionForTransactionThread.reportActionID,
        },
        optimisticData,
        successData,
        failureData,
    };
}

function getPayMoneyRequestParams(
    chatReport: OnyxTypes.Report,
    iouReport: OnyxTypes.Report,
    recipient: Participant,
    paymentMethodType: PaymentMethodType,
    full: boolean,
): PayMoneyRequestData {
    let total = (iouReport.total ?? 0) - (iouReport.nonReimbursableTotal ?? 0);
    if (ReportUtils.hasHeldExpenses(iouReport.reportID) && !full && !!iouReport.unheldTotal) {
        total = iouReport.unheldTotal;
    }

    const optimisticIOUReportAction = ReportUtils.buildOptimisticIOUReportAction(
        CONST.IOU.REPORT_ACTION_TYPE.PAY,
        ReportUtils.isExpenseReport(iouReport) ? -total : total,
        iouReport.currency ?? '',
        '',
        [recipient],
        '',
        paymentMethodType,
        iouReport.reportID,
        true,
    );

    // In some instances, the report preview action might not be available to the payer (only whispered to the requestor)
    // hence we need to make the updates to the action safely.
    let optimisticReportPreviewAction = null;
    const reportPreviewAction = getReportPreviewAction(chatReport.reportID, iouReport.reportID);
    if (reportPreviewAction) {
        optimisticReportPreviewAction = ReportUtils.updateReportPreview(iouReport, reportPreviewAction, true);
    }

    const currentNextStep = allNextSteps[`${ONYXKEYS.COLLECTION.NEXT_STEP}${iouReport.reportID}`] ?? null;
    const optimisticNextStep = NextStepUtils.buildNextStep(iouReport, CONST.REPORT.STATUS_NUM.REIMBURSED, {isPaidWithExpensify: paymentMethodType === CONST.IOU.PAYMENT_TYPE.VBBA});

    const optimisticData: OnyxUpdate[] = [
        {
            onyxMethod: Onyx.METHOD.MERGE,
            key: `${ONYXKEYS.COLLECTION.REPORT}${chatReport.reportID}`,
            value: {
                ...chatReport,
                lastReadTime: DateUtils.getDBTime(),
                lastVisibleActionCreated: optimisticIOUReportAction.created,
                hasOutstandingChildRequest: false,
                iouReportID: null,
                lastMessageText: optimisticIOUReportAction.message?.[0]?.text,
                lastMessageHtml: optimisticIOUReportAction.message?.[0]?.html,
            },
        },
        {
            onyxMethod: Onyx.METHOD.MERGE,
            key: `${ONYXKEYS.COLLECTION.REPORT_ACTIONS}${iouReport.reportID}`,
            value: {
                [optimisticIOUReportAction.reportActionID]: {
                    ...(optimisticIOUReportAction as OnyxTypes.ReportAction),
                    pendingAction: CONST.RED_BRICK_ROAD_PENDING_ACTION.ADD,
                },
            },
        },
        {
            onyxMethod: Onyx.METHOD.MERGE,
            key: `${ONYXKEYS.COLLECTION.REPORT}${iouReport.reportID}`,
            value: {
                ...iouReport,
                lastMessageText: optimisticIOUReportAction.message?.[0]?.text,
                lastMessageHtml: optimisticIOUReportAction.message?.[0]?.html,
                hasOutstandingChildRequest: false,
                statusNum: CONST.REPORT.STATUS_NUM.REIMBURSED,
                pendingFields: {
                    preview: CONST.RED_BRICK_ROAD_PENDING_ACTION.UPDATE,
                    reimbursed: CONST.RED_BRICK_ROAD_PENDING_ACTION.UPDATE,
                    partial: full ? null : CONST.RED_BRICK_ROAD_PENDING_ACTION.UPDATE,
                },
            },
        },
        {
            onyxMethod: Onyx.METHOD.MERGE,
            key: ONYXKEYS.NVP_LAST_PAYMENT_METHOD,
            value: {[iouReport.policyID ?? '']: paymentMethodType},
        },
        {
            onyxMethod: Onyx.METHOD.MERGE,
            key: `${ONYXKEYS.COLLECTION.NEXT_STEP}${iouReport.reportID}`,
            value: optimisticNextStep,
        },
    ];

    const successData: OnyxUpdate[] = [
        {
            onyxMethod: Onyx.METHOD.MERGE,
            key: `${ONYXKEYS.COLLECTION.REPORT}${iouReport.reportID}`,
            value: {
                pendingFields: {
                    preview: null,
                    reimbursed: null,
                    partial: null,
                },
            },
        },
    ];

    const failureData: OnyxUpdate[] = [
        {
            onyxMethod: Onyx.METHOD.MERGE,
            key: `${ONYXKEYS.COLLECTION.REPORT_ACTIONS}${iouReport.reportID}`,
            value: {
                [optimisticIOUReportAction.reportActionID]: {
                    errors: ErrorUtils.getMicroSecondOnyxError('iou.error.other'),
                },
            },
        },
        {
            onyxMethod: Onyx.METHOD.MERGE,
            key: `${ONYXKEYS.COLLECTION.REPORT}${iouReport.reportID}`,
            value: {
                ...iouReport,
            },
        },
        {
            onyxMethod: Onyx.METHOD.MERGE,
            key: `${ONYXKEYS.COLLECTION.REPORT}${chatReport.reportID}`,
            value: chatReport,
        },
        {
            onyxMethod: Onyx.METHOD.MERGE,
            key: `${ONYXKEYS.COLLECTION.NEXT_STEP}${iouReport.reportID}`,
            value: currentNextStep,
        },
    ];

    // In case the report preview action is loaded locally, let's update it.
    if (optimisticReportPreviewAction) {
        optimisticData.push({
            onyxMethod: Onyx.METHOD.MERGE,
            key: `${ONYXKEYS.COLLECTION.REPORT_ACTIONS}${chatReport.reportID}`,
            value: {
                [optimisticReportPreviewAction.reportActionID]: optimisticReportPreviewAction,
            },
        });
        failureData.push({
            onyxMethod: Onyx.METHOD.MERGE,
            key: `${ONYXKEYS.COLLECTION.REPORT_ACTIONS}${chatReport.reportID}`,
            value: {
                [optimisticReportPreviewAction.reportActionID]: {
                    created: optimisticReportPreviewAction.created,
                },
            },
        });
    }

    return {
        params: {
            iouReportID: iouReport.reportID,
            chatReportID: chatReport.reportID,
            reportActionID: optimisticIOUReportAction.reportActionID,
            paymentMethodType,
            full,
            amount: Math.abs(total),
        },
        optimisticData,
        successData,
        failureData,
    };
}

/**
 * @param managerID - Account ID of the person sending the money
 * @param recipient - The user receiving the money
 */
function sendMoneyElsewhere(report: OnyxEntry<OnyxTypes.Report>, amount: number, currency: string, comment: string, managerID: number, recipient: Participant) {
    const {params, optimisticData, successData, failureData} = getSendMoneyParams(report, amount, currency, comment, CONST.IOU.PAYMENT_TYPE.ELSEWHERE, managerID, recipient);

    API.write(WRITE_COMMANDS.SEND_MONEY_ELSEWHERE, params, {optimisticData, successData, failureData});

    resetMoneyRequestInfo();
    Navigation.dismissModal(params.chatReportID);
    Report.notifyNewAction(params.chatReportID, managerID);
}

/**
 * @param managerID - Account ID of the person sending the money
 * @param recipient - The user receiving the money
 */
function sendMoneyWithWallet(report: OnyxEntry<OnyxTypes.Report>, amount: number, currency: string, comment: string, managerID: number, recipient: Participant | ReportUtils.OptionData) {
    const {params, optimisticData, successData, failureData} = getSendMoneyParams(report, amount, currency, comment, CONST.IOU.PAYMENT_TYPE.EXPENSIFY, managerID, recipient);

    API.write(WRITE_COMMANDS.SEND_MONEY_WITH_WALLET, params, {optimisticData, successData, failureData});

    resetMoneyRequestInfo();
    Navigation.dismissModal(params.chatReportID);
    Report.notifyNewAction(params.chatReportID, managerID);
}

function canApproveIOU(iouReport: OnyxEntry<OnyxTypes.Report> | EmptyObject, chatReport: OnyxEntry<OnyxTypes.Report> | EmptyObject, policy: OnyxEntry<OnyxTypes.Policy> | EmptyObject) {
    if (isEmptyObject(chatReport)) {
        return false;
    }
    const isPaidGroupPolicy = ReportUtils.isPaidGroupPolicyExpenseChat(chatReport);
    if (!isPaidGroupPolicy) {
        return false;
    }

    const isOnInstantSubmitPolicy = PolicyUtils.isInstantSubmitEnabled(policy);
    const isOnSubmitAndClosePolicy = PolicyUtils.isSubmitAndClose(policy);
    if (isOnInstantSubmitPolicy && isOnSubmitAndClosePolicy) {
        return false;
    }

    const managerID = iouReport?.managerID ?? 0;
    const isCurrentUserManager = managerID === userAccountID;
    const isPolicyExpenseChat = ReportUtils.isPolicyExpenseChat(chatReport);

    const isOpenExpenseReport = isPolicyExpenseChat && ReportUtils.isOpenExpenseReport(iouReport);
    const isApproved = ReportUtils.isReportApproved(iouReport);
    const iouSettled = ReportUtils.isSettled(iouReport?.reportID);
    const isArchivedReport = ReportUtils.isArchivedRoom(iouReport);

    return isCurrentUserManager && !isOpenExpenseReport && !isApproved && !iouSettled && !isArchivedReport;
}

function canIOUBePaid(iouReport: OnyxEntry<OnyxTypes.Report> | EmptyObject, chatReport: OnyxEntry<OnyxTypes.Report> | EmptyObject, policy: OnyxEntry<OnyxTypes.Policy> | EmptyObject) {
    const isPolicyExpenseChat = ReportUtils.isPolicyExpenseChat(chatReport);
    const iouCanceled = ReportUtils.isArchivedRoom(chatReport);

    if (isEmptyObject(iouReport)) {
        return false;
    }

    if (policy?.reimbursementChoice === CONST.POLICY.REIMBURSEMENT_CHOICES.REIMBURSEMENT_NO) {
        return false;
    }

    const isPayer = ReportUtils.isPayer(
        {
            email: currentUserEmail,
            accountID: userAccountID,
        },
        iouReport,
    );

    const isOpenExpenseReport = isPolicyExpenseChat && ReportUtils.isOpenExpenseReport(iouReport);
    const iouSettled = ReportUtils.isSettled(iouReport?.reportID);

    const {reimbursableSpend} = ReportUtils.getMoneyRequestSpendBreakdown(iouReport);
    const isAutoReimbursable = policy?.reimbursementChoice === CONST.POLICY.REIMBURSEMENT_CHOICES.REIMBURSEMENT_YES ? false : ReportUtils.canBeAutoReimbursed(iouReport, policy);
    const shouldBeApproved = canApproveIOU(iouReport, chatReport, policy);

    return isPayer && !isOpenExpenseReport && !iouSettled && !iouReport?.isWaitingOnBankAccount && reimbursableSpend !== 0 && !iouCanceled && !isAutoReimbursable && !shouldBeApproved;
}

function hasIOUToApproveOrPay(chatReport: OnyxEntry<OnyxTypes.Report> | EmptyObject, excludedIOUReportID: string): boolean {
    const chatReportActions = allReportActions?.[`${ONYXKEYS.COLLECTION.REPORT_ACTIONS}${chatReport?.reportID}`] ?? {};

    return Object.values(chatReportActions).some((action) => {
        const iouReport = ReportUtils.getReport(action.childReportID ?? '');
        const policy = getPolicy(iouReport?.policyID);
        const shouldShowSettlementButton = canIOUBePaid(iouReport, chatReport, policy) || canApproveIOU(iouReport, chatReport, policy);
        return action.childReportID?.toString() !== excludedIOUReportID && action.actionName === CONST.REPORT.ACTIONS.TYPE.REPORTPREVIEW && shouldShowSettlementButton;
    });
}

function approveMoneyRequest(expenseReport: OnyxTypes.Report | EmptyObject, full?: boolean) {
    const currentNextStep = allNextSteps[`${ONYXKEYS.COLLECTION.NEXT_STEP}${expenseReport.reportID}`] ?? null;
    let total = expenseReport.total ?? 0;
    const hasHeldExpenses = ReportUtils.hasHeldExpenses(expenseReport.reportID);
    if (hasHeldExpenses && !full && !!expenseReport.unheldTotal) {
        total = expenseReport.unheldTotal;
    }
    const optimisticApprovedReportAction = ReportUtils.buildOptimisticApprovedReportAction(total, expenseReport.currency ?? '', expenseReport.reportID);
    const optimisticNextStep = NextStepUtils.buildNextStep(expenseReport, CONST.REPORT.STATUS_NUM.APPROVED);
    const chatReport = ReportUtils.getReport(expenseReport.chatReportID);

    const optimisticReportActionsData: OnyxUpdate = {
        onyxMethod: Onyx.METHOD.MERGE,
        key: `${ONYXKEYS.COLLECTION.REPORT_ACTIONS}${expenseReport.reportID}`,
        value: {
            [optimisticApprovedReportAction.reportActionID]: {
                ...(optimisticApprovedReportAction as OnyxTypes.ReportAction),
                pendingAction: CONST.RED_BRICK_ROAD_PENDING_ACTION.ADD,
            },
        },
    };
    const optimisticIOUReportData: OnyxUpdate = {
        onyxMethod: Onyx.METHOD.MERGE,
        key: `${ONYXKEYS.COLLECTION.REPORT}${expenseReport.reportID}`,
        value: {
            ...expenseReport,
            lastMessageText: optimisticApprovedReportAction.message?.[0]?.text,
            lastMessageHtml: optimisticApprovedReportAction.message?.[0]?.html,
            stateNum: CONST.REPORT.STATE_NUM.APPROVED,
            statusNum: CONST.REPORT.STATUS_NUM.APPROVED,
            pendingFields: {
                partial: full ? null : CONST.RED_BRICK_ROAD_PENDING_ACTION.UPDATE,
            },
        },
    };

    const optimisticChatReportData: OnyxUpdate = {
        onyxMethod: Onyx.METHOD.MERGE,
        key: `${ONYXKEYS.COLLECTION.REPORT}${expenseReport?.chatReportID}`,
        value: {
            hasOutstandingChildRequest: hasIOUToApproveOrPay(chatReport, expenseReport?.reportID ?? ''),
        },
    };

    const optimisticNextStepData: OnyxUpdate = {
        onyxMethod: Onyx.METHOD.MERGE,
        key: `${ONYXKEYS.COLLECTION.NEXT_STEP}${expenseReport.reportID}`,
        value: optimisticNextStep,
    };
    const optimisticData: OnyxUpdate[] = [optimisticIOUReportData, optimisticReportActionsData, optimisticNextStepData, optimisticChatReportData];

    const successData: OnyxUpdate[] = [
        {
            onyxMethod: Onyx.METHOD.MERGE,
            key: `${ONYXKEYS.COLLECTION.REPORT_ACTIONS}${expenseReport.reportID}`,
            value: {
                [optimisticApprovedReportAction.reportActionID]: {
                    pendingAction: null,
                },
            },
        },
        {
            onyxMethod: Onyx.METHOD.MERGE,
            key: `${ONYXKEYS.COLLECTION.REPORT}${expenseReport.reportID}`,
            value: {
                pendingFields: {
                    partial: null,
                },
            },
        },
    ];

    const failureData: OnyxUpdate[] = [
        {
            onyxMethod: Onyx.METHOD.MERGE,
            key: `${ONYXKEYS.COLLECTION.REPORT_ACTIONS}${expenseReport.reportID}`,
            value: {
                [optimisticApprovedReportAction.reportActionID]: {
                    errors: ErrorUtils.getMicroSecondOnyxError('iou.error.other'),
                },
            },
        },
        {
            onyxMethod: Onyx.METHOD.MERGE,
            key: `${ONYXKEYS.COLLECTION.REPORT}${expenseReport.chatReportID}`,
            value: {
                hasOutstandingChildRequest: chatReport?.hasOutstandingChildRequest,
                pendingFields: {
                    partial: null,
                },
            },
        },
        {
            onyxMethod: Onyx.METHOD.MERGE,
            key: `${ONYXKEYS.COLLECTION.NEXT_STEP}${expenseReport.reportID}`,
            value: currentNextStep,
        },
    ];

    // Clear hold reason of all transactions if we approve all requests
    if (full && hasHeldExpenses) {
        const heldTransactions = ReportUtils.getAllHeldTransactions(expenseReport.reportID);
        heldTransactions.forEach((heldTransaction) => {
            optimisticData.push({
                onyxMethod: Onyx.METHOD.MERGE,
                key: `${ONYXKEYS.COLLECTION.TRANSACTION}${heldTransaction.transactionID}`,
                value: {
                    comment: {
                        hold: '',
                    },
                },
            });
            failureData.push({
                onyxMethod: Onyx.METHOD.MERGE,
                key: `${ONYXKEYS.COLLECTION.TRANSACTION}${heldTransaction.transactionID}`,
                value: {
                    comment: {
                        hold: heldTransaction.comment.hold,
                    },
                },
            });
        });
    }

    const parameters: ApproveMoneyRequestParams = {
        reportID: expenseReport.reportID,
        approvedReportActionID: optimisticApprovedReportAction.reportActionID,
        full,
    };

    API.write(WRITE_COMMANDS.APPROVE_MONEY_REQUEST, parameters, {optimisticData, successData, failureData});
}

function submitReport(expenseReport: OnyxTypes.Report) {
    const currentNextStep = allNextSteps[`${ONYXKEYS.COLLECTION.NEXT_STEP}${expenseReport.reportID}`] ?? null;
    const parentReport = ReportUtils.getReport(expenseReport.parentReportID);
    const policy = getPolicy(expenseReport.policyID);
    const isCurrentUserManager = currentUserPersonalDetails.accountID === expenseReport.managerID;
    const isSubmitAndClosePolicy = PolicyUtils.isSubmitAndClose(policy);
    const adminAccountID = policy.role === CONST.POLICY.ROLE.ADMIN ? currentUserPersonalDetails.accountID : undefined;
    const optimisticSubmittedReportAction = ReportUtils.buildOptimisticSubmittedReportAction(expenseReport?.total ?? 0, expenseReport.currency ?? '', expenseReport.reportID, adminAccountID);
    const optimisticNextStep = NextStepUtils.buildNextStep(expenseReport, isSubmitAndClosePolicy ? CONST.REPORT.STATUS_NUM.CLOSED : CONST.REPORT.STATUS_NUM.SUBMITTED);

    const optimisticData: OnyxUpdate[] = !isSubmitAndClosePolicy
        ? [
              {
                  onyxMethod: Onyx.METHOD.MERGE,
                  key: `${ONYXKEYS.COLLECTION.REPORT_ACTIONS}${expenseReport.reportID}`,
                  value: {
                      [optimisticSubmittedReportAction.reportActionID]: {
                          ...(optimisticSubmittedReportAction as OnyxTypes.ReportAction),
                          pendingAction: CONST.RED_BRICK_ROAD_PENDING_ACTION.ADD,
                      },
                  },
              },
              {
                  onyxMethod: Onyx.METHOD.MERGE,
                  key: `${ONYXKEYS.COLLECTION.REPORT}${expenseReport.reportID}`,
                  value: {
                      ...expenseReport,
                      lastMessageText: optimisticSubmittedReportAction.message?.[0]?.text ?? '',
                      lastMessageHtml: optimisticSubmittedReportAction.message?.[0]?.html ?? '',
                      stateNum: CONST.REPORT.STATE_NUM.SUBMITTED,
                      statusNum: CONST.REPORT.STATUS_NUM.SUBMITTED,
                  },
              },
          ]
        : [
              {
                  onyxMethod: Onyx.METHOD.MERGE,
                  key: `${ONYXKEYS.COLLECTION.REPORT}${expenseReport.reportID}`,
                  value: {
                      ...expenseReport,
                      stateNum: CONST.REPORT.STATE_NUM.APPROVED,
                      statusNum: CONST.REPORT.STATUS_NUM.CLOSED,
                  },
              },
          ];

    optimisticData.push({
        onyxMethod: Onyx.METHOD.MERGE,
        key: `${ONYXKEYS.COLLECTION.NEXT_STEP}${expenseReport.reportID}`,
        value: optimisticNextStep,
    });

    if (parentReport?.reportID) {
        optimisticData.push({
            onyxMethod: Onyx.METHOD.MERGE,
            key: `${ONYXKEYS.COLLECTION.REPORT}${parentReport.reportID}`,
            value: {
                ...parentReport,
                // In case its a manager who force submitted the report, they are the next user who needs to take an action
                hasOutstandingChildRequest: isCurrentUserManager,
                iouReportID: null,
            },
        });
    }

    const successData: OnyxUpdate[] = [];
    if (!isSubmitAndClosePolicy) {
        successData.push({
            onyxMethod: Onyx.METHOD.MERGE,
            key: `${ONYXKEYS.COLLECTION.REPORT_ACTIONS}${expenseReport.reportID}`,
            value: {
                [optimisticSubmittedReportAction.reportActionID]: {
                    pendingAction: null,
                },
            },
        });
    }

    const failureData: OnyxUpdate[] = [
        {
            onyxMethod: Onyx.METHOD.MERGE,
            key: `${ONYXKEYS.COLLECTION.REPORT}${expenseReport.reportID}`,
            value: {
                statusNum: CONST.REPORT.STATUS_NUM.OPEN,
                stateNum: CONST.REPORT.STATE_NUM.OPEN,
            },
        },
        {
            onyxMethod: Onyx.METHOD.MERGE,
            key: `${ONYXKEYS.COLLECTION.NEXT_STEP}${expenseReport.reportID}`,
            value: currentNextStep,
        },
    ];
    if (!isSubmitAndClosePolicy) {
        failureData.push({
            onyxMethod: Onyx.METHOD.MERGE,
            key: `${ONYXKEYS.COLLECTION.REPORT_ACTIONS}${expenseReport.reportID}`,
            value: {
                [optimisticSubmittedReportAction.reportActionID]: {
                    errors: ErrorUtils.getMicroSecondOnyxError('iou.error.other'),
                },
            },
        });
    }

    if (parentReport?.reportID) {
        failureData.push({
            onyxMethod: Onyx.METHOD.MERGE,
            key: `${ONYXKEYS.COLLECTION.REPORT}${parentReport.reportID}`,
            value: {
                hasOutstandingChildRequest: parentReport.hasOutstandingChildRequest,
                iouReportID: expenseReport.reportID,
            },
        });
    }

    const parameters: SubmitReportParams = {
        reportID: expenseReport.reportID,
        managerAccountID: policy.submitsTo ?? expenseReport.managerID,
        reportActionID: optimisticSubmittedReportAction.reportActionID,
    };

    API.write(WRITE_COMMANDS.SUBMIT_REPORT, parameters, {optimisticData, successData, failureData});
}

function cancelPayment(expenseReport: OnyxTypes.Report, chatReport: OnyxTypes.Report) {
    const optimisticReportAction = ReportUtils.buildOptimisticCancelPaymentReportAction(expenseReport.reportID, -(expenseReport.total ?? 0), expenseReport.currency ?? '');
    const policy = getPolicy(chatReport.policyID);
    const isFree = policy && policy.type === CONST.POLICY.TYPE.FREE;
    const approvalMode = policy.approvalMode ?? CONST.POLICY.APPROVAL_MODE.BASIC;
    let stateNum: ValueOf<typeof CONST.REPORT.STATE_NUM> = CONST.REPORT.STATE_NUM.SUBMITTED;
    let statusNum: ValueOf<typeof CONST.REPORT.STATUS_NUM> = CONST.REPORT.STATUS_NUM.SUBMITTED;
    if (!isFree) {
        stateNum = approvalMode === CONST.POLICY.APPROVAL_MODE.OPTIONAL ? CONST.REPORT.STATE_NUM.SUBMITTED : CONST.REPORT.STATE_NUM.APPROVED;
        statusNum = approvalMode === CONST.POLICY.APPROVAL_MODE.OPTIONAL ? CONST.REPORT.STATUS_NUM.CLOSED : CONST.REPORT.STATUS_NUM.APPROVED;
    }
    const optimisticNextStep = NextStepUtils.buildNextStep(expenseReport, statusNum);
    const optimisticData: OnyxUpdate[] = [
        {
            onyxMethod: Onyx.METHOD.MERGE,
            key: `${ONYXKEYS.COLLECTION.REPORT_ACTIONS}${expenseReport.reportID}`,
            value: {
                [optimisticReportAction.reportActionID]: {
                    ...(optimisticReportAction as OnyxTypes.ReportAction),
                    pendingAction: CONST.RED_BRICK_ROAD_PENDING_ACTION.ADD,
                },
            },
        },
        {
            onyxMethod: Onyx.METHOD.MERGE,
            key: `${ONYXKEYS.COLLECTION.REPORT}${expenseReport.reportID}`,
            value: {
                ...expenseReport,
                lastMessageText: optimisticReportAction.message?.[0]?.text,
                lastMessageHtml: optimisticReportAction.message?.[0]?.html,
                stateNum,
                statusNum,
            },
        },
    ];

    if (!isFree) {
        optimisticData.push({
            onyxMethod: Onyx.METHOD.MERGE,
            key: `${ONYXKEYS.COLLECTION.NEXT_STEP}${expenseReport.reportID}`,
            value: optimisticNextStep,
        });
    }

    const successData: OnyxUpdate[] = [
        {
            onyxMethod: Onyx.METHOD.MERGE,
            key: `${ONYXKEYS.COLLECTION.REPORT_ACTIONS}${expenseReport.reportID}`,
            value: {
                [optimisticReportAction.reportActionID]: {
                    pendingAction: null,
                },
            },
        },
    ];

    const failureData: OnyxUpdate[] = [
        {
            onyxMethod: Onyx.METHOD.MERGE,
            key: `${ONYXKEYS.COLLECTION.REPORT_ACTIONS}${expenseReport.reportID}`,
            value: {
                [optimisticReportAction.reportActionID ?? '']: {
                    errors: ErrorUtils.getMicroSecondOnyxError('iou.error.other'),
                },
            },
        },
        {
            onyxMethod: Onyx.METHOD.MERGE,
            key: `${ONYXKEYS.COLLECTION.REPORT}${expenseReport.reportID}`,
            value: {
                statusNum: CONST.REPORT.STATUS_NUM.REIMBURSED,
            },
        },
    ];

    if (chatReport?.reportID) {
        failureData.push({
            onyxMethod: Onyx.METHOD.MERGE,
            key: `${ONYXKEYS.COLLECTION.REPORT}${chatReport.reportID}`,
            value: {
                hasOutstandingChildRequest: true,
                iouReportID: expenseReport.reportID,
            },
        });
    }
    if (!isFree) {
        failureData.push({
            onyxMethod: Onyx.METHOD.MERGE,
            key: `${ONYXKEYS.COLLECTION.NEXT_STEP}${expenseReport.reportID}`,
            value: NextStepUtils.buildNextStep(expenseReport, CONST.REPORT.STATUS_NUM.REIMBURSED),
        });
    }

    API.write(
        WRITE_COMMANDS.CANCEL_PAYMENT,
        {
            iouReportID: expenseReport.reportID,
            chatReportID: chatReport.reportID,
            managerAccountID: expenseReport.managerID ?? 0,
            reportActionID: optimisticReportAction.reportActionID,
        },
        {optimisticData, successData, failureData},
    );
}

function payMoneyRequest(paymentType: PaymentMethodType, chatReport: OnyxTypes.Report, iouReport: OnyxTypes.Report, full = true) {
    const recipient = {accountID: iouReport.ownerAccountID};
    const {params, optimisticData, successData, failureData} = getPayMoneyRequestParams(chatReport, iouReport, recipient, paymentType, full);

    // For now, we need to call the PayMoneyRequestWithWallet API since PayMoneyRequest was not updated to work with
    // Expensify Wallets.
    const apiCommand = paymentType === CONST.IOU.PAYMENT_TYPE.EXPENSIFY ? WRITE_COMMANDS.PAY_MONEY_REQUEST_WITH_WALLET : WRITE_COMMANDS.PAY_MONEY_REQUEST;

    API.write(apiCommand, params, {optimisticData, successData, failureData});
    Navigation.dismissModalWithReport(chatReport);
}

function detachReceipt(transactionID: string) {
    const transaction = allTransactions[`${ONYXKEYS.COLLECTION.TRANSACTION}${transactionID}`];
    const newTransaction = transaction ? {...transaction, filename: '', receipt: {}} : null;

    const optimisticData: OnyxUpdate[] = [
        {
            onyxMethod: Onyx.METHOD.SET,
            key: `${ONYXKEYS.COLLECTION.TRANSACTION}${transactionID}`,
            value: newTransaction,
        },
    ];

    const failureData: OnyxUpdate[] = [
        {
            onyxMethod: Onyx.METHOD.MERGE,
            key: `${ONYXKEYS.COLLECTION.TRANSACTION}${transactionID}`,
            value: transaction,
        },
    ];

    const parameters: DetachReceiptParams = {transactionID};

    API.write(WRITE_COMMANDS.DETACH_RECEIPT, parameters, {optimisticData, failureData});
}

function replaceReceipt(transactionID: string, file: File, source: string) {
    const transaction = allTransactions[`${ONYXKEYS.COLLECTION.TRANSACTION}${transactionID}`];
    const oldReceipt = transaction?.receipt ?? {};
    const receiptOptimistic = {
        source,
        state: CONST.IOU.RECEIPT_STATE.OPEN,
    };

    const optimisticData: OnyxUpdate[] = [
        {
            onyxMethod: Onyx.METHOD.MERGE,
            key: `${ONYXKEYS.COLLECTION.TRANSACTION}${transactionID}`,
            value: {
                receipt: receiptOptimistic,
                filename: file.name,
            },
        },
    ];

    const failureData: OnyxUpdate[] = [
        {
            onyxMethod: Onyx.METHOD.MERGE,
            key: `${ONYXKEYS.COLLECTION.TRANSACTION}${transactionID}`,
            value: {
                receipt: oldReceipt,
                filename: transaction?.filename,
                errors: getReceiptError(receiptOptimistic, file.name),
            },
        },
    ];

    const parameters: ReplaceReceiptParams = {
        transactionID,
        receipt: file,
    };

    API.write(WRITE_COMMANDS.REPLACE_RECEIPT, parameters, {optimisticData, failureData});
}

/**
 * Finds the participants for an IOU based on the attached report
 * @param transactionID of the transaction to set the participants of
 * @param report attached to the transaction
 */
<<<<<<< HEAD
function setMoneyRequestParticipantsFromReport(transactionID: string, report: OnyxEntry<OnyxTypes.Report>): Participant[] {
    // If the report is iou or expense report, we should get the chat report to set participant for request money
=======
function setMoneyRequestParticipantsFromReport(transactionID: string, report: OnyxEntry<OnyxTypes.Report>) {
    // If the report is iou or expense report, we should get the chat report to set participant for expense
>>>>>>> 3ec8f2f9
    const chatReport = ReportUtils.isMoneyRequestReport(report) ? ReportUtils.getReport(report?.chatReportID) : report;
    const currentUserAccountID = currentUserPersonalDetails.accountID;
    const shouldAddAsReport = !isEmptyObject(chatReport) && ReportUtils.isSelfDM(chatReport);
    const participants: Participant[] =
        ReportUtils.isPolicyExpenseChat(chatReport) || shouldAddAsReport
            ? [{accountID: 0, reportID: chatReport?.reportID, isPolicyExpenseChat: ReportUtils.isPolicyExpenseChat(chatReport), selected: true}]
            : (chatReport?.participantAccountIDs ?? []).filter((accountID) => currentUserAccountID !== accountID).map((accountID) => ({accountID, selected: true}));

    Onyx.merge(`${ONYXKEYS.COLLECTION.TRANSACTION_DRAFT}${transactionID}`, {participants, participantsAutoAssigned: true});

    return participants;
}

function setMoneyRequestId(id: string) {
    Onyx.merge(ONYXKEYS.IOU, {id});
}

function setMoneyRequestAmount(amount: number) {
    Onyx.merge(ONYXKEYS.IOU, {amount});
}

function setMoneyRequestCurrency(currency: string) {
    Onyx.merge(ONYXKEYS.IOU, {currency});
}

function setMoneyRequestTaxRate(transactionID: string, taxRate: TaxRatesOption) {
    Onyx.merge(`${ONYXKEYS.COLLECTION.TRANSACTION_DRAFT}${transactionID}`, {taxRate});
}

function setMoneyRequestTaxAmount(transactionID: string, taxAmount: number, isDraft: boolean) {
    Onyx.merge(`${isDraft ? ONYXKEYS.COLLECTION.TRANSACTION_DRAFT : ONYXKEYS.COLLECTION.TRANSACTION}${transactionID}`, {taxAmount});
}

function setMoneyRequestBillable(billable: boolean) {
    Onyx.merge(ONYXKEYS.IOU, {billable});
}

function setMoneyRequestParticipants(participants: Participant[], isSplitRequest?: boolean) {
    Onyx.merge(ONYXKEYS.IOU, {participants, isSplitRequest});
}

function setShownHoldUseExplanation() {
    Onyx.set(ONYXKEYS.NVP_HOLD_USE_EXPLAINED, true);
}

/**
 * Put expense on HOLD
 */
function putOnHold(transactionID: string, comment: string, reportID: string) {
    const currentTime = DateUtils.getDBTime();
    const createdReportAction = ReportUtils.buildOptimisticHoldReportAction(currentTime);
    const createdReportActionComment = ReportUtils.buildOptimisticHoldReportActionComment(comment, DateUtils.addMillisecondsFromDateTime(currentTime, 1));

    const optimisticData: OnyxUpdate[] = [
        {
            onyxMethod: Onyx.METHOD.MERGE,
            key: `${ONYXKEYS.COLLECTION.REPORT_ACTIONS}${reportID}`,
            value: {
                [createdReportAction.reportActionID]: createdReportAction as ReportAction,
                [createdReportActionComment.reportActionID]: createdReportActionComment as ReportAction,
            },
        },
        {
            onyxMethod: Onyx.METHOD.MERGE,
            key: `${ONYXKEYS.COLLECTION.TRANSACTION}${transactionID}`,
            value: {
                pendingAction: CONST.RED_BRICK_ROAD_PENDING_ACTION.UPDATE,
                comment: {
                    hold: createdReportAction.reportActionID,
                },
            },
        },
    ];

    const successData: OnyxUpdate[] = [
        {
            onyxMethod: Onyx.METHOD.MERGE,
            key: `${ONYXKEYS.COLLECTION.TRANSACTION}${transactionID}`,
            value: {
                pendingAction: null,
            },
        },
    ];

    const failureData: OnyxUpdate[] = [
        {
            onyxMethod: Onyx.METHOD.MERGE,
            key: `${ONYXKEYS.COLLECTION.TRANSACTION}${transactionID}`,
            value: {
                pendingAction: null,
                comment: {
                    hold: null,
                },
            },
        },
    ];

    API.write(
        'HoldRequest',
        {
            transactionID,
            comment,
            reportActionID: createdReportAction.reportActionID,
            commentReportActionID: createdReportActionComment.reportActionID,
        },
        {optimisticData, successData, failureData},
    );
}

/**
 * Remove expense from HOLD
 */
function unholdRequest(transactionID: string, reportID: string) {
    const createdReportAction = ReportUtils.buildOptimisticUnHoldReportAction();

    const optimisticData: OnyxUpdate[] = [
        {
            onyxMethod: Onyx.METHOD.MERGE,
            key: `${ONYXKEYS.COLLECTION.REPORT_ACTIONS}${reportID}`,
            value: {
                [createdReportAction.reportActionID]: createdReportAction as ReportAction,
            },
        },
        {
            onyxMethod: Onyx.METHOD.MERGE,
            key: `${ONYXKEYS.COLLECTION.TRANSACTION}${transactionID}`,
            value: {
                pendingAction: CONST.RED_BRICK_ROAD_PENDING_ACTION.UPDATE,
                comment: {
                    hold: null,
                },
            },
        },
    ];

    const successData: OnyxUpdate[] = [
        {
            onyxMethod: Onyx.METHOD.MERGE,
            key: `${ONYXKEYS.COLLECTION.TRANSACTION}${transactionID}`,
            value: {
                pendingAction: null,
                comment: {
                    hold: null,
                },
            },
        },
    ];

    const failureData: OnyxUpdate[] = [
        {
            onyxMethod: Onyx.METHOD.MERGE,
            key: `${ONYXKEYS.COLLECTION.TRANSACTION}${transactionID}`,
            value: {
                pendingAction: null,
            },
        },
    ];

    API.write(
        'UnHoldRequest',
        {
            transactionID,
            reportActionID: createdReportAction.reportActionID,
        },
        {optimisticData, successData, failureData},
    );
}
// eslint-disable-next-line rulesdir/no-negated-variables
function navigateToStartStepIfScanFileCannotBeRead(
    receiptFilename: string | undefined,
    receiptPath: ReceiptSource | undefined,
    onSuccess: (file: File) => void,
    requestType: IOURequestType,
    iouType: ValueOf<typeof CONST.IOU.TYPE>,
    transactionID: string,
    reportID: string,
    receiptType: string | undefined,
) {
    if (!receiptFilename || !receiptPath) {
        return;
    }

    const onFailure = () => {
        setMoneyRequestReceipt(transactionID, '', '', true);
        if (requestType === CONST.IOU.REQUEST_TYPE.MANUAL) {
            Navigation.navigate(ROUTES.MONEY_REQUEST_STEP_SCAN.getRoute(CONST.IOU.ACTION.CREATE, iouType, transactionID, reportID, Navigation.getActiveRouteWithoutParams()));
            return;
        }
        IOUUtils.navigateToStartMoneyRequestStep(requestType, iouType, transactionID, reportID);
    };
    FileUtils.readFileAsync(receiptPath.toString(), receiptFilename, onSuccess, onFailure, receiptType);
}

/** Save the preferred payment method for a policy */
function savePreferredPaymentMethod(policyID: string, paymentMethod: PaymentMethodType) {
    Onyx.merge(`${ONYXKEYS.NVP_LAST_PAYMENT_METHOD}`, {[policyID]: paymentMethod});
}

export type {GPSPoint as GpsPoint, IOURequestType};
export {
    setMoneyRequestParticipants,
    createDistanceRequest,
    deleteMoneyRequest,
    deleteTrackExpense,
    splitBill,
    splitBillAndOpenReport,
    setDraftSplitTransaction,
    startSplitBill,
    completeSplitBill,
    requestMoney,
    sendMoneyElsewhere,
    approveMoneyRequest,
    submitReport,
    payMoneyRequest,
    sendMoneyWithWallet,
    initMoneyRequest,
    startMoneyRequest,
    resetMoneyRequestInfo,
    clearMoneyRequest,
    updateMoneyRequestTypeParams,
    setMoneyRequestAmount_temporaryForRefactor,
    setMoneyRequestBillable_temporaryForRefactor,
    setMoneyRequestCreated,
    setMoneyRequestCurrency_temporaryForRefactor,
    setMoneyRequestDescription,
    setMoneyRequestParticipants_temporaryForRefactor,
    setMoneyRequestPendingFields,
    setMoneyRequestReceipt,
    setMoneyRequestAmount,
    setMoneyRequestBillable,
    setMoneyRequestCategory,
    setMoneyRequestCurrency,
    setMoneyRequestId,
    setMoneyRequestMerchant,
    setMoneyRequestParticipantsFromReport,
    setMoneyRequestTag,
    setMoneyRequestTaxAmount,
    setMoneyRequestTaxRate,
    setShownHoldUseExplanation,
    updateMoneyRequestDate,
    updateMoneyRequestBillable,
    updateMoneyRequestMerchant,
    updateMoneyRequestTag,
    updateMoneyRequestTaxAmount,
    updateMoneyRequestTaxRate,
    updateMoneyRequestDistance,
    updateMoneyRequestCategory,
    updateMoneyRequestAmountAndCurrency,
    updateMoneyRequestDescription,
    replaceReceipt,
    detachReceipt,
    editMoneyRequest,
    putOnHold,
    unholdRequest,
    cancelPayment,
    navigateToStartStepIfScanFileCannotBeRead,
    savePreferredPaymentMethod,
    trackExpense,
    canIOUBePaid,
    canApproveIOU,
    createDraftTransaction,
};<|MERGE_RESOLUTION|>--- conflicted
+++ resolved
@@ -5800,13 +5800,8 @@
  * @param transactionID of the transaction to set the participants of
  * @param report attached to the transaction
  */
-<<<<<<< HEAD
 function setMoneyRequestParticipantsFromReport(transactionID: string, report: OnyxEntry<OnyxTypes.Report>): Participant[] {
-    // If the report is iou or expense report, we should get the chat report to set participant for request money
-=======
-function setMoneyRequestParticipantsFromReport(transactionID: string, report: OnyxEntry<OnyxTypes.Report>) {
     // If the report is iou or expense report, we should get the chat report to set participant for expense
->>>>>>> 3ec8f2f9
     const chatReport = ReportUtils.isMoneyRequestReport(report) ? ReportUtils.getReport(report?.chatReportID) : report;
     const currentUserAccountID = currentUserPersonalDetails.accountID;
     const shouldAddAsReport = !isEmptyObject(chatReport) && ReportUtils.isSelfDM(chatReport);
