import {format} from 'date-fns';
import {fastMerge, Str} from 'expensify-common';
import {InteractionManager} from 'react-native';
import type {NullishDeep, OnyxCollection, OnyxEntry, OnyxInputValue, OnyxUpdate} from 'react-native-onyx';
import Onyx from 'react-native-onyx';
import type {PartialDeep, SetRequired, ValueOf} from 'type-fest';
import ReceiptGeneric from '@assets/images/receipt-generic.png';
import type {PaymentMethod} from '@components/KYCWall/types';
import * as API from '@libs/API';
import type {
    ApproveMoneyRequestParams,
    CategorizeTrackedExpenseParams as CategorizeTrackedExpenseApiParams,
    CompleteSplitBillParams,
    CreateDistanceRequestParams,
    CreatePerDiemRequestParams,
    CreateWorkspaceParams,
    DeleteMoneyRequestParams,
    DetachReceiptParams,
    PayInvoiceParams,
    PayMoneyRequestParams,
    ReplaceReceiptParams,
    RequestMoneyParams,
    ResolveDuplicatesParams,
    SendInvoiceParams,
    SendMoneyParams,
    SetNameValuePairParams,
    ShareTrackedExpenseParams,
    SplitBillParams,
    StartSplitBillParams,
    SubmitReportParams,
    TrackExpenseParams,
    TransactionMergeParams,
    UnapproveExpenseReportParams,
    UpdateMoneyRequestParams,
} from '@libs/API/parameters';
import {WRITE_COMMANDS} from '@libs/API/types';
import {convertAmountToDisplayString, convertToDisplayString} from '@libs/CurrencyUtils';
import DateUtils from '@libs/DateUtils';
import DistanceRequestUtils from '@libs/DistanceRequestUtils';
import {getMicroSecondOnyxErrorObject, getMicroSecondOnyxErrorWithTranslationKey} from '@libs/ErrorUtils';
import {readFileAsync} from '@libs/fileDownload/FileUtils';
import GoogleTagManager from '@libs/GoogleTagManager';
import {
    calculateAmount as calculateIOUAmount,
    formatCurrentUserToAttendee,
    isMovingTransactionFromTrackExpense as isMovingTransactionFromTrackExpenseIOUUtils,
    navigateToStartMoneyRequestStep,
    updateIOUOwnerAndTotal,
} from '@libs/IOUUtils';
import isFileUploadable from '@libs/isFileUploadable';
import {formatPhoneNumber} from '@libs/LocalePhoneNumber';
import * as Localize from '@libs/Localize';
import Log from '@libs/Log';
import isSearchTopmostFullScreenRoute from '@libs/Navigation/helpers/isSearchTopmostFullScreenRoute';
import Navigation from '@libs/Navigation/Navigation';
import {buildNextStep} from '@libs/NextStepUtils';
import {rand64} from '@libs/NumberUtils';
import {getManagerMcTestParticipant, getPersonalDetailsForAccountIDs} from '@libs/OptionsListUtils';
import {getCustomUnitID} from '@libs/PerDiemRequestUtils';
import {getAccountIDsByLogins} from '@libs/PersonalDetailsUtils';
import {addSMSDomainIfPhoneNumber} from '@libs/PhoneNumber';
import {
    getMemberAccountIDsForWorkspace,
    getPerDiemCustomUnit,
    getPolicy,
    getSubmitToAccountID,
    hasDependentTags,
    isControlPolicy,
    isPaidGroupPolicy,
    isPolicyAdmin,
    isSubmitAndClose,
} from '@libs/PolicyUtils';
import {
    getAllReportActions,
    getIOUReportIDFromReportActionPreview,
    getLastVisibleAction,
    getLastVisibleMessage,
    getOriginalMessage,
    getReportAction,
    getReportActionHtml,
    getReportActionMessage,
    getReportActionText,
    getTrackExpenseActionableWhisper,
    isActionableTrackExpense,
    isCreatedAction,
    isDeletedParentAction,
    isMoneyRequestAction,
    isReportPreviewAction,
} from '@libs/ReportActionsUtils';
import type {OptimisticChatReport, OptimisticCreatedReportAction, OptimisticIOUReportAction, OptionData, TransactionDetails} from '@libs/ReportUtils';
import {
    buildOptimisticActionableTrackExpenseWhisper,
    buildOptimisticApprovedReportAction,
    buildOptimisticCancelPaymentReportAction,
    buildOptimisticChatReport,
    buildOptimisticCreatedReportAction,
    buildOptimisticDetachReceipt,
    buildOptimisticDismissedViolationReportAction,
    buildOptimisticExpenseReport,
    buildOptimisticHoldReportAction,
    buildOptimisticHoldReportActionComment,
    buildOptimisticInvoiceReport,
    buildOptimisticIOUReport,
    buildOptimisticIOUReportAction,
    buildOptimisticModifiedExpenseReportAction,
    buildOptimisticMoneyRequestEntities,
    buildOptimisticMovedTrackedExpenseModifiedReportAction,
    buildOptimisticReportPreview,
    buildOptimisticSubmittedReportAction,
    buildOptimisticUnapprovedReportAction,
    buildOptimisticUnHoldReportAction,
    canBeAutoReimbursed,
    canUserPerformWriteAction as canUserPerformWriteActionReportUtils,
    getAllHeldTransactions as getAllHeldTransactionsReportUtils,
    getAllPolicyReports,
    getApprovalChain,
    getChatByParticipants,
    getDisplayedReportID,
    getInvoiceChatByParticipants,
    getMoneyRequestSpendBreakdown,
    getOptimisticDataForParentReportAction,
    getOutstandingChildRequest,
    getParsedComment,
    getPersonalDetailsForAccountID,
    getReportNameValuePairs,
    getReportOrDraftReport,
    getReportTransactions,
    getTransactionDetails,
    hasHeldExpenses as hasHeldExpensesReportUtils,
    hasNonReimbursableTransactions as hasNonReimbursableTransactionsReportUtils,
    isArchivedReport,
    isArchivedReportWithID,
    isDraftReport,
    isExpenseReport,
    isIndividualInvoiceRoom,
    isInvoiceReport as isInvoiceReportReportUtils,
    isInvoiceRoom,
    isMoneyRequestReport as isMoneyRequestReportReportUtils,
    isOneOnOneChat,
    isOneTransactionThread,
    isOpenExpenseReport as isOpenExpenseReportReportUtils,
    isOpenInvoiceReport as isOpenInvoiceReportReportUtils,
    isOptimisticPersonalDetail,
    isPayAtEndExpenseReport as isPayAtEndExpenseReportReportUtils,
    isPayer as isPayerReportUtils,
    isPolicyExpenseChat as isPolicyExpenseChatReportUtil,
    isReportApproved,
    isReportManager,
    isSelectedManagerMcTest,
    isSelfDM,
    isSettled,
    isTestTransactionReport,
    isTrackExpenseReport,
    shouldCreateNewMoneyRequestReport as shouldCreateNewMoneyRequestReportReportUtils,
    updateReportPreview,
} from '@libs/ReportUtils';
import {getSession} from '@libs/SessionUtils';
import playSound, {SOUNDS} from '@libs/Sound';
import {shouldRestrictUserBillableActions} from '@libs/SubscriptionUtils';
import {
    allHavePendingRTERViolation,
    buildOptimisticTransaction,
    getAmount,
    getCategoryTaxCodeAndAmount,
    getCurrency,
    getDistanceInMeters,
    getMerchant,
    getTransaction,
    getUpdatedTransaction,
    hasReceipt as hasReceiptTransactionUtils,
    isAmountMissing,
    isCustomUnitRateIDForP2P,
    isDistanceRequest as isDistanceRequestTransactionUtils,
    isExpensifyCardTransaction,
    isFetchingWaypointsFromServer,
    isOnHold,
    isPartialMerchant,
    isPending,
    isPerDiemRequest as isPerDiemRequestTransactionUtils,
    isReceiptBeingScanned as isReceiptBeingScannedTransactionUtils,
    isScanRequest as isScanRequestTransactionUtils,
    removeSettledAndApprovedTransactions,
    shouldShowBrokenConnectionViolationForMultipleTransactions,
} from '@libs/TransactionUtils';
import ViolationsUtils from '@libs/Violations/ViolationsUtils';
import type {IOUAction, IOUType} from '@src/CONST';
import CONST from '@src/CONST';
import ONYXKEYS from '@src/ONYXKEYS';
import ROUTES from '@src/ROUTES';
import type {Route} from '@src/ROUTES';
import type * as OnyxTypes from '@src/types/onyx';
import type {Accountant, Attendee, Participant, Split} from '@src/types/onyx/IOU';
import type {ErrorFields, Errors} from '@src/types/onyx/OnyxCommon';
import type {PaymentMethodType} from '@src/types/onyx/OriginalMessage';
import type {QuickActionName} from '@src/types/onyx/QuickAction';
import type {InvoiceReceiver, InvoiceReceiverType} from '@src/types/onyx/Report';
import type ReportAction from '@src/types/onyx/ReportAction';
import type {OnyxData} from '@src/types/onyx/Request';
import type {SearchPolicy, SearchReport, SearchTransaction} from '@src/types/onyx/SearchResults';
import type {Comment, Receipt, ReceiptSource, Routes, SplitShares, TransactionChanges, TransactionCustomUnit, WaypointCollection} from '@src/types/onyx/Transaction';
import {isEmptyObject} from '@src/types/utils/EmptyObject';
import {clearByKey as clearPdfByOnyxKey} from './CachedPDFPaths';
import {buildOptimisticPolicyRecentlyUsedCategories} from './Policy/Category';
import {buildAddMembersToWorkspaceOnyxData, buildUpdateWorkspaceMembersRoleOnyxData} from './Policy/Member';
import {buildOptimisticPolicyRecentlyUsedDestinations} from './Policy/PerDiem';
import {buildOptimisticRecentlyUsedCurrencies, buildPolicyData, generatePolicyID} from './Policy/Policy';
import {buildOptimisticPolicyRecentlyUsedTags} from './Policy/Tag';
import {buildInviteToRoomOnyxData, completeOnboarding, getCurrentUserAccountID, notifyNewAction} from './Report';
import {getRecentWaypoints, sanitizeRecentWaypoints} from './Transaction';
import {removeDraftTransaction} from './TransactionEdit';

type IOURequestType = ValueOf<typeof CONST.IOU.REQUEST_TYPE>;

type OneOnOneIOUReport = OnyxTypes.Report | undefined | null;

type BaseTransactionParams = {
    amount: number;
    currency: string;
    created: string;
    merchant: string;
    comment: string;
    category?: string;
    tag?: string;
    taxCode?: string;
    taxAmount?: number;
    billable?: boolean;
    customUnitRateID?: string;
};

type MoneyRequestInformation = {
    payerAccountID: number;
    payerEmail: string;
    iouReport: OnyxTypes.Report;
    chatReport: OnyxTypes.Report;
    transaction: OnyxTypes.Transaction;
    iouAction: OptimisticIOUReportAction;
    createdChatReportActionID?: string;
    createdIOUReportActionID?: string;
    reportPreviewAction: OnyxTypes.ReportAction;
    transactionThreadReportID: string;
    createdReportActionIDForThread: string | undefined;
    onyxData: OnyxData;
    billable?: boolean;
};

type TrackExpenseInformation = {
    createdWorkspaceParams?: CreateWorkspaceParams;
    iouReport?: OnyxTypes.Report;
    chatReport: OnyxTypes.Report;
    transaction: OnyxTypes.Transaction;
    iouAction: OptimisticIOUReportAction;
    createdChatReportActionID?: string;
    createdIOUReportActionID?: string;
    reportPreviewAction?: OnyxTypes.ReportAction;
    transactionThreadReportID: string;
    createdReportActionIDForThread: string | undefined;
    actionableWhisperReportActionIDParam?: string;
    onyxData: OnyxData;
};

type TrackedExpenseTransactionParams = Omit<BaseTransactionParams, 'taxCode' | 'taxAmount'> & {
    waypoints?: string;
    transactionID: string | undefined;
    receipt?: Receipt;
    taxCode: string;
    taxAmount: number;
};

type TrackedExpensePolicyParams = {
    policyID: string | undefined;
    isDraftPolicy?: boolean;
};
type TrackedExpenseReportInformation = {
    moneyRequestPreviewReportActionID: string | undefined;
    moneyRequestReportID: string | undefined;
    moneyRequestCreatedReportActionID: string | undefined;
    actionableWhisperReportActionID: string | undefined;
    linkedTrackedExpenseReportAction: OnyxTypes.ReportAction;
    linkedTrackedExpenseReportID: string;
    transactionThreadReportID: string | undefined;
    reportPreviewReportActionID: string | undefined;
    chatReportID: string | undefined;
};
type TrackedExpenseParams = {
    onyxData?: OnyxData;
    reportInformation: TrackedExpenseReportInformation;
    transactionParams: TrackedExpenseTransactionParams;
    policyParams: TrackedExpensePolicyParams;
    createdWorkspaceParams?: CreateWorkspaceParams;
    accountantParams?: TrackExpenseAccountantParams;
};

type SendInvoiceInformation = {
    senderWorkspaceID: string | undefined;
    receiver: Partial<OnyxTypes.PersonalDetails>;
    invoiceRoom: OnyxTypes.Report;
    createdChatReportActionID: string;
    invoiceReportID: string;
    reportPreviewReportActionID: string;
    transactionID: string;
    transactionThreadReportID: string;
    createdIOUReportActionID: string;
    createdReportActionIDForThread: string | undefined;
    reportActionID: string;
    onyxData: OnyxData;
};

type SplitData = {
    chatReportID: string;
    transactionID: string;
    reportActionID: string;
    policyID?: string;
    createdReportActionID?: string;
    chatType?: string;
};

type SplitsAndOnyxData = {
    splitData: SplitData;
    splits: Split[];
    onyxData: OnyxData;
};

type UpdateMoneyRequestData = {
    params: UpdateMoneyRequestParams;
    onyxData: OnyxData;
};

type PayMoneyRequestData = {
    params: PayMoneyRequestParams & Partial<PayInvoiceParams>;
    optimisticData: OnyxUpdate[];
    successData: OnyxUpdate[];
    failureData: OnyxUpdate[];
};

type SendMoneyParamsData = {
    params: SendMoneyParams;
    optimisticData: OnyxUpdate[];
    successData: OnyxUpdate[];
    failureData: OnyxUpdate[];
};

type GPSPoint = {
    lat: number;
    long: number;
};

type RequestMoneyTransactionParams = Omit<BaseTransactionParams, 'comment'> & {
    attendees?: Attendee[];
    actionableWhisperReportActionID?: string;
    linkedTrackedExpenseReportAction?: OnyxTypes.ReportAction;
    linkedTrackedExpenseReportID?: string;
    receipt?: Receipt;
    waypoints?: WaypointCollection;
    comment?: string;
};

type PerDiemExpenseTransactionParams = Omit<BaseTransactionParams, 'amount' | 'merchant' | 'customUnitRateID' | 'taxAmount' | 'taxCode' | 'comment'> & {
    customUnit: TransactionCustomUnit;
    comment?: string;
};

type BasePolicyParams = {
    policy?: OnyxEntry<OnyxTypes.Policy>;
    policyTagList?: OnyxEntry<OnyxTypes.PolicyTagLists>;
    policyCategories?: OnyxEntry<OnyxTypes.PolicyCategories>;
};

type RequestMoneyParticipantParams = {
    payeeEmail: string | undefined;
    payeeAccountID: number;
    participant: Participant;
};

type PerDiemExpenseInformation = {
    report: OnyxEntry<OnyxTypes.Report>;
    participantParams: RequestMoneyParticipantParams;
    policyParams?: BasePolicyParams;
    transactionParams: PerDiemExpenseTransactionParams;
};

type PerDiemExpenseInformationParams = {
    parentChatReport: OnyxEntry<OnyxTypes.Report>;
    transactionParams: PerDiemExpenseTransactionParams;
    participantParams: RequestMoneyParticipantParams;
    policyParams?: BasePolicyParams;
    moneyRequestReportID?: string;
};

type RequestMoneyInformation = {
    report: OnyxEntry<OnyxTypes.Report>;
    participantParams: RequestMoneyParticipantParams;
    policyParams?: BasePolicyParams;
    gpsPoints?: GPSPoint;
    action?: IOUAction;
    reimbursible?: boolean;
    transactionParams: RequestMoneyTransactionParams;
};

type MoneyRequestInformationParams = {
    parentChatReport: OnyxEntry<OnyxTypes.Report>;
    transactionParams: RequestMoneyTransactionParams;
    participantParams: RequestMoneyParticipantParams;
    policyParams?: BasePolicyParams;
    moneyRequestReportID?: string;
    existingTransactionID?: string;
    existingTransaction?: OnyxEntry<OnyxTypes.Transaction>;
};

type MoneyRequestOptimisticParams = {
    chat: {
        report: OnyxTypes.OnyxInputOrEntry<OnyxTypes.Report>;
        createdAction: OptimisticCreatedReportAction;
        reportPreviewAction: ReportAction;
    };
    iou: {
        report: OnyxTypes.Report;
        createdAction: OptimisticCreatedReportAction;
        action: OptimisticIOUReportAction;
    };
    transactionParams: {
        transaction: OnyxTypes.Transaction;
        transactionThreadReport: OptimisticChatReport | null;
        transactionThreadCreatedReportAction: OptimisticCreatedReportAction | null;
    };
    policyRecentlyUsed: {
        categories?: string[];
        tags?: OnyxTypes.RecentlyUsedTags;
        currencies?: string[];
        destinations?: string[];
    };
    personalDetailListAction?: OnyxTypes.PersonalDetailsList;
    nextStep?: OnyxTypes.ReportNextStep | null;
};

type BuildOnyxDataForMoneyRequestParams = {
    isNewChatReport: boolean;
    shouldCreateNewMoneyRequestReport: boolean;
    isOneOnOneSplit?: boolean;
    existingTransactionThreadReportID?: string;
    policyParams?: BasePolicyParams;
    optimisticParams: MoneyRequestOptimisticParams;
};

type DistanceRequestTransactionParams = BaseTransactionParams & {
    validWaypoints: WaypointCollection;
    splitShares?: SplitShares;
};

type CreateDistanceRequestInformation = {
    report: OnyxEntry<OnyxTypes.Report>;
    participants: Participant[];
    currentUserLogin?: string;
    currentUserAccountID?: number;
    iouType?: ValueOf<typeof CONST.IOU.TYPE>;
    existingTransaction?: OnyxEntry<OnyxTypes.Transaction>;
    transactionParams: DistanceRequestTransactionParams;
    policyParams?: BasePolicyParams;
};

type CreateSplitsTransactionParams = Omit<BaseTransactionParams, 'customUnitRateID'> & {
    splitShares: SplitShares;
    iouRequestType?: IOURequestType;
};

type CreateSplitsAndOnyxDataParams = {
    participants: Participant[];
    currentUserLogin: string;
    currentUserAccountID: number;
    existingSplitChatReportID?: string;
    transactionParams: CreateSplitsTransactionParams;
};

type TrackExpenseTransactionParams = {
    amount: number;
    currency: string;
    created: string | undefined;
    merchant?: string;
    comment?: string;
    receipt?: Receipt;
    category?: string;
    tag?: string;
    taxCode?: string;
    taxAmount?: number;
    billable?: boolean;
    validWaypoints?: WaypointCollection;
    gpsPoints?: GPSPoint;
    actionableWhisperReportActionID?: string;
    linkedTrackedExpenseReportAction?: OnyxTypes.ReportAction;
    linkedTrackedExpenseReportID?: string;
    customUnitRateID?: string;
};

type TrackExpenseAccountantParams = {
    accountant?: Accountant;
};

type CreateTrackExpenseParams = {
    report: OnyxTypes.Report;
    isDraftPolicy: boolean;
    action?: IOUAction;
    participantParams: RequestMoneyParticipantParams;
    policyParams?: BasePolicyParams;
    transactionParams: TrackExpenseTransactionParams;
    accountantParams?: TrackExpenseAccountantParams;
};

type BuildOnyxDataForInvoiceParams = {
    chat: {
        report: OnyxEntry<OnyxTypes.Report>;
        createdAction: OptimisticCreatedReportAction;
        reportPreviewAction: ReportAction;
        isNewReport: boolean;
    };
    iou: {
        createdAction: OptimisticCreatedReportAction;
        action: OptimisticIOUReportAction;
        report: OnyxTypes.Report;
    };
    transactionParams: {
        transaction: OnyxTypes.Transaction;
        threadReport: OptimisticChatReport;
        threadCreatedReportAction: OptimisticCreatedReportAction | null;
    };
    policyParams: BasePolicyParams;
    optimisticData: {
        recentlyUsedCurrencies?: string[];
        policyRecentlyUsedCategories: string[];
        policyRecentlyUsedTags: OnyxTypes.RecentlyUsedTags;
        personalDetailListAction: OnyxTypes.PersonalDetailsList;
    };
    companyName?: string;
    companyWebsite?: string;
};

type GetTrackExpenseInformationTransactionParams = {
    comment: string;
    amount: number;
    currency: string;
    created: string;
    merchant: string;
    receipt: OnyxEntry<Receipt>;
    category?: string;
    tag?: string;
    taxCode?: string;
    taxAmount?: number;
    billable?: boolean;
    linkedTrackedExpenseReportAction?: OnyxTypes.ReportAction;
};

type GetTrackExpenseInformationParticipantParams = {
    payeeEmail?: string;
    payeeAccountID?: number;
    participant: Participant;
};

type GetTrackExpenseInformationParams = {
    parentChatReport: OnyxEntry<OnyxTypes.Report>;
    moneyRequestReportID?: string;
    existingTransactionID?: string;
    participantParams: GetTrackExpenseInformationParticipantParams;
    policyParams: BasePolicyParams;
    transactionParams: GetTrackExpenseInformationTransactionParams;
};

let allPersonalDetails: OnyxTypes.PersonalDetailsList = {};
Onyx.connect({
    key: ONYXKEYS.PERSONAL_DETAILS_LIST,
    callback: (value) => {
        allPersonalDetails = value ?? {};
    },
});

let allTransactions: NonNullable<OnyxCollection<OnyxTypes.Transaction>> = {};
Onyx.connect({
    key: ONYXKEYS.COLLECTION.TRANSACTION,
    waitForCollectionCallback: true,
    callback: (value) => {
        if (!value) {
            allTransactions = {};
            return;
        }

        allTransactions = value;
    },
});

let allTransactionDrafts: NonNullable<OnyxCollection<OnyxTypes.Transaction>> = {};
Onyx.connect({
    key: ONYXKEYS.COLLECTION.TRANSACTION_DRAFT,
    waitForCollectionCallback: true,
    callback: (value) => {
        allTransactionDrafts = value ?? {};
    },
});

let allTransactionViolations: NonNullable<OnyxCollection<OnyxTypes.TransactionViolations>> = {};
Onyx.connect({
    key: ONYXKEYS.COLLECTION.TRANSACTION_VIOLATIONS,
    waitForCollectionCallback: true,
    callback: (value) => {
        if (!value) {
            allTransactionViolations = {};
            return;
        }

        allTransactionViolations = value;
    },
});

let allDraftSplitTransactions: NonNullable<OnyxCollection<OnyxTypes.Transaction>> = {};
Onyx.connect({
    key: ONYXKEYS.COLLECTION.SPLIT_TRANSACTION_DRAFT,
    waitForCollectionCallback: true,
    callback: (value) => {
        allDraftSplitTransactions = value ?? {};
    },
});

let allNextSteps: NonNullable<OnyxCollection<OnyxTypes.ReportNextStep>> = {};
Onyx.connect({
    key: ONYXKEYS.COLLECTION.NEXT_STEP,
    waitForCollectionCallback: true,
    callback: (value) => {
        allNextSteps = value ?? {};
    },
});

const allPolicies: OnyxCollection<OnyxTypes.Policy> = {};
Onyx.connect({
    key: ONYXKEYS.COLLECTION.POLICY,
    callback: (val, key) => {
        if (!key) {
            return;
        }
        if (val === null || val === undefined) {
            // If we are deleting a policy, we have to check every report linked to that policy
            // and unset the draft indicator (pencil icon) alongside removing any draft comments. Clearing these values will keep the newly archived chats from being displayed in the LHN.
            // More info: https://github.com/Expensify/App/issues/14260
            const policyID = key.replace(ONYXKEYS.COLLECTION.POLICY, '');
            const policyReports = getAllPolicyReports(policyID);
            const cleanUpMergeQueries: Record<`${typeof ONYXKEYS.COLLECTION.REPORT}${string}`, NullishDeep<Report>> = {};
            const cleanUpSetQueries: Record<`${typeof ONYXKEYS.COLLECTION.REPORT_DRAFT_COMMENT}${string}` | `${typeof ONYXKEYS.COLLECTION.REPORT_ACTIONS_DRAFTS}${string}`, null> = {};
            policyReports.forEach((policyReport) => {
                if (!policyReport) {
                    return;
                }
                const {reportID} = policyReport;
                cleanUpSetQueries[`${ONYXKEYS.COLLECTION.REPORT_DRAFT_COMMENT}${reportID}`] = null;
                cleanUpSetQueries[`${ONYXKEYS.COLLECTION.REPORT_ACTIONS_DRAFTS}${reportID}`] = null;
            });
            Onyx.mergeCollection(ONYXKEYS.COLLECTION.REPORT, cleanUpMergeQueries);
            Onyx.multiSet(cleanUpSetQueries);
            delete allPolicies[key];
            return;
        }

        allPolicies[key] = val;
    },
});

let allReports: OnyxCollection<OnyxTypes.Report>;
Onyx.connect({
    key: ONYXKEYS.COLLECTION.REPORT,
    waitForCollectionCallback: true,
    callback: (value) => {
        allReports = value;
    },
});

let userAccountID = -1;
let currentUserEmail = '';
Onyx.connect({
    key: ONYXKEYS.SESSION,
    callback: (value) => {
        currentUserEmail = value?.email ?? '';
        userAccountID = value?.accountID ?? CONST.DEFAULT_NUMBER_ID;
    },
});

let currentUserPersonalDetails: OnyxEntry<OnyxTypes.PersonalDetails>;
Onyx.connect({
    key: ONYXKEYS.PERSONAL_DETAILS_LIST,
    callback: (value) => {
        currentUserPersonalDetails = value?.[userAccountID] ?? undefined;
    },
});

let currentDate: OnyxEntry<string> = '';
Onyx.connect({
    key: ONYXKEYS.CURRENT_DATE,
    callback: (value) => {
        currentDate = value;
    },
});

let quickAction: OnyxEntry<OnyxTypes.QuickAction> = {};
Onyx.connect({
    key: ONYXKEYS.NVP_QUICK_ACTION_GLOBAL_CREATE,
    callback: (value) => {
        quickAction = value;
    },
});

let allReportActions: OnyxCollection<OnyxTypes.ReportActions>;
Onyx.connect({
    key: ONYXKEYS.COLLECTION.REPORT_ACTIONS,
    waitForCollectionCallback: true,
    callback: (actions) => {
        if (!actions) {
            return;
        }
        allReportActions = actions;
    },
});

let activePolicyID: OnyxEntry<string>;
Onyx.connect({
    key: ONYXKEYS.NVP_ACTIVE_POLICY_ID,
    callback: (value) => (activePolicyID = value),
});

let introSelected: OnyxEntry<OnyxTypes.IntroSelected>;
Onyx.connect({
    key: ONYXKEYS.NVP_INTRO_SELECTED,
    callback: (value) => (introSelected = value),
});

let personalDetailsList: OnyxEntry<OnyxTypes.PersonalDetailsList>;
Onyx.connect({
    key: ONYXKEYS.PERSONAL_DETAILS_LIST,
    callback: (value) => (personalDetailsList = value),
});

/**
 * @private
 * After finishing the action in RHP from the Inbox tab, besides dismissing the modal, we should open the report.
 * It is a helper function used only in this file.
 */
function dismissModalAndOpenReportInInboxTab(reportID?: string) {
    if (isSearchTopmostFullScreenRoute() || !reportID) {
        Navigation.dismissModal();
        return;
    }
    Navigation.dismissModalWithReport({reportID});
}

/**
 * Find the report preview action from given chat report and iou report
 */
function getReportPreviewAction(chatReportID: string | undefined, iouReportID: string | undefined): OnyxInputValue<ReportAction<typeof CONST.REPORT.ACTIONS.TYPE.REPORT_PREVIEW>> {
    const reportActions = allReportActions?.[`${ONYXKEYS.COLLECTION.REPORT_ACTIONS}${chatReportID}`] ?? {};

    // Find the report preview action from the chat report
    return (
        Object.values(reportActions).find(
            (reportAction): reportAction is ReportAction<typeof CONST.REPORT.ACTIONS.TYPE.REPORT_PREVIEW> =>
                reportAction && isReportPreviewAction(reportAction) && getOriginalMessage(reportAction)?.linkedReportID === iouReportID,
        ) ?? null
    );
}

/**
 * Initialize expense info
 * @param reportID to attach the transaction to
 * @param policy
 * @param isFromGlobalCreate
 * @param iouRequestType one of manual/scan/distance
 */
function initMoneyRequest(
    reportID: string,
    policy: OnyxEntry<OnyxTypes.Policy>,
    isFromGlobalCreate: boolean,
    currentIouRequestType: IOURequestType | undefined,
    newIouRequestType: IOURequestType,
) {
    // Generate a brand new transactionID
    const newTransactionID = CONST.IOU.OPTIMISTIC_TRANSACTION_ID;
    const currency = policy?.outputCurrency ?? currentUserPersonalDetails?.localCurrencyCode ?? CONST.CURRENCY.USD;
    // Disabling this line since currentDate can be an empty string
    // eslint-disable-next-line @typescript-eslint/prefer-nullish-coalescing
    const created = currentDate || format(new Date(), 'yyyy-MM-dd');

    // in case we have to re-init money request, but the IOU request type is the same with the old draft transaction,
    // we should keep most of the existing data by using the ONYX MERGE operation
    if (currentIouRequestType === newIouRequestType) {
        // so, we just need to update the reportID, isFromGlobalCreate, created, currency
        Onyx.merge(`${ONYXKEYS.COLLECTION.TRANSACTION_DRAFT}${newTransactionID}`, {
            reportID,
            isFromGlobalCreate,
            created,
            currency,
            transactionID: newTransactionID,
        });
        return;
    }

    const comment: Comment = {};
    let requestCategory: string | null = null;

    // Add initial empty waypoints when starting a distance expense
    if (newIouRequestType === CONST.IOU.REQUEST_TYPE.DISTANCE) {
        comment.waypoints = {
            waypoint0: {keyForList: 'start_waypoint'},
            waypoint1: {keyForList: 'stop_waypoint'},
        };
        if (!isFromGlobalCreate) {
            const customUnitRateID = DistanceRequestUtils.getCustomUnitRateID(reportID);
            comment.customUnit = {customUnitRateID};
        }
    }

    if (newIouRequestType === CONST.IOU.REQUEST_TYPE.PER_DIEM) {
        comment.customUnit = {
            attributes: {
                dates: {
                    start: DateUtils.getStartOfToday(),
                    end: DateUtils.getStartOfToday(),
                },
            },
        };
        if (!isFromGlobalCreate) {
            const {customUnitID, category} = getCustomUnitID(reportID);
            comment.customUnit = {...comment.customUnit, customUnitID};
            requestCategory = category ?? null;
        }
    }

    // Store the transaction in Onyx and mark it as not saved so it can be cleaned up later
    // Use set() here so that there is no way that data will be leaked between objects when it gets reset
    Onyx.set(`${ONYXKEYS.COLLECTION.TRANSACTION_DRAFT}${newTransactionID}`, {
        amount: 0,
        attendees: formatCurrentUserToAttendee(currentUserPersonalDetails, reportID),
        comment,
        created,
        currency,
        category: requestCategory,
        iouRequestType: newIouRequestType,
        reportID,
        transactionID: newTransactionID,
        isFromGlobalCreate,
        merchant: CONST.TRANSACTION.PARTIAL_TRANSACTION_MERCHANT,
        splitPayerAccountIDs: currentUserPersonalDetails ? [currentUserPersonalDetails.accountID] : undefined,
    });
}

function createDraftTransaction(transaction: OnyxTypes.Transaction) {
    if (!transaction) {
        return;
    }

    const newTransaction = {
        ...transaction,
    };

    Onyx.set(`${ONYXKEYS.COLLECTION.TRANSACTION_DRAFT}${transaction.transactionID}`, newTransaction);
}

function clearMoneyRequest(transactionID: string, skipConfirmation = false) {
    Onyx.set(`${ONYXKEYS.COLLECTION.SKIP_CONFIRMATION}${transactionID}`, skipConfirmation);
    Onyx.set(`${ONYXKEYS.COLLECTION.TRANSACTION_DRAFT}${transactionID}`, null);
}

function startMoneyRequest(iouType: ValueOf<typeof CONST.IOU.TYPE>, reportID: string, requestType?: IOURequestType, skipConfirmation = false) {
    clearMoneyRequest(CONST.IOU.OPTIMISTIC_TRANSACTION_ID, skipConfirmation);
    switch (requestType) {
        case CONST.IOU.REQUEST_TYPE.MANUAL:
            Navigation.navigate(ROUTES.MONEY_REQUEST_CREATE_TAB_MANUAL.getRoute(CONST.IOU.ACTION.CREATE, iouType, CONST.IOU.OPTIMISTIC_TRANSACTION_ID, reportID));
            return;
        case CONST.IOU.REQUEST_TYPE.SCAN:
            Navigation.navigate(ROUTES.MONEY_REQUEST_CREATE_TAB_SCAN.getRoute(CONST.IOU.ACTION.CREATE, iouType, CONST.IOU.OPTIMISTIC_TRANSACTION_ID, reportID));
            return;
        case CONST.IOU.REQUEST_TYPE.DISTANCE:
            Navigation.navigate(ROUTES.MONEY_REQUEST_CREATE_TAB_DISTANCE.getRoute(CONST.IOU.ACTION.CREATE, iouType, CONST.IOU.OPTIMISTIC_TRANSACTION_ID, reportID));
            return;
        default:
            Navigation.navigate(ROUTES.MONEY_REQUEST_CREATE.getRoute(CONST.IOU.ACTION.CREATE, iouType, CONST.IOU.OPTIMISTIC_TRANSACTION_ID, reportID));
    }
}

function setMoneyRequestAmount(transactionID: string, amount: number, currency: string, shouldShowOriginalAmount = false) {
    Onyx.merge(`${ONYXKEYS.COLLECTION.TRANSACTION_DRAFT}${transactionID}`, {amount, currency, shouldShowOriginalAmount});
}

function setMoneyRequestCreated(transactionID: string, created: string, isDraft: boolean) {
    Onyx.merge(`${isDraft ? ONYXKEYS.COLLECTION.TRANSACTION_DRAFT : ONYXKEYS.COLLECTION.TRANSACTION}${transactionID}`, {created});
}

function setMoneyRequestDateAttribute(transactionID: string, start: string, end: string) {
    Onyx.merge(`${ONYXKEYS.COLLECTION.TRANSACTION_DRAFT}${transactionID}`, {comment: {customUnit: {attributes: {dates: {start, end}}}}});
}

function setMoneyRequestCurrency(transactionID: string, currency: string, isEditing = false) {
    const fieldToUpdate = isEditing ? 'modifiedCurrency' : 'currency';
    Onyx.merge(`${ONYXKEYS.COLLECTION.TRANSACTION_DRAFT}${transactionID}`, {[fieldToUpdate]: currency});
}

function setMoneyRequestDescription(transactionID: string, comment: string, isDraft: boolean) {
    Onyx.merge(`${isDraft ? ONYXKEYS.COLLECTION.TRANSACTION_DRAFT : ONYXKEYS.COLLECTION.TRANSACTION}${transactionID}`, {comment: {comment: comment.trim()}});
}

function setMoneyRequestMerchant(transactionID: string, merchant: string, isDraft: boolean) {
    Onyx.merge(`${isDraft ? ONYXKEYS.COLLECTION.TRANSACTION_DRAFT : ONYXKEYS.COLLECTION.TRANSACTION}${transactionID}`, {merchant});
}

function setMoneyRequestAttendees(transactionID: string, attendees: Attendee[], isDraft: boolean) {
    Onyx.merge(`${isDraft ? ONYXKEYS.COLLECTION.TRANSACTION_DRAFT : ONYXKEYS.COLLECTION.TRANSACTION}${transactionID}`, {attendees});
}

function setMoneyRequestAccountant(transactionID: string, accountant: Accountant, isDraft: boolean) {
    Onyx.merge(`${isDraft ? ONYXKEYS.COLLECTION.TRANSACTION_DRAFT : ONYXKEYS.COLLECTION.TRANSACTION}${transactionID}`, {accountant});
}

function setMoneyRequestPendingFields(transactionID: string, pendingFields: OnyxTypes.Transaction['pendingFields']) {
    Onyx.merge(`${ONYXKEYS.COLLECTION.TRANSACTION_DRAFT}${transactionID}`, {pendingFields});
}

function setMoneyRequestCategory(transactionID: string, category: string, policyID?: string) {
    Onyx.merge(`${ONYXKEYS.COLLECTION.TRANSACTION_DRAFT}${transactionID}`, {category});
    if (!policyID) {
        setMoneyRequestTaxRate(transactionID, '');
        setMoneyRequestTaxAmount(transactionID, null);
        return;
    }
    const transaction = allTransactionDrafts[`${ONYXKEYS.COLLECTION.TRANSACTION_DRAFT}${transactionID}`];
    const {categoryTaxCode, categoryTaxAmount} = getCategoryTaxCodeAndAmount(category, transaction, getPolicy(policyID));
    if (categoryTaxCode && categoryTaxAmount !== undefined) {
        setMoneyRequestTaxRate(transactionID, categoryTaxCode);
        setMoneyRequestTaxAmount(transactionID, categoryTaxAmount);
    }
}

function setMoneyRequestTag(transactionID: string, tag: string) {
    Onyx.merge(`${ONYXKEYS.COLLECTION.TRANSACTION_DRAFT}${transactionID}`, {tag});
}

function setMoneyRequestBillable(transactionID: string, billable: boolean) {
    Onyx.merge(`${ONYXKEYS.COLLECTION.TRANSACTION_DRAFT}${transactionID}`, {billable});
}

function setMoneyRequestParticipants(transactionID: string, participants: Participant[] = []) {
    Onyx.merge(`${ONYXKEYS.COLLECTION.TRANSACTION_DRAFT}${transactionID}`, {participants});
}

function setSplitPayer(transactionID: string, payerAccountID: number) {
    Onyx.merge(`${ONYXKEYS.COLLECTION.TRANSACTION_DRAFT}${transactionID}`, {splitPayerAccountIDs: [payerAccountID]});
}

function setMoneyRequestReceipt(transactionID: string, source: string, filename: string, isDraft: boolean, type?: string) {
    Onyx.merge(`${isDraft ? ONYXKEYS.COLLECTION.TRANSACTION_DRAFT : ONYXKEYS.COLLECTION.TRANSACTION}${transactionID}`, {
        receipt: {source, type: type ?? ''},
        filename,
    });
}

/**
 * Set custom unit rateID for the transaction draft
 */
function setCustomUnitRateID(transactionID: string, customUnitRateID: string | undefined) {
    const isFakeP2PRate = customUnitRateID === CONST.CUSTOM_UNITS.FAKE_P2P_ID;
    Onyx.merge(`${ONYXKEYS.COLLECTION.TRANSACTION_DRAFT}${transactionID}`, {
        comment: {
            customUnit: {
                customUnitRateID,
                ...(!isFakeP2PRate && {defaultP2PRate: null}),
            },
        },
    });
}

/**
 * Revert custom unit of the draft transaction to the original transaction's value
 */
function resetDraftTransactionsCustomUnit(transactionID: string | undefined) {
    if (!transactionID) {
        return;
    }

    const originalTransaction = allTransactions[`${ONYXKEYS.COLLECTION.TRANSACTION}${transactionID}`];
    if (!originalTransaction) {
        return;
    }

    Onyx.merge(`${ONYXKEYS.COLLECTION.TRANSACTION_DRAFT}${transactionID}`, {
        comment: {
            customUnit: originalTransaction.comment?.customUnit ?? {},
        },
    });
}

/**
 * Set custom unit ID for the transaction draft
 */
function setCustomUnitID(transactionID: string, customUnitID: string) {
    Onyx.merge(`${ONYXKEYS.COLLECTION.TRANSACTION_DRAFT}${transactionID}`, {comment: {customUnit: {customUnitID}}});
}

function removeSubrate(transaction: OnyxEntry<OnyxTypes.Transaction>, currentIndex: string) {
    // Index comes from the route params and is a string
    const index = Number(currentIndex);
    if (index === -1) {
        return;
    }
    const existingSubrates = transaction?.comment?.customUnit?.subRates ?? [];

    const newSubrates = [...existingSubrates];
    newSubrates.splice(index, 1);

    // Onyx.merge won't remove the null nested object values, this is a workaround
    // to remove nested keys while also preserving other object keys
    // Doing a deep clone of the transaction to avoid mutating the original object and running into a cache issue when using Onyx.set
    const newTransaction: OnyxTypes.Transaction = {
        // eslint-disable-next-line @typescript-eslint/non-nullable-type-assertion-style
        ...(transaction as OnyxTypes.Transaction),
        comment: {
            ...transaction?.comment,
            customUnit: {
                ...transaction?.comment?.customUnit,
                subRates: newSubrates,
                quantity: null,
            },
        },
    };

    Onyx.set(`${ONYXKEYS.COLLECTION.TRANSACTION_DRAFT}${transaction?.transactionID}`, newTransaction);
}

function updateSubrate(transaction: OnyxEntry<OnyxTypes.Transaction>, currentIndex: string, quantity: number, id: string, name: string, rate: number) {
    // Index comes from the route params and is a string
    const index = Number(currentIndex);
    if (index === -1) {
        return;
    }
    const existingSubrates = transaction?.comment?.customUnit?.subRates ?? [];

    if (index >= existingSubrates.length) {
        return;
    }

    const newSubrates = [...existingSubrates];
    newSubrates.splice(index, 1, {quantity, id, name, rate});

    // Onyx.merge won't remove the null nested object values, this is a workaround
    // to remove nested keys while also preserving other object keys
    // Doing a deep clone of the transaction to avoid mutating the original object and running into a cache issue when using Onyx.set
    const newTransaction: OnyxTypes.Transaction = {
        // eslint-disable-next-line @typescript-eslint/non-nullable-type-assertion-style
        ...(transaction as OnyxTypes.Transaction),
        comment: {
            ...transaction?.comment,
            customUnit: {
                ...transaction?.comment?.customUnit,
                subRates: newSubrates,
                quantity: null,
            },
        },
    };

    Onyx.set(`${ONYXKEYS.COLLECTION.TRANSACTION_DRAFT}${transaction?.transactionID}`, newTransaction);
}

function clearSubrates(transactionID: string) {
    Onyx.merge(`${ONYXKEYS.COLLECTION.TRANSACTION_DRAFT}${transactionID}`, {comment: {customUnit: {subRates: []}}});
}

function addSubrate(transaction: OnyxEntry<OnyxTypes.Transaction>, currentIndex: string, quantity: number, id: string, name: string, rate: number) {
    // Index comes from the route params and is a string
    const index = Number(currentIndex);
    if (index === -1) {
        return;
    }
    const existingSubrates = transaction?.comment?.customUnit?.subRates ?? [];

    if (index !== existingSubrates.length) {
        return;
    }

    const newSubrates = [...existingSubrates];
    newSubrates.push({quantity, id, name, rate});

    // Onyx.merge won't remove the null nested object values, this is a workaround
    // to remove nested keys while also preserving other object keys
    // Doing a deep clone of the transaction to avoid mutating the original object and running into a cache issue when using Onyx.set
    const newTransaction: OnyxTypes.Transaction = {
        // eslint-disable-next-line @typescript-eslint/non-nullable-type-assertion-style
        ...(transaction as OnyxTypes.Transaction),
        comment: {
            ...transaction?.comment,
            customUnit: {
                ...transaction?.comment?.customUnit,
                subRates: newSubrates,
                quantity: null,
            },
        },
    };

    Onyx.set(`${ONYXKEYS.COLLECTION.TRANSACTION_DRAFT}${transaction?.transactionID}`, newTransaction);
}

/**
 * Set the distance rate of a transaction.
 * Used when creating a new transaction or moving an existing one from Self DM
 */
function setMoneyRequestDistanceRate(transactionID: string, customUnitRateID: string, policy: OnyxEntry<OnyxTypes.Policy>, isDraft: boolean) {
    if (policy) {
        Onyx.merge(ONYXKEYS.NVP_LAST_SELECTED_DISTANCE_RATES, {[policy.id]: customUnitRateID});
    }

    const distanceRate = DistanceRequestUtils.getRateByCustomUnitRateID({policy, customUnitRateID});
    const transaction = isDraft ? allTransactionDrafts[`${ONYXKEYS.COLLECTION.TRANSACTION_DRAFT}${transactionID}`] : allTransactions[`${ONYXKEYS.COLLECTION.TRANSACTION}${transactionID}`];
    let newDistance;
    if (distanceRate?.unit && distanceRate?.unit !== transaction?.comment?.customUnit?.distanceUnit) {
        newDistance = DistanceRequestUtils.convertDistanceUnit(getDistanceInMeters(transaction, transaction?.comment?.customUnit?.distanceUnit), distanceRate.unit);
    }
    Onyx.merge(`${isDraft ? ONYXKEYS.COLLECTION.TRANSACTION_DRAFT : ONYXKEYS.COLLECTION.TRANSACTION}${transactionID}`, {
        comment: {
            customUnit: {
                customUnitRateID,
                ...(!!policy && {defaultP2PRate: null}),
                ...(distanceRate && {distanceUnit: distanceRate.unit}),
                ...(newDistance && {quantity: newDistance}),
            },
        },
    });
}

/** Helper function to get the receipt error for expenses, or the generic error if there's no receipt */
function getReceiptError(receipt: OnyxEntry<Receipt>, filename?: string, isScanRequest = true, errorKey?: number): Errors | ErrorFields {
    return isEmptyObject(receipt) || !isScanRequest
        ? getMicroSecondOnyxErrorWithTranslationKey('iou.error.genericCreateFailureMessage', errorKey)
        : getMicroSecondOnyxErrorObject({error: CONST.IOU.RECEIPT_ERROR, source: receipt.source?.toString() ?? '', filename: filename ?? ''}, errorKey);
}

/** Helper function to get optimistic fields violations onyx data */
function getFieldViolationsOnyxData(iouReport: OnyxTypes.Report): SetRequired<OnyxData, 'optimisticData' | 'failureData'> {
    const missingFields: OnyxTypes.ReportFieldsViolations = {};
    const excludedFields = Object.values(CONST.REPORT_VIOLATIONS_EXCLUDED_FIELDS) as string[];

    Object.values(iouReport.fieldList ?? {}).forEach((field) => {
        if (excludedFields.includes(field.fieldID) || !!field.value || !!field.defaultValue) {
            return;
        }
        // in case of missing field violation the empty object is indicator.
        missingFields[field.fieldID] = {};
    });

    return {
        optimisticData: [
            {
                onyxMethod: Onyx.METHOD.SET,
                key: `${ONYXKEYS.COLLECTION.REPORT_VIOLATIONS}${iouReport.reportID}`,
                value: {
                    fieldRequired: missingFields,
                },
            },
        ],
        failureData: [
            {
                onyxMethod: Onyx.METHOD.SET,
                key: `${ONYXKEYS.COLLECTION.REPORT_VIOLATIONS}${iouReport.reportID}`,
                value: null,
            },
        ],
    };
}

/** Builds the Onyx data for an expense */
function buildOnyxDataForMoneyRequest(moneyRequestParams: BuildOnyxDataForMoneyRequestParams): [OnyxUpdate[], OnyxUpdate[], OnyxUpdate[]] {
    const {isNewChatReport, shouldCreateNewMoneyRequestReport, isOneOnOneSplit = false, existingTransactionThreadReportID, policyParams = {}, optimisticParams} = moneyRequestParams;
    const {policy, policyCategories, policyTagList} = policyParams;
    const {
        chat,
        iou,
        transactionParams: {transaction, transactionThreadReport, transactionThreadCreatedReportAction},
        policyRecentlyUsed,
        personalDetailListAction,
        nextStep,
    } = optimisticParams;

    const isScanRequest = isScanRequestTransactionUtils(transaction);
    const isPerDiemRequest = isPerDiemRequestTransactionUtils(transaction);
    const outstandingChildRequest = getOutstandingChildRequest(iou.report);
    const clearedPendingFields = Object.fromEntries(Object.keys(transaction.pendingFields ?? {}).map((key) => [key, null]));
    const isMoneyRequestToManagerMcTest = isTestTransactionReport(iou.report);
    const optimisticData: OnyxUpdate[] = [];
    const successData: OnyxUpdate[] = [];
    let newQuickAction: ValueOf<typeof CONST.QUICK_ACTIONS>;
    if (isScanRequest) {
        newQuickAction = CONST.QUICK_ACTIONS.REQUEST_SCAN;
    } else if (isPerDiemRequest) {
        newQuickAction = CONST.QUICK_ACTIONS.PER_DIEM;
    } else {
        newQuickAction = CONST.QUICK_ACTIONS.REQUEST_MANUAL;
    }

    if (isDistanceRequestTransactionUtils(transaction)) {
        newQuickAction = CONST.QUICK_ACTIONS.REQUEST_DISTANCE;
    }
    const existingTransactionThreadReport = allReports?.[`${ONYXKEYS.COLLECTION.REPORT}${existingTransactionThreadReportID}`] ?? null;

    if (chat.report) {
        optimisticData.push({
            // Use SET for new reports because it doesn't exist yet, is faster and we need the data to be available when we navigate to the chat page
            onyxMethod: isNewChatReport ? Onyx.METHOD.SET : Onyx.METHOD.MERGE,
            key: `${ONYXKEYS.COLLECTION.REPORT}${chat.report.reportID}`,
            value: {
                ...chat.report,
                lastReadTime: DateUtils.getDBTime(),
                ...(shouldCreateNewMoneyRequestReport ? {lastVisibleActionCreated: chat.reportPreviewAction.created} : {}),
                iouReportID: iou.report.reportID,
                ...outstandingChildRequest,
                ...(isNewChatReport ? {pendingFields: {createChat: CONST.RED_BRICK_ROAD_PENDING_ACTION.ADD}} : {}),
            },
        });
    }

    optimisticData.push(
        {
            onyxMethod: shouldCreateNewMoneyRequestReport ? Onyx.METHOD.SET : Onyx.METHOD.MERGE,
            key: `${ONYXKEYS.COLLECTION.REPORT}${iou.report.reportID}`,
            value: {
                ...iou.report,
                lastMessageText: getReportActionText(iou.action),
                lastMessageHtml: getReportActionHtml(iou.action),
                lastVisibleActionCreated: iou.action.created,
                pendingFields: {
                    ...(shouldCreateNewMoneyRequestReport ? {createChat: CONST.RED_BRICK_ROAD_PENDING_ACTION.ADD} : {preview: CONST.RED_BRICK_ROAD_PENDING_ACTION.UPDATE}),
                },
            },
        },
        {
            onyxMethod: Onyx.METHOD.SET,
            key: `${ONYXKEYS.COLLECTION.TRANSACTION}${transaction.transactionID}`,
            value: transaction,
        },
        isNewChatReport
            ? {
                  onyxMethod: Onyx.METHOD.SET,
                  key: `${ONYXKEYS.COLLECTION.REPORT_ACTIONS}${chat.report?.reportID}`,
                  value: {
                      [chat.createdAction.reportActionID]: chat.createdAction,
                      [chat.reportPreviewAction.reportActionID]: chat.reportPreviewAction,
                  },
              }
            : {
                  onyxMethod: Onyx.METHOD.MERGE,
                  key: `${ONYXKEYS.COLLECTION.REPORT_ACTIONS}${chat.report?.reportID}`,
                  value: {
                      [chat.reportPreviewAction.reportActionID]: chat.reportPreviewAction,
                  },
              },
        shouldCreateNewMoneyRequestReport
            ? {
                  onyxMethod: Onyx.METHOD.SET,
                  key: `${ONYXKEYS.COLLECTION.REPORT_ACTIONS}${iou.report.reportID}`,
                  value: {
                      [iou.createdAction.reportActionID]: iou.createdAction as OnyxTypes.ReportAction,
                      [iou.action.reportActionID]: iou.action as OnyxTypes.ReportAction,
                  },
              }
            : {
                  onyxMethod: Onyx.METHOD.MERGE,
                  key: `${ONYXKEYS.COLLECTION.REPORT_ACTIONS}${iou.report.reportID}`,
                  value: {
                      [iou.action.reportActionID]: iou.action as OnyxTypes.ReportAction,
                  },
              },
        {
            onyxMethod: Onyx.METHOD.MERGE,
            key: `${ONYXKEYS.COLLECTION.REPORT}${transactionThreadReport?.reportID}`,
            value: {
                ...transactionThreadReport,
                pendingFields: {createChat: CONST.RED_BRICK_ROAD_PENDING_ACTION.ADD},
            },
        },
    );

    if (!isEmptyObject(transactionThreadCreatedReportAction)) {
        optimisticData.push({
            onyxMethod: Onyx.METHOD.MERGE,
            key: `${ONYXKEYS.COLLECTION.REPORT_ACTIONS}${transactionThreadReport?.reportID}`,
            value: {
                [transactionThreadCreatedReportAction.reportActionID]: transactionThreadCreatedReportAction,
            },
        });
    }

    if (policyRecentlyUsed.categories?.length) {
        optimisticData.push({
            onyxMethod: Onyx.METHOD.SET,
            key: `${ONYXKEYS.COLLECTION.POLICY_RECENTLY_USED_CATEGORIES}${iou.report.policyID}`,
            value: policyRecentlyUsed.categories,
        });
    }

    if (policyRecentlyUsed.currencies?.length) {
        optimisticData.push({
            onyxMethod: Onyx.METHOD.SET,
            key: ONYXKEYS.RECENTLY_USED_CURRENCIES,
            value: policyRecentlyUsed.currencies,
        });
    }

    if (!isEmptyObject(policyRecentlyUsed.tags)) {
        optimisticData.push({
            onyxMethod: Onyx.METHOD.MERGE,
            key: `${ONYXKEYS.COLLECTION.POLICY_RECENTLY_USED_TAGS}${iou.report.policyID}`,
            value: policyRecentlyUsed.tags,
        });
    }

    if (policyRecentlyUsed.destinations?.length) {
        optimisticData.push({
            onyxMethod: Onyx.METHOD.SET,
            key: `${ONYXKEYS.COLLECTION.POLICY_RECENTLY_USED_DESTINATIONS}${iou.report.policyID}`,
            value: policyRecentlyUsed.destinations,
        });
    }

    if (isMoneyRequestToManagerMcTest) {
        const date = new Date();
        const isTestReceipt = transaction.filename?.includes(CONST.TEST_RECEIPT.FILENAME) && isScanRequest;
        const managerMcTestParticipant = getManagerMcTestParticipant() ?? {};
        const optimisticIOUReportAction = buildOptimisticIOUReportAction({
            type: CONST.IOU.REPORT_ACTION_TYPE.PAY,
            amount: isTestReceipt ? CONST.TEST_RECEIPT.AMOUNT : iou.report?.total ?? 0,
            currency: isTestReceipt ? CONST.TEST_RECEIPT.CURRENCY : iou.report?.currency ?? '',
            comment: '',
            participants: [managerMcTestParticipant],
            paymentType: CONST.IOU.PAYMENT_TYPE.ELSEWHERE,
            iouReportID: iou.report.reportID,
            transactionID: transaction.transactionID,
        });

        optimisticData.push(
            {
                onyxMethod: Onyx.METHOD.MERGE,
                key: `${ONYXKEYS.NVP_DISMISSED_PRODUCT_TRAINING}`,
                value: {[CONST.PRODUCT_TRAINING_TOOLTIP_NAMES.SCAN_TEST_TOOLTIP]: DateUtils.getDBTime(date.valueOf())},
            },
            {
                onyxMethod: Onyx.METHOD.MERGE,
                key: `${ONYXKEYS.COLLECTION.REPORT}${iou.report.reportID}`,
                value: {
                    ...iou.report,
                    total: isTestReceipt ? CONST.TEST_RECEIPT.AMOUNT : iou.report?.total,
                    currency: isTestReceipt ? CONST.TEST_RECEIPT.CURRENCY : iou.report?.currency,
                    lastActionType: CONST.REPORT.ACTIONS.TYPE.MARKED_REIMBURSED,
                    statusNum: CONST.REPORT.STATUS_NUM.REIMBURSED,
                    hasOutstandingChildRequest: false,
                    pendingFields: {
                        preview: CONST.RED_BRICK_ROAD_PENDING_ACTION.UPDATE,
                        reimbursed: CONST.RED_BRICK_ROAD_PENDING_ACTION.UPDATE,
                    },
                },
            },
            {
                onyxMethod: Onyx.METHOD.MERGE,
                key: `${ONYXKEYS.COLLECTION.REPORT_ACTIONS}${iou.report.reportID}`,
                value: {
                    [optimisticIOUReportAction.reportActionID]: {
                        ...(optimisticIOUReportAction as OnyxTypes.ReportAction),
                    },
                },
            },
            {
                onyxMethod: Onyx.METHOD.MERGE,
                key: `${ONYXKEYS.COLLECTION.TRANSACTION}${transaction.transactionID}`,
                value: {
                    ...transaction,
                    amount: isTestReceipt ? CONST.TEST_RECEIPT.AMOUNT : transaction.amount,
                    currency: isTestReceipt ? CONST.TEST_RECEIPT.CURRENCY : transaction.currency,
                    receipt: {...transaction.receipt, state: CONST.IOU.RECEIPT_STATE.SCANCOMPLETE},
                },
            },
        );
    }

    const redundantParticipants: Record<number, null> = {};
    if (!isEmptyObject(personalDetailListAction)) {
        const successPersonalDetailListAction: Record<number, null> = {};

        // BE will send different participants. We clear the optimistic ones to avoid duplicated entries
        Object.keys(personalDetailListAction).forEach((accountIDKey) => {
            const accountID = Number(accountIDKey);
            successPersonalDetailListAction[accountID] = null;
            redundantParticipants[accountID] = null;
        });

        optimisticData.push({
            onyxMethod: Onyx.METHOD.MERGE,
            key: ONYXKEYS.PERSONAL_DETAILS_LIST,
            value: personalDetailListAction,
        });
        successData.push({
            onyxMethod: Onyx.METHOD.MERGE,
            key: ONYXKEYS.PERSONAL_DETAILS_LIST,
            value: successPersonalDetailListAction,
        });
    }

    if (!isEmptyObject(nextStep)) {
        optimisticData.push({
            onyxMethod: Onyx.METHOD.MERGE,
            key: `${ONYXKEYS.COLLECTION.NEXT_STEP}${iou.report.reportID}`,
            value: nextStep,
        });
    }

    if (isNewChatReport) {
        successData.push(
            {
                onyxMethod: Onyx.METHOD.MERGE,
                key: `${ONYXKEYS.COLLECTION.REPORT}${chat.report?.reportID}`,
                value: {
                    participants: redundantParticipants,
                    pendingFields: null,
                    errorFields: null,
                },
            },
            {
                onyxMethod: Onyx.METHOD.MERGE,
                key: `${ONYXKEYS.COLLECTION.REPORT_METADATA}${chat.report?.reportID}`,
                value: {
                    isOptimisticReport: false,
                },
            },
        );
    }

    successData.push(
        {
            onyxMethod: Onyx.METHOD.MERGE,
            key: `${ONYXKEYS.COLLECTION.REPORT}${iou.report.reportID}`,
            value: {
                participants: redundantParticipants,
                pendingFields: null,
                errorFields: null,
            },
        },
        {
            onyxMethod: Onyx.METHOD.MERGE,
            key: `${ONYXKEYS.COLLECTION.REPORT_METADATA}${iou.report.reportID}`,
            value: {
                isOptimisticReport: false,
            },
        },
        {
            onyxMethod: Onyx.METHOD.MERGE,
            key: `${ONYXKEYS.COLLECTION.REPORT}${transactionThreadReport?.reportID}`,
            value: {
                participants: redundantParticipants,
                pendingFields: null,
                errorFields: null,
            },
        },
        {
            onyxMethod: Onyx.METHOD.MERGE,
            key: `${ONYXKEYS.COLLECTION.REPORT_METADATA}${transactionThreadReport?.reportID}`,
            value: {
                isOptimisticReport: false,
            },
        },
        {
            onyxMethod: Onyx.METHOD.MERGE,
            key: `${ONYXKEYS.COLLECTION.TRANSACTION}${transaction.transactionID}`,
            value: {
                pendingAction: null,
                pendingFields: clearedPendingFields,
                // The routes contains the distance in meters. Clearing the routes ensures we use the distance
                // in the correct unit stored under the transaction customUnit once the request is created.
                // The route is also not saved in the backend, so we can't rely on it.
                routes: null,
            },
        },

        {
            onyxMethod: Onyx.METHOD.MERGE,
            key: `${ONYXKEYS.COLLECTION.REPORT_ACTIONS}${chat.report?.reportID}`,
            value: {
                ...(isNewChatReport
                    ? {
                          [chat.createdAction.reportActionID]: {
                              pendingAction: null,
                              errors: null,
                          },
                      }
                    : {}),
                [chat.reportPreviewAction.reportActionID]: {
                    pendingAction: null,
                },
            },
        },
        {
            onyxMethod: Onyx.METHOD.MERGE,
            key: `${ONYXKEYS.COLLECTION.REPORT_ACTIONS}${iou.report.reportID}`,
            value: {
                ...(shouldCreateNewMoneyRequestReport
                    ? {
                          [iou.createdAction.reportActionID]: {
                              pendingAction: null,
                              errors: null,
                          },
                      }
                    : {}),
                [iou.action.reportActionID]: {
                    pendingAction: null,
                    errors: null,
                },
            },
        },
    );

    if (!isEmptyObject(transactionThreadCreatedReportAction)) {
        successData.push({
            onyxMethod: Onyx.METHOD.MERGE,
            key: `${ONYXKEYS.COLLECTION.REPORT_ACTIONS}${transactionThreadReport?.reportID}`,
            value: {
                [transactionThreadCreatedReportAction.reportActionID]: {
                    pendingAction: null,
                    errors: null,
                },
            },
        });
    }

    const errorKey = DateUtils.getMicroseconds();

    const failureData: OnyxUpdate[] = [
        {
            onyxMethod: Onyx.METHOD.MERGE,
            key: `${ONYXKEYS.COLLECTION.REPORT}${chat.report?.reportID}`,
            value: {
                iouReportID: chat.report?.iouReportID,
                lastReadTime: chat.report?.lastReadTime,
                lastVisibleActionCreated: chat.report?.lastVisibleActionCreated,
                pendingFields: null,
                hasOutstandingChildRequest: chat.report?.hasOutstandingChildRequest,
                ...(isNewChatReport
                    ? {
                          errorFields: {
                              createChat: getMicroSecondOnyxErrorWithTranslationKey('report.genericCreateReportFailureMessage'),
                          },
                      }
                    : {}),
            },
        },
        {
            onyxMethod: Onyx.METHOD.MERGE,
            key: `${ONYXKEYS.COLLECTION.REPORT}${iou.report.reportID}`,
            value: {
                pendingFields: null,
                errorFields: {
                    ...(shouldCreateNewMoneyRequestReport ? {createChat: getMicroSecondOnyxErrorWithTranslationKey('report.genericCreateReportFailureMessage')} : {}),
                },
            },
        },
        {
            onyxMethod: Onyx.METHOD.MERGE,
            key: `${ONYXKEYS.COLLECTION.REPORT}${transactionThreadReport?.reportID}`,
            value: {
                pendingFields: null,
                errorFields: existingTransactionThreadReport
                    ? null
                    : {
                          createChat: getMicroSecondOnyxErrorWithTranslationKey('report.genericCreateReportFailureMessage'),
                      },
            },
        },
        {
            onyxMethod: Onyx.METHOD.MERGE,
            key: `${ONYXKEYS.COLLECTION.TRANSACTION}${transaction.transactionID}`,
            value: {
                // Disabling this line since transaction.filename can be an empty string
                // eslint-disable-next-line @typescript-eslint/prefer-nullish-coalescing
                errors: getReceiptError(transaction.receipt, transaction.filename || transaction.receipt?.filename, isScanRequest, errorKey),
                pendingFields: clearedPendingFields,
            },
        },
        {
            onyxMethod: Onyx.METHOD.MERGE,
            key: `${ONYXKEYS.COLLECTION.REPORT_ACTIONS}${iou.report.reportID}`,
            value: {
                ...(shouldCreateNewMoneyRequestReport
                    ? {
                          [iou.createdAction.reportActionID]: {
                              // Disabling this line since transaction.filename can be an empty string
                              // eslint-disable-next-line @typescript-eslint/prefer-nullish-coalescing
                              errors: getReceiptError(transaction.receipt, transaction.filename || transaction.receipt?.filename, isScanRequest, errorKey),
                          },
                          [iou.action.reportActionID]: {
                              errors: getMicroSecondOnyxErrorWithTranslationKey('iou.error.genericCreateFailureMessage'),
                          },
                      }
                    : {
                          [iou.action.reportActionID]: {
                              // Disabling this line since transaction.filename can be an empty string
                              // eslint-disable-next-line @typescript-eslint/prefer-nullish-coalescing
                              errors: getReceiptError(transaction.receipt, transaction.filename || transaction.receipt?.filename, isScanRequest, errorKey),
                          },
                      }),
            },
        },
    ];

    if (!isOneOnOneSplit) {
        optimisticData.push({
            onyxMethod: Onyx.METHOD.SET,
            key: ONYXKEYS.NVP_QUICK_ACTION_GLOBAL_CREATE,
            value: {
                action: newQuickAction,
                chatReportID: chat.report?.reportID,
                isFirstQuickAction: isEmptyObject(quickAction),
            },
        });
        failureData.push({
            onyxMethod: Onyx.METHOD.SET,
            key: ONYXKEYS.NVP_QUICK_ACTION_GLOBAL_CREATE,
            value: quickAction ?? null,
        });
    }

    if (!isEmptyObject(transactionThreadCreatedReportAction)) {
        failureData.push({
            onyxMethod: Onyx.METHOD.MERGE,
            key: `${ONYXKEYS.COLLECTION.REPORT_ACTIONS}${transactionThreadReport?.reportID}`,
            value: {
                [transactionThreadCreatedReportAction.reportActionID]: {
                    errors: getMicroSecondOnyxErrorWithTranslationKey('iou.error.genericCreateFailureMessage'),
                },
            },
        });
    }

    // We don't need to compute violations unless we're on a paid policy
    if (!policy || !isPaidGroupPolicy(policy)) {
        return [optimisticData, successData, failureData];
    }

    const violationsOnyxData = ViolationsUtils.getViolationsOnyxData(
        transaction,
        [],
        policy,
        policyTagList ?? {},
        policyCategories ?? {},
        hasDependentTags(policy, policyTagList ?? {}),
        false,
    );

    if (violationsOnyxData) {
        optimisticData.push(violationsOnyxData, {
            key: `${ONYXKEYS.COLLECTION.NEXT_STEP}${iou.report.reportID}`,
            onyxMethod: Onyx.METHOD.SET,
            value: buildNextStep(iou.report, iou.report.statusNum ?? CONST.REPORT.STATE_NUM.OPEN, true),
        });
        failureData.push({
            onyxMethod: Onyx.METHOD.SET,
            key: `${ONYXKEYS.COLLECTION.TRANSACTION_VIOLATIONS}${transaction.transactionID}`,
            value: [],
        });
    }

    return [optimisticData, successData, failureData];
}

/** Builds the Onyx data for an invoice */
function buildOnyxDataForInvoice(invoiceParams: BuildOnyxDataForInvoiceParams): [OnyxUpdate[], OnyxUpdate[], OnyxUpdate[]] {
    const {chat, iou, transactionParams, policyParams, optimisticData: optimisticDataParams, companyName, companyWebsite} = invoiceParams;

    const clearedPendingFields = Object.fromEntries(Object.keys(transactionParams.transaction.pendingFields ?? {}).map((key) => [key, null]));
    const optimisticData: OnyxUpdate[] = [
        {
            onyxMethod: Onyx.METHOD.SET,
            key: `${ONYXKEYS.COLLECTION.REPORT}${iou.report?.reportID}`,
            value: {
                ...iou.report,
                lastMessageText: getReportActionText(iou.action),
                lastMessageHtml: getReportActionHtml(iou.action),
                pendingFields: {
                    createChat: CONST.RED_BRICK_ROAD_PENDING_ACTION.ADD,
                },
            },
        },
        {
            onyxMethod: Onyx.METHOD.SET,
            key: `${ONYXKEYS.COLLECTION.TRANSACTION}${transactionParams.transaction.transactionID}`,
            value: transactionParams.transaction,
        },
        chat.isNewReport
            ? {
                  onyxMethod: Onyx.METHOD.SET,
                  key: `${ONYXKEYS.COLLECTION.REPORT_ACTIONS}${chat.report?.reportID}`,
                  value: {
                      [chat.createdAction.reportActionID]: chat.createdAction,
                      [chat.reportPreviewAction.reportActionID]: chat.reportPreviewAction,
                  },
              }
            : {
                  onyxMethod: Onyx.METHOD.MERGE,
                  key: `${ONYXKEYS.COLLECTION.REPORT_ACTIONS}${chat.report?.reportID}`,
                  value: {
                      [chat.reportPreviewAction.reportActionID]: chat.reportPreviewAction,
                  },
              },
        {
            onyxMethod: Onyx.METHOD.MERGE,
            key: `${ONYXKEYS.COLLECTION.REPORT_ACTIONS}${iou.report?.reportID}`,
            value: {
                [iou.createdAction.reportActionID]: iou.createdAction as OnyxTypes.ReportAction,
                [iou.action.reportActionID]: iou.action as OnyxTypes.ReportAction,
            },
        },
        {
            onyxMethod: Onyx.METHOD.MERGE,
            key: `${ONYXKEYS.COLLECTION.REPORT}${transactionParams.threadReport.reportID}`,
            value: transactionParams.threadReport,
        },
    ];

    if (transactionParams.threadCreatedReportAction?.reportActionID) {
        optimisticData.push({
            onyxMethod: Onyx.METHOD.MERGE,
            key: `${ONYXKEYS.COLLECTION.REPORT_ACTIONS}${transactionParams.threadReport.reportID}`,
            value: {
                [transactionParams.threadCreatedReportAction.reportActionID]: transactionParams.threadCreatedReportAction,
            },
        });
    }

    const successData: OnyxUpdate[] = [];

    if (chat.report) {
        optimisticData.push({
            // Use SET for new reports because it doesn't exist yet, is faster and we need the data to be available when we navigate to the chat page
            onyxMethod: chat.isNewReport ? Onyx.METHOD.SET : Onyx.METHOD.MERGE,
            key: `${ONYXKEYS.COLLECTION.REPORT}${chat.report.reportID}`,
            value: {
                ...chat.report,
                lastReadTime: DateUtils.getDBTime(),
                iouReportID: iou.report?.reportID,
                ...(chat.isNewReport ? {pendingFields: {createChat: CONST.RED_BRICK_ROAD_PENDING_ACTION.ADD}} : {}),
            },
        });
    }

    if (optimisticDataParams.policyRecentlyUsedCategories.length) {
        optimisticData.push({
            onyxMethod: Onyx.METHOD.SET,
            key: `${ONYXKEYS.COLLECTION.POLICY_RECENTLY_USED_CATEGORIES}${iou.report?.policyID}`,
            value: optimisticDataParams.policyRecentlyUsedCategories,
        });
    }

    if (optimisticDataParams.recentlyUsedCurrencies?.length) {
        optimisticData.push({
            onyxMethod: Onyx.METHOD.SET,
            key: ONYXKEYS.RECENTLY_USED_CURRENCIES,
            value: optimisticDataParams.recentlyUsedCurrencies,
        });
    }

    if (!isEmptyObject(optimisticDataParams.policyRecentlyUsedTags)) {
        optimisticData.push({
            onyxMethod: Onyx.METHOD.MERGE,
            key: `${ONYXKEYS.COLLECTION.POLICY_RECENTLY_USED_TAGS}${iou.report?.policyID}`,
            value: optimisticDataParams.policyRecentlyUsedTags,
        });
    }

    const redundantParticipants: Record<number, null> = {};
    if (!isEmptyObject(optimisticDataParams.personalDetailListAction)) {
        const successPersonalDetailListAction: Record<number, null> = {};

        // BE will send different participants. We clear the optimistic ones to avoid duplicated entries
        Object.keys(optimisticDataParams.personalDetailListAction).forEach((accountIDKey) => {
            const accountID = Number(accountIDKey);
            successPersonalDetailListAction[accountID] = null;
            redundantParticipants[accountID] = null;
        });

        optimisticData.push({
            onyxMethod: Onyx.METHOD.MERGE,
            key: ONYXKEYS.PERSONAL_DETAILS_LIST,
            value: optimisticDataParams.personalDetailListAction,
        });
        successData.push({
            onyxMethod: Onyx.METHOD.MERGE,
            key: ONYXKEYS.PERSONAL_DETAILS_LIST,
            value: successPersonalDetailListAction,
        });
    }

    successData.push(
        {
            onyxMethod: Onyx.METHOD.MERGE,
            key: `${ONYXKEYS.COLLECTION.REPORT}${iou.report?.reportID}`,
            value: {
                participants: redundantParticipants,
                pendingFields: null,
                errorFields: null,
            },
        },
        {
            onyxMethod: Onyx.METHOD.MERGE,
            key: `${ONYXKEYS.COLLECTION.REPORT_METADATA}${iou.report?.reportID}`,
            value: {
                isOptimisticReport: false,
            },
        },
        {
            onyxMethod: Onyx.METHOD.MERGE,
            key: `${ONYXKEYS.COLLECTION.REPORT}${transactionParams.threadReport.reportID}`,
            value: {
                participants: redundantParticipants,
                pendingFields: null,
                errorFields: null,
            },
        },
        {
            onyxMethod: Onyx.METHOD.MERGE,
            key: `${ONYXKEYS.COLLECTION.REPORT_METADATA}${transactionParams.threadReport.reportID}`,
            value: {
                isOptimisticReport: false,
            },
        },
        {
            onyxMethod: Onyx.METHOD.MERGE,
            key: `${ONYXKEYS.COLLECTION.TRANSACTION}${transactionParams.transaction.transactionID}`,
            value: {
                pendingAction: null,
                pendingFields: clearedPendingFields,
            },
        },
        {
            onyxMethod: Onyx.METHOD.MERGE,
            key: `${ONYXKEYS.COLLECTION.REPORT_ACTIONS}${chat.report?.reportID}`,
            value: {
                ...(chat.isNewReport
                    ? {
                          [chat.createdAction.reportActionID]: {
                              pendingAction: null,
                              errors: null,
                          },
                      }
                    : {}),
                [chat.reportPreviewAction.reportActionID]: {
                    pendingAction: null,
                },
            },
        },
        {
            onyxMethod: Onyx.METHOD.MERGE,
            key: `${ONYXKEYS.COLLECTION.REPORT_ACTIONS}${iou.report?.reportID}`,
            value: {
                [iou.createdAction.reportActionID]: {
                    pendingAction: null,
                    errors: null,
                },
                [iou.action.reportActionID]: {
                    pendingAction: null,
                    errors: null,
                },
            },
        },
    );

    if (transactionParams.threadCreatedReportAction?.reportActionID) {
        successData.push({
            onyxMethod: Onyx.METHOD.MERGE,
            key: `${ONYXKEYS.COLLECTION.REPORT_ACTIONS}${transactionParams.threadReport.reportID}`,
            value: {
                [transactionParams.threadCreatedReportAction.reportActionID]: {
                    pendingAction: null,
                    errors: null,
                },
            },
        });
    }

    if (chat.isNewReport) {
        successData.push(
            {
                onyxMethod: Onyx.METHOD.MERGE,
                key: `${ONYXKEYS.COLLECTION.REPORT}${chat.report?.reportID}`,
                value: {
                    participants: redundantParticipants,
                    pendingFields: null,
                    errorFields: null,
                },
            },
            {
                onyxMethod: Onyx.METHOD.MERGE,
                key: `${ONYXKEYS.COLLECTION.REPORT_METADATA}${chat.report?.reportID}`,
                value: {
                    isOptimisticReport: false,
                },
            },
        );
    }

    const errorKey = DateUtils.getMicroseconds();

    const failureData: OnyxUpdate[] = [
        {
            onyxMethod: Onyx.METHOD.MERGE,
            key: `${ONYXKEYS.COLLECTION.REPORT}${chat.report?.reportID}`,
            value: {
                iouReportID: chat.report?.iouReportID,
                lastReadTime: chat.report?.lastReadTime,
                pendingFields: null,
                hasOutstandingChildRequest: chat.report?.hasOutstandingChildRequest,
                ...(chat.isNewReport
                    ? {
                          errorFields: {
                              createChat: getMicroSecondOnyxErrorWithTranslationKey('report.genericCreateReportFailureMessage'),
                          },
                      }
                    : {}),
            },
        },
        {
            onyxMethod: Onyx.METHOD.MERGE,
            key: `${ONYXKEYS.COLLECTION.REPORT}${iou.report?.reportID}`,
            value: {
                pendingFields: null,
                errorFields: {
                    createChat: getMicroSecondOnyxErrorWithTranslationKey('report.genericCreateReportFailureMessage'),
                },
            },
        },
        {
            onyxMethod: Onyx.METHOD.MERGE,
            key: `${ONYXKEYS.COLLECTION.REPORT}${transactionParams.threadReport.reportID}`,
            value: {
                errorFields: {
                    createChat: getMicroSecondOnyxErrorWithTranslationKey('report.genericCreateReportFailureMessage'),
                },
            },
        },
        {
            onyxMethod: Onyx.METHOD.MERGE,
            key: `${ONYXKEYS.COLLECTION.TRANSACTION}${transactionParams.transaction.transactionID}`,
            value: {
                errors: getMicroSecondOnyxErrorWithTranslationKey('iou.error.genericCreateInvoiceFailureMessage'),
                pendingFields: clearedPendingFields,
            },
        },
        {
            onyxMethod: Onyx.METHOD.MERGE,
            key: `${ONYXKEYS.COLLECTION.REPORT_ACTIONS}${iou.report?.reportID}`,
            value: {
                [iou.createdAction.reportActionID]: {
                    // Disabling this line since transactionParams.transaction.filename can be an empty string
                    errors: getReceiptError(
                        transactionParams.transaction.receipt,
                        // eslint-disable-next-line @typescript-eslint/prefer-nullish-coalescing
                        transactionParams.transaction?.filename || transactionParams.transaction.receipt?.filename,
                        false,
                        errorKey,
                    ),
                },
                [iou.action.reportActionID]: {
                    errors: getMicroSecondOnyxErrorWithTranslationKey('iou.error.genericCreateInvoiceFailureMessage'),
                },
            },
        },
    ];

    if (transactionParams.threadCreatedReportAction?.reportActionID) {
        failureData.push({
            onyxMethod: Onyx.METHOD.MERGE,
            key: `${ONYXKEYS.COLLECTION.REPORT_ACTIONS}${transactionParams.threadReport.reportID}`,
            value: {
                [transactionParams.threadCreatedReportAction.reportActionID]: {
                    errors: getMicroSecondOnyxErrorWithTranslationKey('iou.error.genericCreateInvoiceFailureMessage', errorKey),
                },
            },
        });
    }

    if (companyName && companyWebsite) {
        optimisticData.push({
            onyxMethod: Onyx.METHOD.MERGE,
            key: `${ONYXKEYS.COLLECTION.POLICY}${policyParams.policy?.id}`,
            value: {
                invoice: {
                    companyName,
                    companyWebsite,
                    pendingFields: {
                        companyName: CONST.RED_BRICK_ROAD_PENDING_ACTION.UPDATE,
                        companyWebsite: CONST.RED_BRICK_ROAD_PENDING_ACTION.UPDATE,
                    },
                },
            },
        });
        successData.push({
            onyxMethod: Onyx.METHOD.MERGE,
            key: `${ONYXKEYS.COLLECTION.POLICY}${policyParams.policy?.id}`,
            value: {
                invoice: {
                    pendingFields: {
                        companyName: null,
                        companyWebsite: null,
                    },
                },
            },
        });
        failureData.push({
            onyxMethod: Onyx.METHOD.MERGE,
            key: `${ONYXKEYS.COLLECTION.POLICY}${policyParams.policy?.id}`,
            value: {
                invoice: {
                    companyName: null,
                    companyWebsite: null,
                    pendingFields: {
                        companyName: null,
                        companyWebsite: null,
                    },
                },
            },
        });
    }

    // We don't need to compute violations unless we're on a paid policy
    if (!policyParams.policy || !isPaidGroupPolicy(policyParams.policy)) {
        return [optimisticData, successData, failureData];
    }

    const violationsOnyxData = ViolationsUtils.getViolationsOnyxData(
        transactionParams.transaction,
        [],
        policyParams.policy,
        policyParams.policyTagList ?? {},
        policyParams.policyCategories ?? {},
        hasDependentTags(policyParams.policy, policyParams.policyTagList ?? {}),
        true,
    );

    if (violationsOnyxData) {
        optimisticData.push(violationsOnyxData);
        failureData.push({
            onyxMethod: Onyx.METHOD.SET,
            key: `${ONYXKEYS.COLLECTION.TRANSACTION_VIOLATIONS}${transactionParams.transaction.transactionID}`,
            value: [],
        });
    }

    return [optimisticData, successData, failureData];
}

type BuildOnyxDataForTrackExpenseParams = {
    chat: {report: OnyxInputValue<OnyxTypes.Report>; previewAction: OnyxInputValue<ReportAction>};
    iou: {report: OnyxInputValue<OnyxTypes.Report>; createdAction: OptimisticCreatedReportAction; action: OptimisticIOUReportAction};
    transactionParams: {transaction: OnyxTypes.Transaction; threadReport: OptimisticChatReport | null; threadCreatedReportAction: OptimisticCreatedReportAction | null};
    policyParams: {policy?: OnyxInputValue<OnyxTypes.Policy>; tagList?: OnyxInputValue<OnyxTypes.PolicyTagLists>; categories?: OnyxInputValue<OnyxTypes.PolicyCategories>};
    shouldCreateNewMoneyRequestReport: boolean;
    existingTransactionThreadReportID?: string;
    actionableTrackExpenseWhisper?: OnyxInputValue<OnyxTypes.ReportAction>;
};

/** Builds the Onyx data for track expense */
function buildOnyxDataForTrackExpense({
    chat,
    iou,
    transactionParams,
    policyParams = {},
    shouldCreateNewMoneyRequestReport,
    existingTransactionThreadReportID,
    actionableTrackExpenseWhisper,
}: BuildOnyxDataForTrackExpenseParams): [OnyxUpdate[], OnyxUpdate[], OnyxUpdate[]] {
    const {report: chatReport, previewAction: reportPreviewAction} = chat;
    const {report: iouReport, createdAction: iouCreatedAction, action: iouAction} = iou;
    const {transaction, threadReport: transactionThreadReport, threadCreatedReportAction: transactionThreadCreatedReportAction} = transactionParams;
    const {policy, tagList: policyTagList, categories: policyCategories} = policyParams;

    const isScanRequest = isScanRequestTransactionUtils(transaction);
    const isDistanceRequest = isDistanceRequestTransactionUtils(transaction);
    const clearedPendingFields = Object.fromEntries(Object.keys(transaction.pendingFields ?? {}).map((key) => [key, null]));
    const optimisticData: OnyxUpdate[] = [];
    const successData: OnyxUpdate[] = [];
    const failureData: OnyxUpdate[] = [];

    const isSelfDMReport = isSelfDM(chatReport);
    let newQuickAction: QuickActionName = isSelfDMReport ? CONST.QUICK_ACTIONS.TRACK_MANUAL : CONST.QUICK_ACTIONS.REQUEST_MANUAL;
    if (isScanRequest) {
        newQuickAction = isSelfDMReport ? CONST.QUICK_ACTIONS.TRACK_SCAN : CONST.QUICK_ACTIONS.REQUEST_SCAN;
    } else if (isDistanceRequest) {
        newQuickAction = isSelfDMReport ? CONST.QUICK_ACTIONS.TRACK_DISTANCE : CONST.QUICK_ACTIONS.REQUEST_DISTANCE;
    }
    const existingTransactionThreadReport = allReports?.[`${ONYXKEYS.COLLECTION.REPORT}${existingTransactionThreadReportID}`] ?? null;

    if (chatReport) {
        optimisticData.push(
            {
                onyxMethod: Onyx.METHOD.MERGE,
                key: `${ONYXKEYS.COLLECTION.REPORT}${chatReport.reportID}`,
                value: {
                    ...chatReport,
                    lastMessageText: getReportActionText(iouAction),
                    lastMessageHtml: getReportActionHtml(iouAction),
                    lastReadTime: DateUtils.getDBTime(),
                    iouReportID: iouReport?.reportID,
                    lastVisibleActionCreated: shouldCreateNewMoneyRequestReport ? reportPreviewAction?.created : chatReport.lastVisibleActionCreated,
                },
            },
            {
                onyxMethod: Onyx.METHOD.SET,
                key: ONYXKEYS.NVP_QUICK_ACTION_GLOBAL_CREATE,
                value: {
                    action: newQuickAction,
                    chatReportID: chatReport.reportID,
                    isFirstQuickAction: isEmptyObject(quickAction),
                },
            },
        );

        if (actionableTrackExpenseWhisper && !iouReport) {
            optimisticData.push({
                onyxMethod: Onyx.METHOD.MERGE,
                key: `${ONYXKEYS.COLLECTION.REPORT_ACTIONS}${chatReport?.reportID}`,
                value: {
                    [actionableTrackExpenseWhisper.reportActionID]: actionableTrackExpenseWhisper,
                },
            });
            optimisticData.push({
                onyxMethod: Onyx.METHOD.MERGE,
                key: `${ONYXKEYS.COLLECTION.REPORT}${chatReport.reportID}`,
                value: {
                    lastVisibleActionCreated: actionableTrackExpenseWhisper.created,
                    lastMessageText: CONST.ACTIONABLE_TRACK_EXPENSE_WHISPER_MESSAGE,
                },
            });
            successData.push({
                onyxMethod: Onyx.METHOD.MERGE,
                key: `${ONYXKEYS.COLLECTION.REPORT_ACTIONS}${chatReport?.reportID}`,
                value: {
                    [actionableTrackExpenseWhisper.reportActionID]: {pendingAction: null, errors: null},
                },
            });
            failureData.push({
                onyxMethod: Onyx.METHOD.SET,
                key: `${ONYXKEYS.COLLECTION.REPORT_ACTIONS}${chatReport?.reportID}`,
                value: {[actionableTrackExpenseWhisper.reportActionID]: {} as ReportAction},
            });
        }
    }

    if (iouReport) {
        optimisticData.push(
            {
                onyxMethod: shouldCreateNewMoneyRequestReport ? Onyx.METHOD.SET : Onyx.METHOD.MERGE,
                key: `${ONYXKEYS.COLLECTION.REPORT}${iouReport.reportID}`,
                value: {
                    ...iouReport,
                    lastMessageText: getReportActionText(iouAction),
                    lastMessageHtml: getReportActionHtml(iouAction),
                    pendingFields: {
                        ...(shouldCreateNewMoneyRequestReport ? {createChat: CONST.RED_BRICK_ROAD_PENDING_ACTION.ADD} : {preview: CONST.RED_BRICK_ROAD_PENDING_ACTION.UPDATE}),
                    },
                },
            },
            shouldCreateNewMoneyRequestReport
                ? {
                      onyxMethod: Onyx.METHOD.SET,
                      key: `${ONYXKEYS.COLLECTION.REPORT_ACTIONS}${iouReport.reportID}`,
                      value: {
                          [iouCreatedAction.reportActionID]: iouCreatedAction as OnyxTypes.ReportAction,
                          [iouAction.reportActionID]: iouAction as OnyxTypes.ReportAction,
                      },
                  }
                : {
                      onyxMethod: Onyx.METHOD.MERGE,
                      key: `${ONYXKEYS.COLLECTION.REPORT_ACTIONS}${iouReport.reportID}`,
                      value: {
                          [iouAction.reportActionID]: iouAction as OnyxTypes.ReportAction,
                      },
                  },
            {
                onyxMethod: Onyx.METHOD.MERGE,
                key: `${ONYXKEYS.COLLECTION.REPORT_ACTIONS}${chatReport?.reportID}`,
                value: {
                    ...(reportPreviewAction && {[reportPreviewAction.reportActionID]: reportPreviewAction}),
                },
            },
        );
    } else {
        optimisticData.push({
            onyxMethod: Onyx.METHOD.MERGE,
            key: `${ONYXKEYS.COLLECTION.REPORT_ACTIONS}${chatReport?.reportID}`,
            value: {
                [iouAction.reportActionID]: iouAction as OnyxTypes.ReportAction,
            },
        });
    }

    optimisticData.push(
        {
            onyxMethod: Onyx.METHOD.SET,
            key: `${ONYXKEYS.COLLECTION.TRANSACTION}${transaction.transactionID}`,
            value: transaction,
        },
        {
            onyxMethod: Onyx.METHOD.MERGE,
            key: `${ONYXKEYS.COLLECTION.REPORT}${transactionThreadReport?.reportID}`,
            value: {
                ...transactionThreadReport,
                pendingFields: {createChat: CONST.RED_BRICK_ROAD_PENDING_ACTION.ADD},
            },
        },
    );

    if (!isEmptyObject(transactionThreadCreatedReportAction)) {
        optimisticData.push({
            onyxMethod: Onyx.METHOD.MERGE,
            key: `${ONYXKEYS.COLLECTION.REPORT_ACTIONS}${transactionThreadReport?.reportID}`,
            value: {
                [transactionThreadCreatedReportAction.reportActionID]: transactionThreadCreatedReportAction,
            },
        });
    }

    if (iouReport) {
        successData.push(
            {
                onyxMethod: Onyx.METHOD.MERGE,
                key: `${ONYXKEYS.COLLECTION.REPORT}${iouReport?.reportID}`,
                value: {
                    pendingFields: null,
                    errorFields: null,
                },
            },
            {
                onyxMethod: Onyx.METHOD.MERGE,
                key: `${ONYXKEYS.COLLECTION.REPORT_ACTIONS}${iouReport?.reportID}`,
                value: {
                    ...(shouldCreateNewMoneyRequestReport
                        ? {
                              [iouCreatedAction.reportActionID]: {
                                  pendingAction: null,
                                  errors: null,
                              },
                          }
                        : {}),
                    [iouAction.reportActionID]: {
                        pendingAction: null,
                        errors: null,
                    },
                },
            },
            {
                onyxMethod: Onyx.METHOD.MERGE,
                key: `${ONYXKEYS.COLLECTION.REPORT_ACTIONS}${chatReport?.reportID}`,
                value: {
                    ...(reportPreviewAction && {[reportPreviewAction.reportActionID]: {pendingAction: null}}),
                },
            },
        );
    } else {
        successData.push({
            onyxMethod: Onyx.METHOD.MERGE,
            key: `${ONYXKEYS.COLLECTION.REPORT_ACTIONS}${chatReport?.reportID}`,
            value: {
                [iouAction.reportActionID]: {
                    pendingAction: null,
                    errors: null,
                },
                ...(reportPreviewAction && {[reportPreviewAction.reportActionID]: {pendingAction: null}}),
            },
        });
    }

    successData.push(
        {
            onyxMethod: Onyx.METHOD.MERGE,
            key: `${ONYXKEYS.COLLECTION.REPORT}${transactionThreadReport?.reportID}`,
            value: {
                pendingFields: null,
                errorFields: null,
            },
        },
        {
            onyxMethod: Onyx.METHOD.MERGE,
            key: `${ONYXKEYS.COLLECTION.REPORT_METADATA}${transactionThreadReport?.reportID}`,
            value: {
                isOptimisticReport: false,
            },
        },
        {
            onyxMethod: Onyx.METHOD.MERGE,
            key: `${ONYXKEYS.COLLECTION.TRANSACTION}${transaction.transactionID}`,
            value: {
                pendingAction: null,
                pendingFields: clearedPendingFields,
                routes: null,
            },
        },
    );

    if (!isEmptyObject(transactionThreadCreatedReportAction)) {
        successData.push({
            onyxMethod: Onyx.METHOD.MERGE,
            key: `${ONYXKEYS.COLLECTION.REPORT_ACTIONS}${transactionThreadReport?.reportID}`,
            value: {
                [transactionThreadCreatedReportAction.reportActionID]: {
                    pendingAction: null,
                    errors: null,
                },
            },
        });
    }

    failureData.push({
        onyxMethod: Onyx.METHOD.SET,
        key: ONYXKEYS.NVP_QUICK_ACTION_GLOBAL_CREATE,
        value: quickAction ?? null,
    });

    if (iouReport) {
        failureData.push(
            {
                onyxMethod: Onyx.METHOD.MERGE,
                key: `${ONYXKEYS.COLLECTION.REPORT}${iouReport.reportID}`,
                value: {
                    pendingFields: null,
                    errorFields: {
                        ...(shouldCreateNewMoneyRequestReport ? {createChat: getMicroSecondOnyxErrorWithTranslationKey('report.genericCreateReportFailureMessage')} : {}),
                    },
                },
            },
            {
                onyxMethod: Onyx.METHOD.MERGE,
                key: `${ONYXKEYS.COLLECTION.REPORT_ACTIONS}${iouReport.reportID}`,
                value: {
                    ...(shouldCreateNewMoneyRequestReport
                        ? {
                              [iouCreatedAction.reportActionID]: {
                                  // Disabling this line since transaction.filename can be an empty string
                                  // eslint-disable-next-line @typescript-eslint/prefer-nullish-coalescing
                                  errors: getReceiptError(transaction.receipt, transaction.filename || transaction.receipt?.filename, isScanRequest),
                              },
                              [iouAction.reportActionID]: {
                                  errors: getMicroSecondOnyxErrorWithTranslationKey('iou.error.genericCreateFailureMessage'),
                              },
                          }
                        : {
                              [iouAction.reportActionID]: {
                                  // Disabling this line since transaction.filename can be an empty string
                                  // eslint-disable-next-line @typescript-eslint/prefer-nullish-coalescing
                                  errors: getReceiptError(transaction.receipt, transaction.filename || transaction.receipt?.filename, isScanRequest),
                              },
                          }),
                },
            },
        );
    } else {
        failureData.push({
            onyxMethod: Onyx.METHOD.MERGE,
            key: `${ONYXKEYS.COLLECTION.REPORT_ACTIONS}${chatReport?.reportID}`,
            value: {
                [iouAction.reportActionID]: {
                    // Disabling this line since transaction.filename can be an empty string
                    // eslint-disable-next-line @typescript-eslint/prefer-nullish-coalescing
                    errors: getReceiptError(transaction.receipt, transaction.filename || transaction.receipt?.filename, isScanRequest),
                },
            },
        });
    }

    failureData.push(
        {
            onyxMethod: Onyx.METHOD.MERGE,
            key: `${ONYXKEYS.COLLECTION.REPORT}${chatReport?.reportID}`,
            value: {
                lastReadTime: chatReport?.lastReadTime,
                lastMessageText: chatReport?.lastMessageText,
                lastMessageHtml: chatReport?.lastMessageHtml,
            },
        },
        {
            onyxMethod: Onyx.METHOD.MERGE,
            key: `${ONYXKEYS.COLLECTION.REPORT}${transactionThreadReport?.reportID}`,
            value: {
                pendingFields: null,
                errorFields: existingTransactionThreadReport
                    ? null
                    : {
                          createChat: getMicroSecondOnyxErrorWithTranslationKey('report.genericCreateReportFailureMessage'),
                      },
            },
        },
        {
            onyxMethod: Onyx.METHOD.MERGE,
            key: `${ONYXKEYS.COLLECTION.TRANSACTION}${transaction.transactionID}`,
            value: {
                // Disabling this line since transaction.filename can be an empty string
                // eslint-disable-next-line @typescript-eslint/prefer-nullish-coalescing
                errors: getReceiptError(transaction.receipt, transaction.filename || transaction.receipt?.filename, isScanRequest),
                pendingFields: clearedPendingFields,
            },
        },
    );

    if (transactionThreadCreatedReportAction?.reportActionID) {
        failureData.push({
            onyxMethod: Onyx.METHOD.MERGE,
            key: `${ONYXKEYS.COLLECTION.REPORT_ACTIONS}${transactionThreadReport?.reportID}`,
            value: {
                [transactionThreadCreatedReportAction?.reportActionID]: {
                    errors: getMicroSecondOnyxErrorWithTranslationKey('iou.error.genericCreateFailureMessage'),
                },
            },
        });
    }

    // We don't need to compute violations unless we're on a paid policy
    if (!policy || !isPaidGroupPolicy(policy)) {
        return [optimisticData, successData, failureData];
    }

    const violationsOnyxData = ViolationsUtils.getViolationsOnyxData(
        transaction,
        [],
        policy,
        policyTagList ?? {},
        policyCategories ?? {},
        hasDependentTags(policy, policyTagList ?? {}),
        false,
    );

    if (violationsOnyxData) {
        optimisticData.push(violationsOnyxData);
        failureData.push({
            onyxMethod: Onyx.METHOD.SET,
            key: `${ONYXKEYS.COLLECTION.TRANSACTION_VIOLATIONS}${transaction.transactionID}`,
            value: [],
        });
    }

    // Show field violations only for control policies
    if (isControlPolicy(policy) && iouReport) {
        const {optimisticData: fieldViolationsOptimisticData, failureData: fieldViolationsFailureData} = getFieldViolationsOnyxData(iouReport);
        optimisticData.push(...fieldViolationsOptimisticData);
        failureData.push(...fieldViolationsFailureData);
    }

    return [optimisticData, successData, failureData];
}

function getDeleteTrackExpenseInformation(
    chatReportID: string,
    transactionID: string | undefined,
    reportAction: OnyxTypes.ReportAction,
    shouldDeleteTransactionFromOnyx = true,
    isMovingTransactionFromTrackExpense = false,
    actionableWhisperReportActionID = '',
    resolution = '',
) {
    // STEP 1: Get all collections we're updating
    const chatReport = allReports?.[`${ONYXKEYS.COLLECTION.REPORT}${chatReportID}`] ?? null;
    const transaction = allTransactions[`${ONYXKEYS.COLLECTION.TRANSACTION}${transactionID}`];
    const transactionViolations = allTransactionViolations[`${ONYXKEYS.COLLECTION.TRANSACTION_VIOLATIONS}${transactionID}`];
    const transactionThreadID = reportAction.childReportID;
    let transactionThread = null;
    if (transactionThreadID) {
        transactionThread = allReports?.[`${ONYXKEYS.COLLECTION.REPORT}${transactionThreadID}`] ?? null;
    }

    // STEP 2: Decide if we need to:
    // 1. Delete the transactionThread - delete if there are no visible comments in the thread and we're not moving the transaction
    // 2. Update the moneyRequestPreview to show [Deleted expense] - update if the transactionThread exists AND it isn't being deleted and we're not moving the transaction
    const shouldDeleteTransactionThread = !isMovingTransactionFromTrackExpense && (transactionThreadID ? (reportAction?.childVisibleActionCount ?? 0) === 0 : false);

    const shouldShowDeletedRequestMessage = !isMovingTransactionFromTrackExpense && !!transactionThreadID && !shouldDeleteTransactionThread;

    // STEP 3: Update the IOU reportAction.
    const updatedReportAction = {
        [reportAction.reportActionID]: {
            pendingAction: shouldShowDeletedRequestMessage ? CONST.RED_BRICK_ROAD_PENDING_ACTION.UPDATE : CONST.RED_BRICK_ROAD_PENDING_ACTION.DELETE,
            previousMessage: reportAction.message,
            message: [
                {
                    type: 'COMMENT',
                    html: '',
                    text: '',
                    isEdited: true,
                    isDeletedParentAction: shouldShowDeletedRequestMessage,
                },
            ],
            originalMessage: {
                IOUTransactionID: null,
            },
            errors: undefined,
        },
        ...(actionableWhisperReportActionID && {[actionableWhisperReportActionID]: {originalMessage: {resolution}}}),
    } as OnyxTypes.ReportActions;
    let canUserPerformWriteAction = true;
    if (chatReport) {
        canUserPerformWriteAction = !!canUserPerformWriteActionReportUtils(chatReport);
    }
    const lastVisibleAction = getLastVisibleAction(chatReportID, canUserPerformWriteAction, updatedReportAction);
    const {lastMessageText = '', lastMessageHtml = ''} = getLastVisibleMessage(chatReportID, canUserPerformWriteAction, updatedReportAction);

    // STEP 4: Build Onyx data
    const optimisticData: OnyxUpdate[] = [];

    if (shouldDeleteTransactionFromOnyx) {
        optimisticData.push({
            onyxMethod: Onyx.METHOD.SET,
            key: `${ONYXKEYS.COLLECTION.TRANSACTION}${transactionID}`,
            value: null,
        });
    }

    optimisticData.push({
        onyxMethod: Onyx.METHOD.SET,
        key: `${ONYXKEYS.COLLECTION.TRANSACTION_VIOLATIONS}${transactionID}`,
        value: null,
    });

    if (shouldDeleteTransactionThread) {
        optimisticData.push(
            // Use merge instead of set to avoid deleting the report too quickly, which could cause a brief "not found" page to appear.
            // The remaining parts of the report object will be removed after the API call is successful.
            {
                onyxMethod: Onyx.METHOD.MERGE,
                key: `${ONYXKEYS.COLLECTION.REPORT}${transactionThreadID}`,
                value: {
                    reportID: null,
                    stateNum: CONST.REPORT.STATE_NUM.APPROVED,
                    statusNum: CONST.REPORT.STATUS_NUM.CLOSED,
                    participants: {
                        [userAccountID]: {
                            notificationPreference: CONST.REPORT.NOTIFICATION_PREFERENCE.HIDDEN,
                        },
                    },
                },
            },
            {
                onyxMethod: Onyx.METHOD.SET,
                key: `${ONYXKEYS.COLLECTION.REPORT_ACTIONS}${transactionThreadID}`,
                value: null,
            },
        );
    }

    optimisticData.push(
        {
            onyxMethod: Onyx.METHOD.MERGE,
            key: `${ONYXKEYS.COLLECTION.REPORT_ACTIONS}${chatReport?.reportID}`,
            value: updatedReportAction,
        },
        {
            onyxMethod: Onyx.METHOD.MERGE,
            key: `${ONYXKEYS.COLLECTION.REPORT}${chatReport?.reportID}`,
            value: {
                lastMessageText,
                lastVisibleActionCreated: lastVisibleAction?.created,
                lastMessageHtml: !lastMessageHtml ? lastMessageText : lastMessageHtml,
            },
        },
    );

    const successData: OnyxUpdate[] = [
        {
            onyxMethod: Onyx.METHOD.MERGE,
            key: `${ONYXKEYS.COLLECTION.REPORT_ACTIONS}${chatReport?.reportID}`,
            value: {
                [reportAction.reportActionID]: {
                    pendingAction: null,
                    errors: null,
                },
            },
        },
    ];

    // Ensure that any remaining data is removed upon successful completion, even if the server sends a report removal response.
    // This is done to prevent the removal update from lingering in the applyHTTPSOnyxUpdates function.
    if (shouldDeleteTransactionThread && transactionThread) {
        successData.push({
            onyxMethod: Onyx.METHOD.MERGE,
            key: `${ONYXKEYS.COLLECTION.REPORT}${transactionThreadID}`,
            value: null,
        });
    }

    const failureData: OnyxUpdate[] = [];

    if (shouldDeleteTransactionFromOnyx) {
        failureData.push({
            onyxMethod: Onyx.METHOD.SET,
            key: `${ONYXKEYS.COLLECTION.TRANSACTION}${transactionID}`,
            value: transaction ?? null,
        });
    }

    failureData.push({
        onyxMethod: Onyx.METHOD.SET,
        key: `${ONYXKEYS.COLLECTION.TRANSACTION_VIOLATIONS}${transactionID}`,
        value: transactionViolations ?? null,
    });

    if (shouldDeleteTransactionThread) {
        failureData.push({
            onyxMethod: Onyx.METHOD.SET,
            key: `${ONYXKEYS.COLLECTION.REPORT}${transactionThreadID}`,
            value: transactionThread,
        });
    }

    if (actionableWhisperReportActionID) {
        const actionableWhisperReportAction = getReportAction(chatReportID, actionableWhisperReportActionID);
        failureData.push({
            onyxMethod: Onyx.METHOD.MERGE,
            key: `${ONYXKEYS.COLLECTION.REPORT_ACTIONS}${chatReport?.reportID}`,
            value: {
                [actionableWhisperReportActionID]: {
                    originalMessage: {
                        resolution: isActionableTrackExpense(actionableWhisperReportAction) ? getOriginalMessage(actionableWhisperReportAction)?.resolution ?? null : null,
                    },
                },
            },
        });
    }
    failureData.push(
        {
            onyxMethod: Onyx.METHOD.MERGE,
            key: `${ONYXKEYS.COLLECTION.REPORT_ACTIONS}${chatReport?.reportID}`,
            value: {
                [reportAction.reportActionID]: {
                    ...reportAction,
                    pendingAction: null,
                    errors: getMicroSecondOnyxErrorWithTranslationKey('iou.error.genericDeleteFailureMessage'),
                },
            },
        },
        {
            onyxMethod: Onyx.METHOD.MERGE,
            key: `${ONYXKEYS.COLLECTION.REPORT}${chatReport?.reportID}`,
            value: chatReport,
        },
    );

    const parameters: DeleteMoneyRequestParams = {
        transactionID,
        reportActionID: reportAction.reportActionID,
    };

    return {parameters, optimisticData, successData, failureData, shouldDeleteTransactionThread, chatReport};
}

/**
 * Get the invoice receiver type based on the receiver participant.
 * @param receiverParticipant The participant who will receive the invoice or the invoice receiver object directly.
 * @returns The invoice receiver type.
 */
function getReceiverType(receiverParticipant: Participant | InvoiceReceiver | undefined): InvoiceReceiverType {
    if (!receiverParticipant) {
        Log.warn('getReceiverType called with no receiverParticipant');
        return CONST.REPORT.INVOICE_RECEIVER_TYPE.INDIVIDUAL;
    }
    if ('type' in receiverParticipant && receiverParticipant.type) {
        return receiverParticipant.type;
    }
    if ('policyID' in receiverParticipant && receiverParticipant.policyID) {
        return CONST.REPORT.INVOICE_RECEIVER_TYPE.BUSINESS;
    }
    return CONST.REPORT.INVOICE_RECEIVER_TYPE.INDIVIDUAL;
}

/** Gathers all the data needed to create an invoice. */
function getSendInvoiceInformation(
    transaction: OnyxEntry<OnyxTypes.Transaction>,
    currentUserAccountID: number,
    invoiceChatReport?: OnyxEntry<OnyxTypes.Report>,
    receipt?: Receipt,
    policy?: OnyxEntry<OnyxTypes.Policy>,
    policyTagList?: OnyxEntry<OnyxTypes.PolicyTagLists>,
    policyCategories?: OnyxEntry<OnyxTypes.PolicyCategories>,
    companyName?: string,
    companyWebsite?: string,
): SendInvoiceInformation {
    const {amount = 0, currency = '', created = '', merchant = '', category = '', tag = '', taxCode = '', taxAmount = 0, billable, comment, participants} = transaction ?? {};
    const trimmedComment = (comment?.comment ?? '').trim();
    const senderWorkspaceID = participants?.find((participant) => participant?.isSender)?.policyID;
    const receiverParticipant: Participant | InvoiceReceiver | undefined = participants?.find((participant) => participant?.accountID) ?? invoiceChatReport?.invoiceReceiver;
    const receiverAccountID = receiverParticipant && 'accountID' in receiverParticipant && receiverParticipant.accountID ? receiverParticipant.accountID : CONST.DEFAULT_NUMBER_ID;
    let receiver = getPersonalDetailsForAccountID(receiverAccountID);
    let optimisticPersonalDetailListAction = {};
    const receiverType = getReceiverType(receiverParticipant);

    // STEP 1: Get existing chat report OR build a new optimistic one
    let isNewChatReport = false;
    let chatReport = !isEmptyObject(invoiceChatReport) && invoiceChatReport?.reportID ? invoiceChatReport : null;

    if (!chatReport) {
        chatReport = getInvoiceChatByParticipants(receiverAccountID, receiverType, senderWorkspaceID) ?? null;
    }

    if (!chatReport) {
        isNewChatReport = true;
        chatReport = buildOptimisticChatReport({
            participantList: [receiverAccountID, currentUserAccountID],
            chatType: CONST.REPORT.CHAT_TYPE.INVOICE,
            policyID: senderWorkspaceID,
        });
    }

    // STEP 2: Create a new optimistic invoice report.
    const optimisticInvoiceReport = buildOptimisticInvoiceReport(
        chatReport.reportID,
        senderWorkspaceID,
        receiverAccountID,
        receiver.displayName ?? (receiverParticipant as Participant)?.login ?? '',
        amount,
        currency,
    );

    // STEP 3: Build optimistic receipt and transaction
    const receiptObject: Receipt = {};
    let filename;
    if (receipt?.source) {
        receiptObject.source = receipt.source;
        receiptObject.state = receipt.state ?? CONST.IOU.RECEIPT_STATE.SCANREADY;
        filename = receipt.name;
    }
    const optimisticTransaction = buildOptimisticTransaction({
        transactionParams: {
            amount,
            currency,
            reportID: optimisticInvoiceReport.reportID,
            comment: trimmedComment,
            created,
            merchant,
            receipt: receiptObject,
            category,
            tag,
            taxCode,
            taxAmount,
            billable,
            filename,
        },
    });

    const optimisticPolicyRecentlyUsedCategories = buildOptimisticPolicyRecentlyUsedCategories(optimisticInvoiceReport.policyID, category);
    const optimisticPolicyRecentlyUsedTags = buildOptimisticPolicyRecentlyUsedTags(optimisticInvoiceReport.policyID, tag);
    const optimisticRecentlyUsedCurrencies = buildOptimisticRecentlyUsedCurrencies(currency);

    // STEP 4: Add optimistic personal details for participant
    const shouldCreateOptimisticPersonalDetails = isNewChatReport && !allPersonalDetails[receiverAccountID];
    if (shouldCreateOptimisticPersonalDetails) {
        const receiverLogin = receiverParticipant && 'login' in receiverParticipant && receiverParticipant.login ? receiverParticipant.login : '';
        receiver = {
            accountID: receiverAccountID,
            displayName: formatPhoneNumber(receiverLogin),
            login: receiverLogin,
            isOptimisticPersonalDetail: true,
        };

        optimisticPersonalDetailListAction = {[receiverAccountID]: receiver};
    }

    // STEP 5: Build optimistic reportActions.
    const reportPreviewAction = buildOptimisticReportPreview(chatReport, optimisticInvoiceReport, trimmedComment, optimisticTransaction);
    optimisticInvoiceReport.parentReportActionID = reportPreviewAction.reportActionID;
    chatReport.lastVisibleActionCreated = reportPreviewAction.created;
    const [optimisticCreatedActionForChat, optimisticCreatedActionForIOUReport, iouAction, optimisticTransactionThread, optimisticCreatedActionForTransactionThread] =
        buildOptimisticMoneyRequestEntities({
            iouReport: optimisticInvoiceReport,
            type: CONST.IOU.REPORT_ACTION_TYPE.CREATE,
            amount,
            currency,
            comment: trimmedComment,
            payeeEmail: receiver.login ?? '',
            participants: [receiver],
            transactionID: optimisticTransaction.transactionID,
        });

    // STEP 6: Build Onyx Data
    const [optimisticData, successData, failureData] = buildOnyxDataForInvoice({
        chat: {report: chatReport, createdAction: optimisticCreatedActionForChat, reportPreviewAction, isNewReport: isNewChatReport},
        iou: {createdAction: optimisticCreatedActionForIOUReport, action: iouAction, report: optimisticInvoiceReport},
        transactionParams: {
            transaction: optimisticTransaction,
            threadReport: optimisticTransactionThread,
            threadCreatedReportAction: optimisticCreatedActionForTransactionThread,
        },
        policyParams: {policy, policyTagList, policyCategories},
        optimisticData: {
            personalDetailListAction: optimisticPersonalDetailListAction,
            recentlyUsedCurrencies: optimisticRecentlyUsedCurrencies,
            policyRecentlyUsedCategories: optimisticPolicyRecentlyUsedCategories,
            policyRecentlyUsedTags: optimisticPolicyRecentlyUsedTags,
        },
        companyName,
        companyWebsite,
    });

    return {
        createdIOUReportActionID: optimisticCreatedActionForIOUReport.reportActionID,
        createdReportActionIDForThread: optimisticCreatedActionForTransactionThread?.reportActionID,
        reportActionID: iouAction.reportActionID,
        senderWorkspaceID,
        receiver,
        invoiceRoom: chatReport,
        createdChatReportActionID: optimisticCreatedActionForChat.reportActionID,
        invoiceReportID: optimisticInvoiceReport.reportID,
        reportPreviewReportActionID: reportPreviewAction.reportActionID,
        transactionID: optimisticTransaction.transactionID,
        transactionThreadReportID: optimisticTransactionThread.reportID,
        onyxData: {
            optimisticData,
            successData,
            failureData,
        },
    };
}

/**
 * Gathers all the data needed to submit an expense. It attempts to find existing reports, iouReports, and receipts. If it doesn't find them, then
 * it creates optimistic versions of them and uses those instead
 */
function getMoneyRequestInformation(moneyRequestInformation: MoneyRequestInformationParams): MoneyRequestInformation {
    const {parentChatReport, transactionParams, participantParams, policyParams = {}, existingTransaction, existingTransactionID, moneyRequestReportID = ''} = moneyRequestInformation;
    const {payeeAccountID = userAccountID, payeeEmail = currentUserEmail, participant} = participantParams;
    const {policy, policyCategories, policyTagList} = policyParams;
    const {attendees, amount, comment = '', currency, created, merchant, receipt, category, tag, taxCode, taxAmount, billable, linkedTrackedExpenseReportAction} = transactionParams;

    const payerEmail = addSMSDomainIfPhoneNumber(participant.login ?? '');
    const payerAccountID = Number(participant.accountID);
    const isPolicyExpenseChat = participant.isPolicyExpenseChat;

    // STEP 1: Get existing chat report OR build a new optimistic one
    let isNewChatReport = false;
    let chatReport = !isEmptyObject(parentChatReport) && parentChatReport?.reportID ? parentChatReport : null;

    // If this is a policyExpenseChat, the chatReport must exist and we can get it from Onyx.
    // report is null if the flow is initiated from the global create menu. However, participant always stores the reportID if it exists, which is the case for policyExpenseChats
    if (!chatReport && isPolicyExpenseChat) {
        chatReport = allReports?.[`${ONYXKEYS.COLLECTION.REPORT}${participant.reportID}`] ?? null;
    }

    if (!chatReport) {
        chatReport = getChatByParticipants([payerAccountID, payeeAccountID]) ?? null;
    }

    // If we still don't have a report, it likely doens't exist and we need to build an optimistic one
    if (!chatReport) {
        isNewChatReport = true;
        chatReport = buildOptimisticChatReport({
            participantList: [payerAccountID, payeeAccountID],
        });
    }

    // STEP 2: Get the Expense/IOU report. If the moneyRequestReportID has been provided, we want to add the transaction to this specific report.
    // If no such reportID has been provided, let's use the chatReport.iouReportID property. In case that is not present, build a new optimistic Expense/IOU report.
    let iouReport: OnyxInputValue<OnyxTypes.Report> = null;
    if (moneyRequestReportID) {
        iouReport = allReports?.[`${ONYXKEYS.COLLECTION.REPORT}${moneyRequestReportID}`] ?? null;
    } else {
        iouReport = allReports?.[`${ONYXKEYS.COLLECTION.REPORT}${chatReport.iouReportID}`] ?? null;
    }

    const shouldCreateNewMoneyRequestReport = shouldCreateNewMoneyRequestReportReportUtils(iouReport, chatReport);

    if (!iouReport || shouldCreateNewMoneyRequestReport) {
        iouReport = isPolicyExpenseChat
            ? buildOptimisticExpenseReport(chatReport.reportID, chatReport.policyID, payeeAccountID, amount, currency)
            : buildOptimisticIOUReport(payeeAccountID, payerAccountID, amount, chatReport.reportID, currency);
    } else if (isPolicyExpenseChat) {
        iouReport = {...iouReport};
        // Because of the Expense reports are stored as negative values, we subtract the total from the amount
        if (iouReport?.currency === currency) {
            if (typeof iouReport.total === 'number') {
                iouReport.total -= amount;
            }

            if (typeof iouReport.unheldTotal === 'number') {
                iouReport.unheldTotal -= amount;
            }
        }
    } else {
        iouReport = updateIOUOwnerAndTotal(iouReport, payeeAccountID, amount, currency);
    }

    // STEP 3: Build an optimistic transaction with the receipt
    const isDistanceRequest = existingTransaction && existingTransaction.iouRequestType === CONST.IOU.REQUEST_TYPE.DISTANCE;
    let optimisticTransaction = buildOptimisticTransaction({
        existingTransactionID,
        existingTransaction,
        policy,
        transactionParams: {
            amount: isExpenseReport(iouReport) ? -amount : amount,
            currency,
            reportID: iouReport.reportID,
            comment,
            attendees,
            created,
            merchant,
            receipt,
            category,
            tag,
            taxCode,
            taxAmount: isExpenseReport(iouReport) ? -(taxAmount ?? 0) : taxAmount,
            billable,
            pendingFields: isDistanceRequest ? {waypoints: CONST.RED_BRICK_ROAD_PENDING_ACTION.ADD} : undefined,
        },
    });

    const optimisticPolicyRecentlyUsedCategories = buildOptimisticPolicyRecentlyUsedCategories(iouReport.policyID, category);
    const optimisticPolicyRecentlyUsedTags = buildOptimisticPolicyRecentlyUsedTags(iouReport.policyID, tag);
    const optimisticPolicyRecentlyUsedCurrencies = buildOptimisticRecentlyUsedCurrencies(currency);

    // If there is an existing transaction (which is the case for distance requests), then the data from the existing transaction
    // needs to be manually merged into the optimistic transaction. This is because buildOnyxDataForMoneyRequest() uses `Onyx.set()` for the transaction
    // data. This is a big can of worms to change it to `Onyx.merge()` as explored in https://expensify.slack.com/archives/C05DWUDHVK7/p1692139468252109.
    // I want to clean this up at some point, but it's possible this will live in the code for a while so I've created https://github.com/Expensify/App/issues/25417
    // to remind me to do this.
    if (isDistanceRequest) {
        optimisticTransaction = fastMerge(existingTransaction, optimisticTransaction, false);
    }

    // STEP 4: Build optimistic reportActions. We need:
    // 1. CREATED action for the chatReport
    // 2. CREATED action for the iouReport
    // 3. IOU action for the iouReport
    // 4. The transaction thread, which requires the iouAction, and CREATED action for the transaction thread
    // 5. REPORT_PREVIEW action for the chatReport
    // Note: The CREATED action for the IOU report must be optimistically generated before the IOU action so there's no chance that it appears after the IOU action in the chat
    const [optimisticCreatedActionForChat, optimisticCreatedActionForIOUReport, iouAction, optimisticTransactionThread, optimisticCreatedActionForTransactionThread] =
        buildOptimisticMoneyRequestEntities({
            iouReport,
            type: CONST.IOU.REPORT_ACTION_TYPE.CREATE,
            amount,
            currency,
            comment,
            payeeEmail,
            participants: [participant],
            transactionID: optimisticTransaction.transactionID,
            paymentType: isSelectedManagerMcTest(participant.login) ? CONST.IOU.PAYMENT_TYPE.ELSEWHERE : undefined,

            existingTransactionThreadReportID: linkedTrackedExpenseReportAction?.childReportID,
            linkedTrackedExpenseReportAction,
        });

    let reportPreviewAction = shouldCreateNewMoneyRequestReport ? null : getReportPreviewAction(chatReport.reportID, iouReport.reportID);

    if (reportPreviewAction) {
        reportPreviewAction = updateReportPreview(iouReport, reportPreviewAction, false, comment, optimisticTransaction);
    } else {
        reportPreviewAction = buildOptimisticReportPreview(chatReport, iouReport, comment, optimisticTransaction);
        chatReport.lastVisibleActionCreated = reportPreviewAction.created;

        // Generated ReportPreview action is a parent report action of the iou report.
        // We are setting the iou report's parentReportActionID to display subtitle correctly in IOU page when offline.
        iouReport.parentReportActionID = reportPreviewAction.reportActionID;
    }

    const shouldCreateOptimisticPersonalDetails = isNewChatReport && !allPersonalDetails[payerAccountID];
    // Add optimistic personal details for participant
    const optimisticPersonalDetailListAction = shouldCreateOptimisticPersonalDetails
        ? {
              [payerAccountID]: {
                  accountID: payerAccountID,
                  // Disabling this line since participant.displayName can be an empty string
                  // eslint-disable-next-line @typescript-eslint/prefer-nullish-coalescing
                  displayName: formatPhoneNumber(participant.displayName || payerEmail),
                  login: participant.login,
                  isOptimisticPersonalDetail: true,
              },
          }
        : {};

    const predictedNextStatus = policy?.reimbursementChoice === CONST.POLICY.REIMBURSEMENT_CHOICES.REIMBURSEMENT_NO ? CONST.REPORT.STATUS_NUM.CLOSED : CONST.REPORT.STATUS_NUM.OPEN;
    const optimisticNextStep = buildNextStep(iouReport, predictedNextStatus);

    // STEP 5: Build Onyx Data
    const [optimisticData, successData, failureData] = buildOnyxDataForMoneyRequest({
        isNewChatReport,
        shouldCreateNewMoneyRequestReport,
        policyParams: {
            policy,
            policyCategories,
            policyTagList,
        },
        optimisticParams: {
            chat: {
                report: chatReport,
                createdAction: optimisticCreatedActionForChat,
                reportPreviewAction,
            },
            iou: {
                report: iouReport,
                createdAction: optimisticCreatedActionForIOUReport,
                action: iouAction,
            },
            transactionParams: {
                transaction: optimisticTransaction,
                transactionThreadReport: optimisticTransactionThread,
                transactionThreadCreatedReportAction: optimisticCreatedActionForTransactionThread,
            },
            policyRecentlyUsed: {
                categories: optimisticPolicyRecentlyUsedCategories,
                tags: optimisticPolicyRecentlyUsedTags,
                currencies: optimisticPolicyRecentlyUsedCurrencies,
            },
            personalDetailListAction: optimisticPersonalDetailListAction,
            nextStep: optimisticNextStep,
        },
    });

    return {
        payerAccountID,
        payerEmail,
        iouReport,
        chatReport,
        transaction: optimisticTransaction,
        iouAction,
        createdChatReportActionID: isNewChatReport ? optimisticCreatedActionForChat.reportActionID : undefined,
        createdIOUReportActionID: shouldCreateNewMoneyRequestReport ? optimisticCreatedActionForIOUReport.reportActionID : undefined,
        reportPreviewAction,
        transactionThreadReportID: optimisticTransactionThread?.reportID,
        createdReportActionIDForThread: optimisticCreatedActionForTransactionThread?.reportActionID,
        onyxData: {
            optimisticData,
            successData,
            failureData,
        },
    };
}

function computePerDiemExpenseAmount(customUnit: TransactionCustomUnit) {
    const subRates = customUnit.subRates ?? [];
    return subRates.reduce((total, subRate) => total + subRate.quantity * subRate.rate, 0);
}

function computePerDiemExpenseMerchant(customUnit: TransactionCustomUnit, policy: OnyxEntry<OnyxTypes.Policy>) {
    if (!customUnit.customUnitRateID) {
        return '';
    }
    const policyCustomUnit = getPerDiemCustomUnit(policy);
    const rate = policyCustomUnit?.rates?.[customUnit.customUnitRateID];
    const locationName = rate?.name ?? '';
    const startDate = customUnit.attributes?.dates.start;
    const endDate = customUnit.attributes?.dates.end;
    if (!startDate || !endDate) {
        return locationName;
    }
    const formattedTime = DateUtils.getFormattedDateRangeForPerDiem(new Date(startDate), new Date(endDate));
    return `${locationName}, ${formattedTime}`;
}

function computeDefaultPerDiemExpenseComment(customUnit: TransactionCustomUnit, currency: string) {
    const subRates = customUnit.subRates ?? [];
    const subRateComments = subRates.map((subRate) => {
        const rate = subRate.rate ?? 0;
        const rateComment = subRate.name ?? '';
        const quantity = subRate.quantity ?? 0;
        return `${quantity}x ${rateComment} @ ${convertAmountToDisplayString(rate, currency)}`;
    });
    return subRateComments.join(', ');
}

/**
 * Gathers all the data needed to submit a per diem expense. It attempts to find existing reports, iouReports, and receipts. If it doesn't find them, then
 * it creates optimistic versions of them and uses those instead
 */
function getPerDiemExpenseInformation(perDiemExpenseInformation: PerDiemExpenseInformationParams): MoneyRequestInformation {
    const {parentChatReport, transactionParams, participantParams, policyParams = {}, moneyRequestReportID = ''} = perDiemExpenseInformation;
    const {payeeAccountID = userAccountID, payeeEmail = currentUserEmail, participant} = participantParams;
    const {policy, policyCategories, policyTagList} = policyParams;
    const {comment = '', currency, created, category, tag, customUnit, billable} = transactionParams;

    const amount = computePerDiemExpenseAmount(customUnit);
    const merchant = computePerDiemExpenseMerchant(customUnit, policy);
    const defaultComment = computeDefaultPerDiemExpenseComment(customUnit, currency);
    const finalComment = comment || defaultComment;

    const payerEmail = addSMSDomainIfPhoneNumber(participant.login ?? '');
    const payerAccountID = Number(participant.accountID);
    const isPolicyExpenseChat = participant.isPolicyExpenseChat;

    // STEP 1: Get existing chat report OR build a new optimistic one
    let isNewChatReport = false;
    let chatReport = !isEmptyObject(parentChatReport) && parentChatReport?.reportID ? parentChatReport : null;

    // If this is a policyExpenseChat, the chatReport must exist and we can get it from Onyx.
    // report is null if the flow is initiated from the global create menu. However, participant always stores the reportID if it exists, which is the case for policyExpenseChats
    if (!chatReport && isPolicyExpenseChat) {
        chatReport = allReports?.[`${ONYXKEYS.COLLECTION.REPORT}${participant.reportID}`] ?? null;
    }

    if (!chatReport) {
        chatReport = getChatByParticipants([payerAccountID, payeeAccountID]) ?? null;
    }

    // If we still don't have a report, it likely doens't exist and we need to build an optimistic one
    if (!chatReport) {
        isNewChatReport = true;
        chatReport = buildOptimisticChatReport({
            participantList: [payerAccountID, payeeAccountID],
        });
    }

    // STEP 2: Get the Expense/IOU report. If the moneyRequestReportID has been provided, we want to add the transaction to this specific report.
    // If no such reportID has been provided, let's use the chatReport.iouReportID property. In case that is not present, build a new optimistic Expense/IOU report.
    let iouReport: OnyxInputValue<OnyxTypes.Report> = null;
    if (moneyRequestReportID) {
        iouReport = allReports?.[`${ONYXKEYS.COLLECTION.REPORT}${moneyRequestReportID}`] ?? null;
    } else {
        iouReport = allReports?.[`${ONYXKEYS.COLLECTION.REPORT}${chatReport.iouReportID}`] ?? null;
    }

    const shouldCreateNewMoneyRequestReport = shouldCreateNewMoneyRequestReportReportUtils(iouReport, chatReport);

    if (!iouReport || shouldCreateNewMoneyRequestReport) {
        iouReport = isPolicyExpenseChat
            ? buildOptimisticExpenseReport(chatReport.reportID, chatReport.policyID, payeeAccountID, amount, currency)
            : buildOptimisticIOUReport(payeeAccountID, payerAccountID, amount, chatReport.reportID, currency);
    } else if (isPolicyExpenseChat) {
        iouReport = {...iouReport};
        // Because of the Expense reports are stored as negative values, we subtract the total from the amount
        if (iouReport?.currency === currency) {
            if (typeof iouReport.total === 'number') {
                iouReport.total -= amount;
            }

            if (typeof iouReport.unheldTotal === 'number') {
                iouReport.unheldTotal -= amount;
            }
        }
    } else {
        iouReport = updateIOUOwnerAndTotal(iouReport, payeeAccountID, amount, currency);
    }

    // STEP 3: Build an optimistic transaction
    const optimisticTransaction = buildOptimisticTransaction({
        policy,
        transactionParams: {
            amount: isExpenseReport(iouReport) ? -amount : amount,
            currency,
            reportID: iouReport.reportID,
            comment: finalComment,
            created,
            category,
            merchant,
            tag,
            customUnit,
            billable,
            pendingFields: {subRates: CONST.RED_BRICK_ROAD_PENDING_ACTION.ADD},
        },
    });
    // This is to differentiate between a normal expense and a per diem expense
    optimisticTransaction.iouRequestType = CONST.IOU.REQUEST_TYPE.PER_DIEM;
    optimisticTransaction.hasEReceipt = true;

    const optimisticPolicyRecentlyUsedCategories = buildOptimisticPolicyRecentlyUsedCategories(iouReport.policyID, category);
    const optimisticPolicyRecentlyUsedTags = buildOptimisticPolicyRecentlyUsedTags(iouReport.policyID, tag);
    const optimisticPolicyRecentlyUsedCurrencies = buildOptimisticRecentlyUsedCurrencies(currency);
    const optimisticPolicyRecentlyUsedDestinations = buildOptimisticPolicyRecentlyUsedDestinations(iouReport.policyID, customUnit.customUnitRateID);

    // STEP 4: Build optimistic reportActions. We need:
    // 1. CREATED action for the chatReport
    // 2. CREATED action for the iouReport
    // 3. IOU action for the iouReport
    // 4. The transaction thread, which requires the iouAction, and CREATED action for the transaction thread
    // 5. REPORT_PREVIEW action for the chatReport
    // Note: The CREATED action for the IOU report must be optimistically generated before the IOU action so there's no chance that it appears after the IOU action in the chat
    const [optimisticCreatedActionForChat, optimisticCreatedActionForIOUReport, iouAction, optimisticTransactionThread, optimisticCreatedActionForTransactionThread] =
        buildOptimisticMoneyRequestEntities({
            iouReport,
            type: CONST.IOU.REPORT_ACTION_TYPE.CREATE,
            amount,
            currency,
            comment,
            payeeEmail,
            participants: [participant],
            transactionID: optimisticTransaction.transactionID,
        });

    let reportPreviewAction = shouldCreateNewMoneyRequestReport ? null : getReportPreviewAction(chatReport.reportID, iouReport.reportID);

    if (reportPreviewAction) {
        reportPreviewAction = updateReportPreview(iouReport, reportPreviewAction, false, comment, optimisticTransaction);
    } else {
        reportPreviewAction = buildOptimisticReportPreview(chatReport, iouReport, comment, optimisticTransaction);
        chatReport.lastVisibleActionCreated = reportPreviewAction.created;

        // Generated ReportPreview action is a parent report action of the iou report.
        // We are setting the iou report's parentReportActionID to display subtitle correctly in IOU page when offline.
        iouReport.parentReportActionID = reportPreviewAction.reportActionID;
    }

    const shouldCreateOptimisticPersonalDetails = isNewChatReport && !allPersonalDetails[payerAccountID];
    // Add optimistic personal details for participant
    const optimisticPersonalDetailListAction = shouldCreateOptimisticPersonalDetails
        ? {
              [payerAccountID]: {
                  accountID: payerAccountID,
                  // Disabling this line since participant.displayName can be an empty string
                  // eslint-disable-next-line @typescript-eslint/prefer-nullish-coalescing
                  displayName: formatPhoneNumber(participant.displayName || payerEmail),
                  login: participant.login,
                  isOptimisticPersonalDetail: true,
              },
          }
        : {};

    const predictedNextStatus = policy?.reimbursementChoice === CONST.POLICY.REIMBURSEMENT_CHOICES.REIMBURSEMENT_NO ? CONST.REPORT.STATUS_NUM.CLOSED : CONST.REPORT.STATUS_NUM.OPEN;
    const optimisticNextStep = buildNextStep(iouReport, predictedNextStatus);

    // STEP 5: Build Onyx Data
    const [optimisticData, successData, failureData] = buildOnyxDataForMoneyRequest({
        isNewChatReport,
        shouldCreateNewMoneyRequestReport,
        policyParams: {
            policy,
            policyCategories,
            policyTagList,
        },
        optimisticParams: {
            chat: {
                report: chatReport,
                createdAction: optimisticCreatedActionForChat,
                reportPreviewAction,
            },
            iou: {
                report: iouReport,
                createdAction: optimisticCreatedActionForIOUReport,
                action: iouAction,
            },
            transactionParams: {
                transaction: optimisticTransaction,
                transactionThreadReport: optimisticTransactionThread,
                transactionThreadCreatedReportAction: optimisticCreatedActionForTransactionThread,
            },
            policyRecentlyUsed: {
                categories: optimisticPolicyRecentlyUsedCategories,
                tags: optimisticPolicyRecentlyUsedTags,
                currencies: optimisticPolicyRecentlyUsedCurrencies,
                destinations: optimisticPolicyRecentlyUsedDestinations,
            },
            personalDetailListAction: optimisticPersonalDetailListAction,
            nextStep: optimisticNextStep,
        },
    });

    return {
        payerAccountID,
        payerEmail,
        iouReport,
        chatReport,
        transaction: optimisticTransaction,
        iouAction,
        createdChatReportActionID: isNewChatReport ? optimisticCreatedActionForChat.reportActionID : undefined,
        createdIOUReportActionID: shouldCreateNewMoneyRequestReport ? optimisticCreatedActionForIOUReport.reportActionID : undefined,
        reportPreviewAction,
        transactionThreadReportID: optimisticTransactionThread?.reportID,
        createdReportActionIDForThread: optimisticCreatedActionForTransactionThread?.reportActionID,
        onyxData: {
            optimisticData,
            successData,
            failureData,
        },
        billable,
    };
}

/**
 * Gathers all the data needed to make an expense. It attempts to find existing reports, iouReports, and receipts. If it doesn't find them, then
 * it creates optimistic versions of them and uses those instead
 */
function getTrackExpenseInformation(params: GetTrackExpenseInformationParams): TrackExpenseInformation | null {
    const {parentChatReport, moneyRequestReportID = '', existingTransactionID, participantParams, policyParams, transactionParams} = params;
    const {payeeAccountID = userAccountID, payeeEmail = currentUserEmail, participant} = participantParams;
    const {policy, policyCategories, policyTagList} = policyParams;
    const {comment, amount, currency, created, merchant, receipt, category, tag, taxCode, taxAmount, billable, linkedTrackedExpenseReportAction} = transactionParams;

    const optimisticData: OnyxUpdate[] = [];
    const successData: OnyxUpdate[] = [];
    const failureData: OnyxUpdate[] = [];

    const isPolicyExpenseChat = participant.isPolicyExpenseChat;

    // STEP 1: Get existing chat report
    let chatReport = !isEmptyObject(parentChatReport) && parentChatReport?.reportID ? parentChatReport : null;
    // The chatReport always exists, and we can get it from Onyx if chatReport is null.
    if (!chatReport) {
        chatReport = allReports?.[`${ONYXKEYS.COLLECTION.REPORT}${participant.reportID}`] ?? null;
    }

    // If we still don't have a report, it likely doesn't exist, and we will early return here as it should not happen
    // Maybe later, we can build an optimistic selfDM chat.
    if (!chatReport) {
        return null;
    }

    // Check if the report is a draft
    const isDraftReportLocal = isDraftReport(chatReport?.reportID);

    let createdWorkspaceParams: CreateWorkspaceParams | undefined;

    if (isDraftReportLocal) {
        const workspaceData = buildPolicyData(undefined, policy?.makeMeAdmin, policy?.name, policy?.id, chatReport?.reportID, CONST.ONBOARDING_CHOICES.TRACK_WORKSPACE);
        createdWorkspaceParams = workspaceData.params;
        optimisticData.push(...workspaceData.optimisticData);
        successData.push(...workspaceData.successData);
        failureData.push(...workspaceData.failureData);
    }

    // STEP 2: If not in the self-DM flow, we need to use the expense report.
    // For this, first use the chatReport.iouReportID property. Build a new optimistic expense report if needed.
    const shouldUseMoneyReport = !!isPolicyExpenseChat;

    let iouReport: OnyxInputValue<OnyxTypes.Report> = null;
    let shouldCreateNewMoneyRequestReport = false;

    if (shouldUseMoneyReport) {
        if (moneyRequestReportID) {
            iouReport = allReports?.[`${ONYXKEYS.COLLECTION.REPORT}${moneyRequestReportID}`] ?? null;
        } else {
            iouReport = allReports?.[`${ONYXKEYS.COLLECTION.REPORT}${chatReport.iouReportID}`] ?? null;
        }

        shouldCreateNewMoneyRequestReport = shouldCreateNewMoneyRequestReportReportUtils(iouReport, chatReport);
        if (!iouReport || shouldCreateNewMoneyRequestReport) {
            iouReport = buildOptimisticExpenseReport(chatReport.reportID, chatReport.policyID, payeeAccountID, amount, currency, amount);
        } else {
            iouReport = {...iouReport};
            // Because of the Expense reports are stored as negative values, we subtract the total from the amount
            if (iouReport?.currency === currency) {
                if (typeof iouReport.total === 'number' && typeof iouReport.nonReimbursableTotal === 'number') {
                    iouReport.total -= amount;
                    iouReport.nonReimbursableTotal -= amount;
                }

                if (typeof iouReport.unheldTotal === 'number' && typeof iouReport.unheldNonReimbursableTotal === 'number') {
                    iouReport.unheldTotal -= amount;
                    iouReport.unheldNonReimbursableTotal -= amount;
                }
            }
        }
    }

    // If shouldUseMoneyReport is true, the iouReport was defined.
    // But we'll use the `shouldUseMoneyReport && iouReport` check further instead of `shouldUseMoneyReport` to avoid TS errors.

    // STEP 3: Build optimistic receipt and transaction
    const receiptObject: Receipt = {};
    let filename;
    if (receipt?.source) {
        receiptObject.source = receipt.source;
        receiptObject.state = receipt.state ?? CONST.IOU.RECEIPT_STATE.SCANREADY;
        filename = receipt.name;
    }
    const existingTransaction = allTransactionDrafts[`${ONYXKEYS.COLLECTION.TRANSACTION_DRAFT}${existingTransactionID ?? CONST.IOU.OPTIMISTIC_TRANSACTION_ID}`];
    if (!filename) {
        filename = existingTransaction?.filename;
    }
    const isDistanceRequest = existingTransaction && isDistanceRequestTransactionUtils(existingTransaction);
    let optimisticTransaction = buildOptimisticTransaction({
        existingTransactionID,
        existingTransaction,
        policy,
        transactionParams: {
            amount: isExpenseReport(iouReport) ? -amount : amount,
            currency,
            reportID: shouldUseMoneyReport && iouReport ? iouReport.reportID : undefined,
            comment,
            created,
            merchant,
            receipt: receiptObject,
            category,
            tag,
            taxCode,
            taxAmount,
            billable,
            pendingFields: isDistanceRequest ? {waypoints: CONST.RED_BRICK_ROAD_PENDING_ACTION.ADD} : undefined,
            reimbursable: false,
            filename,
        },
    });

    // If there is an existing transaction (which is the case for distance requests), then the data from the existing transaction
    // needs to be manually merged into the optimistic transaction. This is because buildOnyxDataForMoneyRequest() uses `Onyx.set()` for the transaction
    // data. This is a big can of worms to change it to `Onyx.merge()` as explored in https://expensify.slack.com/archives/C05DWUDHVK7/p1692139468252109.
    // I want to clean this up at some point, but it's possible this will live in the code for a while so I've created https://github.com/Expensify/App/issues/25417
    // to remind me to do this.
    if (isDistanceRequest) {
        optimisticTransaction = fastMerge(existingTransaction, optimisticTransaction, false);
    }

    // STEP 4: Build optimistic reportActions. We need:
    // 1. CREATED action for the iouReport (if tracking in the Expense chat)
    // 2. IOU action for the iouReport (if tracking in the Expense chat), otherwise – for chatReport
    // 3. The transaction thread, which requires the iouAction, and CREATED action for the transaction thread
    // 4. REPORT_PREVIEW action for the chatReport (if tracking in the Expense chat)
    const [, optimisticCreatedActionForIOUReport, iouAction, optimisticTransactionThread, optimisticCreatedActionForTransactionThread] = buildOptimisticMoneyRequestEntities({
        iouReport: shouldUseMoneyReport && iouReport ? iouReport : chatReport,
        type: CONST.IOU.REPORT_ACTION_TYPE.TRACK,
        amount,
        currency,
        comment,
        payeeEmail,
        participants: [participant],
        transactionID: optimisticTransaction.transactionID,
        isPersonalTrackingExpense: !shouldUseMoneyReport,
        existingTransactionThreadReportID: linkedTrackedExpenseReportAction?.childReportID,
        linkedTrackedExpenseReportAction,
    });

    let reportPreviewAction: OnyxInputValue<OnyxTypes.ReportAction<typeof CONST.REPORT.ACTIONS.TYPE.REPORT_PREVIEW>> = null;
    if (shouldUseMoneyReport && iouReport) {
        reportPreviewAction = shouldCreateNewMoneyRequestReport ? null : getReportPreviewAction(chatReport.reportID, iouReport.reportID);

        if (reportPreviewAction) {
            reportPreviewAction = updateReportPreview(iouReport, reportPreviewAction, false, comment, optimisticTransaction);
        } else {
            reportPreviewAction = buildOptimisticReportPreview(chatReport, iouReport, comment, optimisticTransaction);
            // Generated ReportPreview action is a parent report action of the iou report.
            // We are setting the iou report's parentReportActionID to display subtitle correctly in IOU page when offline.
            iouReport.parentReportActionID = reportPreviewAction.reportActionID;
        }
    }

    let actionableTrackExpenseWhisper: OnyxInputValue<OnyxTypes.ReportAction> = null;
    if (!isPolicyExpenseChat) {
        actionableTrackExpenseWhisper = buildOptimisticActionableTrackExpenseWhisper(iouAction, optimisticTransaction.transactionID);
    }

    // STEP 5: Build Onyx Data
    const trackExpenseOnyxData = buildOnyxDataForTrackExpense({
        chat: {report: chatReport, previewAction: reportPreviewAction},
        iou: {report: iouReport, action: iouAction, createdAction: optimisticCreatedActionForIOUReport},
        transactionParams: {
            transaction: optimisticTransaction,
            threadCreatedReportAction: optimisticCreatedActionForTransactionThread,
            threadReport: optimisticTransactionThread ?? {},
        },
        policyParams: {policy, tagList: policyTagList, categories: policyCategories},
        shouldCreateNewMoneyRequestReport,
        actionableTrackExpenseWhisper,
    });

    return {
        createdWorkspaceParams,
        chatReport,
        iouReport: iouReport ?? undefined,
        transaction: optimisticTransaction,
        iouAction,
        createdIOUReportActionID: shouldCreateNewMoneyRequestReport ? optimisticCreatedActionForIOUReport.reportActionID : undefined,
        reportPreviewAction: reportPreviewAction ?? undefined,
        transactionThreadReportID: optimisticTransactionThread.reportID,
        createdReportActionIDForThread: optimisticCreatedActionForTransactionThread?.reportActionID,
        actionableWhisperReportActionIDParam: actionableTrackExpenseWhisper?.reportActionID,
        onyxData: {
            optimisticData: optimisticData.concat(trackExpenseOnyxData[0]),
            successData: successData.concat(trackExpenseOnyxData[1]),
            failureData: failureData.concat(trackExpenseOnyxData[2]),
        },
    };
}

/**
 * Compute the diff amount when we update the transaction
 */
function calculateDiffAmount(
    iouReport: OnyxTypes.OnyxInputOrEntry<OnyxTypes.Report>,
    updatedTransaction: OnyxTypes.OnyxInputOrEntry<OnyxTypes.Transaction>,
    transaction: OnyxEntry<OnyxTypes.Transaction>,
): number | null {
    if (!iouReport) {
        return 0;
    }
    const isExpenseReportLocal = isExpenseReport(iouReport);
    const updatedCurrency = getCurrency(updatedTransaction);
    const currentCurrency = getCurrency(transaction);

    const currentAmount = getAmount(transaction, isExpenseReportLocal);
    const updatedAmount = getAmount(updatedTransaction, isExpenseReportLocal);

    if (updatedCurrency === currentCurrency && currentAmount === updatedAmount) {
        return 0;
    }

    if (updatedCurrency === iouReport.currency && currentCurrency === iouReport.currency) {
        // Calculate the diff between the updated amount and the current amount if the currency of the updated and current transactions have the same currency as the report
        return updatedAmount - currentAmount;
    }

    return null;
}

/**
 * @param transactionID
 * @param transactionThreadReportID
 * @param transactionChanges
 * @param [transactionChanges.created] Present when updated the date field
 * @param policy  May be undefined, an empty object, or an object matching the Policy type (src/types/onyx/Policy.ts)
 * @param policyTagList
 * @param policyCategories
 */
function getUpdateMoneyRequestParams(
    transactionID: string | undefined,
    transactionThreadReportID: string | undefined,
    transactionChanges: TransactionChanges,
    policy: OnyxEntry<OnyxTypes.Policy>,
    policyTagList: OnyxTypes.OnyxInputOrEntry<OnyxTypes.PolicyTagLists>,
    policyCategories: OnyxTypes.OnyxInputOrEntry<OnyxTypes.PolicyCategories>,
    violations?: OnyxEntry<OnyxTypes.TransactionViolations>,
    hash?: number,
): UpdateMoneyRequestData {
    const optimisticData: OnyxUpdate[] = [];
    const successData: OnyxUpdate[] = [];
    const failureData: OnyxUpdate[] = [];

    // Step 1: Set any "pending fields" (ones updated while the user was offline) to have error messages in the failureData
    const pendingFields: OnyxTypes.Transaction['pendingFields'] = Object.fromEntries(Object.keys(transactionChanges).map((key) => [key, CONST.RED_BRICK_ROAD_PENDING_ACTION.UPDATE]));
    const clearedPendingFields = Object.fromEntries(Object.keys(transactionChanges).map((key) => [key, null]));
    const errorFields = Object.fromEntries(Object.keys(pendingFields).map((key) => [key, {[DateUtils.getMicroseconds()]: Localize.translateLocal('iou.error.genericEditFailureMessage')}]));

    // Step 2: Get all the collections being updated
    const transactionThread = allReports?.[`${ONYXKEYS.COLLECTION.REPORT}${transactionThreadReportID}`] ?? null;
    const transaction = allTransactions?.[`${ONYXKEYS.COLLECTION.TRANSACTION}${transactionID}`];
    const isTransactionOnHold = isOnHold(transaction);
    const iouReport = allReports?.[`${ONYXKEYS.COLLECTION.REPORT}${transactionThread?.parentReportID}`] ?? null;
    const isFromExpenseReport = isExpenseReport(iouReport);
    const isScanning = hasReceiptTransactionUtils(transaction) && isReceiptBeingScannedTransactionUtils(transaction);
    const updatedTransaction: OnyxEntry<OnyxTypes.Transaction> = transaction
        ? getUpdatedTransaction({
              transaction,
              transactionChanges,
              isFromExpenseReport,
              policy,
          })
        : undefined;
    const transactionDetails = getTransactionDetails(updatedTransaction);

    if (transactionDetails?.waypoints) {
        // This needs to be a JSON string since we're sending this to the MapBox API
        transactionDetails.waypoints = JSON.stringify(transactionDetails.waypoints);
    }

    const dataToIncludeInParams: Partial<TransactionDetails> = Object.fromEntries(Object.entries(transactionDetails ?? {}).filter(([key]) => Object.keys(transactionChanges).includes(key)));

    const params: UpdateMoneyRequestParams = {
        ...dataToIncludeInParams,
        reportID: iouReport?.reportID,
        transactionID,
    };

    const hasPendingWaypoints = 'waypoints' in transactionChanges;
    const hasModifiedDistanceRate = 'customUnitRateID' in transactionChanges;
    const hasModifiedCreated = 'created' in transactionChanges;
    const hasModifiedAmount = 'amount' in transactionChanges;
    if (transaction && updatedTransaction && (hasPendingWaypoints || hasModifiedDistanceRate)) {
        // Delete the draft transaction when editing waypoints when the server responds successfully and there are no errors
        successData.push({
            onyxMethod: Onyx.METHOD.SET,
            key: `${ONYXKEYS.COLLECTION.TRANSACTION_DRAFT}${transactionID}`,
            value: null,
        });

        // Revert the transaction's amount to the original value on failure.
        // The IOU Report will be fully reverted in the failureData further below.
        failureData.push({
            onyxMethod: Onyx.METHOD.MERGE,
            key: `${ONYXKEYS.COLLECTION.TRANSACTION}${transactionID}`,
            value: {
                amount: transaction.amount,
                modifiedAmount: transaction.modifiedAmount,
                modifiedMerchant: transaction.modifiedMerchant,
                modifiedCurrency: transaction.modifiedCurrency,
            },
        });
    }

    // Step 3: Build the modified expense report actions
    // We don't create a modified report action if:
    // - we're updating the waypoints
    // - we're updating the distance rate while the waypoints are still pending
    // In these cases, there isn't a valid optimistic mileage data we can use,
    // and the report action is created on the server with the distance-related response from the MapBox API
    const updatedReportAction = buildOptimisticModifiedExpenseReportAction(transactionThread, transaction, transactionChanges, isFromExpenseReport, policy, updatedTransaction);
    if (!hasPendingWaypoints && !(hasModifiedDistanceRate && isFetchingWaypointsFromServer(transaction))) {
        params.reportActionID = updatedReportAction.reportActionID;

        optimisticData.push({
            onyxMethod: Onyx.METHOD.MERGE,
            key: `${ONYXKEYS.COLLECTION.REPORT_ACTIONS}${transactionThread?.reportID}`,
            value: {
                [updatedReportAction.reportActionID]: updatedReportAction as OnyxTypes.ReportAction,
            },
        });
        optimisticData.push({
            onyxMethod: Onyx.METHOD.MERGE,
            key: `${ONYXKEYS.COLLECTION.REPORT}${transactionThread?.reportID}`,
            value: {
                lastVisibleActionCreated: updatedReportAction.created,
                lastReadTime: updatedReportAction.created,
            },
        });
        failureData.push({
            onyxMethod: Onyx.METHOD.MERGE,
            key: `${ONYXKEYS.COLLECTION.REPORT}${transactionThread?.reportID}`,
            value: {
                lastVisibleActionCreated: transactionThread?.lastVisibleActionCreated,
                lastReadTime: transactionThread?.lastReadTime,
            },
        });
        successData.push({
            onyxMethod: Onyx.METHOD.MERGE,
            key: `${ONYXKEYS.COLLECTION.REPORT_ACTIONS}${transactionThread?.reportID}`,
            value: {
                [updatedReportAction.reportActionID]: {pendingAction: null},
            },
        });
        failureData.push({
            onyxMethod: Onyx.METHOD.MERGE,
            key: `${ONYXKEYS.COLLECTION.REPORT_ACTIONS}${transactionThread?.reportID}`,
            value: {
                [updatedReportAction.reportActionID]: {
                    ...(updatedReportAction as OnyxTypes.ReportAction),
                    errors: getMicroSecondOnyxErrorWithTranslationKey('iou.error.genericEditFailureMessage'),
                },
            },
        });
    }

    // Step 4: Compute the IOU total and update the report preview message (and report header) so LHN amount owed is correct.
    const calculatedDiffAmount = calculateDiffAmount(iouReport, updatedTransaction, transaction);
    // If calculatedDiffAmount is null it means we cannot calculate the new iou report total from front-end due to currency differences.
    const isTotalIndeterministic = calculatedDiffAmount === null;
    const diff = calculatedDiffAmount ?? 0;

    let updatedMoneyRequestReport: OnyxTypes.OnyxInputOrEntry<OnyxTypes.Report>;
    if (!iouReport) {
        updatedMoneyRequestReport = null;
    } else if ((isExpenseReport(iouReport) || isInvoiceReportReportUtils(iouReport)) && typeof iouReport.total === 'number') {
        // For expense report, the amount is negative, so we should subtract total from diff
        updatedMoneyRequestReport = {
            ...iouReport,
            total: iouReport.total - diff,
        };
        if (!transaction?.reimbursable && typeof updatedMoneyRequestReport.nonReimbursableTotal === 'number') {
            updatedMoneyRequestReport.nonReimbursableTotal -= diff;
        }
        if (!isTransactionOnHold) {
            if (typeof updatedMoneyRequestReport.unheldTotal === 'number') {
                updatedMoneyRequestReport.unheldTotal -= diff;
            }
            if (!transaction?.reimbursable && typeof updatedMoneyRequestReport.unheldNonReimbursableTotal === 'number') {
                updatedMoneyRequestReport.unheldNonReimbursableTotal -= diff;
            }
        }
    } else {
        updatedMoneyRequestReport = updateIOUOwnerAndTotal(
            iouReport,
            updatedReportAction.actorAccountID ?? CONST.DEFAULT_NUMBER_ID,
            diff,
            getCurrency(transaction),
            false,
            true,
            isTransactionOnHold,
        );
    }

    optimisticData.push(
        {
            onyxMethod: Onyx.METHOD.MERGE,
            key: `${ONYXKEYS.COLLECTION.REPORT}${iouReport?.reportID}`,
            value: {...updatedMoneyRequestReport, ...(isTotalIndeterministic && {pendingFields: {total: CONST.RED_BRICK_ROAD_PENDING_ACTION.UPDATE}})},
        },
        {
            onyxMethod: Onyx.METHOD.MERGE,
            key: `${ONYXKEYS.COLLECTION.REPORT}${iouReport?.parentReportID}`,
            value: getOutstandingChildRequest(updatedMoneyRequestReport),
        },
    );
    if (isOneTransactionThread(transactionThreadReportID, iouReport?.reportID, undefined)) {
        optimisticData.push({
            onyxMethod: Onyx.METHOD.MERGE,
            key: `${ONYXKEYS.COLLECTION.REPORT}${iouReport?.reportID}`,
            value: {
                lastReadTime: updatedReportAction.created,
            },
        });
    }
    successData.push({
        onyxMethod: Onyx.METHOD.MERGE,
        key: `${ONYXKEYS.COLLECTION.REPORT}${iouReport?.reportID}`,
        value: {pendingAction: null, ...(isTotalIndeterministic && {pendingFields: {total: null}})},
    });

    // Optimistically modify the transaction and the transaction thread
    optimisticData.push({
        onyxMethod: Onyx.METHOD.MERGE,
        key: `${ONYXKEYS.COLLECTION.TRANSACTION}${transactionID}`,
        value: {
            ...updatedTransaction,
            pendingFields,
            errorFields: null,
        },
    });

    optimisticData.push({
        onyxMethod: Onyx.METHOD.MERGE,
        key: `${ONYXKEYS.COLLECTION.REPORT}${transactionThreadReportID}`,
        value: {
            lastActorAccountID: updatedReportAction.actorAccountID,
        },
    });

    if (isScanning && ('amount' in transactionChanges || 'currency' in transactionChanges)) {
        if (transactionThread?.parentReportActionID) {
            optimisticData.push({
                onyxMethod: Onyx.METHOD.MERGE,
                key: `${ONYXKEYS.COLLECTION.REPORT_ACTIONS}${iouReport?.reportID}`,
                value: {
                    [transactionThread?.parentReportActionID]: {
                        originalMessage: {
                            whisperedTo: [],
                        },
                    },
                },
            });
        }

        if (iouReport?.parentReportActionID) {
            optimisticData.push({
                onyxMethod: Onyx.METHOD.MERGE,
                key: `${ONYXKEYS.COLLECTION.REPORT_ACTIONS}${iouReport?.parentReportID}`,
                value: {
                    [iouReport.parentReportActionID]: {
                        originalMessage: {
                            whisperedTo: [],
                        },
                    },
                },
            });
        }
    }

    // Update recently used categories if the category is changed
    const hasModifiedCategory = 'category' in transactionChanges;
    if (hasModifiedCategory) {
        const optimisticPolicyRecentlyUsedCategories = buildOptimisticPolicyRecentlyUsedCategories(iouReport?.policyID, transactionChanges.category);
        if (optimisticPolicyRecentlyUsedCategories.length) {
            optimisticData.push({
                onyxMethod: Onyx.METHOD.SET,
                key: `${ONYXKEYS.COLLECTION.POLICY_RECENTLY_USED_CATEGORIES}${iouReport?.policyID}`,
                value: optimisticPolicyRecentlyUsedCategories,
            });
        }
    }

    // Update recently used currencies if the currency is changed
    if ('currency' in transactionChanges) {
        const optimisticRecentlyUsedCurrencies = buildOptimisticRecentlyUsedCurrencies(transactionChanges.currency);
        if (optimisticRecentlyUsedCurrencies.length) {
            optimisticData.push({
                onyxMethod: Onyx.METHOD.SET,
                key: ONYXKEYS.RECENTLY_USED_CURRENCIES,
                value: optimisticRecentlyUsedCurrencies,
            });
        }
    }

    // Update recently used categories if the tag is changed
    const hasModifiedTag = 'tag' in transactionChanges;
    if (hasModifiedTag) {
        const optimisticPolicyRecentlyUsedTags = buildOptimisticPolicyRecentlyUsedTags(iouReport?.policyID, transactionChanges.tag);
        if (!isEmptyObject(optimisticPolicyRecentlyUsedTags)) {
            optimisticData.push({
                onyxMethod: Onyx.METHOD.MERGE,
                key: `${ONYXKEYS.COLLECTION.POLICY_RECENTLY_USED_TAGS}${iouReport?.policyID}`,
                value: optimisticPolicyRecentlyUsedTags,
            });
        }
    }

    const overLimitViolation = violations?.find((violation) => violation.name === 'overLimit');
    // Update violation limit, if we modify attendees. The given limit value is for a single attendee, if we have multiple attendees we should multpiply limit by attende count
    if ('attendees' in transactionChanges && !!overLimitViolation) {
        const limitForSingleAttendee = ViolationsUtils.getViolationAmountLimit(overLimitViolation);
        if (limitForSingleAttendee * (transactionChanges?.attendees?.length ?? 1) > Math.abs(getAmount(transaction))) {
            optimisticData.push({
                onyxMethod: Onyx.METHOD.MERGE,
                key: `${ONYXKEYS.COLLECTION.TRANSACTION_VIOLATIONS}${transactionID}`,
                value: violations?.filter((violation) => violation.name !== 'overLimit') ?? [],
            });
        }
    }

    // Clear out the error fields and loading states on success
    successData.push({
        onyxMethod: Onyx.METHOD.MERGE,
        key: `${ONYXKEYS.COLLECTION.TRANSACTION}${transactionID}`,
        value: {
            pendingFields: clearedPendingFields,
            isLoading: false,
            errorFields: null,
            routes: null,
        },
    });

    // Clear out loading states, pending fields, and add the error fields
    failureData.push({
        onyxMethod: Onyx.METHOD.MERGE,
        key: `${ONYXKEYS.COLLECTION.TRANSACTION}${transactionID}`,
        value: {
            pendingFields: clearedPendingFields,
            isLoading: false,
            errorFields,
        },
    });

    if (iouReport) {
        // Reset the iouReport to its original state
        failureData.push({
            onyxMethod: Onyx.METHOD.MERGE,
            key: `${ONYXKEYS.COLLECTION.REPORT}${iouReport.reportID}`,
            value: {...iouReport, ...(isTotalIndeterministic && {pendingFields: {total: null}})},
        });
    }

    if (policy && isPaidGroupPolicy(policy) && updatedTransaction && (hasModifiedTag || hasModifiedCategory || hasModifiedDistanceRate || hasModifiedAmount || hasModifiedCreated)) {
        const currentTransactionViolations = allTransactionViolations[`${ONYXKEYS.COLLECTION.TRANSACTION_VIOLATIONS}${transactionID}`] ?? [];
        const violationsOnyxData = ViolationsUtils.getViolationsOnyxData(
            updatedTransaction,
            currentTransactionViolations,
            policy,
            policyTagList ?? {},
            policyCategories ?? {},
            hasDependentTags(policy, policyTagList ?? {}),
            isInvoiceReportReportUtils(iouReport),
        );
        optimisticData.push(violationsOnyxData);
        failureData.push({
            onyxMethod: Onyx.METHOD.MERGE,
            key: `${ONYXKEYS.COLLECTION.TRANSACTION_VIOLATIONS}${transactionID}`,
            value: currentTransactionViolations,
        });
        if (hash) {
            optimisticData.push({
                onyxMethod: Onyx.METHOD.MERGE,
                key: `${ONYXKEYS.COLLECTION.SNAPSHOT}${hash}`,
                value: {
                    data: {
                        [`${ONYXKEYS.COLLECTION.TRANSACTION_VIOLATIONS}${transactionID}`]: violationsOnyxData.value,
                    },
                },
            });
            failureData.push({
                onyxMethod: Onyx.METHOD.MERGE,
                key: `${ONYXKEYS.COLLECTION.SNAPSHOT}${hash}`,
                value: {
                    data: {
                        [`${ONYXKEYS.COLLECTION.TRANSACTION_VIOLATIONS}${transactionID}`]: currentTransactionViolations,
                    },
                },
            });
        }
        if (violationsOnyxData) {
            const currentNextStep = allNextSteps[`${ONYXKEYS.COLLECTION.NEXT_STEP}${iouReport?.reportID}`] ?? {};
            const shouldFixViolations = Array.isArray(violationsOnyxData.value) && violationsOnyxData.value.length > 0;
            optimisticData.push({
                onyxMethod: Onyx.METHOD.MERGE,
                key: `${ONYXKEYS.COLLECTION.NEXT_STEP}${iouReport?.reportID}`,
                value: buildNextStep(iouReport ?? undefined, iouReport?.statusNum ?? CONST.REPORT.STATUS_NUM.OPEN, shouldFixViolations),
            });
            failureData.push({
                onyxMethod: Onyx.METHOD.MERGE,
                key: `${ONYXKEYS.COLLECTION.NEXT_STEP}${iouReport?.reportID}`,
                value: currentNextStep,
            });
        }
    }

    // Reset the transaction thread to its original state
    failureData.push({
        onyxMethod: Onyx.METHOD.MERGE,
        key: `${ONYXKEYS.COLLECTION.REPORT}${transactionThreadReportID}`,
        value: transactionThread,
    });

    return {
        params,
        onyxData: {optimisticData, successData, failureData},
    };
}

/**
 * @param transactionID
 * @param transactionThreadReportID
 * @param transactionChanges
 * @param [transactionChanges.created] Present when updated the date field
 * @param policy  May be undefined, an empty object, or an object matching the Policy type (src/types/onyx/Policy.ts)
 */
function getUpdateTrackExpenseParams(
    transactionID: string | undefined,
    transactionThreadReportID: string | undefined,
    transactionChanges: TransactionChanges,
    policy: OnyxEntry<OnyxTypes.Policy>,
): UpdateMoneyRequestData {
    const optimisticData: OnyxUpdate[] = [];
    const successData: OnyxUpdate[] = [];
    const failureData: OnyxUpdate[] = [];

    // Step 1: Set any "pending fields" (ones updated while the user was offline) to have error messages in the failureData
    const pendingFields = Object.fromEntries(Object.keys(transactionChanges).map((key) => [key, CONST.RED_BRICK_ROAD_PENDING_ACTION.UPDATE]));
    const clearedPendingFields = Object.fromEntries(Object.keys(transactionChanges).map((key) => [key, null]));
    const errorFields = Object.fromEntries(Object.keys(pendingFields).map((key) => [key, {[DateUtils.getMicroseconds()]: Localize.translateLocal('iou.error.genericEditFailureMessage')}]));

    // Step 2: Get all the collections being updated
    const transactionThread = allReports?.[`${ONYXKEYS.COLLECTION.REPORT}${transactionThreadReportID}`] ?? null;
    const transaction = allTransactions?.[`${ONYXKEYS.COLLECTION.TRANSACTION}${transactionID}`];
    const chatReport = allReports?.[`${ONYXKEYS.COLLECTION.REPORT}${transactionThread?.parentReportID}`] ?? null;
    const isScanning = hasReceiptTransactionUtils(transaction) && isReceiptBeingScannedTransactionUtils(transaction);
    const updatedTransaction = transaction
        ? getUpdatedTransaction({
              transaction,
              transactionChanges,
              isFromExpenseReport: false,
              policy,
          })
        : null;
    const transactionDetails = getTransactionDetails(updatedTransaction);

    if (transactionDetails?.waypoints) {
        // This needs to be a JSON string since we're sending this to the MapBox API
        transactionDetails.waypoints = JSON.stringify(transactionDetails.waypoints);
    }

    const dataToIncludeInParams: Partial<TransactionDetails> = Object.fromEntries(Object.entries(transactionDetails ?? {}).filter(([key]) => Object.keys(transactionChanges).includes(key)));

    const params: UpdateMoneyRequestParams = {
        ...dataToIncludeInParams,
        reportID: chatReport?.reportID,
        transactionID,
    };

    const hasPendingWaypoints = 'waypoints' in transactionChanges;
    const hasModifiedDistanceRate = 'customUnitRateID' in transactionChanges;
    if (transaction && updatedTransaction && (hasPendingWaypoints || hasModifiedDistanceRate)) {
        // Delete the draft transaction when editing waypoints when the server responds successfully and there are no errors
        successData.push({
            onyxMethod: Onyx.METHOD.SET,
            key: `${ONYXKEYS.COLLECTION.TRANSACTION_DRAFT}${transactionID}`,
            value: null,
        });

        // Revert the transaction's amount to the original value on failure.
        // The IOU Report will be fully reverted in the failureData further below.
        failureData.push({
            onyxMethod: Onyx.METHOD.MERGE,
            key: `${ONYXKEYS.COLLECTION.TRANSACTION}${transactionID}`,
            value: {
                amount: transaction.amount,
                modifiedAmount: transaction.modifiedAmount,
                modifiedMerchant: transaction.modifiedMerchant,
            },
        });
    }

    // Step 3: Build the modified expense report actions
    // We don't create a modified report action if:
    // - we're updating the waypoints
    // - we're updating the distance rate while the waypoints are still pending
    // In these cases, there isn't a valid optimistic mileage data we can use,
    // and the report action is created on the server with the distance-related response from the MapBox API
    const updatedReportAction = buildOptimisticModifiedExpenseReportAction(transactionThread, transaction, transactionChanges, false, policy, updatedTransaction);
    if (!hasPendingWaypoints && !(hasModifiedDistanceRate && isFetchingWaypointsFromServer(transaction))) {
        params.reportActionID = updatedReportAction.reportActionID;

        optimisticData.push({
            onyxMethod: Onyx.METHOD.MERGE,
            key: `${ONYXKEYS.COLLECTION.REPORT_ACTIONS}${transactionThread?.reportID}`,
            value: {
                [updatedReportAction.reportActionID]: updatedReportAction as OnyxTypes.ReportAction,
            },
        });
        successData.push({
            onyxMethod: Onyx.METHOD.MERGE,
            key: `${ONYXKEYS.COLLECTION.REPORT_ACTIONS}${transactionThread?.reportID}`,
            value: {
                [updatedReportAction.reportActionID]: {pendingAction: null},
            },
        });
        failureData.push({
            onyxMethod: Onyx.METHOD.MERGE,
            key: `${ONYXKEYS.COLLECTION.REPORT_ACTIONS}${transactionThread?.reportID}`,
            value: {
                [updatedReportAction.reportActionID]: {
                    ...(updatedReportAction as OnyxTypes.ReportAction),
                    errors: getMicroSecondOnyxErrorWithTranslationKey('iou.error.genericEditFailureMessage'),
                },
            },
        });
    }

    // Step 4: Update the report preview message (and report header) so LHN amount tracked is correct.
    // Optimistically modify the transaction and the transaction thread
    optimisticData.push({
        onyxMethod: Onyx.METHOD.MERGE,
        key: `${ONYXKEYS.COLLECTION.TRANSACTION}${transactionID}`,
        value: {
            ...updatedTransaction,
            pendingFields,
            errorFields: null,
        },
    });

    optimisticData.push({
        onyxMethod: Onyx.METHOD.MERGE,
        key: `${ONYXKEYS.COLLECTION.REPORT}${transactionThreadReportID}`,
        value: {
            lastActorAccountID: updatedReportAction.actorAccountID,
        },
    });

    if (isScanning && transactionThread?.parentReportActionID && ('amount' in transactionChanges || 'currency' in transactionChanges)) {
        optimisticData.push({
            onyxMethod: Onyx.METHOD.MERGE,
            key: `${ONYXKEYS.COLLECTION.REPORT_ACTIONS}${chatReport?.reportID}`,
            value: {[transactionThread.parentReportActionID]: {originalMessage: {whisperedTo: []}}},
        });
    }

    // Clear out the error fields and loading states on success
    successData.push({
        onyxMethod: Onyx.METHOD.MERGE,
        key: `${ONYXKEYS.COLLECTION.TRANSACTION}${transactionID}`,
        value: {
            pendingFields: clearedPendingFields,
            isLoading: false,
            errorFields: null,
            routes: null,
        },
    });

    // Clear out loading states, pending fields, and add the error fields
    failureData.push({
        onyxMethod: Onyx.METHOD.MERGE,
        key: `${ONYXKEYS.COLLECTION.TRANSACTION}${transactionID}`,
        value: {
            pendingFields: clearedPendingFields,
            isLoading: false,
            errorFields,
        },
    });

    // Reset the transaction thread to its original state
    failureData.push({
        onyxMethod: Onyx.METHOD.MERGE,
        key: `${ONYXKEYS.COLLECTION.REPORT}${transactionThreadReportID}`,
        value: transactionThread,
    });

    return {
        params,
        onyxData: {optimisticData, successData, failureData},
    };
}

/** Updates the created date of an expense */
function updateMoneyRequestDate(
    transactionID: string,
    transactionThreadReportID: string,
    value: string,
    policy: OnyxEntry<OnyxTypes.Policy>,
    policyTags: OnyxEntry<OnyxTypes.PolicyTagLists>,
    policyCategories: OnyxEntry<OnyxTypes.PolicyCategories>,
) {
    const transactionChanges: TransactionChanges = {
        created: value,
    };
    const transactionThreadReport = allReports?.[`${ONYXKEYS.COLLECTION.REPORT}${transactionThreadReportID}`] ?? null;
    const parentReport = allReports?.[`${ONYXKEYS.COLLECTION.REPORT}${transactionThreadReport?.parentReportID}`] ?? null;
    let data: UpdateMoneyRequestData;
    if (isTrackExpenseReport(transactionThreadReport) && isSelfDM(parentReport)) {
        data = getUpdateTrackExpenseParams(transactionID, transactionThreadReportID, transactionChanges, policy);
    } else {
        data = getUpdateMoneyRequestParams(transactionID, transactionThreadReportID, transactionChanges, policy, policyTags, policyCategories);
    }
    const {params, onyxData} = data;
    API.write(WRITE_COMMANDS.UPDATE_MONEY_REQUEST_DATE, params, onyxData);
}

/** Updates the billable field of an expense */
function updateMoneyRequestBillable(
    transactionID: string | undefined,
    transactionThreadReportID: string | undefined,
    value: boolean,
    policy: OnyxEntry<OnyxTypes.Policy>,
    policyTagList: OnyxEntry<OnyxTypes.PolicyTagLists>,
    policyCategories: OnyxEntry<OnyxTypes.PolicyCategories>,
) {
    if (!transactionID || !transactionThreadReportID) {
        return;
    }
    const transactionChanges: TransactionChanges = {
        billable: value,
    };
    const {params, onyxData} = getUpdateMoneyRequestParams(transactionID, transactionThreadReportID, transactionChanges, policy, policyTagList, policyCategories);
    API.write(WRITE_COMMANDS.UPDATE_MONEY_REQUEST_BILLABLE, params, onyxData);
}

/** Updates the merchant field of an expense */
function updateMoneyRequestMerchant(
    transactionID: string,
    transactionThreadReportID: string,
    value: string,
    policy: OnyxEntry<OnyxTypes.Policy>,
    policyTagList: OnyxEntry<OnyxTypes.PolicyTagLists>,
    policyCategories: OnyxEntry<OnyxTypes.PolicyCategories>,
) {
    const transactionChanges: TransactionChanges = {
        merchant: value,
    };
    const transactionThreadReport = allReports?.[`${ONYXKEYS.COLLECTION.REPORT}${transactionThreadReportID}`] ?? null;
    const parentReport = allReports?.[`${ONYXKEYS.COLLECTION.REPORT}${transactionThreadReport?.parentReportID}`] ?? null;
    let data: UpdateMoneyRequestData;
    if (isTrackExpenseReport(transactionThreadReport) && isSelfDM(parentReport)) {
        data = getUpdateTrackExpenseParams(transactionID, transactionThreadReportID, transactionChanges, policy);
    } else {
        data = getUpdateMoneyRequestParams(transactionID, transactionThreadReportID, transactionChanges, policy, policyTagList, policyCategories);
    }
    const {params, onyxData} = data;
    API.write(WRITE_COMMANDS.UPDATE_MONEY_REQUEST_MERCHANT, params, onyxData);
}

/** Updates the attendees list of an expense */
function updateMoneyRequestAttendees(
    transactionID: string,
    transactionThreadReportID: string,
    attendees: Attendee[],
    policy: OnyxEntry<OnyxTypes.Policy>,
    policyTagList: OnyxEntry<OnyxTypes.PolicyTagLists>,
    policyCategories: OnyxEntry<OnyxTypes.PolicyCategories>,
    violations: OnyxEntry<OnyxTypes.TransactionViolations> | undefined,
) {
    const transactionChanges: TransactionChanges = {
        attendees,
    };
    const data = getUpdateMoneyRequestParams(transactionID, transactionThreadReportID, transactionChanges, policy, policyTagList, policyCategories, violations);
    const {params, onyxData} = data;
    API.write(WRITE_COMMANDS.UPDATE_MONEY_REQUEST_ATTENDEES, params, onyxData);
}

/** Updates the tag of an expense */
function updateMoneyRequestTag(
    transactionID: string,
    transactionThreadReportID: string | undefined,
    tag: string,
    policy: OnyxEntry<OnyxTypes.Policy>,
    policyTagList: OnyxEntry<OnyxTypes.PolicyTagLists>,
    policyCategories: OnyxEntry<OnyxTypes.PolicyCategories>,
    hash?: number,
) {
    const transactionChanges: TransactionChanges = {
        tag,
    };
    const {params, onyxData} = getUpdateMoneyRequestParams(transactionID, transactionThreadReportID, transactionChanges, policy, policyTagList, policyCategories, undefined, hash);
    API.write(WRITE_COMMANDS.UPDATE_MONEY_REQUEST_TAG, params, onyxData);
}

/** Updates the created tax amount of an expense */
function updateMoneyRequestTaxAmount(
    transactionID: string,
    optimisticReportActionID: string,
    taxAmount: number,
    policy: OnyxEntry<OnyxTypes.Policy>,
    policyTagList: OnyxEntry<OnyxTypes.PolicyTagLists>,
    policyCategories: OnyxEntry<OnyxTypes.PolicyCategories>,
) {
    const transactionChanges = {
        taxAmount,
    };
    const {params, onyxData} = getUpdateMoneyRequestParams(transactionID, optimisticReportActionID, transactionChanges, policy, policyTagList, policyCategories);
    API.write('UpdateMoneyRequestTaxAmount', params, onyxData);
}

type UpdateMoneyRequestTaxRateParams = {
    transactionID: string;
    optimisticReportActionID: string;
    taxCode: string;
    taxAmount: number;
    policy: OnyxEntry<OnyxTypes.Policy>;
    policyTagList: OnyxEntry<OnyxTypes.PolicyTagLists>;
    policyCategories: OnyxEntry<OnyxTypes.PolicyCategories>;
};

/** Updates the created tax rate of an expense */
function updateMoneyRequestTaxRate({transactionID, optimisticReportActionID, taxCode, taxAmount, policy, policyTagList, policyCategories}: UpdateMoneyRequestTaxRateParams) {
    const transactionChanges = {
        taxCode,
        taxAmount,
    };
    const {params, onyxData} = getUpdateMoneyRequestParams(transactionID, optimisticReportActionID, transactionChanges, policy, policyTagList, policyCategories);
    API.write('UpdateMoneyRequestTaxRate', params, onyxData);
}

type UpdateMoneyRequestDistanceParams = {
    transactionID: string | undefined;
    transactionThreadReportID: string | undefined;
    waypoints: WaypointCollection;
    routes?: Routes;
    policy?: OnyxEntry<OnyxTypes.Policy>;
    policyTagList?: OnyxEntry<OnyxTypes.PolicyTagLists>;
    policyCategories?: OnyxEntry<OnyxTypes.PolicyCategories>;
    transactionBackup: OnyxEntry<OnyxTypes.Transaction>;
};

/** Updates the waypoints of a distance expense */
function updateMoneyRequestDistance({
    transactionID,
    transactionThreadReportID,
    waypoints,
    routes = undefined,
    policy = {} as OnyxTypes.Policy,
    policyTagList = {},
    policyCategories = {},
    transactionBackup,
}: UpdateMoneyRequestDistanceParams) {
    const transactionChanges: TransactionChanges = {
        waypoints: sanitizeRecentWaypoints(waypoints),
        routes,
    };
    const transactionThreadReport = allReports?.[`${ONYXKEYS.COLLECTION.REPORT}${transactionThreadReportID}`] ?? null;
    const parentReport = allReports?.[`${ONYXKEYS.COLLECTION.REPORT}${transactionThreadReport?.parentReportID}`] ?? null;
    let data: UpdateMoneyRequestData;
    if (isTrackExpenseReport(transactionThreadReport) && isSelfDM(parentReport)) {
        data = getUpdateTrackExpenseParams(transactionID, transactionThreadReportID, transactionChanges, policy);
    } else {
        data = getUpdateMoneyRequestParams(transactionID, transactionThreadReportID, transactionChanges, policy, policyTagList, policyCategories);
    }
    const {params, onyxData} = data;

    const recentServerValidatedWaypoints = getRecentWaypoints().filter((item) => !item.pendingAction);
    onyxData?.failureData?.push({
        onyxMethod: Onyx.METHOD.SET,
        key: `${ONYXKEYS.NVP_RECENT_WAYPOINTS}`,
        value: recentServerValidatedWaypoints,
    });

    if (transactionBackup) {
        const transaction = allTransactions?.[`${ONYXKEYS.COLLECTION.TRANSACTION}${transactionID}`];

        // We need to include all keys of the optimisticData's waypoints in the failureData for onyx merge to properly reset
        // waypoint keys that do not exist in the failureData's waypoints. For instance, if the optimisticData waypoints had
        // three keys and the failureData waypoint had only 2 keys then the third key that doesn't exist in the failureData
        // waypoints should be explicitly reset otherwise onyx merge will leave it intact.
        const allWaypointKeys = [...new Set([...Object.keys(transactionBackup.comment?.waypoints ?? {}), ...Object.keys(transaction?.comment?.waypoints ?? {})])];
        const onyxWaypoints = allWaypointKeys.reduce((acc: NullishDeep<WaypointCollection>, key) => {
            acc[key] = transactionBackup.comment?.waypoints?.[key] ? {...transactionBackup.comment?.waypoints?.[key]} : null;
            return acc;
        }, {});
        const allModifiedWaypointsKeys = [...new Set([...Object.keys(waypoints ?? {}), ...Object.keys(transaction?.modifiedWaypoints ?? {})])];
        const onyxModifiedWaypoints = allModifiedWaypointsKeys.reduce((acc: NullishDeep<WaypointCollection>, key) => {
            acc[key] = transactionBackup.modifiedWaypoints?.[key] ? {...transactionBackup.modifiedWaypoints?.[key]} : null;
            return acc;
        }, {});
        onyxData?.failureData?.push({
            onyxMethod: Onyx.METHOD.MERGE,
            key: `${ONYXKEYS.COLLECTION.TRANSACTION}${transactionID}`,
            value: {
                comment: {
                    waypoints: onyxWaypoints,
                    customUnit: {
                        quantity: transactionBackup?.comment?.customUnit?.quantity,
                    },
                },
                modifiedWaypoints: onyxModifiedWaypoints,
                routes: null,
            },
        });
    }

    API.write(WRITE_COMMANDS.UPDATE_MONEY_REQUEST_DISTANCE, params, onyxData);
}

/** Updates the category of an expense */
function updateMoneyRequestCategory(
    transactionID: string,
    transactionThreadReportID: string,
    category: string,
    policy: OnyxEntry<OnyxTypes.Policy>,
    policyTagList: OnyxEntry<OnyxTypes.PolicyTagLists>,
    policyCategories: OnyxEntry<OnyxTypes.PolicyCategories>,
    hash?: number,
) {
    const transactionChanges: TransactionChanges = {
        category,
    };

    const {params, onyxData} = getUpdateMoneyRequestParams(transactionID, transactionThreadReportID, transactionChanges, policy, policyTagList, policyCategories, undefined, hash);
    API.write(WRITE_COMMANDS.UPDATE_MONEY_REQUEST_CATEGORY, params, onyxData);
}

/** Updates the description of an expense */
function updateMoneyRequestDescription(
    transactionID: string,
    transactionThreadReportID: string,
    comment: string,
    policy: OnyxEntry<OnyxTypes.Policy>,
    policyTagList: OnyxEntry<OnyxTypes.PolicyTagLists>,
    policyCategories: OnyxEntry<OnyxTypes.PolicyCategories>,
) {
    const parsedComment = getParsedComment(comment);
    const transactionChanges: TransactionChanges = {
        comment: parsedComment,
    };
    const transactionThreadReport = allReports?.[`${ONYXKEYS.COLLECTION.REPORT}${transactionThreadReportID}`] ?? null;
    const parentReport = allReports?.[`${ONYXKEYS.COLLECTION.REPORT}${transactionThreadReport?.parentReportID}`] ?? null;
    let data: UpdateMoneyRequestData;
    if (isTrackExpenseReport(transactionThreadReport) && isSelfDM(parentReport)) {
        data = getUpdateTrackExpenseParams(transactionID, transactionThreadReportID, transactionChanges, policy);
    } else {
        data = getUpdateMoneyRequestParams(transactionID, transactionThreadReportID, transactionChanges, policy, policyTagList, policyCategories);
    }
    const {params, onyxData} = data;
    params.description = parsedComment;
    API.write(WRITE_COMMANDS.UPDATE_MONEY_REQUEST_DESCRIPTION, params, onyxData);
}

/** Updates the distance rate of an expense */
function updateMoneyRequestDistanceRate(
    transactionID: string,
    transactionThreadReportID: string,
    rateID: string,
    policy: OnyxEntry<OnyxTypes.Policy>,
    policyTagList: OnyxEntry<OnyxTypes.PolicyTagLists>,
    policyCategories: OnyxEntry<OnyxTypes.PolicyCategories>,
    updatedTaxAmount?: number,
    updatedTaxCode?: string,
) {
    const transactionChanges: TransactionChanges = {
        customUnitRateID: rateID,
        ...(typeof updatedTaxAmount === 'number' ? {taxAmount: updatedTaxAmount} : {}),
        ...(updatedTaxCode ? {taxCode: updatedTaxCode} : {}),
    };
    const transactionThreadReport = allReports?.[`${ONYXKEYS.COLLECTION.REPORT}${transactionThreadReportID}`] ?? null;
    const parentReport = allReports?.[`${ONYXKEYS.COLLECTION.REPORT}${transactionThreadReport?.parentReportID}`] ?? null;

    const transaction = allTransactions?.[`${ONYXKEYS.COLLECTION.TRANSACTION}${transactionID}`];
    if (transaction) {
        const existingDistanceUnit = transaction?.comment?.customUnit?.distanceUnit;
        const newDistanceUnit = DistanceRequestUtils.getRateByCustomUnitRateID({customUnitRateID: rateID, policy})?.unit;

        // If the distanceUnit is set and the rate is changed to one that has a different unit, mark the merchant as modified to make the distance field pending
        if (existingDistanceUnit && newDistanceUnit && newDistanceUnit !== existingDistanceUnit) {
            transactionChanges.merchant = getMerchant(transaction);
        }
    }

    let data: UpdateMoneyRequestData;
    if (isTrackExpenseReport(transactionThreadReport) && isSelfDM(parentReport)) {
        data = getUpdateTrackExpenseParams(transactionID, transactionThreadReportID, transactionChanges, policy);
    } else {
        data = getUpdateMoneyRequestParams(transactionID, transactionThreadReportID, transactionChanges, policy, policyTagList, policyCategories);
    }
    const {params, onyxData} = data;
    // `taxAmount` & `taxCode` only needs to be updated in the optimistic data, so we need to remove them from the params
    const {taxAmount, taxCode, ...paramsWithoutTaxUpdated} = params;
    API.write(WRITE_COMMANDS.UPDATE_MONEY_REQUEST_DISTANCE_RATE, paramsWithoutTaxUpdated, onyxData);
}

const getConvertTrackedExpenseInformation = (
    transactionID: string | undefined,
    actionableWhisperReportActionID: string | undefined,
    moneyRequestReportID: string | undefined,
    linkedTrackedExpenseReportAction: OnyxTypes.ReportAction,
    linkedTrackedExpenseReportID: string,
    transactionThreadReportID: string | undefined,
    resolution: IOUAction,
) => {
    const optimisticData: OnyxUpdate[] = [];
    const successData: OnyxUpdate[] = [];
    const failureData: OnyxUpdate[] = [];

    // Delete the transaction from the track expense report
    const {
        optimisticData: deleteOptimisticData,
        successData: deleteSuccessData,
        failureData: deleteFailureData,
    } = getDeleteTrackExpenseInformation(linkedTrackedExpenseReportID, transactionID, linkedTrackedExpenseReportAction, false, true, actionableWhisperReportActionID, resolution);

    optimisticData?.push(...deleteOptimisticData);
    successData?.push(...deleteSuccessData);
    failureData?.push(...deleteFailureData);

    // Build modified expense report action with the transaction changes
    const modifiedExpenseReportAction = buildOptimisticMovedTrackedExpenseModifiedReportAction(transactionThreadReportID, moneyRequestReportID);

    optimisticData?.push({
        onyxMethod: Onyx.METHOD.MERGE,
        key: `${ONYXKEYS.COLLECTION.REPORT_ACTIONS}${transactionThreadReportID}`,
        value: {
            [modifiedExpenseReportAction.reportActionID]: modifiedExpenseReportAction as OnyxTypes.ReportAction,
        },
    });
    successData?.push({
        onyxMethod: Onyx.METHOD.MERGE,
        key: `${ONYXKEYS.COLLECTION.REPORT_ACTIONS}${transactionThreadReportID}`,
        value: {
            [modifiedExpenseReportAction.reportActionID]: {pendingAction: null},
        },
    });
    failureData?.push({
        onyxMethod: Onyx.METHOD.MERGE,
        key: `${ONYXKEYS.COLLECTION.REPORT_ACTIONS}${transactionThreadReportID}`,
        value: {
            [modifiedExpenseReportAction.reportActionID]: {
                ...(modifiedExpenseReportAction as OnyxTypes.ReportAction),
                errors: getMicroSecondOnyxErrorWithTranslationKey('iou.error.genericEditFailureMessage'),
            },
        },
    });

    return {optimisticData, successData, failureData, modifiedExpenseReportActionID: modifiedExpenseReportAction.reportActionID};
};

type ConvertTrackedWorkspaceParams = {
    category: string | undefined;
    tag: string | undefined;
    taxCode: string;
    taxAmount: number;
    billable: boolean | undefined;
    policyID: string;
    receipt: Receipt | undefined;
    waypoints?: string;
    customUnitRateID?: string;
};

type AddTrackedExpenseToPolicyParam = {
    amount: number;
    currency: string;
    comment: string;
    created: string;
    merchant: string;
    transactionID: string;
    reimbursable: boolean;
    actionableWhisperReportActionID: string | undefined;
    moneyRequestReportID: string;
    reportPreviewReportActionID: string;
    modifiedExpenseReportActionID: string;
    moneyRequestCreatedReportActionID: string | undefined;
    moneyRequestPreviewReportActionID: string;
} & ConvertTrackedWorkspaceParams;

type ConvertTrackedExpenseToRequestParams = {
    payerParams: {
        accountID: number;
        email: string;
    };
    transactionParams: {
        transactionID: string;
        actionableWhisperReportActionID: string | undefined;
        linkedTrackedExpenseReportAction: OnyxTypes.ReportAction;
        linkedTrackedExpenseReportID: string;
        amount: number;
        currency: string;
        comment: string;
        merchant: string;
        created: string;
        attendees?: Attendee[];
        transactionThreadReportID: string;
    };
    chatParams: {
        reportID: string;
        createdReportActionID: string | undefined;
        reportPreviewReportActionID: string;
    };
    iouParams: {
        reportID: string;
        createdReportActionID: string | undefined;
        reportActionID: string;
    };
    onyxData: OnyxData;
    workspaceParams?: ConvertTrackedWorkspaceParams;
};

function addTrackedExpenseToPolicy(parameters: AddTrackedExpenseToPolicyParam, onyxData: OnyxData) {
    API.write(WRITE_COMMANDS.ADD_TRACKED_EXPENSE_TO_POLICY, parameters, onyxData);
}

function convertTrackedExpenseToRequest(convertTrackedExpenseParams: ConvertTrackedExpenseToRequestParams) {
    const {payerParams, transactionParams, chatParams, iouParams, onyxData, workspaceParams} = convertTrackedExpenseParams;
    const {accountID: payerAccountID, email: payerEmail} = payerParams;
    const {
        transactionID,
        actionableWhisperReportActionID,
        linkedTrackedExpenseReportAction,
        linkedTrackedExpenseReportID,
        amount,
        currency,
        comment,
        merchant,
        created,
        attendees,
        transactionThreadReportID,
    } = transactionParams;
    const {optimisticData, successData, failureData} = onyxData;

    const {
        optimisticData: moveTransactionOptimisticData,
        successData: moveTransactionSuccessData,
        failureData: moveTransactionFailureData,
        modifiedExpenseReportActionID,
    } = getConvertTrackedExpenseInformation(
        transactionID,
        actionableWhisperReportActionID,
        iouParams.reportID,
        linkedTrackedExpenseReportAction,
        linkedTrackedExpenseReportID,
        transactionThreadReportID,
        CONST.IOU.ACTION.SUBMIT,
    );

    optimisticData?.push(...moveTransactionOptimisticData);
    successData?.push(...moveTransactionSuccessData);
    failureData?.push(...moveTransactionFailureData);

    if (workspaceParams) {
        const params = {
            amount,
            currency,
            comment,
            created,
            merchant,
            reimbursable: true,
            transactionID,
            actionableWhisperReportActionID,
            moneyRequestReportID: iouParams.reportID,
            moneyRequestCreatedReportActionID: iouParams.createdReportActionID,
            moneyRequestPreviewReportActionID: iouParams.reportActionID,
            modifiedExpenseReportActionID,
            reportPreviewReportActionID: chatParams.reportPreviewReportActionID,
            ...workspaceParams,
        };

        addTrackedExpenseToPolicy(params, {optimisticData, successData, failureData});
        return;
    }

    const parameters = {
        attendees,
        amount,
        currency,
        comment,
        created,
        merchant,
        payerAccountID,
        payerEmail,
        chatReportID: chatParams.reportID,
        transactionID,
        actionableWhisperReportActionID,
        createdChatReportActionID: chatParams.createdReportActionID,
        moneyRequestReportID: iouParams.reportID,
        moneyRequestCreatedReportActionID: iouParams.createdReportActionID,
        moneyRequestPreviewReportActionID: iouParams.reportActionID,
        transactionThreadReportID,
        modifiedExpenseReportActionID,
        reportPreviewReportActionID: chatParams.reportPreviewReportActionID,
    };
    API.write(WRITE_COMMANDS.CONVERT_TRACKED_EXPENSE_TO_REQUEST, parameters, {optimisticData, successData, failureData});
}

function categorizeTrackedExpense(trackedExpenseParams: TrackedExpenseParams) {
    const {onyxData, reportInformation, transactionParams, policyParams, createdWorkspaceParams} = trackedExpenseParams;
    const {optimisticData, successData, failureData} = onyxData ?? {};
    const {transactionID} = transactionParams;
    const {isDraftPolicy} = policyParams;
    const {actionableWhisperReportActionID, moneyRequestReportID, linkedTrackedExpenseReportAction, linkedTrackedExpenseReportID, transactionThreadReportID} = reportInformation;
    const {
        optimisticData: moveTransactionOptimisticData,
        successData: moveTransactionSuccessData,
        failureData: moveTransactionFailureData,
        modifiedExpenseReportActionID,
    } = getConvertTrackedExpenseInformation(
        transactionID,
        actionableWhisperReportActionID,
        moneyRequestReportID,
        linkedTrackedExpenseReportAction,
        linkedTrackedExpenseReportID,
        transactionThreadReportID,
        CONST.IOU.ACTION.CATEGORIZE,
    );

    optimisticData?.push(...moveTransactionOptimisticData);
    successData?.push(...moveTransactionSuccessData);
    failureData?.push(...moveTransactionFailureData);

    const parameters: CategorizeTrackedExpenseApiParams = {
        ...{
            ...reportInformation,
            linkedTrackedExpenseReportAction: undefined,
        },
        ...policyParams,
        ...transactionParams,
        modifiedExpenseReportActionID,
        policyExpenseChatReportID: createdWorkspaceParams?.expenseChatReportID,
        policyExpenseCreatedReportActionID: createdWorkspaceParams?.expenseCreatedReportActionID,
        adminsChatReportID: createdWorkspaceParams?.adminsChatReportID,
        adminsCreatedReportActionID: createdWorkspaceParams?.adminsCreatedReportActionID,
        engagementChoice: createdWorkspaceParams?.engagementChoice,
        guidedSetupData: createdWorkspaceParams?.guidedSetupData,
        description: transactionParams.comment,
    };

    API.write(WRITE_COMMANDS.CATEGORIZE_TRACKED_EXPENSE, parameters, {optimisticData, successData, failureData});

    // If a draft policy was used, then the CategorizeTrackedExpense command will create a real one
    // so let's track that conversion here
    if (isDraftPolicy) {
        GoogleTagManager.publishEvent(CONST.ANALYTICS.EVENT.WORKSPACE_CREATED, userAccountID);
    }
}

function shareTrackedExpense(trackedExpenseParams: TrackedExpenseParams) {
    const {onyxData, reportInformation, transactionParams, policyParams, createdWorkspaceParams, accountantParams} = trackedExpenseParams;

    const policyID = policyParams?.policyID;
    const chatReportID = reportInformation?.chatReportID;
    const accountantEmail = addSMSDomainIfPhoneNumber(accountantParams?.accountant?.login);
    const accountantAccountID = accountantParams?.accountant?.accountID;

    if (!policyID || !chatReportID || !accountantEmail || !accountantAccountID) {
        return;
    }

    const {optimisticData, successData, failureData} = onyxData ?? {};
    const {transactionID} = transactionParams;
    const {
        actionableWhisperReportActionID,
        moneyRequestPreviewReportActionID,
        moneyRequestCreatedReportActionID,
        reportPreviewReportActionID,
        moneyRequestReportID,
        linkedTrackedExpenseReportAction,
        linkedTrackedExpenseReportID,
        transactionThreadReportID,
    } = reportInformation;

    const {
        optimisticData: moveTransactionOptimisticData,
        successData: moveTransactionSuccessData,
        failureData: moveTransactionFailureData,
        modifiedExpenseReportActionID,
    } = getConvertTrackedExpenseInformation(
        transactionID,
        actionableWhisperReportActionID,
        moneyRequestReportID,
        linkedTrackedExpenseReportAction,
        linkedTrackedExpenseReportID,
        transactionThreadReportID,
        CONST.IOU.ACTION.SHARE,
    );

    optimisticData?.push(...moveTransactionOptimisticData);
    successData?.push(...moveTransactionSuccessData);
    failureData?.push(...moveTransactionFailureData);

    const policyEmployeeList = allPolicies?.[`${ONYXKEYS.COLLECTION.POLICY}${policyParams?.policyID}`]?.employeeList;
    if (!policyEmployeeList?.[accountantEmail]) {
        const policyMemberAccountIDs = Object.values(getMemberAccountIDsForWorkspace(policyEmployeeList, false, false));
        const {
            optimisticData: addAccountantToWorkspaceOptimisticData,
            successData: addAccountantToWorkspaceSuccessData,
            failureData: addAccountantToWorkspaceFailureData,
        } = buildAddMembersToWorkspaceOnyxData([accountantEmail], [accountantAccountID], {[accountantEmail]: accountantAccountID}, policyID, policyMemberAccountIDs, CONST.POLICY.ROLE.ADMIN);
        optimisticData?.push(...addAccountantToWorkspaceOptimisticData);
        successData?.push(...addAccountantToWorkspaceSuccessData);
        failureData?.push(...addAccountantToWorkspaceFailureData);
    } else if (policyEmployeeList?.[accountantEmail].role !== CONST.POLICY.ROLE.ADMIN) {
        const {
            optimisticData: addAccountantToWorkspaceOptimisticData,
            successData: addAccountantToWorkspaceSuccessData,
            failureData: addAccountantToWorkspaceFailureData,
        } = buildUpdateWorkspaceMembersRoleOnyxData(policyID, [accountantAccountID], CONST.POLICY.ROLE.ADMIN);
        optimisticData?.push(...addAccountantToWorkspaceOptimisticData);
        successData?.push(...addAccountantToWorkspaceSuccessData);
        failureData?.push(...addAccountantToWorkspaceFailureData);
    }

    const chatReportParticipants = allReports?.[`${ONYXKEYS.COLLECTION.REPORT}${chatReportID}`]?.participants;
    if (!chatReportParticipants?.[accountantAccountID]) {
        const {
            optimisticData: inviteAccountantToRoomOptimisticData,
            successData: inviteAccountantToRoomSuccessData,
            failureData: inviteAccountantToRoomFailureData,
        } = buildInviteToRoomOnyxData(chatReportID, {[accountantEmail]: accountantAccountID});
        optimisticData?.push(...inviteAccountantToRoomOptimisticData);
        successData?.push(...inviteAccountantToRoomSuccessData);
        failureData?.push(...inviteAccountantToRoomFailureData);
    }

    const parameters: ShareTrackedExpenseParams = {
        ...transactionParams,
        policyID,
        moneyRequestPreviewReportActionID,
        moneyRequestReportID,
        moneyRequestCreatedReportActionID,
        actionableWhisperReportActionID,
        modifiedExpenseReportActionID,
        reportPreviewReportActionID,
        policyExpenseChatReportID: createdWorkspaceParams?.expenseChatReportID,
        policyExpenseCreatedReportActionID: createdWorkspaceParams?.expenseCreatedReportActionID,
        adminsChatReportID: createdWorkspaceParams?.adminsChatReportID,
        adminsCreatedReportActionID: createdWorkspaceParams?.adminsCreatedReportActionID,
        engagementChoice: createdWorkspaceParams?.engagementChoice,
        guidedSetupData: createdWorkspaceParams?.guidedSetupData,
        policyName: createdWorkspaceParams?.policyName,
        description: transactionParams.comment,
        accountantEmail,
    };

    API.write(WRITE_COMMANDS.SHARE_TRACKED_EXPENSE, parameters, {optimisticData, successData, failureData});
}

/**
 * Submit expense to another user
 */
function requestMoney(requestMoneyInformation: RequestMoneyInformation) {
    const {report, participantParams, policyParams = {}, transactionParams, gpsPoints, action, reimbursible} = requestMoneyInformation;
    const {payeeAccountID} = participantParams;
    const parsedComment = getParsedComment(transactionParams.comment ?? '');
    transactionParams.comment = parsedComment;
    const {
        amount,
        currency,
        merchant,
        comment = '',
        receipt,
        category,
        tag,
        taxCode = '',
        taxAmount = 0,
        billable,
        created,
        attendees,
        actionableWhisperReportActionID,
        linkedTrackedExpenseReportAction,
        linkedTrackedExpenseReportID,
        waypoints,
        customUnitRateID,
    } = transactionParams;

    const sanitizedWaypoints = waypoints ? JSON.stringify(sanitizeRecentWaypoints(waypoints)) : undefined;

    // If the report is iou or expense report, we should get the linked chat report to be passed to the getMoneyRequestInformation function
    const isMoneyRequestReport = isMoneyRequestReportReportUtils(report);
    const currentChatReport = isMoneyRequestReport ? getReportOrDraftReport(report?.chatReportID) : report;
    const moneyRequestReportID = isMoneyRequestReport ? report?.reportID : '';
    const isMovingTransactionFromTrackExpense = isMovingTransactionFromTrackExpenseIOUUtils(action);
    const existingTransactionID =
        isMovingTransactionFromTrackExpense && linkedTrackedExpenseReportAction && isMoneyRequestAction(linkedTrackedExpenseReportAction)
            ? getOriginalMessage(linkedTrackedExpenseReportAction)?.IOUTransactionID
            : undefined;
    const existingTransaction =
        action === CONST.IOU.ACTION.SUBMIT
            ? allTransactionDrafts[`${ONYXKEYS.COLLECTION.TRANSACTION_DRAFT}${existingTransactionID}`]
            : allTransactions[`${ONYXKEYS.COLLECTION.TRANSACTION}${existingTransactionID}`];

    const {
        payerAccountID,
        payerEmail,
        iouReport,
        chatReport,
        transaction,
        iouAction,
        createdChatReportActionID,
        createdIOUReportActionID,
        reportPreviewAction,
        transactionThreadReportID,
        createdReportActionIDForThread,
        onyxData,
    } = getMoneyRequestInformation({
        parentChatReport: isMovingTransactionFromTrackExpense ? undefined : currentChatReport,
        participantParams,
        policyParams,
        transactionParams,
        moneyRequestReportID,
        existingTransactionID,
        existingTransaction: isDistanceRequestTransactionUtils(existingTransaction) ? existingTransaction : undefined,
    });
    const activeReportID = isMoneyRequestReport ? report?.reportID : chatReport.reportID;

    switch (action) {
        case CONST.IOU.ACTION.SUBMIT: {
            if (!linkedTrackedExpenseReportAction || !linkedTrackedExpenseReportID) {
                return;
            }
            const workspaceParams =
                isPolicyExpenseChatReportUtil(chatReport) && chatReport.policyID
                    ? {
                          receipt: isFileUploadable(receipt) ? receipt : undefined,
                          category,
                          tag,
                          taxCode,
                          taxAmount,
                          billable,
                          policyID: chatReport.policyID,
                          waypoints: sanitizedWaypoints,
                          customUnitRateID,
                      }
                    : undefined;
            convertTrackedExpenseToRequest({
                payerParams: {
                    accountID: payerAccountID,
                    email: payerEmail,
                },
                transactionParams: {
                    amount,
                    currency,
                    comment,
                    merchant,
                    created,
                    attendees,
                    transactionID: transaction.transactionID,
                    actionableWhisperReportActionID,
                    linkedTrackedExpenseReportAction,
                    linkedTrackedExpenseReportID,
                    transactionThreadReportID,
                },
                chatParams: {
                    reportID: chatReport.reportID,
                    createdReportActionID: createdChatReportActionID,
                    reportPreviewReportActionID: reportPreviewAction.reportActionID,
                },
                iouParams: {
                    reportID: iouReport.reportID,
                    createdReportActionID: createdIOUReportActionID,
                    reportActionID: iouAction.reportActionID,
                },
                onyxData,
                workspaceParams,
            });
            break;
        }
        default: {
            const parameters: RequestMoneyParams = {
                debtorEmail: payerEmail,
                debtorAccountID: payerAccountID,
                amount,
                currency,
                comment,
                created,
                merchant,
                iouReportID: iouReport.reportID,
                chatReportID: chatReport.reportID,
                transactionID: transaction.transactionID,
                reportActionID: iouAction.reportActionID,
                createdChatReportActionID,
                createdIOUReportActionID,
                reportPreviewReportActionID: reportPreviewAction.reportActionID,
                receipt: isFileUploadable(receipt) ? receipt : undefined,
                receiptState: receipt?.state,
                category,
                tag,
                taxCode,
                taxAmount,
                billable,
                // This needs to be a string of JSON because of limitations with the fetch() API and nested objects
                receiptGpsPoints: gpsPoints ? JSON.stringify(gpsPoints) : undefined,
                transactionThreadReportID,
                createdReportActionIDForThread,
                reimbursible,
                description: parsedComment,
            };
            // eslint-disable-next-line rulesdir/no-multiple-api-calls
            API.write(WRITE_COMMANDS.REQUEST_MONEY, parameters, onyxData);
        }
    }

    InteractionManager.runAfterInteractions(() => removeDraftTransaction(CONST.IOU.OPTIMISTIC_TRANSACTION_ID));
    dismissModalAndOpenReportInInboxTab(activeReportID);

    const trackReport = Navigation.getReportRouteByID(linkedTrackedExpenseReportAction?.childReportID);
    if (trackReport?.key) {
        Navigation.removeScreenByKey(trackReport.key);
    }

    if (activeReportID) {
        notifyNewAction(activeReportID, payeeAccountID);
    }
}

/**
 * Submit per diem expense to another user
 */
function submitPerDiemExpense(submitPerDiemExpenseInformation: PerDiemExpenseInformation) {
    const {report, participantParams, policyParams = {}, transactionParams} = submitPerDiemExpenseInformation;
    const {payeeAccountID} = participantParams;
    const {currency, comment = '', category, tag, created, customUnit} = transactionParams;

    if (
        isEmptyObject(policyParams.policy) ||
        isEmptyObject(customUnit) ||
        !customUnit.customUnitID ||
        !customUnit.customUnitRateID ||
        (customUnit.subRates ?? []).length === 0 ||
        isEmptyObject(customUnit.attributes)
    ) {
        return;
    }

    // If the report is iou or expense report, we should get the linked chat report to be passed to the getMoneyRequestInformation function
    const isMoneyRequestReport = isMoneyRequestReportReportUtils(report);
    const currentChatReport = isMoneyRequestReport ? getReportOrDraftReport(report?.chatReportID) : report;
    const moneyRequestReportID = isMoneyRequestReport ? report?.reportID : '';

    const {
        iouReport,
        chatReport,
        transaction,
        iouAction,
        createdChatReportActionID,
        createdIOUReportActionID,
        reportPreviewAction,
        transactionThreadReportID,
        createdReportActionIDForThread,
        onyxData,
        billable,
    } = getPerDiemExpenseInformation({
        parentChatReport: currentChatReport,
        participantParams,
        policyParams,
        transactionParams,
        moneyRequestReportID,
    });
    const activeReportID = isMoneyRequestReport ? report?.reportID : chatReport.reportID;

    const parameters: CreatePerDiemRequestParams = {
        policyID: policyParams.policy.id,
        customUnitID: customUnit.customUnitID,
        customUnitRateID: customUnit.customUnitRateID,
        subRates: JSON.stringify(customUnit.subRates),
        startDateTime: customUnit.attributes.dates.start,
        endDateTime: customUnit.attributes.dates.end,
        currency,
        description: comment,
        created,
        iouReportID: iouReport.reportID,
        chatReportID: chatReport.reportID,
        transactionID: transaction.transactionID,
        reportActionID: iouAction.reportActionID,
        createdChatReportActionID,
        createdIOUReportActionID,
        reportPreviewReportActionID: reportPreviewAction.reportActionID,
        category,
        tag,
        transactionThreadReportID,
        createdReportActionIDForThread,
        billable,
    };

    API.write(WRITE_COMMANDS.CREATE_PER_DIEM_REQUEST, parameters, onyxData);

    InteractionManager.runAfterInteractions(() => removeDraftTransaction(CONST.IOU.OPTIMISTIC_TRANSACTION_ID));
    dismissModalAndOpenReportInInboxTab(activeReportID);

    if (activeReportID) {
        notifyNewAction(activeReportID, payeeAccountID);
    }
}

function sendInvoice(
    currentUserAccountID: number,
    transaction: OnyxEntry<OnyxTypes.Transaction>,
    invoiceChatReport?: OnyxEntry<OnyxTypes.Report>,
    receiptFile?: Receipt,
    policy?: OnyxEntry<OnyxTypes.Policy>,
    policyTagList?: OnyxEntry<OnyxTypes.PolicyTagLists>,
    policyCategories?: OnyxEntry<OnyxTypes.PolicyCategories>,
    companyName?: string,
    companyWebsite?: string,
) {
    const parsedComment = getParsedComment(transaction?.comment?.comment?.trim() ?? '');
    if (transaction?.comment) {
        // eslint-disable-next-line no-param-reassign
        transaction.comment.comment = parsedComment;
    }
    const {
        senderWorkspaceID,
        receiver,
        invoiceRoom,
        createdChatReportActionID,
        invoiceReportID,
        reportPreviewReportActionID,
        transactionID,
        transactionThreadReportID,
        createdIOUReportActionID,
        createdReportActionIDForThread,
        reportActionID,
        onyxData,
    } = getSendInvoiceInformation(transaction, currentUserAccountID, invoiceChatReport, receiptFile, policy, policyTagList, policyCategories, companyName, companyWebsite);

    const parameters: SendInvoiceParams = {
        createdIOUReportActionID,
        createdReportActionIDForThread,
        reportActionID,
        senderWorkspaceID,
        accountID: currentUserAccountID,
        amount: transaction?.amount ?? 0,
        currency: transaction?.currency ?? '',
        comment: parsedComment,
        merchant: transaction?.merchant ?? '',
        category: transaction?.category,
        date: transaction?.created ?? '',
        invoiceRoomReportID: invoiceRoom.reportID,
        createdChatReportActionID,
        invoiceReportID,
        reportPreviewReportActionID,
        transactionID,
        transactionThreadReportID,
        companyName,
        companyWebsite,
        description: parsedComment,
        ...(invoiceChatReport?.reportID ? {receiverInvoiceRoomID: invoiceChatReport.reportID} : {receiverEmail: receiver.login ?? ''}),
    };

    API.write(WRITE_COMMANDS.SEND_INVOICE, parameters, onyxData);
    InteractionManager.runAfterInteractions(() => removeDraftTransaction(CONST.IOU.OPTIMISTIC_TRANSACTION_ID));

    if (isSearchTopmostFullScreenRoute()) {
        Navigation.dismissModal();
    } else {
        Navigation.dismissModalWithReport({report: invoiceRoom});
    }

    notifyNewAction(invoiceRoom.reportID, receiver.accountID);
}

/**
 * Track an expense
 */
function trackExpense(params: CreateTrackExpenseParams) {
    const {report, action, isDraftPolicy, participantParams, policyParams: policyData = {}, transactionParams: transactionData, accountantParams} = params;
    const {participant, payeeAccountID, payeeEmail} = participantParams;
    const {policy, policyCategories, policyTagList} = policyData;
    const parsedComment = getParsedComment(transactionData.comment ?? '');
    transactionData.comment = parsedComment;
    const {
        amount,
        currency,
        created = '',
        merchant = '',
        comment = '',
        receipt,
        category,
        tag,
        taxCode = '',
        taxAmount = 0,
        billable,
        gpsPoints,
        validWaypoints,
        actionableWhisperReportActionID,
        linkedTrackedExpenseReportAction,
        linkedTrackedExpenseReportID,
        customUnitRateID,
    } = transactionData;

    const isMoneyRequestReport = isMoneyRequestReportReportUtils(report);
    const currentChatReport = isMoneyRequestReport ? getReportOrDraftReport(report.chatReportID) : report;
    const moneyRequestReportID = isMoneyRequestReport ? report.reportID : '';
    const isMovingTransactionFromTrackExpense = isMovingTransactionFromTrackExpenseIOUUtils(action);

    // Pass an open receipt so the distance expense will show a map with the route optimistically
    const trackedReceipt = validWaypoints ? {source: ReceiptGeneric as ReceiptSource, state: CONST.IOU.RECEIPT_STATE.OPEN} : receipt;
    const sanitizedWaypoints = validWaypoints ? JSON.stringify(sanitizeRecentWaypoints(validWaypoints)) : undefined;

    const {
        createdWorkspaceParams,
        iouReport,
        chatReport,
        transaction,
        iouAction,
        createdChatReportActionID,
        createdIOUReportActionID,
        reportPreviewAction,
        transactionThreadReportID,
        createdReportActionIDForThread,
        actionableWhisperReportActionIDParam,
        onyxData,
    } =
        getTrackExpenseInformation({
            parentChatReport: currentChatReport,
            moneyRequestReportID,
            existingTransactionID:
                isMovingTransactionFromTrackExpense && linkedTrackedExpenseReportAction && isMoneyRequestAction(linkedTrackedExpenseReportAction)
                    ? getOriginalMessage(linkedTrackedExpenseReportAction)?.IOUTransactionID
                    : undefined,
            participantParams: {
                participant,
                payeeAccountID,
                payeeEmail,
            },
            transactionParams: {
                comment,
                amount,
                currency,
                created,
                merchant,
                receipt: trackedReceipt,
                category,
                tag,
                taxCode,
                taxAmount,
                billable,
                linkedTrackedExpenseReportAction,
            },
            policyParams: {
                policy,
                policyCategories,
                policyTagList,
            },
        }) ?? {};
    const activeReportID = isMoneyRequestReport ? report.reportID : chatReport?.reportID;

    const recentServerValidatedWaypoints = getRecentWaypoints().filter((item) => !item.pendingAction);
    onyxData?.failureData?.push({
        onyxMethod: Onyx.METHOD.SET,
        key: `${ONYXKEYS.NVP_RECENT_WAYPOINTS}`,
        value: recentServerValidatedWaypoints,
    });

    const mileageRate = isCustomUnitRateIDForP2P(transaction) ? undefined : customUnitRateID;

    switch (action) {
        case CONST.IOU.ACTION.CATEGORIZE: {
            if (!linkedTrackedExpenseReportAction || !linkedTrackedExpenseReportID) {
                return;
            }
            const transactionParams: TrackedExpenseTransactionParams = {
                transactionID: transaction?.transactionID,
                amount,
                currency,
                comment,
                merchant,
                created,
                taxCode,
                taxAmount,
                category,
                tag,
                billable,
                receipt: isFileUploadable(trackedReceipt) ? trackedReceipt : undefined,
                waypoints: sanitizedWaypoints,
                customUnitRateID: mileageRate,
            };
            const policyParams: TrackedExpensePolicyParams = {
                policyID: chatReport?.policyID,
                isDraftPolicy,
            };
            const reportInformation: TrackedExpenseReportInformation = {
                moneyRequestPreviewReportActionID: iouAction?.reportActionID,
                moneyRequestReportID: iouReport?.reportID,
                moneyRequestCreatedReportActionID: createdIOUReportActionID,
                actionableWhisperReportActionID,
                linkedTrackedExpenseReportAction,
                linkedTrackedExpenseReportID,
                transactionThreadReportID,
                reportPreviewReportActionID: reportPreviewAction?.reportActionID,
                chatReportID: chatReport?.reportID,
            };
            const trackedExpenseParams: TrackedExpenseParams = {
                onyxData,
                reportInformation,
                transactionParams,
                policyParams,
                createdWorkspaceParams,
            };

            categorizeTrackedExpense(trackedExpenseParams);
            break;
        }
        case CONST.IOU.ACTION.SHARE: {
            if (!linkedTrackedExpenseReportAction || !linkedTrackedExpenseReportID) {
                return;
            }
            const transactionParams: TrackedExpenseTransactionParams = {
                transactionID: transaction?.transactionID,
                amount,
                currency,
                comment,
                merchant,
                created,
                taxCode: taxCode ?? '',
                taxAmount: taxAmount ?? 0,
                category,
                tag,
                billable,
                receipt: isFileUploadable(trackedReceipt) ? trackedReceipt : undefined,
                waypoints: sanitizedWaypoints,
                customUnitRateID: mileageRate,
            };
            const policyParams: TrackedExpensePolicyParams = {
                policyID: chatReport?.policyID,
            };
            const reportInformation: TrackedExpenseReportInformation = {
                moneyRequestPreviewReportActionID: iouAction?.reportActionID,
                moneyRequestReportID: iouReport?.reportID,
                moneyRequestCreatedReportActionID: createdIOUReportActionID,
                actionableWhisperReportActionID,
                linkedTrackedExpenseReportAction,
                linkedTrackedExpenseReportID,
                transactionThreadReportID,
                reportPreviewReportActionID: reportPreviewAction?.reportActionID,
                chatReportID: chatReport?.reportID,
            };
            const trackedExpenseParams: TrackedExpenseParams = {
                onyxData,
                reportInformation,
                transactionParams,
                policyParams,
                createdWorkspaceParams,
                accountantParams,
            };
            shareTrackedExpense(trackedExpenseParams);
            break;
        }
        default: {
            const parameters: TrackExpenseParams = {
                amount,
                currency,
                comment,
                created,
                merchant,
                iouReportID: iouReport?.reportID,
                chatReportID: chatReport?.reportID,
                transactionID: transaction?.transactionID,
                reportActionID: iouAction?.reportActionID,
                createdChatReportActionID,
                createdIOUReportActionID,
                reportPreviewReportActionID: reportPreviewAction?.reportActionID,
                receipt: isFileUploadable(trackedReceipt) ? trackedReceipt : undefined,
                receiptState: trackedReceipt?.state,
                category,
                tag,
                taxCode,
                taxAmount,
                billable,
                // This needs to be a string of JSON because of limitations with the fetch() API and nested objects
                receiptGpsPoints: gpsPoints ? JSON.stringify(gpsPoints) : undefined,
                transactionThreadReportID,
                createdReportActionIDForThread,
                waypoints: sanitizedWaypoints,
                customUnitRateID,
                description: parsedComment,
            };
            if (actionableWhisperReportActionIDParam) {
                parameters.actionableWhisperReportActionID = actionableWhisperReportActionIDParam;
            }
            API.write(WRITE_COMMANDS.TRACK_EXPENSE, parameters, onyxData);
        }
    }
    InteractionManager.runAfterInteractions(() => removeDraftTransaction(CONST.IOU.OPTIMISTIC_TRANSACTION_ID));
<<<<<<< HEAD
    Navigation.dismissModal(isSearchTopmostFullScreenRoute() ? undefined : activeReportID);
=======
    dismissModalAndOpenReportInInboxTab(activeReportID);

    if (action === CONST.IOU.ACTION.SHARE) {
        if (isSearchTopmostFullScreenRoute() && activeReportID) {
            Navigation.setNavigationActionToMicrotaskQueue(() => {
                Navigation.navigate(ROUTES.REPORT_WITH_ID.getRoute(activeReportID), {forceReplace: true});
            });
        }
        Navigation.setNavigationActionToMicrotaskQueue(() => Navigation.navigate(ROUTES.ROOM_INVITE.getRoute(activeReportID, CONST.IOU.SHARE.ROLE.ACCOUNTANT)));
    }

>>>>>>> 4133a379
    notifyNewAction(activeReportID, payeeAccountID);
}

function getOrCreateOptimisticSplitChatReport(existingSplitChatReportID: string | undefined, participants: Participant[], participantAccountIDs: number[], currentUserAccountID: number) {
    // The existing chat report could be passed as reportID or exist on the sole "participant" (in this case a report option)
    const existingChatReportID = existingSplitChatReportID ?? participants.at(0)?.reportID;

    // Check if the report is available locally if we do have one
    const existingSplitChatOnyxData = allReports?.[`${ONYXKEYS.COLLECTION.REPORT}${existingChatReportID}`];
    let existingSplitChatReport = existingChatReportID && existingSplitChatOnyxData ? {...existingSplitChatOnyxData} : undefined;

    const allParticipantsAccountIDs = [...participantAccountIDs, currentUserAccountID];
    if (!existingSplitChatReport) {
        existingSplitChatReport = getChatByParticipants(allParticipantsAccountIDs, undefined, participantAccountIDs.length > 1);
    }

    // We found an existing chat report we are done...
    if (existingSplitChatReport) {
        // Yes, these are the same, but give the caller a way to identify if we created a new report or not
        return {existingSplitChatReport, splitChatReport: existingSplitChatReport};
    }

    // Create a Group Chat if we have multiple participants
    if (participants.length > 1) {
        const splitChatReport = buildOptimisticChatReport({
            participantList: allParticipantsAccountIDs,
            reportName: '',
            chatType: CONST.REPORT.CHAT_TYPE.GROUP,
            notificationPreference: CONST.REPORT.NOTIFICATION_PREFERENCE.ALWAYS,
        });

        return {existingSplitChatReport: null, splitChatReport};
    }

    // Otherwise, create a new 1:1 chat report
    const splitChatReport = buildOptimisticChatReport({
        participantList: participantAccountIDs,
    });
    return {existingSplitChatReport: null, splitChatReport};
}

/**
 * Build the Onyx data and IOU split necessary for splitting a bill with 3+ users.
 * 1. Build the optimistic Onyx data for the group chat, i.e. chatReport and iouReportAction creating the former if it doesn't yet exist.
 * 2. Loop over the group chat participant list, building optimistic or updating existing chatReports, iouReports and iouReportActions between the user and each participant.
 * We build both Onyx data and the IOU split that is sent as a request param and is used by Auth to create the chatReports, iouReports and iouReportActions in the database.
 * The IOU split has the following shape:
 *  [
 *      {email: 'currentUser', amount: 100},
 *      {email: 'user2', amount: 100, iouReportID: '100', chatReportID: '110', transactionID: '120', reportActionID: '130'},
 *      {email: 'user3', amount: 100, iouReportID: '200', chatReportID: '210', transactionID: '220', reportActionID: '230'}
 *  ]
 * @param amount - always in the smallest unit of the currency
 * @param existingSplitChatReportID - the report ID where the split expense happens, could be a group chat or a workspace chat
 */
function createSplitsAndOnyxData({
    participants,
    currentUserLogin,
    currentUserAccountID,
    existingSplitChatReportID,
    transactionParams: {
        amount,
        comment,
        currency,
        merchant,
        created,
        category,
        tag,
        splitShares = {},
        billable = false,
        iouRequestType = CONST.IOU.REQUEST_TYPE.MANUAL,
        taxCode = '',
        taxAmount = 0,
    },
}: CreateSplitsAndOnyxDataParams): SplitsAndOnyxData {
    const currentUserEmailForIOUSplit = addSMSDomainIfPhoneNumber(currentUserLogin);
    const participantAccountIDs = participants.map((participant) => Number(participant.accountID));

    const {splitChatReport, existingSplitChatReport} = getOrCreateOptimisticSplitChatReport(existingSplitChatReportID, participants, participantAccountIDs, currentUserAccountID);
    const isOwnPolicyExpenseChat = !!splitChatReport.isOwnPolicyExpenseChat;

    // Pass an open receipt so the distance expense will show a map with the route optimistically
    const receipt: Receipt | undefined = iouRequestType === CONST.IOU.REQUEST_TYPE.DISTANCE ? {source: ReceiptGeneric as ReceiptSource, state: CONST.IOU.RECEIPT_STATE.OPEN} : undefined;

    const existingTransaction = allTransactionDrafts[`${ONYXKEYS.COLLECTION.TRANSACTION_DRAFT}${CONST.IOU.OPTIMISTIC_TRANSACTION_ID}`];
    const isDistanceRequest = existingTransaction && existingTransaction.iouRequestType === CONST.IOU.REQUEST_TYPE.DISTANCE;
    let splitTransaction = buildOptimisticTransaction({
        existingTransaction,
        transactionParams: {
            amount,
            currency,
            reportID: CONST.REPORT.SPLIT_REPORTID,
            comment,
            created,
            merchant: merchant || Localize.translateLocal('iou.expense'),
            receipt,
            category,
            tag,
            taxCode,
            taxAmount,
            billable,
            pendingFields: isDistanceRequest ? {waypoints: CONST.RED_BRICK_ROAD_PENDING_ACTION.ADD} : undefined,
        },
    });

    // Important data is set on the draft distance transaction, such as the iouRequestType marking it as a distance request, so merge it into the optimistic split transaction
    if (isDistanceRequest) {
        splitTransaction = fastMerge(existingTransaction, splitTransaction, false);
    }

    // Note: The created action must be optimistically generated before the IOU action so there's no chance that the created action appears after the IOU action in the chat
    const splitCreatedReportAction = buildOptimisticCreatedReportAction(currentUserEmailForIOUSplit);
    const splitIOUReportAction = buildOptimisticIOUReportAction({
        type: CONST.IOU.REPORT_ACTION_TYPE.SPLIT,
        amount,
        currency,
        comment,
        participants,
        transactionID: splitTransaction.transactionID,
        isOwnPolicyExpenseChat,
    });

    splitChatReport.lastReadTime = DateUtils.getDBTime();
    splitChatReport.lastMessageText = getReportActionText(splitIOUReportAction);
    splitChatReport.lastMessageHtml = getReportActionHtml(splitIOUReportAction);
    splitChatReport.lastActorAccountID = currentUserAccountID;
    splitChatReport.lastVisibleActionCreated = splitIOUReportAction.created;

    // If we have an existing splitChatReport (group chat or workspace) use it's pending fields, otherwise indicate that we are adding a chat
    if (!existingSplitChatReport) {
        splitChatReport.pendingFields = {
            createChat: CONST.RED_BRICK_ROAD_PENDING_ACTION.ADD,
        };
    }

    const optimisticData: OnyxUpdate[] = [
        {
            // Use set for new reports because it doesn't exist yet, is faster,
            // and we need the data to be available when we navigate to the chat page
            onyxMethod: existingSplitChatReport ? Onyx.METHOD.MERGE : Onyx.METHOD.SET,
            key: `${ONYXKEYS.COLLECTION.REPORT}${splitChatReport.reportID}`,
            value: splitChatReport,
        },
        {
            onyxMethod: Onyx.METHOD.SET,
            key: ONYXKEYS.NVP_QUICK_ACTION_GLOBAL_CREATE,
            value: {
                action: iouRequestType === CONST.IOU.REQUEST_TYPE.DISTANCE ? CONST.QUICK_ACTIONS.SPLIT_DISTANCE : CONST.QUICK_ACTIONS.SPLIT_MANUAL,
                chatReportID: splitChatReport.reportID,
                isFirstQuickAction: isEmptyObject(quickAction),
            },
        },
        existingSplitChatReport
            ? {
                  onyxMethod: Onyx.METHOD.MERGE,
                  key: `${ONYXKEYS.COLLECTION.REPORT_ACTIONS}${splitChatReport.reportID}`,
                  value: {
                      [splitIOUReportAction.reportActionID]: splitIOUReportAction as OnyxTypes.ReportAction,
                  },
              }
            : {
                  onyxMethod: Onyx.METHOD.SET,
                  key: `${ONYXKEYS.COLLECTION.REPORT_ACTIONS}${splitChatReport.reportID}`,
                  value: {
                      [splitCreatedReportAction.reportActionID]: splitCreatedReportAction as OnyxTypes.ReportAction,
                      [splitIOUReportAction.reportActionID]: splitIOUReportAction as OnyxTypes.ReportAction,
                  },
              },
        {
            onyxMethod: Onyx.METHOD.SET,
            key: `${ONYXKEYS.COLLECTION.TRANSACTION}${splitTransaction.transactionID}`,
            value: splitTransaction,
        },
    ];
    const successData: OnyxUpdate[] = [
        {
            onyxMethod: Onyx.METHOD.MERGE,
            key: `${ONYXKEYS.COLLECTION.REPORT_ACTIONS}${splitChatReport.reportID}`,
            value: {
                ...(existingSplitChatReport ? {} : {[splitCreatedReportAction.reportActionID]: {pendingAction: null}}),
                [splitIOUReportAction.reportActionID]: {pendingAction: null},
            },
        },
        {
            onyxMethod: Onyx.METHOD.MERGE,
            key: `${ONYXKEYS.COLLECTION.TRANSACTION}${splitTransaction.transactionID}`,
            value: {pendingAction: null, pendingFields: null},
        },
    ];

    const redundantParticipants: Record<number, null> = {};
    if (!existingSplitChatReport) {
        successData.push({
            onyxMethod: Onyx.METHOD.MERGE,
            key: `${ONYXKEYS.COLLECTION.REPORT}${splitChatReport.reportID}`,
            value: {pendingFields: {createChat: null}, participants: redundantParticipants},
        });
    }

    const failureData: OnyxUpdate[] = [
        {
            onyxMethod: Onyx.METHOD.MERGE,
            key: `${ONYXKEYS.COLLECTION.TRANSACTION}${splitTransaction.transactionID}`,
            value: {
                errors: getMicroSecondOnyxErrorWithTranslationKey('iou.error.genericCreateFailureMessage'),
                pendingAction: null,
                pendingFields: null,
            },
        },
        {
            onyxMethod: Onyx.METHOD.SET,
            key: ONYXKEYS.NVP_QUICK_ACTION_GLOBAL_CREATE,
            value: quickAction ?? null,
        },
    ];

    if (existingSplitChatReport) {
        failureData.push({
            onyxMethod: Onyx.METHOD.MERGE,
            key: `${ONYXKEYS.COLLECTION.REPORT_ACTIONS}${splitChatReport.reportID}`,
            value: {
                [splitIOUReportAction.reportActionID]: {
                    errors: getMicroSecondOnyxErrorWithTranslationKey('iou.error.genericCreateFailureMessage'),
                },
            },
        });
    } else {
        failureData.push(
            {
                onyxMethod: Onyx.METHOD.MERGE,
                key: `${ONYXKEYS.COLLECTION.REPORT}${splitChatReport.reportID}`,
                value: {
                    errorFields: {
                        createChat: getMicroSecondOnyxErrorWithTranslationKey('report.genericCreateReportFailureMessage'),
                    },
                },
            },
            {
                onyxMethod: Onyx.METHOD.MERGE,
                key: `${ONYXKEYS.COLLECTION.REPORT_ACTIONS}${splitChatReport.reportID}`,
                value: {
                    [splitIOUReportAction.reportActionID]: {
                        errors: getMicroSecondOnyxErrorWithTranslationKey('iou.error.genericCreateFailureMessage'),
                    },
                },
            },
        );
    }

    // Loop through participants creating individual chats, iouReports and reportActionIDs as needed
    const currentUserAmount = splitShares?.[currentUserAccountID]?.amount ?? calculateIOUAmount(participants.length, amount, currency, true);
    const currentUserTaxAmount = calculateIOUAmount(participants.length, taxAmount, currency, true);

    const splits: Split[] = [{email: currentUserEmailForIOUSplit, accountID: currentUserAccountID, amount: currentUserAmount, taxAmount: currentUserTaxAmount}];

    const hasMultipleParticipants = participants.length > 1;
    participants.forEach((participant) => {
        // In a case when a participant is a workspace, even when a current user is not an owner of the workspace
        const isPolicyExpenseChat = isPolicyExpenseChatReportUtil(participant);
        const splitAmount = splitShares?.[participant.accountID ?? CONST.DEFAULT_NUMBER_ID]?.amount ?? calculateIOUAmount(participants.length, amount, currency, false);
        const splitTaxAmount = calculateIOUAmount(participants.length, taxAmount, currency, false);

        // To exclude someone from a split, the amount can be 0. The scenario for this is when creating a split from a group chat, we have remove the option to deselect users to exclude them.
        // We can input '0' next to someone we want to exclude.
        if (splitAmount === 0) {
            return;
        }

        // In case the participant is a workspace, email & accountID should remain undefined and won't be used in the rest of this code
        // participant.login is undefined when the request is initiated from a group DM with an unknown user, so we need to add a default
        const email = isOwnPolicyExpenseChat || isPolicyExpenseChat ? '' : addSMSDomainIfPhoneNumber(participant.login ?? '').toLowerCase();
        const accountID = isOwnPolicyExpenseChat || isPolicyExpenseChat ? 0 : Number(participant.accountID);
        if (email === currentUserEmailForIOUSplit) {
            return;
        }

        // STEP 1: Get existing chat report OR build a new optimistic one
        // If we only have one participant and the request was initiated from the global create menu, i.e. !existingGroupChatReportID, the oneOnOneChatReport is the groupChatReport
        let oneOnOneChatReport: OnyxTypes.Report | OptimisticChatReport;
        let isNewOneOnOneChatReport = false;
        let shouldCreateOptimisticPersonalDetails = false;
        const personalDetailExists = accountID in allPersonalDetails;

        // If this is a split between two people only and the function
        // wasn't provided with an existing group chat report id
        // or, if the split is being made from the workspace chat, then the oneOnOneChatReport is the same as the splitChatReport
        // in this case existingSplitChatReport will belong to the policy expense chat and we won't be
        // entering code that creates optimistic personal details
        if ((!hasMultipleParticipants && !existingSplitChatReportID) || isOwnPolicyExpenseChat || isOneOnOneChat(splitChatReport)) {
            oneOnOneChatReport = splitChatReport;
            shouldCreateOptimisticPersonalDetails = !existingSplitChatReport && !personalDetailExists;
        } else {
            const existingChatReport = getChatByParticipants([accountID, currentUserAccountID]);
            isNewOneOnOneChatReport = !existingChatReport;
            shouldCreateOptimisticPersonalDetails = isNewOneOnOneChatReport && !personalDetailExists;
            oneOnOneChatReport =
                existingChatReport ??
                buildOptimisticChatReport({
                    participantList: [accountID, currentUserAccountID],
                });
        }

        // STEP 2: Get existing IOU/Expense report and update its total OR build a new optimistic one
        let oneOnOneIOUReport: OneOnOneIOUReport = oneOnOneChatReport.iouReportID ? allReports?.[`${ONYXKEYS.COLLECTION.REPORT}${oneOnOneChatReport.iouReportID}`] : null;
        const shouldCreateNewOneOnOneIOUReport = shouldCreateNewMoneyRequestReportReportUtils(oneOnOneIOUReport, oneOnOneChatReport);

        if (!oneOnOneIOUReport || shouldCreateNewOneOnOneIOUReport) {
            oneOnOneIOUReport = isOwnPolicyExpenseChat
                ? buildOptimisticExpenseReport(oneOnOneChatReport.reportID, oneOnOneChatReport.policyID, currentUserAccountID, splitAmount, currency)
                : buildOptimisticIOUReport(currentUserAccountID, accountID, splitAmount, oneOnOneChatReport.reportID, currency);
        } else if (isOwnPolicyExpenseChat) {
            // Because of the Expense reports are stored as negative values, we subtract the total from the amount
            if (oneOnOneIOUReport?.currency === currency) {
                if (typeof oneOnOneIOUReport.total === 'number') {
                    oneOnOneIOUReport.total -= splitAmount;
                }

                if (typeof oneOnOneIOUReport.unheldTotal === 'number') {
                    oneOnOneIOUReport.unheldTotal -= splitAmount;
                }
            }
        } else {
            oneOnOneIOUReport = updateIOUOwnerAndTotal(oneOnOneIOUReport, currentUserAccountID, splitAmount, currency);
        }

        // STEP 3: Build optimistic transaction
        let oneOnOneTransaction = buildOptimisticTransaction({
            originalTransactionID: splitTransaction.transactionID,
            transactionParams: {
                amount: isExpenseReport(oneOnOneIOUReport) ? -splitAmount : splitAmount,
                currency,
                reportID: oneOnOneIOUReport.reportID,
                comment,
                created,
                merchant: merchant || Localize.translateLocal('iou.expense'),
                category,
                tag,
                taxCode,
                taxAmount: isExpenseReport(oneOnOneIOUReport) ? -splitTaxAmount : splitTaxAmount,
                billable,
                source: CONST.IOU.TYPE.SPLIT,
            },
        });

        if (isDistanceRequest) {
            oneOnOneTransaction = fastMerge(existingTransaction, oneOnOneTransaction, false);
        }

        // STEP 4: Build optimistic reportActions. We need:
        // 1. CREATED action for the chatReport
        // 2. CREATED action for the iouReport
        // 3. IOU action for the iouReport
        // 4. Transaction Thread and the CREATED action for it
        // 5. REPORT_PREVIEW action for the chatReport
        const [oneOnOneCreatedActionForChat, oneOnOneCreatedActionForIOU, oneOnOneIOUAction, optimisticTransactionThread, optimisticCreatedActionForTransactionThread] =
            buildOptimisticMoneyRequestEntities({
                iouReport: oneOnOneIOUReport,
                type: CONST.IOU.REPORT_ACTION_TYPE.CREATE,
                amount: splitAmount,
                currency,
                comment,
                payeeEmail: currentUserEmailForIOUSplit,
                participants: [participant],
                transactionID: oneOnOneTransaction.transactionID,
            });

        // Add optimistic personal details for new participants
        const oneOnOnePersonalDetailListAction: OnyxTypes.PersonalDetailsList = shouldCreateOptimisticPersonalDetails
            ? {
                  [accountID]: {
                      accountID,
                      // Disabling this line since participant.displayName can be an empty string
                      // eslint-disable-next-line @typescript-eslint/prefer-nullish-coalescing
                      displayName: formatPhoneNumber(participant.displayName || email),
                      login: participant.login,
                      isOptimisticPersonalDetail: true,
                  },
              }
            : {};

        if (shouldCreateOptimisticPersonalDetails) {
            // BE will send different participants. We clear the optimistic ones to avoid duplicated entries
            redundantParticipants[accountID] = null;
        }

        let oneOnOneReportPreviewAction = getReportPreviewAction(oneOnOneChatReport.reportID, oneOnOneIOUReport.reportID);
        if (oneOnOneReportPreviewAction) {
            oneOnOneReportPreviewAction = updateReportPreview(oneOnOneIOUReport, oneOnOneReportPreviewAction);
        } else {
            oneOnOneReportPreviewAction = buildOptimisticReportPreview(oneOnOneChatReport, oneOnOneIOUReport);
        }

        // Add category to optimistic policy recently used categories when a participant is a workspace
        const optimisticPolicyRecentlyUsedCategories = isPolicyExpenseChat ? buildOptimisticPolicyRecentlyUsedCategories(participant.policyID, category) : [];

        const optimisticRecentlyUsedCurrencies = buildOptimisticRecentlyUsedCurrencies(currency);

        // Add tag to optimistic policy recently used tags when a participant is a workspace
        const optimisticPolicyRecentlyUsedTags = isPolicyExpenseChat ? buildOptimisticPolicyRecentlyUsedTags(participant.policyID, tag) : {};

        // STEP 5: Build Onyx Data
        const [oneOnOneOptimisticData, oneOnOneSuccessData, oneOnOneFailureData] = buildOnyxDataForMoneyRequest({
            isNewChatReport: isNewOneOnOneChatReport,
            shouldCreateNewMoneyRequestReport: shouldCreateNewOneOnOneIOUReport,
            isOneOnOneSplit: true,
            optimisticParams: {
                chat: {
                    report: oneOnOneChatReport,
                    createdAction: oneOnOneCreatedActionForChat,
                    reportPreviewAction: oneOnOneReportPreviewAction,
                },
                iou: {
                    report: oneOnOneIOUReport,
                    createdAction: oneOnOneCreatedActionForIOU,
                    action: oneOnOneIOUAction,
                },
                transactionParams: {
                    transaction: oneOnOneTransaction,
                    transactionThreadReport: optimisticTransactionThread,
                    transactionThreadCreatedReportAction: optimisticCreatedActionForTransactionThread,
                },
                policyRecentlyUsed: {
                    categories: optimisticPolicyRecentlyUsedCategories,
                    tags: optimisticPolicyRecentlyUsedTags,
                    currencies: optimisticRecentlyUsedCurrencies,
                },
                personalDetailListAction: oneOnOnePersonalDetailListAction,
            },
        });

        const individualSplit = {
            email,
            accountID,
            isOptimisticAccount: isOptimisticPersonalDetail(accountID),
            amount: splitAmount,
            iouReportID: oneOnOneIOUReport.reportID,
            chatReportID: oneOnOneChatReport.reportID,
            transactionID: oneOnOneTransaction.transactionID,
            reportActionID: oneOnOneIOUAction.reportActionID,
            createdChatReportActionID: oneOnOneCreatedActionForChat.reportActionID,
            createdIOUReportActionID: oneOnOneCreatedActionForIOU.reportActionID,
            reportPreviewReportActionID: oneOnOneReportPreviewAction.reportActionID,
            transactionThreadReportID: optimisticTransactionThread.reportID,
            createdReportActionIDForThread: optimisticCreatedActionForTransactionThread?.reportActionID,
            taxAmount: splitTaxAmount,
        };

        splits.push(individualSplit);
        optimisticData.push(...oneOnOneOptimisticData);
        successData.push(...oneOnOneSuccessData);
        failureData.push(...oneOnOneFailureData);
    });

    optimisticData.push({
        onyxMethod: Onyx.METHOD.MERGE,
        key: `${ONYXKEYS.COLLECTION.TRANSACTION}${splitTransaction.transactionID}`,
        value: {
            comment: {
                splits: splits.map((split) => ({accountID: split.accountID, amount: split.amount})),
            },
        },
    });

    const splitData: SplitData = {
        chatReportID: splitChatReport.reportID,
        transactionID: splitTransaction.transactionID,
        reportActionID: splitIOUReportAction.reportActionID,
        policyID: splitChatReport.policyID,
        chatType: splitChatReport.chatType,
    };

    if (!existingSplitChatReport) {
        splitData.createdReportActionID = splitCreatedReportAction.reportActionID;
    }

    return {
        splitData,
        splits,
        onyxData: {optimisticData, successData, failureData},
    };
}

type SplitBillActionsParams = {
    participants: Participant[];
    currentUserLogin: string;
    currentUserAccountID: number;
    amount: number;
    comment: string;
    currency: string;
    merchant: string;
    created: string;
    category?: string;
    tag?: string;
    billable?: boolean;
    iouRequestType?: IOURequestType;
    existingSplitChatReportID?: string;
    splitShares?: SplitShares;
    splitPayerAccountIDs?: number[];
    taxCode?: string;
    taxAmount?: number;
};

/**
 * @param amount - always in smallest currency unit
 * @param existingSplitChatReportID - Either a group DM or a workspace chat
 */
function splitBill({
    participants,
    currentUserLogin,
    currentUserAccountID,
    amount,
    comment,
    currency,
    merchant,
    created,
    category = '',
    tag = '',
    billable = false,
    iouRequestType = CONST.IOU.REQUEST_TYPE.MANUAL,
    existingSplitChatReportID,
    splitShares = {},
    splitPayerAccountIDs = [],
    taxCode = '',
    taxAmount = 0,
}: SplitBillActionsParams) {
    const parsedComment = getParsedComment(comment);
    const {splitData, splits, onyxData} = createSplitsAndOnyxData({
        participants,
        currentUserLogin,
        currentUserAccountID,
        existingSplitChatReportID,
        transactionParams: {
            amount,
            comment: parsedComment,
            currency,
            merchant,
            created,
            category,
            tag,
            splitShares,
            billable,
            iouRequestType,
            taxCode,
            taxAmount,
        },
    });

    const parameters: SplitBillParams = {
        reportID: splitData.chatReportID,
        amount,
        splits: JSON.stringify(splits),
        currency,
        comment: parsedComment,
        category,
        merchant,
        created,
        tag,
        billable,
        transactionID: splitData.transactionID,
        reportActionID: splitData.reportActionID,
        createdReportActionID: splitData.createdReportActionID,
        policyID: splitData.policyID,
        chatType: splitData.chatType,
        splitPayerAccountIDs,
        taxCode,
        taxAmount,
        description: parsedComment,
    };

    API.write(WRITE_COMMANDS.SPLIT_BILL, parameters, onyxData);
    InteractionManager.runAfterInteractions(() => removeDraftTransaction(CONST.IOU.OPTIMISTIC_TRANSACTION_ID));

    dismissModalAndOpenReportInInboxTab(existingSplitChatReportID);

    notifyNewAction(splitData.chatReportID, currentUserAccountID);
}

/**
 * @param amount - always in the smallest currency unit
 */
function splitBillAndOpenReport({
    participants,
    currentUserLogin,
    currentUserAccountID,
    amount,
    comment,
    currency,
    merchant,
    created,
    category = '',
    tag = '',
    billable = false,
    iouRequestType = CONST.IOU.REQUEST_TYPE.MANUAL,
    splitShares = {},
    splitPayerAccountIDs = [],
    taxCode = '',
    taxAmount = 0,
    existingSplitChatReportID,
}: SplitBillActionsParams) {
    const parsedComment = getParsedComment(comment);
    const {splitData, splits, onyxData} = createSplitsAndOnyxData({
        participants,
        currentUserLogin,
        currentUserAccountID,
        existingSplitChatReportID,
        transactionParams: {
            amount,
            comment: parsedComment,
            currency,
            merchant,
            created,
            category,
            tag,
            splitShares,
            billable,
            iouRequestType,
            taxCode,
            taxAmount,
        },
    });

    const parameters: SplitBillParams = {
        reportID: splitData.chatReportID,
        amount,
        splits: JSON.stringify(splits),
        currency,
        merchant,
        created,
        comment: parsedComment,
        category,
        tag,
        billable,
        transactionID: splitData.transactionID,
        reportActionID: splitData.reportActionID,
        createdReportActionID: splitData.createdReportActionID,
        policyID: splitData.policyID,
        chatType: splitData.chatType,
        splitPayerAccountIDs,
        taxCode,
        taxAmount,
        description: parsedComment,
    };

    API.write(WRITE_COMMANDS.SPLIT_BILL_AND_OPEN_REPORT, parameters, onyxData);
    InteractionManager.runAfterInteractions(() => removeDraftTransaction(CONST.IOU.OPTIMISTIC_TRANSACTION_ID));

    dismissModalAndOpenReportInInboxTab(splitData.chatReportID);
    notifyNewAction(splitData.chatReportID, currentUserAccountID);
}

type StartSplitBilActionParams = {
    participants: Participant[];
    currentUserLogin: string;
    currentUserAccountID: number;
    comment: string;
    receipt: Receipt;
    existingSplitChatReportID?: string;
    billable?: boolean;
    category: string | undefined;
    tag: string | undefined;
    currency: string;
    taxCode: string;
    taxAmount: number;
};

/** Used exclusively for starting a split expense request that contains a receipt, the split request will be completed once the receipt is scanned
 *  or user enters details manually.
 *
 * @param existingSplitChatReportID - Either a group DM or a workspace chat
 */
function startSplitBill({
    participants,
    currentUserLogin,
    currentUserAccountID,
    comment,
    receipt,
    existingSplitChatReportID,
    billable = false,
    category = '',
    tag = '',
    currency,
    taxCode = '',
    taxAmount = 0,
}: StartSplitBilActionParams) {
    const currentUserEmailForIOUSplit = addSMSDomainIfPhoneNumber(currentUserLogin);
    const participantAccountIDs = participants.map((participant) => Number(participant.accountID));
    const {splitChatReport, existingSplitChatReport} = getOrCreateOptimisticSplitChatReport(existingSplitChatReportID, participants, participantAccountIDs, currentUserAccountID);
    const isOwnPolicyExpenseChat = !!splitChatReport.isOwnPolicyExpenseChat;
    const parsedComment = getParsedComment(comment);

    const {name: filename, source, state = CONST.IOU.RECEIPT_STATE.SCANREADY} = receipt;
    const receiptObject: Receipt = {state, source};

    // ReportID is -2 (aka "deleted") on the group transaction
    const splitTransaction = buildOptimisticTransaction({
        transactionParams: {
            amount: 0,
            currency,
            reportID: CONST.REPORT.SPLIT_REPORTID,
            comment: parsedComment,
            merchant: CONST.TRANSACTION.PARTIAL_TRANSACTION_MERCHANT,
            receipt: receiptObject,
            category,
            tag,
            taxCode,
            taxAmount,
            billable,
            filename,
        },
    });

    // Note: The created action must be optimistically generated before the IOU action so there's no chance that the created action appears after the IOU action in the chat
    const splitChatCreatedReportAction = buildOptimisticCreatedReportAction(currentUserEmailForIOUSplit);
    const splitIOUReportAction = buildOptimisticIOUReportAction({
        type: CONST.IOU.REPORT_ACTION_TYPE.SPLIT,
        amount: 0,
        currency: CONST.CURRENCY.USD,
        comment: parsedComment,
        participants,
        transactionID: splitTransaction.transactionID,
        isOwnPolicyExpenseChat,
    });

    splitChatReport.lastReadTime = DateUtils.getDBTime();
    splitChatReport.lastMessageText = getReportActionText(splitIOUReportAction);
    splitChatReport.lastMessageHtml = getReportActionHtml(splitIOUReportAction);

    // If we have an existing splitChatReport (group chat or workspace) use it's pending fields, otherwise indicate that we are adding a chat
    if (!existingSplitChatReport) {
        splitChatReport.pendingFields = {
            createChat: CONST.RED_BRICK_ROAD_PENDING_ACTION.ADD,
        };
    }

    const optimisticData: OnyxUpdate[] = [
        {
            // Use set for new reports because it doesn't exist yet, is faster,
            // and we need the data to be available when we navigate to the chat page
            onyxMethod: existingSplitChatReport ? Onyx.METHOD.MERGE : Onyx.METHOD.SET,
            key: `${ONYXKEYS.COLLECTION.REPORT}${splitChatReport.reportID}`,
            value: splitChatReport,
        },
        {
            onyxMethod: Onyx.METHOD.SET,
            key: ONYXKEYS.NVP_QUICK_ACTION_GLOBAL_CREATE,
            value: {
                action: CONST.QUICK_ACTIONS.SPLIT_SCAN,
                chatReportID: splitChatReport.reportID,
                isFirstQuickAction: isEmptyObject(quickAction),
            },
        },
        existingSplitChatReport
            ? {
                  onyxMethod: Onyx.METHOD.MERGE,
                  key: `${ONYXKEYS.COLLECTION.REPORT_ACTIONS}${splitChatReport.reportID}`,
                  value: {
                      [splitIOUReportAction.reportActionID]: splitIOUReportAction as OnyxTypes.ReportAction,
                  },
              }
            : {
                  onyxMethod: Onyx.METHOD.SET,
                  key: `${ONYXKEYS.COLLECTION.REPORT_ACTIONS}${splitChatReport.reportID}`,
                  value: {
                      [splitChatCreatedReportAction.reportActionID]: splitChatCreatedReportAction,
                      [splitIOUReportAction.reportActionID]: splitIOUReportAction as OnyxTypes.ReportAction,
                  },
              },
        {
            onyxMethod: Onyx.METHOD.SET,
            key: `${ONYXKEYS.COLLECTION.TRANSACTION}${splitTransaction.transactionID}`,
            value: splitTransaction,
        },
    ];

    const successData: OnyxUpdate[] = [
        {
            onyxMethod: Onyx.METHOD.MERGE,
            key: `${ONYXKEYS.COLLECTION.REPORT_ACTIONS}${splitChatReport.reportID}`,
            value: {
                ...(existingSplitChatReport ? {} : {[splitChatCreatedReportAction.reportActionID]: {pendingAction: null}}),
                [splitIOUReportAction.reportActionID]: {pendingAction: null},
            },
        },
        {
            onyxMethod: Onyx.METHOD.MERGE,
            key: `${ONYXKEYS.COLLECTION.TRANSACTION}${splitTransaction.transactionID}`,
            value: {pendingAction: null},
        },
    ];

    const redundantParticipants: Record<number, null> = {};
    if (!existingSplitChatReport) {
        successData.push({
            onyxMethod: Onyx.METHOD.MERGE,
            key: `${ONYXKEYS.COLLECTION.REPORT}${splitChatReport.reportID}`,
            value: {pendingFields: {createChat: null}, participants: redundantParticipants},
        });
    }

    const failureData: OnyxUpdate[] = [
        {
            onyxMethod: Onyx.METHOD.MERGE,
            key: `${ONYXKEYS.COLLECTION.TRANSACTION}${splitTransaction.transactionID}`,
            value: {
                errors: getMicroSecondOnyxErrorWithTranslationKey('iou.error.genericCreateFailureMessage'),
            },
        },
        {
            onyxMethod: Onyx.METHOD.SET,
            key: ONYXKEYS.NVP_QUICK_ACTION_GLOBAL_CREATE,
            value: quickAction ?? null,
        },
    ];

    if (existingSplitChatReport) {
        failureData.push({
            onyxMethod: Onyx.METHOD.MERGE,
            key: `${ONYXKEYS.COLLECTION.REPORT_ACTIONS}${splitChatReport.reportID}`,
            value: {
                [splitIOUReportAction.reportActionID]: {
                    errors: getReceiptError(receipt, filename),
                },
            },
        });
    } else {
        failureData.push(
            {
                onyxMethod: Onyx.METHOD.MERGE,
                key: `${ONYXKEYS.COLLECTION.REPORT}${splitChatReport.reportID}`,
                value: {
                    errorFields: {
                        createChat: getMicroSecondOnyxErrorWithTranslationKey('report.genericCreateReportFailureMessage'),
                    },
                },
            },
            {
                onyxMethod: Onyx.METHOD.MERGE,
                key: `${ONYXKEYS.COLLECTION.REPORT_ACTIONS}${splitChatReport.reportID}`,
                value: {
                    [splitChatCreatedReportAction.reportActionID]: {
                        errors: getMicroSecondOnyxErrorWithTranslationKey('report.genericCreateReportFailureMessage'),
                    },
                    [splitIOUReportAction.reportActionID]: {
                        errors: getReceiptError(receipt, filename),
                    },
                },
            },
        );
    }

    const splits: Split[] = [{email: currentUserEmailForIOUSplit, accountID: currentUserAccountID}];

    participants.forEach((participant) => {
        // Disabling this line since participant.login can be an empty string
        // eslint-disable-next-line @typescript-eslint/prefer-nullish-coalescing
        const email = participant.isOwnPolicyExpenseChat ? '' : addSMSDomainIfPhoneNumber(participant.login || participant.text || '').toLowerCase();
        const accountID = participant.isOwnPolicyExpenseChat ? 0 : Number(participant.accountID);
        if (email === currentUserEmailForIOUSplit) {
            return;
        }

        // When splitting with a workspace chat, we only need to supply the policyID and the workspace reportID as it's needed so we can update the report preview
        if (participant.isOwnPolicyExpenseChat) {
            splits.push({
                policyID: participant.policyID,
                chatReportID: splitChatReport.reportID,
            });
            return;
        }

        const participantPersonalDetails = allPersonalDetails[participant?.accountID ?? CONST.DEFAULT_NUMBER_ID];
        if (!participantPersonalDetails) {
            optimisticData.push({
                onyxMethod: Onyx.METHOD.MERGE,
                key: ONYXKEYS.PERSONAL_DETAILS_LIST,
                value: {
                    [accountID]: {
                        accountID,
                        // Disabling this line since participant.displayName can be an empty string
                        // eslint-disable-next-line @typescript-eslint/prefer-nullish-coalescing
                        displayName: formatPhoneNumber(participant.displayName || email),
                        // Disabling this line since participant.login can be an empty string
                        // eslint-disable-next-line @typescript-eslint/prefer-nullish-coalescing
                        login: participant.login || participant.text,
                        isOptimisticPersonalDetail: true,
                    },
                },
            });
            // BE will send different participants. We clear the optimistic ones to avoid duplicated entries
            redundantParticipants[accountID] = null;
        }

        splits.push({
            email,
            accountID,
        });
    });

    participants.forEach((participant) => {
        const isPolicyExpenseChat = isPolicyExpenseChatReportUtil(participant);
        if (!isPolicyExpenseChat) {
            return;
        }

        const optimisticPolicyRecentlyUsedCategories = buildOptimisticPolicyRecentlyUsedCategories(participant.policyID, category);
        const optimisticPolicyRecentlyUsedTags = buildOptimisticPolicyRecentlyUsedTags(participant.policyID, tag);
        const optimisticRecentlyUsedCurrencies = buildOptimisticRecentlyUsedCurrencies(currency);

        if (optimisticPolicyRecentlyUsedCategories.length > 0) {
            optimisticData.push({
                onyxMethod: Onyx.METHOD.SET,
                key: `${ONYXKEYS.COLLECTION.POLICY_RECENTLY_USED_CATEGORIES}${participant.policyID}`,
                value: optimisticPolicyRecentlyUsedCategories,
            });
        }

        if (optimisticRecentlyUsedCurrencies.length > 0) {
            optimisticData.push({
                onyxMethod: Onyx.METHOD.SET,
                key: ONYXKEYS.RECENTLY_USED_CURRENCIES,
                value: optimisticRecentlyUsedCurrencies,
            });
        }

        if (!isEmptyObject(optimisticPolicyRecentlyUsedTags)) {
            optimisticData.push({
                onyxMethod: Onyx.METHOD.MERGE,
                key: `${ONYXKEYS.COLLECTION.POLICY_RECENTLY_USED_TAGS}${participant.policyID}`,
                value: optimisticPolicyRecentlyUsedTags,
            });
        }
    });

    // Save the new splits array into the transaction's comment in case the user calls CompleteSplitBill while offline
    optimisticData.push({
        onyxMethod: Onyx.METHOD.MERGE,
        key: `${ONYXKEYS.COLLECTION.TRANSACTION}${splitTransaction.transactionID}`,
        value: {
            comment: {
                splits,
            },
        },
    });

    const parameters: StartSplitBillParams = {
        chatReportID: splitChatReport.reportID,
        reportActionID: splitIOUReportAction.reportActionID,
        transactionID: splitTransaction.transactionID,
        splits: JSON.stringify(splits),
        receipt,
        comment: parsedComment,
        category,
        tag,
        currency,
        isFromGroupDM: !existingSplitChatReport,
        billable,
        ...(existingSplitChatReport ? {} : {createdReportActionID: splitChatCreatedReportAction.reportActionID}),
        chatType: splitChatReport?.chatType,
        taxCode,
        taxAmount,
        description: parsedComment,
    };

    API.write(WRITE_COMMANDS.START_SPLIT_BILL, parameters, {optimisticData, successData, failureData});

    Navigation.dismissModalWithReport({report: splitChatReport});
    notifyNewAction(splitChatReport.reportID, currentUserAccountID);
}

/** Used for editing a split expense while it's still scanning or when SmartScan fails, it completes a split expense started by startSplitBill above.
 *
 * @param chatReportID - The group chat or workspace reportID
 * @param reportAction - The split action that lives in the chatReport above
 * @param updatedTransaction - The updated **draft** split transaction
 * @param sessionAccountID - accountID of the current user
 * @param sessionEmail - email of the current user
 */
function completeSplitBill(
    chatReportID: string,
    reportAction: OnyxTypes.ReportAction,
    updatedTransaction: OnyxEntry<OnyxTypes.Transaction>,
    sessionAccountID: number,
    sessionEmail?: string,
) {
    const parsedComment = getParsedComment(updatedTransaction?.comment?.comment ?? '');
    if (updatedTransaction?.comment) {
        // eslint-disable-next-line no-param-reassign
        updatedTransaction.comment.comment = parsedComment;
    }
    const currentUserEmailForIOUSplit = addSMSDomainIfPhoneNumber(sessionEmail);
    const transactionID = updatedTransaction?.transactionID;
    const unmodifiedTransaction = allTransactions[`${ONYXKEYS.COLLECTION.TRANSACTION}${transactionID}`];

    // Save optimistic updated transaction and action
    const optimisticData: OnyxUpdate[] = [
        {
            onyxMethod: Onyx.METHOD.MERGE,
            key: `${ONYXKEYS.COLLECTION.TRANSACTION}${transactionID}`,
            value: {
                ...updatedTransaction,
                receipt: {
                    state: CONST.IOU.RECEIPT_STATE.OPEN,
                },
            },
        },
        {
            onyxMethod: Onyx.METHOD.MERGE,
            key: `${ONYXKEYS.COLLECTION.REPORT_ACTIONS}${chatReportID}`,
            value: {
                [reportAction.reportActionID]: {
                    lastModified: DateUtils.getDBTime(),
                    originalMessage: {
                        whisperedTo: [],
                    },
                },
            },
        },
    ];

    const successData: OnyxUpdate[] = [
        {
            onyxMethod: Onyx.METHOD.MERGE,
            key: `${ONYXKEYS.COLLECTION.TRANSACTION}${transactionID}`,
            value: {pendingAction: null},
        },
        {
            onyxMethod: Onyx.METHOD.MERGE,
            key: `${ONYXKEYS.COLLECTION.SPLIT_TRANSACTION_DRAFT}${transactionID}`,
            value: {pendingAction: null},
        },
    ];

    const failureData: OnyxUpdate[] = [
        {
            onyxMethod: Onyx.METHOD.MERGE,
            key: `${ONYXKEYS.COLLECTION.TRANSACTION}${transactionID}`,
            value: {
                ...unmodifiedTransaction,
                errors: getMicroSecondOnyxErrorWithTranslationKey('iou.error.genericCreateFailureMessage'),
            },
        },
        {
            onyxMethod: Onyx.METHOD.MERGE,
            key: `${ONYXKEYS.COLLECTION.REPORT_ACTIONS}${chatReportID}`,
            value: {
                [reportAction.reportActionID]: {
                    ...reportAction,
                    errors: getMicroSecondOnyxErrorWithTranslationKey('iou.error.genericCreateFailureMessage'),
                },
            },
        },
    ];

    const splitParticipants: Split[] = updatedTransaction?.comment?.splits ?? [];
    const amount = updatedTransaction?.modifiedAmount;
    const currency = updatedTransaction?.modifiedCurrency;

    // Exclude the current user when calculating the split amount, `calculateAmount` takes it into account
    const splitAmount = calculateIOUAmount(splitParticipants.length - 1, amount ?? 0, currency ?? '', false);
    const splitTaxAmount = calculateIOUAmount(splitParticipants.length - 1, updatedTransaction?.taxAmount ?? 0, currency ?? '', false);

    const splits: Split[] = [{email: currentUserEmailForIOUSplit}];
    splitParticipants.forEach((participant) => {
        // Skip creating the transaction for the current user
        if (participant.email === currentUserEmailForIOUSplit) {
            return;
        }
        const isPolicyExpenseChat = !!participant.policyID;

        if (!isPolicyExpenseChat) {
            // In case this is still the optimistic accountID saved in the splits array, return early as we cannot know
            // if there is an existing chat between the split creator and this participant
            // Instead, we will rely on Auth generating the report IDs and the user won't see any optimistic chats or reports created
            const participantPersonalDetails: OnyxTypes.PersonalDetails | null = allPersonalDetails[participant?.accountID ?? CONST.DEFAULT_NUMBER_ID];
            if (!participantPersonalDetails || participantPersonalDetails.isOptimisticPersonalDetail) {
                splits.push({
                    email: participant.email,
                });
                return;
            }
        }

        let oneOnOneChatReport: OnyxEntry<OnyxTypes.Report>;
        let isNewOneOnOneChatReport = false;
        if (isPolicyExpenseChat) {
            // The workspace chat reportID is saved in the splits array when starting a split expense with a workspace
            oneOnOneChatReport = allReports?.[`${ONYXKEYS.COLLECTION.REPORT}${participant.chatReportID}`];
        } else {
            const existingChatReport = getChatByParticipants(participant.accountID ? [participant.accountID, sessionAccountID] : []);
            isNewOneOnOneChatReport = !existingChatReport;
            oneOnOneChatReport =
                existingChatReport ??
                buildOptimisticChatReport({
                    participantList: participant.accountID ? [participant.accountID, sessionAccountID] : [],
                });
        }

        let oneOnOneIOUReport: OneOnOneIOUReport = oneOnOneChatReport?.iouReportID ? allReports?.[`${ONYXKEYS.COLLECTION.REPORT}${oneOnOneChatReport.iouReportID}`] : null;
        const shouldCreateNewOneOnOneIOUReport = shouldCreateNewMoneyRequestReportReportUtils(oneOnOneIOUReport, oneOnOneChatReport);

        if (!oneOnOneIOUReport || shouldCreateNewOneOnOneIOUReport) {
            oneOnOneIOUReport = isPolicyExpenseChat
                ? buildOptimisticExpenseReport(oneOnOneChatReport?.reportID, participant.policyID, sessionAccountID, splitAmount, currency ?? '')
                : buildOptimisticIOUReport(sessionAccountID, participant.accountID ?? CONST.DEFAULT_NUMBER_ID, splitAmount, oneOnOneChatReport?.reportID, currency ?? '');
        } else if (isPolicyExpenseChat) {
            if (typeof oneOnOneIOUReport?.total === 'number') {
                // Because of the Expense reports are stored as negative values, we subtract the total from the amount
                oneOnOneIOUReport.total -= splitAmount;
            }
        } else {
            oneOnOneIOUReport = updateIOUOwnerAndTotal(oneOnOneIOUReport, sessionAccountID, splitAmount, currency ?? '');
        }

        const oneOnOneTransaction = buildOptimisticTransaction({
            originalTransactionID: transactionID,
            transactionParams: {
                amount: isPolicyExpenseChat ? -splitAmount : splitAmount,
                currency: currency ?? '',
                reportID: oneOnOneIOUReport?.reportID,
                comment: parsedComment,
                created: updatedTransaction?.modifiedCreated,
                merchant: updatedTransaction?.modifiedMerchant,
                receipt: {...updatedTransaction?.receipt, state: CONST.IOU.RECEIPT_STATE.OPEN},
                category: updatedTransaction?.category,
                tag: updatedTransaction?.tag,
                taxCode: updatedTransaction?.taxCode,
                taxAmount: isPolicyExpenseChat ? -splitTaxAmount : splitAmount,
                billable: updatedTransaction?.billable,
                source: CONST.IOU.TYPE.SPLIT,
                filename: updatedTransaction?.filename,
            },
        });

        const [oneOnOneCreatedActionForChat, oneOnOneCreatedActionForIOU, oneOnOneIOUAction, optimisticTransactionThread, optimisticCreatedActionForTransactionThread] =
            buildOptimisticMoneyRequestEntities({
                iouReport: oneOnOneIOUReport,
                type: CONST.IOU.REPORT_ACTION_TYPE.CREATE,
                amount: splitAmount,
                currency: currency ?? '',
                comment: parsedComment,
                payeeEmail: currentUserEmailForIOUSplit,
                participants: [participant],
                transactionID: oneOnOneTransaction.transactionID,
            });

        let oneOnOneReportPreviewAction = getReportPreviewAction(oneOnOneChatReport?.reportID, oneOnOneIOUReport?.reportID);
        if (oneOnOneReportPreviewAction) {
            oneOnOneReportPreviewAction = updateReportPreview(oneOnOneIOUReport, oneOnOneReportPreviewAction);
        } else {
            oneOnOneReportPreviewAction = buildOptimisticReportPreview(oneOnOneChatReport, oneOnOneIOUReport, '', oneOnOneTransaction);
        }

        const [oneOnOneOptimisticData, oneOnOneSuccessData, oneOnOneFailureData] = buildOnyxDataForMoneyRequest({
            isNewChatReport: isNewOneOnOneChatReport,
            isOneOnOneSplit: true,
            shouldCreateNewMoneyRequestReport: shouldCreateNewOneOnOneIOUReport,
            optimisticParams: {
                chat: {
                    report: oneOnOneChatReport,
                    createdAction: oneOnOneCreatedActionForChat,
                    reportPreviewAction: oneOnOneReportPreviewAction,
                },
                iou: {
                    report: oneOnOneIOUReport,
                    createdAction: oneOnOneCreatedActionForIOU,
                    action: oneOnOneIOUAction,
                },
                transactionParams: {
                    transaction: oneOnOneTransaction,
                    transactionThreadReport: optimisticTransactionThread,
                    transactionThreadCreatedReportAction: optimisticCreatedActionForTransactionThread,
                },
                policyRecentlyUsed: {},
            },
        });

        splits.push({
            email: participant.email,
            accountID: participant.accountID,
            policyID: participant.policyID,
            iouReportID: oneOnOneIOUReport?.reportID,
            chatReportID: oneOnOneChatReport?.reportID,
            transactionID: oneOnOneTransaction.transactionID,
            reportActionID: oneOnOneIOUAction.reportActionID,
            createdChatReportActionID: oneOnOneCreatedActionForChat.reportActionID,
            createdIOUReportActionID: oneOnOneCreatedActionForIOU.reportActionID,
            reportPreviewReportActionID: oneOnOneReportPreviewAction.reportActionID,
            transactionThreadReportID: optimisticTransactionThread.reportID,
            createdReportActionIDForThread: optimisticCreatedActionForTransactionThread?.reportActionID,
        });

        optimisticData.push(...oneOnOneOptimisticData);
        successData.push(...oneOnOneSuccessData);
        failureData.push(...oneOnOneFailureData);
    });

    const {
        amount: transactionAmount,
        currency: transactionCurrency,
        created: transactionCreated,
        merchant: transactionMerchant,
        comment: transactionComment,
        category: transactionCategory,
        tag: transactionTag,
        taxCode: transactionTaxCode,
        taxAmount: transactionTaxAmount,
        billable: transactionBillable,
    } = getTransactionDetails(updatedTransaction) ?? {};

    const parameters: CompleteSplitBillParams = {
        transactionID,
        amount: transactionAmount,
        currency: transactionCurrency,
        created: transactionCreated,
        merchant: transactionMerchant,
        comment: transactionComment,
        category: transactionCategory,
        tag: transactionTag,
        splits: JSON.stringify(splits),
        taxCode: transactionTaxCode,
        taxAmount: transactionTaxAmount,
        billable: transactionBillable,
        description: parsedComment,
    };

    API.write(WRITE_COMMANDS.COMPLETE_SPLIT_BILL, parameters, {optimisticData, successData, failureData});
    InteractionManager.runAfterInteractions(() => removeDraftTransaction(CONST.IOU.OPTIMISTIC_TRANSACTION_ID));
    dismissModalAndOpenReportInInboxTab(chatReportID);
    notifyNewAction(chatReportID, sessionAccountID);
}

function setDraftSplitTransaction(transactionID: string | undefined, transactionChanges: TransactionChanges = {}, policy?: OnyxEntry<OnyxTypes.Policy>) {
    if (!transactionID) {
        return undefined;
    }
    let draftSplitTransaction = allDraftSplitTransactions[`${ONYXKEYS.COLLECTION.SPLIT_TRANSACTION_DRAFT}${transactionID}`];

    if (!draftSplitTransaction) {
        draftSplitTransaction = allTransactions[`${ONYXKEYS.COLLECTION.TRANSACTION}${transactionID}`];
    }

    const updatedTransaction = draftSplitTransaction
        ? getUpdatedTransaction({
              transaction: draftSplitTransaction,
              transactionChanges,
              isFromExpenseReport: false,
              shouldUpdateReceiptState: false,
              policy,
          })
        : null;

    Onyx.merge(`${ONYXKEYS.COLLECTION.SPLIT_TRANSACTION_DRAFT}${transactionID}`, updatedTransaction);
}

/** Requests money based on a distance (e.g. mileage from a map) */
function createDistanceRequest(distanceRequestInformation: CreateDistanceRequestInformation) {
    const {
        report,
        participants,
        currentUserLogin = '',
        currentUserAccountID = -1,
        iouType = CONST.IOU.TYPE.SUBMIT,
        existingTransaction,
        transactionParams,
        policyParams = {},
    } = distanceRequestInformation;
    const {policy, policyCategories, policyTagList} = policyParams;
    const parsedComment = getParsedComment(transactionParams.comment);
    transactionParams.comment = parsedComment;
    const {amount, comment, currency, created, category, tag, taxAmount, taxCode, merchant, billable, validWaypoints, customUnitRateID = '', splitShares = {}} = transactionParams;

    // If the report is an iou or expense report, we should get the linked chat report to be passed to the getMoneyRequestInformation function
    const isMoneyRequestReport = isMoneyRequestReportReportUtils(report);
    const currentChatReport = isMoneyRequestReport ? getReportOrDraftReport(report?.chatReportID) : report;
    const moneyRequestReportID = isMoneyRequestReport ? report?.reportID : '';

    const optimisticReceipt: Receipt = {
        source: ReceiptGeneric as ReceiptSource,
        state: CONST.IOU.RECEIPT_STATE.OPEN,
    };

    let parameters: CreateDistanceRequestParams;
    let onyxData: OnyxData;
    const sanitizedWaypoints = sanitizeRecentWaypoints(validWaypoints);
    if (iouType === CONST.IOU.TYPE.SPLIT) {
        const {
            splitData,
            splits,
            onyxData: splitOnyxData,
        } = createSplitsAndOnyxData({
            participants,
            currentUserLogin: currentUserLogin ?? '',
            currentUserAccountID,
            existingSplitChatReportID: report?.reportID,
            transactionParams: {
                amount,
                comment,
                currency,
                merchant,
                created,
                category: category ?? '',
                tag: tag ?? '',
                splitShares,
                billable,
                iouRequestType: CONST.IOU.REQUEST_TYPE.DISTANCE,
                taxCode,
                taxAmount,
            },
        });
        onyxData = splitOnyxData;

        // Splits don't use the IOU report param. The split transaction isn't linked to a report shown in the UI, it's linked to a special default reportID of -2.
        // Therefore, any params related to the IOU report are irrelevant and omitted below.
        parameters = {
            transactionID: splitData.transactionID,
            chatReportID: splitData.chatReportID,
            createdChatReportActionID: splitData.createdReportActionID,
            reportActionID: splitData.reportActionID,
            waypoints: JSON.stringify(sanitizedWaypoints),
            customUnitRateID,
            comment,
            created,
            category,
            tag,
            taxCode,
            taxAmount,
            billable,
            splits: JSON.stringify(splits),
            chatType: splitData.chatType,
            description: parsedComment,
        };
    } else {
        const participant = participants.at(0) ?? {};
        const {
            iouReport,
            chatReport,
            transaction,
            iouAction,
            createdChatReportActionID,
            createdIOUReportActionID,
            reportPreviewAction,
            transactionThreadReportID,
            createdReportActionIDForThread,
            payerEmail,
            onyxData: moneyRequestOnyxData,
        } = getMoneyRequestInformation({
            parentChatReport: currentChatReport,
            existingTransaction,
            moneyRequestReportID,
            participantParams: {
                participant,
                payeeAccountID: userAccountID,
                payeeEmail: currentUserEmail,
            },
            policyParams: {
                policy,
                policyCategories,
                policyTagList,
            },
            transactionParams: {
                amount,
                currency,
                comment,
                created,
                merchant,
                receipt: optimisticReceipt,
                category,
                tag,
                taxCode,
                taxAmount,
                billable,
            },
        });

        onyxData = moneyRequestOnyxData;

        parameters = {
            comment,
            iouReportID: iouReport.reportID,
            chatReportID: chatReport.reportID,
            transactionID: transaction.transactionID,
            reportActionID: iouAction.reportActionID,
            createdChatReportActionID,
            createdIOUReportActionID,
            reportPreviewReportActionID: reportPreviewAction.reportActionID,
            waypoints: JSON.stringify(sanitizedWaypoints),
            created,
            category,
            tag,
            taxCode,
            taxAmount,
            billable,
            transactionThreadReportID,
            createdReportActionIDForThread,
            payerEmail,
            customUnitRateID,
            description: parsedComment,
        };
    }

    const recentServerValidatedWaypoints = getRecentWaypoints().filter((item) => !item.pendingAction);
    onyxData?.failureData?.push({
        onyxMethod: Onyx.METHOD.SET,
        key: `${ONYXKEYS.NVP_RECENT_WAYPOINTS}`,
        value: recentServerValidatedWaypoints,
    });

    API.write(WRITE_COMMANDS.CREATE_DISTANCE_REQUEST, parameters, onyxData);
    InteractionManager.runAfterInteractions(() => removeDraftTransaction(CONST.IOU.OPTIMISTIC_TRANSACTION_ID));
    const activeReportID = isMoneyRequestReport && report?.reportID ? report.reportID : parameters.chatReportID;
    dismissModalAndOpenReportInInboxTab(activeReportID);
    notifyNewAction(activeReportID, userAccountID);
}

type UpdateMoneyRequestAmountAndCurrencyParams = {
    transactionID: string;
    transactionThreadReportID: string;
    currency: string;
    amount: number;
    taxAmount: number;
    policy?: OnyxEntry<OnyxTypes.Policy>;
    policyTagList?: OnyxEntry<OnyxTypes.PolicyTagLists>;
    policyCategories?: OnyxEntry<OnyxTypes.PolicyCategories>;
    taxCode: string;
};

/** Updates the amount and currency fields of an expense */
function updateMoneyRequestAmountAndCurrency({
    transactionID,
    transactionThreadReportID,
    currency,
    amount,
    taxAmount,
    policy,
    policyTagList,
    policyCategories,
    taxCode,
}: UpdateMoneyRequestAmountAndCurrencyParams) {
    const transactionChanges = {
        amount,
        currency,
        taxCode,
        taxAmount,
    };
    const transactionThreadReport = allReports?.[`${ONYXKEYS.COLLECTION.REPORT}${transactionThreadReportID}`] ?? null;
    const parentReport = allReports?.[`${ONYXKEYS.COLLECTION.REPORT}${transactionThreadReport?.parentReportID}`] ?? null;
    let data: UpdateMoneyRequestData;
    if (isTrackExpenseReport(transactionThreadReport) && isSelfDM(parentReport)) {
        data = getUpdateTrackExpenseParams(transactionID, transactionThreadReportID, transactionChanges, policy);
    } else {
        data = getUpdateMoneyRequestParams(transactionID, transactionThreadReportID, transactionChanges, policy, policyTagList ?? null, policyCategories ?? null);
    }
    const {params, onyxData} = data;
    API.write(WRITE_COMMANDS.UPDATE_MONEY_REQUEST_AMOUNT_AND_CURRENCY, params, onyxData);
}

/**
 *
 * @param transactionID  - The transactionID of IOU
 * @param reportAction - The reportAction of the transaction in the IOU report
 * @return the url to navigate back once the money request is deleted
 */
function prepareToCleanUpMoneyRequest(transactionID: string, reportAction: OnyxTypes.ReportAction) {
    // STEP 1: Get all collections we're updating
    const iouReportID = isMoneyRequestAction(reportAction) ? getOriginalMessage(reportAction)?.IOUReportID : undefined;
    const iouReport = allReports?.[`${ONYXKEYS.COLLECTION.REPORT}${iouReportID}`] ?? null;
    const chatReport = allReports?.[`${ONYXKEYS.COLLECTION.REPORT}${iouReport?.chatReportID}`];
    const reportPreviewAction = getReportPreviewAction(iouReport?.chatReportID, iouReport?.reportID);
    const transaction = allTransactions[`${ONYXKEYS.COLLECTION.TRANSACTION}${transactionID}`];
    const isTransactionOnHold = isOnHold(transaction);
    const transactionViolations = allTransactionViolations[`${ONYXKEYS.COLLECTION.TRANSACTION_VIOLATIONS}${transactionID}`];
    const transactionThreadID = reportAction.childReportID;
    let transactionThread = null;
    if (transactionThreadID) {
        transactionThread = allReports?.[`${ONYXKEYS.COLLECTION.REPORT}${transactionThreadID}`] ?? null;
    }

    // STEP 2: Decide if we need to:
    // 1. Delete the transactionThread - delete if there are no visible comments in the thread
    // 2. Update the moneyRequestPreview to show [Deleted expense] - update if the transactionThread exists AND it isn't being deleted
    const shouldDeleteTransactionThread = transactionThreadID ? (reportAction?.childVisibleActionCount ?? 0) === 0 : false;
    const shouldShowDeletedRequestMessage = !!transactionThreadID && !shouldDeleteTransactionThread;

    // STEP 3: Update the IOU reportAction and decide if the iouReport should be deleted. We delete the iouReport if there are no visible comments left in the report.
    const updatedReportAction = {
        [reportAction.reportActionID]: {
            pendingAction: shouldShowDeletedRequestMessage ? CONST.RED_BRICK_ROAD_PENDING_ACTION.UPDATE : CONST.RED_BRICK_ROAD_PENDING_ACTION.DELETE,
            previousMessage: reportAction.message,
            message: [
                {
                    type: 'COMMENT',
                    html: '',
                    text: '',
                    isEdited: true,
                    isDeletedParentAction: shouldShowDeletedRequestMessage,
                },
            ],
            originalMessage: {
                IOUTransactionID: null,
            },
            errors: null,
        },
    } as Record<string, NullishDeep<OnyxTypes.ReportAction>>;

    let canUserPerformWriteAction = true;
    if (chatReport) {
        canUserPerformWriteAction = !!canUserPerformWriteActionReportUtils(chatReport);
    }
    const lastVisibleAction = getLastVisibleAction(iouReport?.reportID, canUserPerformWriteAction, updatedReportAction);
    const iouReportLastMessageText = getLastVisibleMessage(iouReport?.reportID, canUserPerformWriteAction, updatedReportAction).lastMessageText;
    const shouldDeleteIOUReport = iouReportLastMessageText.length === 0 && !isDeletedParentAction(lastVisibleAction) && (!transactionThreadID || shouldDeleteTransactionThread);

    // STEP 4: Update the iouReport and reportPreview with new totals and messages if it wasn't deleted
    let updatedIOUReport: OnyxInputValue<OnyxTypes.Report>;
    const currency = getCurrency(transaction);
    const updatedReportPreviewAction: Partial<OnyxTypes.ReportAction<typeof CONST.REPORT.ACTIONS.TYPE.REPORT_PREVIEW>> = {...reportPreviewAction};
    updatedReportPreviewAction.pendingAction = shouldDeleteIOUReport ? CONST.RED_BRICK_ROAD_PENDING_ACTION.DELETE : CONST.RED_BRICK_ROAD_PENDING_ACTION.UPDATE;
    if (iouReport && isExpenseReport(iouReport)) {
        updatedIOUReport = {...iouReport};

        if (typeof updatedIOUReport.total === 'number' && currency === iouReport?.currency) {
            // Because of the Expense reports are stored as negative values, we add the total from the amount
            const amountDiff = getAmount(transaction, true);
            updatedIOUReport.total += amountDiff;

            if (!transaction?.reimbursable && typeof updatedIOUReport.nonReimbursableTotal === 'number') {
                updatedIOUReport.nonReimbursableTotal += amountDiff;
            }

            if (!isTransactionOnHold) {
                if (typeof updatedIOUReport.unheldTotal === 'number') {
                    updatedIOUReport.unheldTotal += amountDiff;
                }

                if (!transaction?.reimbursable && typeof updatedIOUReport.unheldNonReimbursableTotal === 'number') {
                    updatedIOUReport.unheldNonReimbursableTotal += amountDiff;
                }
            }
        }
    } else {
        updatedIOUReport = updateIOUOwnerAndTotal(
            iouReport,
            reportAction.actorAccountID ?? CONST.DEFAULT_NUMBER_ID,
            getAmount(transaction, false),
            currency,
            true,
            false,
            isTransactionOnHold,
        );
    }

    if (updatedIOUReport) {
        updatedIOUReport.lastMessageText = iouReportLastMessageText;
        updatedIOUReport.lastVisibleActionCreated = lastVisibleAction?.created;
    }

    const hasNonReimbursableTransactions = hasNonReimbursableTransactionsReportUtils(iouReport?.reportID);
    const messageText = Localize.translateLocal(hasNonReimbursableTransactions ? 'iou.payerSpentAmount' : 'iou.payerOwesAmount', {
        payer: getPersonalDetailsForAccountID(updatedIOUReport?.managerID ?? CONST.DEFAULT_NUMBER_ID).login ?? '',
        amount: convertToDisplayString(updatedIOUReport?.total, updatedIOUReport?.currency),
    });

    if (getReportActionMessage(updatedReportPreviewAction)) {
        if (Array.isArray(updatedReportPreviewAction?.message)) {
            const message = updatedReportPreviewAction.message.at(0);
            if (message) {
                message.text = messageText;
                message.html = messageText;
                message.deleted = shouldDeleteIOUReport ? DateUtils.getDBTime() : '';
            }
        } else if (!Array.isArray(updatedReportPreviewAction.message) && updatedReportPreviewAction.message) {
            updatedReportPreviewAction.message.text = messageText;
            updatedReportPreviewAction.message.deleted = shouldDeleteIOUReport ? DateUtils.getDBTime() : '';
        }
    }

    if (updatedReportPreviewAction && reportPreviewAction?.childMoneyRequestCount && reportPreviewAction?.childMoneyRequestCount > 0) {
        updatedReportPreviewAction.childMoneyRequestCount = reportPreviewAction.childMoneyRequestCount - 1;
    }

    return {
        shouldDeleteTransactionThread,
        shouldDeleteIOUReport,
        updatedReportAction,
        updatedIOUReport,
        updatedReportPreviewAction,
        transactionThreadID,
        transactionThread,
        chatReport,
        transaction,
        transactionViolations,
        reportPreviewAction,
        iouReport,
    };
}

/**
 * Calculate the URL to navigate to after a money request deletion
 * @param transactionID - The ID of the money request being deleted
 * @param reportAction - The report action associated with the money request
 * @param isSingleTransactionView - whether we are in the transaction thread report
 * @returns The URL to navigate to
 */
function getNavigationUrlOnMoneyRequestDelete(transactionID: string | undefined, reportAction: OnyxTypes.ReportAction, isSingleTransactionView = false): Route | undefined {
    if (!transactionID) {
        return undefined;
    }

    const {shouldDeleteTransactionThread, shouldDeleteIOUReport, iouReport} = prepareToCleanUpMoneyRequest(transactionID, reportAction);

    // Determine which report to navigate back to
    if (iouReport && isSingleTransactionView && shouldDeleteTransactionThread && !shouldDeleteIOUReport) {
        return ROUTES.REPORT_WITH_ID.getRoute(iouReport.reportID);
    }

    if (iouReport?.chatReportID && shouldDeleteIOUReport) {
        return ROUTES.REPORT_WITH_ID.getRoute(iouReport.chatReportID);
    }

    return undefined;
}

/**
 * Calculate the URL to navigate to after a track expense deletion
 * @param chatReportID - The ID of the chat report containing the track expense
 * @param transactionID - The ID of the track expense being deleted
 * @param reportAction - The report action associated with the track expense
 * @param isSingleTransactionView - Whether we're in single transaction view
 * @returns The URL to navigate to
 */
function getNavigationUrlAfterTrackExpenseDelete(
    chatReportID: string | undefined,
    transactionID: string | undefined,
    reportAction: OnyxTypes.ReportAction,
    isSingleTransactionView = false,
): Route | undefined {
    if (!chatReportID || !transactionID) {
        return undefined;
    }

    const chatReport = allReports?.[`${ONYXKEYS.COLLECTION.REPORT}${chatReportID}`] ?? null;

    // If not a self DM, handle it as a regular money request
    if (!isSelfDM(chatReport)) {
        return getNavigationUrlOnMoneyRequestDelete(transactionID, reportAction, isSingleTransactionView);
    }

    const transactionThreadID = reportAction.childReportID;
    const shouldDeleteTransactionThread = transactionThreadID ? (reportAction?.childVisibleActionCount ?? 0) === 0 : false;

    // Only navigate if in single transaction view and the thread will be deleted
    if (isSingleTransactionView && shouldDeleteTransactionThread && chatReport?.reportID) {
        // Pop the deleted report screen before navigating. This prevents navigating to the Concierge chat due to the missing report.
        return ROUTES.REPORT_WITH_ID.getRoute(chatReport.reportID);
    }

    return undefined;
}

/**
 *
 * @param transactionID  - The transactionID of IOU
 * @param reportAction - The reportAction of the transaction in the IOU report
 * @param isSingleTransactionView - whether we are in the transaction thread report
 * @return the url to navigate back once the money request is deleted
 */
function cleanUpMoneyRequest(transactionID: string, reportAction: OnyxTypes.ReportAction, isSingleTransactionView = false) {
    const {
        shouldDeleteTransactionThread,
        shouldDeleteIOUReport,
        updatedReportAction,
        updatedIOUReport,
        updatedReportPreviewAction,
        transactionThreadID,
        chatReport,
        iouReport,
        reportPreviewAction,
    } = prepareToCleanUpMoneyRequest(transactionID, reportAction);

    const urlToNavigateBack = getNavigationUrlOnMoneyRequestDelete(transactionID, reportAction, isSingleTransactionView);
    // build Onyx data

    // Onyx operations to delete the transaction, update the IOU report action and chat report action
    const reportActionsOnyxUpdates: OnyxUpdate[] = [];
    const onyxUpdates: OnyxUpdate[] = [
        {
            onyxMethod: Onyx.METHOD.SET,
            key: `${ONYXKEYS.COLLECTION.TRANSACTION}${transactionID}`,
            value: null,
        },
    ];
    reportActionsOnyxUpdates.push({
        onyxMethod: Onyx.METHOD.MERGE,
        key: `${ONYXKEYS.COLLECTION.REPORT_ACTIONS}${iouReport?.reportID}`,
        value: {
            [reportAction.reportActionID]: shouldDeleteIOUReport
                ? null
                : {
                      pendingAction: null,
                  },
        },
    });

    if (reportPreviewAction?.reportActionID) {
        reportActionsOnyxUpdates.push({
            onyxMethod: Onyx.METHOD.MERGE,
            key: `${ONYXKEYS.COLLECTION.REPORT_ACTIONS}${chatReport?.reportID}`,
            value: {
                [reportPreviewAction.reportActionID]: {
                    ...updatedReportPreviewAction,
                    pendingAction: null,
                    errors: null,
                },
            },
        });
    }

    // added the operation to delete associated transaction violations
    onyxUpdates.push({
        onyxMethod: Onyx.METHOD.SET,
        key: `${ONYXKEYS.COLLECTION.TRANSACTION_VIOLATIONS}${transactionID}`,
        value: null,
    });

    // added the operation to delete transaction thread
    if (shouldDeleteTransactionThread) {
        onyxUpdates.push(
            {
                onyxMethod: Onyx.METHOD.SET,
                key: `${ONYXKEYS.COLLECTION.REPORT}${transactionThreadID}`,
                value: null,
            },
            {
                onyxMethod: Onyx.METHOD.SET,
                key: `${ONYXKEYS.COLLECTION.REPORT_ACTIONS}${transactionThreadID}`,
                value: null,
            },
        );
    }

    // added operations to update IOU report and chat report
    reportActionsOnyxUpdates.push({
        onyxMethod: Onyx.METHOD.MERGE,
        key: `${ONYXKEYS.COLLECTION.REPORT_ACTIONS}${iouReport?.reportID}`,
        value: updatedReportAction,
    });
    onyxUpdates.push(
        {
            onyxMethod: Onyx.METHOD.MERGE,
            key: `${ONYXKEYS.COLLECTION.REPORT}${iouReport?.reportID}`,
            value: updatedIOUReport,
        },
        {
            onyxMethod: Onyx.METHOD.MERGE,
            key: `${ONYXKEYS.COLLECTION.REPORT}${chatReport?.reportID}`,
            value: getOutstandingChildRequest(updatedIOUReport),
        },
    );

    if (!shouldDeleteIOUReport && updatedReportPreviewAction.childMoneyRequestCount === 0) {
        onyxUpdates.push({
            onyxMethod: Onyx.METHOD.MERGE,
            key: `${ONYXKEYS.COLLECTION.REPORT}${chatReport?.reportID}`,
            value: {
                hasOutstandingChildRequest: false,
            },
        });
    }

    if (shouldDeleteIOUReport) {
        let canUserPerformWriteAction = true;
        if (chatReport) {
            canUserPerformWriteAction = !!canUserPerformWriteActionReportUtils(chatReport);
        }

        const lastMessageText = getLastVisibleMessage(
            iouReport?.chatReportID,
            canUserPerformWriteAction,
            reportPreviewAction?.reportActionID ? {[reportPreviewAction.reportActionID]: null} : {},
        )?.lastMessageText;
        const lastVisibleActionCreated = getLastVisibleAction(
            iouReport?.chatReportID,
            canUserPerformWriteAction,
            reportPreviewAction?.reportActionID ? {[reportPreviewAction.reportActionID]: null} : {},
        )?.created;

        onyxUpdates.push(
            {
                onyxMethod: Onyx.METHOD.MERGE,
                key: `${ONYXKEYS.COLLECTION.REPORT}${chatReport?.reportID}`,
                value: {
                    hasOutstandingChildRequest: false,
                    iouReportID: null,
                    lastMessageText,
                    lastVisibleActionCreated,
                },
            },
            {
                onyxMethod: Onyx.METHOD.SET,
                key: `${ONYXKEYS.COLLECTION.REPORT}${iouReport?.reportID}`,
                value: null,
            },
        );
    }

    // First, update the reportActions to ensure related actions are not displayed.
    Onyx.update(reportActionsOnyxUpdates).then(() => {
        Navigation.goBack(urlToNavigateBack);
        InteractionManager.runAfterInteractions(() => {
            // After navigation, update the remaining data.
            Onyx.update(onyxUpdates);
        });
    });
}

/**
 *
 * @param transactionID  - The transactionID of IOU
 * @param reportAction - The reportAction of the transaction in the IOU report
 * @param isSingleTransactionView - whether we are in the transaction thread report
 * @return the url to navigate back once the money request is deleted
 */
function deleteMoneyRequest(transactionID: string | undefined, reportAction: OnyxTypes.ReportAction, isSingleTransactionView = false) {
    if (!transactionID) {
        return;
    }

    // STEP 1: Calculate and prepare the data
    const {
        shouldDeleteTransactionThread,
        shouldDeleteIOUReport,
        updatedReportAction,
        updatedIOUReport,
        updatedReportPreviewAction,
        transactionThreadID,
        transactionThread,
        chatReport,
        transaction,
        transactionViolations,
        iouReport,
        reportPreviewAction,
    } = prepareToCleanUpMoneyRequest(transactionID, reportAction);

    const urlToNavigateBack = getNavigationUrlOnMoneyRequestDelete(transactionID, reportAction, isSingleTransactionView);

    // STEP 2: Build Onyx data
    // The logic mostly resembles the cleanUpMoneyRequest function
    const optimisticData: OnyxUpdate[] = [
        {
            onyxMethod: Onyx.METHOD.SET,
            key: `${ONYXKEYS.COLLECTION.TRANSACTION}${transactionID}`,
            value: null,
        },
    ];

    optimisticData.push({
        onyxMethod: Onyx.METHOD.SET,
        key: `${ONYXKEYS.COLLECTION.TRANSACTION_VIOLATIONS}${transactionID}`,
        value: null,
    });

    const failureData: OnyxUpdate[] = [
        {
            onyxMethod: Onyx.METHOD.SET,
            key: `${ONYXKEYS.COLLECTION.TRANSACTION}${transactionID}`,
            value: transaction ?? null,
        },
    ];

    if (transactionViolations) {
        removeSettledAndApprovedTransactions(
            transactionViolations.filter((violation) => violation?.name === CONST.VIOLATIONS.DUPLICATED_TRANSACTION).flatMap((violation) => violation?.data?.duplicates ?? []),
        ).forEach((duplicateID) => {
            const duplicateTransactionsViolations = allTransactionViolations[`${ONYXKEYS.COLLECTION.TRANSACTION_VIOLATIONS}${duplicateID}`];
            if (!duplicateTransactionsViolations) {
                return;
            }

            const duplicateViolation = duplicateTransactionsViolations.find((violation) => violation.name === CONST.VIOLATIONS.DUPLICATED_TRANSACTION);
            if (!duplicateViolation?.data?.duplicates) {
                return;
            }

            const duplicateTransactionIDs = duplicateViolation.data.duplicates.filter((duplicateTransactionID) => duplicateTransactionID !== transactionID);

            const optimisticViolations: OnyxTypes.TransactionViolations = duplicateTransactionsViolations.filter((violation) => violation.name !== CONST.VIOLATIONS.DUPLICATED_TRANSACTION);

            if (duplicateTransactionIDs.length > 0) {
                optimisticViolations.push({
                    ...duplicateViolation,
                    data: {
                        ...duplicateViolation.data,
                        duplicates: duplicateTransactionIDs,
                    },
                });
            }

            optimisticData.push({
                onyxMethod: Onyx.METHOD.SET,
                key: `${ONYXKEYS.COLLECTION.TRANSACTION_VIOLATIONS}${duplicateID}`,
                value: optimisticViolations.length > 0 ? optimisticViolations : null,
            });

            failureData.push({
                onyxMethod: Onyx.METHOD.SET,
                key: `${ONYXKEYS.COLLECTION.TRANSACTION_VIOLATIONS}${duplicateID}`,
                value: duplicateTransactionsViolations,
            });
        });
    }

    if (shouldDeleteTransactionThread) {
        optimisticData.push(
            // Use merge instead of set to avoid deleting the report too quickly, which could cause a brief "not found" page to appear.
            // The remaining parts of the report object will be removed after the API call is successful.
            {
                onyxMethod: Onyx.METHOD.MERGE,
                key: `${ONYXKEYS.COLLECTION.REPORT}${transactionThreadID}`,
                value: {
                    reportID: null,
                    stateNum: CONST.REPORT.STATE_NUM.APPROVED,
                    statusNum: CONST.REPORT.STATUS_NUM.CLOSED,
                    participants: {
                        [userAccountID]: {
                            notificationPreference: CONST.REPORT.NOTIFICATION_PREFERENCE.HIDDEN,
                        },
                    },
                },
            },
            {
                onyxMethod: Onyx.METHOD.SET,
                key: `${ONYXKEYS.COLLECTION.REPORT_ACTIONS}${transactionThreadID}`,
                value: null,
            },
        );
    }

    optimisticData.push(
        {
            onyxMethod: Onyx.METHOD.MERGE,
            key: `${ONYXKEYS.COLLECTION.REPORT_ACTIONS}${iouReport?.reportID}`,
            value: updatedReportAction,
        },
        {
            onyxMethod: Onyx.METHOD.MERGE,
            key: `${ONYXKEYS.COLLECTION.REPORT}${iouReport?.reportID}`,
            value: updatedIOUReport,
        },
        {
            onyxMethod: Onyx.METHOD.MERGE,
            key: `${ONYXKEYS.COLLECTION.REPORT}${chatReport?.reportID}`,
            value: getOutstandingChildRequest(updatedIOUReport),
        },
    );

    if (reportPreviewAction?.reportActionID) {
        optimisticData.push({
            onyxMethod: Onyx.METHOD.MERGE,
            key: `${ONYXKEYS.COLLECTION.REPORT_ACTIONS}${chatReport?.reportID}`,
            value: {[reportPreviewAction.reportActionID]: updatedReportPreviewAction},
        });
    }

    if (!shouldDeleteIOUReport && updatedReportPreviewAction?.childMoneyRequestCount === 0) {
        optimisticData.push({
            onyxMethod: Onyx.METHOD.MERGE,
            key: `${ONYXKEYS.COLLECTION.REPORT}${chatReport?.reportID}`,
            value: {
                hasOutstandingChildRequest: false,
            },
        });
    }

    if (shouldDeleteIOUReport) {
        let canUserPerformWriteAction = true;
        if (chatReport) {
            canUserPerformWriteAction = !!canUserPerformWriteActionReportUtils(chatReport);
        }

        const lastMessageText = getLastVisibleMessage(
            iouReport?.chatReportID,
            canUserPerformWriteAction,
            reportPreviewAction?.reportActionID ? {[reportPreviewAction.reportActionID]: null} : {},
        )?.lastMessageText;
        const lastVisibleActionCreated = getLastVisibleAction(
            iouReport?.chatReportID,
            canUserPerformWriteAction,
            reportPreviewAction?.reportActionID ? {[reportPreviewAction.reportActionID]: null} : {},
        )?.created;

        optimisticData.push({
            onyxMethod: Onyx.METHOD.MERGE,
            key: `${ONYXKEYS.COLLECTION.REPORT}${chatReport?.reportID}`,
            value: {
                hasOutstandingChildRequest: false,
                iouReportID: null,
                lastMessageText,
                lastVisibleActionCreated,
            },
        });
        optimisticData.push({
            onyxMethod: Onyx.METHOD.MERGE,
            key: `${ONYXKEYS.COLLECTION.REPORT}${iouReport?.reportID}`,
            value: {
                pendingFields: {
                    preview: CONST.RED_BRICK_ROAD_PENDING_ACTION.DELETE,
                },
            },
        });
    }

    const successData: OnyxUpdate[] = [
        {
            onyxMethod: Onyx.METHOD.MERGE,
            key: `${ONYXKEYS.COLLECTION.REPORT_ACTIONS}${iouReport?.reportID}`,
            value: {
                [reportAction.reportActionID]: shouldDeleteIOUReport
                    ? null
                    : {
                          pendingAction: null,
                      },
            },
        },
    ];

    if (reportPreviewAction?.reportActionID) {
        successData.push({
            onyxMethod: Onyx.METHOD.MERGE,
            key: `${ONYXKEYS.COLLECTION.REPORT_ACTIONS}${chatReport?.reportID}`,
            value: {
                [reportPreviewAction.reportActionID]: {
                    pendingAction: null,
                    errors: null,
                },
            },
        });
    }

    // Ensure that any remaining data is removed upon successful completion, even if the server sends a report removal response.
    // This is done to prevent the removal update from lingering in the applyHTTPSOnyxUpdates function.
    if (shouldDeleteTransactionThread && transactionThread) {
        successData.push({
            onyxMethod: Onyx.METHOD.MERGE,
            key: `${ONYXKEYS.COLLECTION.REPORT}${transactionThreadID}`,
            value: null,
        });
    }

    if (shouldDeleteIOUReport) {
        successData.push({
            onyxMethod: Onyx.METHOD.SET,
            key: `${ONYXKEYS.COLLECTION.REPORT}${iouReport?.reportID}`,
            value: null,
        });
    }

    failureData.push({
        onyxMethod: Onyx.METHOD.SET,
        key: `${ONYXKEYS.COLLECTION.TRANSACTION_VIOLATIONS}${transactionID}`,
        value: transactionViolations ?? null,
    });

    if (shouldDeleteTransactionThread) {
        failureData.push({
            onyxMethod: Onyx.METHOD.SET,
            key: `${ONYXKEYS.COLLECTION.REPORT}${transactionThreadID}`,
            value: transactionThread,
        });
    }

    const errorKey = DateUtils.getMicroseconds();

    failureData.push(
        {
            onyxMethod: Onyx.METHOD.MERGE,
            key: `${ONYXKEYS.COLLECTION.REPORT_ACTIONS}${iouReport?.reportID}`,
            value: {
                [reportAction.reportActionID]: {
                    ...reportAction,
                    pendingAction: null,
                    errors: {
                        [errorKey]: Localize.translateLocal('iou.error.genericDeleteFailureMessage'),
                    },
                },
            },
        },
        shouldDeleteIOUReport
            ? {
                  onyxMethod: Onyx.METHOD.SET,
                  key: `${ONYXKEYS.COLLECTION.REPORT}${iouReport?.reportID}`,
                  value: iouReport,
              }
            : {
                  onyxMethod: Onyx.METHOD.MERGE,
                  key: `${ONYXKEYS.COLLECTION.REPORT}${iouReport?.reportID}`,
                  value: iouReport,
              },
    );

    if (reportPreviewAction?.reportActionID) {
        failureData.push({
            onyxMethod: Onyx.METHOD.MERGE,
            key: `${ONYXKEYS.COLLECTION.REPORT_ACTIONS}${chatReport?.reportID}`,
            value: {
                [reportPreviewAction.reportActionID]: {
                    ...reportPreviewAction,
                    pendingAction: null,
                    errors: {
                        [errorKey]: Localize.translateLocal('iou.error.genericDeleteFailureMessage'),
                    },
                },
            },
        });
    }

    if (chatReport && shouldDeleteIOUReport) {
        failureData.push({
            onyxMethod: Onyx.METHOD.MERGE,
            key: `${ONYXKEYS.COLLECTION.REPORT}${chatReport.reportID}`,
            value: chatReport,
        });
    }

    if (!shouldDeleteIOUReport && updatedReportPreviewAction?.childMoneyRequestCount === 0) {
        failureData.push({
            onyxMethod: Onyx.METHOD.MERGE,
            key: `${ONYXKEYS.COLLECTION.REPORT}${chatReport?.reportID}`,
            value: {
                hasOutstandingChildRequest: true,
            },
        });
    }

    const parameters: DeleteMoneyRequestParams = {
        transactionID,
        reportActionID: reportAction.reportActionID,
    };

    // STEP 3: Make the API request
    API.write(WRITE_COMMANDS.DELETE_MONEY_REQUEST, parameters, {optimisticData, successData, failureData});
    clearPdfByOnyxKey(transactionID);

    return urlToNavigateBack;
}

function deleteTrackExpense(chatReportID: string | undefined, transactionID: string | undefined, reportAction: OnyxTypes.ReportAction, isSingleTransactionView = false) {
    if (!chatReportID || !transactionID) {
        return;
    }

    const urlToNavigateBack = getNavigationUrlAfterTrackExpenseDelete(chatReportID, transactionID, reportAction, isSingleTransactionView);

    // STEP 1: Get all collections we're updating
    const chatReport = allReports?.[`${ONYXKEYS.COLLECTION.REPORT}${chatReportID}`] ?? null;
    if (!isSelfDM(chatReport)) {
        deleteMoneyRequest(transactionID, reportAction, isSingleTransactionView);
        return urlToNavigateBack;
    }

    const whisperAction = getTrackExpenseActionableWhisper(transactionID, chatReportID);
    const actionableWhisperReportActionID = whisperAction?.reportActionID;
    const {parameters, optimisticData, successData, failureData} = getDeleteTrackExpenseInformation(
        chatReportID,
        transactionID,
        reportAction,
        undefined,
        undefined,
        actionableWhisperReportActionID,
        CONST.REPORT.ACTIONABLE_TRACK_EXPENSE_WHISPER_RESOLUTION.NOTHING,
    );

    // STEP 6: Make the API request
    API.write(WRITE_COMMANDS.DELETE_MONEY_REQUEST, parameters, {optimisticData, successData, failureData});
    clearPdfByOnyxKey(transactionID);

    // STEP 7: Navigate the user depending on which page they are on and which resources were deleted
    return urlToNavigateBack;
}

/**
 * @param managerID - Account ID of the person sending the money
 * @param recipient - The user receiving the money
 */
function getSendMoneyParams(
    report: OnyxEntry<OnyxTypes.Report>,
    amount: number,
    currency: string,
    comment: string,
    paymentMethodType: PaymentMethodType,
    managerID: number,
    recipient: Participant,
): SendMoneyParamsData {
    const recipientEmail = addSMSDomainIfPhoneNumber(recipient.login ?? '');
    const recipientAccountID = Number(recipient.accountID);
    const newIOUReportDetails = JSON.stringify({
        amount,
        currency,
        requestorEmail: recipientEmail,
        requestorAccountID: recipientAccountID,
        comment,
        idempotencyKey: Str.guid(),
    });

    let chatReport = !isEmptyObject(report) && report?.reportID ? report : getChatByParticipants([recipientAccountID, managerID]);
    let isNewChat = false;
    if (!chatReport) {
        chatReport = buildOptimisticChatReport({
            participantList: [recipientAccountID, managerID],
        });
        isNewChat = true;
    }
    const optimisticIOUReport = buildOptimisticIOUReport(recipientAccountID, managerID, amount, chatReport.reportID, currency, true);

    const optimisticTransaction = buildOptimisticTransaction({
        transactionParams: {
            amount,
            currency,
            reportID: optimisticIOUReport.reportID,
            comment,
        },
    });
    const optimisticTransactionData: OnyxUpdate = {
        onyxMethod: Onyx.METHOD.SET,
        key: `${ONYXKEYS.COLLECTION.TRANSACTION}${optimisticTransaction.transactionID}`,
        value: optimisticTransaction,
    };

    const [optimisticCreatedActionForChat, optimisticCreatedActionForIOUReport, optimisticIOUReportAction, optimisticTransactionThread, optimisticCreatedActionForTransactionThread] =
        buildOptimisticMoneyRequestEntities({
            iouReport: optimisticIOUReport,
            type: CONST.IOU.REPORT_ACTION_TYPE.PAY,
            amount,
            currency,
            comment,
            payeeEmail: recipientEmail,
            participants: [recipient],
            transactionID: optimisticTransaction.transactionID,
            paymentType: paymentMethodType,
            isSendMoneyFlow: true,
        });

    const reportPreviewAction = buildOptimisticReportPreview(chatReport, optimisticIOUReport);

    // Change the method to set for new reports because it doesn't exist yet, is faster,
    // and we need the data to be available when we navigate to the chat page
    const optimisticChatReportData: OnyxUpdate = isNewChat
        ? {
              onyxMethod: Onyx.METHOD.SET,
              key: `${ONYXKEYS.COLLECTION.REPORT}${chatReport.reportID}`,
              value: {
                  ...chatReport,
                  // Set and clear pending fields on the chat report
                  pendingFields: {createChat: CONST.RED_BRICK_ROAD_PENDING_ACTION.ADD},
                  lastReadTime: DateUtils.getDBTime(),
                  lastVisibleActionCreated: reportPreviewAction.created,
              },
          }
        : {
              onyxMethod: Onyx.METHOD.MERGE,
              key: `${ONYXKEYS.COLLECTION.REPORT}${chatReport.reportID}`,
              value: {
                  ...chatReport,
                  lastReadTime: DateUtils.getDBTime(),
                  lastVisibleActionCreated: reportPreviewAction.created,
              },
          };
    const optimisticQuickActionData: OnyxUpdate = {
        onyxMethod: Onyx.METHOD.SET,
        key: ONYXKEYS.NVP_QUICK_ACTION_GLOBAL_CREATE,
        value: {
            action: CONST.QUICK_ACTIONS.SEND_MONEY,
            chatReportID: chatReport.reportID,
            isFirstQuickAction: isEmptyObject(quickAction),
        },
    };
    const optimisticIOUReportData: OnyxUpdate = {
        onyxMethod: Onyx.METHOD.SET,
        key: `${ONYXKEYS.COLLECTION.REPORT}${optimisticIOUReport.reportID}`,
        value: {
            ...optimisticIOUReport,
            lastMessageText: getReportActionText(optimisticIOUReportAction),
            lastMessageHtml: getReportActionHtml(optimisticIOUReportAction),
        },
    };
    const optimisticTransactionThreadData: OnyxUpdate = {
        onyxMethod: Onyx.METHOD.SET,
        key: `${ONYXKEYS.COLLECTION.REPORT}${optimisticTransactionThread.reportID}`,
        value: optimisticTransactionThread,
    };
    const optimisticIOUReportActionsData: OnyxUpdate = {
        onyxMethod: Onyx.METHOD.MERGE,
        key: `${ONYXKEYS.COLLECTION.REPORT_ACTIONS}${optimisticIOUReport.reportID}`,
        value: {
            [optimisticCreatedActionForIOUReport.reportActionID]: optimisticCreatedActionForIOUReport,
            [optimisticIOUReportAction.reportActionID]: {
                ...(optimisticIOUReportAction as OnyxTypes.ReportAction),
                pendingAction: CONST.RED_BRICK_ROAD_PENDING_ACTION.ADD,
            },
        },
    };
    const optimisticChatReportActionsData: OnyxUpdate = {
        onyxMethod: Onyx.METHOD.MERGE,
        key: `${ONYXKEYS.COLLECTION.REPORT_ACTIONS}${chatReport.reportID}`,
        value: {
            [reportPreviewAction.reportActionID]: reportPreviewAction,
        },
    };
    const optimisticTransactionThreadReportActionsData: OnyxUpdate | undefined = optimisticCreatedActionForTransactionThread
        ? {
              onyxMethod: Onyx.METHOD.MERGE,
              key: `${ONYXKEYS.COLLECTION.REPORT_ACTIONS}${optimisticTransactionThread.reportID}`,
              value: {[optimisticCreatedActionForTransactionThread?.reportActionID]: optimisticCreatedActionForTransactionThread},
          }
        : undefined;

    const successData: OnyxUpdate[] = [];

    // Add optimistic personal details for recipient
    let optimisticPersonalDetailListData: OnyxUpdate | null = null;
    const optimisticPersonalDetailListAction = isNewChat
        ? {
              [recipientAccountID]: {
                  accountID: recipientAccountID,
                  // Disabling this line since participant.displayName can be an empty string
                  // eslint-disable-next-line @typescript-eslint/prefer-nullish-coalescing
                  displayName: recipient.displayName || recipient.login,
                  login: recipient.login,
              },
          }
        : {};

    const redundantParticipants: Record<number, null> = {};
    if (!isEmptyObject(optimisticPersonalDetailListAction)) {
        const successPersonalDetailListAction: Record<number, null> = {};

        // BE will send different participants. We clear the optimistic ones to avoid duplicated entries
        Object.keys(optimisticPersonalDetailListAction).forEach((accountIDKey) => {
            const accountID = Number(accountIDKey);
            successPersonalDetailListAction[accountID] = null;
            redundantParticipants[accountID] = null;
        });

        optimisticPersonalDetailListData = {
            onyxMethod: Onyx.METHOD.MERGE,
            key: ONYXKEYS.PERSONAL_DETAILS_LIST,
            value: optimisticPersonalDetailListAction,
        };
        successData.push({
            onyxMethod: Onyx.METHOD.MERGE,
            key: ONYXKEYS.PERSONAL_DETAILS_LIST,
            value: successPersonalDetailListAction,
        });
    }

    successData.push(
        {
            onyxMethod: Onyx.METHOD.MERGE,
            key: `${ONYXKEYS.COLLECTION.REPORT}${optimisticIOUReport.reportID}`,
            value: {
                participants: redundantParticipants,
            },
        },
        {
            onyxMethod: Onyx.METHOD.MERGE,
            key: `${ONYXKEYS.COLLECTION.REPORT}${optimisticTransactionThread.reportID}`,
            value: {
                participants: redundantParticipants,
            },
        },
        {
            onyxMethod: Onyx.METHOD.MERGE,
            key: `${ONYXKEYS.COLLECTION.REPORT_METADATA}${optimisticTransactionThread.reportID}`,
            value: {
                isOptimisticReport: false,
            },
        },
        {
            onyxMethod: Onyx.METHOD.MERGE,
            key: `${ONYXKEYS.COLLECTION.REPORT_ACTIONS}${optimisticIOUReport.reportID}`,
            value: {
                [optimisticIOUReportAction.reportActionID]: {
                    pendingAction: null,
                },
            },
        },
        {
            onyxMethod: Onyx.METHOD.MERGE,
            key: `${ONYXKEYS.COLLECTION.TRANSACTION}${optimisticTransaction.transactionID}`,
            value: {pendingAction: null},
        },
        {
            onyxMethod: Onyx.METHOD.MERGE,
            key: `${ONYXKEYS.COLLECTION.REPORT_METADATA}${chatReport.reportID}`,
            value: {
                isOptimisticReport: false,
            },
        },
        {
            onyxMethod: Onyx.METHOD.MERGE,
            key: `${ONYXKEYS.COLLECTION.REPORT_ACTIONS}${chatReport.reportID}`,
            value: {
                [reportPreviewAction.reportActionID]: {
                    pendingAction: null,
                },
            },
        },
    );

    const failureData: OnyxUpdate[] = [
        {
            onyxMethod: Onyx.METHOD.MERGE,
            key: `${ONYXKEYS.COLLECTION.TRANSACTION}${optimisticTransaction.transactionID}`,
            value: {
                errors: getMicroSecondOnyxErrorWithTranslationKey('iou.error.other'),
            },
        },
        {
            onyxMethod: Onyx.METHOD.MERGE,
            key: `${ONYXKEYS.COLLECTION.REPORT}${optimisticTransactionThread.reportID}`,
            value: {
                errorFields: {
                    createChat: getMicroSecondOnyxErrorWithTranslationKey('report.genericCreateReportFailureMessage'),
                },
            },
        },
        {
            onyxMethod: Onyx.METHOD.SET,
            key: ONYXKEYS.NVP_QUICK_ACTION_GLOBAL_CREATE,
            value: quickAction ?? null,
        },
    ];

    if (optimisticCreatedActionForTransactionThread?.reportActionID) {
        successData.push({
            onyxMethod: Onyx.METHOD.MERGE,
            key: `${ONYXKEYS.COLLECTION.REPORT_ACTIONS}${optimisticTransactionThread.reportID}`,
            value: {[optimisticCreatedActionForTransactionThread?.reportActionID]: {pendingAction: null}},
        });
        failureData.push({
            onyxMethod: Onyx.METHOD.MERGE,
            key: `${ONYXKEYS.COLLECTION.REPORT_ACTIONS}${optimisticTransactionThread.reportID}`,
            value: {[optimisticCreatedActionForTransactionThread?.reportActionID]: {errors: getMicroSecondOnyxErrorWithTranslationKey('iou.error.genericCreateFailureMessage')}},
        });
    }

    // Now, let's add the data we need just when we are creating a new chat report
    if (isNewChat) {
        successData.push({
            onyxMethod: Onyx.METHOD.MERGE,
            key: `${ONYXKEYS.COLLECTION.REPORT}${chatReport.reportID}`,
            value: {pendingFields: null, participants: redundantParticipants},
        });
        failureData.push(
            {
                onyxMethod: Onyx.METHOD.MERGE,
                key: `${ONYXKEYS.COLLECTION.REPORT}${chatReport.reportID}`,
                value: {
                    errorFields: {
                        createChat: getMicroSecondOnyxErrorWithTranslationKey('report.genericCreateReportFailureMessage'),
                    },
                },
            },
            {
                onyxMethod: Onyx.METHOD.MERGE,
                key: `${ONYXKEYS.COLLECTION.REPORT_ACTIONS}${optimisticIOUReport.reportID}`,
                value: {
                    [optimisticIOUReportAction.reportActionID]: {
                        errors: getMicroSecondOnyxErrorWithTranslationKey('iou.error.genericCreateFailureMessage'),
                    },
                },
            },
        );

        const optimisticChatReportActionsValue = optimisticChatReportActionsData.value as Record<string, OnyxTypes.ReportAction>;

        if (optimisticChatReportActionsValue) {
            // Add an optimistic created action to the optimistic chat reportActions data
            optimisticChatReportActionsValue[optimisticCreatedActionForChat.reportActionID] = optimisticCreatedActionForChat;
        }
    } else {
        failureData.push({
            onyxMethod: Onyx.METHOD.MERGE,
            key: `${ONYXKEYS.COLLECTION.REPORT_ACTIONS}${optimisticIOUReport.reportID}`,
            value: {
                [optimisticIOUReportAction.reportActionID]: {
                    errors: getMicroSecondOnyxErrorWithTranslationKey('iou.error.other'),
                },
            },
        });
    }

    const optimisticData: OnyxUpdate[] = [
        optimisticChatReportData,
        optimisticQuickActionData,
        optimisticIOUReportData,
        optimisticChatReportActionsData,
        optimisticIOUReportActionsData,
        optimisticTransactionData,
        optimisticTransactionThreadData,
    ];

    if (optimisticTransactionThreadReportActionsData) {
        optimisticData.push(optimisticTransactionThreadReportActionsData);
    }
    if (!isEmptyObject(optimisticPersonalDetailListData)) {
        optimisticData.push(optimisticPersonalDetailListData);
    }

    return {
        params: {
            iouReportID: optimisticIOUReport.reportID,
            chatReportID: chatReport.reportID,
            reportActionID: optimisticIOUReportAction.reportActionID,
            paymentMethodType,
            transactionID: optimisticTransaction.transactionID,
            newIOUReportDetails,
            createdReportActionID: isNewChat ? optimisticCreatedActionForChat.reportActionID : undefined,
            reportPreviewReportActionID: reportPreviewAction.reportActionID,
            createdIOUReportActionID: optimisticCreatedActionForIOUReport.reportActionID,
            transactionThreadReportID: optimisticTransactionThread.reportID,
            createdReportActionIDForThread: optimisticCreatedActionForTransactionThread?.reportActionID,
        },
        optimisticData,
        successData,
        failureData,
    };
}

type OptimisticHoldReportExpenseActionID = {
    optimisticReportActionID: string;
    oldReportActionID: string;
};

function getHoldReportActionsAndTransactions(reportID: string | undefined) {
    const iouReportActions = getAllReportActions(reportID);
    const holdReportActions: Array<OnyxTypes.ReportAction<typeof CONST.REPORT.ACTIONS.TYPE.IOU>> = [];
    const holdTransactions: OnyxTypes.Transaction[] = [];

    Object.values(iouReportActions).forEach((action) => {
        const transactionID = isMoneyRequestAction(action) ? getOriginalMessage(action)?.IOUTransactionID : undefined;
        const transaction = getTransaction(transactionID);

        if (transaction?.comment?.hold) {
            holdReportActions.push(action as OnyxTypes.ReportAction<typeof CONST.REPORT.ACTIONS.TYPE.IOU>);
            holdTransactions.push(transaction);
        }
    });

    return {holdReportActions, holdTransactions};
}

function getReportFromHoldRequestsOnyxData(
    chatReport: OnyxTypes.Report,
    iouReport: OnyxEntry<OnyxTypes.Report>,
    recipient: Participant,
): {
    optimisticHoldReportID: string;
    optimisticHoldActionID: string;
    optimisticHoldReportExpenseActionIDs: OptimisticHoldReportExpenseActionID[];
    optimisticData: OnyxUpdate[];
    successData: OnyxUpdate[];
    failureData: OnyxUpdate[];
} {
    const {holdReportActions, holdTransactions} = getHoldReportActionsAndTransactions(iouReport?.reportID);
    const firstHoldTransaction = holdTransactions.at(0);
    const newParentReportActionID = rand64();

    const coefficient = isExpenseReport(iouReport) ? -1 : 1;
    const isPolicyExpenseChat = isPolicyExpenseChatReportUtil(chatReport);
    const holdAmount = ((iouReport?.total ?? 0) - (iouReport?.unheldTotal ?? 0)) * coefficient;
    const holdNonReimbursableAmount = ((iouReport?.nonReimbursableTotal ?? 0) - (iouReport?.unheldNonReimbursableTotal ?? 0)) * coefficient;
    const optimisticExpenseReport = isPolicyExpenseChat
        ? buildOptimisticExpenseReport(
              chatReport.reportID,
              chatReport.policyID ?? iouReport?.policyID,
              recipient.accountID ?? 1,
              holdAmount,
              iouReport?.currency ?? '',
              holdNonReimbursableAmount,
              newParentReportActionID,
          )
        : buildOptimisticIOUReport(
              iouReport?.ownerAccountID ?? CONST.DEFAULT_NUMBER_ID,
              iouReport?.managerID ?? CONST.DEFAULT_NUMBER_ID,
              holdAmount,
              chatReport.reportID,
              iouReport?.currency ?? '',
              false,
              newParentReportActionID,
          );

    const optimisticExpenseReportPreview = buildOptimisticReportPreview(
        chatReport,
        optimisticExpenseReport,
        '',
        firstHoldTransaction,
        optimisticExpenseReport.reportID,
        newParentReportActionID,
    );

    const updateHeldReports: Record<string, Pick<OnyxTypes.Report, 'parentReportActionID' | 'parentReportID' | 'chatReportID'>> = {};
    const addHoldReportActions: OnyxTypes.ReportActions = {};
    const addHoldReportActionsSuccess: OnyxCollection<NullishDeep<ReportAction>> = {};
    const deleteHoldReportActions: Record<string, Pick<OnyxTypes.ReportAction, 'message'>> = {};
    const optimisticHoldReportExpenseActionIDs: OptimisticHoldReportExpenseActionID[] = [];

    holdReportActions.forEach((holdReportAction) => {
        const originalMessage = getOriginalMessage(holdReportAction);

        deleteHoldReportActions[holdReportAction.reportActionID] = {
            message: [
                {
                    deleted: DateUtils.getDBTime(),
                    type: CONST.REPORT.MESSAGE.TYPE.TEXT,
                    text: '',
                },
            ],
        };

        const reportActionID = rand64();
        addHoldReportActions[reportActionID] = {
            ...holdReportAction,
            reportActionID,
            originalMessage: {
                ...originalMessage,
                IOUReportID: optimisticExpenseReport.reportID,
            },
            pendingAction: CONST.RED_BRICK_ROAD_PENDING_ACTION.ADD,
        };
        addHoldReportActionsSuccess[reportActionID] = {
            pendingAction: null,
        };

        const heldReport = getReportOrDraftReport(holdReportAction.childReportID);
        if (heldReport) {
            optimisticHoldReportExpenseActionIDs.push({optimisticReportActionID: reportActionID, oldReportActionID: holdReportAction.reportActionID});

            updateHeldReports[`${ONYXKEYS.COLLECTION.REPORT}${heldReport.reportID}`] = {
                parentReportActionID: reportActionID,
                parentReportID: optimisticExpenseReport.reportID,
                chatReportID: optimisticExpenseReport.reportID,
            };
        }
    });

    const updateHeldTransactions: Record<string, Pick<OnyxTypes.Transaction, 'reportID'>> = {};
    holdTransactions.forEach((transaction) => {
        updateHeldTransactions[`${ONYXKEYS.COLLECTION.TRANSACTION}${transaction.transactionID}`] = {
            reportID: optimisticExpenseReport.reportID,
        };
    });

    const optimisticData: OnyxUpdate[] = [
        {
            onyxMethod: Onyx.METHOD.MERGE,
            key: `${ONYXKEYS.COLLECTION.REPORT}${chatReport.reportID}`,
            value: {
                iouReportID: optimisticExpenseReport.reportID,
                lastVisibleActionCreated: optimisticExpenseReportPreview.created,
            },
        },
        // add new optimistic expense report
        {
            onyxMethod: Onyx.METHOD.MERGE,
            key: `${ONYXKEYS.COLLECTION.REPORT}${optimisticExpenseReport.reportID}`,
            value: {
                ...optimisticExpenseReport,
                unheldTotal: 0,
                unheldNonReimbursableTotal: 0,
            },
        },
        // add preview report action to main chat
        {
            onyxMethod: Onyx.METHOD.MERGE,
            key: `${ONYXKEYS.COLLECTION.REPORT_ACTIONS}${chatReport.reportID}`,
            value: {
                [optimisticExpenseReportPreview.reportActionID]: optimisticExpenseReportPreview,
            },
        },
        // remove hold report actions from old iou report
        {
            onyxMethod: Onyx.METHOD.MERGE,
            key: `${ONYXKEYS.COLLECTION.REPORT_ACTIONS}${iouReport?.reportID}`,
            value: deleteHoldReportActions,
        },
        // add hold report actions to new iou report
        {
            onyxMethod: Onyx.METHOD.MERGE,
            key: `${ONYXKEYS.COLLECTION.REPORT_ACTIONS}${optimisticExpenseReport.reportID}`,
            value: addHoldReportActions,
        },
        // update held reports with new parentReportActionID
        {
            onyxMethod: Onyx.METHOD.MERGE_COLLECTION,
            key: `${ONYXKEYS.COLLECTION.REPORT}`,
            value: updateHeldReports,
        },
        // update transactions with new iouReportID
        {
            onyxMethod: Onyx.METHOD.MERGE_COLLECTION,
            key: `${ONYXKEYS.COLLECTION.TRANSACTION}`,
            value: updateHeldTransactions,
        },
    ];

    const bringReportActionsBack: Record<string, OnyxTypes.ReportAction> = {};
    holdReportActions.forEach((reportAction) => {
        bringReportActionsBack[reportAction.reportActionID] = reportAction;
    });

    const bringHeldTransactionsBack: Record<string, OnyxTypes.Transaction> = {};
    holdTransactions.forEach((transaction) => {
        bringHeldTransactionsBack[`${ONYXKEYS.COLLECTION.TRANSACTION}${transaction.transactionID}`] = transaction;
    });

    const successData: OnyxUpdate[] = [
        {
            onyxMethod: Onyx.METHOD.MERGE,
            key: `${ONYXKEYS.COLLECTION.REPORT_ACTIONS}${chatReport.reportID}`,
            value: {
                [optimisticExpenseReportPreview.reportActionID]: {
                    pendingAction: null,
                },
            },
        },
        {
            onyxMethod: Onyx.METHOD.MERGE,
            key: `${ONYXKEYS.COLLECTION.REPORT_ACTIONS}${optimisticExpenseReport.reportID}`,
            value: addHoldReportActionsSuccess,
        },
    ];

    const failureData: OnyxUpdate[] = [
        {
            onyxMethod: Onyx.METHOD.MERGE,
            key: `${ONYXKEYS.COLLECTION.REPORT}${chatReport.reportID}`,
            value: {
                iouReportID: chatReport.iouReportID,
                lastVisibleActionCreated: chatReport.lastVisibleActionCreated,
            },
        },
        // remove added optimistic expense report
        {
            onyxMethod: Onyx.METHOD.MERGE,
            key: `${ONYXKEYS.COLLECTION.REPORT}${optimisticExpenseReport.reportID}`,
            value: null,
        },
        // remove preview report action from the main chat
        {
            onyxMethod: Onyx.METHOD.MERGE,
            key: `${ONYXKEYS.COLLECTION.REPORT_ACTIONS}${chatReport.reportID}`,
            value: {
                [optimisticExpenseReportPreview.reportActionID]: null,
            },
        },
        // add hold report actions back to old iou report
        {
            onyxMethod: Onyx.METHOD.MERGE,
            key: `${ONYXKEYS.COLLECTION.REPORT_ACTIONS}${iouReport?.reportID}`,
            value: bringReportActionsBack,
        },
        // remove hold report actions from the new iou report
        {
            onyxMethod: Onyx.METHOD.MERGE,
            key: `${ONYXKEYS.COLLECTION.REPORT_ACTIONS}${optimisticExpenseReport.reportID}`,
            value: null,
        },
        // add hold transactions back to old iou report
        {
            onyxMethod: Onyx.METHOD.MERGE_COLLECTION,
            key: `${ONYXKEYS.COLLECTION.TRANSACTION}`,
            value: bringHeldTransactionsBack,
        },
    ];

    return {
        optimisticData,
        optimisticHoldActionID: optimisticExpenseReportPreview.reportActionID,
        failureData,
        successData,
        optimisticHoldReportID: optimisticExpenseReport.reportID,
        optimisticHoldReportExpenseActionIDs,
    };
}

function hasOutstandingChildRequest(chatReport: OnyxTypes.Report, excludedIOUReport: OnyxEntry<OnyxTypes.Report>, policyId?: string) {
    const policy = getPolicy(policyId);
    if (!policy?.achAccount?.bankAccountID) {
        return false;
    }
    const reportActions = getAllReportActions(chatReport.reportID);
    return !!Object.values(reportActions).find((action) => {
        const iouReportID = getIOUReportIDFromReportActionPreview(action);
        if (iouReportID === excludedIOUReport?.reportID) {
            return false;
        }
        const iouReport = getReportOrDraftReport(iouReportID);
        const transactions = getReportTransactions(iouReportID);
        return canIOUBePaid(iouReport, chatReport, policy, transactions) || canIOUBePaid(iouReport, chatReport, policy, transactions, true);
    });
}

function getPayMoneyRequestParams(
    initialChatReport: OnyxTypes.Report,
    iouReport: OnyxEntry<OnyxTypes.Report>,
    recipient: Participant,
    paymentMethodType: PaymentMethodType,
    full: boolean,
    payAsBusiness?: boolean,
): PayMoneyRequestData {
    const isInvoiceReport = isInvoiceReportReportUtils(iouReport);
    const activePolicy = getPolicy(activePolicyID);
    let payerPolicyID = activePolicyID;
    let chatReport = initialChatReport;
    let policyParams = {};
    const optimisticData: OnyxUpdate[] = [];
    const successData: OnyxUpdate[] = [];
    const failureData: OnyxUpdate[] = [];
    const shouldCreatePolicy = !activePolicy || !isPolicyAdmin(activePolicy) || !isPaidGroupPolicy(activePolicy);

    if (isIndividualInvoiceRoom(chatReport) && payAsBusiness && shouldCreatePolicy) {
        payerPolicyID = generatePolicyID();
        const {
            optimisticData: policyOptimisticData,
            failureData: policyFailureData,
            successData: policySuccessData,
            params,
        } = buildPolicyData(currentUserEmail, true, undefined, payerPolicyID);
        const {adminsChatReportID, adminsCreatedReportActionID, expenseChatReportID, expenseCreatedReportActionID, customUnitRateID, customUnitID, ownerEmail, policyName} = params;

        policyParams = {
            policyID: payerPolicyID,
            adminsChatReportID,
            adminsCreatedReportActionID,
            expenseChatReportID,
            expenseCreatedReportActionID,
            customUnitRateID,
            customUnitID,
            ownerEmail,
            policyName,
        };

        optimisticData.push(...policyOptimisticData, {onyxMethod: Onyx.METHOD.MERGE, key: ONYXKEYS.NVP_ACTIVE_POLICY_ID, value: payerPolicyID});
        successData.push(...policySuccessData);
        failureData.push(...policyFailureData, {onyxMethod: Onyx.METHOD.MERGE, key: ONYXKEYS.NVP_ACTIVE_POLICY_ID, value: activePolicyID ?? null});
    }

    if (isIndividualInvoiceRoom(chatReport) && payAsBusiness && activePolicyID) {
        const existingB2BInvoiceRoom = getInvoiceChatByParticipants(activePolicyID, CONST.REPORT.INVOICE_RECEIVER_TYPE.BUSINESS, chatReport.policyID);
        if (existingB2BInvoiceRoom) {
            chatReport = existingB2BInvoiceRoom;
        }
    }

    let total = (iouReport?.total ?? 0) - (iouReport?.nonReimbursableTotal ?? 0);
    if (hasHeldExpensesReportUtils(iouReport?.reportID) && !full && !!iouReport?.unheldTotal) {
        total = iouReport.unheldTotal - (iouReport?.unheldNonReimbursableTotal ?? 0);
    }

    const optimisticIOUReportAction = buildOptimisticIOUReportAction({
        type: CONST.IOU.REPORT_ACTION_TYPE.PAY,
        amount: isExpenseReport(iouReport) ? -total : total,
        currency: iouReport?.currency ?? '',
        comment: '',
        participants: [recipient],
        transactionID: '',
        paymentType: paymentMethodType,
        iouReportID: iouReport?.reportID,
        isSettlingUp: true,
    });

    // In some instances, the report preview action might not be available to the payer (only whispered to the requestor)
    // hence we need to make the updates to the action safely.
    let optimisticReportPreviewAction = null;
    const reportPreviewAction = getReportPreviewAction(chatReport.reportID, iouReport?.reportID);
    if (reportPreviewAction) {
        optimisticReportPreviewAction = updateReportPreview(iouReport, reportPreviewAction, true);
    }
    let currentNextStep = null;
    let optimisticNextStep = null;
    if (!isInvoiceReport) {
        currentNextStep = allNextSteps[`${ONYXKEYS.COLLECTION.NEXT_STEP}${iouReport?.reportID}`] ?? null;
        optimisticNextStep = buildNextStep(iouReport, CONST.REPORT.STATUS_NUM.REIMBURSED);
    }

    const optimisticChatReport = {
        ...chatReport,
        lastReadTime: DateUtils.getDBTime(),
        hasOutstandingChildRequest: hasOutstandingChildRequest(chatReport, iouReport, iouReport?.policyID),
        iouReportID: null,
        lastMessageText: getReportActionText(optimisticIOUReportAction),
        lastMessageHtml: getReportActionHtml(optimisticIOUReportAction),
    };
    if (isIndividualInvoiceRoom(chatReport) && payAsBusiness && payerPolicyID) {
        optimisticChatReport.invoiceReceiver = {
            type: CONST.REPORT.INVOICE_RECEIVER_TYPE.BUSINESS,
            policyID: payerPolicyID,
        };
    }

    optimisticData.push(
        {
            onyxMethod: Onyx.METHOD.MERGE,
            key: `${ONYXKEYS.COLLECTION.REPORT}${chatReport.reportID}`,
            value: optimisticChatReport,
        },
        {
            onyxMethod: Onyx.METHOD.MERGE,
            key: `${ONYXKEYS.COLLECTION.REPORT_ACTIONS}${iouReport?.reportID}`,
            value: {
                [optimisticIOUReportAction.reportActionID]: {
                    ...(optimisticIOUReportAction as OnyxTypes.ReportAction),
                    pendingAction: CONST.RED_BRICK_ROAD_PENDING_ACTION.ADD,
                },
            },
        },
        {
            onyxMethod: Onyx.METHOD.MERGE,
            key: `${ONYXKEYS.COLLECTION.REPORT}${iouReport?.reportID}`,
            value: {
                ...iouReport,
                lastMessageText: getReportActionText(optimisticIOUReportAction),
                lastMessageHtml: getReportActionHtml(optimisticIOUReportAction),
                lastVisibleActionCreated: optimisticIOUReportAction.created,
                hasOutstandingChildRequest: false,
                statusNum: CONST.REPORT.STATUS_NUM.REIMBURSED,
                pendingFields: {
                    preview: CONST.RED_BRICK_ROAD_PENDING_ACTION.UPDATE,
                    reimbursed: CONST.RED_BRICK_ROAD_PENDING_ACTION.UPDATE,
                    partial: full ? null : CONST.RED_BRICK_ROAD_PENDING_ACTION.UPDATE,
                },
                errors: null,
            },
        },
        {
            onyxMethod: Onyx.METHOD.MERGE,
            key: `${ONYXKEYS.COLLECTION.NEXT_STEP}${iouReport?.reportID}`,
            value: optimisticNextStep,
        },
    );

    if (iouReport?.policyID) {
        optimisticData.push({
            onyxMethod: Onyx.METHOD.MERGE,
            key: ONYXKEYS.NVP_LAST_PAYMENT_METHOD,
            value: {
                [iouReport.policyID]: paymentMethodType,
            },
        });
    }

    successData.push(
        {
            onyxMethod: Onyx.METHOD.MERGE,
            key: `${ONYXKEYS.COLLECTION.REPORT}${iouReport?.reportID}`,
            value: {
                pendingFields: {
                    preview: null,
                    reimbursed: null,
                    partial: null,
                },
                errors: null,
            },
        },
        {
            onyxMethod: Onyx.METHOD.MERGE,
            key: `${ONYXKEYS.COLLECTION.REPORT_ACTIONS}${iouReport?.reportID}`,
            value: {
                [optimisticIOUReportAction.reportActionID]: {
                    pendingAction: null,
                },
            },
        },
    );

    failureData.push(
        {
            onyxMethod: Onyx.METHOD.MERGE,
            key: `${ONYXKEYS.COLLECTION.REPORT_ACTIONS}${iouReport?.reportID}`,
            value: {
                [optimisticIOUReportAction.reportActionID]: {
                    pendingAction: null,
                    errors: getMicroSecondOnyxErrorWithTranslationKey('iou.error.other'),
                },
            },
        },
        {
            onyxMethod: Onyx.METHOD.MERGE,
            key: `${ONYXKEYS.COLLECTION.REPORT}${iouReport?.reportID}`,
            value: {
                ...iouReport,
            },
        },
        {
            onyxMethod: Onyx.METHOD.MERGE,
            key: `${ONYXKEYS.COLLECTION.REPORT}${chatReport.reportID}`,
            value: chatReport,
        },
        {
            onyxMethod: Onyx.METHOD.MERGE,
            key: `${ONYXKEYS.COLLECTION.NEXT_STEP}${iouReport?.reportID}`,
            value: currentNextStep,
        },
    );

    // In case the report preview action is loaded locally, let's update it.
    if (optimisticReportPreviewAction) {
        optimisticData.push({
            onyxMethod: Onyx.METHOD.MERGE,
            key: `${ONYXKEYS.COLLECTION.REPORT_ACTIONS}${chatReport.reportID}`,
            value: {
                [optimisticReportPreviewAction.reportActionID]: optimisticReportPreviewAction,
            },
        });
        failureData.push({
            onyxMethod: Onyx.METHOD.MERGE,
            key: `${ONYXKEYS.COLLECTION.REPORT_ACTIONS}${chatReport.reportID}`,
            value: {
                [optimisticReportPreviewAction.reportActionID]: {
                    created: optimisticReportPreviewAction.created,
                },
            },
        });
    }

    // Optimistically unhold all transactions if we pay all requests
    if (full) {
        const reportTransactions = getReportTransactions(iouReport?.reportID);
        for (const transaction of reportTransactions) {
            optimisticData.push({
                onyxMethod: Onyx.METHOD.MERGE,
                key: `${ONYXKEYS.COLLECTION.TRANSACTION}${transaction.transactionID}`,
                value: {
                    comment: {
                        hold: null,
                    },
                },
            });
            failureData.push({
                onyxMethod: Onyx.METHOD.MERGE,
                key: `${ONYXKEYS.COLLECTION.TRANSACTION}${transaction.transactionID}`,
                value: {
                    comment: {
                        hold: transaction.comment?.hold,
                    },
                },
            });
        }

        const optimisticTransactionViolations: OnyxUpdate[] = reportTransactions.map(({transactionID}) => {
            return {
                onyxMethod: Onyx.METHOD.MERGE,
                key: `${ONYXKEYS.COLLECTION.TRANSACTION_VIOLATIONS}${transactionID}`,
                value: null,
            };
        });
        optimisticData.push(...optimisticTransactionViolations);

        const failureTransactionViolations: OnyxUpdate[] = reportTransactions.map(({transactionID}) => {
            const violations = allTransactionViolations[`${ONYXKEYS.COLLECTION.TRANSACTION_VIOLATIONS}${transactionID}`] ?? [];
            return {
                onyxMethod: Onyx.METHOD.MERGE,
                key: `${ONYXKEYS.COLLECTION.TRANSACTION_VIOLATIONS}${transactionID}`,
                value: violations,
            };
        });
        failureData.push(...failureTransactionViolations);
    }

    let optimisticHoldReportID;
    let optimisticHoldActionID;
    let optimisticHoldReportExpenseActionIDs;
    if (!full) {
        const holdReportOnyxData = getReportFromHoldRequestsOnyxData(chatReport, iouReport, recipient);

        optimisticData.push(...holdReportOnyxData.optimisticData);
        successData.push(...holdReportOnyxData.successData);
        failureData.push(...holdReportOnyxData.failureData);
        optimisticHoldReportID = holdReportOnyxData.optimisticHoldReportID;
        optimisticHoldActionID = holdReportOnyxData.optimisticHoldActionID;
        optimisticHoldReportExpenseActionIDs = JSON.stringify(holdReportOnyxData.optimisticHoldReportExpenseActionIDs);
    }

    return {
        params: {
            iouReportID: iouReport?.reportID,
            chatReportID: chatReport.reportID,
            reportActionID: optimisticIOUReportAction.reportActionID,
            paymentMethodType,
            full,
            amount: Math.abs(total),
            optimisticHoldReportID,
            optimisticHoldActionID,
            optimisticHoldReportExpenseActionIDs,
            ...policyParams,
        },
        optimisticData,
        successData,
        failureData,
    };
}

/**
 * @param managerID - Account ID of the person sending the money
 * @param recipient - The user receiving the money
 */
function sendMoneyElsewhere(report: OnyxEntry<OnyxTypes.Report>, amount: number, currency: string, comment: string, managerID: number, recipient: Participant) {
    const {params, optimisticData, successData, failureData} = getSendMoneyParams(report, amount, currency, comment, CONST.IOU.PAYMENT_TYPE.ELSEWHERE, managerID, recipient);

    API.write(WRITE_COMMANDS.SEND_MONEY_ELSEWHERE, params, {optimisticData, successData, failureData});

    dismissModalAndOpenReportInInboxTab(params.chatReportID);
    notifyNewAction(params.chatReportID, managerID);
}

/**
 * @param managerID - Account ID of the person sending the money
 * @param recipient - The user receiving the money
 */
function sendMoneyWithWallet(report: OnyxEntry<OnyxTypes.Report>, amount: number, currency: string, comment: string, managerID: number, recipient: Participant | OptionData) {
    const {params, optimisticData, successData, failureData} = getSendMoneyParams(report, amount, currency, comment, CONST.IOU.PAYMENT_TYPE.EXPENSIFY, managerID, recipient);

    API.write(WRITE_COMMANDS.SEND_MONEY_WITH_WALLET, params, {optimisticData, successData, failureData});

    dismissModalAndOpenReportInInboxTab(params.chatReportID);
    notifyNewAction(params.chatReportID, managerID);
}

function canApproveIOU(
    iouReport: OnyxTypes.OnyxInputOrEntry<OnyxTypes.Report> | SearchReport,
    policy: OnyxTypes.OnyxInputOrEntry<OnyxTypes.Policy> | SearchPolicy,
    chatReportRNVP?: OnyxTypes.ReportNameValuePairs,
) {
    // Only expense reports can be approved
    if (!isExpenseReport(iouReport) || !(policy && isPaidGroupPolicy(policy))) {
        return false;
    }

    const isOnSubmitAndClosePolicy = isSubmitAndClose(policy);
    if (isOnSubmitAndClosePolicy) {
        return false;
    }

    const managerID = iouReport?.managerID ?? CONST.DEFAULT_NUMBER_ID;
    const isCurrentUserManager = managerID === userAccountID;
    const isOpenExpenseReport = isOpenExpenseReportReportUtils(iouReport);
    const isApproved = isReportApproved({report: iouReport});
    const iouSettled = isSettled(iouReport?.reportID);
    const reportNameValuePairs = chatReportRNVP ?? getReportNameValuePairs(iouReport?.reportID);
    const isArchivedExpenseReport = isArchivedReport(reportNameValuePairs);
    const reportTransactions = getReportTransactions(iouReport?.reportID);
    const hasOnlyPendingCardOrScanningTransactions =
        reportTransactions.length > 0 &&
        reportTransactions.every(
            (transaction) =>
                (isExpensifyCardTransaction(transaction) && isPending(transaction)) ||
                (isPartialMerchant(getMerchant(transaction)) && isAmountMissing(transaction)) ||
                (isScanRequestTransactionUtils(transaction) && isReceiptBeingScannedTransactionUtils(transaction)),
        );
    if (hasOnlyPendingCardOrScanningTransactions) {
        return false;
    }
    const isPayAtEndExpenseReport = isPayAtEndExpenseReportReportUtils(iouReport?.reportID, reportTransactions);

    return reportTransactions.length > 0 && isCurrentUserManager && !isOpenExpenseReport && !isApproved && !iouSettled && !isArchivedExpenseReport && !isPayAtEndExpenseReport;
}

function canUnapproveIOU(iouReport: OnyxEntry<OnyxTypes.Report>, policy: OnyxEntry<OnyxTypes.Policy>) {
    return (
        isExpenseReport(iouReport) &&
        (isReportManager(iouReport) || isPolicyAdmin(policy)) &&
        isReportApproved({report: iouReport}) &&
        !isSubmitAndClose(policy) &&
        !iouReport?.isWaitingOnBankAccount
    );
}

function canIOUBePaid(
    iouReport: OnyxTypes.OnyxInputOrEntry<OnyxTypes.Report> | SearchReport,
    chatReport: OnyxTypes.OnyxInputOrEntry<OnyxTypes.Report> | SearchReport,
    policy: OnyxTypes.OnyxInputOrEntry<OnyxTypes.Policy> | SearchPolicy,
    transactions?: OnyxTypes.Transaction[] | SearchTransaction[],
    onlyShowPayElsewhere = false,
    chatReportRNVP?: OnyxTypes.ReportNameValuePairs,
    invoiceReceiverPolicy?: SearchPolicy,
    shouldCheckApprovedState = true,
) {
    const isPolicyExpenseChat = isPolicyExpenseChatReportUtil(chatReport);
    const reportNameValuePairs = chatReportRNVP ?? getReportNameValuePairs(chatReport?.reportID);
    const isChatReportArchived = isArchivedReport(reportNameValuePairs);
    const iouSettled = isSettled(iouReport);

    if (isEmptyObject(iouReport)) {
        return false;
    }

    if (policy?.reimbursementChoice === CONST.POLICY.REIMBURSEMENT_CHOICES.REIMBURSEMENT_NO) {
        if (!onlyShowPayElsewhere) {
            return false;
        }
        if (iouReport?.statusNum !== CONST.REPORT.STATUS_NUM.SUBMITTED) {
            return false;
        }
    }

    if (isInvoiceReportReportUtils(iouReport)) {
        if (isChatReportArchived || iouSettled || isOpenInvoiceReportReportUtils(iouReport)) {
            return false;
        }
        if (chatReport?.invoiceReceiver?.type === CONST.REPORT.INVOICE_RECEIVER_TYPE.INDIVIDUAL) {
            return chatReport?.invoiceReceiver?.accountID === userAccountID;
        }
        return (invoiceReceiverPolicy ?? getPolicy(chatReport?.invoiceReceiver?.policyID))?.role === CONST.POLICY.ROLE.ADMIN;
    }

    const isPayer = isPayerReportUtils(
        {
            email: currentUserEmail,
            accountID: userAccountID,
        },
        iouReport,
        onlyShowPayElsewhere,
        policy,
    );

    const isOpenExpenseReport = isPolicyExpenseChat && isOpenExpenseReportReportUtils(iouReport);

    const {reimbursableSpend} = getMoneyRequestSpendBreakdown(iouReport);
    const isAutoReimbursable = policy?.reimbursementChoice === CONST.POLICY.REIMBURSEMENT_CHOICES.REIMBURSEMENT_YES ? false : canBeAutoReimbursed(iouReport, policy);
    const shouldBeApproved = canApproveIOU(iouReport, policy);

    const isPayAtEndExpenseReport = isPayAtEndExpenseReportReportUtils(iouReport?.reportID, transactions);
    return (
        isPayer &&
        !isOpenExpenseReport &&
        !iouSettled &&
        !iouReport?.isWaitingOnBankAccount &&
        reimbursableSpend > 0 &&
        !isChatReportArchived &&
        !isAutoReimbursable &&
        (!shouldBeApproved || !shouldCheckApprovedState) &&
        !isPayAtEndExpenseReport
    );
}

function canCancelPayment(iouReport: OnyxEntry<OnyxTypes.Report>, session: OnyxEntry<OnyxTypes.Session>) {
    return isPayerReportUtils(session, iouReport) && (isSettled(iouReport) || iouReport?.isWaitingOnBankAccount) && isExpenseReport(iouReport);
}

function canSubmitReport(
    report: OnyxEntry<OnyxTypes.Report> | SearchReport,
    policy: OnyxEntry<OnyxTypes.Policy> | SearchPolicy,
    transactions: OnyxTypes.Transaction[] | SearchTransaction[],
    allViolations: OnyxCollection<OnyxTypes.TransactionViolations> | undefined,
) {
    const currentUserAccountID = getCurrentUserAccountID();
    const isOpenExpenseReport = isOpenExpenseReportReportUtils(report);
    const isArchived = isArchivedReportWithID(report?.reportID);
    const isAdmin = policy?.role === CONST.POLICY.ROLE.ADMIN;
    const transactionIDList = transactions.map((transaction) => transaction.transactionID);
    const hasAllPendingRTERViolations = allHavePendingRTERViolation(transactionIDList, allViolations);
    const hasBrokenConnectionViolation = shouldShowBrokenConnectionViolationForMultipleTransactions(transactionIDList, report, policy, allViolations);

    const hasOnlyPendingCardOrScanFailTransactions =
        transactions.length > 0 &&
        transactions.every((t) => (isExpensifyCardTransaction(t) && isPending(t)) || (isPartialMerchant(getMerchant(t)) && isAmountMissing(t)) || isReceiptBeingScannedTransactionUtils(t));

    return (
        transactions.length > 0 &&
        isOpenExpenseReport &&
        !isArchived &&
        !hasOnlyPendingCardOrScanFailTransactions &&
        !hasAllPendingRTERViolations &&
        !hasBrokenConnectionViolation &&
        (report?.ownerAccountID === currentUserAccountID || isAdmin || report?.managerID === currentUserAccountID)
    );
}

function getIOUReportActionToApproveOrPay(chatReport: OnyxEntry<OnyxTypes.Report>, excludedIOUReportID: string | undefined): OnyxEntry<ReportAction> {
    const chatReportActions = allReportActions?.[`${ONYXKEYS.COLLECTION.REPORT_ACTIONS}${chatReport?.reportID}`] ?? {};

    return Object.values(chatReportActions).find((action) => {
        const iouReport = getReportOrDraftReport(action.childReportID);
        const policy = getPolicy(iouReport?.policyID);
        const shouldShowSettlementButton = canIOUBePaid(iouReport, chatReport, policy) || canApproveIOU(iouReport, policy);
        return action.childReportID?.toString() !== excludedIOUReportID && action.actionName === CONST.REPORT.ACTIONS.TYPE.REPORT_PREVIEW && shouldShowSettlementButton;
    });
}

function hasIOUToApproveOrPay(chatReport: OnyxEntry<OnyxTypes.Report>, excludedIOUReportID: string | undefined): boolean {
    return !!getIOUReportActionToApproveOrPay(chatReport, excludedIOUReportID);
}

function isLastApprover(approvalChain: string[]): boolean {
    if (approvalChain.length === 0) {
        return true;
    }
    return approvalChain.at(-1) === currentUserEmail;
}

function getNextApproverAccountID(report: OnyxEntry<OnyxTypes.Report>, isUnapproved = false) {
    const policy = getPolicy(report?.policyID);
    const approvalChain = getApprovalChain(policy, report);
    const submitToAccountID = getSubmitToAccountID(policy, report);

    if (isUnapproved) {
        if (approvalChain.includes(currentUserEmail)) {
            return userAccountID;
        }

        return report?.managerID;
    }

    if (approvalChain.length === 0) {
        return submitToAccountID;
    }

    const nextApproverEmail = approvalChain.length === 1 ? approvalChain.at(0) : approvalChain.at(approvalChain.indexOf(currentUserEmail) + 1);
    if (!nextApproverEmail) {
        return submitToAccountID;
    }

    return getAccountIDsByLogins([nextApproverEmail]).at(0);
}

function approveMoneyRequest(expenseReport: OnyxEntry<OnyxTypes.Report>, full?: boolean) {
    if (!expenseReport) {
        return;
    }

    if (expenseReport.policyID && shouldRestrictUserBillableActions(expenseReport.policyID)) {
        Navigation.navigate(ROUTES.RESTRICTED_ACTION.getRoute(expenseReport.policyID));
        return;
    }

    const currentNextStep = allNextSteps[`${ONYXKEYS.COLLECTION.NEXT_STEP}${expenseReport.reportID}`] ?? null;
    let total = expenseReport.total ?? 0;
    const hasHeldExpenses = hasHeldExpensesReportUtils(expenseReport.reportID);
    if (hasHeldExpenses && !full && !!expenseReport.unheldTotal) {
        total = expenseReport.unheldTotal;
    }
    const optimisticApprovedReportAction = buildOptimisticApprovedReportAction(total, expenseReport.currency ?? '', expenseReport.reportID);

    const approvalChain = getApprovalChain(getPolicy(expenseReport.policyID), expenseReport);

    const predictedNextStatus = isLastApprover(approvalChain) ? CONST.REPORT.STATUS_NUM.APPROVED : CONST.REPORT.STATUS_NUM.SUBMITTED;
    const predictedNextState = isLastApprover(approvalChain) ? CONST.REPORT.STATE_NUM.APPROVED : CONST.REPORT.STATE_NUM.SUBMITTED;
    const managerID = isLastApprover(approvalChain) ? expenseReport.managerID : getNextApproverAccountID(expenseReport);

    const optimisticNextStep = buildNextStep(expenseReport, predictedNextStatus);
    const chatReport = getReportOrDraftReport(expenseReport.chatReportID);

    const optimisticReportActionsData: OnyxUpdate = {
        onyxMethod: Onyx.METHOD.MERGE,
        key: `${ONYXKEYS.COLLECTION.REPORT_ACTIONS}${expenseReport.reportID}`,
        value: {
            [optimisticApprovedReportAction.reportActionID]: {
                ...(optimisticApprovedReportAction as OnyxTypes.ReportAction),
                pendingAction: CONST.RED_BRICK_ROAD_PENDING_ACTION.ADD,
            },
        },
    };
    const optimisticIOUReportData: OnyxUpdate = {
        onyxMethod: Onyx.METHOD.MERGE,
        key: `${ONYXKEYS.COLLECTION.REPORT}${expenseReport.reportID}`,
        value: {
            ...expenseReport,
            lastMessageText: getReportActionText(optimisticApprovedReportAction),
            lastMessageHtml: getReportActionHtml(optimisticApprovedReportAction),
            stateNum: predictedNextState,
            statusNum: predictedNextStatus,
            managerID,
            pendingFields: {
                partial: full ? null : CONST.RED_BRICK_ROAD_PENDING_ACTION.UPDATE,
            },
        },
    };

    const optimisticChatReportData: OnyxUpdate = {
        onyxMethod: Onyx.METHOD.MERGE,
        key: `${ONYXKEYS.COLLECTION.REPORT}${expenseReport.chatReportID}`,
        value: {
            hasOutstandingChildRequest: hasIOUToApproveOrPay(chatReport, expenseReport.reportID),
        },
    };

    const optimisticNextStepData: OnyxUpdate = {
        onyxMethod: Onyx.METHOD.MERGE,
        key: `${ONYXKEYS.COLLECTION.NEXT_STEP}${expenseReport.reportID}`,
        value: optimisticNextStep,
    };
    const optimisticData: OnyxUpdate[] = [optimisticIOUReportData, optimisticReportActionsData, optimisticNextStepData, optimisticChatReportData];

    const successData: OnyxUpdate[] = [
        {
            onyxMethod: Onyx.METHOD.MERGE,
            key: `${ONYXKEYS.COLLECTION.REPORT_ACTIONS}${expenseReport.reportID}`,
            value: {
                [optimisticApprovedReportAction.reportActionID]: {
                    pendingAction: null,
                },
            },
        },
        {
            onyxMethod: Onyx.METHOD.MERGE,
            key: `${ONYXKEYS.COLLECTION.REPORT}${expenseReport.reportID}`,
            value: {
                pendingFields: {
                    partial: null,
                },
            },
        },
    ];

    const failureData: OnyxUpdate[] = [
        {
            onyxMethod: Onyx.METHOD.MERGE,
            key: `${ONYXKEYS.COLLECTION.REPORT_ACTIONS}${expenseReport.reportID}`,
            value: {
                [optimisticApprovedReportAction.reportActionID]: {
                    errors: getMicroSecondOnyxErrorWithTranslationKey('iou.error.other'),
                },
            },
        },
        {
            onyxMethod: Onyx.METHOD.MERGE,
            key: `${ONYXKEYS.COLLECTION.REPORT}${expenseReport.chatReportID}`,
            value: {
                hasOutstandingChildRequest: chatReport?.hasOutstandingChildRequest,
                pendingFields: {
                    partial: null,
                },
            },
        },
        {
            onyxMethod: Onyx.METHOD.MERGE,
            key: `${ONYXKEYS.COLLECTION.NEXT_STEP}${expenseReport.reportID}`,
            value: currentNextStep,
        },
    ];

    // Clear hold reason of all transactions if we approve all requests
    if (full && hasHeldExpenses) {
        const heldTransactions = getAllHeldTransactionsReportUtils(expenseReport.reportID);
        heldTransactions.forEach((heldTransaction) => {
            optimisticData.push({
                onyxMethod: Onyx.METHOD.MERGE,
                key: `${ONYXKEYS.COLLECTION.TRANSACTION}${heldTransaction.transactionID}`,
                value: {
                    comment: {
                        hold: '',
                    },
                },
            });
            failureData.push({
                onyxMethod: Onyx.METHOD.MERGE,
                key: `${ONYXKEYS.COLLECTION.TRANSACTION}${heldTransaction.transactionID}`,
                value: {
                    comment: {
                        hold: heldTransaction.comment?.hold,
                    },
                },
            });
        });
    }

    let optimisticHoldReportID;
    let optimisticHoldActionID;
    let optimisticHoldReportExpenseActionIDs;
    if (!full && !!chatReport && !!expenseReport) {
        const holdReportOnyxData = getReportFromHoldRequestsOnyxData(chatReport, expenseReport, {accountID: expenseReport.ownerAccountID});

        optimisticData.push(...holdReportOnyxData.optimisticData);
        successData.push(...holdReportOnyxData.successData);
        failureData.push(...holdReportOnyxData.failureData);
        optimisticHoldReportID = holdReportOnyxData.optimisticHoldReportID;
        optimisticHoldActionID = holdReportOnyxData.optimisticHoldActionID;
        optimisticHoldReportExpenseActionIDs = JSON.stringify(holdReportOnyxData.optimisticHoldReportExpenseActionIDs);
    }

    const parameters: ApproveMoneyRequestParams = {
        reportID: expenseReport.reportID,
        approvedReportActionID: optimisticApprovedReportAction.reportActionID,
        full,
        optimisticHoldReportID,
        optimisticHoldActionID,
        optimisticHoldReportExpenseActionIDs,
    };

    playSound(SOUNDS.SUCCESS);
    API.write(WRITE_COMMANDS.APPROVE_MONEY_REQUEST, parameters, {optimisticData, successData, failureData});
}

function unapproveExpenseReport(expenseReport: OnyxEntry<OnyxTypes.Report>) {
    if (isEmptyObject(expenseReport)) {
        return;
    }

    const currentNextStep = allNextSteps[`${ONYXKEYS.COLLECTION.NEXT_STEP}${expenseReport.reportID}`] ?? null;

    const optimisticUnapprovedReportAction = buildOptimisticUnapprovedReportAction(expenseReport.total ?? 0, expenseReport.currency ?? '', expenseReport.reportID);
    const optimisticNextStep = buildNextStep(expenseReport, CONST.REPORT.STATUS_NUM.SUBMITTED, false, true);

    const optimisticReportActionData: OnyxUpdate = {
        onyxMethod: Onyx.METHOD.MERGE,
        key: `${ONYXKEYS.COLLECTION.REPORT_ACTIONS}${expenseReport.reportID}`,
        value: {
            [optimisticUnapprovedReportAction.reportActionID]: {
                ...(optimisticUnapprovedReportAction as OnyxTypes.ReportAction),
                pendingAction: CONST.RED_BRICK_ROAD_PENDING_ACTION.ADD,
            },
        },
    };
    const optimisticIOUReportData: OnyxUpdate = {
        onyxMethod: Onyx.METHOD.MERGE,
        key: `${ONYXKEYS.COLLECTION.REPORT}${expenseReport.reportID}`,
        value: {
            ...expenseReport,
            lastMessageText: getReportActionText(optimisticUnapprovedReportAction),
            lastMessageHtml: getReportActionHtml(optimisticUnapprovedReportAction),
            stateNum: CONST.REPORT.STATE_NUM.SUBMITTED,
            statusNum: CONST.REPORT.STATUS_NUM.SUBMITTED,
            pendingFields: {
                partial: CONST.RED_BRICK_ROAD_PENDING_ACTION.UPDATE,
            },
        },
    };

    const optimisticNextStepData: OnyxUpdate = {
        onyxMethod: Onyx.METHOD.MERGE,
        key: `${ONYXKEYS.COLLECTION.NEXT_STEP}${expenseReport.reportID}`,
        value: optimisticNextStep,
    };

    const optimisticData: OnyxUpdate[] = [optimisticIOUReportData, optimisticReportActionData, optimisticNextStepData];

    const successData: OnyxUpdate[] = [
        {
            onyxMethod: Onyx.METHOD.MERGE,
            key: `${ONYXKEYS.COLLECTION.REPORT_ACTIONS}${expenseReport.reportID}`,
            value: {
                [optimisticUnapprovedReportAction.reportActionID]: {
                    pendingAction: null,
                },
            },
        },
        {
            onyxMethod: Onyx.METHOD.MERGE,
            key: `${ONYXKEYS.COLLECTION.REPORT}${expenseReport.reportID}`,
            value: {
                pendingFields: {
                    partial: null,
                },
            },
        },
    ];

    const failureData: OnyxUpdate[] = [
        {
            onyxMethod: Onyx.METHOD.MERGE,
            key: `${ONYXKEYS.COLLECTION.REPORT_ACTIONS}${expenseReport.reportID}`,
            value: {
                [optimisticUnapprovedReportAction.reportActionID]: {
                    errors: getMicroSecondOnyxErrorWithTranslationKey('iou.error.other'),
                },
            },
        },
        {
            onyxMethod: Onyx.METHOD.MERGE,
            key: `${ONYXKEYS.COLLECTION.NEXT_STEP}${expenseReport.reportID}`,
            value: currentNextStep,
        },
    ];

    if (expenseReport.parentReportID && expenseReport.parentReportActionID) {
        optimisticData.push({
            onyxMethod: Onyx.METHOD.MERGE,
            key: `${ONYXKEYS.COLLECTION.REPORT_ACTIONS}${expenseReport.parentReportID}`,
            value: {
                [expenseReport.parentReportActionID]: {
                    childStateNum: CONST.REPORT.STATE_NUM.SUBMITTED,
                    childStatusNum: CONST.REPORT.STATUS_NUM.SUBMITTED,
                },
            },
        });

        failureData.push({
            onyxMethod: Onyx.METHOD.MERGE,
            key: `${ONYXKEYS.COLLECTION.REPORT_ACTIONS}${expenseReport.parentReportID}`,
            value: {
                [expenseReport.parentReportActionID]: {
                    childStateNum: expenseReport.stateNum,
                    childStatusNum: expenseReport.statusNum,
                },
            },
        });
    }

    const parameters: UnapproveExpenseReportParams = {
        reportID: expenseReport.reportID,
        reportActionID: optimisticUnapprovedReportAction.reportActionID,
    };

    API.write(WRITE_COMMANDS.UNAPPROVE_EXPENSE_REPORT, parameters, {optimisticData, successData, failureData});
}

function submitReport(expenseReport: OnyxTypes.Report) {
    if (expenseReport.policyID && shouldRestrictUserBillableActions(expenseReport.policyID)) {
        Navigation.navigate(ROUTES.RESTRICTED_ACTION.getRoute(expenseReport.policyID));
        return;
    }

    const currentNextStep = allNextSteps[`${ONYXKEYS.COLLECTION.NEXT_STEP}${expenseReport.reportID}`] ?? null;
    const parentReport = getReportOrDraftReport(expenseReport.parentReportID);
    const policy = getPolicy(expenseReport.policyID);
    const isCurrentUserManager = currentUserPersonalDetails?.accountID === expenseReport.managerID;
    const isSubmitAndClosePolicy = isSubmitAndClose(policy);
    const adminAccountID = policy?.role === CONST.POLICY.ROLE.ADMIN ? currentUserPersonalDetails?.accountID : undefined;
    const optimisticSubmittedReportAction = buildOptimisticSubmittedReportAction(expenseReport?.total ?? 0, expenseReport.currency ?? '', expenseReport.reportID, adminAccountID);
    const optimisticNextStep = buildNextStep(expenseReport, isSubmitAndClosePolicy ? CONST.REPORT.STATUS_NUM.CLOSED : CONST.REPORT.STATUS_NUM.SUBMITTED);
    const approvalChain = getApprovalChain(policy, expenseReport);
    const managerID = getAccountIDsByLogins(approvalChain).at(0);

    const optimisticData: OnyxUpdate[] = !isSubmitAndClosePolicy
        ? [
              {
                  onyxMethod: Onyx.METHOD.MERGE,
                  key: `${ONYXKEYS.COLLECTION.REPORT_ACTIONS}${expenseReport.reportID}`,
                  value: {
                      [optimisticSubmittedReportAction.reportActionID]: {
                          ...(optimisticSubmittedReportAction as OnyxTypes.ReportAction),
                          pendingAction: CONST.RED_BRICK_ROAD_PENDING_ACTION.ADD,
                      },
                  },
              },
              {
                  onyxMethod: Onyx.METHOD.MERGE,
                  key: `${ONYXKEYS.COLLECTION.REPORT}${expenseReport.reportID}`,
                  value: {
                      ...expenseReport,
                      managerID,
                      lastMessageText: getReportActionText(optimisticSubmittedReportAction),
                      lastMessageHtml: getReportActionHtml(optimisticSubmittedReportAction),
                      stateNum: CONST.REPORT.STATE_NUM.SUBMITTED,
                      statusNum: CONST.REPORT.STATUS_NUM.SUBMITTED,
                  },
              },
          ]
        : [
              {
                  onyxMethod: Onyx.METHOD.MERGE,
                  key: `${ONYXKEYS.COLLECTION.REPORT}${expenseReport.reportID}`,
                  value: {
                      ...expenseReport,
                      stateNum: CONST.REPORT.STATE_NUM.APPROVED,
                      statusNum: CONST.REPORT.STATUS_NUM.CLOSED,
                  },
              },
          ];

    optimisticData.push({
        onyxMethod: Onyx.METHOD.MERGE,
        key: `${ONYXKEYS.COLLECTION.NEXT_STEP}${expenseReport.reportID}`,
        value: optimisticNextStep,
    });

    if (parentReport?.reportID) {
        optimisticData.push({
            onyxMethod: Onyx.METHOD.MERGE,
            key: `${ONYXKEYS.COLLECTION.REPORT}${parentReport.reportID}`,
            value: {
                ...parentReport,
                // In case its a manager who force submitted the report, they are the next user who needs to take an action
                hasOutstandingChildRequest: isCurrentUserManager,
                iouReportID: null,
            },
        });
    }

    const successData: OnyxUpdate[] = [];
    if (!isSubmitAndClosePolicy) {
        successData.push({
            onyxMethod: Onyx.METHOD.MERGE,
            key: `${ONYXKEYS.COLLECTION.REPORT_ACTIONS}${expenseReport.reportID}`,
            value: {
                [optimisticSubmittedReportAction.reportActionID]: {
                    pendingAction: null,
                },
            },
        });
    }

    const failureData: OnyxUpdate[] = [
        {
            onyxMethod: Onyx.METHOD.MERGE,
            key: `${ONYXKEYS.COLLECTION.REPORT}${expenseReport.reportID}`,
            value: {
                statusNum: CONST.REPORT.STATUS_NUM.OPEN,
                stateNum: CONST.REPORT.STATE_NUM.OPEN,
            },
        },
        {
            onyxMethod: Onyx.METHOD.MERGE,
            key: `${ONYXKEYS.COLLECTION.NEXT_STEP}${expenseReport.reportID}`,
            value: currentNextStep,
        },
    ];
    if (!isSubmitAndClosePolicy) {
        failureData.push({
            onyxMethod: Onyx.METHOD.MERGE,
            key: `${ONYXKEYS.COLLECTION.REPORT_ACTIONS}${expenseReport.reportID}`,
            value: {
                [optimisticSubmittedReportAction.reportActionID]: {
                    errors: getMicroSecondOnyxErrorWithTranslationKey('iou.error.other'),
                },
            },
        });
    }

    if (parentReport?.reportID) {
        failureData.push({
            onyxMethod: Onyx.METHOD.MERGE,
            key: `${ONYXKEYS.COLLECTION.REPORT}${parentReport.reportID}`,
            value: {
                hasOutstandingChildRequest: parentReport.hasOutstandingChildRequest,
                iouReportID: expenseReport.reportID,
            },
        });
    }

    const parameters: SubmitReportParams = {
        reportID: expenseReport.reportID,
        managerAccountID: getSubmitToAccountID(policy, expenseReport) ?? expenseReport.managerID,
        reportActionID: optimisticSubmittedReportAction.reportActionID,
    };

    API.write(WRITE_COMMANDS.SUBMIT_REPORT, parameters, {optimisticData, successData, failureData});
}

function cancelPayment(expenseReport: OnyxEntry<OnyxTypes.Report>, chatReport: OnyxTypes.Report, backTo?: Route) {
    if (isEmptyObject(expenseReport)) {
        return;
    }

    const optimisticReportAction = buildOptimisticCancelPaymentReportAction(expenseReport.reportID, -(expenseReport.total ?? 0), expenseReport.currency ?? '');
    const policy = getPolicy(chatReport.policyID);
    const approvalMode = policy?.approvalMode ?? CONST.POLICY.APPROVAL_MODE.BASIC;
    const stateNum: ValueOf<typeof CONST.REPORT.STATE_NUM> = approvalMode === CONST.POLICY.APPROVAL_MODE.OPTIONAL ? CONST.REPORT.STATE_NUM.SUBMITTED : CONST.REPORT.STATE_NUM.APPROVED;
    const statusNum: ValueOf<typeof CONST.REPORT.STATUS_NUM> = approvalMode === CONST.POLICY.APPROVAL_MODE.OPTIONAL ? CONST.REPORT.STATUS_NUM.SUBMITTED : CONST.REPORT.STATUS_NUM.APPROVED;
    const optimisticNextStep = buildNextStep(expenseReport, statusNum);
    const iouReportActions = getAllReportActions(chatReport.iouReportID);
    const expenseReportActions = getAllReportActions(expenseReport.reportID);
    const iouCreatedAction = Object.values(iouReportActions).find((action) => isCreatedAction(action));
    const expenseCreatedAction = Object.values(expenseReportActions).find((action) => isCreatedAction(action));
    const optimisticData: OnyxUpdate[] = [
        {
            onyxMethod: Onyx.METHOD.MERGE,
            key: `${ONYXKEYS.COLLECTION.REPORT_ACTIONS}${expenseReport.reportID}`,
            value: {
                [optimisticReportAction.reportActionID]: {
                    ...(optimisticReportAction as OnyxTypes.ReportAction),
                    pendingAction: CONST.RED_BRICK_ROAD_PENDING_ACTION.ADD,
                },
            },
        },
        {
            onyxMethod: Onyx.METHOD.MERGE,
            key: `${ONYXKEYS.COLLECTION.REPORT}${chatReport.reportID}`,
            value: {
                // The report created later will become the iouReportID of the chat report
                iouReportID: (iouCreatedAction?.created ?? '') > (expenseCreatedAction?.created ?? '') ? chatReport?.iouReportID : expenseReport.reportID,
            },
        },
        {
            onyxMethod: Onyx.METHOD.MERGE,
            key: `${ONYXKEYS.COLLECTION.REPORT}${expenseReport.reportID}`,
            value: {
                ...expenseReport,
                isWaitingOnBankAccount: false,
                lastVisibleActionCreated: optimisticReportAction?.created,
                lastMessageText: getReportActionText(optimisticReportAction),
                lastMessageHtml: getReportActionHtml(optimisticReportAction),
                stateNum,
                statusNum,
            },
        },
    ];

    optimisticData.push({
        onyxMethod: Onyx.METHOD.MERGE,
        key: `${ONYXKEYS.COLLECTION.NEXT_STEP}${expenseReport.reportID}`,
        value: optimisticNextStep,
    });

    const successData: OnyxUpdate[] = [
        {
            onyxMethod: Onyx.METHOD.MERGE,
            key: `${ONYXKEYS.COLLECTION.REPORT_ACTIONS}${expenseReport.reportID}`,
            value: {
                [optimisticReportAction.reportActionID]: {
                    pendingAction: null,
                },
            },
        },
    ];

    const failureData: OnyxUpdate[] = [
        {
            onyxMethod: Onyx.METHOD.MERGE,
            key: `${ONYXKEYS.COLLECTION.REPORT_ACTIONS}${expenseReport.reportID}`,
            value: {
                [optimisticReportAction.reportActionID]: {
                    pendingAction: null,
                    errors: getMicroSecondOnyxErrorWithTranslationKey('iou.error.other'),
                },
            },
        },
        {
            onyxMethod: Onyx.METHOD.MERGE,
            key: `${ONYXKEYS.COLLECTION.REPORT}${expenseReport.reportID}`,
            value: {
                statusNum: CONST.REPORT.STATUS_NUM.REIMBURSED,
                isWaitingOnBankAccount: expenseReport.isWaitingOnBankAccount,
            },
        },
    ];

    if (expenseReport.parentReportID && expenseReport.parentReportActionID) {
        optimisticData.push({
            onyxMethod: Onyx.METHOD.MERGE,
            key: `${ONYXKEYS.COLLECTION.REPORT_ACTIONS}${expenseReport.parentReportID}`,
            value: {
                [expenseReport.parentReportActionID]: {
                    childStateNum: stateNum,
                    childStatusNum: statusNum,
                },
            },
        });

        failureData.push({
            onyxMethod: Onyx.METHOD.MERGE,
            key: `${ONYXKEYS.COLLECTION.REPORT_ACTIONS}${expenseReport.parentReportID}`,
            value: {
                [expenseReport.parentReportActionID]: {
                    childStateNum: expenseReport.stateNum,
                    childStatusNum: expenseReport.statusNum,
                },
            },
        });
    }

    if (chatReport?.reportID) {
        optimisticData.push({
            onyxMethod: Onyx.METHOD.MERGE,
            key: `${ONYXKEYS.COLLECTION.REPORT}${chatReport.reportID}`,
            value: {
                hasOutstandingChildRequest: true,
                iouReportID: expenseReport.reportID,
            },
        });
        failureData.push({
            onyxMethod: Onyx.METHOD.MERGE,
            key: `${ONYXKEYS.COLLECTION.REPORT}${chatReport.reportID}`,
            value: {
                hasOutstandingChildRequest: chatReport.hasOutstandingChildRequest,
                iouReportID: chatReport.iouReportID,
            },
        });
    }
    failureData.push({
        onyxMethod: Onyx.METHOD.MERGE,
        key: `${ONYXKEYS.COLLECTION.NEXT_STEP}${expenseReport.reportID}`,
        value: buildNextStep(expenseReport, CONST.REPORT.STATUS_NUM.REIMBURSED),
    });

    API.write(
        WRITE_COMMANDS.CANCEL_PAYMENT,
        {
            iouReportID: expenseReport.reportID,
            chatReportID: chatReport.reportID,
            managerAccountID: expenseReport.managerID ?? CONST.DEFAULT_NUMBER_ID,
            reportActionID: optimisticReportAction.reportActionID,
        },
        {optimisticData, successData, failureData},
    );
    Navigation.goBack(backTo);
    notifyNewAction(expenseReport.reportID, userAccountID);
}

/**
 * Completes onboarding for invite link flow based on the selected payment option
 *
 * @param paymentSelected based on which we choose the onboarding choice and concierge message
 */
function completePaymentOnboarding(paymentSelected: ValueOf<typeof CONST.PAYMENT_SELECTED>, adminsChatReportID?: string, onboardingPolicyID?: string) {
    const isInviteOnboardingComplete = introSelected?.isInviteOnboardingComplete ?? false;

    if (isInviteOnboardingComplete || !introSelected?.choice || !introSelected?.inviteType) {
        return;
    }

    const session = getSession();

    const personalDetailsListValues = Object.values(getPersonalDetailsForAccountIDs(session?.accountID ? [session.accountID] : [], personalDetailsList));
    const personalDetails = personalDetailsListValues.at(0);

    let onboardingPurpose = introSelected?.choice;
    if (introSelected?.inviteType === CONST.ONBOARDING_INVITE_TYPES.IOU && paymentSelected === CONST.IOU.PAYMENT_SELECTED.BBA) {
        onboardingPurpose = CONST.ONBOARDING_CHOICES.MANAGE_TEAM;
    }

    if (introSelected?.inviteType === CONST.ONBOARDING_INVITE_TYPES.INVOICE && paymentSelected !== CONST.IOU.PAYMENT_SELECTED.BBA) {
        onboardingPurpose = CONST.ONBOARDING_CHOICES.CHAT_SPLIT;
    }

    completeOnboarding(
        onboardingPurpose,
        CONST.ONBOARDING_MESSAGES[onboardingPurpose],
        personalDetails?.firstName ?? '',
        personalDetails?.lastName ?? '',
        adminsChatReportID,
        onboardingPolicyID,
        paymentSelected,
        undefined,
        undefined,
        true,
    );
}
function payMoneyRequest(paymentType: PaymentMethodType, chatReport: OnyxTypes.Report, iouReport: OnyxEntry<OnyxTypes.Report>, full = true) {
    if (chatReport.policyID && shouldRestrictUserBillableActions(chatReport.policyID)) {
        Navigation.navigate(ROUTES.RESTRICTED_ACTION.getRoute(chatReport.policyID));
        return;
    }

    const paymentSelected = paymentType === CONST.IOU.PAYMENT_TYPE.VBBA ? CONST.IOU.PAYMENT_SELECTED.BBA : CONST.IOU.PAYMENT_SELECTED.PBA;
    completePaymentOnboarding(paymentSelected);

    const recipient = {accountID: iouReport?.ownerAccountID ?? CONST.DEFAULT_NUMBER_ID};
    const {params, optimisticData, successData, failureData} = getPayMoneyRequestParams(chatReport, iouReport, recipient, paymentType, full);

    // For now, we need to call the PayMoneyRequestWithWallet API since PayMoneyRequest was not updated to work with
    // Expensify Wallets.
    const apiCommand = paymentType === CONST.IOU.PAYMENT_TYPE.EXPENSIFY ? WRITE_COMMANDS.PAY_MONEY_REQUEST_WITH_WALLET : WRITE_COMMANDS.PAY_MONEY_REQUEST;

    playSound(SOUNDS.SUCCESS);
    API.write(apiCommand, params, {optimisticData, successData, failureData});
    notifyNewAction(Navigation.getTopmostReportId() ?? iouReport?.reportID, userAccountID);
}

function payInvoice(
    paymentMethodType: PaymentMethodType,
    chatReport: OnyxTypes.Report,
    invoiceReport: OnyxEntry<OnyxTypes.Report>,
    payAsBusiness = false,
    methodID?: number,
    paymentMethod?: PaymentMethod,
) {
    const recipient = {accountID: invoiceReport?.ownerAccountID ?? CONST.DEFAULT_NUMBER_ID};
    const {
        optimisticData,
        successData,
        failureData,
        params: {
            reportActionID,
            policyID,
            adminsChatReportID,
            adminsCreatedReportActionID,
            expenseChatReportID,
            expenseCreatedReportActionID,
            customUnitRateID,
            customUnitID,
            ownerEmail,
            policyName,
        },
    } = getPayMoneyRequestParams(chatReport, invoiceReport, recipient, paymentMethodType, true, payAsBusiness);

    const paymentSelected = paymentMethodType === CONST.IOU.PAYMENT_TYPE.VBBA ? CONST.IOU.PAYMENT_SELECTED.BBA : CONST.IOU.PAYMENT_SELECTED.PBA;
    completePaymentOnboarding(paymentSelected);

    let params: PayInvoiceParams = {
        reportID: invoiceReport?.reportID,
        reportActionID,
        paymentMethodType,
        payAsBusiness,
    };

    if (paymentMethod === CONST.PAYMENT_METHODS.PERSONAL_BANK_ACCOUNT) {
        params.bankAccountID = methodID;
    }

    if (paymentMethod === CONST.PAYMENT_METHODS.DEBIT_CARD) {
        params.fundID = methodID;
    }

    if (policyID) {
        params = {
            ...params,
            policyID,
            adminsChatReportID,
            adminsCreatedReportActionID,
            expenseChatReportID,
            expenseCreatedReportActionID,
            customUnitRateID,
            customUnitID,
            ownerEmail,
            policyName,
        };
    }

    playSound(SOUNDS.SUCCESS);
    API.write(WRITE_COMMANDS.PAY_INVOICE, params, {optimisticData, successData, failureData});
}

function detachReceipt(transactionID: string | undefined) {
    if (!transactionID) {
        return;
    }
    const transaction = allTransactions[`${ONYXKEYS.COLLECTION.TRANSACTION}${transactionID}`];
    const newTransaction = transaction
        ? {
              ...transaction,
              filename: '',
              receipt: {
                  source: '',
              },
          }
        : null;

    const optimisticData: OnyxUpdate[] = [
        {
            onyxMethod: Onyx.METHOD.SET,
            key: `${ONYXKEYS.COLLECTION.TRANSACTION}${transactionID}`,
            value: {
                ...newTransaction,
                pendingFields: {
                    receipt: CONST.RED_BRICK_ROAD_PENDING_ACTION.UPDATE,
                },
            },
        },
    ];

    const successData: OnyxUpdate[] = [
        {
            onyxMethod: Onyx.METHOD.MERGE,
            key: `${ONYXKEYS.COLLECTION.TRANSACTION}${transactionID}`,
            value: {
                pendingFields: {
                    receipt: null,
                },
            },
        },
    ];
    const failureData: OnyxUpdate[] = [
        {
            onyxMethod: Onyx.METHOD.MERGE,
            key: `${ONYXKEYS.COLLECTION.TRANSACTION}${transactionID}`,
            value: {
                ...(transaction ?? null),
                errors: getMicroSecondOnyxErrorWithTranslationKey('iou.error.receiptDeleteFailureError'),
                pendingFields: {
                    receipt: null,
                },
            },
        },
    ];
    const expenseReport = allReports?.[`${ONYXKEYS.COLLECTION.REPORT}${transaction?.reportID}`] ?? null;
    const updatedReportAction = buildOptimisticDetachReceipt(expenseReport?.reportID, transactionID, transaction?.merchant);

    optimisticData.push({
        onyxMethod: Onyx.METHOD.MERGE,
        key: `${ONYXKEYS.COLLECTION.REPORT_ACTIONS}${updatedReportAction?.reportID}`,
        value: {
            [updatedReportAction.reportActionID]: updatedReportAction as OnyxTypes.ReportAction,
        },
    });
    optimisticData.push({
        onyxMethod: Onyx.METHOD.MERGE,
        key: `${ONYXKEYS.COLLECTION.REPORT}${updatedReportAction?.reportID}`,
        value: {
            lastVisibleActionCreated: updatedReportAction.created,
            lastReadTime: updatedReportAction.created,
        },
    });
    failureData.push({
        onyxMethod: Onyx.METHOD.MERGE,
        key: `${ONYXKEYS.COLLECTION.REPORT}${updatedReportAction?.reportID}`,
        value: {
            lastVisibleActionCreated: expenseReport?.lastVisibleActionCreated,
            lastReadTime: expenseReport?.lastReadTime,
        },
    });
    successData.push({
        onyxMethod: Onyx.METHOD.MERGE,
        key: `${ONYXKEYS.COLLECTION.REPORT_ACTIONS}${expenseReport?.reportID}`,
        value: {
            [updatedReportAction.reportActionID]: {pendingAction: null},
        },
    });
    failureData.push({
        onyxMethod: Onyx.METHOD.MERGE,
        key: `${ONYXKEYS.COLLECTION.REPORT_ACTIONS}${expenseReport?.reportID}`,
        value: {
            [updatedReportAction.reportActionID]: {
                ...(updatedReportAction as OnyxTypes.ReportAction),
                errors: getMicroSecondOnyxErrorWithTranslationKey('iou.error.genericEditFailureMessage'),
            },
        },
    });

    const parameters: DetachReceiptParams = {transactionID, reportActionID: updatedReportAction.reportActionID};

    API.write(WRITE_COMMANDS.DETACH_RECEIPT, parameters, {optimisticData, successData, failureData});
}

function replaceReceipt(transactionID: string, file: File, source: string) {
    const transaction = allTransactions[`${ONYXKEYS.COLLECTION.TRANSACTION}${transactionID}`];
    const oldReceipt = transaction?.receipt ?? {};
    const receiptOptimistic = {
        source,
        state: CONST.IOU.RECEIPT_STATE.OPEN,
    };

    const optimisticData: OnyxUpdate[] = [
        {
            onyxMethod: Onyx.METHOD.MERGE,
            key: `${ONYXKEYS.COLLECTION.TRANSACTION}${transactionID}`,
            value: {
                receipt: receiptOptimistic,
                filename: file.name,
                pendingFields: {
                    receipt: CONST.RED_BRICK_ROAD_PENDING_ACTION.UPDATE,
                },
            },
        },
    ];

    const successData: OnyxUpdate[] = [
        {
            onyxMethod: Onyx.METHOD.MERGE,
            key: `${ONYXKEYS.COLLECTION.TRANSACTION}${transactionID}`,
            value: {
                pendingFields: {
                    receipt: null,
                },
            },
        },
    ];

    const failureData: OnyxUpdate[] = [
        {
            onyxMethod: Onyx.METHOD.MERGE,
            key: `${ONYXKEYS.COLLECTION.TRANSACTION}${transactionID}`,
            value: {
                receipt: !isEmptyObject(oldReceipt) ? oldReceipt : null,
                filename: transaction?.filename,
                errors: getReceiptError(receiptOptimistic, file.name),
                pendingFields: {
                    receipt: null,
                },
            },
        },
    ];

    const parameters: ReplaceReceiptParams = {
        transactionID,
        receipt: file,
    };

    API.write(WRITE_COMMANDS.REPLACE_RECEIPT, parameters, {optimisticData, successData, failureData});
}

/**
 * Finds the participants for an IOU based on the attached report
 * @param transactionID of the transaction to set the participants of
 * @param report attached to the transaction
 */
function getMoneyRequestParticipantsFromReport(report: OnyxEntry<OnyxTypes.Report>): Participant[] {
    // If the report is iou or expense report, we should get the chat report to set participant for request money
    const chatReport = isMoneyRequestReportReportUtils(report) ? getReportOrDraftReport(report?.chatReportID) : report;
    const currentUserAccountID = currentUserPersonalDetails?.accountID;
    const shouldAddAsReport = !isEmptyObject(chatReport) && isSelfDM(chatReport);
    let participants: Participant[] = [];

    if (isPolicyExpenseChatReportUtil(chatReport) || shouldAddAsReport) {
        participants = [{accountID: 0, reportID: chatReport?.reportID, isPolicyExpenseChat: isPolicyExpenseChatReportUtil(chatReport), selected: true}];
    } else if (isInvoiceRoom(chatReport)) {
        participants = [
            {reportID: chatReport?.reportID, selected: true},
            {
                policyID: chatReport?.policyID,
                isSender: true,
                selected: false,
            },
        ];
    } else {
        const chatReportOtherParticipants = Object.keys(chatReport?.participants ?? {})
            .map(Number)
            .filter((accountID) => accountID !== currentUserAccountID);
        participants = chatReportOtherParticipants.map((accountID) => ({accountID, selected: true}));
    }

    return participants;
}

/**
 * Sets the participants for an IOU based on the attached report
 * @param transactionID of the transaction to set the participants of
 * @param report attached to the transaction
 */
function setMoneyRequestParticipantsFromReport(transactionID: string, report: OnyxEntry<OnyxTypes.Report>) {
    const participants = getMoneyRequestParticipantsFromReport(report);
    return Onyx.merge(`${ONYXKEYS.COLLECTION.TRANSACTION_DRAFT}${transactionID}`, {participants, participantsAutoAssigned: true});
}

function setMoneyRequestTaxRate(transactionID: string, taxCode: string | null) {
    Onyx.merge(`${ONYXKEYS.COLLECTION.TRANSACTION_DRAFT}${transactionID}`, {taxCode});
}

function setMoneyRequestTaxAmount(transactionID: string, taxAmount: number | null) {
    Onyx.merge(`${ONYXKEYS.COLLECTION.TRANSACTION_DRAFT}${transactionID}`, {taxAmount});
}

function dismissHoldUseExplanation() {
    const parameters: SetNameValuePairParams = {
        name: ONYXKEYS.NVP_DISMISSED_HOLD_USE_EXPLANATION,
        value: true,
    };

    const optimisticData: OnyxUpdate[] = [
        {
            onyxMethod: Onyx.METHOD.MERGE,
            key: ONYXKEYS.NVP_DISMISSED_HOLD_USE_EXPLANATION,
            value: true,
        },
    ];

    API.write(WRITE_COMMANDS.SET_NAME_VALUE_PAIR, parameters, {
        optimisticData,
    });
}

/**
 * Sets the `splitShares` map that holds individual shares of a split bill
 */
function setSplitShares(transaction: OnyxEntry<OnyxTypes.Transaction>, amount: number, currency: string, newAccountIDs: number[]) {
    if (!transaction) {
        return;
    }
    const oldAccountIDs = Object.keys(transaction.splitShares ?? {}).map((key) => Number(key));

    // Create an array containing unique IDs of the current transaction participants and the new ones
    // The current userAccountID might not be included in newAccountIDs if this is called from the participants step using Global Create
    // If this is called from an existing group chat, it'll be included. So we manually add them to account for both cases.
    const accountIDs = [...new Set<number>([userAccountID, ...newAccountIDs, ...oldAccountIDs])];

    const splitShares: SplitShares = accountIDs.reduce((acc: SplitShares, accountID): SplitShares => {
        // We want to replace the contents of splitShares to contain only `newAccountIDs` entries
        // In the case of going back to the participants page and removing a participant
        // a simple merge will have the previous participant still present in the splitshares object
        // So we manually set their entry to null
        if (!newAccountIDs.includes(accountID) && accountID !== userAccountID) {
            acc[accountID] = null;
            return acc;
        }

        const isPayer = accountID === userAccountID;
        const participantsLength = newAccountIDs.includes(userAccountID) ? newAccountIDs.length - 1 : newAccountIDs.length;
        const splitAmount = calculateIOUAmount(participantsLength, amount, currency, isPayer);
        acc[accountID] = {
            amount: splitAmount,
            isModified: false,
        };
        return acc;
    }, {});

    Onyx.merge(`${ONYXKEYS.COLLECTION.TRANSACTION_DRAFT}${transaction.transactionID}`, {splitShares});
}

function resetSplitShares(transaction: OnyxEntry<OnyxTypes.Transaction>, newAmount?: number, currency?: string) {
    if (!transaction) {
        return;
    }
    const accountIDs = Object.keys(transaction.splitShares ?? {}).map((key) => Number(key));
    if (!accountIDs) {
        return;
    }
    setSplitShares(transaction, newAmount ?? transaction.amount, currency ?? transaction.currency, accountIDs);
}

/**
 * Sets an individual split share of the participant accountID supplied
 */
function setIndividualShare(transactionID: string, participantAccountID: number, participantShare: number) {
    Onyx.merge(`${ONYXKEYS.COLLECTION.TRANSACTION_DRAFT}${transactionID}`, {
        splitShares: {
            [participantAccountID]: {amount: participantShare, isModified: true},
        },
    });
}

/**
 * Adjusts remaining unmodified shares when another share is modified
 * E.g. if total bill is $100 and split between 3 participants, when the user changes the first share to $50, the remaining unmodified shares will become $25 each.
 */
function adjustRemainingSplitShares(transaction: NonNullable<OnyxTypes.Transaction>) {
    const modifiedShares = Object.keys(transaction.splitShares ?? {}).filter((key: string) => transaction?.splitShares?.[Number(key)]?.isModified);

    if (!modifiedShares.length) {
        return;
    }

    const sumOfManualShares = modifiedShares
        .map((key: string): number => transaction?.splitShares?.[Number(key)]?.amount ?? 0)
        .reduce((prev: number, current: number): number => prev + current, 0);

    const unmodifiedSharesAccountIDs = Object.keys(transaction.splitShares ?? {})
        .filter((key: string) => !transaction?.splitShares?.[Number(key)]?.isModified)
        .map((key: string) => Number(key));

    const remainingTotal = transaction.amount - sumOfManualShares;
    if (remainingTotal < 0) {
        return;
    }

    const splitShares: SplitShares = unmodifiedSharesAccountIDs.reduce((acc: SplitShares, accountID: number, index: number): SplitShares => {
        const splitAmount = calculateIOUAmount(unmodifiedSharesAccountIDs.length - 1, remainingTotal, transaction.currency, index === 0);
        acc[accountID] = {
            amount: splitAmount,
        };
        return acc;
    }, {});

    Onyx.merge(`${ONYXKEYS.COLLECTION.TRANSACTION_DRAFT}${transaction.transactionID}`, {splitShares});
}

/**
 * Put expense on HOLD
 */
function putOnHold(transactionID: string, comment: string, reportID: string, searchHash?: number) {
    const currentTime = DateUtils.getDBTime();
    const createdReportAction = buildOptimisticHoldReportAction(currentTime);
    const createdReportActionComment = buildOptimisticHoldReportActionComment(comment, DateUtils.addMillisecondsFromDateTime(currentTime, 1));
    const newViolation = {name: CONST.VIOLATIONS.HOLD, type: CONST.VIOLATION_TYPES.VIOLATION, showInReview: true};
    const transactionViolations = allTransactionViolations[`${ONYXKEYS.COLLECTION.TRANSACTION_VIOLATIONS}${transactionID}`] ?? [];
    const updatedViolations = [...transactionViolations, newViolation];
    const parentReportActionOptimistic = getOptimisticDataForParentReportAction(reportID, createdReportActionComment.created, CONST.RED_BRICK_ROAD_PENDING_ACTION.ADD);
    const transaction = allTransactions[`${ONYXKEYS.COLLECTION.TRANSACTION}${transactionID}`];
    const iouReport = allReports?.[`${ONYXKEYS.COLLECTION.REPORT}${transaction?.reportID}`];
    const report = allReports?.[`${ONYXKEYS.COLLECTION.REPORT}${reportID}`];

    const optimisticData: OnyxUpdate[] = [
        {
            onyxMethod: Onyx.METHOD.MERGE,
            key: `${ONYXKEYS.COLLECTION.REPORT_ACTIONS}${reportID}`,
            value: {
                [createdReportAction.reportActionID]: createdReportAction as ReportAction,
                [createdReportActionComment.reportActionID]: createdReportActionComment as ReportAction,
            },
        },
        {
            onyxMethod: Onyx.METHOD.MERGE,
            key: `${ONYXKEYS.COLLECTION.TRANSACTION}${transactionID}`,
            value: {
                pendingAction: CONST.RED_BRICK_ROAD_PENDING_ACTION.UPDATE,
                comment: {
                    hold: createdReportAction.reportActionID,
                },
            },
        },
        {
            onyxMethod: Onyx.METHOD.MERGE,
            key: `${ONYXKEYS.COLLECTION.TRANSACTION_VIOLATIONS}${transactionID}`,
            value: updatedViolations,
        },
        {
            onyxMethod: Onyx.METHOD.MERGE,
            key: `${ONYXKEYS.COLLECTION.REPORT}${reportID}`,
            value: {
                lastVisibleActionCreated: createdReportActionComment.created,
            },
        },
    ];

    if (iouReport && iouReport.currency === transaction?.currency) {
        const isExpenseReportLocal = isExpenseReport(iouReport);
        const coefficient = isExpenseReportLocal ? -1 : 1;
        const transactionAmount = getAmount(transaction, isExpenseReportLocal) * coefficient;
        optimisticData.push({
            onyxMethod: Onyx.METHOD.MERGE,
            key: `${ONYXKEYS.COLLECTION.REPORT}${iouReport.reportID}`,
            value: {
                unheldTotal: (iouReport.unheldTotal ?? 0) - transactionAmount,
                unheldNonReimbursableTotal: !transaction?.reimbursable ? (iouReport.unheldNonReimbursableTotal ?? 0) - transactionAmount : iouReport.unheldNonReimbursableTotal,
            },
        });
    }

    parentReportActionOptimistic.forEach((parentActionData) => {
        if (!parentActionData) {
            return;
        }
        optimisticData.push(parentActionData);
    });

    const successData: OnyxUpdate[] = [
        {
            onyxMethod: Onyx.METHOD.MERGE,
            key: `${ONYXKEYS.COLLECTION.TRANSACTION}${transactionID}`,
            value: {
                pendingAction: null,
            },
        },
    ];

    const failureData: OnyxUpdate[] = [
        {
            onyxMethod: Onyx.METHOD.MERGE,
            key: `${ONYXKEYS.COLLECTION.TRANSACTION}${transactionID}`,
            value: {
                pendingAction: null,
                comment: {
                    hold: null,
                },
                errors: getMicroSecondOnyxErrorWithTranslationKey('iou.error.genericHoldExpenseFailureMessage'),
            },
        },
        {
            onyxMethod: Onyx.METHOD.MERGE,
            key: `${ONYXKEYS.COLLECTION.REPORT_ACTIONS}${reportID}`,
            value: {
                [createdReportAction.reportActionID]: null,
                [createdReportActionComment.reportActionID]: null,
            },
        },
        {
            onyxMethod: Onyx.METHOD.MERGE,
            key: `${ONYXKEYS.COLLECTION.REPORT}${reportID}`,
            value: {
                lastVisibleActionCreated: report?.lastVisibleActionCreated,
            },
        },
    ];

    // If we are holding from the search page, we optimistically update the snapshot data that search uses so that it is kept in sync
    if (searchHash) {
        optimisticData.push({
            onyxMethod: Onyx.METHOD.MERGE,
            key: `${ONYXKEYS.COLLECTION.SNAPSHOT}${searchHash}`,
            value: {
                data: {
                    [`${ONYXKEYS.COLLECTION.TRANSACTION}${transactionID}`]: {
                        canHold: false,
                        canUnhold: true,
                    },
                },
            } as Record<string, Record<string, Partial<SearchTransaction>>>,
        });
        failureData.push({
            onyxMethod: Onyx.METHOD.MERGE,
            key: `${ONYXKEYS.COLLECTION.SNAPSHOT}${searchHash}`,
            value: {
                data: {
                    [`${ONYXKEYS.COLLECTION.TRANSACTION}${transactionID}`]: {
                        canHold: true,
                        canUnhold: false,
                    },
                },
            } as Record<string, Record<string, Partial<SearchTransaction>>>,
        });
    }

    API.write(
        'HoldRequest',
        {
            transactionID,
            comment,
            reportActionID: createdReportAction.reportActionID,
            commentReportActionID: createdReportActionComment.reportActionID,
        },
        {optimisticData, successData, failureData},
    );

    const currentReportID = getDisplayedReportID(reportID);
    Navigation.setNavigationActionToMicrotaskQueue(() => notifyNewAction(currentReportID, userAccountID));
}

/**
 * Remove expense from HOLD
 */
function unholdRequest(transactionID: string, reportID: string, searchHash?: number) {
    const createdReportAction = buildOptimisticUnHoldReportAction();
    const transactionViolations = allTransactionViolations[`${ONYXKEYS.COLLECTION.TRANSACTION_VIOLATIONS}${transactionID}`];
    const transaction = allTransactions[`${ONYXKEYS.COLLECTION.TRANSACTION}${transactionID}`];
    const iouReport = allReports?.[`${ONYXKEYS.COLLECTION.REPORT}${transaction?.reportID}`];
    const report = allReports?.[`${ONYXKEYS.COLLECTION.REPORT}${reportID}`];

    const optimisticData: OnyxUpdate[] = [
        {
            onyxMethod: Onyx.METHOD.MERGE,
            key: `${ONYXKEYS.COLLECTION.REPORT_ACTIONS}${reportID}`,
            value: {
                [createdReportAction.reportActionID]: createdReportAction as ReportAction,
            },
        },
        {
            onyxMethod: Onyx.METHOD.MERGE,
            key: `${ONYXKEYS.COLLECTION.TRANSACTION}${transactionID}`,
            value: {
                pendingAction: CONST.RED_BRICK_ROAD_PENDING_ACTION.UPDATE,
                comment: {
                    hold: null,
                },
            },
        },
        {
            onyxMethod: Onyx.METHOD.SET,
            key: `${ONYXKEYS.COLLECTION.TRANSACTION_VIOLATIONS}${transactionID}`,
            value: transactionViolations?.filter((violation) => violation.name !== CONST.VIOLATIONS.HOLD) ?? [],
        },
        {
            onyxMethod: Onyx.METHOD.MERGE,
            key: `${ONYXKEYS.COLLECTION.REPORT}${reportID}`,
            value: {
                lastVisibleActionCreated: createdReportAction.created,
            },
        },
    ];

    if (iouReport && iouReport.currency === transaction?.currency) {
        const isExpenseReportLocal = isExpenseReport(iouReport);
        const coefficient = isExpenseReportLocal ? -1 : 1;
        const transactionAmount = getAmount(transaction, isExpenseReportLocal) * coefficient;
        optimisticData.push({
            onyxMethod: Onyx.METHOD.MERGE,
            key: `${ONYXKEYS.COLLECTION.REPORT}${iouReport.reportID}`,
            value: {
                unheldTotal: (iouReport.unheldTotal ?? 0) + transactionAmount,
                unheldNonReimbursableTotal: !transaction?.reimbursable ? (iouReport.unheldNonReimbursableTotal ?? 0) + transactionAmount : iouReport.unheldNonReimbursableTotal,
            },
        });
    }

    const successData: OnyxUpdate[] = [
        {
            onyxMethod: Onyx.METHOD.MERGE,
            key: `${ONYXKEYS.COLLECTION.TRANSACTION}${transactionID}`,
            value: {
                pendingAction: null,
                comment: {
                    hold: null,
                },
            },
        },
    ];

    const failureData: OnyxUpdate[] = [
        {
            onyxMethod: Onyx.METHOD.MERGE,
            key: `${ONYXKEYS.COLLECTION.REPORT_ACTIONS}${reportID}`,
            value: {
                [createdReportAction.reportActionID]: null,
            },
        },
        {
            onyxMethod: Onyx.METHOD.MERGE,
            key: `${ONYXKEYS.COLLECTION.TRANSACTION}${transactionID}`,
            value: {
                pendingAction: null,
                errors: getMicroSecondOnyxErrorWithTranslationKey('iou.error.genericUnholdExpenseFailureMessage'),
            },
        },
        {
            onyxMethod: Onyx.METHOD.SET,
            key: `${ONYXKEYS.COLLECTION.TRANSACTION_VIOLATIONS}${transactionID}`,
            value: transactionViolations ?? null,
        },
        {
            onyxMethod: Onyx.METHOD.MERGE,
            key: `${ONYXKEYS.COLLECTION.REPORT}${reportID}`,
            value: {
                lastVisibleActionCreated: report?.lastVisibleActionCreated,
            },
        },
    ];

    // If we are unholding from the search page, we optimistically update the snapshot data that search uses so that it is kept in sync
    if (searchHash) {
        optimisticData.push({
            onyxMethod: Onyx.METHOD.MERGE,
            key: `${ONYXKEYS.COLLECTION.SNAPSHOT}${searchHash}`,
            value: {
                data: {
                    [`${ONYXKEYS.COLLECTION.TRANSACTION}${transactionID}`]: {
                        canHold: true,
                        canUnhold: false,
                    },
                },
            } as Record<string, Record<string, Partial<SearchTransaction>>>,
        });
        failureData.push({
            onyxMethod: Onyx.METHOD.MERGE,
            key: `${ONYXKEYS.COLLECTION.SNAPSHOT}${searchHash}`,
            value: {
                data: {
                    [`${ONYXKEYS.COLLECTION.TRANSACTION}${transactionID}`]: {
                        canHold: false,
                        canUnhold: true,
                    },
                },
            } as Record<string, Record<string, Partial<SearchTransaction>>>,
        });
    }

    API.write(
        'UnHoldRequest',
        {
            transactionID,
            reportActionID: createdReportAction.reportActionID,
        },
        {optimisticData, successData, failureData},
    );

    const currentReportID = getDisplayedReportID(reportID);
    notifyNewAction(currentReportID, userAccountID);
}
// eslint-disable-next-line rulesdir/no-negated-variables
function navigateToStartStepIfScanFileCannotBeRead(
    receiptFilename: string | undefined,
    receiptPath: ReceiptSource | undefined,
    onSuccess: (file: File) => void,
    requestType: IOURequestType,
    iouType: IOUType,
    transactionID: string,
    reportID: string,
    receiptType: string | undefined,
) {
    if (!receiptFilename || !receiptPath) {
        return;
    }

    const onFailure = () => {
        setMoneyRequestReceipt(transactionID, '', '', true);
        if (requestType === CONST.IOU.REQUEST_TYPE.MANUAL) {
            Navigation.navigate(ROUTES.MONEY_REQUEST_STEP_SCAN.getRoute(CONST.IOU.ACTION.CREATE, iouType, transactionID, reportID, Navigation.getActiveRouteWithoutParams()));
            return;
        }
        navigateToStartMoneyRequestStep(requestType, iouType, transactionID, reportID);
    };
    readFileAsync(receiptPath.toString(), receiptFilename, onSuccess, onFailure, receiptType);
}

/** Save the preferred payment method for a policy */
function savePreferredPaymentMethod(policyID: string, paymentMethod: PaymentMethodType, type: ValueOf<typeof CONST.LAST_PAYMENT_METHOD> | undefined) {
    Onyx.merge(`${ONYXKEYS.NVP_LAST_PAYMENT_METHOD}`, {[policyID]: type ? {[type]: paymentMethod, [CONST.LAST_PAYMENT_METHOD.LAST_USED]: paymentMethod} : paymentMethod});
}

/** Get report policy id of IOU request */
function getIOURequestPolicyID(transaction: OnyxEntry<OnyxTypes.Transaction>, report: OnyxEntry<OnyxTypes.Report>): string | undefined {
    // Workspace sender will exist for invoices
    const workspaceSender = transaction?.participants?.find((participant) => participant.isSender);
    return workspaceSender?.policyID ?? report?.policyID;
}

function getIOUActionForTransactions(transactionIDList: Array<string | undefined>, iouReportID: string | undefined): Array<ReportAction<typeof CONST.REPORT.ACTIONS.TYPE.IOU>> {
    return Object.values(allReportActions?.[`${ONYXKEYS.COLLECTION.REPORT_ACTIONS}${iouReportID}`] ?? {})?.filter(
        (reportAction): reportAction is ReportAction<typeof CONST.REPORT.ACTIONS.TYPE.IOU> => {
            if (!isMoneyRequestAction(reportAction)) {
                return false;
            }
            const message = getOriginalMessage(reportAction);
            if (!message?.IOUTransactionID) {
                return false;
            }
            return transactionIDList.includes(message.IOUTransactionID);
        },
    );
}

/** Merge several transactions into one by updating the fields of the one we want to keep and deleting the rest */
function mergeDuplicates(params: TransactionMergeParams) {
    const originalSelectedTransaction = allTransactions[`${ONYXKEYS.COLLECTION.TRANSACTION}${params.transactionID}`];

    const optimisticTransactionData: OnyxUpdate = {
        onyxMethod: Onyx.METHOD.MERGE,
        key: `${ONYXKEYS.COLLECTION.TRANSACTION}${params.transactionID}`,
        value: {
            ...originalSelectedTransaction,
            billable: params.billable,
            comment: {
                comment: params.comment,
            },
            category: params.category,
            created: params.created,
            currency: params.currency,
            modifiedMerchant: params.merchant,
            reimbursable: params.reimbursable,
            tag: params.tag,
        },
    };

    const failureTransactionData: OnyxUpdate = {
        onyxMethod: Onyx.METHOD.MERGE,
        key: `${ONYXKEYS.COLLECTION.TRANSACTION}${params.transactionID}`,
        // eslint-disable-next-line @typescript-eslint/non-nullable-type-assertion-style
        value: originalSelectedTransaction as OnyxTypes.Transaction,
    };

    const optimisticTransactionDuplicatesData: OnyxUpdate[] = params.transactionIDList.map((id) => ({
        onyxMethod: Onyx.METHOD.SET,
        key: `${ONYXKEYS.COLLECTION.TRANSACTION}${id}`,
        value: null,
    }));

    const failureTransactionDuplicatesData: OnyxUpdate[] = params.transactionIDList.map((id) => ({
        onyxMethod: Onyx.METHOD.MERGE,
        key: `${ONYXKEYS.COLLECTION.TRANSACTION}${id}`,
        // eslint-disable-next-line @typescript-eslint/non-nullable-type-assertion-style
        value: allTransactions[`${ONYXKEYS.COLLECTION.TRANSACTION}${id}`] as OnyxTypes.Transaction,
    }));

    const optimisticTransactionViolations: OnyxUpdate[] = [...params.transactionIDList, params.transactionID].map((id) => {
        const violations = allTransactionViolations[`${ONYXKEYS.COLLECTION.TRANSACTION_VIOLATIONS}${id}`] ?? [];
        return {
            onyxMethod: Onyx.METHOD.MERGE,
            key: `${ONYXKEYS.COLLECTION.TRANSACTION_VIOLATIONS}${id}`,
            value: violations.filter((violation) => violation.name !== CONST.VIOLATIONS.DUPLICATED_TRANSACTION),
        };
    });

    const failureTransactionViolations: OnyxUpdate[] = [...params.transactionIDList, params.transactionID].map((id) => {
        const violations = allTransactionViolations[`${ONYXKEYS.COLLECTION.TRANSACTION_VIOLATIONS}${id}`] ?? [];
        return {
            onyxMethod: Onyx.METHOD.MERGE,
            key: `${ONYXKEYS.COLLECTION.TRANSACTION_VIOLATIONS}${id}`,
            value: violations,
        };
    });

    const duplicateTransactionTotals = params.transactionIDList.reduce((total, id) => {
        const duplicateTransaction = allTransactions[`${ONYXKEYS.COLLECTION.TRANSACTION}${id}`];
        if (!duplicateTransaction) {
            return total;
        }
        return total + duplicateTransaction.amount;
    }, 0);

    const expenseReport = allReports?.[`${ONYXKEYS.COLLECTION.REPORT}${params.reportID}`];
    const expenseReportOptimisticData: OnyxUpdate = {
        onyxMethod: Onyx.METHOD.MERGE,
        key: `${ONYXKEYS.COLLECTION.REPORT}${params.reportID}`,
        value: {
            total: (expenseReport?.total ?? 0) - duplicateTransactionTotals,
        },
    };
    const expenseReportFailureData: OnyxUpdate = {
        onyxMethod: Onyx.METHOD.MERGE,
        key: `${ONYXKEYS.COLLECTION.REPORT}${params.reportID}`,
        value: {
            total: expenseReport?.total,
        },
    };

    const iouActionsToDelete = params.reportID ? getIOUActionForTransactions(params.transactionIDList, params.reportID) : [];

    const deletedTime = DateUtils.getDBTime();
    const expenseReportActionsOptimisticData: OnyxUpdate = {
        onyxMethod: Onyx.METHOD.MERGE,
        key: `${ONYXKEYS.COLLECTION.REPORT_ACTIONS}${params.reportID}`,
        value: iouActionsToDelete.reduce<Record<string, PartialDeep<ReportAction<typeof CONST.REPORT.ACTIONS.TYPE.IOU>>>>((val, reportAction) => {
            const firstMessage = Array.isArray(reportAction.message) ? reportAction.message.at(0) : null;
            // eslint-disable-next-line no-param-reassign
            val[reportAction.reportActionID] = {
                originalMessage: {
                    deleted: deletedTime,
                },
                ...(firstMessage && {
                    message: [
                        {
                            ...firstMessage,
                            deleted: deletedTime,
                        },
                        ...(Array.isArray(reportAction.message) ? reportAction.message.slice(1) : []),
                    ],
                }),
                ...(!Array.isArray(reportAction.message) && {
                    message: {
                        deleted: deletedTime,
                    },
                }),
            };
            return val;
        }, {}),
    };
    const expenseReportActionsFailureData: OnyxUpdate = {
        onyxMethod: Onyx.METHOD.MERGE,
        key: `${ONYXKEYS.COLLECTION.REPORT_ACTIONS}${params.reportID}`,
        value: iouActionsToDelete.reduce<Record<string, NullishDeep<PartialDeep<ReportAction<typeof CONST.REPORT.ACTIONS.TYPE.IOU>>>>>((val, reportAction) => {
            // eslint-disable-next-line no-param-reassign
            val[reportAction.reportActionID] = {
                originalMessage: {
                    deleted: null,
                },
                message: reportAction.message,
            };
            return val;
        }, {}),
    };

    const optimisticData: OnyxUpdate[] = [];
    const failureData: OnyxUpdate[] = [];

    optimisticData.push(
        optimisticTransactionData,
        ...optimisticTransactionDuplicatesData,
        ...optimisticTransactionViolations,
        expenseReportOptimisticData,
        expenseReportActionsOptimisticData,
    );
    failureData.push(failureTransactionData, ...failureTransactionDuplicatesData, ...failureTransactionViolations, expenseReportFailureData, expenseReportActionsFailureData);

    API.write(WRITE_COMMANDS.TRANSACTION_MERGE, params, {optimisticData, failureData});
}

function updateLastLocationPermissionPrompt() {
    Onyx.set(ONYXKEYS.NVP_LAST_LOCATION_PERMISSION_PROMPT, new Date().toISOString());
}

/** Instead of merging the duplicates, it updates the transaction we want to keep and puts the others on hold without deleting them */
function resolveDuplicates(params: TransactionMergeParams) {
    if (!params.transactionID) {
        return;
    }

    const originalSelectedTransaction = allTransactions[`${ONYXKEYS.COLLECTION.TRANSACTION}${params.transactionID}`];

    const optimisticTransactionData: OnyxUpdate = {
        onyxMethod: Onyx.METHOD.MERGE,
        key: `${ONYXKEYS.COLLECTION.TRANSACTION}${params.transactionID}`,
        value: {
            ...originalSelectedTransaction,
            billable: params.billable,
            comment: {
                comment: params.comment,
            },
            category: params.category,
            created: params.created,
            currency: params.currency,
            modifiedMerchant: params.merchant,
            reimbursable: params.reimbursable,
            tag: params.tag,
        },
    };

    const failureTransactionData: OnyxUpdate = {
        onyxMethod: Onyx.METHOD.MERGE,
        key: `${ONYXKEYS.COLLECTION.TRANSACTION}${params.transactionID}`,
        // eslint-disable-next-line @typescript-eslint/non-nullable-type-assertion-style
        value: originalSelectedTransaction as OnyxTypes.Transaction,
    };

    const optimisticTransactionViolations: OnyxUpdate[] = [...params.transactionIDList, params.transactionID].map((id) => {
        const violations = allTransactionViolations[`${ONYXKEYS.COLLECTION.TRANSACTION_VIOLATIONS}${id}`] ?? [];
        const newViolation = {name: CONST.VIOLATIONS.HOLD, type: CONST.VIOLATION_TYPES.VIOLATION};
        const updatedViolations = id === params.transactionID ? violations : [...violations, newViolation];
        return {
            onyxMethod: Onyx.METHOD.MERGE,
            key: `${ONYXKEYS.COLLECTION.TRANSACTION_VIOLATIONS}${id}`,
            value: updatedViolations.filter((violation) => violation.name !== CONST.VIOLATIONS.DUPLICATED_TRANSACTION),
        };
    });

    const failureTransactionViolations: OnyxUpdate[] = [...params.transactionIDList, params.transactionID].map((id) => {
        const violations = allTransactionViolations[`${ONYXKEYS.COLLECTION.TRANSACTION_VIOLATIONS}${id}`] ?? [];
        return {
            onyxMethod: Onyx.METHOD.MERGE,
            key: `${ONYXKEYS.COLLECTION.TRANSACTION_VIOLATIONS}${id}`,
            value: violations,
        };
    });

    const iouActionList = params.reportID ? getIOUActionForTransactions(params.transactionIDList, params.reportID) : [];
    const orderedTransactionIDList = iouActionList
        .map((action) => {
            const message = getOriginalMessage(action);
            return message?.IOUTransactionID;
        })
        .filter((id): id is string => !!id);

    const optimisticHoldActions: OnyxUpdate[] = [];
    const failureHoldActions: OnyxUpdate[] = [];
    const reportActionIDList: string[] = [];
    const optimisticHoldTransactionActions: OnyxUpdate[] = [];
    const failureHoldTransactionActions: OnyxUpdate[] = [];
    iouActionList.forEach((action) => {
        const transactionThreadReportID = action?.childReportID;
        const createdReportAction = buildOptimisticHoldReportAction();
        reportActionIDList.push(createdReportAction.reportActionID);
        const transactionID = isMoneyRequestAction(action) ? getOriginalMessage(action)?.IOUTransactionID ?? CONST.DEFAULT_NUMBER_ID : CONST.DEFAULT_NUMBER_ID;
        optimisticHoldTransactionActions.push({
            onyxMethod: Onyx.METHOD.MERGE,
            key: `${ONYXKEYS.COLLECTION.TRANSACTION}${transactionID}`,
            value: {
                comment: {
                    hold: createdReportAction.reportActionID,
                },
            },
        });
        failureHoldTransactionActions.push({
            onyxMethod: Onyx.METHOD.MERGE,
            key: `${ONYXKEYS.COLLECTION.TRANSACTION}${transactionID}`,
            value: {
                comment: {
                    hold: null,
                },
            },
        });
        optimisticHoldActions.push({
            onyxMethod: Onyx.METHOD.MERGE,
            key: `${ONYXKEYS.COLLECTION.REPORT_ACTIONS}${transactionThreadReportID}`,
            value: {
                [createdReportAction.reportActionID]: createdReportAction,
            },
        });
        failureHoldActions.push({
            onyxMethod: Onyx.METHOD.MERGE,
            key: `${ONYXKEYS.COLLECTION.REPORT_ACTIONS}${transactionThreadReportID}`,
            value: {
                [createdReportAction.reportActionID]: {
                    errors: getMicroSecondOnyxErrorWithTranslationKey('iou.error.genericHoldExpenseFailureMessage'),
                },
            },
        });
    });

    const transactionThreadReportID = params.reportID ? getIOUActionForTransactions([params.transactionID], params.reportID).at(0)?.childReportID : undefined;
    const optimisticReportAction = buildOptimisticDismissedViolationReportAction({
        reason: 'manual',
        violationName: CONST.VIOLATIONS.DUPLICATED_TRANSACTION,
    });

    const optimisticReportActionData: OnyxUpdate = {
        onyxMethod: Onyx.METHOD.MERGE,
        key: `${ONYXKEYS.COLLECTION.REPORT_ACTIONS}${transactionThreadReportID}`,
        value: {
            [optimisticReportAction.reportActionID]: optimisticReportAction,
        },
    };

    const failureReportActionData: OnyxUpdate = {
        onyxMethod: Onyx.METHOD.MERGE,
        key: `${ONYXKEYS.COLLECTION.REPORT_ACTIONS}${transactionThreadReportID}`,
        value: {
            [optimisticReportAction.reportActionID]: null,
        },
    };

    const optimisticData: OnyxUpdate[] = [];
    const failureData: OnyxUpdate[] = [];

    optimisticData.push(optimisticTransactionData, ...optimisticTransactionViolations, ...optimisticHoldActions, ...optimisticHoldTransactionActions, optimisticReportActionData);
    failureData.push(failureTransactionData, ...failureTransactionViolations, ...failureHoldActions, ...failureHoldTransactionActions, failureReportActionData);
    const {reportID, transactionIDList, receiptID, ...otherParams} = params;

    const parameters: ResolveDuplicatesParams = {
        ...otherParams,
        transactionID: params.transactionID,
        reportActionIDList,
        transactionIDList: orderedTransactionIDList,
        dismissedViolationReportActionID: optimisticReportAction.reportActionID,
    };

    API.write(WRITE_COMMANDS.RESOLVE_DUPLICATES, parameters, {optimisticData, failureData});
}

export {
    adjustRemainingSplitShares,
    getNextApproverAccountID,
    approveMoneyRequest,
    canApproveIOU,
    canUnapproveIOU,
    cancelPayment,
    canIOUBePaid,
    canCancelPayment,
    cleanUpMoneyRequest,
    clearMoneyRequest,
    completeSplitBill,
    createDistanceRequest,
    createDraftTransaction,
    deleteMoneyRequest,
    deleteTrackExpense,
    detachReceipt,
    dismissHoldUseExplanation,
    getIOURequestPolicyID,
    initMoneyRequest,
    navigateToStartStepIfScanFileCannotBeRead,
    completePaymentOnboarding,
    payInvoice,
    payMoneyRequest,
    putOnHold,
    replaceReceipt,
    requestMoney,
    resetSplitShares,
    resetDraftTransactionsCustomUnit,
    savePreferredPaymentMethod,
    sendInvoice,
    sendMoneyElsewhere,
    sendMoneyWithWallet,
    setCustomUnitRateID,
    setCustomUnitID,
    removeSubrate,
    addSubrate,
    updateSubrate,
    clearSubrates,
    setDraftSplitTransaction,
    setIndividualShare,
    setMoneyRequestAmount,
    setMoneyRequestAttendees,
    setMoneyRequestAccountant,
    setMoneyRequestBillable,
    setMoneyRequestCategory,
    setMoneyRequestCreated,
    setMoneyRequestDateAttribute,
    setMoneyRequestCurrency,
    setMoneyRequestDescription,
    setMoneyRequestDistanceRate,
    setMoneyRequestMerchant,
    setMoneyRequestParticipants,
    setMoneyRequestParticipantsFromReport,
    getMoneyRequestParticipantsFromReport,
    setMoneyRequestPendingFields,
    setMoneyRequestReceipt,
    setMoneyRequestTag,
    setMoneyRequestTaxAmount,
    setMoneyRequestTaxRate,
    setSplitPayer,
    setSplitShares,
    splitBill,
    splitBillAndOpenReport,
    startMoneyRequest,
    startSplitBill,
    submitReport,
    trackExpense,
    unapproveExpenseReport,
    unholdRequest,
    updateMoneyRequestAttendees,
    updateMoneyRequestAmountAndCurrency,
    updateMoneyRequestBillable,
    updateMoneyRequestCategory,
    updateMoneyRequestDate,
    updateMoneyRequestDescription,
    updateMoneyRequestDistance,
    updateMoneyRequestDistanceRate,
    updateMoneyRequestMerchant,
    updateMoneyRequestTag,
    updateMoneyRequestTaxAmount,
    updateMoneyRequestTaxRate,
    mergeDuplicates,
    updateLastLocationPermissionPrompt,
    resolveDuplicates,
    getIOUReportActionToApproveOrPay,
    getNavigationUrlOnMoneyRequestDelete,
    getNavigationUrlAfterTrackExpenseDelete,
    canSubmitReport,
    submitPerDiemExpense,
    calculateDiffAmount,
};
export type {GPSPoint as GpsPoint, IOURequestType};<|MERGE_RESOLUTION|>--- conflicted
+++ resolved
@@ -5254,21 +5254,7 @@
         }
     }
     InteractionManager.runAfterInteractions(() => removeDraftTransaction(CONST.IOU.OPTIMISTIC_TRANSACTION_ID));
-<<<<<<< HEAD
-    Navigation.dismissModal(isSearchTopmostFullScreenRoute() ? undefined : activeReportID);
-=======
     dismissModalAndOpenReportInInboxTab(activeReportID);
-
-    if (action === CONST.IOU.ACTION.SHARE) {
-        if (isSearchTopmostFullScreenRoute() && activeReportID) {
-            Navigation.setNavigationActionToMicrotaskQueue(() => {
-                Navigation.navigate(ROUTES.REPORT_WITH_ID.getRoute(activeReportID), {forceReplace: true});
-            });
-        }
-        Navigation.setNavigationActionToMicrotaskQueue(() => Navigation.navigate(ROUTES.ROOM_INVITE.getRoute(activeReportID, CONST.IOU.SHARE.ROLE.ACCOUNTANT)));
-    }
-
->>>>>>> 4133a379
     notifyNewAction(activeReportID, payeeAccountID);
 }
 
