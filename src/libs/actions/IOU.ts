--- conflicted
+++ resolved
@@ -4757,10 +4757,7 @@
     cancelPayment,
     navigateToStartStepIfScanFileCannotBeRead,
     savePreferredPaymentMethod,
-<<<<<<< HEAD
     trackExpense,
-=======
     canIOUBePaid,
     canApproveIOU,
->>>>>>> 9c894e12
 };