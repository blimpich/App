import {format} from 'date-fns';
import {fastMerge, Str} from 'expensify-common';
import type {NullishDeep, OnyxCollection, OnyxEntry, OnyxInputValue, OnyxUpdate} from 'react-native-onyx';
import Onyx from 'react-native-onyx';
import type {PartialDeep, SetRequired, ValueOf} from 'type-fest';
import ReceiptGeneric from '@assets/images/receipt-generic.png';
import * as API from '@libs/API';
import type {
    ApproveMoneyRequestParams,
    CompleteSplitBillParams,
    CreateDistanceRequestParams,
    CreateWorkspaceParams,
    DeleteMoneyRequestParams,
    DetachReceiptParams,
    EditMoneyRequestParams,
    PayInvoiceParams,
    PayMoneyRequestParams,
    ReplaceReceiptParams,
    RequestMoneyParams,
    SendInvoiceParams,
    SendMoneyParams,
    SetNameValuePairParams,
    SplitBillParams,
    StartSplitBillParams,
    SubmitReportParams,
    TrackExpenseParams,
    TransactionMergeParams,
    UnapproveExpenseReportParams,
    UpdateMoneyRequestParams,
} from '@libs/API/parameters';
import {WRITE_COMMANDS} from '@libs/API/types';
import * as CurrencyUtils from '@libs/CurrencyUtils';
import DateUtils from '@libs/DateUtils';
import DistanceRequestUtils from '@libs/DistanceRequestUtils';
import * as ErrorUtils from '@libs/ErrorUtils';
import * as FileUtils from '@libs/fileDownload/FileUtils';
import * as IOUUtils from '@libs/IOUUtils';
import * as LocalePhoneNumber from '@libs/LocalePhoneNumber';
import * as Localize from '@libs/Localize';
import Navigation from '@libs/Navigation/Navigation';
import * as NextStepUtils from '@libs/NextStepUtils';
import {rand64} from '@libs/NumberUtils';
import * as PhoneNumber from '@libs/PhoneNumber';
import * as PolicyUtils from '@libs/PolicyUtils';
import * as ReportActionsUtils from '@libs/ReportActionsUtils';
import * as ReportConnection from '@libs/ReportConnection';
import type {OptimisticChatReport, OptimisticCreatedReportAction, OptimisticIOUReportAction, TransactionDetails} from '@libs/ReportUtils';
import * as ReportUtils from '@libs/ReportUtils';
import * as SubscriptionUtils from '@libs/SubscriptionUtils';
import * as TransactionUtils from '@libs/TransactionUtils';
import {getCurrency, getTransaction} from '@libs/TransactionUtils';
import ViolationsUtils from '@libs/Violations/ViolationsUtils';
import type {IOUAction, IOUType} from '@src/CONST';
import CONST from '@src/CONST';
import ONYXKEYS from '@src/ONYXKEYS';
import ROUTES from '@src/ROUTES';
import type * as OnyxTypes from '@src/types/onyx';
import type {Participant, Split} from '@src/types/onyx/IOU';
import type {ErrorFields, Errors} from '@src/types/onyx/OnyxCommon';
import type {PaymentMethodType} from '@src/types/onyx/OriginalMessage';
import type ReportAction from '@src/types/onyx/ReportAction';
import type {OnyxData} from '@src/types/onyx/Request';
import type {Comment, Receipt, ReceiptSource, Routes, SplitShares, TransactionChanges, WaypointCollection} from '@src/types/onyx/Transaction';
import {isEmptyObject} from '@src/types/utils/EmptyObject';
import * as CachedPDFPaths from './CachedPDFPaths';
import * as Category from './Policy/Category';
import * as Policy from './Policy/Policy';
import * as Tag from './Policy/Tag';
import * as Report from './Report';

type IOURequestType = ValueOf<typeof CONST.IOU.REQUEST_TYPE>;

type OneOnOneIOUReport = OnyxTypes.Report | undefined | null;

type MoneyRequestInformation = {
    payerAccountID: number;
    payerEmail: string;
    iouReport: OnyxTypes.Report;
    chatReport: OnyxTypes.Report;
    transaction: OnyxTypes.Transaction;
    iouAction: OptimisticIOUReportAction;
    createdChatReportActionID: string;
    createdIOUReportActionID: string;
    reportPreviewAction: OnyxTypes.ReportAction;
    transactionThreadReportID: string;
    createdReportActionIDForThread: string;
    onyxData: OnyxData;
};

type TrackExpenseInformation = {
    createdWorkspaceParams?: CreateWorkspaceParams;
    iouReport?: OnyxTypes.Report;
    chatReport: OnyxTypes.Report;
    transaction: OnyxTypes.Transaction;
    iouAction: OptimisticIOUReportAction;
    createdChatReportActionID: string;
    createdIOUReportActionID?: string;
    reportPreviewAction?: OnyxTypes.ReportAction;
    transactionThreadReportID: string;
    createdReportActionIDForThread: string;
    actionableWhisperReportActionIDParam?: string;
    onyxData: OnyxData;
};

type SendInvoiceInformation = {
    senderWorkspaceID: string;
    receiver: Partial<OnyxTypes.PersonalDetails>;
    invoiceRoom: OnyxTypes.Report;
    createdChatReportActionID: string;
    invoiceReportID: string;
    reportPreviewReportActionID: string;
    transactionID: string;
    transactionThreadReportID: string;
    onyxData: OnyxData;
};

type SplitData = {
    chatReportID: string;
    transactionID: string;
    reportActionID: string;
    policyID?: string;
    createdReportActionID?: string;
    chatType?: string;
};

type SplitsAndOnyxData = {
    splitData: SplitData;
    splits: Split[];
    onyxData: OnyxData;
};

type UpdateMoneyRequestData = {
    params: UpdateMoneyRequestParams;
    onyxData: OnyxData;
};

type PayMoneyRequestData = {
    params: PayMoneyRequestParams;
    optimisticData: OnyxUpdate[];
    successData: OnyxUpdate[];
    failureData: OnyxUpdate[];
};

type SendMoneyParamsData = {
    params: SendMoneyParams;
    optimisticData: OnyxUpdate[];
    successData: OnyxUpdate[];
    failureData: OnyxUpdate[];
};

type GPSPoint = {
    lat: number;
    long: number;
};

let allPersonalDetails: OnyxTypes.PersonalDetailsList = {};
Onyx.connect({
    key: ONYXKEYS.PERSONAL_DETAILS_LIST,
    callback: (value) => {
        allPersonalDetails = value ?? {};
    },
});

let allReportsDraft: OnyxCollection<OnyxTypes.Report>;
Onyx.connect({
    key: ONYXKEYS.COLLECTION.REPORT_DRAFT,
    waitForCollectionCallback: true,
    callback: (value) => (allReportsDraft = value),
});

let allTransactions: NonNullable<OnyxCollection<OnyxTypes.Transaction>> = {};
Onyx.connect({
    key: ONYXKEYS.COLLECTION.TRANSACTION,
    waitForCollectionCallback: true,
    callback: (value) => {
        if (!value) {
            allTransactions = {};
            return;
        }

        allTransactions = value;
    },
});

let allTransactionDrafts: NonNullable<OnyxCollection<OnyxTypes.Transaction>> = {};
Onyx.connect({
    key: ONYXKEYS.COLLECTION.TRANSACTION_DRAFT,
    waitForCollectionCallback: true,
    callback: (value) => {
        allTransactionDrafts = value ?? {};
    },
});

let allTransactionViolations: NonNullable<OnyxCollection<OnyxTypes.TransactionViolations>> = {};
Onyx.connect({
    key: ONYXKEYS.COLLECTION.TRANSACTION_VIOLATIONS,
    waitForCollectionCallback: true,
    callback: (value) => {
        if (!value) {
            allTransactionViolations = {};
            return;
        }

        allTransactionViolations = value;
    },
});

let allDraftSplitTransactions: NonNullable<OnyxCollection<OnyxTypes.Transaction>> = {};
Onyx.connect({
    key: ONYXKEYS.COLLECTION.SPLIT_TRANSACTION_DRAFT,
    waitForCollectionCallback: true,
    callback: (value) => {
        allDraftSplitTransactions = value ?? {};
    },
});

let allNextSteps: NonNullable<OnyxCollection<OnyxTypes.ReportNextStep>> = {};
Onyx.connect({
    key: ONYXKEYS.COLLECTION.NEXT_STEP,
    waitForCollectionCallback: true,
    callback: (value) => {
        allNextSteps = value ?? {};
    },
});

let userAccountID = -1;
let currentUserEmail = '';
Onyx.connect({
    key: ONYXKEYS.SESSION,
    callback: (value) => {
        currentUserEmail = value?.email ?? '';
        userAccountID = value?.accountID ?? -1;
    },
});

let currentUserPersonalDetails: OnyxEntry<OnyxTypes.PersonalDetails>;
Onyx.connect({
    key: ONYXKEYS.PERSONAL_DETAILS_LIST,
    callback: (value) => {
        currentUserPersonalDetails = value?.[userAccountID] ?? undefined;
    },
});

let currentDate: OnyxEntry<string> = '';
Onyx.connect({
    key: ONYXKEYS.CURRENT_DATE,
    callback: (value) => {
        currentDate = value;
    },
});

let quickAction: OnyxEntry<OnyxTypes.QuickAction> = {};
Onyx.connect({
    key: ONYXKEYS.NVP_QUICK_ACTION_GLOBAL_CREATE,
    callback: (value) => {
        quickAction = value;
    },
});

let allReportActions: OnyxCollection<OnyxTypes.ReportActions>;
Onyx.connect({
    key: ONYXKEYS.COLLECTION.REPORT_ACTIONS,
    waitForCollectionCallback: true,
    callback: (actions) => {
        if (!actions) {
            return;
        }
        allReportActions = actions;
    },
});

let primaryPolicyID: OnyxEntry<string>;
Onyx.connect({
    key: ONYXKEYS.NVP_ACTIVE_POLICY_ID,
    callback: (value) => (primaryPolicyID = value),
});

/**
 * Get the report or draft report given a reportID
 */
function getReportOrDraftReport(reportID: string | undefined): OnyxEntry<OnyxTypes.Report> {
    const allReports = ReportConnection.getAllReports();
    if (!allReports && !allReportsDraft) {
        return undefined;
    }

    const report = allReports?.[`${ONYXKEYS.COLLECTION.REPORT}${reportID}`];
    const draftReport = allReportsDraft?.[`${ONYXKEYS.COLLECTION.REPORT_DRAFT}${reportID}`];

    return report ?? draftReport;
}

/**
 * Find the report preview action from given chat report and iou report
 */
function getReportPreviewAction(chatReportID: string, iouReportID: string): OnyxInputValue<ReportAction<typeof CONST.REPORT.ACTIONS.TYPE.REPORT_PREVIEW>> {
    const reportActions = allReportActions?.[`${ONYXKEYS.COLLECTION.REPORT_ACTIONS}${chatReportID}`] ?? {};

    // Find the report preview action from the chat report
    return (
        Object.values(reportActions).find(
            (reportAction): reportAction is ReportAction<typeof CONST.REPORT.ACTIONS.TYPE.REPORT_PREVIEW> =>
                reportAction && ReportActionsUtils.isReportPreviewAction(reportAction) && ReportActionsUtils.getOriginalMessage(reportAction)?.linkedReportID === iouReportID,
        ) ?? null
    );
}

/**
 * Initialize expense info
 * @param reportID to attach the transaction to
 * @param policy
 * @param isFromGlobalCreate
 * @param iouRequestType one of manual/scan/distance
 */
function initMoneyRequest(reportID: string, policy: OnyxEntry<OnyxTypes.Policy>, isFromGlobalCreate: boolean, iouRequestType: IOURequestType = CONST.IOU.REQUEST_TYPE.MANUAL) {
    // Generate a brand new transactionID
    const newTransactionID = CONST.IOU.OPTIMISTIC_TRANSACTION_ID;
    const currency = policy?.outputCurrency ?? currentUserPersonalDetails?.localCurrencyCode ?? CONST.CURRENCY.USD;
    // Disabling this line since currentDate can be an empty string
    // eslint-disable-next-line @typescript-eslint/prefer-nullish-coalescing
    const created = currentDate || format(new Date(), 'yyyy-MM-dd');

    const currentTransaction = allTransactionDrafts?.[`${ONYXKEYS.COLLECTION.TRANSACTION_DRAFT}${newTransactionID}`];

    // in case we have to re-init money request, but the IOU request type is the same with the old draft transaction,
    // we should keep most of the existing data by using the ONYX MERGE operation
    if (currentTransaction?.iouRequestType === iouRequestType) {
        // so, we just need to update the reportID, isFromGlobalCreate, created, currency
        Onyx.merge(`${ONYXKEYS.COLLECTION.TRANSACTION_DRAFT}${newTransactionID}`, {
            reportID,
            isFromGlobalCreate,
            created,
            currency,
            transactionID: newTransactionID,
        });
        return;
    }

    const comment: Comment = {};

    // Add initial empty waypoints when starting a distance expense
    if (iouRequestType === CONST.IOU.REQUEST_TYPE.DISTANCE) {
        comment.waypoints = {
            waypoint0: {keyForList: 'start_waypoint'},
            waypoint1: {keyForList: 'stop_waypoint'},
        };
        if (!isFromGlobalCreate) {
            const customUnitRateID = DistanceRequestUtils.getCustomUnitRateID(reportID);
            comment.customUnit = {customUnitRateID};
        }
    }

    // Store the transaction in Onyx and mark it as not saved so it can be cleaned up later
    // Use set() here so that there is no way that data will be leaked between objects when it gets reset
    Onyx.set(`${ONYXKEYS.COLLECTION.TRANSACTION_DRAFT}${newTransactionID}`, {
        amount: 0,
        comment,
        created,
        currency,
        iouRequestType,
        reportID,
        transactionID: newTransactionID,
        isFromGlobalCreate,
        merchant: CONST.TRANSACTION.PARTIAL_TRANSACTION_MERCHANT,
        splitPayerAccountIDs: currentUserPersonalDetails ? [currentUserPersonalDetails.accountID] : undefined,
    });
}

function createDraftTransaction(transaction: OnyxTypes.Transaction) {
    if (!transaction) {
        return;
    }

    const newTransaction = {
        ...transaction,
    };

    Onyx.set(`${ONYXKEYS.COLLECTION.TRANSACTION_DRAFT}${transaction.transactionID}`, newTransaction);
}

function clearMoneyRequest(transactionID: string, skipConfirmation = false) {
    Onyx.set(`${ONYXKEYS.COLLECTION.SKIP_CONFIRMATION}${transactionID}`, skipConfirmation);
    Onyx.set(`${ONYXKEYS.COLLECTION.TRANSACTION_DRAFT}${transactionID}`, null);
}

function startMoneyRequest(iouType: ValueOf<typeof CONST.IOU.TYPE>, reportID: string, requestType?: IOURequestType, skipConfirmation = false) {
    clearMoneyRequest(CONST.IOU.OPTIMISTIC_TRANSACTION_ID, skipConfirmation);
    switch (requestType) {
        case CONST.IOU.REQUEST_TYPE.MANUAL:
            Navigation.navigate(ROUTES.MONEY_REQUEST_CREATE_TAB_MANUAL.getRoute(CONST.IOU.ACTION.CREATE, iouType, CONST.IOU.OPTIMISTIC_TRANSACTION_ID, reportID));
            return;
        case CONST.IOU.REQUEST_TYPE.SCAN:
            Navigation.navigate(ROUTES.MONEY_REQUEST_CREATE_TAB_SCAN.getRoute(CONST.IOU.ACTION.CREATE, iouType, CONST.IOU.OPTIMISTIC_TRANSACTION_ID, reportID));
            return;
        case CONST.IOU.REQUEST_TYPE.DISTANCE:
            Navigation.navigate(ROUTES.MONEY_REQUEST_CREATE_TAB_DISTANCE.getRoute(CONST.IOU.ACTION.CREATE, iouType, CONST.IOU.OPTIMISTIC_TRANSACTION_ID, reportID));
            return;
        default:
            Navigation.navigate(ROUTES.MONEY_REQUEST_CREATE.getRoute(CONST.IOU.ACTION.CREATE, iouType, CONST.IOU.OPTIMISTIC_TRANSACTION_ID, reportID));
    }
}

function setMoneyRequestAmount(transactionID: string, amount: number, currency: string, shouldShowOriginalAmount = false) {
    Onyx.merge(`${ONYXKEYS.COLLECTION.TRANSACTION_DRAFT}${transactionID}`, {amount, currency, shouldShowOriginalAmount});
}

function setMoneyRequestCreated(transactionID: string, created: string, isDraft: boolean) {
    Onyx.merge(`${isDraft ? ONYXKEYS.COLLECTION.TRANSACTION_DRAFT : ONYXKEYS.COLLECTION.TRANSACTION}${transactionID}`, {created});
}

function setMoneyRequestCurrency(transactionID: string, currency: string, isEditing = false) {
    const fieldToUpdate = isEditing ? 'modifiedCurrency' : 'currency';
    Onyx.merge(`${ONYXKEYS.COLLECTION.TRANSACTION_DRAFT}${transactionID}`, {[fieldToUpdate]: currency});
}

function setMoneyRequestDescription(transactionID: string, comment: string, isDraft: boolean) {
    Onyx.merge(`${isDraft ? ONYXKEYS.COLLECTION.TRANSACTION_DRAFT : ONYXKEYS.COLLECTION.TRANSACTION}${transactionID}`, {comment: {comment: comment.trim()}});
}

function setMoneyRequestMerchant(transactionID: string, merchant: string, isDraft: boolean) {
    Onyx.merge(`${isDraft ? ONYXKEYS.COLLECTION.TRANSACTION_DRAFT : ONYXKEYS.COLLECTION.TRANSACTION}${transactionID}`, {merchant});
}

function setMoneyRequestPendingFields(transactionID: string, pendingFields: OnyxTypes.Transaction['pendingFields']) {
    Onyx.merge(`${ONYXKEYS.COLLECTION.TRANSACTION_DRAFT}${transactionID}`, {pendingFields});
}

function setMoneyRequestCategory(transactionID: string, category: string) {
    Onyx.merge(`${ONYXKEYS.COLLECTION.TRANSACTION_DRAFT}${transactionID}`, {category});
}

function setMoneyRequestTag(transactionID: string, tag: string) {
    Onyx.merge(`${ONYXKEYS.COLLECTION.TRANSACTION_DRAFT}${transactionID}`, {tag});
}

function setMoneyRequestBillable(transactionID: string, billable: boolean) {
    Onyx.merge(`${ONYXKEYS.COLLECTION.TRANSACTION_DRAFT}${transactionID}`, {billable});
}

function setMoneyRequestParticipants(transactionID: string, participants: Participant[] = []) {
    Onyx.merge(`${ONYXKEYS.COLLECTION.TRANSACTION_DRAFT}${transactionID}`, {participants});
}

function setSplitPayer(transactionID: string, payerAccountID: number) {
    Onyx.merge(`${ONYXKEYS.COLLECTION.TRANSACTION_DRAFT}${transactionID}`, {splitPayerAccountIDs: [payerAccountID]});
}

function setMoneyRequestReceipt(transactionID: string, source: string, filename: string, isDraft: boolean, type?: string) {
    Onyx.merge(`${isDraft ? ONYXKEYS.COLLECTION.TRANSACTION_DRAFT : ONYXKEYS.COLLECTION.TRANSACTION}${transactionID}`, {
        receipt: {source, type: type ?? ''},
        filename,
    });
}

/**
 * Set custom unit rateID for the transaction draft
 */
function setCustomUnitRateID(transactionID: string, customUnitRateID: string) {
    Onyx.merge(`${ONYXKEYS.COLLECTION.TRANSACTION_DRAFT}${transactionID}`, {comment: {customUnit: {customUnitRateID}}});
}

/** Set the distance rate of a new  transaction */
function setMoneyRequestDistanceRate(transactionID: string, rateID: string, policyID: string, isDraft: boolean) {
    Onyx.merge(ONYXKEYS.NVP_LAST_SELECTED_DISTANCE_RATES, {[policyID]: rateID});
    Onyx.merge(`${isDraft ? ONYXKEYS.COLLECTION.TRANSACTION_DRAFT : ONYXKEYS.COLLECTION.TRANSACTION}${transactionID}`, {comment: {customUnit: {customUnitRateID: rateID}}});
}

/** Helper function to get the receipt error for expenses, or the generic error if there's no receipt */
function getReceiptError(receipt: OnyxEntry<Receipt>, filename?: string, isScanRequest = true, errorKey?: number): Errors | ErrorFields {
    return isEmptyObject(receipt) || !isScanRequest
        ? ErrorUtils.getMicroSecondOnyxErrorWithTranslationKey('iou.error.genericCreateFailureMessage', errorKey)
        : ErrorUtils.getMicroSecondOnyxErrorObject({error: CONST.IOU.RECEIPT_ERROR, source: receipt.source?.toString() ?? '', filename: filename ?? ''}, errorKey);
}

/** Helper function to get optimistic fields violations onyx data */
function getFieldViolationsOnyxData(iouReport: OnyxTypes.Report): SetRequired<OnyxData, 'optimisticData' | 'failureData'> {
    const missingFields: OnyxTypes.ReportFieldsViolations = {};
    const excludedFields = Object.values(CONST.REPORT_VIOLATIONS_EXCLUDED_FIELDS) as string[];

    Object.values(iouReport.fieldList ?? {}).forEach((field) => {
        if (excludedFields.includes(field.fieldID) || !!field.value || !!field.defaultValue) {
            return;
        }
        // in case of missing field violation the empty object is indicator.
        missingFields[field.fieldID] = {};
    });

    return {
        optimisticData: [
            {
                onyxMethod: Onyx.METHOD.SET,
                key: `${ONYXKEYS.COLLECTION.REPORT_VIOLATIONS}${iouReport.reportID}`,
                value: {
                    fieldRequired: missingFields,
                },
            },
        ],
        failureData: [
            {
                onyxMethod: Onyx.METHOD.SET,
                key: `${ONYXKEYS.COLLECTION.REPORT_VIOLATIONS}${iouReport.reportID}`,
                value: null,
            },
        ],
    };
}

/** Builds the Onyx data for an expense */
function buildOnyxDataForMoneyRequest(
    chatReport: OnyxTypes.OnyxInputOrEntry<OnyxTypes.Report>,
    iouReport: OnyxTypes.Report,
    transaction: OnyxTypes.Transaction,
    chatCreatedAction: OptimisticCreatedReportAction,
    iouCreatedAction: OptimisticCreatedReportAction,
    iouAction: OptimisticIOUReportAction,
    optimisticPersonalDetailListAction: OnyxTypes.PersonalDetailsList,
    reportPreviewAction: ReportAction,
    optimisticPolicyRecentlyUsedCategories: string[],
    optimisticPolicyRecentlyUsedTags: OnyxTypes.RecentlyUsedTags,
    isNewChatReport: boolean,
    transactionThreadReport: OptimisticChatReport | null,
    transactionThreadCreatedReportAction: OptimisticCreatedReportAction | null,
    shouldCreateNewMoneyRequestReport: boolean,
    policy?: OnyxTypes.OnyxInputOrEntry<OnyxTypes.Policy>,
    policyTagList?: OnyxTypes.OnyxInputOrEntry<OnyxTypes.PolicyTagList>,
    policyCategories?: OnyxTypes.OnyxInputOrEntry<OnyxTypes.PolicyCategories>,
    optimisticNextStep?: OnyxTypes.ReportNextStep | null,
    isOneOnOneSplit = false,
    existingTransactionThreadReportID?: string,
): [OnyxUpdate[], OnyxUpdate[], OnyxUpdate[]] {
    const isScanRequest = TransactionUtils.isScanRequest(transaction);
    const outstandingChildRequest = ReportUtils.getOutstandingChildRequest(iouReport);
    const clearedPendingFields = Object.fromEntries(Object.keys(transaction.pendingFields ?? {}).map((key) => [key, null]));
    const optimisticData: OnyxUpdate[] = [];
    const successData: OnyxUpdate[] = [];
    let newQuickAction: ValueOf<typeof CONST.QUICK_ACTIONS> = isScanRequest ? CONST.QUICK_ACTIONS.REQUEST_SCAN : CONST.QUICK_ACTIONS.REQUEST_MANUAL;
    if (TransactionUtils.isDistanceRequest(transaction)) {
        newQuickAction = CONST.QUICK_ACTIONS.REQUEST_DISTANCE;
    }
    const existingTransactionThreadReport = ReportConnection.getAllReports()?.[`${ONYXKEYS.COLLECTION.REPORT}${existingTransactionThreadReportID}`] ?? null;

    if (chatReport) {
        optimisticData.push({
            // Use SET for new reports because it doesn't exist yet, is faster and we need the data to be available when we navigate to the chat page
            onyxMethod: isNewChatReport ? Onyx.METHOD.SET : Onyx.METHOD.MERGE,
            key: `${ONYXKEYS.COLLECTION.REPORT}${chatReport.reportID}`,
            value: {
                ...chatReport,
                lastReadTime: DateUtils.getDBTime(),
                lastMessageTranslationKey: '',
                iouReportID: iouReport.reportID,
                ...outstandingChildRequest,
                ...(isNewChatReport ? {pendingFields: {createChat: CONST.RED_BRICK_ROAD_PENDING_ACTION.ADD}} : {}),
            },
        });
    }

    optimisticData.push(
        {
            onyxMethod: shouldCreateNewMoneyRequestReport ? Onyx.METHOD.SET : Onyx.METHOD.MERGE,
            key: `${ONYXKEYS.COLLECTION.REPORT}${iouReport.reportID}`,
            value: {
                ...iouReport,
                lastMessageText: ReportActionsUtils.getReportActionText(iouAction),
                lastMessageHtml: ReportActionsUtils.getReportActionHtml(iouAction),
                lastVisibleActionCreated: iouAction.created,
                pendingFields: {
                    ...(shouldCreateNewMoneyRequestReport ? {createChat: CONST.RED_BRICK_ROAD_PENDING_ACTION.ADD} : {preview: CONST.RED_BRICK_ROAD_PENDING_ACTION.UPDATE}),
                },
            },
        },
        {
            onyxMethod: Onyx.METHOD.SET,
            key: `${ONYXKEYS.COLLECTION.TRANSACTION}${transaction.transactionID}`,
            value: transaction,
        },
        isNewChatReport
            ? {
                  onyxMethod: Onyx.METHOD.SET,
                  key: `${ONYXKEYS.COLLECTION.REPORT_ACTIONS}${chatReport?.reportID}`,
                  value: {
                      [chatCreatedAction.reportActionID]: chatCreatedAction,
                      [reportPreviewAction.reportActionID]: reportPreviewAction,
                  },
              }
            : {
                  onyxMethod: Onyx.METHOD.MERGE,
                  key: `${ONYXKEYS.COLLECTION.REPORT_ACTIONS}${chatReport?.reportID}`,
                  value: {
                      [reportPreviewAction.reportActionID]: reportPreviewAction,
                  },
              },
        shouldCreateNewMoneyRequestReport
            ? {
                  onyxMethod: Onyx.METHOD.SET,
                  key: `${ONYXKEYS.COLLECTION.REPORT_ACTIONS}${iouReport.reportID}`,
                  value: {
                      [iouCreatedAction.reportActionID]: iouCreatedAction as OnyxTypes.ReportAction,
                      [iouAction.reportActionID]: iouAction as OnyxTypes.ReportAction,
                  },
              }
            : {
                  onyxMethod: Onyx.METHOD.MERGE,
                  key: `${ONYXKEYS.COLLECTION.REPORT_ACTIONS}${iouReport.reportID}`,
                  value: {
                      [iouAction.reportActionID]: iouAction as OnyxTypes.ReportAction,
                  },
              },
        {
            onyxMethod: Onyx.METHOD.MERGE,
            key: `${ONYXKEYS.COLLECTION.REPORT}${transactionThreadReport?.reportID}`,
            value: {
                ...transactionThreadReport,
                pendingFields: {createChat: CONST.RED_BRICK_ROAD_PENDING_ACTION.ADD},
            },
        },
        // Remove the temporary transaction used during the creation flow
        {
            onyxMethod: Onyx.METHOD.SET,
            key: `${ONYXKEYS.COLLECTION.TRANSACTION_DRAFT}${CONST.IOU.OPTIMISTIC_TRANSACTION_ID}`,
            value: null,
        },
    );

    if (!isEmptyObject(transactionThreadCreatedReportAction)) {
        optimisticData.push({
            onyxMethod: Onyx.METHOD.MERGE,
            key: `${ONYXKEYS.COLLECTION.REPORT_ACTIONS}${transactionThreadReport?.reportID}`,
            value: {
                [transactionThreadCreatedReportAction.reportActionID]: transactionThreadCreatedReportAction,
            },
        });
    }

    if (!isOneOnOneSplit) {
        optimisticData.push({
            onyxMethod: Onyx.METHOD.SET,
            key: ONYXKEYS.NVP_QUICK_ACTION_GLOBAL_CREATE,
            value: {
                action: newQuickAction,
                chatReportID: chatReport?.reportID,
                isFirstQuickAction: isEmptyObject(quickAction),
            },
        });
    }

    if (optimisticPolicyRecentlyUsedCategories.length) {
        optimisticData.push({
            onyxMethod: Onyx.METHOD.SET,
            key: `${ONYXKEYS.COLLECTION.POLICY_RECENTLY_USED_CATEGORIES}${iouReport.policyID}`,
            value: optimisticPolicyRecentlyUsedCategories,
        });
    }

    if (!isEmptyObject(optimisticPolicyRecentlyUsedTags)) {
        optimisticData.push({
            onyxMethod: Onyx.METHOD.MERGE,
            key: `${ONYXKEYS.COLLECTION.POLICY_RECENTLY_USED_TAGS}${iouReport.policyID}`,
            value: optimisticPolicyRecentlyUsedTags,
        });
    }

    const redundantParticipants: Record<number, null> = {};
    if (!isEmptyObject(optimisticPersonalDetailListAction)) {
        const successPersonalDetailListAction: Record<number, null> = {};

        // BE will send different participants. We clear the optimistic ones to avoid duplicated entries
        Object.keys(optimisticPersonalDetailListAction).forEach((accountIDKey) => {
            const accountID = Number(accountIDKey);
            successPersonalDetailListAction[accountID] = null;
            redundantParticipants[accountID] = null;
        });

        optimisticData.push({
            onyxMethod: Onyx.METHOD.MERGE,
            key: ONYXKEYS.PERSONAL_DETAILS_LIST,
            value: optimisticPersonalDetailListAction,
        });
        successData.push({
            onyxMethod: Onyx.METHOD.MERGE,
            key: ONYXKEYS.PERSONAL_DETAILS_LIST,
            value: successPersonalDetailListAction,
        });
    }

    if (!isEmptyObject(optimisticNextStep)) {
        optimisticData.push({
            onyxMethod: Onyx.METHOD.MERGE,
            key: `${ONYXKEYS.COLLECTION.NEXT_STEP}${iouReport.reportID}`,
            value: optimisticNextStep,
        });
    }

    if (isNewChatReport) {
        successData.push({
            onyxMethod: Onyx.METHOD.MERGE,
            key: `${ONYXKEYS.COLLECTION.REPORT}${chatReport?.reportID}`,
            value: {
                participants: redundantParticipants,
                pendingFields: null,
                errorFields: null,
                isOptimisticReport: false,
            },
        });
    }

    successData.push(
        {
            onyxMethod: Onyx.METHOD.MERGE,
            key: `${ONYXKEYS.COLLECTION.REPORT}${iouReport.reportID}`,
            value: {
                participants: redundantParticipants,
                pendingFields: null,
                errorFields: null,
                isOptimisticReport: false,
            },
        },
        {
            onyxMethod: Onyx.METHOD.MERGE,
            key: `${ONYXKEYS.COLLECTION.REPORT}${transactionThreadReport?.reportID}`,
            value: {
                participants: redundantParticipants,
                pendingFields: null,
                errorFields: null,
                isOptimisticReport: false,
            },
        },
        {
            onyxMethod: Onyx.METHOD.MERGE,
            key: `${ONYXKEYS.COLLECTION.TRANSACTION}${transaction.transactionID}`,
            value: {
                pendingAction: null,
                pendingFields: clearedPendingFields,
                // The routes contains the distance in meters. Clearing the routes ensures we use the distance
                // in the correct unit stored under the transaction customUnit once the request is created.
                // The route is also not saved in the backend, so we can't rely on it.
                routes: null,
            },
        },

        {
            onyxMethod: Onyx.METHOD.MERGE,
            key: `${ONYXKEYS.COLLECTION.REPORT_ACTIONS}${chatReport?.reportID}`,
            value: {
                ...(isNewChatReport
                    ? {
                          [chatCreatedAction.reportActionID]: {
                              pendingAction: null,
                              errors: null,
                          },
                      }
                    : {}),
                [reportPreviewAction.reportActionID]: {
                    pendingAction: null,
                },
            },
        },
        {
            onyxMethod: Onyx.METHOD.MERGE,
            key: `${ONYXKEYS.COLLECTION.REPORT_ACTIONS}${iouReport.reportID}`,
            value: {
                ...(shouldCreateNewMoneyRequestReport
                    ? {
                          [iouCreatedAction.reportActionID]: {
                              pendingAction: null,
                              errors: null,
                          },
                      }
                    : {}),
                [iouAction.reportActionID]: {
                    pendingAction: null,
                    errors: null,
                },
            },
        },
    );

    if (!isEmptyObject(transactionThreadCreatedReportAction)) {
        successData.push({
            onyxMethod: Onyx.METHOD.MERGE,
            key: `${ONYXKEYS.COLLECTION.REPORT_ACTIONS}${transactionThreadReport?.reportID}`,
            value: {
                [transactionThreadCreatedReportAction.reportActionID]: {
                    pendingAction: null,
                    errors: null,
                },
            },
        });
    }

    const errorKey = DateUtils.getMicroseconds();

    const failureData: OnyxUpdate[] = [
        {
            onyxMethod: Onyx.METHOD.MERGE,
            key: `${ONYXKEYS.COLLECTION.REPORT}${chatReport?.reportID}`,
            value: {
                iouReportID: chatReport?.iouReportID,
                lastReadTime: chatReport?.lastReadTime,
                pendingFields: null,
                hasOutstandingChildRequest: chatReport?.hasOutstandingChildRequest,
                ...(isNewChatReport
                    ? {
                          errorFields: {
                              createChat: ErrorUtils.getMicroSecondOnyxErrorWithTranslationKey('report.genericCreateReportFailureMessage'),
                          },
                      }
                    : {}),
            },
        },
        {
            onyxMethod: Onyx.METHOD.MERGE,
            key: `${ONYXKEYS.COLLECTION.REPORT}${iouReport.reportID}`,
            value: {
                pendingFields: null,
                errorFields: {
                    ...(shouldCreateNewMoneyRequestReport ? {createChat: ErrorUtils.getMicroSecondOnyxErrorWithTranslationKey('report.genericCreateReportFailureMessage')} : {}),
                },
            },
        },
        {
            onyxMethod: Onyx.METHOD.MERGE,
            key: `${ONYXKEYS.COLLECTION.REPORT}${transactionThreadReport?.reportID}`,
            value: {
                pendingFields: null,
                errorFields: existingTransactionThreadReport
                    ? null
                    : {
                          createChat: ErrorUtils.getMicroSecondOnyxErrorWithTranslationKey('report.genericCreateReportFailureMessage'),
                      },
            },
        },
        {
            onyxMethod: Onyx.METHOD.MERGE,
            key: `${ONYXKEYS.COLLECTION.TRANSACTION}${transaction.transactionID}`,
            value: {
                // Disabling this line since transaction.filename can be an empty string
                // eslint-disable-next-line @typescript-eslint/prefer-nullish-coalescing
                errors: getReceiptError(transaction.receipt, transaction.filename || transaction.receipt?.filename, isScanRequest, errorKey),
                pendingFields: clearedPendingFields,
            },
        },
        {
            onyxMethod: Onyx.METHOD.MERGE,
            key: `${ONYXKEYS.COLLECTION.REPORT_ACTIONS}${iouReport.reportID}`,
            value: {
                ...(shouldCreateNewMoneyRequestReport
                    ? {
                          [iouCreatedAction.reportActionID]: {
                              // Disabling this line since transaction.filename can be an empty string
                              // eslint-disable-next-line @typescript-eslint/prefer-nullish-coalescing
                              errors: getReceiptError(transaction.receipt, transaction.filename || transaction.receipt?.filename, isScanRequest, errorKey),
                          },
                          [iouAction.reportActionID]: {
                              errors: ErrorUtils.getMicroSecondOnyxErrorWithTranslationKey('iou.error.genericCreateFailureMessage'),
                          },
                      }
                    : {
                          [iouAction.reportActionID]: {
                              // Disabling this line since transaction.filename can be an empty string
                              // eslint-disable-next-line @typescript-eslint/prefer-nullish-coalescing
                              errors: getReceiptError(transaction.receipt, transaction.filename || transaction.receipt?.filename, isScanRequest, errorKey),
                          },
                      }),
            },
        },
    ];

    if (!isEmptyObject(transactionThreadCreatedReportAction)) {
        failureData.push({
            onyxMethod: Onyx.METHOD.MERGE,
            key: `${ONYXKEYS.COLLECTION.REPORT_ACTIONS}${transactionThreadReport?.reportID}`,
            value: {
                [transactionThreadCreatedReportAction.reportActionID]: {
                    errors: ErrorUtils.getMicroSecondOnyxErrorWithTranslationKey('iou.error.genericCreateFailureMessage'),
                },
            },
        });
    }

    // We don't need to compute violations unless we're on a paid policy
    if (!policy || !PolicyUtils.isPaidGroupPolicy(policy)) {
        return [optimisticData, successData, failureData];
    }

    const violationsOnyxData = ViolationsUtils.getViolationsOnyxData(
        transaction,
        [],
        !!policy.requiresTag,
        policyTagList ?? {},
        !!policy.requiresCategory,
        policyCategories ?? {},
        PolicyUtils.hasDependentTags(policy, policyTagList ?? {}),
    );

    if (violationsOnyxData) {
        optimisticData.push(violationsOnyxData);
        failureData.push({
            onyxMethod: Onyx.METHOD.SET,
            key: `${ONYXKEYS.COLLECTION.TRANSACTION_VIOLATIONS}${transaction.transactionID}`,
            value: [],
        });
    }

    // Show field violations only for control policies
    if (PolicyUtils.isControlPolicy(policy)) {
        const {optimisticData: fieldViolationsOptimisticData, failureData: fieldViolationsFailureData} = getFieldViolationsOnyxData(iouReport);
        optimisticData.push(...fieldViolationsOptimisticData);
        failureData.push(...fieldViolationsFailureData);
    }

    return [optimisticData, successData, failureData];
}

/** Builds the Onyx data for an invoice */
function buildOnyxDataForInvoice(
    chatReport: OnyxEntry<OnyxTypes.Report>,
    iouReport: OnyxTypes.Report,
    transaction: OnyxTypes.Transaction,
    chatCreatedAction: OptimisticCreatedReportAction,
    iouCreatedAction: OptimisticCreatedReportAction,
    iouAction: OptimisticIOUReportAction,
    optimisticPersonalDetailListAction: OnyxTypes.PersonalDetailsList,
    reportPreviewAction: ReportAction,
    optimisticPolicyRecentlyUsedCategories: string[],
    optimisticPolicyRecentlyUsedTags: OnyxTypes.RecentlyUsedTags,
    isNewChatReport: boolean,
    transactionThreadReport: OptimisticChatReport,
    transactionThreadCreatedReportAction: OptimisticCreatedReportAction | null,
    policy?: OnyxEntry<OnyxTypes.Policy>,
    policyTagList?: OnyxEntry<OnyxTypes.PolicyTagList>,
    policyCategories?: OnyxEntry<OnyxTypes.PolicyCategories>,
    companyName?: string,
    companyWebsite?: string,
): [OnyxUpdate[], OnyxUpdate[], OnyxUpdate[]] {
    const clearedPendingFields = Object.fromEntries(Object.keys(transaction.pendingFields ?? {}).map((key) => [key, null]));
    const optimisticData: OnyxUpdate[] = [
        {
            onyxMethod: Onyx.METHOD.SET,
            key: `${ONYXKEYS.COLLECTION.REPORT}${iouReport.reportID}`,
            value: {
                ...iouReport,
                lastMessageText: ReportActionsUtils.getReportActionText(iouAction),
                lastMessageHtml: ReportActionsUtils.getReportActionHtml(iouAction),
                pendingFields: {
                    createChat: CONST.RED_BRICK_ROAD_PENDING_ACTION.ADD,
                },
            },
        },
        {
            onyxMethod: Onyx.METHOD.SET,
            key: `${ONYXKEYS.COLLECTION.TRANSACTION}${transaction.transactionID}`,
            value: transaction,
        },
        isNewChatReport
            ? {
                  onyxMethod: Onyx.METHOD.SET,
                  key: `${ONYXKEYS.COLLECTION.REPORT_ACTIONS}${chatReport?.reportID}`,
                  value: {
                      [chatCreatedAction.reportActionID]: chatCreatedAction,
                      [reportPreviewAction.reportActionID]: reportPreviewAction,
                  },
              }
            : {
                  onyxMethod: Onyx.METHOD.MERGE,
                  key: `${ONYXKEYS.COLLECTION.REPORT_ACTIONS}${chatReport?.reportID}`,
                  value: {
                      [reportPreviewAction.reportActionID]: reportPreviewAction,
                  },
              },
        {
            onyxMethod: Onyx.METHOD.MERGE,
            key: `${ONYXKEYS.COLLECTION.REPORT_ACTIONS}${iouReport.reportID}`,
            value: {
                [iouCreatedAction.reportActionID]: iouCreatedAction as OnyxTypes.ReportAction,
                [iouAction.reportActionID]: iouAction as OnyxTypes.ReportAction,
            },
        },
        {
            onyxMethod: Onyx.METHOD.MERGE,
            key: `${ONYXKEYS.COLLECTION.REPORT}${transactionThreadReport.reportID}`,
            value: transactionThreadReport,
        },
        {
            onyxMethod: Onyx.METHOD.MERGE,
            key: `${ONYXKEYS.COLLECTION.REPORT_ACTIONS}${transactionThreadReport.reportID}`,
            value: {
                [transactionThreadCreatedReportAction?.reportActionID ?? '-1']: transactionThreadCreatedReportAction,
            },
        },
        // Remove the temporary transaction used during the creation flow
        {
            onyxMethod: Onyx.METHOD.SET,
            key: `${ONYXKEYS.COLLECTION.TRANSACTION_DRAFT}${CONST.IOU.OPTIMISTIC_TRANSACTION_ID}`,
            value: null,
        },
    ];
    const successData: OnyxUpdate[] = [];

    if (chatReport) {
        optimisticData.push({
            // Use SET for new reports because it doesn't exist yet, is faster and we need the data to be available when we navigate to the chat page
            onyxMethod: isNewChatReport ? Onyx.METHOD.SET : Onyx.METHOD.MERGE,
            key: `${ONYXKEYS.COLLECTION.REPORT}${chatReport.reportID}`,
            value: {
                ...chatReport,
                lastReadTime: DateUtils.getDBTime(),
                lastMessageTranslationKey: '',
                iouReportID: iouReport.reportID,
                ...(isNewChatReport ? {pendingFields: {createChat: CONST.RED_BRICK_ROAD_PENDING_ACTION.ADD}} : {}),
            },
        });
    }

    if (optimisticPolicyRecentlyUsedCategories.length) {
        optimisticData.push({
            onyxMethod: Onyx.METHOD.SET,
            key: `${ONYXKEYS.COLLECTION.POLICY_RECENTLY_USED_CATEGORIES}${iouReport.policyID}`,
            value: optimisticPolicyRecentlyUsedCategories,
        });
    }

    if (!isEmptyObject(optimisticPolicyRecentlyUsedTags)) {
        optimisticData.push({
            onyxMethod: Onyx.METHOD.MERGE,
            key: `${ONYXKEYS.COLLECTION.POLICY_RECENTLY_USED_TAGS}${iouReport.policyID}`,
            value: optimisticPolicyRecentlyUsedTags,
        });
    }

    const redundantParticipants: Record<number, null> = {};
    if (!isEmptyObject(optimisticPersonalDetailListAction)) {
        const successPersonalDetailListAction: Record<number, null> = {};

        // BE will send different participants. We clear the optimistic ones to avoid duplicated entries
        Object.keys(optimisticPersonalDetailListAction).forEach((accountIDKey) => {
            const accountID = Number(accountIDKey);
            successPersonalDetailListAction[accountID] = null;
            redundantParticipants[accountID] = null;
        });

        optimisticData.push({
            onyxMethod: Onyx.METHOD.MERGE,
            key: ONYXKEYS.PERSONAL_DETAILS_LIST,
            value: optimisticPersonalDetailListAction,
        });
        successData.push({
            onyxMethod: Onyx.METHOD.MERGE,
            key: ONYXKEYS.PERSONAL_DETAILS_LIST,
            value: successPersonalDetailListAction,
        });
    }

    successData.push(
        {
            onyxMethod: Onyx.METHOD.MERGE,
            key: `${ONYXKEYS.COLLECTION.REPORT}${iouReport.reportID}`,
            value: {
                participants: redundantParticipants,
                pendingFields: null,
                errorFields: null,
                isOptimisticReport: false,
            },
        },
        {
            onyxMethod: Onyx.METHOD.MERGE,
            key: `${ONYXKEYS.COLLECTION.REPORT}${transactionThreadReport.reportID}`,
            value: {
                participants: redundantParticipants,
                pendingFields: null,
                errorFields: null,
                isOptimisticReport: false,
            },
        },
        {
            onyxMethod: Onyx.METHOD.MERGE,
            key: `${ONYXKEYS.COLLECTION.TRANSACTION}${transaction.transactionID}`,
            value: {
                pendingAction: null,
                pendingFields: clearedPendingFields,
            },
        },
        {
            onyxMethod: Onyx.METHOD.MERGE,
            key: `${ONYXKEYS.COLLECTION.REPORT_ACTIONS}${chatReport?.reportID}`,
            value: {
                ...(isNewChatReport
                    ? {
                          [chatCreatedAction.reportActionID]: {
                              pendingAction: null,
                              errors: null,
                          },
                      }
                    : {}),
                [reportPreviewAction.reportActionID]: {
                    pendingAction: null,
                },
            },
        },
        {
            onyxMethod: Onyx.METHOD.MERGE,
            key: `${ONYXKEYS.COLLECTION.REPORT_ACTIONS}${iouReport.reportID}`,
            value: {
                [iouCreatedAction.reportActionID]: {
                    pendingAction: null,
                    errors: null,
                },
                [iouAction.reportActionID]: {
                    pendingAction: null,
                    errors: null,
                },
            },
        },
        {
            onyxMethod: Onyx.METHOD.MERGE,
            key: `${ONYXKEYS.COLLECTION.REPORT_ACTIONS}${transactionThreadReport.reportID}`,
            value: {
                [transactionThreadCreatedReportAction?.reportActionID ?? '-1']: {
                    pendingAction: null,
                    errors: null,
                },
            },
        },
    );

    if (isNewChatReport) {
        successData.push({
            onyxMethod: Onyx.METHOD.MERGE,
            key: `${ONYXKEYS.COLLECTION.REPORT}${chatReport?.reportID}`,
            value: {
                participants: redundantParticipants,
                pendingFields: null,
                errorFields: null,
                isOptimisticReport: false,
            },
        });
    }

    const errorKey = DateUtils.getMicroseconds();

    const failureData: OnyxUpdate[] = [
        {
            onyxMethod: Onyx.METHOD.MERGE,
            key: `${ONYXKEYS.COLLECTION.REPORT}${chatReport?.reportID}`,
            value: {
                iouReportID: chatReport?.iouReportID,
                lastReadTime: chatReport?.lastReadTime,
                pendingFields: null,
                hasOutstandingChildRequest: chatReport?.hasOutstandingChildRequest,
                ...(isNewChatReport
                    ? {
                          errorFields: {
                              createChat: ErrorUtils.getMicroSecondOnyxErrorWithTranslationKey('report.genericCreateReportFailureMessage'),
                          },
                      }
                    : {}),
            },
        },
        {
            onyxMethod: Onyx.METHOD.MERGE,
            key: `${ONYXKEYS.COLLECTION.REPORT}${iouReport.reportID}`,
            value: {
                pendingFields: null,
                errorFields: {
                    createChat: ErrorUtils.getMicroSecondOnyxErrorWithTranslationKey('report.genericCreateReportFailureMessage'),
                },
            },
        },
        {
            onyxMethod: Onyx.METHOD.MERGE,
            key: `${ONYXKEYS.COLLECTION.REPORT}${transactionThreadReport.reportID}`,
            value: {
                errorFields: {
                    createChat: ErrorUtils.getMicroSecondOnyxErrorWithTranslationKey('report.genericCreateReportFailureMessage'),
                },
            },
        },
        {
            onyxMethod: Onyx.METHOD.MERGE,
            key: `${ONYXKEYS.COLLECTION.TRANSACTION}${transaction.transactionID}`,
            value: {
                errors: ErrorUtils.getMicroSecondOnyxErrorWithTranslationKey('iou.error.genericCreateInvoiceFailureMessage'),
                pendingAction: null,
                pendingFields: clearedPendingFields,
            },
        },
        {
            onyxMethod: Onyx.METHOD.MERGE,
            key: `${ONYXKEYS.COLLECTION.REPORT_ACTIONS}${iouReport.reportID}`,
            value: {
                [iouCreatedAction.reportActionID]: {
                    // Disabling this line since transaction.filename can be an empty string
                    // eslint-disable-next-line @typescript-eslint/prefer-nullish-coalescing
                    errors: getReceiptError(transaction.receipt, transaction.filename || transaction.receipt?.filename, false, errorKey),
                },
                [iouAction.reportActionID]: {
                    errors: ErrorUtils.getMicroSecondOnyxErrorWithTranslationKey('iou.error.genericCreateInvoiceFailureMessage'),
                },
            },
        },
        {
            onyxMethod: Onyx.METHOD.MERGE,
            key: `${ONYXKEYS.COLLECTION.REPORT_ACTIONS}${transactionThreadReport.reportID}`,
            value: {
                [transactionThreadCreatedReportAction?.reportActionID ?? '-1']: {
                    errors: ErrorUtils.getMicroSecondOnyxErrorWithTranslationKey('iou.error.genericCreateInvoiceFailureMessage', errorKey),
                },
            },
        },
    ];

    if (companyName && companyWebsite) {
        optimisticData.push({
            onyxMethod: Onyx.METHOD.MERGE,
            key: `${ONYXKEYS.COLLECTION.POLICY}${policy?.id}`,
            value: {
                invoice: {
                    companyName,
                    companyWebsite,
                    pendingFields: {
                        companyName: CONST.RED_BRICK_ROAD_PENDING_ACTION.UPDATE,
                        companyWebsite: CONST.RED_BRICK_ROAD_PENDING_ACTION.UPDATE,
                    },
                },
            },
        });
        successData.push({
            onyxMethod: Onyx.METHOD.MERGE,
            key: `${ONYXKEYS.COLLECTION.POLICY}${policy?.id}`,
            value: {
                invoice: {
                    pendingFields: {
                        companyName: null,
                        companyWebsite: null,
                    },
                },
            },
        });
        failureData.push({
            onyxMethod: Onyx.METHOD.MERGE,
            key: `${ONYXKEYS.COLLECTION.POLICY}${policy?.id}`,
            value: {
                invoice: {
                    companyName: undefined,
                    companyWebsite: undefined,
                    pendingFields: {
                        companyName: null,
                        companyWebsite: null,
                    },
                },
            },
        });
    }

    // We don't need to compute violations unless we're on a paid policy
    if (!policy || !PolicyUtils.isPaidGroupPolicy(policy)) {
        return [optimisticData, successData, failureData];
    }

    const violationsOnyxData = ViolationsUtils.getViolationsOnyxData(
        transaction,
        [],
        !!policy.requiresTag,
        policyTagList ?? {},
        !!policy.requiresCategory,
        policyCategories ?? {},
        PolicyUtils.hasDependentTags(policy, policyTagList ?? {}),
    );

    if (violationsOnyxData) {
        optimisticData.push(violationsOnyxData);
        failureData.push({
            onyxMethod: Onyx.METHOD.SET,
            key: `${ONYXKEYS.COLLECTION.TRANSACTION_VIOLATIONS}${transaction.transactionID}`,
            value: [],
        });
    }

    return [optimisticData, successData, failureData];
}

/** Builds the Onyx data for track expense */
function buildOnyxDataForTrackExpense(
    chatReport: OnyxInputValue<OnyxTypes.Report>,
    iouReport: OnyxInputValue<OnyxTypes.Report>,
    transaction: OnyxTypes.Transaction,
    iouCreatedAction: OptimisticCreatedReportAction,
    iouAction: OptimisticIOUReportAction,
    reportPreviewAction: OnyxInputValue<ReportAction>,
    transactionThreadReport: OptimisticChatReport | null,
    transactionThreadCreatedReportAction: OptimisticCreatedReportAction | null,
    shouldCreateNewMoneyRequestReport: boolean,
    policy?: OnyxInputValue<OnyxTypes.Policy>,
    policyTagList?: OnyxInputValue<OnyxTypes.PolicyTagList>,
    policyCategories?: OnyxInputValue<OnyxTypes.PolicyCategories>,
    existingTransactionThreadReportID?: string,
    actionableTrackExpenseWhisper?: OnyxInputValue<OnyxTypes.ReportAction>,
): [OnyxUpdate[], OnyxUpdate[], OnyxUpdate[]] {
    const isScanRequest = TransactionUtils.isScanRequest(transaction);
    const isDistanceRequest = TransactionUtils.isDistanceRequest(transaction);
    const clearedPendingFields = Object.fromEntries(Object.keys(transaction.pendingFields ?? {}).map((key) => [key, null]));
    const optimisticData: OnyxUpdate[] = [];
    const successData: OnyxUpdate[] = [];
    const failureData: OnyxUpdate[] = [];

    let newQuickAction: ValueOf<typeof CONST.QUICK_ACTIONS> = CONST.QUICK_ACTIONS.TRACK_MANUAL;
    if (isScanRequest) {
        newQuickAction = CONST.QUICK_ACTIONS.TRACK_SCAN;
    } else if (isDistanceRequest) {
        newQuickAction = CONST.QUICK_ACTIONS.TRACK_DISTANCE;
    }
    const existingTransactionThreadReport = ReportConnection.getAllReports()?.[`${ONYXKEYS.COLLECTION.REPORT}${existingTransactionThreadReportID}`] ?? null;

    if (chatReport) {
        optimisticData.push(
            {
                onyxMethod: Onyx.METHOD.MERGE,
                key: `${ONYXKEYS.COLLECTION.REPORT}${chatReport.reportID}`,
                value: {
                    ...chatReport,
                    lastMessageText: ReportActionsUtils.getReportActionText(iouAction),
                    lastMessageHtml: ReportActionsUtils.getReportActionHtml(iouAction),
                    lastReadTime: DateUtils.getDBTime(),
                    iouReportID: iouReport?.reportID,
                },
            },
            {
                onyxMethod: Onyx.METHOD.SET,
                key: ONYXKEYS.NVP_QUICK_ACTION_GLOBAL_CREATE,
                value: {
                    action: newQuickAction,
                    chatReportID: chatReport.reportID,
                    isFirstQuickAction: isEmptyObject(quickAction),
                },
            },
        );

        if (actionableTrackExpenseWhisper && !iouReport) {
            optimisticData.push({
                onyxMethod: Onyx.METHOD.MERGE,
                key: `${ONYXKEYS.COLLECTION.REPORT_ACTIONS}${chatReport?.reportID}`,
                value: {
                    [actionableTrackExpenseWhisper.reportActionID]: actionableTrackExpenseWhisper,
                },
            });
            optimisticData.push({
                onyxMethod: Onyx.METHOD.MERGE,
                key: `${ONYXKEYS.COLLECTION.REPORT}${chatReport.reportID}`,
                value: {
                    lastVisibleActionCreated: actionableTrackExpenseWhisper.created,
                    lastMessageText: CONST.ACTIONABLE_TRACK_EXPENSE_WHISPER_MESSAGE,
                },
            });
            successData.push({
                onyxMethod: Onyx.METHOD.MERGE,
                key: `${ONYXKEYS.COLLECTION.REPORT_ACTIONS}${chatReport?.reportID}`,
                value: {
                    [actionableTrackExpenseWhisper.reportActionID]: {pendingAction: null, errors: null},
                },
            });
            failureData.push({
                onyxMethod: Onyx.METHOD.SET,
                key: `${ONYXKEYS.COLLECTION.REPORT_ACTIONS}${chatReport?.reportID}`,
                value: {[actionableTrackExpenseWhisper.reportActionID]: {} as ReportAction},
            });
        }
    }

    if (iouReport) {
        optimisticData.push(
            {
                onyxMethod: shouldCreateNewMoneyRequestReport ? Onyx.METHOD.SET : Onyx.METHOD.MERGE,
                key: `${ONYXKEYS.COLLECTION.REPORT}${iouReport.reportID}`,
                value: {
                    ...iouReport,
                    lastMessageText: ReportActionsUtils.getReportActionText(iouAction),
                    lastMessageHtml: ReportActionsUtils.getReportActionHtml(iouAction),
                    pendingFields: {
                        ...(shouldCreateNewMoneyRequestReport ? {createChat: CONST.RED_BRICK_ROAD_PENDING_ACTION.ADD} : {preview: CONST.RED_BRICK_ROAD_PENDING_ACTION.UPDATE}),
                    },
                },
            },
            shouldCreateNewMoneyRequestReport
                ? {
                      onyxMethod: Onyx.METHOD.SET,
                      key: `${ONYXKEYS.COLLECTION.REPORT_ACTIONS}${iouReport.reportID}`,
                      value: {
                          [iouCreatedAction.reportActionID]: iouCreatedAction as OnyxTypes.ReportAction,
                          [iouAction.reportActionID]: iouAction as OnyxTypes.ReportAction,
                      },
                  }
                : {
                      onyxMethod: Onyx.METHOD.MERGE,
                      key: `${ONYXKEYS.COLLECTION.REPORT_ACTIONS}${iouReport.reportID}`,
                      value: {
                          [iouAction.reportActionID]: iouAction as OnyxTypes.ReportAction,
                      },
                  },
            {
                onyxMethod: Onyx.METHOD.MERGE,
                key: `${ONYXKEYS.COLLECTION.REPORT_ACTIONS}${chatReport?.reportID}`,
                value: {
                    ...(reportPreviewAction && {[reportPreviewAction.reportActionID]: reportPreviewAction}),
                },
            },
        );
    } else {
        optimisticData.push({
            onyxMethod: Onyx.METHOD.MERGE,
            key: `${ONYXKEYS.COLLECTION.REPORT_ACTIONS}${chatReport?.reportID}`,
            value: {
                [iouAction.reportActionID]: iouAction as OnyxTypes.ReportAction,
            },
        });
    }

    optimisticData.push(
        {
            onyxMethod: Onyx.METHOD.SET,
            key: `${ONYXKEYS.COLLECTION.TRANSACTION}${transaction.transactionID}`,
            value: transaction,
        },
        {
            onyxMethod: Onyx.METHOD.MERGE,
            key: `${ONYXKEYS.COLLECTION.REPORT}${transactionThreadReport?.reportID}`,
            value: {
                ...transactionThreadReport,
                pendingFields: {createChat: CONST.RED_BRICK_ROAD_PENDING_ACTION.ADD},
            },
        },
        // Remove the temporary transaction used during the creation flow
        {
            onyxMethod: Onyx.METHOD.SET,
            key: `${ONYXKEYS.COLLECTION.TRANSACTION_DRAFT}${CONST.IOU.OPTIMISTIC_TRANSACTION_ID}`,
            value: null,
        },
    );

    if (!isEmptyObject(transactionThreadCreatedReportAction)) {
        optimisticData.push({
            onyxMethod: Onyx.METHOD.MERGE,
            key: `${ONYXKEYS.COLLECTION.REPORT_ACTIONS}${transactionThreadReport?.reportID}`,
            value: {
                [transactionThreadCreatedReportAction.reportActionID]: transactionThreadCreatedReportAction,
            },
        });
    }

    if (iouReport) {
        successData.push(
            {
                onyxMethod: Onyx.METHOD.MERGE,
                key: `${ONYXKEYS.COLLECTION.REPORT}${iouReport?.reportID}`,
                value: {
                    pendingFields: null,
                    errorFields: null,
                },
            },
            {
                onyxMethod: Onyx.METHOD.MERGE,
                key: `${ONYXKEYS.COLLECTION.REPORT_ACTIONS}${iouReport?.reportID}`,
                value: {
                    ...(shouldCreateNewMoneyRequestReport
                        ? {
                              [iouCreatedAction.reportActionID]: {
                                  pendingAction: null,
                                  errors: null,
                              },
                          }
                        : {}),
                    [iouAction.reportActionID]: {
                        pendingAction: null,
                        errors: null,
                    },
                },
            },
            {
                onyxMethod: Onyx.METHOD.MERGE,
                key: `${ONYXKEYS.COLLECTION.REPORT_ACTIONS}${chatReport?.reportID}`,
                value: {
                    ...(reportPreviewAction && {[reportPreviewAction.reportActionID]: {pendingAction: null}}),
                },
            },
        );
    } else {
        successData.push({
            onyxMethod: Onyx.METHOD.MERGE,
            key: `${ONYXKEYS.COLLECTION.REPORT_ACTIONS}${chatReport?.reportID}`,
            value: {
                [iouAction.reportActionID]: {
                    pendingAction: null,
                    errors: null,
                },
                ...(reportPreviewAction && {[reportPreviewAction.reportActionID]: {pendingAction: null}}),
            },
        });
    }

    successData.push(
        {
            onyxMethod: Onyx.METHOD.MERGE,
            key: `${ONYXKEYS.COLLECTION.REPORT}${transactionThreadReport?.reportID}`,
            value: {
                pendingFields: null,
                errorFields: null,
            },
        },
        {
            onyxMethod: Onyx.METHOD.MERGE,
            key: `${ONYXKEYS.COLLECTION.TRANSACTION}${transaction.transactionID}`,
            value: {
                pendingAction: null,
                pendingFields: clearedPendingFields,
                routes: null,
            },
        },
    );

    if (!isEmptyObject(transactionThreadCreatedReportAction)) {
        successData.push({
            onyxMethod: Onyx.METHOD.MERGE,
            key: `${ONYXKEYS.COLLECTION.REPORT_ACTIONS}${transactionThreadReport?.reportID}`,
            value: {
                [transactionThreadCreatedReportAction.reportActionID]: {
                    pendingAction: null,
                    errors: null,
                },
            },
        });
    }

    failureData.push({
        onyxMethod: Onyx.METHOD.SET,
        key: ONYXKEYS.NVP_QUICK_ACTION_GLOBAL_CREATE,
        value: quickAction ?? null,
    });

    if (iouReport) {
        failureData.push(
            {
                onyxMethod: Onyx.METHOD.MERGE,
                key: `${ONYXKEYS.COLLECTION.REPORT}${iouReport.reportID}`,
                value: {
                    pendingFields: null,
                    errorFields: {
                        ...(shouldCreateNewMoneyRequestReport ? {createChat: ErrorUtils.getMicroSecondOnyxErrorWithTranslationKey('report.genericCreateReportFailureMessage')} : {}),
                    },
                },
            },
            {
                onyxMethod: Onyx.METHOD.MERGE,
                key: `${ONYXKEYS.COLLECTION.REPORT_ACTIONS}${iouReport.reportID}`,
                value: {
                    ...(shouldCreateNewMoneyRequestReport
                        ? {
                              [iouCreatedAction.reportActionID]: {
                                  // Disabling this line since transaction.filename can be an empty string
                                  // eslint-disable-next-line @typescript-eslint/prefer-nullish-coalescing
                                  errors: getReceiptError(transaction.receipt, transaction.filename || transaction.receipt?.filename, isScanRequest),
                              },
                              [iouAction.reportActionID]: {
                                  errors: ErrorUtils.getMicroSecondOnyxErrorWithTranslationKey('iou.error.genericCreateFailureMessage'),
                              },
                          }
                        : {
                              [iouAction.reportActionID]: {
                                  // Disabling this line since transaction.filename can be an empty string
                                  // eslint-disable-next-line @typescript-eslint/prefer-nullish-coalescing
                                  errors: getReceiptError(transaction.receipt, transaction.filename || transaction.receipt?.filename, isScanRequest),
                              },
                          }),
                },
            },
        );
    } else {
        failureData.push({
            onyxMethod: Onyx.METHOD.MERGE,
            key: `${ONYXKEYS.COLLECTION.REPORT_ACTIONS}${chatReport?.reportID}`,
            value: {
                [iouAction.reportActionID]: {
                    // Disabling this line since transaction.filename can be an empty string
                    // eslint-disable-next-line @typescript-eslint/prefer-nullish-coalescing
                    errors: getReceiptError(transaction.receipt, transaction.filename || transaction.receipt?.filename, isScanRequest),
                },
            },
        });
    }

    failureData.push(
        {
            onyxMethod: Onyx.METHOD.MERGE,
            key: `${ONYXKEYS.COLLECTION.REPORT}${chatReport?.reportID}`,
            value: {
                lastReadTime: chatReport?.lastReadTime,
                lastMessageText: chatReport?.lastMessageText,
                lastMessageHtml: chatReport?.lastMessageHtml,
            },
        },
        {
            onyxMethod: Onyx.METHOD.MERGE,
            key: `${ONYXKEYS.COLLECTION.REPORT}${transactionThreadReport?.reportID}`,
            value: {
                pendingFields: null,
                errorFields: existingTransactionThreadReport
                    ? null
                    : {
                          createChat: ErrorUtils.getMicroSecondOnyxErrorWithTranslationKey('report.genericCreateReportFailureMessage'),
                      },
            },
        },
        {
            onyxMethod: Onyx.METHOD.MERGE,
            key: `${ONYXKEYS.COLLECTION.TRANSACTION}${transaction.transactionID}`,
            value: {
                // Disabling this line since transaction.filename can be an empty string
                // eslint-disable-next-line @typescript-eslint/prefer-nullish-coalescing
                errors: getReceiptError(transaction.receipt, transaction.filename || transaction.receipt?.filename, isScanRequest),
                pendingFields: clearedPendingFields,
            },
        },
        {
            onyxMethod: Onyx.METHOD.MERGE,
            key: `${ONYXKEYS.COLLECTION.REPORT_ACTIONS}${transactionThreadReport?.reportID}`,
            value: {
                [transactionThreadCreatedReportAction?.reportActionID ?? '-1']: {
                    errors: ErrorUtils.getMicroSecondOnyxErrorWithTranslationKey('iou.error.genericCreateFailureMessage'),
                },
            },
        },
    );

    // We don't need to compute violations unless we're on a paid policy
    if (!policy || !PolicyUtils.isPaidGroupPolicy(policy)) {
        return [optimisticData, successData, failureData];
    }

    const violationsOnyxData = ViolationsUtils.getViolationsOnyxData(
        transaction,
        [],
        !!policy.requiresTag,
        policyTagList ?? {},
        !!policy.requiresCategory,
        policyCategories ?? {},
        PolicyUtils.hasDependentTags(policy, policyTagList ?? {}),
    );

    if (violationsOnyxData) {
        optimisticData.push(violationsOnyxData);
        failureData.push({
            onyxMethod: Onyx.METHOD.SET,
            key: `${ONYXKEYS.COLLECTION.TRANSACTION_VIOLATIONS}${transaction.transactionID}`,
            value: [],
        });
    }

    // Show field violations only for control policies
    if (PolicyUtils.isControlPolicy(policy) && iouReport) {
        const {optimisticData: fieldViolationsOptimisticData, failureData: fieldViolationsFailureData} = getFieldViolationsOnyxData(iouReport);
        optimisticData.push(...fieldViolationsOptimisticData);
        failureData.push(...fieldViolationsFailureData);
    }

    return [optimisticData, successData, failureData];
}

function getDeleteTrackExpenseInformation(
    chatReportID: string,
    transactionID: string,
    reportAction: OnyxTypes.ReportAction,
    shouldDeleteTransactionFromOnyx = true,
    isMovingTransactionFromTrackExpense = false,
    actionableWhisperReportActionID = '',
    resolution = '',
) {
    const allReports = ReportConnection.getAllReports();
    // STEP 1: Get all collections we're updating
    const chatReport = allReports?.[`${ONYXKEYS.COLLECTION.REPORT}${chatReportID}`] ?? null;
    const transaction = allTransactions[`${ONYXKEYS.COLLECTION.TRANSACTION}${transactionID}`];
    const transactionViolations = allTransactionViolations[`${ONYXKEYS.COLLECTION.TRANSACTION_VIOLATIONS}${transactionID}`];
    const transactionThreadID = reportAction.childReportID;
    let transactionThread = null;
    if (transactionThreadID) {
        transactionThread = allReports?.[`${ONYXKEYS.COLLECTION.REPORT}${transactionThreadID}`] ?? null;
    }

    // STEP 2: Decide if we need to:
    // 1. Delete the transactionThread - delete if there are no visible comments in the thread and we're not moving the transaction
    // 2. Update the moneyRequestPreview to show [Deleted expense] - update if the transactionThread exists AND it isn't being deleted and we're not moving the transaction
    const shouldDeleteTransactionThread = !isMovingTransactionFromTrackExpense && (transactionThreadID ? (reportAction?.childVisibleActionCount ?? 0) === 0 : false);

    const shouldShowDeletedRequestMessage = !isMovingTransactionFromTrackExpense && !!transactionThreadID && !shouldDeleteTransactionThread;

    // STEP 3: Update the IOU reportAction.
    const updatedReportAction = {
        [reportAction.reportActionID]: {
            pendingAction: shouldShowDeletedRequestMessage ? CONST.RED_BRICK_ROAD_PENDING_ACTION.UPDATE : CONST.RED_BRICK_ROAD_PENDING_ACTION.DELETE,
            previousMessage: reportAction.message,
            message: [
                {
                    type: 'COMMENT',
                    html: '',
                    text: '',
                    isEdited: true,
                    isDeletedParentAction: shouldShowDeletedRequestMessage,
                },
            ],
            originalMessage: {
                IOUTransactionID: null,
            },
            errors: undefined,
        },
        ...(actionableWhisperReportActionID && {[actionableWhisperReportActionID]: {originalMessage: {resolution}}}),
    } as OnyxTypes.ReportActions;
    const lastVisibleAction = ReportActionsUtils.getLastVisibleAction(chatReport?.reportID ?? '-1', updatedReportAction);
    const {lastMessageText = '', lastMessageHtml = ''} = ReportActionsUtils.getLastVisibleMessage(chatReport?.reportID ?? '-1', updatedReportAction);

    // STEP 4: Build Onyx data
    const optimisticData: OnyxUpdate[] = [];

    if (shouldDeleteTransactionFromOnyx) {
        optimisticData.push({
            onyxMethod: Onyx.METHOD.SET,
            key: `${ONYXKEYS.COLLECTION.TRANSACTION}${transactionID}`,
            value: null,
        });
    }

    optimisticData.push({
        onyxMethod: Onyx.METHOD.SET,
        key: `${ONYXKEYS.COLLECTION.TRANSACTION_VIOLATIONS}${transactionID}`,
        value: null,
    });

    if (shouldDeleteTransactionThread) {
        optimisticData.push(
            {
                onyxMethod: Onyx.METHOD.SET,
                key: `${ONYXKEYS.COLLECTION.REPORT}${transactionThreadID}`,
                value: null,
            },
            {
                onyxMethod: Onyx.METHOD.SET,
                key: `${ONYXKEYS.COLLECTION.REPORT_ACTIONS}${transactionThreadID}`,
                value: null,
            },
        );
    }

    optimisticData.push(
        {
            onyxMethod: Onyx.METHOD.MERGE,
            key: `${ONYXKEYS.COLLECTION.REPORT_ACTIONS}${chatReport?.reportID}`,
            value: updatedReportAction,
        },
        {
            onyxMethod: Onyx.METHOD.MERGE,
            key: `${ONYXKEYS.COLLECTION.REPORT}${chatReport?.reportID}`,
            value: {
                lastMessageText,
                lastVisibleActionCreated: lastVisibleAction?.created,
                lastMessageHtml: !lastMessageHtml ? lastMessageText : lastMessageHtml,
            },
        },
    );

    const successData: OnyxUpdate[] = [
        {
            onyxMethod: Onyx.METHOD.MERGE,
            key: `${ONYXKEYS.COLLECTION.REPORT_ACTIONS}${chatReport?.reportID}`,
            value: {
                [reportAction.reportActionID]: {
                    pendingAction: null,
                    errors: null,
                },
            },
        },
    ];

    const failureData: OnyxUpdate[] = [];

    if (shouldDeleteTransactionFromOnyx) {
        failureData.push({
            onyxMethod: Onyx.METHOD.SET,
            key: `${ONYXKEYS.COLLECTION.TRANSACTION}${transactionID}`,
            value: transaction ?? null,
        });
    }

    failureData.push({
        onyxMethod: Onyx.METHOD.SET,
        key: `${ONYXKEYS.COLLECTION.TRANSACTION_VIOLATIONS}${transactionID}`,
        value: transactionViolations ?? null,
    });

    if (shouldDeleteTransactionThread) {
        failureData.push({
            onyxMethod: Onyx.METHOD.SET,
            key: `${ONYXKEYS.COLLECTION.REPORT}${transactionThreadID}`,
            value: transactionThread,
        });
    }

    if (actionableWhisperReportActionID) {
        const actionableWhisperReportAction = ReportActionsUtils.getReportAction(chatReportID, actionableWhisperReportActionID);
        failureData.push({
            onyxMethod: Onyx.METHOD.MERGE,
            key: `${ONYXKEYS.COLLECTION.REPORT_ACTIONS}${chatReport?.reportID}`,
            value: {
                [actionableWhisperReportActionID]: {
                    originalMessage: {
                        resolution: ReportActionsUtils.isActionableTrackExpense(actionableWhisperReportAction)
                            ? ReportActionsUtils.getOriginalMessage(actionableWhisperReportAction)?.resolution ?? null
                            : null,
                    },
                },
            },
        });
    }
    failureData.push(
        {
            onyxMethod: Onyx.METHOD.MERGE,
            key: `${ONYXKEYS.COLLECTION.REPORT_ACTIONS}${chatReport?.reportID}`,
            value: {
                [reportAction.reportActionID]: {
                    ...reportAction,
                    pendingAction: null,
                    errors: ErrorUtils.getMicroSecondOnyxErrorWithTranslationKey('iou.error.genericDeleteFailureMessage'),
                },
            },
        },
        {
            onyxMethod: Onyx.METHOD.MERGE,
            key: `${ONYXKEYS.COLLECTION.REPORT}${chatReport?.reportID}`,
            value: chatReport,
        },
    );

    const parameters: DeleteMoneyRequestParams = {
        transactionID,
        reportActionID: reportAction.reportActionID,
    };

    return {parameters, optimisticData, successData, failureData, shouldDeleteTransactionThread, chatReport};
}

/** Gathers all the data needed to create an invoice. */
function getSendInvoiceInformation(
    transaction: OnyxEntry<OnyxTypes.Transaction>,
    currentUserAccountID: number,
    invoiceChatReport?: OnyxEntry<OnyxTypes.Report>,
    receipt?: Receipt,
    policy?: OnyxEntry<OnyxTypes.Policy>,
    policyTagList?: OnyxEntry<OnyxTypes.PolicyTagList>,
    policyCategories?: OnyxEntry<OnyxTypes.PolicyCategories>,
    companyName?: string,
    companyWebsite?: string,
): SendInvoiceInformation {
    const {amount = 0, currency = '', created = '', merchant = '', category = '', tag = '', taxCode = '', taxAmount = 0, billable, comment, participants} = transaction ?? {};
    const trimmedComment = (comment?.comment ?? '').trim();
    const senderWorkspaceID = participants?.find((participant) => participant?.isSender)?.policyID ?? '-1';
    const receiverParticipant = participants?.find((participant) => participant?.accountID) ?? invoiceChatReport?.invoiceReceiver;
    const receiverAccountID = receiverParticipant && 'accountID' in receiverParticipant && receiverParticipant.accountID ? receiverParticipant.accountID : -1;
    let receiver = ReportUtils.getPersonalDetailsForAccountID(receiverAccountID);
    let optimisticPersonalDetailListAction = {};

    // STEP 1: Get existing chat report OR build a new optimistic one
    let isNewChatReport = false;
    let chatReport = !isEmptyObject(invoiceChatReport) && invoiceChatReport?.reportID ? invoiceChatReport : null;

    if (!chatReport) {
        chatReport = ReportUtils.getInvoiceChatByParticipants(senderWorkspaceID, receiverAccountID) ?? null;
    }

    if (!chatReport) {
        isNewChatReport = true;
        chatReport = ReportUtils.buildOptimisticChatReport([receiverAccountID, currentUserAccountID], CONST.REPORT.DEFAULT_REPORT_NAME, CONST.REPORT.CHAT_TYPE.INVOICE, senderWorkspaceID);
    }

    // STEP 2: Create a new optimistic invoice report.
    const optimisticInvoiceReport = ReportUtils.buildOptimisticInvoiceReport(chatReport.reportID, senderWorkspaceID, receiverAccountID, receiver.displayName ?? '', amount, currency);

    // STEP 3: Build optimistic receipt and transaction
    const receiptObject: Receipt = {};
    let filename;
    if (receipt?.source) {
        receiptObject.source = receipt.source;
        receiptObject.state = receipt.state ?? CONST.IOU.RECEIPT_STATE.SCANREADY;
        filename = receipt.name;
    }
    const optimisticTransaction = TransactionUtils.buildOptimisticTransaction(
        amount,
        currency,
        optimisticInvoiceReport.reportID,
        trimmedComment,
        created,
        '',
        '',
        merchant,
        receiptObject,
        filename,
        undefined,
        category,
        tag,
        taxCode,
        taxAmount,
        billable,
    );

    const optimisticPolicyRecentlyUsedCategories = Category.buildOptimisticPolicyRecentlyUsedCategories(optimisticInvoiceReport.policyID, category);
    const optimisticPolicyRecentlyUsedTags = Tag.buildOptimisticPolicyRecentlyUsedTags(optimisticInvoiceReport.policyID, tag);

    // STEP 4: Add optimistic personal details for participant
    const shouldCreateOptimisticPersonalDetails = isNewChatReport && !allPersonalDetails[receiverAccountID];
    if (shouldCreateOptimisticPersonalDetails) {
        const receiverLogin = receiverParticipant && 'login' in receiverParticipant && receiverParticipant.login ? receiverParticipant.login : '';
        receiver = {
            accountID: receiverAccountID,
            displayName: LocalePhoneNumber.formatPhoneNumber(receiverLogin),
            login: receiverLogin,
            isOptimisticPersonalDetail: true,
        };

        optimisticPersonalDetailListAction = {[receiverAccountID]: receiver};
    }

    // STEP 5: Build optimistic reportActions.
    const reportPreviewAction = ReportUtils.buildOptimisticReportPreview(chatReport, optimisticInvoiceReport, trimmedComment, optimisticTransaction);
    optimisticInvoiceReport.parentReportActionID = reportPreviewAction.reportActionID;
    chatReport.lastVisibleActionCreated = reportPreviewAction.created;
    const [optimisticCreatedActionForChat, optimisticCreatedActionForIOUReport, iouAction, optimisticTransactionThread, optimisticCreatedActionForTransactionThread] =
        ReportUtils.buildOptimisticMoneyRequestEntities(
            optimisticInvoiceReport,
            CONST.IOU.REPORT_ACTION_TYPE.CREATE,
            amount,
            currency,
            trimmedComment,
            receiver.login ?? '',
            [receiver],
            optimisticTransaction.transactionID,
            undefined,
            false,
            false,
            false,
        );

    // STEP 6: Build Onyx Data
    const [optimisticData, successData, failureData] = buildOnyxDataForInvoice(
        chatReport,
        optimisticInvoiceReport,
        optimisticTransaction,
        optimisticCreatedActionForChat,
        optimisticCreatedActionForIOUReport,
        iouAction,
        optimisticPersonalDetailListAction,
        reportPreviewAction,
        optimisticPolicyRecentlyUsedCategories,
        optimisticPolicyRecentlyUsedTags,
        isNewChatReport,
        optimisticTransactionThread,
        optimisticCreatedActionForTransactionThread,
        policy,
        policyTagList,
        policyCategories,
        companyName,
        companyWebsite,
    );

    return {
        senderWorkspaceID,
        iouReportActionID: iouAction.reportActionID,
        receiver,
        invoiceRoom: chatReport,
        createdChatReportActionID: optimisticCreatedActionForChat.reportActionID,
        invoiceReportID: optimisticInvoiceReport.reportID,
        reportPreviewReportActionID: reportPreviewAction.reportActionID,
        transactionID: optimisticTransaction.transactionID,
        transactionThreadReportID: optimisticTransactionThread.reportID,
        onyxData: {
            optimisticData,
            successData,
            failureData,
        },
    };
}

/**
 * Gathers all the data needed to submit an expense. It attempts to find existing reports, iouReports, and receipts. If it doesn't find them, then
 * it creates optimistic versions of them and uses those instead
 */
function getMoneyRequestInformation(
    parentChatReport: OnyxEntry<OnyxTypes.Report>,
    participant: Participant,
    comment: string,
    amount: number,
    currency: string,
    created: string,
    merchant: string,
    receipt: Receipt | undefined,
    existingTransactionID: string | undefined,
    category: string | undefined,
    tag: string | undefined,
    taxCode: string | undefined,
    taxAmount: number | undefined,
    billable: boolean | undefined,
    policy: OnyxEntry<OnyxTypes.Policy> | undefined,
    policyTagList: OnyxEntry<OnyxTypes.PolicyTagList> | undefined,
    policyCategories: OnyxEntry<OnyxTypes.PolicyCategories> | undefined,
    payeeAccountID = userAccountID,
    payeeEmail = currentUserEmail,
    moneyRequestReportID = '',
    linkedTrackedExpenseReportAction?: OnyxTypes.ReportAction,
): MoneyRequestInformation {
    const payerEmail = PhoneNumber.addSMSDomainIfPhoneNumber(participant.login ?? '');
    const payerAccountID = Number(participant.accountID);
    const isPolicyExpenseChat = participant.isPolicyExpenseChat;

    // STEP 1: Get existing chat report OR build a new optimistic one
    let isNewChatReport = false;
    let chatReport = !isEmptyObject(parentChatReport) && parentChatReport?.reportID ? parentChatReport : null;

    const allReports = ReportConnection.getAllReports();
    // If this is a policyExpenseChat, the chatReport must exist and we can get it from Onyx.
    // report is null if the flow is initiated from the global create menu. However, participant always stores the reportID if it exists, which is the case for policyExpenseChats
    if (!chatReport && isPolicyExpenseChat) {
        chatReport = allReports?.[`${ONYXKEYS.COLLECTION.REPORT}${participant.reportID}`] ?? null;
    }

    if (!chatReport) {
        chatReport = ReportUtils.getChatByParticipants([payerAccountID, payeeAccountID]) ?? null;
    }

    // If we still don't have a report, it likely doens't exist and we need to build an optimistic one
    if (!chatReport) {
        isNewChatReport = true;
        chatReport = ReportUtils.buildOptimisticChatReport([payerAccountID, payeeAccountID]);
    }

    // STEP 2: Get the Expense/IOU report. If the moneyRequestReportID has been provided, we want to add the transaction to this specific report.
    // If no such reportID has been provided, let's use the chatReport.iouReportID property. In case that is not present, build a new optimistic Expense/IOU report.
    let iouReport: OnyxInputValue<OnyxTypes.Report> = null;
    if (moneyRequestReportID) {
        iouReport = allReports?.[`${ONYXKEYS.COLLECTION.REPORT}${moneyRequestReportID}`] ?? null;
    } else {
        iouReport = allReports?.[`${ONYXKEYS.COLLECTION.REPORT}${chatReport.iouReportID}`] ?? null;
    }

    const shouldCreateNewMoneyRequestReport = ReportUtils.shouldCreateNewMoneyRequestReport(iouReport, chatReport);

    if (!iouReport || shouldCreateNewMoneyRequestReport) {
        iouReport = isPolicyExpenseChat
            ? ReportUtils.buildOptimisticExpenseReport(chatReport.reportID, chatReport.policyID ?? '-1', payeeAccountID, amount, currency)
            : ReportUtils.buildOptimisticIOUReport(payeeAccountID, payerAccountID, amount, chatReport.reportID, currency);
    } else if (isPolicyExpenseChat) {
        iouReport = {...iouReport};
        if (iouReport?.currency === currency && typeof iouReport.total === 'number') {
            // Because of the Expense reports are stored as negative values, we subtract the total from the amount
            iouReport.total -= amount;
        }
    } else {
        iouReport = IOUUtils.updateIOUOwnerAndTotal(iouReport, payeeAccountID, amount, currency);
    }

    // STEP 3: Build an optimistic transaction with the receipt
    const existingTransaction = allTransactionDrafts[`${ONYXKEYS.COLLECTION.TRANSACTION_DRAFT}${existingTransactionID ?? CONST.IOU.OPTIMISTIC_TRANSACTION_ID}`];
    const isDistanceRequest = existingTransaction && existingTransaction.iouRequestType === CONST.IOU.REQUEST_TYPE.DISTANCE;
    let optimisticTransaction = TransactionUtils.buildOptimisticTransaction(
        ReportUtils.isExpenseReport(iouReport) ? -amount : amount,
        currency,
        iouReport.reportID,
        comment,
        created,
        '',
        '',
        merchant,
        receipt,
        '',
        existingTransactionID,
        category,
        tag,
        taxCode,
        ReportUtils.isExpenseReport(iouReport) ? -(taxAmount ?? 0) : taxAmount,
        billable,
        isDistanceRequest ? {waypoints: CONST.RED_BRICK_ROAD_PENDING_ACTION.ADD} : undefined,
    );

    const optimisticPolicyRecentlyUsedCategories = Category.buildOptimisticPolicyRecentlyUsedCategories(iouReport.policyID, category);
    const optimisticPolicyRecentlyUsedTags = Tag.buildOptimisticPolicyRecentlyUsedTags(iouReport.policyID, tag);

    // If there is an existing transaction (which is the case for distance requests), then the data from the existing transaction
    // needs to be manually merged into the optimistic transaction. This is because buildOnyxDataForMoneyRequest() uses `Onyx.set()` for the transaction
    // data. This is a big can of worms to change it to `Onyx.merge()` as explored in https://expensify.slack.com/archives/C05DWUDHVK7/p1692139468252109.
    // I want to clean this up at some point, but it's possible this will live in the code for a while so I've created https://github.com/Expensify/App/issues/25417
    // to remind me to do this.
    if (isDistanceRequest) {
        optimisticTransaction = fastMerge(existingTransaction, optimisticTransaction, false);
    }

    // STEP 4: Build optimistic reportActions. We need:
    // 1. CREATED action for the chatReport
    // 2. CREATED action for the iouReport
    // 3. IOU action for the iouReport
    // 4. The transaction thread, which requires the iouAction, and CREATED action for the transaction thread
    // 5. REPORT_PREVIEW action for the chatReport
    // Note: The CREATED action for the IOU report must be optimistically generated before the IOU action so there's no chance that it appears after the IOU action in the chat
    const [optimisticCreatedActionForChat, optimisticCreatedActionForIOUReport, iouAction, optimisticTransactionThread, optimisticCreatedActionForTransactionThread] =
        ReportUtils.buildOptimisticMoneyRequestEntities(
            iouReport,
            CONST.IOU.REPORT_ACTION_TYPE.CREATE,
            amount,
            currency,
            comment,
            payeeEmail,
            [participant],
            optimisticTransaction.transactionID,
            undefined,
            false,
            false,
            false,
            undefined,
            linkedTrackedExpenseReportAction?.childReportID,
            linkedTrackedExpenseReportAction,
        );

    let reportPreviewAction = shouldCreateNewMoneyRequestReport ? null : getReportPreviewAction(chatReport.reportID, iouReport.reportID);

    if (reportPreviewAction) {
        reportPreviewAction = ReportUtils.updateReportPreview(iouReport, reportPreviewAction, false, comment, optimisticTransaction);
    } else {
        reportPreviewAction = ReportUtils.buildOptimisticReportPreview(chatReport, iouReport, comment, optimisticTransaction);
        chatReport.lastVisibleActionCreated = reportPreviewAction.created;

        // Generated ReportPreview action is a parent report action of the iou report.
        // We are setting the iou report's parentReportActionID to display subtitle correctly in IOU page when offline.
        iouReport.parentReportActionID = reportPreviewAction.reportActionID;
    }

    const shouldCreateOptimisticPersonalDetails = isNewChatReport && !allPersonalDetails[payerAccountID];
    // Add optimistic personal details for participant
    const optimisticPersonalDetailListAction = shouldCreateOptimisticPersonalDetails
        ? {
              [payerAccountID]: {
                  accountID: payerAccountID,
                  // Disabling this line since participant.displayName can be an empty string
                  // eslint-disable-next-line @typescript-eslint/prefer-nullish-coalescing
                  displayName: LocalePhoneNumber.formatPhoneNumber(participant.displayName || payerEmail),
                  login: participant.login,
                  isOptimisticPersonalDetail: true,
              },
          }
        : {};

    const optimisticNextStep = NextStepUtils.buildNextStep(iouReport, CONST.REPORT.STATUS_NUM.OPEN);

    // STEP 5: Build Onyx Data
    const [optimisticData, successData, failureData] = buildOnyxDataForMoneyRequest(
        chatReport,
        iouReport,
        optimisticTransaction,
        optimisticCreatedActionForChat,
        optimisticCreatedActionForIOUReport,
        iouAction,
        optimisticPersonalDetailListAction,
        reportPreviewAction,
        optimisticPolicyRecentlyUsedCategories,
        optimisticPolicyRecentlyUsedTags,
        isNewChatReport,
        optimisticTransactionThread ?? {},
        optimisticCreatedActionForTransactionThread,
        shouldCreateNewMoneyRequestReport,
        policy,
        policyTagList,
        policyCategories,
        optimisticNextStep,
    );

    return {
        payerAccountID,
        payerEmail,
        iouReport,
        chatReport,
        transaction: optimisticTransaction,
        iouAction,
        createdChatReportActionID: isNewChatReport ? optimisticCreatedActionForChat.reportActionID : '-1',
        createdIOUReportActionID: shouldCreateNewMoneyRequestReport ? optimisticCreatedActionForIOUReport.reportActionID : '-1',
        reportPreviewAction,
        transactionThreadReportID: optimisticTransactionThread?.reportID ?? '-1',
        createdReportActionIDForThread: optimisticCreatedActionForTransactionThread?.reportActionID ?? '-1',
        onyxData: {
            optimisticData,
            successData,
            failureData,
        },
    };
}

/**
 * Gathers all the data needed to make an expense. It attempts to find existing reports, iouReports, and receipts. If it doesn't find them, then
 * it creates optimistic versions of them and uses those instead
 */
function getTrackExpenseInformation(
    parentChatReport: OnyxEntry<OnyxTypes.Report>,
    participant: Participant,
    comment: string,
    amount: number,
    currency: string,
    created: string,
    merchant: string,
    receipt: OnyxEntry<Receipt>,
    category: string | undefined,
    tag: string | undefined,
    taxCode: string | undefined,
    taxAmount: number | undefined,
    billable: boolean | undefined,
    policy: OnyxEntry<OnyxTypes.Policy> | undefined,
    policyTagList: OnyxEntry<OnyxTypes.PolicyTagList> | undefined,
    policyCategories: OnyxEntry<OnyxTypes.PolicyCategories> | undefined,
    payeeEmail = currentUserEmail,
    payeeAccountID = userAccountID,
    moneyRequestReportID = '',
    linkedTrackedExpenseReportAction?: OnyxTypes.ReportAction,
    existingTransactionID?: string,
): TrackExpenseInformation | null {
    const optimisticData: OnyxUpdate[] = [];
    const successData: OnyxUpdate[] = [];
    const failureData: OnyxUpdate[] = [];

    const isPolicyExpenseChat = participant.isPolicyExpenseChat;

    // STEP 1: Get existing chat report
    let chatReport = !isEmptyObject(parentChatReport) && parentChatReport?.reportID ? parentChatReport : null;
    const allReports = ReportConnection.getAllReports();
    // The chatReport always exists, and we can get it from Onyx if chatReport is null.
    if (!chatReport) {
        chatReport = allReports?.[`${ONYXKEYS.COLLECTION.REPORT}${participant.reportID}`] ?? null;
    }

    // If we still don't have a report, it likely doesn't exist, and we will early return here as it should not happen
    // Maybe later, we can build an optimistic selfDM chat.
    if (!chatReport) {
        return null;
    }

    // Check if the report is a draft
    const isDraftReport = ReportUtils.isDraftReport(chatReport?.reportID);

    let createdWorkspaceParams: CreateWorkspaceParams | undefined;

    if (isDraftReport) {
        const workspaceData = Policy.buildPolicyData(undefined, policy?.makeMeAdmin, policy?.name, policy?.id, chatReport?.reportID);
        createdWorkspaceParams = workspaceData.params;
        optimisticData.push(...workspaceData.optimisticData);
        successData.push(...workspaceData.successData);
        failureData.push(...workspaceData.failureData);
    }

    // STEP 2: If not in the self-DM flow, we need to use the expense report.
    // For this, first use the chatReport.iouReportID property. Build a new optimistic expense report if needed.
    const shouldUseMoneyReport = !!isPolicyExpenseChat;

    let iouReport: OnyxInputValue<OnyxTypes.Report> = null;
    let shouldCreateNewMoneyRequestReport = false;

    if (shouldUseMoneyReport) {
        if (moneyRequestReportID) {
            iouReport = allReports?.[`${ONYXKEYS.COLLECTION.REPORT}${moneyRequestReportID}`] ?? null;
        } else {
            iouReport = allReports?.[`${ONYXKEYS.COLLECTION.REPORT}${chatReport.iouReportID}`] ?? null;
        }

        shouldCreateNewMoneyRequestReport = ReportUtils.shouldCreateNewMoneyRequestReport(iouReport, chatReport);
        if (!iouReport || shouldCreateNewMoneyRequestReport) {
            iouReport = ReportUtils.buildOptimisticExpenseReport(chatReport.reportID, chatReport.policyID ?? '-1', payeeAccountID, amount, currency, false);
        } else {
            iouReport = {...iouReport};
            if (iouReport?.currency === currency && typeof iouReport.total === 'number' && typeof iouReport.nonReimbursableTotal === 'number') {
                // Because of the Expense reports are stored as negative values, we subtract the total from the amount
                iouReport.total -= amount;
                iouReport.nonReimbursableTotal -= amount;
            }
        }
    }

    // If shouldUseMoneyReport is true, the iouReport was defined.
    // But we'll use the `shouldUseMoneyReport && iouReport` check further instead of `shouldUseMoneyReport` to avoid TS errors.

    // STEP 3: Build optimistic receipt and transaction
    const receiptObject: Receipt = {};
    let filename;
    if (receipt?.source) {
        receiptObject.source = receipt.source;
        receiptObject.state = receipt.state ?? CONST.IOU.RECEIPT_STATE.SCANREADY;
        filename = receipt.name;
    }
    const existingTransaction = allTransactionDrafts[`${ONYXKEYS.COLLECTION.TRANSACTION_DRAFT}${existingTransactionID ?? CONST.IOU.OPTIMISTIC_TRANSACTION_ID}`];
    const isDistanceRequest = existingTransaction && existingTransaction.iouRequestType === CONST.IOU.REQUEST_TYPE.DISTANCE;
    let optimisticTransaction = TransactionUtils.buildOptimisticTransaction(
        ReportUtils.isExpenseReport(iouReport) ? -amount : amount,
        currency,
        shouldUseMoneyReport && iouReport ? iouReport.reportID : '-1',
        comment,
        created,
        '',
        '',
        merchant,
        receiptObject,
        filename,
        existingTransactionID ?? null,
        category,
        tag,
        taxCode,
        taxAmount,
        billable,
        isDistanceRequest ? {waypoints: CONST.RED_BRICK_ROAD_PENDING_ACTION.ADD} : undefined,
        false,
    );

    // If there is an existing transaction (which is the case for distance requests), then the data from the existing transaction
    // needs to be manually merged into the optimistic transaction. This is because buildOnyxDataForMoneyRequest() uses `Onyx.set()` for the transaction
    // data. This is a big can of worms to change it to `Onyx.merge()` as explored in https://expensify.slack.com/archives/C05DWUDHVK7/p1692139468252109.
    // I want to clean this up at some point, but it's possible this will live in the code for a while so I've created https://github.com/Expensify/App/issues/25417
    // to remind me to do this.
    if (isDistanceRequest) {
        optimisticTransaction = fastMerge(existingTransaction, optimisticTransaction, false);
    }

    // STEP 4: Build optimistic reportActions. We need:
    // 1. CREATED action for the iouReport (if tracking in the Expense chat)
    // 2. IOU action for the iouReport (if tracking in the Expense chat), otherwise – for chatReport
    // 3. The transaction thread, which requires the iouAction, and CREATED action for the transaction thread
    // 4. REPORT_PREVIEW action for the chatReport (if tracking in the Expense chat)
    const [, optimisticCreatedActionForIOUReport, iouAction, optimisticTransactionThread, optimisticCreatedActionForTransactionThread] = ReportUtils.buildOptimisticMoneyRequestEntities(
        shouldUseMoneyReport && iouReport ? iouReport : chatReport,
        CONST.IOU.REPORT_ACTION_TYPE.TRACK,
        amount,
        currency,
        comment,
        payeeEmail,
        [participant],
        optimisticTransaction.transactionID,
        undefined,
        false,
        false,
        false,
        !shouldUseMoneyReport,
        linkedTrackedExpenseReportAction?.childReportID,
        linkedTrackedExpenseReportAction,
    );

    let reportPreviewAction: OnyxInputValue<OnyxTypes.ReportAction<typeof CONST.REPORT.ACTIONS.TYPE.REPORT_PREVIEW>> = null;
    if (shouldUseMoneyReport && iouReport) {
        reportPreviewAction = shouldCreateNewMoneyRequestReport ? null : getReportPreviewAction(chatReport.reportID, iouReport.reportID);

        if (reportPreviewAction) {
            reportPreviewAction = ReportUtils.updateReportPreview(iouReport, reportPreviewAction, false, comment, optimisticTransaction);
        } else {
            reportPreviewAction = ReportUtils.buildOptimisticReportPreview(chatReport, iouReport, comment, optimisticTransaction);
            // Generated ReportPreview action is a parent report action of the iou report.
            // We are setting the iou report's parentReportActionID to display subtitle correctly in IOU page when offline.
            iouReport.parentReportActionID = reportPreviewAction.reportActionID;
        }
    }

    let actionableTrackExpenseWhisper: OnyxInputValue<OnyxTypes.ReportAction> = null;
    if (!isPolicyExpenseChat) {
        actionableTrackExpenseWhisper = ReportUtils.buildOptimisticActionableTrackExpenseWhisper(iouAction, optimisticTransaction.transactionID);
    }

    // STEP 5: Build Onyx Data
    const trackExpenseOnyxData = buildOnyxDataForTrackExpense(
        chatReport,
        iouReport,
        optimisticTransaction,
        optimisticCreatedActionForIOUReport,
        iouAction,
        reportPreviewAction,
        optimisticTransactionThread ?? {},
        optimisticCreatedActionForTransactionThread,
        shouldCreateNewMoneyRequestReport,
        policy,
        policyTagList,
        policyCategories,
        undefined,
        actionableTrackExpenseWhisper,
    );

    return {
        createdWorkspaceParams,
        chatReport,
        iouReport: iouReport ?? undefined,
        transaction: optimisticTransaction,
        iouAction,
        createdChatReportActionID: '-1',
        createdIOUReportActionID: shouldCreateNewMoneyRequestReport ? optimisticCreatedActionForIOUReport.reportActionID : '-1',
        reportPreviewAction: reportPreviewAction ?? undefined,
        transactionThreadReportID: optimisticTransactionThread.reportID,
        createdReportActionIDForThread: optimisticCreatedActionForTransactionThread?.reportActionID ?? '-1',
        actionableWhisperReportActionIDParam: actionableTrackExpenseWhisper?.reportActionID ?? '',
        onyxData: {
            optimisticData: optimisticData.concat(trackExpenseOnyxData[0]),
            successData: successData.concat(trackExpenseOnyxData[1]),
            failureData: failureData.concat(trackExpenseOnyxData[2]),
        },
    };
}

/**
 * Compute the diff amount when we update the transaction
 */
function calculateDiffAmount(
    iouReport: OnyxTypes.OnyxInputOrEntry<OnyxTypes.Report>,
    updatedTransaction: OnyxTypes.OnyxInputOrEntry<OnyxTypes.Transaction>,
    transaction: OnyxEntry<OnyxTypes.Transaction>,
): number {
    if (!iouReport) {
        return 0;
    }
    const isExpenseReport = ReportUtils.isExpenseReport(iouReport);
    const updatedCurrency = TransactionUtils.getCurrency(updatedTransaction);
    const currentCurrency = TransactionUtils.getCurrency(transaction);

    const currentAmount = TransactionUtils.getAmount(transaction, isExpenseReport);
    const updatedAmount = TransactionUtils.getAmount(updatedTransaction, isExpenseReport);

    if (updatedCurrency === iouReport?.currency && currentCurrency !== iouReport?.currency) {
        // Add the diff to the total if we change the currency from a different currency to the currency of the IOU report
        return updatedAmount;
    }
    if (updatedCurrency !== iouReport?.currency && currentCurrency === iouReport?.currency) {
        // Subtract the diff from the total if we change the currency from the currency of IOU report to a different currency
        return -updatedAmount;
    }
    if (updatedCurrency === iouReport?.currency && updatedAmount !== currentAmount) {
        // Calculate the diff between the updated amount and the current amount if we change the amount and the currency of the transaction is the currency of the report
        return updatedAmount - currentAmount;
    }

    return 0;
}

/**
 * @param transactionID
 * @param transactionThreadReportID
 * @param transactionChanges
 * @param [transactionChanges.created] Present when updated the date field
 * @param policy  May be undefined, an empty object, or an object matching the Policy type (src/types/onyx/Policy.ts)
 * @param policyTagList
 * @param policyCategories
 * @param onlyIncludeChangedFields
 *               When 'true', then the returned params will only include the transaction details for the fields that were changed.
 *               When `false`, then the returned params will include all the transaction details, regardless of which fields were changed.
 *               This setting is necessary while the UpdateDistanceRequest API is refactored to be fully 1:1:1 in https://github.com/Expensify/App/issues/28358
 */
function getUpdateMoneyRequestParams(
    transactionID: string,
    transactionThreadReportID: string,
    transactionChanges: TransactionChanges,
    policy: OnyxTypes.OnyxInputOrEntry<OnyxTypes.Policy>,
    policyTagList: OnyxTypes.OnyxInputOrEntry<OnyxTypes.PolicyTagList>,
    policyCategories: OnyxTypes.OnyxInputOrEntry<OnyxTypes.PolicyCategories>,
    onlyIncludeChangedFields: boolean,
): UpdateMoneyRequestData {
    const optimisticData: OnyxUpdate[] = [];
    const successData: OnyxUpdate[] = [];
    const failureData: OnyxUpdate[] = [];

    // Step 1: Set any "pending fields" (ones updated while the user was offline) to have error messages in the failureData
    const pendingFields = Object.fromEntries(Object.keys(transactionChanges).map((key) => [key, CONST.RED_BRICK_ROAD_PENDING_ACTION.UPDATE]));
    const clearedPendingFields = Object.fromEntries(Object.keys(transactionChanges).map((key) => [key, null]));
    const errorFields = Object.fromEntries(Object.keys(pendingFields).map((key) => [key, {[DateUtils.getMicroseconds()]: Localize.translateLocal('iou.error.genericEditFailureMessage')}]));

    const allReports = ReportConnection.getAllReports();
    // Step 2: Get all the collections being updated
    const transactionThread = allReports?.[`${ONYXKEYS.COLLECTION.REPORT}${transactionThreadReportID}`] ?? null;
    const transaction = allTransactions?.[`${ONYXKEYS.COLLECTION.TRANSACTION}${transactionID}`];
    const iouReport = allReports?.[`${ONYXKEYS.COLLECTION.REPORT}${transactionThread?.parentReportID}`] ?? null;
    const isFromExpenseReport = ReportUtils.isExpenseReport(iouReport);
    const isScanning = TransactionUtils.hasReceipt(transaction) && TransactionUtils.isReceiptBeingScanned(transaction);
    let updatedTransaction = transaction ? TransactionUtils.getUpdatedTransaction(transaction, transactionChanges, isFromExpenseReport) : null;
    const transactionDetails = ReportUtils.getTransactionDetails(updatedTransaction);

    if (transactionDetails?.waypoints) {
        // This needs to be a JSON string since we're sending this to the MapBox API
        transactionDetails.waypoints = JSON.stringify(transactionDetails.waypoints);
    }

    const dataToIncludeInParams: Partial<TransactionDetails> | undefined = onlyIncludeChangedFields
        ? Object.fromEntries(Object.entries(transactionDetails ?? {}).filter(([key]) => Object.keys(transactionChanges).includes(key)))
        : transactionDetails;

    const params: UpdateMoneyRequestParams = {
        ...dataToIncludeInParams,
        reportID: iouReport?.reportID,
        transactionID,
    };

    const hasPendingWaypoints = 'waypoints' in transactionChanges;
    const hasModifiedDistanceRate = 'customUnitRateID' in transactionChanges;
    if (transaction && updatedTransaction && (hasPendingWaypoints || hasModifiedDistanceRate)) {
        updatedTransaction = {
            ...updatedTransaction,
            ...TransactionUtils.calculateAmountForUpdatedWaypointOrRate(transaction, transactionChanges, policy, ReportUtils.isExpenseReport(iouReport)),
        };

        // Delete the draft transaction when editing waypoints when the server responds successfully and there are no errors
        successData.push({
            onyxMethod: Onyx.METHOD.SET,
            key: `${ONYXKEYS.COLLECTION.TRANSACTION_DRAFT}${transactionID}`,
            value: null,
        });

        // Revert the transaction's amount to the original value on failure.
        // The IOU Report will be fully reverted in the failureData further below.
        failureData.push({
            onyxMethod: Onyx.METHOD.MERGE,
            key: `${ONYXKEYS.COLLECTION.TRANSACTION}${transactionID}`,
            value: {
                amount: transaction.amount,
                modifiedAmount: transaction.modifiedAmount,
                modifiedMerchant: transaction.modifiedMerchant,
            },
        });
    }

    // Step 3: Build the modified expense report actions
    // We don't create a modified report action if we're updating the waypoints,
    // since there isn't actually any optimistic data we can create for them and the report action is created on the server
    // with the response from the MapBox API
    const updatedReportAction = ReportUtils.buildOptimisticModifiedExpenseReportAction(transactionThread, transaction, transactionChanges, isFromExpenseReport, policy);
    if (!hasPendingWaypoints) {
        params.reportActionID = updatedReportAction.reportActionID;

        optimisticData.push({
            onyxMethod: Onyx.METHOD.MERGE,
            key: `${ONYXKEYS.COLLECTION.REPORT_ACTIONS}${transactionThread?.reportID}`,
            value: {
                [updatedReportAction.reportActionID]: updatedReportAction as OnyxTypes.ReportAction,
            },
        });
        optimisticData.push({
            onyxMethod: Onyx.METHOD.MERGE,
            key: `${ONYXKEYS.COLLECTION.REPORT}${transactionThread?.reportID}`,
            value: {
                lastVisibleActionCreated: updatedReportAction.created,
                lastReadTime: updatedReportAction.created,
            },
        });
        failureData.push({
            onyxMethod: Onyx.METHOD.MERGE,
            key: `${ONYXKEYS.COLLECTION.REPORT}${transactionThread?.reportID}`,
            value: {
                lastVisibleActionCreated: transactionThread?.lastVisibleActionCreated,
                lastReadTime: transactionThread?.lastReadTime,
            },
        });
        successData.push({
            onyxMethod: Onyx.METHOD.MERGE,
            key: `${ONYXKEYS.COLLECTION.REPORT_ACTIONS}${transactionThread?.reportID}`,
            value: {
                [updatedReportAction.reportActionID]: {pendingAction: null},
            },
        });
        failureData.push({
            onyxMethod: Onyx.METHOD.MERGE,
            key: `${ONYXKEYS.COLLECTION.REPORT_ACTIONS}${transactionThread?.reportID}`,
            value: {
                [updatedReportAction.reportActionID]: {
                    ...(updatedReportAction as OnyxTypes.ReportAction),
                    errors: ErrorUtils.getMicroSecondOnyxErrorWithTranslationKey('iou.error.genericEditFailureMessage'),
                },
            },
        });
    }

    // Step 4: Compute the IOU total and update the report preview message (and report header) so LHN amount owed is correct.
    const diff = calculateDiffAmount(iouReport, updatedTransaction, transaction);

    let updatedMoneyRequestReport: OnyxTypes.OnyxInputOrEntry<OnyxTypes.Report>;
    if (!iouReport) {
        updatedMoneyRequestReport = null;
    } else if ((ReportUtils.isExpenseReport(iouReport) || ReportUtils.isInvoiceReport(iouReport)) && typeof iouReport.total === 'number') {
        // For expense report, the amount is negative, so we should subtract total from diff
        updatedMoneyRequestReport = {
            ...iouReport,
            total: iouReport.total - diff,
        };
        if (!transaction?.reimbursable && typeof updatedMoneyRequestReport.nonReimbursableTotal === 'number') {
            updatedMoneyRequestReport.nonReimbursableTotal -= diff;
        }
    } else {
        updatedMoneyRequestReport = IOUUtils.updateIOUOwnerAndTotal(iouReport, updatedReportAction.actorAccountID ?? -1, diff, TransactionUtils.getCurrency(transaction), false, true);
    }

    if (updatedMoneyRequestReport) {
        updatedMoneyRequestReport.cachedTotal = CurrencyUtils.convertToDisplayString(updatedMoneyRequestReport.total, transactionDetails?.currency);
    }

    optimisticData.push(
        {
            onyxMethod: Onyx.METHOD.MERGE,
            key: `${ONYXKEYS.COLLECTION.REPORT}${iouReport?.reportID}`,
            value: updatedMoneyRequestReport,
        },
        {
            onyxMethod: Onyx.METHOD.MERGE,
            key: `${ONYXKEYS.COLLECTION.REPORT}${iouReport?.parentReportID}`,
            value: ReportUtils.getOutstandingChildRequest(updatedMoneyRequestReport),
        },
    );
    successData.push({
        onyxMethod: Onyx.METHOD.MERGE,
        key: `${ONYXKEYS.COLLECTION.REPORT}${iouReport?.reportID}`,
        value: {pendingAction: null},
    });

    // Optimistically modify the transaction and the transaction thread
    optimisticData.push({
        onyxMethod: Onyx.METHOD.MERGE,
        key: `${ONYXKEYS.COLLECTION.TRANSACTION}${transactionID}`,
        value: {
            ...updatedTransaction,
            pendingFields,
            isLoading: hasPendingWaypoints,
            errorFields: null,
        },
    });

    optimisticData.push({
        onyxMethod: Onyx.METHOD.MERGE,
        key: `${ONYXKEYS.COLLECTION.REPORT}${transactionThreadReportID}`,
        value: {
            lastActorAccountID: updatedReportAction.actorAccountID,
        },
    });

    if (isScanning && ('amount' in transactionChanges || 'currency' in transactionChanges)) {
        optimisticData.push(
            {
                onyxMethod: Onyx.METHOD.MERGE,
                key: `${ONYXKEYS.COLLECTION.REPORT_ACTIONS}${iouReport?.reportID}`,
                value: {
                    [transactionThread?.parentReportActionID ?? '-1']: {
                        originalMessage: {
                            whisperedTo: [],
                        },
                    },
                },
            },
            {
                onyxMethod: Onyx.METHOD.MERGE,
                key: `${ONYXKEYS.COLLECTION.REPORT_ACTIONS}${iouReport?.parentReportID}`,
                value: {
                    [iouReport?.parentReportActionID ?? '-1']: {
                        originalMessage: {
                            whisperedTo: [],
                        },
                    },
                },
            },
        );
    }

    // Update recently used categories if the category is changed
    if ('category' in transactionChanges) {
        const optimisticPolicyRecentlyUsedCategories = Category.buildOptimisticPolicyRecentlyUsedCategories(iouReport?.policyID, transactionChanges.category);
        if (optimisticPolicyRecentlyUsedCategories.length) {
            optimisticData.push({
                onyxMethod: Onyx.METHOD.SET,
                key: `${ONYXKEYS.COLLECTION.POLICY_RECENTLY_USED_CATEGORIES}${iouReport?.policyID}`,
                value: optimisticPolicyRecentlyUsedCategories,
            });
        }
    }

    // Update recently used categories if the tag is changed
    if ('tag' in transactionChanges) {
        const optimisticPolicyRecentlyUsedTags = Tag.buildOptimisticPolicyRecentlyUsedTags(iouReport?.policyID, transactionChanges.tag);
        if (!isEmptyObject(optimisticPolicyRecentlyUsedTags)) {
            optimisticData.push({
                onyxMethod: Onyx.METHOD.MERGE,
                key: `${ONYXKEYS.COLLECTION.POLICY_RECENTLY_USED_TAGS}${iouReport?.policyID}`,
                value: optimisticPolicyRecentlyUsedTags,
            });
        }
    }

    // Clear out the error fields and loading states on success
    successData.push({
        onyxMethod: Onyx.METHOD.MERGE,
        key: `${ONYXKEYS.COLLECTION.TRANSACTION}${transactionID}`,
        value: {
            pendingFields: clearedPendingFields,
            isLoading: false,
            errorFields: null,
            routes: null,
        },
    });

    // Clear out loading states, pending fields, and add the error fields
    failureData.push({
        onyxMethod: Onyx.METHOD.MERGE,
        key: `${ONYXKEYS.COLLECTION.TRANSACTION}${transactionID}`,
        value: {
            pendingFields: clearedPendingFields,
            isLoading: false,
            errorFields,
        },
    });

    if (iouReport) {
        // Reset the iouReport to its original state
        failureData.push({
            onyxMethod: Onyx.METHOD.MERGE,
            key: `${ONYXKEYS.COLLECTION.REPORT}${iouReport.reportID}`,
            value: iouReport,
        });
    }

    if (policy && PolicyUtils.isPaidGroupPolicy(policy) && updatedTransaction && ('tag' in transactionChanges || 'category' in transactionChanges)) {
        const currentTransactionViolations = allTransactionViolations[`${ONYXKEYS.COLLECTION.TRANSACTION_VIOLATIONS}${transactionID}`] ?? [];
        optimisticData.push(
            ViolationsUtils.getViolationsOnyxData(
                updatedTransaction,
                currentTransactionViolations,
                !!policy.requiresTag,
                policyTagList ?? {},
                !!policy.requiresCategory,
                policyCategories ?? {},
                PolicyUtils.hasDependentTags(policy, policyTagList ?? {}),
            ),
        );
        failureData.push({
            onyxMethod: Onyx.METHOD.MERGE,
            key: `${ONYXKEYS.COLLECTION.TRANSACTION_VIOLATIONS}${transactionID}`,
            value: currentTransactionViolations,
        });
    }

    // Reset the transaction thread to its original state
    failureData.push({
        onyxMethod: Onyx.METHOD.MERGE,
        key: `${ONYXKEYS.COLLECTION.REPORT}${transactionThreadReportID}`,
        value: transactionThread,
    });

    return {
        params,
        onyxData: {optimisticData, successData, failureData},
    };
}

/**
 * @param transactionID
 * @param transactionThreadReportID
 * @param transactionChanges
 * @param [transactionChanges.created] Present when updated the date field
 * @param onlyIncludeChangedFields
 *               When 'true', then the returned params will only include the transaction details for the fields that were changed.
 *               When `false`, then the returned params will include all the transaction details, regardless of which fields were changed.
 *               This setting is necessary while the UpdateDistanceRequest API is refactored to be fully 1:1:1 in https://github.com/Expensify/App/issues/28358
 * @param policy  May be undefined, an empty object, or an object matching the Policy type (src/types/onyx/Policy.ts)
 */
function getUpdateTrackExpenseParams(
    transactionID: string,
    transactionThreadReportID: string,
    transactionChanges: TransactionChanges,
    onlyIncludeChangedFields: boolean,
    policy: OnyxTypes.OnyxInputOrEntry<OnyxTypes.Policy>,
): UpdateMoneyRequestData {
    const optimisticData: OnyxUpdate[] = [];
    const successData: OnyxUpdate[] = [];
    const failureData: OnyxUpdate[] = [];

    // Step 1: Set any "pending fields" (ones updated while the user was offline) to have error messages in the failureData
    const pendingFields = Object.fromEntries(Object.keys(transactionChanges).map((key) => [key, CONST.RED_BRICK_ROAD_PENDING_ACTION.UPDATE]));
    const clearedPendingFields = Object.fromEntries(Object.keys(transactionChanges).map((key) => [key, null]));
    const errorFields = Object.fromEntries(Object.keys(pendingFields).map((key) => [key, {[DateUtils.getMicroseconds()]: Localize.translateLocal('iou.error.genericEditFailureMessage')}]));

    const allReports = ReportConnection.getAllReports();
    // Step 2: Get all the collections being updated
    const transactionThread = allReports?.[`${ONYXKEYS.COLLECTION.REPORT}${transactionThreadReportID}`] ?? null;
    const transaction = allTransactions?.[`${ONYXKEYS.COLLECTION.TRANSACTION}${transactionID}`];
    const chatReport = allReports?.[`${ONYXKEYS.COLLECTION.REPORT}${transactionThread?.parentReportID}`] ?? null;
    const isScanning = TransactionUtils.hasReceipt(transaction) && TransactionUtils.isReceiptBeingScanned(transaction);
    let updatedTransaction = transaction ? TransactionUtils.getUpdatedTransaction(transaction, transactionChanges, false) : null;
    const transactionDetails = ReportUtils.getTransactionDetails(updatedTransaction);

    if (transactionDetails?.waypoints) {
        // This needs to be a JSON string since we're sending this to the MapBox API
        transactionDetails.waypoints = JSON.stringify(transactionDetails.waypoints);
    }

    const dataToIncludeInParams: Partial<TransactionDetails> | undefined = onlyIncludeChangedFields
        ? Object.fromEntries(Object.entries(transactionDetails ?? {}).filter(([key]) => Object.keys(transactionChanges).includes(key)))
        : transactionDetails;

    const params: UpdateMoneyRequestParams = {
        ...dataToIncludeInParams,
        reportID: chatReport?.reportID,
        transactionID,
    };

    const hasPendingWaypoints = 'waypoints' in transactionChanges;
    const hasModifiedDistanceRate = 'customUnitRateID' in transactionChanges;
    if (transaction && updatedTransaction && (hasPendingWaypoints || hasModifiedDistanceRate)) {
        updatedTransaction = {
            ...updatedTransaction,
            ...TransactionUtils.calculateAmountForUpdatedWaypointOrRate(transaction, transactionChanges, policy, ReportUtils.isExpenseReport(transactionThread)),
        };

        // Delete the draft transaction when editing waypoints when the server responds successfully and there are no errors
        successData.push({
            onyxMethod: Onyx.METHOD.SET,
            key: `${ONYXKEYS.COLLECTION.TRANSACTION_DRAFT}${transactionID}`,
            value: null,
        });

        // Revert the transaction's amount to the original value on failure.
        // The IOU Report will be fully reverted in the failureData further below.
        failureData.push({
            onyxMethod: Onyx.METHOD.MERGE,
            key: `${ONYXKEYS.COLLECTION.TRANSACTION}${transactionID}`,
            value: {
                amount: transaction.amount,
                modifiedAmount: transaction.modifiedAmount,
                modifiedMerchant: transaction.modifiedMerchant,
            },
        });
    }

    // Step 3: Build the modified expense report actions
    // We don't create a modified report action if we're updating the waypoints,
    // since there isn't actually any optimistic data we can create for them and the report action is created on the server
    // with the response from the MapBox API
    const updatedReportAction = ReportUtils.buildOptimisticModifiedExpenseReportAction(transactionThread, transaction, transactionChanges, false, policy);
    if (!hasPendingWaypoints) {
        params.reportActionID = updatedReportAction.reportActionID;

        optimisticData.push({
            onyxMethod: Onyx.METHOD.MERGE,
            key: `${ONYXKEYS.COLLECTION.REPORT_ACTIONS}${transactionThread?.reportID}`,
            value: {
                [updatedReportAction.reportActionID]: updatedReportAction as OnyxTypes.ReportAction,
            },
        });
        successData.push({
            onyxMethod: Onyx.METHOD.MERGE,
            key: `${ONYXKEYS.COLLECTION.REPORT_ACTIONS}${transactionThread?.reportID}`,
            value: {
                [updatedReportAction.reportActionID]: {pendingAction: null},
            },
        });
        failureData.push({
            onyxMethod: Onyx.METHOD.MERGE,
            key: `${ONYXKEYS.COLLECTION.REPORT_ACTIONS}${transactionThread?.reportID}`,
            value: {
                [updatedReportAction.reportActionID]: {
                    ...(updatedReportAction as OnyxTypes.ReportAction),
                    errors: ErrorUtils.getMicroSecondOnyxErrorWithTranslationKey('iou.error.genericEditFailureMessage'),
                },
            },
        });
    }

    // Step 4: Update the report preview message (and report header) so LHN amount tracked is correct.
    // Optimistically modify the transaction and the transaction thread
    optimisticData.push({
        onyxMethod: Onyx.METHOD.MERGE,
        key: `${ONYXKEYS.COLLECTION.TRANSACTION}${transactionID}`,
        value: {
            ...updatedTransaction,
            pendingFields,
            isLoading: hasPendingWaypoints,
            errorFields: null,
        },
    });

    optimisticData.push({
        onyxMethod: Onyx.METHOD.MERGE,
        key: `${ONYXKEYS.COLLECTION.REPORT}${transactionThreadReportID}`,
        value: {
            lastActorAccountID: updatedReportAction.actorAccountID,
        },
    });

    if (isScanning && ('amount' in transactionChanges || 'currency' in transactionChanges)) {
        optimisticData.push({
            onyxMethod: Onyx.METHOD.MERGE,
            key: `${ONYXKEYS.COLLECTION.REPORT_ACTIONS}${chatReport?.reportID}`,
            value: {
                [transactionThread?.parentReportActionID ?? '-1']: {
                    originalMessage: {
                        whisperedTo: [],
                    },
                },
            },
        });
    }

    // Clear out the error fields and loading states on success
    successData.push({
        onyxMethod: Onyx.METHOD.MERGE,
        key: `${ONYXKEYS.COLLECTION.TRANSACTION}${transactionID}`,
        value: {
            pendingFields: clearedPendingFields,
            isLoading: false,
            errorFields: null,
            routes: null,
        },
    });

    // Clear out loading states, pending fields, and add the error fields
    failureData.push({
        onyxMethod: Onyx.METHOD.MERGE,
        key: `${ONYXKEYS.COLLECTION.TRANSACTION}${transactionID}`,
        value: {
            pendingFields: clearedPendingFields,
            isLoading: false,
            errorFields,
        },
    });

    // Reset the transaction thread to its original state
    failureData.push({
        onyxMethod: Onyx.METHOD.MERGE,
        key: `${ONYXKEYS.COLLECTION.REPORT}${transactionThreadReportID}`,
        value: transactionThread,
    });

    return {
        params,
        onyxData: {optimisticData, successData, failureData},
    };
}

/** Updates the created date of an expense */
function updateMoneyRequestDate(
    transactionID: string,
    transactionThreadReportID: string,
    value: string,
    policy: OnyxEntry<OnyxTypes.Policy>,
    policyTags: OnyxEntry<OnyxTypes.PolicyTagList>,
    policyCategories: OnyxEntry<OnyxTypes.PolicyCategories>,
) {
    const transactionChanges: TransactionChanges = {
        created: value,
    };
    const allReports = ReportConnection.getAllReports();
    const transactionThreadReport = allReports?.[`${ONYXKEYS.COLLECTION.REPORT}${transactionThreadReportID}`] ?? null;
    const parentReport = allReports?.[`${ONYXKEYS.COLLECTION.REPORT}${transactionThreadReport?.parentReportID}`] ?? null;
    let data: UpdateMoneyRequestData;
    if (ReportUtils.isTrackExpenseReport(transactionThreadReport) && ReportUtils.isSelfDM(parentReport)) {
        data = getUpdateTrackExpenseParams(transactionID, transactionThreadReportID, transactionChanges, true, policy);
    } else {
        data = getUpdateMoneyRequestParams(transactionID, transactionThreadReportID, transactionChanges, policy, policyTags, policyCategories, true);
    }
    const {params, onyxData} = data;
    API.write(WRITE_COMMANDS.UPDATE_MONEY_REQUEST_DATE, params, onyxData);
}

/** Updates the billable field of an expense */
function updateMoneyRequestBillable(
    transactionID: string,
    transactionThreadReportID: string,
    value: boolean,
    policy: OnyxEntry<OnyxTypes.Policy>,
    policyTagList: OnyxEntry<OnyxTypes.PolicyTagList>,
    policyCategories: OnyxEntry<OnyxTypes.PolicyCategories>,
) {
    const transactionChanges: TransactionChanges = {
        billable: value,
    };
    const {params, onyxData} = getUpdateMoneyRequestParams(transactionID, transactionThreadReportID, transactionChanges, policy, policyTagList, policyCategories, true);
    API.write(WRITE_COMMANDS.UPDATE_MONEY_REQUEST_BILLABLE, params, onyxData);
}

/** Updates the merchant field of an expense */
function updateMoneyRequestMerchant(
    transactionID: string,
    transactionThreadReportID: string,
    value: string,
    policy: OnyxEntry<OnyxTypes.Policy>,
    policyTagList: OnyxEntry<OnyxTypes.PolicyTagList>,
    policyCategories: OnyxEntry<OnyxTypes.PolicyCategories>,
) {
    const transactionChanges: TransactionChanges = {
        merchant: value,
    };
    const allReports = ReportConnection.getAllReports();
    const transactionThreadReport = allReports?.[`${ONYXKEYS.COLLECTION.REPORT}${transactionThreadReportID}`] ?? null;
    const parentReport = allReports?.[`${ONYXKEYS.COLLECTION.REPORT}${transactionThreadReport?.parentReportID}`] ?? null;
    let data: UpdateMoneyRequestData;
    if (ReportUtils.isTrackExpenseReport(transactionThreadReport) && ReportUtils.isSelfDM(parentReport)) {
        data = getUpdateTrackExpenseParams(transactionID, transactionThreadReportID, transactionChanges, true, policy);
    } else {
        data = getUpdateMoneyRequestParams(transactionID, transactionThreadReportID, transactionChanges, policy, policyTagList, policyCategories, true);
    }
    const {params, onyxData} = data;
    API.write(WRITE_COMMANDS.UPDATE_MONEY_REQUEST_MERCHANT, params, onyxData);
}

/** Updates the tag of an expense */
function updateMoneyRequestTag(
    transactionID: string,
    transactionThreadReportID: string,
    tag: string,
    policy: OnyxEntry<OnyxTypes.Policy>,
    policyTagList: OnyxEntry<OnyxTypes.PolicyTagList>,
    policyCategories: OnyxEntry<OnyxTypes.PolicyCategories>,
) {
    const transactionChanges: TransactionChanges = {
        tag,
    };
    const {params, onyxData} = getUpdateMoneyRequestParams(transactionID, transactionThreadReportID, transactionChanges, policy, policyTagList, policyCategories, true);
    API.write(WRITE_COMMANDS.UPDATE_MONEY_REQUEST_TAG, params, onyxData);
}

/** Updates the created tax amount of an expense */
function updateMoneyRequestTaxAmount(
    transactionID: string,
    optimisticReportActionID: string,
    taxAmount: number,
    policy: OnyxEntry<OnyxTypes.Policy>,
    policyTagList: OnyxEntry<OnyxTypes.PolicyTagList>,
    policyCategories: OnyxEntry<OnyxTypes.PolicyCategories>,
) {
    const transactionChanges = {
        taxAmount,
    };
    const {params, onyxData} = getUpdateMoneyRequestParams(transactionID, optimisticReportActionID, transactionChanges, policy, policyTagList, policyCategories, true);
    API.write('UpdateMoneyRequestTaxAmount', params, onyxData);
}

type UpdateMoneyRequestTaxRateParams = {
    transactionID: string;
    optimisticReportActionID: string;
    taxCode: string;
    taxAmount: number;
    policy: OnyxEntry<OnyxTypes.Policy>;
    policyTagList: OnyxEntry<OnyxTypes.PolicyTagList>;
    policyCategories: OnyxEntry<OnyxTypes.PolicyCategories>;
};

/** Updates the created tax rate of an expense */
function updateMoneyRequestTaxRate({transactionID, optimisticReportActionID, taxCode, taxAmount, policy, policyTagList, policyCategories}: UpdateMoneyRequestTaxRateParams) {
    const transactionChanges = {
        taxCode,
        taxAmount,
    };
    const {params, onyxData} = getUpdateMoneyRequestParams(transactionID, optimisticReportActionID, transactionChanges, policy, policyTagList, policyCategories, true);
    API.write('UpdateMoneyRequestTaxRate', params, onyxData);
}

type UpdateMoneyRequestDistanceParams = {
    transactionID: string;
    transactionThreadReportID: string;
    waypoints: WaypointCollection;
    routes?: Routes;
    policy?: OnyxEntry<OnyxTypes.Policy>;
    policyTagList?: OnyxEntry<OnyxTypes.PolicyTagList>;
    policyCategories?: OnyxEntry<OnyxTypes.PolicyCategories>;
};

/** Updates the waypoints of a distance expense */
function updateMoneyRequestDistance({
    transactionID,
    transactionThreadReportID,
    waypoints,
    routes = undefined,
    policy = {} as OnyxTypes.Policy,
    policyTagList = {},
    policyCategories = {},
}: UpdateMoneyRequestDistanceParams) {
    const transactionChanges: TransactionChanges = {
        waypoints,
        routes,
    };
    const allReports = ReportConnection.getAllReports();
    const transactionThreadReport = allReports?.[`${ONYXKEYS.COLLECTION.REPORT}${transactionThreadReportID}`] ?? null;
    const parentReport = allReports?.[`${ONYXKEYS.COLLECTION.REPORT}${transactionThreadReport?.parentReportID}`] ?? null;
    let data: UpdateMoneyRequestData;
    if (ReportUtils.isTrackExpenseReport(transactionThreadReport) && ReportUtils.isSelfDM(parentReport)) {
        data = getUpdateTrackExpenseParams(transactionID, transactionThreadReportID, transactionChanges, true, policy);
    } else {
        data = getUpdateMoneyRequestParams(transactionID, transactionThreadReportID, transactionChanges, policy, policyTagList, policyCategories, true);
    }
    const {params, onyxData} = data;
    API.write(WRITE_COMMANDS.UPDATE_MONEY_REQUEST_DISTANCE, params, onyxData);
}

/** Updates the category of an expense */
function updateMoneyRequestCategory(
    transactionID: string,
    transactionThreadReportID: string,
    category: string,
    policy: OnyxEntry<OnyxTypes.Policy>,
    policyTagList: OnyxEntry<OnyxTypes.PolicyTagList>,
    policyCategories: OnyxEntry<OnyxTypes.PolicyCategories>,
) {
    const transactionChanges: TransactionChanges = {
        category,
    };
    const {params, onyxData} = getUpdateMoneyRequestParams(transactionID, transactionThreadReportID, transactionChanges, policy, policyTagList, policyCategories, true);
    API.write(WRITE_COMMANDS.UPDATE_MONEY_REQUEST_CATEGORY, params, onyxData);
}

/** Updates the description of an expense */
function updateMoneyRequestDescription(
    transactionID: string,
    transactionThreadReportID: string,
    comment: string,
    policy: OnyxEntry<OnyxTypes.Policy>,
    policyTagList: OnyxEntry<OnyxTypes.PolicyTagList>,
    policyCategories: OnyxEntry<OnyxTypes.PolicyCategories>,
) {
    const transactionChanges: TransactionChanges = {
        comment,
    };
    const allReports = ReportConnection.getAllReports();
    const transactionThreadReport = allReports?.[`${ONYXKEYS.COLLECTION.REPORT}${transactionThreadReportID}`] ?? null;
    const parentReport = allReports?.[`${ONYXKEYS.COLLECTION.REPORT}${transactionThreadReport?.parentReportID}`] ?? null;
    let data: UpdateMoneyRequestData;
    if (ReportUtils.isTrackExpenseReport(transactionThreadReport) && ReportUtils.isSelfDM(parentReport)) {
        data = getUpdateTrackExpenseParams(transactionID, transactionThreadReportID, transactionChanges, true, policy);
    } else {
        data = getUpdateMoneyRequestParams(transactionID, transactionThreadReportID, transactionChanges, policy, policyTagList, policyCategories, true);
    }
    const {params, onyxData} = data;
    API.write(WRITE_COMMANDS.UPDATE_MONEY_REQUEST_DESCRIPTION, params, onyxData);
}

/** Updates the distance rate of an expense */
function updateMoneyRequestDistanceRate(
    transactionID: string,
    transactionThreadReportID: string,
    rateID: string,
    policy: OnyxEntry<OnyxTypes.Policy>,
    policyTagList: OnyxEntry<OnyxTypes.PolicyTagList>,
    policyCategories: OnyxEntry<OnyxTypes.PolicyCategories>,
) {
    const transactionChanges: TransactionChanges = {
        customUnitRateID: rateID,
    };
    const allReports = ReportConnection.getAllReports();
    const transactionThreadReport = allReports?.[`${ONYXKEYS.COLLECTION.REPORT}${transactionThreadReportID}`] ?? null;

    let data: UpdateMoneyRequestData;
    if (ReportUtils.isTrackExpenseReport(transactionThreadReport)) {
        data = getUpdateTrackExpenseParams(transactionID, transactionThreadReportID, transactionChanges, true, policy);
    } else {
        data = getUpdateMoneyRequestParams(transactionID, transactionThreadReportID, transactionChanges, policy, policyTagList, policyCategories, true);
    }
    const {params, onyxData} = data;
    API.write(WRITE_COMMANDS.UPDATE_MONEY_REQUEST_DISTANCE_RATE, params, onyxData);
}

/** Edits an existing distance expense */
function updateDistanceRequest(
    transactionID: string,
    transactionThreadReportID: string,
    transactionChanges: TransactionChanges,
    policy: OnyxTypes.Policy,
    policyTagList: OnyxTypes.PolicyTagList,
    policyCategories: OnyxTypes.PolicyCategories,
) {
    const {params, onyxData} = getUpdateMoneyRequestParams(transactionID, transactionThreadReportID, transactionChanges, policy, policyTagList, policyCategories, false);
    API.write(WRITE_COMMANDS.UPDATE_DISTANCE_REQUEST, params, onyxData);
}

const getConvertTrackedExpenseInformation = (
    transactionID: string,
    actionableWhisperReportActionID: string,
    moneyRequestReportID: string,
    linkedTrackedExpenseReportAction: OnyxTypes.ReportAction,
    linkedTrackedExpenseReportID: string,
    transactionThreadReportID: string,
    resolution: IOUAction,
) => {
    const optimisticData: OnyxUpdate[] = [];
    const successData: OnyxUpdate[] = [];
    const failureData: OnyxUpdate[] = [];

    // Delete the transaction from the track expense report
    const {
        optimisticData: deleteOptimisticData,
        successData: deleteSuccessData,
        failureData: deleteFailureData,
    } = getDeleteTrackExpenseInformation(linkedTrackedExpenseReportID, transactionID, linkedTrackedExpenseReportAction, false, true, actionableWhisperReportActionID, resolution);

    optimisticData?.push(...deleteOptimisticData);
    successData?.push(...deleteSuccessData);
    failureData?.push(...deleteFailureData);

    // Build modified expense report action with the transaction changes
    const modifiedExpenseReportAction = ReportUtils.buildOptimisticMovedTrackedExpenseModifiedReportAction(transactionThreadReportID, moneyRequestReportID);

    optimisticData?.push({
        onyxMethod: Onyx.METHOD.MERGE,
        key: `${ONYXKEYS.COLLECTION.REPORT_ACTIONS}${transactionThreadReportID}`,
        value: {
            [modifiedExpenseReportAction.reportActionID]: modifiedExpenseReportAction as OnyxTypes.ReportAction,
        },
    });
    successData?.push({
        onyxMethod: Onyx.METHOD.MERGE,
        key: `${ONYXKEYS.COLLECTION.REPORT_ACTIONS}${transactionThreadReportID}`,
        value: {
            [modifiedExpenseReportAction.reportActionID]: {pendingAction: null},
        },
    });
    failureData?.push({
        onyxMethod: Onyx.METHOD.MERGE,
        key: `${ONYXKEYS.COLLECTION.REPORT_ACTIONS}${transactionThreadReportID}`,
        value: {
            [modifiedExpenseReportAction.reportActionID]: {
                ...(modifiedExpenseReportAction as OnyxTypes.ReportAction),
                errors: ErrorUtils.getMicroSecondOnyxErrorWithTranslationKey('iou.error.genericEditFailureMessage'),
            },
        },
    });

    return {optimisticData, successData, failureData, modifiedExpenseReportActionID: modifiedExpenseReportAction.reportActionID};
};

function convertTrackedExpenseToRequest(
    payerAccountID: number,
    payerEmail: string,
    chatReportID: string,
    transactionID: string,
    actionableWhisperReportActionID: string,
    createdChatReportActionID: string,
    moneyRequestReportID: string,
    moneyRequestCreatedReportActionID: string,
    moneyRequestPreviewReportActionID: string,
    linkedTrackedExpenseReportAction: OnyxTypes.ReportAction,
    linkedTrackedExpenseReportID: string,
    transactionThreadReportID: string,
    reportPreviewReportActionID: string,
    onyxData: OnyxData,
    amount: number,
    currency: string,
    comment: string,
    merchant: string,
    created: string,
    receipt?: Receipt,
) {
    const {optimisticData, successData, failureData} = onyxData;

    const {
        optimisticData: moveTransactionOptimisticData,
        successData: moveTransactionSuccessData,
        failureData: moveTransactionFailureData,
        modifiedExpenseReportActionID,
    } = getConvertTrackedExpenseInformation(
        transactionID,
        actionableWhisperReportActionID,
        moneyRequestReportID,
        linkedTrackedExpenseReportAction,
        linkedTrackedExpenseReportID,
        transactionThreadReportID,
        CONST.IOU.ACTION.SUBMIT,
    );

    optimisticData?.push(...moveTransactionOptimisticData);
    successData?.push(...moveTransactionSuccessData);
    failureData?.push(...moveTransactionFailureData);

    const parameters = {
        amount,
        currency,
        comment,
        created,
        merchant,
        receipt,
        payerAccountID,
        payerEmail,
        chatReportID,
        transactionID,
        actionableWhisperReportActionID,
        createdChatReportActionID,
        moneyRequestReportID,
        moneyRequestCreatedReportActionID,
        moneyRequestPreviewReportActionID,
        transactionThreadReportID,
        modifiedExpenseReportActionID,
        reportPreviewReportActionID,
    };
    API.write(WRITE_COMMANDS.CONVERT_TRACKED_EXPENSE_TO_REQUEST, parameters, {optimisticData, successData, failureData});
}

function categorizeTrackedExpense(
    policyID: string,
    transactionID: string,
    moneyRequestPreviewReportActionID: string,
    moneyRequestReportID: string,
    moneyRequestCreatedReportActionID: string,
    actionableWhisperReportActionID: string,
    linkedTrackedExpenseReportAction: OnyxTypes.ReportAction,
    linkedTrackedExpenseReportID: string,
    transactionThreadReportID: string,
    reportPreviewReportActionID: string,
    onyxData: OnyxData | undefined,
    amount: number,
    currency: string,
    comment: string,
    merchant: string,
    created: string,
    category?: string,
    tag?: string,
    taxCode = '',
    taxAmount = 0,
    billable?: boolean,
    receipt?: Receipt,
    createdWorkspaceParams?: CreateWorkspaceParams,
) {
    const {optimisticData, successData, failureData} = onyxData ?? {};

    const {
        optimisticData: moveTransactionOptimisticData,
        successData: moveTransactionSuccessData,
        failureData: moveTransactionFailureData,
        modifiedExpenseReportActionID,
    } = getConvertTrackedExpenseInformation(
        transactionID,
        actionableWhisperReportActionID,
        moneyRequestReportID,
        linkedTrackedExpenseReportAction,
        linkedTrackedExpenseReportID,
        transactionThreadReportID,
        CONST.IOU.ACTION.CATEGORIZE,
    );

    optimisticData?.push(...moveTransactionOptimisticData);
    successData?.push(...moveTransactionSuccessData);
    failureData?.push(...moveTransactionFailureData);

    const parameters = {
        policyID,
        transactionID,
        moneyRequestPreviewReportActionID,
        moneyRequestReportID,
        moneyRequestCreatedReportActionID,
        actionableWhisperReportActionID,
        modifiedExpenseReportActionID,
        reportPreviewReportActionID,
        amount,
        currency,
        comment,
        merchant,
        category,
        tag,
        taxCode,
        taxAmount,
        billable,
        created,
        receipt,
        policyExpenseChatReportID: createdWorkspaceParams?.expenseChatReportID,
        policyExpenseCreatedReportActionID: createdWorkspaceParams?.expenseCreatedReportActionID,
        announceChatReportID: createdWorkspaceParams?.announceChatReportID,
        announceCreatedReportActionID: createdWorkspaceParams?.announceCreatedReportActionID,
        adminsChatReportID: createdWorkspaceParams?.adminsChatReportID,
        adminsCreatedReportActionID: createdWorkspaceParams?.adminsCreatedReportActionID,
    };

    API.write(WRITE_COMMANDS.CATEGORIZE_TRACKED_EXPENSE, parameters, {optimisticData, successData, failureData});
}

function shareTrackedExpense(
    policyID: string,
    transactionID: string,
    moneyRequestPreviewReportActionID: string,
    moneyRequestReportID: string,
    moneyRequestCreatedReportActionID: string,
    actionableWhisperReportActionID: string,
    linkedTrackedExpenseReportAction: OnyxTypes.ReportAction,
    linkedTrackedExpenseReportID: string,
    transactionThreadReportID: string,
    reportPreviewReportActionID: string,
    onyxData: OnyxData | undefined,
    amount: number,
    currency: string,
    comment: string,
    merchant: string,
    created: string,
    category?: string,
    tag?: string,
    taxCode = '',
    taxAmount = 0,
    billable?: boolean,
    receipt?: Receipt,
    createdWorkspaceParams?: CreateWorkspaceParams,
) {
    const {optimisticData, successData, failureData} = onyxData ?? {};

    const {
        optimisticData: moveTransactionOptimisticData,
        successData: moveTransactionSuccessData,
        failureData: moveTransactionFailureData,
        modifiedExpenseReportActionID,
    } = getConvertTrackedExpenseInformation(
        transactionID,
        actionableWhisperReportActionID,
        moneyRequestReportID,
        linkedTrackedExpenseReportAction,
        linkedTrackedExpenseReportID,
        transactionThreadReportID,
        CONST.IOU.ACTION.SHARE,
    );

    optimisticData?.push(...moveTransactionOptimisticData);
    successData?.push(...moveTransactionSuccessData);
    failureData?.push(...moveTransactionFailureData);

    const parameters = {
        policyID,
        transactionID,
        moneyRequestPreviewReportActionID,
        moneyRequestReportID,
        moneyRequestCreatedReportActionID,
        actionableWhisperReportActionID,
        modifiedExpenseReportActionID,
        reportPreviewReportActionID,
        amount,
        currency,
        comment,
        merchant,
        created,
        category,
        tag,
        taxCode,
        taxAmount,
        billable,
        receipt,
        policyExpenseChatReportID: createdWorkspaceParams?.expenseChatReportID,
        policyExpenseCreatedReportActionID: createdWorkspaceParams?.expenseCreatedReportActionID,
        announceChatReportID: createdWorkspaceParams?.announceChatReportID,
        announceCreatedReportActionID: createdWorkspaceParams?.announceCreatedReportActionID,
        adminsChatReportID: createdWorkspaceParams?.adminsChatReportID,
        adminsCreatedReportActionID: createdWorkspaceParams?.adminsCreatedReportActionID,
    };

    API.write(WRITE_COMMANDS.SHARE_TRACKED_EXPENSE, parameters, {optimisticData, successData, failureData});
}

/**
 * Submit expense to another user
 */
function requestMoney(
    report: OnyxEntry<OnyxTypes.Report>,
    amount: number,
    currency: string,
    created: string,
    merchant: string,
    payeeEmail: string | undefined,
    payeeAccountID: number,
    participant: Participant,
    comment: string,
    receipt: Receipt | undefined,
    category?: string,
    tag?: string,
    taxCode = '',
    taxAmount = 0,
    billable?: boolean,
    policy?: OnyxEntry<OnyxTypes.Policy>,
    policyTagList?: OnyxEntry<OnyxTypes.PolicyTagList>,
    policyCategories?: OnyxEntry<OnyxTypes.PolicyCategories>,
    gpsPoints?: GPSPoint,
    action?: IOUAction,
    actionableWhisperReportActionID?: string,
    linkedTrackedExpenseReportAction?: OnyxTypes.ReportAction,
    linkedTrackedExpenseReportID?: string,
    reimbursible?: boolean,
) {
    // If the report is iou or expense report, we should get the linked chat report to be passed to the getMoneyRequestInformation function
    const isMoneyRequestReport = ReportUtils.isMoneyRequestReport(report);
    const currentChatReport = isMoneyRequestReport ? getReportOrDraftReport(report?.chatReportID) : report;
    const moneyRequestReportID = isMoneyRequestReport ? report?.reportID : '';
    const isMovingTransactionFromTrackExpense = IOUUtils.isMovingTransactionFromTrackExpense(action);

    const {
        payerAccountID,
        payerEmail,
        iouReport,
        chatReport,
        transaction,
        iouAction,
        createdChatReportActionID,
        createdIOUReportActionID,
        reportPreviewAction,
        transactionThreadReportID,
        createdReportActionIDForThread,
        onyxData,
    } = getMoneyRequestInformation(
        isMovingTransactionFromTrackExpense ? undefined : currentChatReport,
        participant,
        comment,
        amount,
        currency,
        created,
        merchant,
        receipt,
        isMovingTransactionFromTrackExpense && linkedTrackedExpenseReportAction && ReportActionsUtils.isMoneyRequestAction(linkedTrackedExpenseReportAction)
            ? ReportActionsUtils.getOriginalMessage(linkedTrackedExpenseReportAction)?.IOUTransactionID
            : undefined,
        category,
        tag,
        taxCode,
        taxAmount,
        billable,
        policy,
        policyTagList,
        policyCategories,
        payeeAccountID,
        payeeEmail,
        moneyRequestReportID,
        linkedTrackedExpenseReportAction,
    );
    const activeReportID = isMoneyRequestReport ? report?.reportID : chatReport.reportID;

    switch (action) {
        case CONST.IOU.ACTION.SUBMIT: {
            if (!linkedTrackedExpenseReportAction || !actionableWhisperReportActionID || !linkedTrackedExpenseReportID) {
                return;
            }

            convertTrackedExpenseToRequest(
                payerAccountID,
                payerEmail,
                chatReport.reportID,
                transaction.transactionID,
                actionableWhisperReportActionID,
                createdChatReportActionID,
                iouReport.reportID,
                createdIOUReportActionID,
                iouAction.reportActionID,
                linkedTrackedExpenseReportAction,
                linkedTrackedExpenseReportID,
                transactionThreadReportID,
                reportPreviewAction.reportActionID,
                onyxData,
                amount,
                currency,
                comment,
                merchant,
                created,
                receipt,
            );
            break;
        }
        default: {
            const parameters: RequestMoneyParams = {
                debtorEmail: payerEmail,
                debtorAccountID: payerAccountID,
                amount,
                currency,
                comment,
                created,
                merchant,
                iouReportID: iouReport.reportID,
                chatReportID: chatReport.reportID,
                transactionID: transaction.transactionID,
                reportActionID: iouAction.reportActionID,
                createdChatReportActionID,
                createdIOUReportActionID,
                reportPreviewReportActionID: reportPreviewAction.reportActionID,
                receipt,
                receiptState: receipt?.state,
                category,
                tag,
                taxCode,
                taxAmount,
                billable,
                // This needs to be a string of JSON because of limitations with the fetch() API and nested objects
                receiptGpsPoints: gpsPoints ? JSON.stringify(gpsPoints) : undefined,
                transactionThreadReportID,
                createdReportActionIDForThread,
                reimbursible,
            };

            // eslint-disable-next-line rulesdir/no-multiple-api-calls
            API.write(WRITE_COMMANDS.REQUEST_MONEY, parameters, onyxData);
        }
    }

    Navigation.dismissModal(activeReportID);
    if (activeReportID) {
        Report.notifyNewAction(activeReportID, payeeAccountID);
    }
}

function sendInvoice(
    currentUserAccountID: number,
    transaction: OnyxEntry<OnyxTypes.Transaction>,
    invoiceChatReport?: OnyxEntry<OnyxTypes.Report>,
    receiptFile?: Receipt,
    policy?: OnyxEntry<OnyxTypes.Policy>,
    policyTagList?: OnyxEntry<OnyxTypes.PolicyTagList>,
    policyCategories?: OnyxEntry<OnyxTypes.PolicyCategories>,
    companyName?: string,
    companyWebsite?: string,
) {
<<<<<<< HEAD
    const {
        senderWorkspaceID,
        receiver,
        invoiceRoom,
        createdChatReportActionID,
        invoiceReportID,
        reportPreviewReportActionID,
        transactionID,
        transactionThreadReportID,
        onyxData,
        iouReportActionID,
    } = getSendInvoiceInformation(transaction, currentUserAccountID, invoiceChatReport, receiptFile, policy, policyTagList, policyCategories);
=======
    const {senderWorkspaceID, receiver, invoiceRoom, createdChatReportActionID, invoiceReportID, reportPreviewReportActionID, transactionID, transactionThreadReportID, onyxData} =
        getSendInvoiceInformation(transaction, currentUserAccountID, invoiceChatReport, receiptFile, policy, policyTagList, policyCategories, companyName, companyWebsite);
>>>>>>> 334c270a

    const parameters: SendInvoiceParams = {
        iouReportActionID,
        senderWorkspaceID,
        accountID: currentUserAccountID,
        amount: transaction?.amount ?? 0,
        currency: transaction?.currency ?? '',
        comment: transaction?.comment?.comment?.trim() ?? '',
        merchant: transaction?.merchant ?? '',
        category: transaction?.category,
        date: transaction?.created ?? '',
        invoiceRoomReportID: invoiceRoom.reportID,
        createdChatReportActionID,
        invoiceReportID,
        reportPreviewReportActionID,
        transactionID,
        transactionThreadReportID,
        companyName,
        companyWebsite,
        ...(invoiceChatReport?.reportID ? {receiverInvoiceRoomID: invoiceChatReport.reportID} : {receiverEmail: receiver.login ?? ''}),
    };

    API.write(WRITE_COMMANDS.SEND_INVOICE, parameters, onyxData);

    Navigation.dismissModalWithReport(invoiceRoom);
    Report.notifyNewAction(invoiceRoom.reportID, receiver.accountID);
}

/**
 * Track an expense
 */
function trackExpense(
    report: OnyxTypes.Report,
    amount: number,
    currency: string,
    created: string,
    merchant: string,
    payeeEmail: string | undefined,
    payeeAccountID: number,
    participant: Participant,
    comment: string,
    receipt?: Receipt,
    category?: string,
    tag?: string,
    taxCode = '',
    taxAmount = 0,
    billable?: boolean,
    policy?: OnyxEntry<OnyxTypes.Policy>,
    policyTagList?: OnyxEntry<OnyxTypes.PolicyTagList>,
    policyCategories?: OnyxEntry<OnyxTypes.PolicyCategories>,
    gpsPoints?: GPSPoint,
    validWaypoints?: WaypointCollection,
    action?: IOUAction,
    actionableWhisperReportActionID?: string,
    linkedTrackedExpenseReportAction?: OnyxTypes.ReportAction,
    linkedTrackedExpenseReportID?: string,
) {
    const isMoneyRequestReport = ReportUtils.isMoneyRequestReport(report);
    const currentChatReport = isMoneyRequestReport ? getReportOrDraftReport(report.chatReportID) : report;
    const moneyRequestReportID = isMoneyRequestReport ? report.reportID : '';
    const isMovingTransactionFromTrackExpense = IOUUtils.isMovingTransactionFromTrackExpense(action);

    // Pass an open receipt so the distance expense will show a map with the route optimistically
    const trackedReceipt = validWaypoints ? {source: ReceiptGeneric as ReceiptSource, state: CONST.IOU.RECEIPT_STATE.OPEN} : receipt;

    const {
        createdWorkspaceParams,
        iouReport,
        chatReport,
        transaction,
        iouAction,
        createdChatReportActionID,
        createdIOUReportActionID,
        reportPreviewAction,
        transactionThreadReportID,
        createdReportActionIDForThread,
        actionableWhisperReportActionIDParam,
        onyxData,
    } =
        getTrackExpenseInformation(
            currentChatReport,
            participant,
            comment,
            amount,
            currency,
            created,
            merchant,
            trackedReceipt,
            category,
            tag,
            taxCode,
            taxAmount,
            billable,
            policy,
            policyTagList,
            policyCategories,
            payeeEmail,
            payeeAccountID,
            moneyRequestReportID,
            linkedTrackedExpenseReportAction,
            isMovingTransactionFromTrackExpense && linkedTrackedExpenseReportAction && ReportActionsUtils.isMoneyRequestAction(linkedTrackedExpenseReportAction)
                ? ReportActionsUtils.getOriginalMessage(linkedTrackedExpenseReportAction)?.IOUTransactionID
                : undefined,
        ) ?? {};
    const activeReportID = isMoneyRequestReport ? report.reportID : chatReport?.reportID;

    switch (action) {
        case CONST.IOU.ACTION.CATEGORIZE: {
            if (!linkedTrackedExpenseReportAction || !actionableWhisperReportActionID || !linkedTrackedExpenseReportID) {
                return;
            }
            categorizeTrackedExpense(
                chatReport?.policyID ?? '-1',
                transaction?.transactionID ?? '-1',
                iouAction?.reportActionID ?? '-1',
                iouReport?.reportID ?? '-1',
                createdIOUReportActionID ?? '-1',
                actionableWhisperReportActionID,
                linkedTrackedExpenseReportAction,
                linkedTrackedExpenseReportID,
                transactionThreadReportID ?? '-1',
                reportPreviewAction?.reportActionID ?? '-1',
                onyxData,
                amount,
                currency,
                comment,
                merchant,
                created,
                category,
                tag,
                taxCode,
                taxAmount,
                billable,
                trackedReceipt,
                createdWorkspaceParams,
            );
            break;
        }
        case CONST.IOU.ACTION.SHARE: {
            if (!linkedTrackedExpenseReportAction || !actionableWhisperReportActionID || !linkedTrackedExpenseReportID) {
                return;
            }
            shareTrackedExpense(
                chatReport?.policyID ?? '-1',
                transaction?.transactionID ?? '-1',
                iouAction?.reportActionID ?? '-1',
                iouReport?.reportID ?? '-1',
                createdIOUReportActionID ?? '-1',
                actionableWhisperReportActionID,
                linkedTrackedExpenseReportAction,
                linkedTrackedExpenseReportID,
                transactionThreadReportID ?? '-1',
                reportPreviewAction?.reportActionID ?? '-1',
                onyxData,
                amount,
                currency,
                comment,
                merchant,
                created,
                category,
                tag,
                taxCode,
                taxAmount,
                billable,
                trackedReceipt,
                createdWorkspaceParams,
            );
            break;
        }
        default: {
            const parameters: TrackExpenseParams = {
                amount,
                currency,
                comment,
                created,
                merchant,
                iouReportID: iouReport?.reportID,
                chatReportID: chatReport?.reportID ?? '-1',
                transactionID: transaction?.transactionID ?? '-1',
                reportActionID: iouAction?.reportActionID ?? '-1',
                createdChatReportActionID: createdChatReportActionID ?? '-1',
                createdIOUReportActionID,
                reportPreviewReportActionID: reportPreviewAction?.reportActionID,
                receipt: trackedReceipt,
                receiptState: trackedReceipt?.state,
                category,
                tag,
                taxCode,
                taxAmount,
                billable,
                // This needs to be a string of JSON because of limitations with the fetch() API and nested objects
                receiptGpsPoints: gpsPoints ? JSON.stringify(gpsPoints) : undefined,
                transactionThreadReportID: transactionThreadReportID ?? '-1',
                createdReportActionIDForThread: createdReportActionIDForThread ?? '-1',
                waypoints: validWaypoints ? JSON.stringify(validWaypoints) : undefined,
            };
            if (actionableWhisperReportActionIDParam) {
                parameters.actionableWhisperReportActionID = actionableWhisperReportActionIDParam;
            }
            API.write(WRITE_COMMANDS.TRACK_EXPENSE, parameters, onyxData);
        }
    }
    Navigation.dismissModal(activeReportID);

    if (action === CONST.IOU.ACTION.SHARE) {
        Navigation.navigate(ROUTES.ROOM_INVITE.getRoute(activeReportID ?? '-1', CONST.IOU.SHARE.ROLE.ACCOUNTANT));
    }

    Report.notifyNewAction(activeReportID ?? '', payeeAccountID);
}

function getOrCreateOptimisticSplitChatReport(existingSplitChatReportID: string, participants: Participant[], participantAccountIDs: number[], currentUserAccountID: number) {
    // The existing chat report could be passed as reportID or exist on the sole "participant" (in this case a report option)
    const existingChatReportID = existingSplitChatReportID ?? participants[0].reportID ?? '';

    // Check if the report is available locally if we do have one
    let existingSplitChatReport = ReportConnection.getAllReports()?.[`${ONYXKEYS.COLLECTION.REPORT}${existingChatReportID}`];

    const allParticipantsAccountIDs = [...participantAccountIDs, currentUserAccountID];
    if (!existingSplitChatReport) {
        existingSplitChatReport = ReportUtils.getChatByParticipants(allParticipantsAccountIDs, undefined, participantAccountIDs.length > 1);
    }

    // We found an existing chat report we are done...
    if (existingSplitChatReport) {
        // Yes, these are the same, but give the caller a way to identify if we created a new report or not
        return {existingSplitChatReport, splitChatReport: existingSplitChatReport};
    }

    // Create a Group Chat if we have multiple participants
    if (participants.length > 1) {
        const splitChatReport = ReportUtils.buildOptimisticChatReport(
            allParticipantsAccountIDs,
            '',
            CONST.REPORT.CHAT_TYPE.GROUP,
            undefined,
            undefined,
            undefined,
            undefined,
            undefined,
            undefined,
            CONST.REPORT.NOTIFICATION_PREFERENCE.HIDDEN,
        );
        return {existingSplitChatReport: null, splitChatReport};
    }

    // Otherwise, create a new 1:1 chat report
    const splitChatReport = ReportUtils.buildOptimisticChatReport(participantAccountIDs);
    return {existingSplitChatReport: null, splitChatReport};
}

/**
 * Build the Onyx data and IOU split necessary for splitting a bill with 3+ users.
 * 1. Build the optimistic Onyx data for the group chat, i.e. chatReport and iouReportAction creating the former if it doesn't yet exist.
 * 2. Loop over the group chat participant list, building optimistic or updating existing chatReports, iouReports and iouReportActions between the user and each participant.
 * We build both Onyx data and the IOU split that is sent as a request param and is used by Auth to create the chatReports, iouReports and iouReportActions in the database.
 * The IOU split has the following shape:
 *  [
 *      {email: 'currentUser', amount: 100},
 *      {email: 'user2', amount: 100, iouReportID: '100', chatReportID: '110', transactionID: '120', reportActionID: '130'},
 *      {email: 'user3', amount: 100, iouReportID: '200', chatReportID: '210', transactionID: '220', reportActionID: '230'}
 *  ]
 * @param amount - always in the smallest unit of the currency
 * @param existingSplitChatReportID - the report ID where the split expense happens, could be a group chat or a workspace chat
 */
function createSplitsAndOnyxData(
    participants: Participant[],
    currentUserLogin: string,
    currentUserAccountID: number,
    amount: number,
    comment: string,
    currency: string,
    merchant: string,
    created: string,
    category: string,
    tag: string,
    splitShares: SplitShares = {},
    existingSplitChatReportID = '',
    billable = false,
    iouRequestType: IOURequestType = CONST.IOU.REQUEST_TYPE.MANUAL,
    taxCode = '',
    taxAmount = 0,
): SplitsAndOnyxData {
    const currentUserEmailForIOUSplit = PhoneNumber.addSMSDomainIfPhoneNumber(currentUserLogin);
    const participantAccountIDs = participants.map((participant) => Number(participant.accountID));

    const {splitChatReport, existingSplitChatReport} = getOrCreateOptimisticSplitChatReport(existingSplitChatReportID, participants, participantAccountIDs, currentUserAccountID);
    const isOwnPolicyExpenseChat = !!splitChatReport.isOwnPolicyExpenseChat;

    // Pass an open receipt so the distance expense will show a map with the route optimistically
    const receipt: Receipt | undefined = iouRequestType === CONST.IOU.REQUEST_TYPE.DISTANCE ? {source: ReceiptGeneric as ReceiptSource, state: CONST.IOU.RECEIPT_STATE.OPEN} : undefined;

    const existingTransaction = allTransactionDrafts[`${ONYXKEYS.COLLECTION.TRANSACTION_DRAFT}${CONST.IOU.OPTIMISTIC_TRANSACTION_ID}`];
    const isDistanceRequest = existingTransaction && existingTransaction.iouRequestType === CONST.IOU.REQUEST_TYPE.DISTANCE;
    let splitTransaction = TransactionUtils.buildOptimisticTransaction(
        amount,
        currency,
        CONST.REPORT.SPLIT_REPORTID,
        comment,
        created,
        '',
        '',
        merchant || Localize.translateLocal('iou.expense'),
        receipt,
        undefined,
        undefined,
        category,
        tag,
        taxCode,
        taxAmount,
        billable,
        isDistanceRequest ? {waypoints: CONST.RED_BRICK_ROAD_PENDING_ACTION.ADD} : undefined,
    );

    // Important data is set on the draft distance transaction, such as the iouRequestType marking it as a distance request, so merge it into the optimistic split transaction
    if (isDistanceRequest) {
        splitTransaction = fastMerge(existingTransaction, splitTransaction, false);
    }

    // Note: The created action must be optimistically generated before the IOU action so there's no chance that the created action appears after the IOU action in the chat
    const splitCreatedReportAction = ReportUtils.buildOptimisticCreatedReportAction(currentUserEmailForIOUSplit);
    const splitIOUReportAction = ReportUtils.buildOptimisticIOUReportAction(
        CONST.IOU.REPORT_ACTION_TYPE.SPLIT,
        amount,
        currency,
        comment,
        participants,
        splitTransaction.transactionID,
        undefined,
        '',
        false,
        false,
        isOwnPolicyExpenseChat,
    );

    splitChatReport.lastReadTime = DateUtils.getDBTime();
    splitChatReport.lastMessageText = ReportActionsUtils.getReportActionText(splitIOUReportAction);
    splitChatReport.lastMessageHtml = ReportActionsUtils.getReportActionHtml(splitIOUReportAction);
    splitChatReport.lastActorAccountID = currentUserAccountID;
    splitChatReport.lastVisibleActionCreated = splitIOUReportAction.created;

    let splitChatReportNotificationPreference = splitChatReport.notificationPreference;
    if (splitChatReportNotificationPreference === CONST.REPORT.NOTIFICATION_PREFERENCE.HIDDEN) {
        splitChatReportNotificationPreference = CONST.REPORT.NOTIFICATION_PREFERENCE.ALWAYS;
    }

    // If we have an existing splitChatReport (group chat or workspace) use it's pending fields, otherwise indicate that we are adding a chat
    if (!existingSplitChatReport) {
        splitChatReport.pendingFields = {
            createChat: CONST.RED_BRICK_ROAD_PENDING_ACTION.ADD,
        };
    }

    const optimisticData: OnyxUpdate[] = [
        {
            // Use set for new reports because it doesn't exist yet, is faster,
            // and we need the data to be available when we navigate to the chat page
            onyxMethod: existingSplitChatReport ? Onyx.METHOD.MERGE : Onyx.METHOD.SET,
            key: `${ONYXKEYS.COLLECTION.REPORT}${splitChatReport.reportID}`,
            value: {
                ...splitChatReport,
                notificationPreference: splitChatReportNotificationPreference,
            },
        },
        {
            onyxMethod: Onyx.METHOD.SET,
            key: ONYXKEYS.NVP_QUICK_ACTION_GLOBAL_CREATE,
            value: {
                action: iouRequestType === CONST.IOU.REQUEST_TYPE.DISTANCE ? CONST.QUICK_ACTIONS.SPLIT_DISTANCE : CONST.QUICK_ACTIONS.SPLIT_MANUAL,
                chatReportID: splitChatReport.reportID,
                isFirstQuickAction: isEmptyObject(quickAction),
            },
        },
        existingSplitChatReport
            ? {
                  onyxMethod: Onyx.METHOD.MERGE,
                  key: `${ONYXKEYS.COLLECTION.REPORT_ACTIONS}${splitChatReport.reportID}`,
                  value: {
                      [splitIOUReportAction.reportActionID]: splitIOUReportAction as OnyxTypes.ReportAction,
                  },
              }
            : {
                  onyxMethod: Onyx.METHOD.SET,
                  key: `${ONYXKEYS.COLLECTION.REPORT_ACTIONS}${splitChatReport.reportID}`,
                  value: {
                      [splitCreatedReportAction.reportActionID]: splitCreatedReportAction as OnyxTypes.ReportAction,
                      [splitIOUReportAction.reportActionID]: splitIOUReportAction as OnyxTypes.ReportAction,
                  },
              },
        {
            onyxMethod: Onyx.METHOD.SET,
            key: `${ONYXKEYS.COLLECTION.TRANSACTION}${splitTransaction.transactionID}`,
            value: splitTransaction,
        },
        {
            onyxMethod: Onyx.METHOD.MERGE,
            key: `${ONYXKEYS.COLLECTION.TRANSACTION_DRAFT}${CONST.IOU.OPTIMISTIC_TRANSACTION_ID}`,
            value: null,
        },
    ];
    const successData: OnyxUpdate[] = [
        {
            onyxMethod: Onyx.METHOD.MERGE,
            key: `${ONYXKEYS.COLLECTION.REPORT_ACTIONS}${splitChatReport.reportID}`,
            value: {
                ...(existingSplitChatReport ? {} : {[splitCreatedReportAction.reportActionID]: {pendingAction: null}}),
                [splitIOUReportAction.reportActionID]: {pendingAction: null},
            },
        },
        {
            onyxMethod: Onyx.METHOD.MERGE,
            key: `${ONYXKEYS.COLLECTION.TRANSACTION}${splitTransaction.transactionID}`,
            value: {pendingAction: null, pendingFields: null},
        },
    ];

    const redundantParticipants: Record<number, null> = {};
    if (!existingSplitChatReport) {
        successData.push({
            onyxMethod: Onyx.METHOD.MERGE,
            key: `${ONYXKEYS.COLLECTION.REPORT}${splitChatReport.reportID}`,
            value: {pendingFields: {createChat: null}, participants: redundantParticipants},
        });
    }

    const failureData: OnyxUpdate[] = [
        {
            onyxMethod: Onyx.METHOD.MERGE,
            key: `${ONYXKEYS.COLLECTION.TRANSACTION}${splitTransaction.transactionID}`,
            value: {
                errors: ErrorUtils.getMicroSecondOnyxErrorWithTranslationKey('iou.error.genericCreateFailureMessage'),
                pendingAction: null,
                pendingFields: null,
            },
        },
    ];

    if (existingSplitChatReport) {
        failureData.push({
            onyxMethod: Onyx.METHOD.MERGE,
            key: `${ONYXKEYS.COLLECTION.REPORT_ACTIONS}${splitChatReport.reportID}`,
            value: {
                [splitIOUReportAction.reportActionID]: {
                    errors: ErrorUtils.getMicroSecondOnyxErrorWithTranslationKey('iou.error.genericCreateFailureMessage'),
                },
            },
        });
    } else {
        failureData.push(
            {
                onyxMethod: Onyx.METHOD.MERGE,
                key: `${ONYXKEYS.COLLECTION.REPORT}${splitChatReport.reportID}`,
                value: {
                    errorFields: {
                        createChat: ErrorUtils.getMicroSecondOnyxErrorWithTranslationKey('report.genericCreateReportFailureMessage'),
                    },
                },
            },
            {
                onyxMethod: Onyx.METHOD.MERGE,
                key: `${ONYXKEYS.COLLECTION.REPORT_ACTIONS}${splitChatReport.reportID}`,
                value: {
                    [splitIOUReportAction.reportActionID]: {
                        errors: ErrorUtils.getMicroSecondOnyxErrorWithTranslationKey('iou.error.genericCreateFailureMessage'),
                    },
                },
            },
        );
    }

    // Loop through participants creating individual chats, iouReports and reportActionIDs as needed
    const currentUserAmount = splitShares?.[currentUserAccountID]?.amount ?? IOUUtils.calculateAmount(participants.length, amount, currency, true);
    const currentUserTaxAmount = IOUUtils.calculateAmount(participants.length, taxAmount, currency, true);

    const splits: Split[] = [{email: currentUserEmailForIOUSplit, accountID: currentUserAccountID, amount: currentUserAmount, taxAmount: currentUserTaxAmount}];

    const hasMultipleParticipants = participants.length > 1;
    participants.forEach((participant) => {
        // In a case when a participant is a workspace, even when a current user is not an owner of the workspace
        const isPolicyExpenseChat = ReportUtils.isPolicyExpenseChat(participant);
        const splitAmount = splitShares?.[participant.accountID ?? -1]?.amount ?? IOUUtils.calculateAmount(participants.length, amount, currency, false);
        const splitTaxAmount = IOUUtils.calculateAmount(participants.length, taxAmount, currency, false);

        // To exclude someone from a split, the amount can be 0. The scenario for this is when creating a split from a group chat, we have remove the option to deselect users to exclude them.
        // We can input '0' next to someone we want to exclude.
        if (splitAmount === 0) {
            return;
        }

        // In case the participant is a workspace, email & accountID should remain undefined and won't be used in the rest of this code
        // participant.login is undefined when the request is initiated from a group DM with an unknown user, so we need to add a default
        const email = isOwnPolicyExpenseChat || isPolicyExpenseChat ? '' : PhoneNumber.addSMSDomainIfPhoneNumber(participant.login ?? '').toLowerCase();
        const accountID = isOwnPolicyExpenseChat || isPolicyExpenseChat ? 0 : Number(participant.accountID);
        if (email === currentUserEmailForIOUSplit) {
            return;
        }

        // STEP 1: Get existing chat report OR build a new optimistic one
        // If we only have one participant and the request was initiated from the global create menu, i.e. !existingGroupChatReportID, the oneOnOneChatReport is the groupChatReport
        let oneOnOneChatReport: OnyxTypes.Report | OptimisticChatReport;
        let isNewOneOnOneChatReport = false;
        let shouldCreateOptimisticPersonalDetails = false;
        const personalDetailExists = accountID in allPersonalDetails;

        // If this is a split between two people only and the function
        // wasn't provided with an existing group chat report id
        // or, if the split is being made from the workspace chat, then the oneOnOneChatReport is the same as the splitChatReport
        // in this case existingSplitChatReport will belong to the policy expense chat and we won't be
        // entering code that creates optimistic personal details
        if ((!hasMultipleParticipants && !existingSplitChatReportID) || isOwnPolicyExpenseChat) {
            oneOnOneChatReport = splitChatReport;
            shouldCreateOptimisticPersonalDetails = !existingSplitChatReport && !personalDetailExists;
        } else {
            const existingChatReport = ReportUtils.getChatByParticipants([accountID, currentUserAccountID]);
            isNewOneOnOneChatReport = !existingChatReport;
            shouldCreateOptimisticPersonalDetails = isNewOneOnOneChatReport && !personalDetailExists;
            oneOnOneChatReport = existingChatReport ?? ReportUtils.buildOptimisticChatReport([accountID, currentUserAccountID]);
        }

        // STEP 2: Get existing IOU/Expense report and update its total OR build a new optimistic one
        let oneOnOneIOUReport: OneOnOneIOUReport = oneOnOneChatReport.iouReportID
            ? ReportConnection.getAllReports()?.[`${ONYXKEYS.COLLECTION.REPORT}${oneOnOneChatReport.iouReportID}`]
            : null;
        const shouldCreateNewOneOnOneIOUReport = ReportUtils.shouldCreateNewMoneyRequestReport(oneOnOneIOUReport, oneOnOneChatReport);

        if (!oneOnOneIOUReport || shouldCreateNewOneOnOneIOUReport) {
            oneOnOneIOUReport = isOwnPolicyExpenseChat
                ? ReportUtils.buildOptimisticExpenseReport(oneOnOneChatReport.reportID, oneOnOneChatReport.policyID ?? '-1', currentUserAccountID, splitAmount, currency)
                : ReportUtils.buildOptimisticIOUReport(currentUserAccountID, accountID, splitAmount, oneOnOneChatReport.reportID, currency);
        } else if (isOwnPolicyExpenseChat) {
            if (typeof oneOnOneIOUReport?.total === 'number') {
                // Because of the Expense reports are stored as negative values, we subtract the total from the amount
                oneOnOneIOUReport.total -= splitAmount;
            }
        } else {
            oneOnOneIOUReport = IOUUtils.updateIOUOwnerAndTotal(oneOnOneIOUReport, currentUserAccountID, splitAmount, currency);
        }

        // STEP 3: Build optimistic transaction
        const oneOnOneTransaction = TransactionUtils.buildOptimisticTransaction(
            ReportUtils.isExpenseReport(oneOnOneIOUReport) ? -splitAmount : splitAmount,
            currency,
            oneOnOneIOUReport.reportID,
            comment,
            created,
            CONST.IOU.TYPE.SPLIT,
            splitTransaction.transactionID,
            merchant || Localize.translateLocal('iou.expense'),
            undefined,
            undefined,
            undefined,
            category,
            tag,
            taxCode,
            ReportUtils.isExpenseReport(oneOnOneIOUReport) ? -splitTaxAmount : splitTaxAmount,
            billable,
        );

        // STEP 4: Build optimistic reportActions. We need:
        // 1. CREATED action for the chatReport
        // 2. CREATED action for the iouReport
        // 3. IOU action for the iouReport
        // 4. Transaction Thread and the CREATED action for it
        // 5. REPORT_PREVIEW action for the chatReport
        const [oneOnOneCreatedActionForChat, oneOnOneCreatedActionForIOU, oneOnOneIOUAction, optimisticTransactionThread, optimisticCreatedActionForTransactionThread] =
            ReportUtils.buildOptimisticMoneyRequestEntities(
                oneOnOneIOUReport,
                CONST.IOU.REPORT_ACTION_TYPE.CREATE,
                splitAmount,
                currency,
                comment,
                currentUserEmailForIOUSplit,
                [participant],
                oneOnOneTransaction.transactionID,
            );

        // Add optimistic personal details for new participants
        const oneOnOnePersonalDetailListAction: OnyxTypes.PersonalDetailsList = shouldCreateOptimisticPersonalDetails
            ? {
                  [accountID]: {
                      accountID,
                      // Disabling this line since participant.displayName can be an empty string
                      // eslint-disable-next-line @typescript-eslint/prefer-nullish-coalescing
                      displayName: LocalePhoneNumber.formatPhoneNumber(participant.displayName || email),
                      login: participant.login,
                      isOptimisticPersonalDetail: true,
                  },
              }
            : {};

        if (shouldCreateOptimisticPersonalDetails) {
            // BE will send different participants. We clear the optimistic ones to avoid duplicated entries
            redundantParticipants[accountID] = null;
        }

        let oneOnOneReportPreviewAction = getReportPreviewAction(oneOnOneChatReport.reportID, oneOnOneIOUReport.reportID);
        if (oneOnOneReportPreviewAction) {
            oneOnOneReportPreviewAction = ReportUtils.updateReportPreview(oneOnOneIOUReport, oneOnOneReportPreviewAction);
        } else {
            oneOnOneReportPreviewAction = ReportUtils.buildOptimisticReportPreview(oneOnOneChatReport, oneOnOneIOUReport);
        }

        // Add category to optimistic policy recently used categories when a participant is a workspace
        const optimisticPolicyRecentlyUsedCategories = isPolicyExpenseChat ? Category.buildOptimisticPolicyRecentlyUsedCategories(participant.policyID, category) : [];

        // Add tag to optimistic policy recently used tags when a participant is a workspace
        const optimisticPolicyRecentlyUsedTags = isPolicyExpenseChat ? Tag.buildOptimisticPolicyRecentlyUsedTags(participant.policyID, tag) : {};

        // STEP 5: Build Onyx Data
        const [oneOnOneOptimisticData, oneOnOneSuccessData, oneOnOneFailureData] = buildOnyxDataForMoneyRequest(
            oneOnOneChatReport,
            oneOnOneIOUReport,
            oneOnOneTransaction,
            oneOnOneCreatedActionForChat,
            oneOnOneCreatedActionForIOU,
            oneOnOneIOUAction,
            oneOnOnePersonalDetailListAction,
            oneOnOneReportPreviewAction,
            optimisticPolicyRecentlyUsedCategories,
            optimisticPolicyRecentlyUsedTags,
            isNewOneOnOneChatReport,
            optimisticTransactionThread,
            optimisticCreatedActionForTransactionThread,
            shouldCreateNewOneOnOneIOUReport,
            null,
            null,
            null,
            null,
            true,
        );

        const individualSplit = {
            email,
            accountID,
            isOptimisticAccount: ReportUtils.isOptimisticPersonalDetail(accountID),
            amount: splitAmount,
            iouReportID: oneOnOneIOUReport.reportID,
            chatReportID: oneOnOneChatReport.reportID,
            transactionID: oneOnOneTransaction.transactionID,
            reportActionID: oneOnOneIOUAction.reportActionID,
            createdChatReportActionID: oneOnOneCreatedActionForChat.reportActionID,
            createdIOUReportActionID: oneOnOneCreatedActionForIOU.reportActionID,
            reportPreviewReportActionID: oneOnOneReportPreviewAction.reportActionID,
            transactionThreadReportID: optimisticTransactionThread.reportID,
            createdReportActionIDForThread: optimisticCreatedActionForTransactionThread?.reportActionID,
            taxAmount: splitTaxAmount,
        };

        splits.push(individualSplit);
        optimisticData.push(...oneOnOneOptimisticData);
        successData.push(...oneOnOneSuccessData);
        failureData.push(...oneOnOneFailureData);
    });

    optimisticData.push({
        onyxMethod: Onyx.METHOD.MERGE,
        key: `${ONYXKEYS.COLLECTION.TRANSACTION}${splitTransaction.transactionID}`,
        value: {
            comment: {
                splits: splits.map((split) => ({accountID: split.accountID, amount: split.amount})),
            },
        },
    });

    const splitData: SplitData = {
        chatReportID: splitChatReport.reportID,
        transactionID: splitTransaction.transactionID,
        reportActionID: splitIOUReportAction.reportActionID,
        policyID: splitChatReport.policyID,
        chatType: splitChatReport.chatType,
    };

    if (!existingSplitChatReport) {
        splitData.createdReportActionID = splitCreatedReportAction.reportActionID;
    }

    return {
        splitData,
        splits,
        onyxData: {optimisticData, successData, failureData},
    };
}

type SplitBillActionsParams = {
    participants: Participant[];
    currentUserLogin: string;
    currentUserAccountID: number;
    amount: number;
    comment: string;
    currency: string;
    merchant: string;
    created: string;
    category?: string;
    tag?: string;
    billable?: boolean;
    iouRequestType?: IOURequestType;
    existingSplitChatReportID?: string;
    splitShares?: SplitShares;
    splitPayerAccountIDs?: number[];
    taxCode?: string;
    taxAmount?: number;
};

/**
 * @param amount - always in smallest currency unit
 * @param existingSplitChatReportID - Either a group DM or a workspace chat
 */
function splitBill({
    participants,
    currentUserLogin,
    currentUserAccountID,
    amount,
    comment,
    currency,
    merchant,
    created,
    category = '',
    tag = '',
    billable = false,
    iouRequestType = CONST.IOU.REQUEST_TYPE.MANUAL,
    existingSplitChatReportID = '',
    splitShares = {},
    splitPayerAccountIDs = [],
    taxCode = '',
    taxAmount = 0,
}: SplitBillActionsParams) {
    const {splitData, splits, onyxData} = createSplitsAndOnyxData(
        participants,
        currentUserLogin,
        currentUserAccountID,
        amount,
        comment,
        currency,
        merchant,
        created,
        category,
        tag,
        splitShares,
        existingSplitChatReportID,
        billable,
        iouRequestType,
        taxCode,
        taxAmount,
    );

    const parameters: SplitBillParams = {
        reportID: splitData.chatReportID,
        amount,
        splits: JSON.stringify(splits),
        currency,
        comment,
        category,
        merchant,
        created,
        tag,
        billable,
        transactionID: splitData.transactionID,
        reportActionID: splitData.reportActionID,
        createdReportActionID: splitData.createdReportActionID,
        policyID: splitData.policyID,
        chatType: splitData.chatType,
        splitPayerAccountIDs,
        taxCode,
        taxAmount,
    };

    API.write(WRITE_COMMANDS.SPLIT_BILL, parameters, onyxData);

    Navigation.dismissModal(existingSplitChatReportID);
    Report.notifyNewAction(splitData.chatReportID, currentUserAccountID);
}

/**
 * @param amount - always in the smallest currency unit
 */
function splitBillAndOpenReport({
    participants,
    currentUserLogin,
    currentUserAccountID,
    amount,
    comment,
    currency,
    merchant,
    created,
    category = '',
    tag = '',
    billable = false,
    iouRequestType = CONST.IOU.REQUEST_TYPE.MANUAL,
    splitShares = {},
    splitPayerAccountIDs = [],
    taxCode = '',
    taxAmount = 0,
}: SplitBillActionsParams) {
    const {splitData, splits, onyxData} = createSplitsAndOnyxData(
        participants,
        currentUserLogin,
        currentUserAccountID,
        amount,
        comment,
        currency,
        merchant,
        created,
        category,
        tag,
        splitShares,
        '',
        billable,
        iouRequestType,
        taxCode,
        taxAmount,
    );

    const parameters: SplitBillParams = {
        reportID: splitData.chatReportID,
        amount,
        splits: JSON.stringify(splits),
        currency,
        merchant,
        created,
        comment,
        category,
        tag,
        billable,
        transactionID: splitData.transactionID,
        reportActionID: splitData.reportActionID,
        createdReportActionID: splitData.createdReportActionID,
        policyID: splitData.policyID,
        chatType: splitData.chatType,
        splitPayerAccountIDs,
        taxCode,
        taxAmount,
    };

    API.write(WRITE_COMMANDS.SPLIT_BILL_AND_OPEN_REPORT, parameters, onyxData);

    Navigation.dismissModal(splitData.chatReportID);
    Report.notifyNewAction(splitData.chatReportID, currentUserAccountID);
}

type StartSplitBilActionParams = {
    participants: Participant[];
    currentUserLogin: string;
    currentUserAccountID: number;
    comment: string;
    receipt: Receipt;
    existingSplitChatReportID?: string;
    billable?: boolean;
    category: string | undefined;
    tag: string | undefined;
    currency: string;
    taxCode: string;
    taxAmount: number;
};

/** Used exclusively for starting a split expense request that contains a receipt, the split request will be completed once the receipt is scanned
 *  or user enters details manually.
 *
 * @param existingSplitChatReportID - Either a group DM or a workspace chat
 */
function startSplitBill({
    participants,
    currentUserLogin,
    currentUserAccountID,
    comment,
    receipt,
    existingSplitChatReportID = '',
    billable = false,
    category = '',
    tag = '',
    currency,
    taxCode = '',
    taxAmount = 0,
}: StartSplitBilActionParams) {
    const currentUserEmailForIOUSplit = PhoneNumber.addSMSDomainIfPhoneNumber(currentUserLogin);
    const participantAccountIDs = participants.map((participant) => Number(participant.accountID));
    const {splitChatReport, existingSplitChatReport} = getOrCreateOptimisticSplitChatReport(existingSplitChatReportID, participants, participantAccountIDs, currentUserAccountID);
    const isOwnPolicyExpenseChat = !!splitChatReport.isOwnPolicyExpenseChat;

    const {name: filename, source, state = CONST.IOU.RECEIPT_STATE.SCANREADY} = receipt;
    const receiptObject: Receipt = {state, source};

    // ReportID is -2 (aka "deleted") on the group transaction
    const splitTransaction = TransactionUtils.buildOptimisticTransaction(
        0,
        currency,
        CONST.REPORT.SPLIT_REPORTID,
        comment,
        '',
        '',
        '',
        CONST.TRANSACTION.PARTIAL_TRANSACTION_MERCHANT,
        receiptObject,
        filename,
        undefined,
        category,
        tag,
        taxCode,
        taxAmount,
        billable,
    );

    // Note: The created action must be optimistically generated before the IOU action so there's no chance that the created action appears after the IOU action in the chat
    const splitChatCreatedReportAction = ReportUtils.buildOptimisticCreatedReportAction(currentUserEmailForIOUSplit);
    const splitIOUReportAction = ReportUtils.buildOptimisticIOUReportAction(
        CONST.IOU.REPORT_ACTION_TYPE.SPLIT,
        0,
        CONST.CURRENCY.USD,
        comment,
        participants,
        splitTransaction.transactionID,
        undefined,
        '',
        false,
        false,
        isOwnPolicyExpenseChat,
    );

    splitChatReport.lastReadTime = DateUtils.getDBTime();
    splitChatReport.lastMessageText = ReportActionsUtils.getReportActionText(splitIOUReportAction);
    splitChatReport.lastMessageHtml = ReportActionsUtils.getReportActionHtml(splitIOUReportAction);

    // If we have an existing splitChatReport (group chat or workspace) use it's pending fields, otherwise indicate that we are adding a chat
    if (!existingSplitChatReport) {
        splitChatReport.pendingFields = {
            createChat: CONST.RED_BRICK_ROAD_PENDING_ACTION.ADD,
        };
    }

    const optimisticData: OnyxUpdate[] = [
        {
            // Use set for new reports because it doesn't exist yet, is faster,
            // and we need the data to be available when we navigate to the chat page
            onyxMethod: existingSplitChatReport ? Onyx.METHOD.MERGE : Onyx.METHOD.SET,
            key: `${ONYXKEYS.COLLECTION.REPORT}${splitChatReport.reportID}`,
            value: splitChatReport,
        },
        {
            onyxMethod: Onyx.METHOD.SET,
            key: ONYXKEYS.NVP_QUICK_ACTION_GLOBAL_CREATE,
            value: {
                action: CONST.QUICK_ACTIONS.SPLIT_SCAN,
                chatReportID: splitChatReport.reportID,
                isFirstQuickAction: isEmptyObject(quickAction),
            },
        },
        existingSplitChatReport
            ? {
                  onyxMethod: Onyx.METHOD.MERGE,
                  key: `${ONYXKEYS.COLLECTION.REPORT_ACTIONS}${splitChatReport.reportID}`,
                  value: {
                      [splitIOUReportAction.reportActionID]: splitIOUReportAction as OnyxTypes.ReportAction,
                  },
              }
            : {
                  onyxMethod: Onyx.METHOD.SET,
                  key: `${ONYXKEYS.COLLECTION.REPORT_ACTIONS}${splitChatReport.reportID}`,
                  value: {
                      [splitChatCreatedReportAction.reportActionID]: splitChatCreatedReportAction,
                      [splitIOUReportAction.reportActionID]: splitIOUReportAction as OnyxTypes.ReportAction,
                  },
              },
        {
            onyxMethod: Onyx.METHOD.SET,
            key: `${ONYXKEYS.COLLECTION.TRANSACTION}${splitTransaction.transactionID}`,
            value: splitTransaction,
        },
    ];

    const successData: OnyxUpdate[] = [
        {
            onyxMethod: Onyx.METHOD.MERGE,
            key: `${ONYXKEYS.COLLECTION.REPORT_ACTIONS}${splitChatReport.reportID}`,
            value: {
                ...(existingSplitChatReport ? {} : {[splitChatCreatedReportAction.reportActionID]: {pendingAction: null}}),
                [splitIOUReportAction.reportActionID]: {pendingAction: null},
            },
        },
        {
            onyxMethod: Onyx.METHOD.MERGE,
            key: `${ONYXKEYS.COLLECTION.TRANSACTION}${splitTransaction.transactionID}`,
            value: {pendingAction: null},
        },
    ];

    const redundantParticipants: Record<number, null> = {};
    if (!existingSplitChatReport) {
        successData.push({
            onyxMethod: Onyx.METHOD.MERGE,
            key: `${ONYXKEYS.COLLECTION.REPORT}${splitChatReport.reportID}`,
            value: {pendingFields: {createChat: null}, participants: redundantParticipants},
        });
    }

    const failureData: OnyxUpdate[] = [
        {
            onyxMethod: Onyx.METHOD.MERGE,
            key: `${ONYXKEYS.COLLECTION.TRANSACTION}${splitTransaction.transactionID}`,
            value: {
                errors: ErrorUtils.getMicroSecondOnyxErrorWithTranslationKey('iou.error.genericCreateFailureMessage'),
            },
        },
    ];

    if (existingSplitChatReport) {
        failureData.push({
            onyxMethod: Onyx.METHOD.MERGE,
            key: `${ONYXKEYS.COLLECTION.REPORT_ACTIONS}${splitChatReport.reportID}`,
            value: {
                [splitIOUReportAction.reportActionID]: {
                    errors: getReceiptError(receipt, filename),
                },
            },
        });
    } else {
        failureData.push(
            {
                onyxMethod: Onyx.METHOD.MERGE,
                key: `${ONYXKEYS.COLLECTION.REPORT}${splitChatReport.reportID}`,
                value: {
                    errorFields: {
                        createChat: ErrorUtils.getMicroSecondOnyxErrorWithTranslationKey('report.genericCreateReportFailureMessage'),
                    },
                },
            },
            {
                onyxMethod: Onyx.METHOD.MERGE,
                key: `${ONYXKEYS.COLLECTION.REPORT_ACTIONS}${splitChatReport.reportID}`,
                value: {
                    [splitChatCreatedReportAction.reportActionID]: {
                        errors: ErrorUtils.getMicroSecondOnyxErrorWithTranslationKey('report.genericCreateReportFailureMessage'),
                    },
                    [splitIOUReportAction.reportActionID]: {
                        errors: getReceiptError(receipt, filename),
                    },
                },
            },
        );
    }

    const splits: Split[] = [{email: currentUserEmailForIOUSplit, accountID: currentUserAccountID}];

    participants.forEach((participant) => {
        // Disabling this line since participant.login can be an empty string
        // eslint-disable-next-line @typescript-eslint/prefer-nullish-coalescing
        const email = participant.isOwnPolicyExpenseChat ? '' : PhoneNumber.addSMSDomainIfPhoneNumber(participant.login || participant.text || '').toLowerCase();
        const accountID = participant.isOwnPolicyExpenseChat ? 0 : Number(participant.accountID);
        if (email === currentUserEmailForIOUSplit) {
            return;
        }

        // When splitting with a workspace chat, we only need to supply the policyID and the workspace reportID as it's needed so we can update the report preview
        if (participant.isOwnPolicyExpenseChat) {
            splits.push({
                policyID: participant.policyID,
                chatReportID: splitChatReport.reportID,
            });
            return;
        }

        const participantPersonalDetails = allPersonalDetails[participant?.accountID ?? -1];
        if (!participantPersonalDetails) {
            optimisticData.push({
                onyxMethod: Onyx.METHOD.MERGE,
                key: ONYXKEYS.PERSONAL_DETAILS_LIST,
                value: {
                    [accountID]: {
                        accountID,
                        // Disabling this line since participant.displayName can be an empty string
                        // eslint-disable-next-line @typescript-eslint/prefer-nullish-coalescing
                        displayName: LocalePhoneNumber.formatPhoneNumber(participant.displayName || email),
                        // Disabling this line since participant.login can be an empty string
                        // eslint-disable-next-line @typescript-eslint/prefer-nullish-coalescing
                        login: participant.login || participant.text,
                        isOptimisticPersonalDetail: true,
                    },
                },
            });
            // BE will send different participants. We clear the optimistic ones to avoid duplicated entries
            redundantParticipants[accountID] = null;
        }

        splits.push({
            email,
            accountID,
        });
    });

    participants.forEach((participant) => {
        const isPolicyExpenseChat = ReportUtils.isPolicyExpenseChat(participant);
        if (!isPolicyExpenseChat) {
            return;
        }

        const optimisticPolicyRecentlyUsedCategories = Category.buildOptimisticPolicyRecentlyUsedCategories(participant.policyID, category);
        const optimisticPolicyRecentlyUsedTags = Tag.buildOptimisticPolicyRecentlyUsedTags(participant.policyID, tag);

        if (optimisticPolicyRecentlyUsedCategories.length > 0) {
            optimisticData.push({
                onyxMethod: Onyx.METHOD.SET,
                key: `${ONYXKEYS.COLLECTION.POLICY_RECENTLY_USED_CATEGORIES}${participant.policyID}`,
                value: optimisticPolicyRecentlyUsedCategories,
            });
        }

        if (!isEmptyObject(optimisticPolicyRecentlyUsedTags)) {
            optimisticData.push({
                onyxMethod: Onyx.METHOD.MERGE,
                key: `${ONYXKEYS.COLLECTION.POLICY_RECENTLY_USED_TAGS}${participant.policyID}`,
                value: optimisticPolicyRecentlyUsedTags,
            });
        }
    });

    // Save the new splits array into the transaction's comment in case the user calls CompleteSplitBill while offline
    optimisticData.push({
        onyxMethod: Onyx.METHOD.MERGE,
        key: `${ONYXKEYS.COLLECTION.TRANSACTION}${splitTransaction.transactionID}`,
        value: {
            comment: {
                splits,
            },
        },
    });

    const parameters: StartSplitBillParams = {
        chatReportID: splitChatReport.reportID,
        reportActionID: splitIOUReportAction.reportActionID,
        transactionID: splitTransaction.transactionID,
        splits: JSON.stringify(splits),
        receipt,
        comment,
        category,
        tag,
        currency,
        isFromGroupDM: !existingSplitChatReport,
        billable,
        ...(existingSplitChatReport ? {} : {createdReportActionID: splitChatCreatedReportAction.reportActionID}),
        chatType: splitChatReport?.chatType,
        taxCode,
        taxAmount,
    };

    API.write(WRITE_COMMANDS.START_SPLIT_BILL, parameters, {optimisticData, successData, failureData});

    Navigation.dismissModalWithReport(splitChatReport);
    Report.notifyNewAction(splitChatReport.reportID ?? '-1', currentUserAccountID);
}

/** Used for editing a split expense while it's still scanning or when SmartScan fails, it completes a split expense started by startSplitBill above.
 *
 * @param chatReportID - The group chat or workspace reportID
 * @param reportAction - The split action that lives in the chatReport above
 * @param updatedTransaction - The updated **draft** split transaction
 * @param sessionAccountID - accountID of the current user
 * @param sessionEmail - email of the current user
 */
function completeSplitBill(chatReportID: string, reportAction: OnyxTypes.ReportAction, updatedTransaction: OnyxEntry<OnyxTypes.Transaction>, sessionAccountID: number, sessionEmail: string) {
    const currentUserEmailForIOUSplit = PhoneNumber.addSMSDomainIfPhoneNumber(sessionEmail);
    const transactionID = updatedTransaction?.transactionID ?? '-1';
    const unmodifiedTransaction = allTransactions[`${ONYXKEYS.COLLECTION.TRANSACTION}${transactionID}`];

    // Save optimistic updated transaction and action
    const optimisticData: OnyxUpdate[] = [
        {
            onyxMethod: Onyx.METHOD.MERGE,
            key: `${ONYXKEYS.COLLECTION.TRANSACTION}${transactionID}`,
            value: {
                ...updatedTransaction,
                receipt: {
                    state: CONST.IOU.RECEIPT_STATE.OPEN,
                },
            },
        },
        {
            onyxMethod: Onyx.METHOD.MERGE,
            key: `${ONYXKEYS.COLLECTION.REPORT_ACTIONS}${chatReportID}`,
            value: {
                [reportAction.reportActionID]: {
                    lastModified: DateUtils.getDBTime(),
                    originalMessage: {
                        whisperedTo: [],
                    },
                },
            },
        },
    ];

    const successData: OnyxUpdate[] = [
        {
            onyxMethod: Onyx.METHOD.MERGE,
            key: `${ONYXKEYS.COLLECTION.TRANSACTION}${transactionID}`,
            value: {pendingAction: null},
        },
        {
            onyxMethod: Onyx.METHOD.MERGE,
            key: `${ONYXKEYS.COLLECTION.SPLIT_TRANSACTION_DRAFT}${transactionID}`,
            value: {pendingAction: null},
        },
    ];

    const failureData: OnyxUpdate[] = [
        {
            onyxMethod: Onyx.METHOD.MERGE,
            key: `${ONYXKEYS.COLLECTION.TRANSACTION}${transactionID}`,
            value: {
                ...unmodifiedTransaction,
                errors: ErrorUtils.getMicroSecondOnyxErrorWithTranslationKey('iou.error.genericCreateFailureMessage'),
            },
        },
        {
            onyxMethod: Onyx.METHOD.MERGE,
            key: `${ONYXKEYS.COLLECTION.REPORT_ACTIONS}${chatReportID}`,
            value: {
                [reportAction.reportActionID]: {
                    ...reportAction,
                    errors: ErrorUtils.getMicroSecondOnyxErrorWithTranslationKey('iou.error.genericCreateFailureMessage'),
                },
            },
        },
    ];

    const splitParticipants: Split[] = updatedTransaction?.comment?.splits ?? [];
    const amount = updatedTransaction?.modifiedAmount;
    const currency = updatedTransaction?.modifiedCurrency;
    console.debug(updatedTransaction);

    // Exclude the current user when calculating the split amount, `calculateAmount` takes it into account
    const splitAmount = IOUUtils.calculateAmount(splitParticipants.length - 1, amount ?? 0, currency ?? '', false);
    const splitTaxAmount = IOUUtils.calculateAmount(splitParticipants.length - 1, updatedTransaction?.taxAmount ?? 0, currency ?? '', false);

    const splits: Split[] = [{email: currentUserEmailForIOUSplit}];
    splitParticipants.forEach((participant) => {
        // Skip creating the transaction for the current user
        if (participant.email === currentUserEmailForIOUSplit) {
            return;
        }
        const isPolicyExpenseChat = !!participant.policyID;

        if (!isPolicyExpenseChat) {
            // In case this is still the optimistic accountID saved in the splits array, return early as we cannot know
            // if there is an existing chat between the split creator and this participant
            // Instead, we will rely on Auth generating the report IDs and the user won't see any optimistic chats or reports created
            const participantPersonalDetails: OnyxTypes.PersonalDetails | null = allPersonalDetails[participant?.accountID ?? -1];
            if (!participantPersonalDetails || participantPersonalDetails.isOptimisticPersonalDetail) {
                splits.push({
                    email: participant.email,
                });
                return;
            }
        }

        let oneOnOneChatReport: OnyxEntry<OnyxTypes.Report>;
        let isNewOneOnOneChatReport = false;
        const allReports = ReportConnection.getAllReports();
        if (isPolicyExpenseChat) {
            // The workspace chat reportID is saved in the splits array when starting a split expense with a workspace
            oneOnOneChatReport = allReports?.[`${ONYXKEYS.COLLECTION.REPORT}${participant.chatReportID}`];
        } else {
            const existingChatReport = ReportUtils.getChatByParticipants(participant.accountID ? [participant.accountID, sessionAccountID] : []);
            isNewOneOnOneChatReport = !existingChatReport;
            oneOnOneChatReport = existingChatReport ?? ReportUtils.buildOptimisticChatReport(participant.accountID ? [participant.accountID, sessionAccountID] : []);
        }

        let oneOnOneIOUReport: OneOnOneIOUReport = oneOnOneChatReport?.iouReportID ? allReports?.[`${ONYXKEYS.COLLECTION.REPORT}${oneOnOneChatReport.iouReportID}`] : null;
        const shouldCreateNewOneOnOneIOUReport = ReportUtils.shouldCreateNewMoneyRequestReport(oneOnOneIOUReport, oneOnOneChatReport);

        if (!oneOnOneIOUReport || shouldCreateNewOneOnOneIOUReport) {
            oneOnOneIOUReport = isPolicyExpenseChat
                ? ReportUtils.buildOptimisticExpenseReport(oneOnOneChatReport?.reportID ?? '-1', participant.policyID ?? '-1', sessionAccountID, splitAmount, currency ?? '')
                : ReportUtils.buildOptimisticIOUReport(sessionAccountID, participant.accountID ?? -1, splitAmount, oneOnOneChatReport?.reportID ?? '-1', currency ?? '');
        } else if (isPolicyExpenseChat) {
            if (typeof oneOnOneIOUReport?.total === 'number') {
                // Because of the Expense reports are stored as negative values, we subtract the total from the amount
                oneOnOneIOUReport.total -= splitAmount;
            }
        } else {
            oneOnOneIOUReport = IOUUtils.updateIOUOwnerAndTotal(oneOnOneIOUReport, sessionAccountID, splitAmount, currency ?? '');
        }

        const oneOnOneTransaction = TransactionUtils.buildOptimisticTransaction(
            isPolicyExpenseChat ? -splitAmount : splitAmount,
            currency ?? '',
            oneOnOneIOUReport?.reportID ?? '-1',
            updatedTransaction?.comment?.comment,
            updatedTransaction?.modifiedCreated,
            CONST.IOU.TYPE.SPLIT,
            transactionID,
            updatedTransaction?.modifiedMerchant,
            {...updatedTransaction?.receipt, state: CONST.IOU.RECEIPT_STATE.OPEN},
            updatedTransaction?.filename,
            undefined,
            updatedTransaction?.category,
            updatedTransaction?.tag,
            updatedTransaction?.taxCode,
            isPolicyExpenseChat ? -splitTaxAmount : splitAmount,
            updatedTransaction?.billable,
        );

        const [oneOnOneCreatedActionForChat, oneOnOneCreatedActionForIOU, oneOnOneIOUAction, optimisticTransactionThread, optimisticCreatedActionForTransactionThread] =
            ReportUtils.buildOptimisticMoneyRequestEntities(
                oneOnOneIOUReport,
                CONST.IOU.REPORT_ACTION_TYPE.CREATE,
                splitAmount,
                currency ?? '',
                updatedTransaction?.comment?.comment ?? '',
                currentUserEmailForIOUSplit,
                [participant],
                oneOnOneTransaction.transactionID,
                undefined,
            );

        let oneOnOneReportPreviewAction = getReportPreviewAction(oneOnOneChatReport?.reportID ?? '-1', oneOnOneIOUReport?.reportID ?? '-1');
        if (oneOnOneReportPreviewAction) {
            oneOnOneReportPreviewAction = ReportUtils.updateReportPreview(oneOnOneIOUReport, oneOnOneReportPreviewAction);
        } else {
            oneOnOneReportPreviewAction = ReportUtils.buildOptimisticReportPreview(oneOnOneChatReport, oneOnOneIOUReport, '', oneOnOneTransaction);
        }

        const [oneOnOneOptimisticData, oneOnOneSuccessData, oneOnOneFailureData] = buildOnyxDataForMoneyRequest(
            oneOnOneChatReport,
            oneOnOneIOUReport,
            oneOnOneTransaction,
            oneOnOneCreatedActionForChat,
            oneOnOneCreatedActionForIOU,
            oneOnOneIOUAction,
            {},
            oneOnOneReportPreviewAction,
            [],
            {},
            isNewOneOnOneChatReport,
            optimisticTransactionThread,
            optimisticCreatedActionForTransactionThread,
            shouldCreateNewOneOnOneIOUReport,
            null,
            null,
            null,
            null,
            true,
        );

        splits.push({
            email: participant.email,
            accountID: participant.accountID,
            policyID: participant.policyID,
            iouReportID: oneOnOneIOUReport?.reportID,
            chatReportID: oneOnOneChatReport?.reportID,
            transactionID: oneOnOneTransaction.transactionID,
            reportActionID: oneOnOneIOUAction.reportActionID,
            createdChatReportActionID: oneOnOneCreatedActionForChat.reportActionID,
            createdIOUReportActionID: oneOnOneCreatedActionForIOU.reportActionID,
            reportPreviewReportActionID: oneOnOneReportPreviewAction.reportActionID,
            transactionThreadReportID: optimisticTransactionThread.reportID,
            createdReportActionIDForThread: optimisticCreatedActionForTransactionThread?.reportActionID,
        });

        optimisticData.push(...oneOnOneOptimisticData);
        successData.push(...oneOnOneSuccessData);
        failureData.push(...oneOnOneFailureData);
    });

    const {
        amount: transactionAmount,
        currency: transactionCurrency,
        created: transactionCreated,
        merchant: transactionMerchant,
        comment: transactionComment,
        category: transactionCategory,
        tag: transactionTag,
        taxCode: transactionTaxCode,
        taxAmount: transactionTaxAmount,
        billable: transactionBillable,
    } = ReportUtils.getTransactionDetails(updatedTransaction) ?? {};

    const parameters: CompleteSplitBillParams = {
        transactionID,
        amount: transactionAmount,
        currency: transactionCurrency,
        created: transactionCreated,
        merchant: transactionMerchant,
        comment: transactionComment,
        category: transactionCategory,
        tag: transactionTag,
        splits: JSON.stringify(splits),
        taxCode: transactionTaxCode,
        taxAmount: transactionTaxAmount,
        billable: transactionBillable,
    };

    API.write(WRITE_COMMANDS.COMPLETE_SPLIT_BILL, parameters, {optimisticData, successData, failureData});
    Navigation.dismissModal(chatReportID);
    Report.notifyNewAction(chatReportID, sessionAccountID);
}

function setDraftSplitTransaction(transactionID: string, transactionChanges: TransactionChanges = {}) {
    let draftSplitTransaction = allDraftSplitTransactions[`${ONYXKEYS.COLLECTION.SPLIT_TRANSACTION_DRAFT}${transactionID}`];

    if (!draftSplitTransaction) {
        draftSplitTransaction = allTransactions[`${ONYXKEYS.COLLECTION.TRANSACTION}${transactionID}`];
    }

    const updatedTransaction = draftSplitTransaction ? TransactionUtils.getUpdatedTransaction(draftSplitTransaction, transactionChanges, false, false) : null;

    Onyx.merge(`${ONYXKEYS.COLLECTION.SPLIT_TRANSACTION_DRAFT}${transactionID}`, updatedTransaction);
}

/** Requests money based on a distance (e.g. mileage from a map) */
function createDistanceRequest(
    report: OnyxEntry<OnyxTypes.Report>,
    participants: Participant[],
    comment: string,
    created: string,
    category: string | undefined,
    tag: string | undefined,
    taxCode: string | undefined,
    taxAmount: number | undefined,
    amount: number,
    currency: string,
    merchant: string,
    billable: boolean | undefined,
    validWaypoints: WaypointCollection,
    policy?: OnyxEntry<OnyxTypes.Policy>,
    policyTagList?: OnyxEntry<OnyxTypes.PolicyTagList>,
    policyCategories?: OnyxEntry<OnyxTypes.PolicyCategories>,
    customUnitRateID = '',
    currentUserLogin = '',
    currentUserAccountID = -1,
    splitShares: SplitShares = {},
    iouType: ValueOf<typeof CONST.IOU.TYPE> = CONST.IOU.TYPE.SUBMIT,
) {
    // If the report is an iou or expense report, we should get the linked chat report to be passed to the getMoneyRequestInformation function
    const isMoneyRequestReport = ReportUtils.isMoneyRequestReport(report);
    const currentChatReport = isMoneyRequestReport ? getReportOrDraftReport(report?.chatReportID) : report;
    const moneyRequestReportID = isMoneyRequestReport ? report?.reportID : '';

    const optimisticReceipt: Receipt = {
        source: ReceiptGeneric as ReceiptSource,
        state: CONST.IOU.RECEIPT_STATE.OPEN,
    };

    let parameters: CreateDistanceRequestParams;
    let onyxData: OnyxData;
    if (iouType === CONST.IOU.TYPE.SPLIT) {
        const {
            splitData,
            splits,
            onyxData: splitOnyxData,
        } = createSplitsAndOnyxData(
            participants,
            currentUserLogin ?? '',
            currentUserAccountID,
            amount,
            comment,
            currency,
            merchant,
            created,
            category ?? '',
            tag ?? '',
            splitShares,
            report?.reportID ?? '',
            billable,
            CONST.IOU.REQUEST_TYPE.DISTANCE,
        );
        onyxData = splitOnyxData;

        // Splits don't use the IOU report param. The split transaction isn't linked to a report shown in the UI, it's linked to a special default reportID of -2.
        // Therefore, any params related to the IOU report are irrelevant and omitted below.
        parameters = {
            transactionID: splitData.transactionID,
            chatReportID: splitData.chatReportID,
            createdChatReportActionID: splitData.createdReportActionID ?? '',
            reportActionID: splitData.reportActionID,
            waypoints: JSON.stringify(validWaypoints),
            customUnitRateID,
            comment,
            created,
            category,
            tag,
            taxCode,
            taxAmount,
            billable,
            splits: JSON.stringify(splits),
            chatType: splitData.chatType,
        };
    } else {
        const participant = participants[0] ?? {};
        const {
            iouReport,
            chatReport,
            transaction,
            iouAction,
            createdChatReportActionID,
            createdIOUReportActionID,
            reportPreviewAction,
            transactionThreadReportID,
            createdReportActionIDForThread,
            payerEmail,
            onyxData: moneyRequestOnyxData,
        } = getMoneyRequestInformation(
            currentChatReport,
            participant,
            comment,
            amount,
            currency,
            created,
            merchant,
            optimisticReceipt,
            undefined,
            category,
            tag,
            taxCode,
            taxAmount,
            billable,
            policy,
            policyTagList,
            policyCategories,
            userAccountID,
            currentUserEmail,
            moneyRequestReportID,
        );
        onyxData = moneyRequestOnyxData;

        parameters = {
            comment,
            iouReportID: iouReport.reportID,
            chatReportID: chatReport.reportID,
            transactionID: transaction.transactionID,
            reportActionID: iouAction.reportActionID,
            createdChatReportActionID,
            createdIOUReportActionID,
            reportPreviewReportActionID: reportPreviewAction.reportActionID,
            waypoints: JSON.stringify(validWaypoints),
            created,
            category,
            tag,
            taxCode,
            taxAmount,
            billable,
            transactionThreadReportID,
            createdReportActionIDForThread,
            payerEmail,
            customUnitRateID,
        };
    }

    API.write(WRITE_COMMANDS.CREATE_DISTANCE_REQUEST, parameters, onyxData);
    const activeReportID = isMoneyRequestReport ? report?.reportID ?? '-1' : parameters.chatReportID;
    Navigation.dismissModal(activeReportID);
    Report.notifyNewAction(activeReportID, userAccountID);
}

function editRegularMoneyRequest(
    transactionID: string,
    transactionThreadReportID: string,
    transactionChanges: TransactionChanges,
    policy: OnyxTypes.Policy,
    policyTags: OnyxTypes.PolicyTagList,
    policyCategories: OnyxTypes.PolicyCategories,
) {
    const allReports = ReportConnection.getAllReports();
    // STEP 1: Get all collections we're updating
    const transactionThread = allReports?.[`${ONYXKEYS.COLLECTION.REPORT}${transactionThreadReportID}`] ?? null;
    const transaction = allTransactions[`${ONYXKEYS.COLLECTION.TRANSACTION}${transactionID}`];
    const iouReport = allReports?.[`${ONYXKEYS.COLLECTION.REPORT}${transactionThread?.parentReportID}`] ?? null;
    const chatReport = allReports?.[`${ONYXKEYS.COLLECTION.REPORT}${iouReport?.chatReportID}`] ?? null;
    const isFromExpenseReport = ReportUtils.isExpenseReport(iouReport);

    // STEP 2: Build new modified expense report action.
    const updatedReportAction = ReportUtils.buildOptimisticModifiedExpenseReportAction(transactionThread, transaction, transactionChanges, isFromExpenseReport, policy);
    const updatedTransaction = transaction ? TransactionUtils.getUpdatedTransaction(transaction, transactionChanges, isFromExpenseReport) : null;

    // STEP 3: Compute the IOU total and update the report preview message so LHN amount owed is correct
    // Should only update if the transaction matches the currency of the report, else we wait for the update
    // from the server with the currency conversion
    let updatedMoneyRequestReport = {...iouReport};
    const updatedChatReport = {...chatReport};
    const diff = TransactionUtils.getAmount(transaction, true) - TransactionUtils.getAmount(updatedTransaction, true);
    if (updatedTransaction?.currency === iouReport?.currency && updatedTransaction?.modifiedAmount && diff !== 0) {
        if (ReportUtils.isExpenseReport(iouReport) && typeof updatedMoneyRequestReport.total === 'number') {
            updatedMoneyRequestReport.total += diff;
        } else {
            updatedMoneyRequestReport = iouReport
                ? IOUUtils.updateIOUOwnerAndTotal(iouReport, updatedReportAction.actorAccountID ?? -1, diff, TransactionUtils.getCurrency(transaction), false)
                : {};
        }

        updatedMoneyRequestReport.cachedTotal = CurrencyUtils.convertToDisplayString(updatedMoneyRequestReport.total, updatedTransaction.currency);

        // Update the last message of the IOU report
        const lastMessage = ReportUtils.getIOUReportActionMessage(
            iouReport?.reportID ?? '-1',
            CONST.IOU.REPORT_ACTION_TYPE.CREATE,
            updatedMoneyRequestReport.total ?? 0,
            '',
            updatedTransaction.currency,
            '',
            false,
        );
        updatedMoneyRequestReport.lastMessageText = ReportActionsUtils.getTextFromHtml(lastMessage[0].html);
        updatedMoneyRequestReport.lastMessageHtml = lastMessage[0].html;

        // Update the last message of the chat report
        const hasNonReimbursableTransactions = ReportUtils.hasNonReimbursableTransactions(iouReport?.reportID);
        const messageText = Localize.translateLocal(hasNonReimbursableTransactions ? 'iou.payerSpentAmount' : 'iou.payerOwesAmount', {
            payer: ReportUtils.getPersonalDetailsForAccountID(updatedMoneyRequestReport.managerID ?? -1).login ?? '',
            amount: CurrencyUtils.convertToDisplayString(updatedMoneyRequestReport.total, updatedMoneyRequestReport.currency),
        });
        updatedChatReport.lastMessageText = messageText;
        updatedChatReport.lastMessageHtml = messageText;
    }

    const isScanning = TransactionUtils.hasReceipt(updatedTransaction) && TransactionUtils.isReceiptBeingScanned(updatedTransaction);

    // STEP 4: Compose the optimistic data
    const currentTime = DateUtils.getDBTime();
    const optimisticData: OnyxUpdate[] = [
        {
            onyxMethod: Onyx.METHOD.MERGE,
            key: `${ONYXKEYS.COLLECTION.REPORT_ACTIONS}${transactionThread?.reportID}`,
            value: {
                [updatedReportAction.reportActionID]: updatedReportAction as OnyxTypes.ReportAction,
            },
        },
        {
            onyxMethod: Onyx.METHOD.MERGE,
            key: `${ONYXKEYS.COLLECTION.TRANSACTION}${transactionID}`,
            value: updatedTransaction,
        },
        {
            onyxMethod: Onyx.METHOD.MERGE,
            key: `${ONYXKEYS.COLLECTION.REPORT}${iouReport?.reportID}`,
            value: updatedMoneyRequestReport,
        },
        {
            onyxMethod: Onyx.METHOD.MERGE,
            key: `${ONYXKEYS.COLLECTION.REPORT}${iouReport?.chatReportID}`,
            value: updatedChatReport,
        },
        {
            onyxMethod: Onyx.METHOD.MERGE,
            key: `${ONYXKEYS.COLLECTION.REPORT}${transactionThreadReportID}`,
            value: {
                lastReadTime: currentTime,
                lastVisibleActionCreated: currentTime,
            },
        },
    ];

    if (!isScanning) {
        optimisticData.push(
            {
                onyxMethod: Onyx.METHOD.MERGE,
                key: `${ONYXKEYS.COLLECTION.REPORT_ACTIONS}${iouReport?.reportID}`,
                value: {
                    [transactionThread?.parentReportActionID ?? '-1']: {
                        originalMessage: {
                            whisperedTo: [],
                        },
                    },
                },
            },
            {
                onyxMethod: Onyx.METHOD.MERGE,
                key: `${ONYXKEYS.COLLECTION.REPORT_ACTIONS}${iouReport?.parentReportID}`,
                value: {
                    [iouReport?.parentReportActionID ?? '-1']: {
                        originalMessage: {
                            whisperedTo: [],
                        },
                    },
                },
            },
        );
    }

    // Update recently used categories if the category is changed
    if ('category' in transactionChanges) {
        const optimisticPolicyRecentlyUsedCategories = Category.buildOptimisticPolicyRecentlyUsedCategories(iouReport?.policyID, transactionChanges.category);
        if (optimisticPolicyRecentlyUsedCategories.length) {
            optimisticData.push({
                onyxMethod: Onyx.METHOD.SET,
                key: `${ONYXKEYS.COLLECTION.POLICY_RECENTLY_USED_CATEGORIES}${iouReport?.policyID}`,
                value: optimisticPolicyRecentlyUsedCategories,
            });
        }
    }

    // Update recently used categories if the tag is changed
    if ('tag' in transactionChanges) {
        const optimisticPolicyRecentlyUsedTags = Tag.buildOptimisticPolicyRecentlyUsedTags(iouReport?.policyID, transactionChanges.tag);
        if (!isEmptyObject(optimisticPolicyRecentlyUsedTags)) {
            optimisticData.push({
                onyxMethod: Onyx.METHOD.MERGE,
                key: `${ONYXKEYS.COLLECTION.POLICY_RECENTLY_USED_TAGS}${iouReport?.policyID}`,
                value: optimisticPolicyRecentlyUsedTags,
            });
        }
    }

    const successData: OnyxUpdate[] = [
        {
            onyxMethod: Onyx.METHOD.MERGE,
            key: `${ONYXKEYS.COLLECTION.REPORT_ACTIONS}${transactionThread?.reportID}`,
            value: {
                [updatedReportAction.reportActionID]: {pendingAction: null},
            },
        },
        {
            onyxMethod: Onyx.METHOD.MERGE,
            key: `${ONYXKEYS.COLLECTION.TRANSACTION}${transactionID}`,
            value: {
                pendingFields: {
                    comment: null,
                    amount: null,
                    created: null,
                    currency: null,
                    merchant: null,
                    billable: null,
                    category: null,
                    tag: null,
                },
            },
        },
        {
            onyxMethod: Onyx.METHOD.MERGE,
            key: `${ONYXKEYS.COLLECTION.REPORT}${iouReport?.reportID}`,
            value: {pendingAction: null},
        },
    ];

    const failureData: OnyxUpdate[] = [
        {
            onyxMethod: Onyx.METHOD.MERGE,
            key: `${ONYXKEYS.COLLECTION.REPORT_ACTIONS}${transactionThread?.reportID}`,
            value: {
                [updatedReportAction.reportActionID]: {
                    errors: ErrorUtils.getMicroSecondOnyxErrorWithTranslationKey('iou.error.genericEditFailureMessage'),
                },
            },
        },
        {
            onyxMethod: Onyx.METHOD.MERGE,
            key: `${ONYXKEYS.COLLECTION.TRANSACTION}${transactionID}`,
            value: {
                ...transaction,
                modifiedCreated: transaction?.modifiedCreated ? transaction.modifiedCreated : null,
                modifiedAmount: transaction?.modifiedAmount ? transaction.modifiedAmount : null,
                modifiedCurrency: transaction?.modifiedCurrency ? transaction.modifiedCurrency : null,
                modifiedMerchant: transaction?.modifiedMerchant ? transaction.modifiedMerchant : null,
                modifiedWaypoints: transaction?.modifiedWaypoints ? transaction.modifiedWaypoints : null,
                pendingFields: null,
            },
        },
        {
            onyxMethod: Onyx.METHOD.MERGE,
            key: `${ONYXKEYS.COLLECTION.REPORT}${iouReport?.reportID}`,
            value: {
                ...iouReport,
                cachedTotal: iouReport?.cachedTotal ? iouReport?.cachedTotal : null,
            },
        },
        {
            onyxMethod: Onyx.METHOD.MERGE,
            key: `${ONYXKEYS.COLLECTION.REPORT}${iouReport?.chatReportID}`,
            value: chatReport,
        },
        {
            onyxMethod: Onyx.METHOD.MERGE,
            key: `${ONYXKEYS.COLLECTION.REPORT}${transactionThreadReportID}`,
            value: {
                lastReadTime: transactionThread?.lastReadTime,
                lastVisibleActionCreated: transactionThread?.lastVisibleActionCreated,
            },
        },
    ];

    // Add transaction violations if we have a paid policy and an updated transaction
    if (policy && PolicyUtils.isPaidGroupPolicy(policy) && updatedTransaction) {
        const currentTransactionViolations = allTransactionViolations[`${ONYXKEYS.COLLECTION.TRANSACTION_VIOLATIONS}${transactionID}`] ?? [];
        const updatedViolationsOnyxData = ViolationsUtils.getViolationsOnyxData(
            updatedTransaction,
            currentTransactionViolations,
            !!policy.requiresTag,
            policyTags,
            !!policy.requiresCategory,
            policyCategories,
            PolicyUtils.hasDependentTags(policy, policyTags),
        );
        optimisticData.push(updatedViolationsOnyxData);
        failureData.push({
            onyxMethod: Onyx.METHOD.MERGE,
            key: `${ONYXKEYS.COLLECTION.TRANSACTION_VIOLATIONS}${transactionID}`,
            value: currentTransactionViolations,
        });
    }

    // STEP 6: Call the API endpoint
    const {created, amount, currency, comment, merchant, category, billable, tag} = ReportUtils.getTransactionDetails(updatedTransaction) ?? {};

    const parameters: EditMoneyRequestParams = {
        transactionID,
        reportActionID: updatedReportAction.reportActionID,
        created,
        amount,
        currency,
        comment,
        merchant,
        category,
        billable,
        tag,
    };

    API.write(WRITE_COMMANDS.EDIT_MONEY_REQUEST, parameters, {optimisticData, successData, failureData});
}

function editMoneyRequest(
    transaction: OnyxTypes.Transaction,
    transactionThreadReportID: string,
    transactionChanges: TransactionChanges,
    policy: OnyxTypes.Policy,
    policyTags: OnyxTypes.PolicyTagList,
    policyCategories: OnyxTypes.PolicyCategories,
) {
    if (TransactionUtils.isDistanceRequest(transaction)) {
        updateDistanceRequest(transaction.transactionID, transactionThreadReportID, transactionChanges, policy, policyTags, policyCategories);
    } else {
        editRegularMoneyRequest(transaction.transactionID, transactionThreadReportID, transactionChanges, policy, policyTags, policyCategories);
    }
}

type UpdateMoneyRequestAmountAndCurrencyParams = {
    transactionID: string;
    transactionThreadReportID: string;
    currency: string;
    amount: number;
    taxAmount: number;
    policy?: OnyxEntry<OnyxTypes.Policy>;
    policyTagList?: OnyxEntry<OnyxTypes.PolicyTagList>;
    policyCategories?: OnyxEntry<OnyxTypes.PolicyCategories>;
    taxCode: string;
};

/** Updates the amount and currency fields of an expense */
function updateMoneyRequestAmountAndCurrency({
    transactionID,
    transactionThreadReportID,
    currency,
    amount,
    taxAmount,
    policy,
    policyTagList,
    policyCategories,
    taxCode,
}: UpdateMoneyRequestAmountAndCurrencyParams) {
    const transactionChanges = {
        amount,
        currency,
        taxCode,
        taxAmount,
    };
    const allReports = ReportConnection.getAllReports();
    const transactionThreadReport = allReports?.[`${ONYXKEYS.COLLECTION.REPORT}${transactionThreadReportID}`] ?? null;
    const parentReport = allReports?.[`${ONYXKEYS.COLLECTION.REPORT}${transactionThreadReport?.parentReportID}`] ?? null;
    let data: UpdateMoneyRequestData;
    if (ReportUtils.isTrackExpenseReport(transactionThreadReport) && ReportUtils.isSelfDM(parentReport)) {
        data = getUpdateTrackExpenseParams(transactionID, transactionThreadReportID, transactionChanges, true, policy ?? null);
    } else {
        data = getUpdateMoneyRequestParams(transactionID, transactionThreadReportID, transactionChanges, policy ?? null, policyTagList ?? null, policyCategories ?? null, true);
    }
    const {params, onyxData} = data;
    API.write(WRITE_COMMANDS.UPDATE_MONEY_REQUEST_AMOUNT_AND_CURRENCY, params, onyxData);
}

/**
 *
 * @param transactionID  - The transactionID of IOU
 * @param reportAction - The reportAction of the transaction in the IOU report
 * @param isSingleTransactionView - whether we are in the transaction thread report
 * @return the url to navigate back once the money request is deleted
 */
function prepareToCleanUpMoneyRequest(transactionID: string, reportAction: OnyxTypes.ReportAction, isSingleTransactionView = false) {
    // STEP 1: Get all collections we're updating
    const allReports = ReportConnection.getAllReports();
    const iouReportID = ReportActionsUtils.isMoneyRequestAction(reportAction) ? ReportActionsUtils.getOriginalMessage(reportAction)?.IOUReportID : '-1';
    const iouReport = allReports?.[`${ONYXKEYS.COLLECTION.REPORT}${iouReportID}`] ?? null;
    const chatReport = allReports?.[`${ONYXKEYS.COLLECTION.REPORT}${iouReport?.chatReportID}`];
    // eslint-disable-next-line @typescript-eslint/no-non-null-assertion
    const reportPreviewAction = getReportPreviewAction(iouReport?.chatReportID ?? '-1', iouReport?.reportID ?? '-1')!;
    const transaction = allTransactions[`${ONYXKEYS.COLLECTION.TRANSACTION}${transactionID}`];
    const transactionViolations = allTransactionViolations[`${ONYXKEYS.COLLECTION.TRANSACTION_VIOLATIONS}${transactionID}`];
    const transactionThreadID = reportAction.childReportID;
    let transactionThread = null;
    if (transactionThreadID) {
        transactionThread = allReports?.[`${ONYXKEYS.COLLECTION.REPORT}${transactionThreadID}`] ?? null;
    }

    // STEP 2: Decide if we need to:
    // 1. Delete the transactionThread - delete if there are no visible comments in the thread
    // 2. Update the moneyRequestPreview to show [Deleted expense] - update if the transactionThread exists AND it isn't being deleted
    const shouldDeleteTransactionThread = transactionThreadID ? (reportAction?.childVisibleActionCount ?? 0) === 0 : false;
    const shouldShowDeletedRequestMessage = !!transactionThreadID && !shouldDeleteTransactionThread;

    // STEP 3: Update the IOU reportAction and decide if the iouReport should be deleted. We delete the iouReport if there are no visible comments left in the report.
    const updatedReportAction = {
        [reportAction.reportActionID]: {
            pendingAction: shouldShowDeletedRequestMessage ? CONST.RED_BRICK_ROAD_PENDING_ACTION.UPDATE : CONST.RED_BRICK_ROAD_PENDING_ACTION.DELETE,
            previousMessage: reportAction.message,
            message: [
                {
                    type: 'COMMENT',
                    html: '',
                    text: '',
                    isEdited: true,
                    isDeletedParentAction: shouldShowDeletedRequestMessage,
                },
            ],
            originalMessage: {
                IOUTransactionID: null,
            },
            errors: null,
        },
    } as Record<string, NullishDeep<OnyxTypes.ReportAction>>;

    const lastVisibleAction = ReportActionsUtils.getLastVisibleAction(iouReport?.reportID ?? '-1', updatedReportAction);
    const iouReportLastMessageText = ReportActionsUtils.getLastVisibleMessage(iouReport?.reportID ?? '-1', updatedReportAction).lastMessageText;
    const shouldDeleteIOUReport =
        iouReportLastMessageText.length === 0 && !ReportActionsUtils.isDeletedParentAction(lastVisibleAction) && (!transactionThreadID || shouldDeleteTransactionThread);

    // STEP 4: Update the iouReport and reportPreview with new totals and messages if it wasn't deleted
    let updatedIOUReport: OnyxInputValue<OnyxTypes.Report>;
    const currency = TransactionUtils.getCurrency(transaction);
    const updatedReportPreviewAction: OnyxTypes.ReportAction<typeof CONST.REPORT.ACTIONS.TYPE.REPORT_PREVIEW> = {...reportPreviewAction};
    updatedReportPreviewAction.pendingAction = shouldDeleteIOUReport ? CONST.RED_BRICK_ROAD_PENDING_ACTION.DELETE : CONST.RED_BRICK_ROAD_PENDING_ACTION.UPDATE;
    if (iouReport && ReportUtils.isExpenseReport(iouReport)) {
        updatedIOUReport = {...iouReport};

        if (typeof updatedIOUReport.total === 'number' && currency === iouReport?.currency) {
            // Because of the Expense reports are stored as negative values, we add the total from the amount
            const amountDiff = TransactionUtils.getAmount(transaction, true);
            updatedIOUReport.total += amountDiff;

            if (!transaction?.reimbursable && typeof updatedIOUReport.nonReimbursableTotal === 'number') {
                updatedIOUReport.nonReimbursableTotal += amountDiff;
            }
        }
    } else {
        updatedIOUReport = IOUUtils.updateIOUOwnerAndTotal(iouReport, reportAction.actorAccountID ?? -1, TransactionUtils.getAmount(transaction, false), currency, true);
    }

    if (updatedIOUReport) {
        updatedIOUReport.lastMessageText = iouReportLastMessageText;
        updatedIOUReport.lastVisibleActionCreated = lastVisibleAction?.created;
    }

    const hasNonReimbursableTransactions = ReportUtils.hasNonReimbursableTransactions(iouReport?.reportID);
    const messageText = Localize.translateLocal(hasNonReimbursableTransactions ? 'iou.payerSpentAmount' : 'iou.payerOwesAmount', {
        payer: ReportUtils.getPersonalDetailsForAccountID(updatedIOUReport?.managerID ?? -1).login ?? '',
        amount: CurrencyUtils.convertToDisplayString(updatedIOUReport?.total, updatedIOUReport?.currency),
    });

    if (ReportActionsUtils.getReportActionMessage(updatedReportPreviewAction)) {
        if (Array.isArray(updatedReportPreviewAction?.message) && updatedReportPreviewAction.message?.[0]) {
            updatedReportPreviewAction.message[0].text = messageText;
            updatedReportPreviewAction.message[0].deleted = shouldDeleteIOUReport ? DateUtils.getDBTime() : '';
        } else if (!Array.isArray(updatedReportPreviewAction.message) && updatedReportPreviewAction.message) {
            updatedReportPreviewAction.message.text = messageText;
            updatedReportPreviewAction.message.deleted = shouldDeleteIOUReport ? DateUtils.getDBTime() : '';
        }
    }

    if (updatedReportPreviewAction && reportPreviewAction?.childMoneyRequestCount && reportPreviewAction?.childMoneyRequestCount > 0) {
        updatedReportPreviewAction.childMoneyRequestCount = reportPreviewAction.childMoneyRequestCount - 1;
    }

    // STEP 5: Calculate the url that the user will be navigated back to
    // This depends on which page they are on and which resources were deleted
    let reportIDToNavigateBack: string | undefined;
    if (iouReport && isSingleTransactionView && shouldDeleteTransactionThread && !shouldDeleteIOUReport) {
        reportIDToNavigateBack = iouReport.reportID;
    }

    if (iouReport?.chatReportID && shouldDeleteIOUReport) {
        reportIDToNavigateBack = iouReport.chatReportID;
    }

    const urlToNavigateBack = reportIDToNavigateBack ? ROUTES.REPORT_WITH_ID.getRoute(reportIDToNavigateBack) : undefined;

    return {
        shouldDeleteTransactionThread,
        shouldDeleteIOUReport,
        updatedReportAction,
        updatedIOUReport,
        updatedReportPreviewAction,
        transactionThreadID,
        transactionThread,
        chatReport,
        transaction,
        transactionViolations,
        reportPreviewAction,
        iouReport,
        urlToNavigateBack,
    };
}

/**
 *
 * @param transactionID  - The transactionID of IOU
 * @param reportAction - The reportAction of the transaction in the IOU report
 * @param isSingleTransactionView - whether we are in the transaction thread report
 * @return the url to navigate back once the money request is deleted
 */
function cleanUpMoneyRequest(transactionID: string, reportAction: OnyxTypes.ReportAction, isSingleTransactionView = false) {
    const {
        shouldDeleteTransactionThread,
        shouldDeleteIOUReport,
        updatedReportAction,
        updatedIOUReport,
        updatedReportPreviewAction,
        transactionThreadID,
        chatReport,
        iouReport,
        reportPreviewAction,
        urlToNavigateBack,
    } = prepareToCleanUpMoneyRequest(transactionID, reportAction, isSingleTransactionView);

    // build Onyx data

    // Onyx operations to delete the transaction, update the IOU report action and chat report action
    const onyxUpdates: OnyxUpdate[] = [
        {
            onyxMethod: Onyx.METHOD.SET,
            key: `${ONYXKEYS.COLLECTION.TRANSACTION}${transactionID}`,
            value: null,
        },
        {
            onyxMethod: Onyx.METHOD.MERGE,
            key: `${ONYXKEYS.COLLECTION.REPORT_ACTIONS}${iouReport?.reportID}`,
            value: {
                [reportAction.reportActionID]: shouldDeleteIOUReport
                    ? null
                    : {
                          pendingAction: null,
                      },
            },
        },
    ];

    if (reportPreviewAction?.reportActionID) {
        onyxUpdates.push({
            onyxMethod: Onyx.METHOD.MERGE,
            key: `${ONYXKEYS.COLLECTION.REPORT_ACTIONS}${chatReport?.reportID}`,
            value: {
                [reportPreviewAction.reportActionID]: {
                    ...updatedReportPreviewAction,
                    pendingAction: null,
                    errors: null,
                },
            },
        });
    }

    // added the operation to delete associated transaction violations
    onyxUpdates.push({
        onyxMethod: Onyx.METHOD.SET,
        key: `${ONYXKEYS.COLLECTION.TRANSACTION_VIOLATIONS}${transactionID}`,
        value: null,
    });

    // added the operation to delete transaction thread
    if (shouldDeleteTransactionThread) {
        onyxUpdates.push(
            {
                onyxMethod: Onyx.METHOD.SET,
                key: `${ONYXKEYS.COLLECTION.REPORT}${transactionThreadID}`,
                value: null,
            },
            {
                onyxMethod: Onyx.METHOD.SET,
                key: `${ONYXKEYS.COLLECTION.REPORT_ACTIONS}${transactionThreadID}`,
                value: null,
            },
        );
    }

    // added operations to update IOU report and chat report
    onyxUpdates.push(
        {
            onyxMethod: Onyx.METHOD.MERGE,
            key: `${ONYXKEYS.COLLECTION.REPORT_ACTIONS}${iouReport?.reportID}`,
            value: updatedReportAction,
        },
        {
            onyxMethod: Onyx.METHOD.MERGE,
            key: `${ONYXKEYS.COLLECTION.REPORT}${iouReport?.reportID}`,
            value: updatedIOUReport,
        },
        {
            onyxMethod: Onyx.METHOD.MERGE,
            key: `${ONYXKEYS.COLLECTION.REPORT}${chatReport?.reportID}`,
            value: ReportUtils.getOutstandingChildRequest(updatedIOUReport),
        },
    );

    if (!shouldDeleteIOUReport && updatedReportPreviewAction.childMoneyRequestCount === 0) {
        onyxUpdates.push({
            onyxMethod: Onyx.METHOD.MERGE,
            key: `${ONYXKEYS.COLLECTION.REPORT}${chatReport?.reportID}`,
            value: {
                hasOutstandingChildRequest: false,
            },
        });
    }

    if (shouldDeleteIOUReport) {
        onyxUpdates.push(
            {
                onyxMethod: Onyx.METHOD.MERGE,
                key: `${ONYXKEYS.COLLECTION.REPORT}${chatReport?.reportID}`,
                value: {
                    hasOutstandingChildRequest: false,
                    iouReportID: null,
                    lastMessageText: ReportActionsUtils.getLastVisibleMessage(iouReport?.chatReportID ?? '-1', {[reportPreviewAction?.reportActionID ?? '-1']: null})?.lastMessageText,
                    lastVisibleActionCreated: ReportActionsUtils.getLastVisibleAction(iouReport?.chatReportID ?? '-1', {[reportPreviewAction?.reportActionID ?? '-1']: null})?.created,
                },
            },
            {
                onyxMethod: Onyx.METHOD.SET,
                key: `${ONYXKEYS.COLLECTION.REPORT}${iouReport?.reportID}`,
                value: null,
            },
        );
    }

    Onyx.update(onyxUpdates);

    return urlToNavigateBack;
}

/**
 *
 * @param transactionID  - The transactionID of IOU
 * @param reportAction - The reportAction of the transaction in the IOU report
 * @param isSingleTransactionView - whether we are in the transaction thread report
 * @return the url to navigate back once the money request is deleted
 */
function deleteMoneyRequest(transactionID: string, reportAction: OnyxTypes.ReportAction, isSingleTransactionView = false) {
    // STEP 1: Calculate and prepare the data
    const {
        shouldDeleteTransactionThread,
        shouldDeleteIOUReport,
        updatedReportAction,
        updatedIOUReport,
        updatedReportPreviewAction,
        transactionThreadID,
        transactionThread,
        chatReport,
        transaction,
        transactionViolations,
        iouReport,
        reportPreviewAction,
        urlToNavigateBack,
    } = prepareToCleanUpMoneyRequest(transactionID, reportAction, isSingleTransactionView);

    // STEP 2: Build Onyx data
    // The logic mostly resembles the cleanUpMoneyRequest function
    const optimisticData: OnyxUpdate[] = [
        {
            onyxMethod: Onyx.METHOD.SET,
            key: `${ONYXKEYS.COLLECTION.TRANSACTION}${transactionID}`,
            value: null,
        },
    ];

    optimisticData.push({
        onyxMethod: Onyx.METHOD.SET,
        key: `${ONYXKEYS.COLLECTION.TRANSACTION_VIOLATIONS}${transactionID}`,
        value: null,
    });

    if (shouldDeleteTransactionThread) {
        optimisticData.push(
            {
                onyxMethod: Onyx.METHOD.SET,
                key: `${ONYXKEYS.COLLECTION.REPORT}${transactionThreadID}`,
                value: null,
            },
            {
                onyxMethod: Onyx.METHOD.SET,
                key: `${ONYXKEYS.COLLECTION.REPORT_ACTIONS}${transactionThreadID}`,
                value: null,
            },
        );
    }

    optimisticData.push(
        {
            onyxMethod: Onyx.METHOD.MERGE,
            key: `${ONYXKEYS.COLLECTION.REPORT_ACTIONS}${iouReport?.reportID}`,
            value: updatedReportAction,
        },
        {
            onyxMethod: Onyx.METHOD.MERGE,
            key: `${ONYXKEYS.COLLECTION.REPORT}${iouReport?.reportID}`,
            value: updatedIOUReport,
        },
        {
            onyxMethod: Onyx.METHOD.MERGE,
            key: `${ONYXKEYS.COLLECTION.REPORT_ACTIONS}${chatReport?.reportID}`,
            value: {
                [reportPreviewAction?.reportActionID ?? '-1']: updatedReportPreviewAction,
            },
        },
        {
            onyxMethod: Onyx.METHOD.MERGE,
            key: `${ONYXKEYS.COLLECTION.REPORT}${chatReport?.reportID}`,
            value: ReportUtils.getOutstandingChildRequest(updatedIOUReport),
        },
    );

    if (!shouldDeleteIOUReport && updatedReportPreviewAction?.childMoneyRequestCount === 0) {
        optimisticData.push({
            onyxMethod: Onyx.METHOD.MERGE,
            key: `${ONYXKEYS.COLLECTION.REPORT}${chatReport?.reportID}`,
            value: {
                hasOutstandingChildRequest: false,
            },
        });
    }

    if (shouldDeleteIOUReport) {
        optimisticData.push({
            onyxMethod: Onyx.METHOD.MERGE,
            key: `${ONYXKEYS.COLLECTION.REPORT}${chatReport?.reportID}`,
            value: {
                hasOutstandingChildRequest: false,
                iouReportID: null,
                lastMessageText: ReportActionsUtils.getLastVisibleMessage(iouReport?.chatReportID ?? '-1', {[reportPreviewAction?.reportActionID ?? '-1']: null})?.lastMessageText,
                lastVisibleActionCreated: ReportActionsUtils.getLastVisibleAction(iouReport?.chatReportID ?? '-1', {[reportPreviewAction?.reportActionID ?? '-1']: null})?.created,
            },
        });
        optimisticData.push({
            onyxMethod: Onyx.METHOD.MERGE,
            key: `${ONYXKEYS.COLLECTION.REPORT}${iouReport?.reportID}`,
            value: {
                pendingFields: {
                    preview: CONST.RED_BRICK_ROAD_PENDING_ACTION.DELETE,
                },
            },
        });
    }

    const successData: OnyxUpdate[] = [
        {
            onyxMethod: Onyx.METHOD.MERGE,
            key: `${ONYXKEYS.COLLECTION.REPORT_ACTIONS}${iouReport?.reportID}`,
            value: {
                [reportAction.reportActionID]: shouldDeleteIOUReport
                    ? null
                    : {
                          pendingAction: null,
                      },
            },
        },
        {
            onyxMethod: Onyx.METHOD.MERGE,
            key: `${ONYXKEYS.COLLECTION.REPORT_ACTIONS}${chatReport?.reportID}`,
            value: {
                [reportPreviewAction?.reportActionID ?? '-1']: {
                    pendingAction: null,
                    errors: null,
                },
            },
        },
    ];

    if (shouldDeleteIOUReport) {
        successData.push({
            onyxMethod: Onyx.METHOD.SET,
            key: `${ONYXKEYS.COLLECTION.REPORT}${iouReport?.reportID}`,
            value: null,
        });
    }

    const failureData: OnyxUpdate[] = [
        {
            onyxMethod: Onyx.METHOD.SET,
            key: `${ONYXKEYS.COLLECTION.TRANSACTION}${transactionID}`,
            value: transaction ?? null,
        },
    ];

    failureData.push({
        onyxMethod: Onyx.METHOD.SET,
        key: `${ONYXKEYS.COLLECTION.TRANSACTION_VIOLATIONS}${transactionID}`,
        value: transactionViolations ?? null,
    });

    if (shouldDeleteTransactionThread) {
        failureData.push({
            onyxMethod: Onyx.METHOD.SET,
            key: `${ONYXKEYS.COLLECTION.REPORT}${transactionThreadID}`,
            value: transactionThread,
        });
    }

    const errorKey = DateUtils.getMicroseconds();

    failureData.push(
        {
            onyxMethod: Onyx.METHOD.MERGE,
            key: `${ONYXKEYS.COLLECTION.REPORT_ACTIONS}${iouReport?.reportID}`,
            value: {
                [reportAction.reportActionID]: {
                    ...reportAction,
                    pendingAction: null,
                    errors: {
                        [errorKey]: Localize.translateLocal('iou.error.genericDeleteFailureMessage'),
                    },
                },
            },
        },
        shouldDeleteIOUReport
            ? {
                  onyxMethod: Onyx.METHOD.SET,
                  key: `${ONYXKEYS.COLLECTION.REPORT}${iouReport?.reportID}`,
                  value: iouReport,
              }
            : {
                  onyxMethod: Onyx.METHOD.MERGE,
                  key: `${ONYXKEYS.COLLECTION.REPORT}${iouReport?.reportID}`,
                  value: iouReport,
              },
        {
            onyxMethod: Onyx.METHOD.MERGE,
            key: `${ONYXKEYS.COLLECTION.REPORT_ACTIONS}${chatReport?.reportID}`,
            value: {
                [reportPreviewAction?.reportActionID ?? '-1']: {
                    ...reportPreviewAction,
                    pendingAction: null,
                    errors: {
                        [errorKey]: Localize.translateLocal('iou.error.genericDeleteFailureMessage'),
                    },
                },
            },
        },
    );

    if (chatReport && shouldDeleteIOUReport) {
        failureData.push({
            onyxMethod: Onyx.METHOD.MERGE,
            key: `${ONYXKEYS.COLLECTION.REPORT}${chatReport.reportID}`,
            value: chatReport,
        });
    }

    if (!shouldDeleteIOUReport && updatedReportPreviewAction?.childMoneyRequestCount === 0) {
        failureData.push({
            onyxMethod: Onyx.METHOD.MERGE,
            key: `${ONYXKEYS.COLLECTION.REPORT}${chatReport?.reportID}`,
            value: {
                hasOutstandingChildRequest: true,
            },
        });
    }

    const parameters: DeleteMoneyRequestParams = {
        transactionID,
        reportActionID: reportAction.reportActionID,
    };

    // STEP 3: Make the API request
    API.write(WRITE_COMMANDS.DELETE_MONEY_REQUEST, parameters, {optimisticData, successData, failureData});
    CachedPDFPaths.clearByKey(transactionID);

    return urlToNavigateBack;
}

function deleteTrackExpense(chatReportID: string, transactionID: string, reportAction: OnyxTypes.ReportAction, isSingleTransactionView = false) {
    // STEP 1: Get all collections we're updating
    const chatReport = ReportConnection.getAllReports()?.[`${ONYXKEYS.COLLECTION.REPORT}${chatReportID}`] ?? null;
    if (!ReportUtils.isSelfDM(chatReport)) {
        return deleteMoneyRequest(transactionID, reportAction, isSingleTransactionView);
    }

    const whisperAction = ReportActionsUtils.getTrackExpenseActionableWhisper(transactionID, chatReportID);
    const actionableWhisperReportActionID = whisperAction?.reportActionID;
    const {parameters, optimisticData, successData, failureData, shouldDeleteTransactionThread} = getDeleteTrackExpenseInformation(
        chatReportID,
        transactionID,
        reportAction,
        undefined,
        undefined,
        actionableWhisperReportActionID,
        CONST.REPORT.ACTIONABLE_TRACK_EXPENSE_WHISPER_RESOLUTION.NOTHING,
    );

    // STEP 6: Make the API request
    API.write(WRITE_COMMANDS.DELETE_MONEY_REQUEST, parameters, {optimisticData, successData, failureData});
    CachedPDFPaths.clearByKey(transactionID);

    // STEP 7: Navigate the user depending on which page they are on and which resources were deleted
    if (isSingleTransactionView && shouldDeleteTransactionThread) {
        // Pop the deleted report screen before navigating. This prevents navigating to the Concierge chat due to the missing report.
        return ROUTES.REPORT_WITH_ID.getRoute(chatReport?.reportID ?? '-1');
    }
}

/**
 * @param managerID - Account ID of the person sending the money
 * @param recipient - The user receiving the money
 */
function getSendMoneyParams(
    report: OnyxEntry<OnyxTypes.Report>,
    amount: number,
    currency: string,
    comment: string,
    paymentMethodType: PaymentMethodType,
    managerID: number,
    recipient: Participant,
): SendMoneyParamsData {
    const recipientEmail = PhoneNumber.addSMSDomainIfPhoneNumber(recipient.login ?? '');
    const recipientAccountID = Number(recipient.accountID);
    const newIOUReportDetails = JSON.stringify({
        amount,
        currency,
        requestorEmail: recipientEmail,
        requestorAccountID: recipientAccountID,
        comment,
        idempotencyKey: Str.guid(),
    });

    let chatReport = !isEmptyObject(report) && report?.reportID ? report : ReportUtils.getChatByParticipants([recipientAccountID, managerID]);
    let isNewChat = false;
    if (!chatReport) {
        chatReport = ReportUtils.buildOptimisticChatReport([recipientAccountID, managerID]);
        isNewChat = true;
    }
    const optimisticIOUReport = ReportUtils.buildOptimisticIOUReport(recipientAccountID, managerID, amount, chatReport.reportID, currency, true);

    const optimisticTransaction = TransactionUtils.buildOptimisticTransaction(amount, currency, optimisticIOUReport.reportID, comment);
    const optimisticTransactionData: OnyxUpdate = {
        onyxMethod: Onyx.METHOD.SET,
        key: `${ONYXKEYS.COLLECTION.TRANSACTION}${optimisticTransaction.transactionID}`,
        value: optimisticTransaction,
    };

    const [optimisticCreatedActionForChat, optimisticCreatedActionForIOUReport, optimisticIOUReportAction, optimisticTransactionThread, optimisticCreatedActionForTransactionThread] =
        ReportUtils.buildOptimisticMoneyRequestEntities(
            optimisticIOUReport,
            CONST.IOU.REPORT_ACTION_TYPE.PAY,
            amount,
            currency,
            comment,
            recipientEmail,
            [recipient],
            optimisticTransaction.transactionID,
            paymentMethodType,
            false,
            true,
        );

    const reportPreviewAction = ReportUtils.buildOptimisticReportPreview(chatReport, optimisticIOUReport);

    // Change the method to set for new reports because it doesn't exist yet, is faster,
    // and we need the data to be available when we navigate to the chat page
    const optimisticChatReportData: OnyxUpdate = isNewChat
        ? {
              onyxMethod: Onyx.METHOD.SET,
              key: `${ONYXKEYS.COLLECTION.REPORT}${chatReport.reportID}`,
              value: {
                  ...chatReport,
                  // Set and clear pending fields on the chat report
                  pendingFields: {createChat: CONST.RED_BRICK_ROAD_PENDING_ACTION.ADD},
                  lastReadTime: DateUtils.getDBTime(),
                  lastVisibleActionCreated: reportPreviewAction.created,
              },
          }
        : {
              onyxMethod: Onyx.METHOD.MERGE,
              key: `${ONYXKEYS.COLLECTION.REPORT}${chatReport.reportID}`,
              value: {
                  ...chatReport,
                  lastReadTime: DateUtils.getDBTime(),
                  lastVisibleActionCreated: reportPreviewAction.created,
              },
          };
    const optimisticQuickActionData: OnyxUpdate = {
        onyxMethod: Onyx.METHOD.SET,
        key: ONYXKEYS.NVP_QUICK_ACTION_GLOBAL_CREATE,
        value: {
            action: CONST.QUICK_ACTIONS.SEND_MONEY,
            chatReportID: chatReport.reportID,
            isFirstQuickAction: isEmptyObject(quickAction),
        },
    };
    const optimisticIOUReportData: OnyxUpdate = {
        onyxMethod: Onyx.METHOD.SET,
        key: `${ONYXKEYS.COLLECTION.REPORT}${optimisticIOUReport.reportID}`,
        value: {
            ...optimisticIOUReport,
            lastMessageText: ReportActionsUtils.getReportActionText(optimisticIOUReportAction),
            lastMessageHtml: ReportActionsUtils.getReportActionHtml(optimisticIOUReportAction),
        },
    };
    const optimisticTransactionThreadData: OnyxUpdate = {
        onyxMethod: Onyx.METHOD.SET,
        key: `${ONYXKEYS.COLLECTION.REPORT}${optimisticTransactionThread.reportID}`,
        value: optimisticTransactionThread,
    };
    const optimisticIOUReportActionsData: OnyxUpdate = {
        onyxMethod: Onyx.METHOD.MERGE,
        key: `${ONYXKEYS.COLLECTION.REPORT_ACTIONS}${optimisticIOUReport.reportID}`,
        value: {
            [optimisticCreatedActionForIOUReport.reportActionID]: optimisticCreatedActionForIOUReport,
            [optimisticIOUReportAction.reportActionID]: {
                ...(optimisticIOUReportAction as OnyxTypes.ReportAction),
                pendingAction: CONST.RED_BRICK_ROAD_PENDING_ACTION.ADD,
            },
        },
    };
    const optimisticChatReportActionsData: OnyxUpdate = {
        onyxMethod: Onyx.METHOD.MERGE,
        key: `${ONYXKEYS.COLLECTION.REPORT_ACTIONS}${chatReport.reportID}`,
        value: {
            [reportPreviewAction.reportActionID]: reportPreviewAction,
        },
    };
    const optimisticTransactionThreadReportActionsData: OnyxUpdate = {
        onyxMethod: Onyx.METHOD.MERGE,
        key: `${ONYXKEYS.COLLECTION.REPORT_ACTIONS}${optimisticTransactionThread.reportID}`,
        value: {
            [optimisticCreatedActionForTransactionThread?.reportActionID ?? '-1']: optimisticCreatedActionForTransactionThread,
        },
    };

    const successData: OnyxUpdate[] = [];

    // Add optimistic personal details for recipient
    let optimisticPersonalDetailListData: OnyxUpdate | null = null;
    const optimisticPersonalDetailListAction = isNewChat
        ? {
              [recipientAccountID]: {
                  accountID: recipientAccountID,
                  // Disabling this line since participant.displayName can be an empty string
                  // eslint-disable-next-line @typescript-eslint/prefer-nullish-coalescing
                  displayName: recipient.displayName || recipient.login,
                  login: recipient.login,
              },
          }
        : {};

    const redundantParticipants: Record<number, null> = {};
    if (!isEmptyObject(optimisticPersonalDetailListAction)) {
        const successPersonalDetailListAction: Record<number, null> = {};

        // BE will send different participants. We clear the optimistic ones to avoid duplicated entries
        Object.keys(optimisticPersonalDetailListAction).forEach((accountIDKey) => {
            const accountID = Number(accountIDKey);
            successPersonalDetailListAction[accountID] = null;
            redundantParticipants[accountID] = null;
        });

        optimisticPersonalDetailListData = {
            onyxMethod: Onyx.METHOD.MERGE,
            key: ONYXKEYS.PERSONAL_DETAILS_LIST,
            value: optimisticPersonalDetailListAction,
        };
        successData.push({
            onyxMethod: Onyx.METHOD.MERGE,
            key: ONYXKEYS.PERSONAL_DETAILS_LIST,
            value: successPersonalDetailListAction,
        });
    }

    successData.push(
        {
            onyxMethod: Onyx.METHOD.MERGE,
            key: `${ONYXKEYS.COLLECTION.REPORT}${optimisticIOUReport.reportID}`,
            value: {
                participants: redundantParticipants,
            },
        },
        {
            onyxMethod: Onyx.METHOD.MERGE,
            key: `${ONYXKEYS.COLLECTION.REPORT}${optimisticTransactionThread.reportID}`,
            value: {
                participants: redundantParticipants,
            },
        },
        {
            onyxMethod: Onyx.METHOD.MERGE,
            key: `${ONYXKEYS.COLLECTION.REPORT_ACTIONS}${optimisticIOUReport.reportID}`,
            value: {
                [optimisticIOUReportAction.reportActionID]: {
                    pendingAction: null,
                },
            },
        },
        {
            onyxMethod: Onyx.METHOD.MERGE,
            key: `${ONYXKEYS.COLLECTION.TRANSACTION}${optimisticTransaction.transactionID}`,
            value: {pendingAction: null},
        },
        {
            onyxMethod: Onyx.METHOD.MERGE,
            key: `${ONYXKEYS.COLLECTION.REPORT_ACTIONS}${chatReport.reportID}`,
            value: {
                [reportPreviewAction.reportActionID]: {
                    pendingAction: null,
                },
            },
        },
        {
            onyxMethod: Onyx.METHOD.MERGE,
            key: `${ONYXKEYS.COLLECTION.REPORT_ACTIONS}${optimisticTransactionThread.reportID}`,
            value: {
                [optimisticCreatedActionForTransactionThread?.reportActionID ?? '-1']: {
                    pendingAction: null,
                },
            },
        },
    );

    const failureData: OnyxUpdate[] = [
        {
            onyxMethod: Onyx.METHOD.MERGE,
            key: `${ONYXKEYS.COLLECTION.TRANSACTION}${optimisticTransaction.transactionID}`,
            value: {
                errors: ErrorUtils.getMicroSecondOnyxErrorWithTranslationKey('iou.error.other'),
            },
        },
        {
            onyxMethod: Onyx.METHOD.MERGE,
            key: `${ONYXKEYS.COLLECTION.REPORT}${optimisticTransactionThread.reportID}`,
            value: {
                errorFields: {
                    createChat: ErrorUtils.getMicroSecondOnyxErrorWithTranslationKey('report.genericCreateReportFailureMessage'),
                },
            },
        },
        {
            onyxMethod: Onyx.METHOD.MERGE,
            key: `${ONYXKEYS.COLLECTION.REPORT_ACTIONS}${optimisticTransactionThread.reportID}`,
            value: {
                [optimisticCreatedActionForTransactionThread?.reportActionID ?? '-1']: {
                    errors: ErrorUtils.getMicroSecondOnyxErrorWithTranslationKey('iou.error.genericCreateFailureMessage'),
                },
            },
        },
    ];

    // Now, let's add the data we need just when we are creating a new chat report
    if (isNewChat) {
        successData.push({
            onyxMethod: Onyx.METHOD.MERGE,
            key: `${ONYXKEYS.COLLECTION.REPORT}${chatReport.reportID}`,
            value: {pendingFields: null, participants: redundantParticipants},
        });
        failureData.push(
            {
                onyxMethod: Onyx.METHOD.MERGE,
                key: `${ONYXKEYS.COLLECTION.REPORT}${chatReport.reportID}`,
                value: {
                    errorFields: {
                        createChat: ErrorUtils.getMicroSecondOnyxErrorWithTranslationKey('report.genericCreateReportFailureMessage'),
                    },
                },
            },
            {
                onyxMethod: Onyx.METHOD.MERGE,
                key: `${ONYXKEYS.COLLECTION.REPORT_ACTIONS}${optimisticIOUReport.reportID}`,
                value: {
                    [optimisticIOUReportAction.reportActionID]: {
                        errors: ErrorUtils.getMicroSecondOnyxErrorWithTranslationKey('iou.error.genericCreateFailureMessage'),
                    },
                },
            },
        );

        if (optimisticChatReportActionsData.value) {
            // Add an optimistic created action to the optimistic chat reportActions data
            optimisticChatReportActionsData.value[optimisticCreatedActionForChat.reportActionID] = optimisticCreatedActionForChat;
        }
    } else {
        failureData.push({
            onyxMethod: Onyx.METHOD.MERGE,
            key: `${ONYXKEYS.COLLECTION.REPORT_ACTIONS}${optimisticIOUReport.reportID}`,
            value: {
                [optimisticIOUReportAction.reportActionID]: {
                    errors: ErrorUtils.getMicroSecondOnyxErrorWithTranslationKey('iou.error.other'),
                },
            },
        });
    }

    const optimisticData: OnyxUpdate[] = [
        optimisticChatReportData,
        optimisticQuickActionData,
        optimisticIOUReportData,
        optimisticChatReportActionsData,
        optimisticIOUReportActionsData,
        optimisticTransactionData,
        optimisticTransactionThreadData,
        optimisticTransactionThreadReportActionsData,
    ];

    if (!isEmptyObject(optimisticPersonalDetailListData)) {
        optimisticData.push(optimisticPersonalDetailListData);
    }

    return {
        params: {
            iouReportID: optimisticIOUReport.reportID,
            chatReportID: chatReport.reportID,
            reportActionID: optimisticIOUReportAction.reportActionID,
            paymentMethodType,
            transactionID: optimisticTransaction.transactionID,
            newIOUReportDetails,
            createdReportActionID: isNewChat ? optimisticCreatedActionForChat.reportActionID : '-1',
            reportPreviewReportActionID: reportPreviewAction.reportActionID,
            createdIOUReportActionID: optimisticCreatedActionForIOUReport.reportActionID,
            transactionThreadReportID: optimisticTransactionThread.reportID,
            createdReportActionIDForThread: optimisticCreatedActionForTransactionThread?.reportActionID ?? '-1',
        },
        optimisticData,
        successData,
        failureData,
    };
}

type OptimisticHoldReportExpenseActionID = {
    optimisticReportActionID: string;
    oldReportActionID: string;
};

function getHoldReportActionsAndTransactions(reportID: string) {
    const iouReportActions = ReportActionsUtils.getAllReportActions(reportID);
    const holdReportActions: Array<OnyxTypes.ReportAction<typeof CONST.REPORT.ACTIONS.TYPE.IOU>> = [];
    const holdTransactions: OnyxTypes.Transaction[] = [];

    Object.values(iouReportActions).forEach((action) => {
        const transactionID = ReportActionsUtils.isMoneyRequestAction(action) ? ReportActionsUtils.getOriginalMessage(action)?.IOUTransactionID ?? null : null;
        const transaction = getTransaction(transactionID ?? '-1');

        if (transaction?.comment?.hold) {
            holdReportActions.push(action as OnyxTypes.ReportAction<typeof CONST.REPORT.ACTIONS.TYPE.IOU>);
            holdTransactions.push(transaction);
        }
    });

    return {holdReportActions, holdTransactions};
}

function getReportFromHoldRequestsOnyxData(
    chatReport: OnyxTypes.Report,
    iouReport: OnyxTypes.Report,
    recipient: Participant,
): {
    optimisticHoldReportID: string;
    optimisticHoldActionID: string;
    optimisticHoldReportExpenseActionIDs: OptimisticHoldReportExpenseActionID[];
    optimisticData: OnyxUpdate[];
    failureData: OnyxUpdate[];
} {
    const {holdReportActions, holdTransactions} = getHoldReportActionsAndTransactions(iouReport.reportID);
    const firstHoldTransaction = holdTransactions[0];
    const newParentReportActionID = rand64();

    const optimisticExpenseReport = ReportUtils.buildOptimisticExpenseReport(
        chatReport.reportID,
        chatReport.policyID ?? iouReport.policyID ?? '',
        recipient.accountID ?? 1,
        (firstHoldTransaction?.amount ?? 0) * -1,
        getCurrency(firstHoldTransaction),
        false,
        newParentReportActionID,
    );
    const optimisticExpenseReportPreview = ReportUtils.buildOptimisticReportPreview(
        chatReport,
        optimisticExpenseReport,
        '',
        firstHoldTransaction,
        optimisticExpenseReport.reportID,
        newParentReportActionID,
    );

    const updateHeldReports: Record<string, Pick<OnyxTypes.Report, 'parentReportActionID' | 'parentReportID' | 'chatReportID'>> = {};
    const addHoldReportActions: OnyxTypes.ReportActions = {};
    const deleteHoldReportActions: Record<string, Pick<OnyxTypes.ReportAction, 'message'>> = {};
    const optimisticHoldReportExpenseActionIDs: OptimisticHoldReportExpenseActionID[] = [];

    holdReportActions.forEach((holdReportAction) => {
        const originalMessage = ReportActionsUtils.getOriginalMessage(holdReportAction);

        deleteHoldReportActions[holdReportAction.reportActionID] = {
            message: [
                {
                    deleted: DateUtils.getDBTime(),
                    type: CONST.REPORT.MESSAGE.TYPE.TEXT,
                    text: '',
                },
            ],
        };

        const reportActionID = rand64();
        addHoldReportActions[reportActionID] = {
            ...holdReportAction,
            reportActionID,
            originalMessage: {
                ...originalMessage,
                IOUReportID: optimisticExpenseReport.reportID,
            },
            pendingAction: CONST.RED_BRICK_ROAD_PENDING_ACTION.ADD,
        };

        const heldReport = getReportOrDraftReport(holdReportAction.childReportID);
        if (heldReport) {
            optimisticHoldReportExpenseActionIDs.push({optimisticReportActionID: reportActionID, oldReportActionID: holdReportAction.reportActionID});

            updateHeldReports[`${ONYXKEYS.COLLECTION.REPORT}${heldReport.reportID}`] = {
                parentReportActionID: reportActionID,
                parentReportID: optimisticExpenseReport.reportID,
                chatReportID: optimisticExpenseReport.reportID,
            };
        }
    });

    const updateHeldTransactions: Record<string, Pick<OnyxTypes.Transaction, 'reportID'>> = {};
    holdTransactions.forEach((transaction) => {
        updateHeldTransactions[`${ONYXKEYS.COLLECTION.TRANSACTION}${transaction.transactionID}`] = {
            reportID: optimisticExpenseReport.reportID,
        };
    });

    const optimisticData: OnyxUpdate[] = [
        {
            onyxMethod: Onyx.METHOD.MERGE,
            key: `${ONYXKEYS.COLLECTION.REPORT}${chatReport.reportID}`,
            value: {
                iouReportID: optimisticExpenseReport.reportID,
            },
        },
        // add new optimistic expense report
        {
            onyxMethod: Onyx.METHOD.MERGE,
            key: `${ONYXKEYS.COLLECTION.REPORT}${optimisticExpenseReport.reportID}`,
            value: optimisticExpenseReport,
        },
        // add preview report action to main chat
        {
            onyxMethod: Onyx.METHOD.MERGE,
            key: `${ONYXKEYS.COLLECTION.REPORT_ACTIONS}${chatReport.reportID}`,
            value: {
                [optimisticExpenseReportPreview.reportActionID]: optimisticExpenseReportPreview,
            },
        },
        // remove hold report actions from old iou report
        {
            onyxMethod: Onyx.METHOD.MERGE,
            key: `${ONYXKEYS.COLLECTION.REPORT_ACTIONS}${iouReport.reportID}`,
            value: deleteHoldReportActions,
        },
        // add hold report actions to new iou report
        {
            onyxMethod: Onyx.METHOD.MERGE,
            key: `${ONYXKEYS.COLLECTION.REPORT_ACTIONS}${optimisticExpenseReport.reportID}`,
            value: addHoldReportActions,
        },
        // update held reports with new parentReportActionID
        {
            onyxMethod: Onyx.METHOD.MERGE_COLLECTION,
            key: `${ONYXKEYS.COLLECTION.REPORT}`,
            value: updateHeldReports,
        },
        // update transactions with new iouReportID
        {
            onyxMethod: Onyx.METHOD.MERGE_COLLECTION,
            key: `${ONYXKEYS.COLLECTION.TRANSACTION}`,
            value: updateHeldTransactions,
        },
    ];

    const bringReportActionsBack: Record<string, OnyxTypes.ReportAction> = {};
    holdReportActions.forEach((reportAction) => {
        bringReportActionsBack[reportAction.reportActionID] = reportAction;
    });

    const bringHeldTransactionsBack: Record<string, OnyxTypes.Transaction> = {};
    holdTransactions.forEach((transaction) => {
        bringHeldTransactionsBack[`${ONYXKEYS.COLLECTION.TRANSACTION}${transaction.transactionID}`] = transaction;
    });

    const failureData: OnyxUpdate[] = [
        // remove added optimistic expense report
        {
            onyxMethod: Onyx.METHOD.MERGE,
            key: `${ONYXKEYS.COLLECTION.REPORT}${optimisticExpenseReport.reportID}`,
            value: null,
        },
        // remove preview report action from the main chat
        {
            onyxMethod: Onyx.METHOD.MERGE,
            key: `${ONYXKEYS.COLLECTION.REPORT_ACTIONS}${chatReport.reportID}`,
            value: {
                [optimisticExpenseReportPreview.reportActionID]: null,
            },
        },
        // add hold report actions back to old iou report
        {
            onyxMethod: Onyx.METHOD.MERGE,
            key: `${ONYXKEYS.COLLECTION.REPORT_ACTIONS}${iouReport.reportID}`,
            value: bringReportActionsBack,
        },
        // remove hold report actions from the new iou report
        {
            onyxMethod: Onyx.METHOD.MERGE,
            key: `${ONYXKEYS.COLLECTION.REPORT_ACTIONS}${optimisticExpenseReport.reportID}`,
            value: null,
        },
        // add hold transactions back to old iou report
        {
            onyxMethod: Onyx.METHOD.MERGE_COLLECTION,
            key: `${ONYXKEYS.COLLECTION.TRANSACTION}`,
            value: bringHeldTransactionsBack,
        },
    ];

    return {
        optimisticData,
        optimisticHoldActionID: optimisticExpenseReportPreview.reportActionID,
        failureData,
        optimisticHoldReportID: optimisticExpenseReport.reportID,
        optimisticHoldReportExpenseActionIDs,
    };
}

function getPayMoneyRequestParams(
    initialChatReport: OnyxTypes.Report,
    iouReport: OnyxTypes.Report,
    recipient: Participant,
    paymentMethodType: PaymentMethodType,
    full: boolean,
    payAsBusiness?: boolean,
): PayMoneyRequestData {
    const isInvoiceReport = ReportUtils.isInvoiceReport(iouReport);
    let chatReport = initialChatReport;

    if (ReportUtils.isIndividualInvoiceRoom(chatReport) && payAsBusiness && primaryPolicyID) {
        const existingB2BInvoiceRoom = ReportUtils.getInvoiceChatByParticipants(chatReport.policyID ?? '', primaryPolicyID);
        if (existingB2BInvoiceRoom) {
            chatReport = existingB2BInvoiceRoom;
        }
    }

    let total = (iouReport.total ?? 0) - (iouReport.nonReimbursableTotal ?? 0);
    if (ReportUtils.hasHeldExpenses(iouReport.reportID) && !full && !!iouReport.unheldTotal) {
        total = iouReport.unheldTotal;
    }

    const optimisticIOUReportAction = ReportUtils.buildOptimisticIOUReportAction(
        CONST.IOU.REPORT_ACTION_TYPE.PAY,
        ReportUtils.isExpenseReport(iouReport) ? -total : total,
        iouReport.currency ?? '',
        '',
        [recipient],
        '',
        paymentMethodType,
        iouReport.reportID,
        true,
    );

    // In some instances, the report preview action might not be available to the payer (only whispered to the requestor)
    // hence we need to make the updates to the action safely.
    let optimisticReportPreviewAction = null;
    const reportPreviewAction = getReportPreviewAction(chatReport.reportID, iouReport.reportID);
    if (reportPreviewAction) {
        optimisticReportPreviewAction = ReportUtils.updateReportPreview(iouReport, reportPreviewAction, true);
    }
    let currentNextStep = null;
    let optimisticNextStep = null;
    if (!isInvoiceReport) {
        currentNextStep = allNextSteps[`${ONYXKEYS.COLLECTION.NEXT_STEP}${iouReport.reportID}`] ?? null;
        optimisticNextStep = NextStepUtils.buildNextStep(iouReport, CONST.REPORT.STATUS_NUM.REIMBURSED);
    }

    const optimisticChatReport = {
        ...chatReport,
        lastReadTime: DateUtils.getDBTime(),
        lastVisibleActionCreated: optimisticIOUReportAction.created,
        hasOutstandingChildRequest: false,
        iouReportID: null,
        lastMessageText: ReportActionsUtils.getReportActionText(optimisticIOUReportAction),
        lastMessageHtml: ReportActionsUtils.getReportActionHtml(optimisticIOUReportAction),
    };
    if (ReportUtils.isIndividualInvoiceRoom(chatReport) && payAsBusiness && primaryPolicyID) {
        optimisticChatReport.invoiceReceiver = {
            type: CONST.REPORT.INVOICE_RECEIVER_TYPE.BUSINESS,
            policyID: primaryPolicyID,
        };
    }

    const optimisticData: OnyxUpdate[] = [
        {
            onyxMethod: Onyx.METHOD.MERGE,
            key: `${ONYXKEYS.COLLECTION.REPORT}${chatReport.reportID}`,
            value: optimisticChatReport,
        },
        {
            onyxMethod: Onyx.METHOD.MERGE,
            key: `${ONYXKEYS.COLLECTION.REPORT_ACTIONS}${iouReport.reportID}`,
            value: {
                [optimisticIOUReportAction.reportActionID]: {
                    ...(optimisticIOUReportAction as OnyxTypes.ReportAction),
                    pendingAction: CONST.RED_BRICK_ROAD_PENDING_ACTION.ADD,
                },
            },
        },
        {
            onyxMethod: Onyx.METHOD.MERGE,
            key: `${ONYXKEYS.COLLECTION.REPORT}${iouReport.reportID}`,
            value: {
                ...iouReport,
                lastMessageText: ReportActionsUtils.getReportActionText(optimisticIOUReportAction),
                lastMessageHtml: ReportActionsUtils.getReportActionHtml(optimisticIOUReportAction),
                hasOutstandingChildRequest: false,
                statusNum: CONST.REPORT.STATUS_NUM.REIMBURSED,
                pendingFields: {
                    preview: CONST.RED_BRICK_ROAD_PENDING_ACTION.UPDATE,
                    reimbursed: CONST.RED_BRICK_ROAD_PENDING_ACTION.UPDATE,
                    partial: full ? null : CONST.RED_BRICK_ROAD_PENDING_ACTION.UPDATE,
                },
            },
        },
        {
            onyxMethod: Onyx.METHOD.MERGE,
            key: ONYXKEYS.NVP_LAST_PAYMENT_METHOD,
            value: {[iouReport.policyID ?? '-1']: paymentMethodType},
        },
        {
            onyxMethod: Onyx.METHOD.MERGE,
            key: `${ONYXKEYS.COLLECTION.NEXT_STEP}${iouReport.reportID}`,
            value: optimisticNextStep,
        },
    ];

    const successData: OnyxUpdate[] = [
        {
            onyxMethod: Onyx.METHOD.MERGE,
            key: `${ONYXKEYS.COLLECTION.REPORT}${iouReport.reportID}`,
            value: {
                pendingFields: {
                    preview: null,
                    reimbursed: null,
                    partial: null,
                },
            },
        },
    ];

    const failureData: OnyxUpdate[] = [
        {
            onyxMethod: Onyx.METHOD.MERGE,
            key: `${ONYXKEYS.COLLECTION.REPORT_ACTIONS}${iouReport.reportID}`,
            value: {
                [optimisticIOUReportAction.reportActionID]: {
                    errors: ErrorUtils.getMicroSecondOnyxErrorWithTranslationKey('iou.error.other'),
                },
            },
        },
        {
            onyxMethod: Onyx.METHOD.MERGE,
            key: `${ONYXKEYS.COLLECTION.REPORT}${iouReport.reportID}`,
            value: {
                ...iouReport,
            },
        },
        {
            onyxMethod: Onyx.METHOD.MERGE,
            key: `${ONYXKEYS.COLLECTION.REPORT}${chatReport.reportID}`,
            value: chatReport,
        },
        {
            onyxMethod: Onyx.METHOD.MERGE,
            key: `${ONYXKEYS.COLLECTION.NEXT_STEP}${iouReport.reportID}`,
            value: currentNextStep,
        },
    ];

    // In case the report preview action is loaded locally, let's update it.
    if (optimisticReportPreviewAction) {
        optimisticData.push({
            onyxMethod: Onyx.METHOD.MERGE,
            key: `${ONYXKEYS.COLLECTION.REPORT_ACTIONS}${chatReport.reportID}`,
            value: {
                [optimisticReportPreviewAction.reportActionID]: optimisticReportPreviewAction,
            },
        });
        failureData.push({
            onyxMethod: Onyx.METHOD.MERGE,
            key: `${ONYXKEYS.COLLECTION.REPORT_ACTIONS}${chatReport.reportID}`,
            value: {
                [optimisticReportPreviewAction.reportActionID]: {
                    created: optimisticReportPreviewAction.created,
                },
            },
        });
    }

    let optimisticHoldReportID;
    let optimisticHoldActionID;
    let optimisticHoldReportExpenseActionIDs;
    if (!full) {
        const holdReportOnyxData = getReportFromHoldRequestsOnyxData(chatReport, iouReport, recipient);

        optimisticData.push(...holdReportOnyxData.optimisticData);
        failureData.push(...holdReportOnyxData.failureData);
        optimisticHoldReportID = holdReportOnyxData.optimisticHoldReportID;
        optimisticHoldActionID = holdReportOnyxData.optimisticHoldActionID;
        optimisticHoldReportExpenseActionIDs = JSON.stringify(holdReportOnyxData.optimisticHoldReportExpenseActionIDs);
    }

    return {
        params: {
            iouReportID: iouReport.reportID,
            chatReportID: chatReport.reportID,
            reportActionID: optimisticIOUReportAction.reportActionID,
            paymentMethodType,
            full,
            amount: Math.abs(total),
            optimisticHoldReportID,
            optimisticHoldActionID,
            optimisticHoldReportExpenseActionIDs,
        },
        optimisticData,
        successData,
        failureData,
    };
}

/**
 * @param managerID - Account ID of the person sending the money
 * @param recipient - The user receiving the money
 */
function sendMoneyElsewhere(report: OnyxEntry<OnyxTypes.Report>, amount: number, currency: string, comment: string, managerID: number, recipient: Participant) {
    const {params, optimisticData, successData, failureData} = getSendMoneyParams(report, amount, currency, comment, CONST.IOU.PAYMENT_TYPE.ELSEWHERE, managerID, recipient);

    API.write(WRITE_COMMANDS.SEND_MONEY_ELSEWHERE, params, {optimisticData, successData, failureData});

    Navigation.dismissModal(params.chatReportID);
    Report.notifyNewAction(params.chatReportID, managerID);
}

/**
 * @param managerID - Account ID of the person sending the money
 * @param recipient - The user receiving the money
 */
function sendMoneyWithWallet(report: OnyxEntry<OnyxTypes.Report>, amount: number, currency: string, comment: string, managerID: number, recipient: Participant | ReportUtils.OptionData) {
    const {params, optimisticData, successData, failureData} = getSendMoneyParams(report, amount, currency, comment, CONST.IOU.PAYMENT_TYPE.EXPENSIFY, managerID, recipient);

    API.write(WRITE_COMMANDS.SEND_MONEY_WITH_WALLET, params, {optimisticData, successData, failureData});

    Navigation.dismissModal(params.chatReportID);
    Report.notifyNewAction(params.chatReportID, managerID);
}

function canApproveIOU(
    iouReport: OnyxTypes.OnyxInputOrEntry<OnyxTypes.Report>,
    chatReport: OnyxTypes.OnyxInputOrEntry<OnyxTypes.Report>,
    policy: OnyxTypes.OnyxInputOrEntry<OnyxTypes.Policy>,
) {
    if (isEmptyObject(chatReport)) {
        return false;
    }
    const isPaidGroupPolicy = ReportUtils.isPaidGroupPolicyExpenseChat(chatReport);
    if (!isPaidGroupPolicy) {
        return false;
    }

    const isOnSubmitAndClosePolicy = PolicyUtils.isSubmitAndClose(policy);
    if (isOnSubmitAndClosePolicy) {
        return false;
    }

    const managerID = iouReport?.managerID ?? -1;
    const isCurrentUserManager = managerID === userAccountID;
    const isPolicyExpenseChat = ReportUtils.isPolicyExpenseChat(chatReport);

    const isOpenExpenseReport = isPolicyExpenseChat && ReportUtils.isOpenExpenseReport(iouReport);
    const isApproved = ReportUtils.isReportApproved(iouReport);
    const iouSettled = ReportUtils.isSettled(iouReport?.reportID);
    const reportNameValuePairs = ReportUtils.getReportNameValuePairs(iouReport?.reportID);
    const isArchivedReport = ReportUtils.isArchivedRoom(iouReport, reportNameValuePairs);

    return isCurrentUserManager && !isOpenExpenseReport && !isApproved && !iouSettled && !isArchivedReport;
}

function canIOUBePaid(
    iouReport: OnyxTypes.OnyxInputOrEntry<OnyxTypes.Report>,
    chatReport: OnyxTypes.OnyxInputOrEntry<OnyxTypes.Report>,
    policy: OnyxTypes.OnyxInputOrEntry<OnyxTypes.Policy>,
) {
    const isPolicyExpenseChat = ReportUtils.isPolicyExpenseChat(chatReport);
    const reportNameValuePairs = ReportUtils.getReportNameValuePairs(chatReport?.reportID);
    const isChatReportArchived = ReportUtils.isArchivedRoom(chatReport, reportNameValuePairs);
    const iouSettled = ReportUtils.isSettled(iouReport?.reportID);

    if (isEmptyObject(iouReport)) {
        return false;
    }

    if (policy?.reimbursementChoice === CONST.POLICY.REIMBURSEMENT_CHOICES.REIMBURSEMENT_NO) {
        return false;
    }

    if (ReportUtils.isInvoiceReport(iouReport)) {
        if (iouSettled) {
            return false;
        }
        if (chatReport?.invoiceReceiver?.type === CONST.REPORT.INVOICE_RECEIVER_TYPE.INDIVIDUAL) {
            return chatReport?.invoiceReceiver?.accountID === userAccountID;
        }
        return PolicyUtils.getPolicy(chatReport?.invoiceReceiver?.policyID)?.role === CONST.POLICY.ROLE.ADMIN;
    }

    const isPayer = ReportUtils.isPayer(
        {
            email: currentUserEmail,
            accountID: userAccountID,
        },
        iouReport,
    );

    const isOpenExpenseReport = isPolicyExpenseChat && ReportUtils.isOpenExpenseReport(iouReport);

    const {reimbursableSpend} = ReportUtils.getMoneyRequestSpendBreakdown(iouReport);
    const isAutoReimbursable = policy?.reimbursementChoice === CONST.POLICY.REIMBURSEMENT_CHOICES.REIMBURSEMENT_YES ? false : ReportUtils.canBeAutoReimbursed(iouReport, policy);
    const shouldBeApproved = canApproveIOU(iouReport, chatReport, policy);

    return (
        isPayer && !isOpenExpenseReport && !iouSettled && !iouReport?.isWaitingOnBankAccount && reimbursableSpend !== 0 && !isChatReportArchived && !isAutoReimbursable && !shouldBeApproved
    );
}

function hasIOUToApproveOrPay(chatReport: OnyxEntry<OnyxTypes.Report>, excludedIOUReportID: string): boolean {
    const chatReportActions = allReportActions?.[`${ONYXKEYS.COLLECTION.REPORT_ACTIONS}${chatReport?.reportID}`] ?? {};

    return Object.values(chatReportActions).some((action) => {
        const iouReport = getReportOrDraftReport(action.childReportID ?? '-1');
        const policy = PolicyUtils.getPolicy(iouReport?.policyID);
        const shouldShowSettlementButton = canIOUBePaid(iouReport, chatReport, policy) || canApproveIOU(iouReport, chatReport, policy);
        return action.childReportID?.toString() !== excludedIOUReportID && action.actionName === CONST.REPORT.ACTIONS.TYPE.REPORT_PREVIEW && shouldShowSettlementButton;
    });
}

function isLastApprover(approvalChain: string[]): boolean {
    if (approvalChain.length === 0) {
        return true;
    }
    return approvalChain[approvalChain.length - 1] === currentUserEmail;
}

function approveMoneyRequest(expenseReport: OnyxEntry<OnyxTypes.Report>, full?: boolean) {
    if (expenseReport?.policyID && SubscriptionUtils.shouldRestrictUserBillableActions(expenseReport.policyID)) {
        Navigation.navigate(ROUTES.RESTRICTED_ACTION.getRoute(expenseReport.policyID));
        return;
    }

    const currentNextStep = allNextSteps[`${ONYXKEYS.COLLECTION.NEXT_STEP}${expenseReport?.reportID}`] ?? null;
    let total = expenseReport?.total ?? 0;
    const hasHeldExpenses = ReportUtils.hasHeldExpenses(expenseReport?.reportID);
    if (hasHeldExpenses && !full && !!expenseReport?.unheldTotal) {
        total = expenseReport?.unheldTotal;
    }
    const optimisticApprovedReportAction = ReportUtils.buildOptimisticApprovedReportAction(total, expenseReport?.currency ?? '', expenseReport?.reportID ?? '-1');

    const approvalChain = ReportUtils.getApprovalChain(PolicyUtils.getPolicy(expenseReport?.policyID), expenseReport?.ownerAccountID ?? -1, expenseReport?.total ?? 0);

    const predictedNextStatus = isLastApprover(approvalChain) ? CONST.REPORT.STATUS_NUM.APPROVED : CONST.REPORT.STATUS_NUM.SUBMITTED;
    const predictedNextState = isLastApprover(approvalChain) ? CONST.REPORT.STATE_NUM.APPROVED : CONST.REPORT.STATE_NUM.SUBMITTED;

    const optimisticNextStep = NextStepUtils.buildNextStep(expenseReport, predictedNextStatus);
    const chatReport = getReportOrDraftReport(expenseReport?.chatReportID);

    const optimisticReportActionsData: OnyxUpdate = {
        onyxMethod: Onyx.METHOD.MERGE,
        key: `${ONYXKEYS.COLLECTION.REPORT_ACTIONS}${expenseReport?.reportID}`,
        value: {
            [optimisticApprovedReportAction.reportActionID]: {
                ...(optimisticApprovedReportAction as OnyxTypes.ReportAction),
                pendingAction: CONST.RED_BRICK_ROAD_PENDING_ACTION.ADD,
            },
        },
    };
    const optimisticIOUReportData: OnyxUpdate = {
        onyxMethod: Onyx.METHOD.MERGE,
        key: `${ONYXKEYS.COLLECTION.REPORT}${expenseReport?.reportID}`,
        value: {
            ...expenseReport,
            lastMessageText: ReportActionsUtils.getReportActionText(optimisticApprovedReportAction),
            lastMessageHtml: ReportActionsUtils.getReportActionHtml(optimisticApprovedReportAction),
            stateNum: predictedNextState,
            statusNum: predictedNextStatus,
            pendingFields: {
                partial: full ? null : CONST.RED_BRICK_ROAD_PENDING_ACTION.UPDATE,
            },
        },
    };

    const optimisticChatReportData: OnyxUpdate = {
        onyxMethod: Onyx.METHOD.MERGE,
        key: `${ONYXKEYS.COLLECTION.REPORT}${expenseReport?.chatReportID}`,
        value: {
            hasOutstandingChildRequest: hasIOUToApproveOrPay(chatReport, expenseReport?.reportID ?? '-1'),
        },
    };

    const optimisticNextStepData: OnyxUpdate = {
        onyxMethod: Onyx.METHOD.MERGE,
        key: `${ONYXKEYS.COLLECTION.NEXT_STEP}${expenseReport?.reportID}`,
        value: optimisticNextStep,
    };
    const optimisticData: OnyxUpdate[] = [optimisticIOUReportData, optimisticReportActionsData, optimisticNextStepData, optimisticChatReportData];

    const successData: OnyxUpdate[] = [
        {
            onyxMethod: Onyx.METHOD.MERGE,
            key: `${ONYXKEYS.COLLECTION.REPORT_ACTIONS}${expenseReport?.reportID}`,
            value: {
                [optimisticApprovedReportAction.reportActionID]: {
                    pendingAction: null,
                },
            },
        },
        {
            onyxMethod: Onyx.METHOD.MERGE,
            key: `${ONYXKEYS.COLLECTION.REPORT}${expenseReport?.reportID}`,
            value: {
                pendingFields: {
                    partial: null,
                },
            },
        },
    ];

    const failureData: OnyxUpdate[] = [
        {
            onyxMethod: Onyx.METHOD.MERGE,
            key: `${ONYXKEYS.COLLECTION.REPORT_ACTIONS}${expenseReport?.reportID}`,
            value: {
                [optimisticApprovedReportAction.reportActionID]: {
                    errors: ErrorUtils.getMicroSecondOnyxErrorWithTranslationKey('iou.error.other'),
                },
            },
        },
        {
            onyxMethod: Onyx.METHOD.MERGE,
            key: `${ONYXKEYS.COLLECTION.REPORT}${expenseReport?.chatReportID}`,
            value: {
                hasOutstandingChildRequest: chatReport?.hasOutstandingChildRequest,
                pendingFields: {
                    partial: null,
                },
            },
        },
        {
            onyxMethod: Onyx.METHOD.MERGE,
            key: `${ONYXKEYS.COLLECTION.NEXT_STEP}${expenseReport?.reportID}`,
            value: currentNextStep,
        },
    ];

    // Clear hold reason of all transactions if we approve all requests
    if (full && hasHeldExpenses) {
        const heldTransactions = ReportUtils.getAllHeldTransactions(expenseReport?.reportID);
        heldTransactions.forEach((heldTransaction) => {
            optimisticData.push({
                onyxMethod: Onyx.METHOD.MERGE,
                key: `${ONYXKEYS.COLLECTION.TRANSACTION}${heldTransaction.transactionID}`,
                value: {
                    comment: {
                        hold: '',
                    },
                },
            });
            failureData.push({
                onyxMethod: Onyx.METHOD.MERGE,
                key: `${ONYXKEYS.COLLECTION.TRANSACTION}${heldTransaction.transactionID}`,
                value: {
                    comment: {
                        hold: heldTransaction.comment?.hold,
                    },
                },
            });
        });
    }

    let optimisticHoldReportID;
    let optimisticHoldActionID;
    let optimisticHoldReportExpenseActionIDs;
    if (!full && !!chatReport && !!expenseReport) {
        const holdReportOnyxData = getReportFromHoldRequestsOnyxData(chatReport, expenseReport, {accountID: expenseReport.ownerAccountID});

        optimisticData.push(...holdReportOnyxData.optimisticData);
        failureData.push(...holdReportOnyxData.failureData);
        optimisticHoldReportID = holdReportOnyxData.optimisticHoldReportID;
        optimisticHoldActionID = holdReportOnyxData.optimisticHoldActionID;
        optimisticHoldReportExpenseActionIDs = JSON.stringify(holdReportOnyxData.optimisticHoldReportExpenseActionIDs);
    }

    const parameters: ApproveMoneyRequestParams = {
        reportID: expenseReport?.reportID ?? '-1',
        approvedReportActionID: optimisticApprovedReportAction.reportActionID,
        full,
        optimisticHoldReportID,
        optimisticHoldActionID,
        optimisticHoldReportExpenseActionIDs,
        v2: PolicyUtils.isControlOnAdvancedApprovalMode(PolicyUtils.getPolicy(expenseReport?.policyID)),
    };

    API.write(WRITE_COMMANDS.APPROVE_MONEY_REQUEST, parameters, {optimisticData, successData, failureData});
}

function unapproveExpenseReport(expenseReport: OnyxEntry<OnyxTypes.Report>) {
    if (isEmptyObject(expenseReport)) {
        return;
    }

    const currentNextStep = allNextSteps[`${ONYXKEYS.COLLECTION.NEXT_STEP}${expenseReport.reportID}`] ?? null;

    const optimisticUnapprovedReportAction = ReportUtils.buildOptimisticUnapprovedReportAction(expenseReport.total ?? 0, expenseReport.currency ?? '', expenseReport.reportID);
    const optimisticNextStep = NextStepUtils.buildNextStep(expenseReport, CONST.REPORT.STATUS_NUM.SUBMITTED);

    const optimisticReportActionData: OnyxUpdate = {
        onyxMethod: Onyx.METHOD.MERGE,
        key: `${ONYXKEYS.COLLECTION.REPORT_ACTIONS}${expenseReport.reportID}`,
        value: {
            [optimisticUnapprovedReportAction.reportActionID]: {
                ...(optimisticUnapprovedReportAction as OnyxTypes.ReportAction),
                pendingAction: CONST.RED_BRICK_ROAD_PENDING_ACTION.ADD,
            },
        },
    };
    const optimisticIOUReportData: OnyxUpdate = {
        onyxMethod: Onyx.METHOD.MERGE,
        key: `${ONYXKEYS.COLLECTION.REPORT}${expenseReport.reportID}`,
        value: {
            ...expenseReport,
            lastMessageText: ReportActionsUtils.getReportActionText(optimisticUnapprovedReportAction),
            lastMessageHtml: ReportActionsUtils.getReportActionHtml(optimisticUnapprovedReportAction),
            stateNum: CONST.REPORT.STATE_NUM.SUBMITTED,
            statusNum: CONST.REPORT.STATUS_NUM.SUBMITTED,
            pendingFields: {
                partial: CONST.RED_BRICK_ROAD_PENDING_ACTION.UPDATE,
            },
        },
    };

    const optimisticNextStepData: OnyxUpdate = {
        onyxMethod: Onyx.METHOD.MERGE,
        key: `${ONYXKEYS.COLLECTION.NEXT_STEP}${expenseReport.reportID}`,
        value: optimisticNextStep,
    };

    const optimisticData: OnyxUpdate[] = [optimisticIOUReportData, optimisticReportActionData, optimisticNextStepData];

    const successData: OnyxUpdate[] = [
        {
            onyxMethod: Onyx.METHOD.MERGE,
            key: `${ONYXKEYS.COLLECTION.REPORT_ACTIONS}${expenseReport.reportID}`,
            value: {
                [optimisticUnapprovedReportAction.reportActionID]: {
                    pendingAction: null,
                },
            },
        },
        {
            onyxMethod: Onyx.METHOD.MERGE,
            key: `${ONYXKEYS.COLLECTION.REPORT}${expenseReport.reportID}`,
            value: {
                pendingFields: {
                    partial: null,
                },
            },
        },
    ];

    const failureData: OnyxUpdate[] = [
        {
            onyxMethod: Onyx.METHOD.MERGE,
            key: `${ONYXKEYS.COLLECTION.REPORT_ACTIONS}${expenseReport.reportID}`,
            value: {
                [optimisticUnapprovedReportAction.reportActionID]: {
                    errors: ErrorUtils.getMicroSecondOnyxErrorWithTranslationKey('iou.error.other'),
                },
            },
        },
        {
            onyxMethod: Onyx.METHOD.MERGE,
            key: `${ONYXKEYS.COLLECTION.NEXT_STEP}${expenseReport.reportID}`,
            value: currentNextStep,
        },
    ];

    const parameters: UnapproveExpenseReportParams = {
        reportID: expenseReport.reportID,
        reportActionID: optimisticUnapprovedReportAction.reportActionID,
    };

    API.write(WRITE_COMMANDS.UNAPPROVE_EXPENSE_REPORT, parameters, {optimisticData, successData, failureData});
}

function submitReport(expenseReport: OnyxTypes.Report) {
    if (expenseReport.policyID && SubscriptionUtils.shouldRestrictUserBillableActions(expenseReport.policyID)) {
        Navigation.navigate(ROUTES.RESTRICTED_ACTION.getRoute(expenseReport.policyID));
        return;
    }

    const currentNextStep = allNextSteps[`${ONYXKEYS.COLLECTION.NEXT_STEP}${expenseReport.reportID}`] ?? null;
    const parentReport = getReportOrDraftReport(expenseReport.parentReportID);
    const policy = PolicyUtils.getPolicy(expenseReport.policyID);
    const isCurrentUserManager = currentUserPersonalDetails?.accountID === expenseReport.managerID;
    const isSubmitAndClosePolicy = PolicyUtils.isSubmitAndClose(policy);
    const adminAccountID = policy?.role === CONST.POLICY.ROLE.ADMIN ? currentUserPersonalDetails?.accountID : undefined;
    const optimisticSubmittedReportAction = ReportUtils.buildOptimisticSubmittedReportAction(expenseReport?.total ?? 0, expenseReport.currency ?? '', expenseReport.reportID, adminAccountID);
    const optimisticNextStep = NextStepUtils.buildNextStep(expenseReport, isSubmitAndClosePolicy ? CONST.REPORT.STATUS_NUM.CLOSED : CONST.REPORT.STATUS_NUM.SUBMITTED);

    const optimisticData: OnyxUpdate[] = !isSubmitAndClosePolicy
        ? [
              {
                  onyxMethod: Onyx.METHOD.MERGE,
                  key: `${ONYXKEYS.COLLECTION.REPORT_ACTIONS}${expenseReport.reportID}`,
                  value: {
                      [optimisticSubmittedReportAction.reportActionID]: {
                          ...(optimisticSubmittedReportAction as OnyxTypes.ReportAction),
                          pendingAction: CONST.RED_BRICK_ROAD_PENDING_ACTION.ADD,
                      },
                  },
              },
              {
                  onyxMethod: Onyx.METHOD.MERGE,
                  key: `${ONYXKEYS.COLLECTION.REPORT}${expenseReport.reportID}`,
                  value: {
                      ...expenseReport,
                      lastMessageText: ReportActionsUtils.getReportActionText(optimisticSubmittedReportAction),
                      lastMessageHtml: ReportActionsUtils.getReportActionHtml(optimisticSubmittedReportAction),
                      stateNum: CONST.REPORT.STATE_NUM.SUBMITTED,
                      statusNum: CONST.REPORT.STATUS_NUM.SUBMITTED,
                  },
              },
          ]
        : [
              {
                  onyxMethod: Onyx.METHOD.MERGE,
                  key: `${ONYXKEYS.COLLECTION.REPORT}${expenseReport.reportID}`,
                  value: {
                      ...expenseReport,
                      stateNum: CONST.REPORT.STATE_NUM.APPROVED,
                      statusNum: CONST.REPORT.STATUS_NUM.CLOSED,
                  },
              },
          ];

    optimisticData.push({
        onyxMethod: Onyx.METHOD.MERGE,
        key: `${ONYXKEYS.COLLECTION.NEXT_STEP}${expenseReport.reportID}`,
        value: optimisticNextStep,
    });

    if (parentReport?.reportID) {
        optimisticData.push({
            onyxMethod: Onyx.METHOD.MERGE,
            key: `${ONYXKEYS.COLLECTION.REPORT}${parentReport.reportID}`,
            value: {
                ...parentReport,
                // In case its a manager who force submitted the report, they are the next user who needs to take an action
                hasOutstandingChildRequest: isCurrentUserManager,
                iouReportID: null,
            },
        });
    }

    const successData: OnyxUpdate[] = [];
    if (!isSubmitAndClosePolicy) {
        successData.push({
            onyxMethod: Onyx.METHOD.MERGE,
            key: `${ONYXKEYS.COLLECTION.REPORT_ACTIONS}${expenseReport.reportID}`,
            value: {
                [optimisticSubmittedReportAction.reportActionID]: {
                    pendingAction: null,
                },
            },
        });
    }

    const failureData: OnyxUpdate[] = [
        {
            onyxMethod: Onyx.METHOD.MERGE,
            key: `${ONYXKEYS.COLLECTION.REPORT}${expenseReport.reportID}`,
            value: {
                statusNum: CONST.REPORT.STATUS_NUM.OPEN,
                stateNum: CONST.REPORT.STATE_NUM.OPEN,
            },
        },
        {
            onyxMethod: Onyx.METHOD.MERGE,
            key: `${ONYXKEYS.COLLECTION.NEXT_STEP}${expenseReport.reportID}`,
            value: currentNextStep,
        },
    ];
    if (!isSubmitAndClosePolicy) {
        failureData.push({
            onyxMethod: Onyx.METHOD.MERGE,
            key: `${ONYXKEYS.COLLECTION.REPORT_ACTIONS}${expenseReport.reportID}`,
            value: {
                [optimisticSubmittedReportAction.reportActionID]: {
                    errors: ErrorUtils.getMicroSecondOnyxErrorWithTranslationKey('iou.error.other'),
                },
            },
        });
    }

    if (parentReport?.reportID) {
        failureData.push({
            onyxMethod: Onyx.METHOD.MERGE,
            key: `${ONYXKEYS.COLLECTION.REPORT}${parentReport.reportID}`,
            value: {
                hasOutstandingChildRequest: parentReport.hasOutstandingChildRequest,
                iouReportID: expenseReport.reportID,
            },
        });
    }

    const parameters: SubmitReportParams = {
        reportID: expenseReport.reportID,
        managerAccountID: PolicyUtils.getSubmitToAccountID(policy, expenseReport.ownerAccountID ?? -1) ?? expenseReport.managerID,
        reportActionID: optimisticSubmittedReportAction.reportActionID,
    };

    API.write(WRITE_COMMANDS.SUBMIT_REPORT, parameters, {optimisticData, successData, failureData});
}

function cancelPayment(expenseReport: OnyxEntry<OnyxTypes.Report>, chatReport: OnyxTypes.Report) {
    if (isEmptyObject(expenseReport)) {
        return;
    }

    const optimisticReportAction = ReportUtils.buildOptimisticCancelPaymentReportAction(expenseReport.reportID, -(expenseReport.total ?? 0), expenseReport.currency ?? '');
    const policy = PolicyUtils.getPolicy(chatReport.policyID);
    const isFree = policy && policy.type === CONST.POLICY.TYPE.FREE;
    const approvalMode = policy?.approvalMode ?? CONST.POLICY.APPROVAL_MODE.BASIC;
    let stateNum: ValueOf<typeof CONST.REPORT.STATE_NUM> = CONST.REPORT.STATE_NUM.SUBMITTED;
    let statusNum: ValueOf<typeof CONST.REPORT.STATUS_NUM> = CONST.REPORT.STATUS_NUM.SUBMITTED;
    if (!isFree) {
        stateNum = approvalMode === CONST.POLICY.APPROVAL_MODE.OPTIONAL ? CONST.REPORT.STATE_NUM.SUBMITTED : CONST.REPORT.STATE_NUM.APPROVED;
        statusNum = approvalMode === CONST.POLICY.APPROVAL_MODE.OPTIONAL ? CONST.REPORT.STATUS_NUM.CLOSED : CONST.REPORT.STATUS_NUM.APPROVED;
    }
    const optimisticNextStep = NextStepUtils.buildNextStep(expenseReport, statusNum);
    const optimisticData: OnyxUpdate[] = [
        {
            onyxMethod: Onyx.METHOD.MERGE,
            key: `${ONYXKEYS.COLLECTION.REPORT_ACTIONS}${expenseReport.reportID}`,
            value: {
                [optimisticReportAction.reportActionID]: {
                    ...(optimisticReportAction as OnyxTypes.ReportAction),
                    pendingAction: CONST.RED_BRICK_ROAD_PENDING_ACTION.ADD,
                },
            },
        },
        {
            onyxMethod: Onyx.METHOD.MERGE,
            key: `${ONYXKEYS.COLLECTION.REPORT}${expenseReport.reportID}`,
            value: {
                ...expenseReport,
                lastMessageText: ReportActionsUtils.getReportActionText(optimisticReportAction),
                lastMessageHtml: ReportActionsUtils.getReportActionHtml(optimisticReportAction),
                stateNum,
                statusNum,
            },
        },
    ];

    if (!isFree) {
        optimisticData.push({
            onyxMethod: Onyx.METHOD.MERGE,
            key: `${ONYXKEYS.COLLECTION.NEXT_STEP}${expenseReport.reportID}`,
            value: optimisticNextStep,
        });
    }

    const successData: OnyxUpdate[] = [
        {
            onyxMethod: Onyx.METHOD.MERGE,
            key: `${ONYXKEYS.COLLECTION.REPORT_ACTIONS}${expenseReport.reportID}`,
            value: {
                [optimisticReportAction.reportActionID]: {
                    pendingAction: null,
                },
            },
        },
    ];

    const failureData: OnyxUpdate[] = [
        {
            onyxMethod: Onyx.METHOD.MERGE,
            key: `${ONYXKEYS.COLLECTION.REPORT_ACTIONS}${expenseReport.reportID}`,
            value: {
                [optimisticReportAction.reportActionID ?? '-1']: {
                    errors: ErrorUtils.getMicroSecondOnyxErrorWithTranslationKey('iou.error.other'),
                },
            },
        },
        {
            onyxMethod: Onyx.METHOD.MERGE,
            key: `${ONYXKEYS.COLLECTION.REPORT}${expenseReport.reportID}`,
            value: {
                statusNum: CONST.REPORT.STATUS_NUM.REIMBURSED,
            },
        },
    ];

    if (chatReport?.reportID) {
        failureData.push({
            onyxMethod: Onyx.METHOD.MERGE,
            key: `${ONYXKEYS.COLLECTION.REPORT}${chatReport.reportID}`,
            value: {
                hasOutstandingChildRequest: true,
                iouReportID: expenseReport.reportID,
            },
        });
    }
    if (!isFree) {
        failureData.push({
            onyxMethod: Onyx.METHOD.MERGE,
            key: `${ONYXKEYS.COLLECTION.NEXT_STEP}${expenseReport.reportID}`,
            value: NextStepUtils.buildNextStep(expenseReport, CONST.REPORT.STATUS_NUM.REIMBURSED),
        });
    }

    API.write(
        WRITE_COMMANDS.CANCEL_PAYMENT,
        {
            iouReportID: expenseReport.reportID,
            chatReportID: chatReport.reportID,
            managerAccountID: expenseReport.managerID ?? -1,
            reportActionID: optimisticReportAction.reportActionID,
        },
        {optimisticData, successData, failureData},
    );
}

function payMoneyRequest(paymentType: PaymentMethodType, chatReport: OnyxTypes.Report, iouReport: OnyxTypes.Report, full = true) {
    if (chatReport.policyID && SubscriptionUtils.shouldRestrictUserBillableActions(chatReport.policyID)) {
        Navigation.navigate(ROUTES.RESTRICTED_ACTION.getRoute(chatReport.policyID));
        return;
    }

    const recipient = {accountID: iouReport.ownerAccountID};
    const {params, optimisticData, successData, failureData} = getPayMoneyRequestParams(chatReport, iouReport, recipient, paymentType, full);

    // For now, we need to call the PayMoneyRequestWithWallet API since PayMoneyRequest was not updated to work with
    // Expensify Wallets.
    const apiCommand = paymentType === CONST.IOU.PAYMENT_TYPE.EXPENSIFY ? WRITE_COMMANDS.PAY_MONEY_REQUEST_WITH_WALLET : WRITE_COMMANDS.PAY_MONEY_REQUEST;

    API.write(apiCommand, params, {optimisticData, successData, failureData});
}

function payInvoice(paymentMethodType: PaymentMethodType, chatReport: OnyxTypes.Report, invoiceReport: OnyxTypes.Report, payAsBusiness = false) {
    const recipient = {accountID: invoiceReport.ownerAccountID};
    const {
        optimisticData,
        successData,
        failureData,
        params: {reportActionID},
    } = getPayMoneyRequestParams(chatReport, invoiceReport, recipient, paymentMethodType, true, payAsBusiness);

    const params: PayInvoiceParams = {
        reportID: invoiceReport.reportID,
        reportActionID,
        paymentMethodType,
        payAsBusiness,
    };

    API.write(WRITE_COMMANDS.PAY_INVOICE, params, {optimisticData, successData, failureData});
}

function detachReceipt(transactionID: string) {
    const transaction = allTransactions[`${ONYXKEYS.COLLECTION.TRANSACTION}${transactionID}`];
    const newTransaction = transaction
        ? {
              ...transaction,
              filename: '',
              receipt: {
                  source: '',
              },
          }
        : null;

    const optimisticData: OnyxUpdate[] = [
        {
            onyxMethod: Onyx.METHOD.SET,
            key: `${ONYXKEYS.COLLECTION.TRANSACTION}${transactionID}`,
            value: newTransaction,
        },
    ];

    const failureData: OnyxUpdate[] = [
        {
            onyxMethod: Onyx.METHOD.MERGE,
            key: `${ONYXKEYS.COLLECTION.TRANSACTION}${transactionID}`,
            value: {
                ...(transaction ?? null),
                errors: ErrorUtils.getMicroSecondOnyxErrorWithTranslationKey('iou.error.receiptDeleteFailureError'),
            },
        },
    ];

    const parameters: DetachReceiptParams = {transactionID};

    API.write(WRITE_COMMANDS.DETACH_RECEIPT, parameters, {optimisticData, failureData});
}

function replaceReceipt(transactionID: string, file: File, source: string) {
    const transaction = allTransactions[`${ONYXKEYS.COLLECTION.TRANSACTION}${transactionID}`];
    const oldReceipt = transaction?.receipt ?? {};
    const receiptOptimistic = {
        source,
        state: CONST.IOU.RECEIPT_STATE.OPEN,
    };

    const optimisticData: OnyxUpdate[] = [
        {
            onyxMethod: Onyx.METHOD.MERGE,
            key: `${ONYXKEYS.COLLECTION.TRANSACTION}${transactionID}`,
            value: {
                receipt: receiptOptimistic,
                filename: file.name,
            },
        },
    ];
    const failureData: OnyxUpdate[] = [
        {
            onyxMethod: Onyx.METHOD.MERGE,
            key: `${ONYXKEYS.COLLECTION.TRANSACTION}${transactionID}`,
            value: {
                receipt: !isEmptyObject(oldReceipt) ? oldReceipt : null,
                filename: transaction?.filename,
                errors: getReceiptError(receiptOptimistic, file.name),
            },
        },
    ];

    const parameters: ReplaceReceiptParams = {
        transactionID,
        receipt: file,
    };

    API.write(WRITE_COMMANDS.REPLACE_RECEIPT, parameters, {optimisticData, failureData});
}

/**
 * Finds the participants for an IOU based on the attached report
 * @param transactionID of the transaction to set the participants of
 * @param report attached to the transaction
 */
function setMoneyRequestParticipantsFromReport(transactionID: string, report: OnyxEntry<OnyxTypes.Report>): Participant[] {
    // If the report is iou or expense report, we should get the chat report to set participant for request money
    const chatReport = ReportUtils.isMoneyRequestReport(report) ? getReportOrDraftReport(report?.chatReportID) : report;
    const currentUserAccountID = currentUserPersonalDetails?.accountID;
    const shouldAddAsReport = !isEmptyObject(chatReport) && ReportUtils.isSelfDM(chatReport);
    let participants: Participant[] = [];

    if (ReportUtils.isPolicyExpenseChat(chatReport) || shouldAddAsReport) {
        participants = [{accountID: 0, reportID: chatReport?.reportID, isPolicyExpenseChat: ReportUtils.isPolicyExpenseChat(chatReport), selected: true}];
    } else if (ReportUtils.isInvoiceRoom(chatReport)) {
        participants = [
            {reportID: chatReport?.reportID, selected: true},
            {
                policyID: chatReport?.policyID,
                isSender: true,
                selected: false,
            },
        ];
    } else {
        const chatReportOtherParticipants = Object.keys(chatReport?.participants ?? {})
            .map(Number)
            .filter((accountID) => accountID !== currentUserAccountID);
        participants = chatReportOtherParticipants.map((accountID) => ({accountID, selected: true}));
    }

    Onyx.merge(`${ONYXKEYS.COLLECTION.TRANSACTION_DRAFT}${transactionID}`, {participants, participantsAutoAssigned: true});

    return participants;
}

function setMoneyRequestTaxRate(transactionID: string, taxCode: string) {
    Onyx.merge(`${ONYXKEYS.COLLECTION.TRANSACTION_DRAFT}${transactionID}`, {taxCode});
}

function setMoneyRequestTaxAmount(transactionID: string, taxAmount: number | null) {
    Onyx.merge(`${ONYXKEYS.COLLECTION.TRANSACTION_DRAFT}${transactionID}`, {taxAmount});
}

function dismissHoldUseExplanation() {
    const parameters: SetNameValuePairParams = {
        name: ONYXKEYS.NVP_DISMISSED_HOLD_USE_EXPLANATION,
        value: true,
    };

    const optimisticData: OnyxUpdate[] = [
        {
            onyxMethod: Onyx.METHOD.MERGE,
            key: ONYXKEYS.NVP_DISMISSED_HOLD_USE_EXPLANATION,
            value: true,
        },
    ];

    API.write(WRITE_COMMANDS.SET_NAME_VALUE_PAIR, parameters, {
        optimisticData,
    });
}

/**
 * Sets the `splitShares` map that holds individual shares of a split bill
 */
function setSplitShares(transaction: OnyxEntry<OnyxTypes.Transaction>, amount: number, currency: string, newAccountIDs: number[]) {
    if (!transaction) {
        return;
    }
    const oldAccountIDs = Object.keys(transaction.splitShares ?? {}).map((key) => Number(key));

    // Create an array containing unique IDs of the current transaction participants and the new ones
    // The current userAccountID might not be included in newAccountIDs if this is called from the participants step using Global Create
    // If this is called from an existing group chat, it'll be included. So we manually add them to account for both cases.
    const accountIDs = [...new Set<number>([userAccountID, ...newAccountIDs, ...oldAccountIDs])];

    const splitShares: SplitShares = accountIDs.reduce((acc: SplitShares, accountID): SplitShares => {
        // We want to replace the contents of splitShares to contain only `newAccountIDs` entries
        // In the case of going back to the participants page and removing a participant
        // a simple merge will have the previous participant still present in the splitshares object
        // So we manually set their entry to null
        if (!newAccountIDs.includes(accountID) && accountID !== userAccountID) {
            acc[accountID] = null;
            return acc;
        }

        const isPayer = accountID === userAccountID;
        const participantsLength = newAccountIDs.includes(userAccountID) ? newAccountIDs.length - 1 : newAccountIDs.length;
        const splitAmount = IOUUtils.calculateAmount(participantsLength, amount, currency, isPayer);
        acc[accountID] = {
            amount: splitAmount,
            isModified: false,
        };
        return acc;
    }, {});

    Onyx.merge(`${ONYXKEYS.COLLECTION.TRANSACTION_DRAFT}${transaction.transactionID}`, {splitShares});
}

function resetSplitShares(transaction: OnyxEntry<OnyxTypes.Transaction>, newAmount?: number, currency?: string) {
    if (!transaction) {
        return;
    }
    const accountIDs = Object.keys(transaction.splitShares ?? {}).map((key) => Number(key));
    if (!accountIDs) {
        return;
    }
    setSplitShares(transaction, newAmount ?? transaction.amount, currency ?? transaction.currency, accountIDs);
}

/**
 * Sets an individual split share of the participant accountID supplied
 */
function setIndividualShare(transactionID: string, participantAccountID: number, participantShare: number) {
    Onyx.merge(`${ONYXKEYS.COLLECTION.TRANSACTION_DRAFT}${transactionID}`, {
        splitShares: {
            [participantAccountID]: {amount: participantShare, isModified: true},
        },
    });
}

/**
 * Adjusts remaining unmodified shares when another share is modified
 * E.g. if total bill is $100 and split between 3 participants, when the user changes the first share to $50, the remaining unmodified shares will become $25 each.
 */
function adjustRemainingSplitShares(transaction: NonNullable<OnyxTypes.Transaction>) {
    const modifiedShares = Object.keys(transaction.splitShares ?? {}).filter((key: string) => transaction?.splitShares?.[Number(key)]?.isModified);

    if (!modifiedShares.length) {
        return;
    }

    const sumOfManualShares = modifiedShares
        .map((key: string): number => transaction?.splitShares?.[Number(key)]?.amount ?? 0)
        .reduce((prev: number, current: number): number => prev + current, 0);

    const unmodifiedSharesAccountIDs = Object.keys(transaction.splitShares ?? {})
        .filter((key: string) => !transaction?.splitShares?.[Number(key)]?.isModified)
        .map((key: string) => Number(key));

    const remainingTotal = transaction.amount - sumOfManualShares;
    if (remainingTotal < 0) {
        return;
    }

    const splitShares: SplitShares = unmodifiedSharesAccountIDs.reduce((acc: SplitShares, accountID: number, index: number): SplitShares => {
        const splitAmount = IOUUtils.calculateAmount(unmodifiedSharesAccountIDs.length - 1, remainingTotal, transaction.currency, index === 0);
        acc[accountID] = {
            amount: splitAmount,
        };
        return acc;
    }, {});

    Onyx.merge(`${ONYXKEYS.COLLECTION.TRANSACTION_DRAFT}${transaction.transactionID}`, {splitShares});
}

/**
 * Put expense on HOLD
 */
function putOnHold(transactionID: string, comment: string, reportID: string) {
    const currentTime = DateUtils.getDBTime();
    const createdReportAction = ReportUtils.buildOptimisticHoldReportAction(currentTime);
    const createdReportActionComment = ReportUtils.buildOptimisticHoldReportActionComment(comment, DateUtils.addMillisecondsFromDateTime(currentTime, 1));

    const optimisticData: OnyxUpdate[] = [
        {
            onyxMethod: Onyx.METHOD.MERGE,
            key: `${ONYXKEYS.COLLECTION.REPORT_ACTIONS}${reportID}`,
            value: {
                [createdReportAction.reportActionID]: createdReportAction as ReportAction,
                [createdReportActionComment.reportActionID]: createdReportActionComment as ReportAction,
            },
        },
        {
            onyxMethod: Onyx.METHOD.MERGE,
            key: `${ONYXKEYS.COLLECTION.TRANSACTION}${transactionID}`,
            value: {
                pendingAction: CONST.RED_BRICK_ROAD_PENDING_ACTION.UPDATE,
                comment: {
                    hold: createdReportAction.reportActionID,
                },
            },
        },
    ];

    const successData: OnyxUpdate[] = [
        {
            onyxMethod: Onyx.METHOD.MERGE,
            key: `${ONYXKEYS.COLLECTION.TRANSACTION}${transactionID}`,
            value: {
                pendingAction: null,
            },
        },
    ];

    const failureData: OnyxUpdate[] = [
        {
            onyxMethod: Onyx.METHOD.MERGE,
            key: `${ONYXKEYS.COLLECTION.TRANSACTION}${transactionID}`,
            value: {
                pendingAction: null,
                comment: {
                    hold: null,
                },
                errors: ErrorUtils.getMicroSecondOnyxErrorWithTranslationKey('iou.error.genericHoldExpenseFailureMessage'),
            },
        },
    ];

    API.write(
        'HoldRequest',
        {
            transactionID,
            comment,
            reportActionID: createdReportAction.reportActionID,
            commentReportActionID: createdReportActionComment.reportActionID,
        },
        {optimisticData, successData, failureData},
    );
}

/**
 * Remove expense from HOLD
 */
function unholdRequest(transactionID: string, reportID: string) {
    const createdReportAction = ReportUtils.buildOptimisticUnHoldReportAction();
    const transactionViolations = allTransactionViolations[`${ONYXKEYS.COLLECTION.TRANSACTION_VIOLATIONS}${transactionID}`];

    const optimisticData: OnyxUpdate[] = [
        {
            onyxMethod: Onyx.METHOD.MERGE,
            key: `${ONYXKEYS.COLLECTION.REPORT_ACTIONS}${reportID}`,
            value: {
                [createdReportAction.reportActionID]: createdReportAction as ReportAction,
            },
        },
        {
            onyxMethod: Onyx.METHOD.MERGE,
            key: `${ONYXKEYS.COLLECTION.TRANSACTION}${transactionID}`,
            value: {
                pendingAction: CONST.RED_BRICK_ROAD_PENDING_ACTION.UPDATE,
                comment: {
                    hold: null,
                },
            },
        },
        {
            onyxMethod: Onyx.METHOD.SET,
            key: `${ONYXKEYS.COLLECTION.TRANSACTION_VIOLATIONS}${transactionID}`,
            value: transactionViolations?.filter((violation) => violation.name !== CONST.VIOLATIONS.HOLD) ?? [],
        },
    ];

    const successData: OnyxUpdate[] = [
        {
            onyxMethod: Onyx.METHOD.MERGE,
            key: `${ONYXKEYS.COLLECTION.TRANSACTION}${transactionID}`,
            value: {
                pendingAction: null,
                comment: {
                    hold: null,
                },
            },
        },
    ];

    const failureData: OnyxUpdate[] = [
        {
            onyxMethod: Onyx.METHOD.MERGE,
            key: `${ONYXKEYS.COLLECTION.TRANSACTION}${transactionID}`,
            value: {
                pendingAction: null,
                errors: ErrorUtils.getMicroSecondOnyxErrorWithTranslationKey('iou.error.genericUnholdExpenseFailureMessage'),
            },
        },
        {
            onyxMethod: Onyx.METHOD.SET,
            key: `${ONYXKEYS.COLLECTION.TRANSACTION_VIOLATIONS}${transactionID}`,
            value: transactionViolations ?? null,
        },
    ];

    API.write(
        'UnHoldRequest',
        {
            transactionID,
            reportActionID: createdReportAction.reportActionID,
        },
        {optimisticData, successData, failureData},
    );
}
// eslint-disable-next-line rulesdir/no-negated-variables
function navigateToStartStepIfScanFileCannotBeRead(
    receiptFilename: string | undefined,
    receiptPath: ReceiptSource | undefined,
    onSuccess: (file: File) => void,
    requestType: IOURequestType,
    iouType: IOUType,
    transactionID: string,
    reportID: string,
    receiptType: string | undefined,
) {
    if (!receiptFilename || !receiptPath) {
        return;
    }

    const onFailure = () => {
        setMoneyRequestReceipt(transactionID, '', '', true);
        if (requestType === CONST.IOU.REQUEST_TYPE.MANUAL) {
            Navigation.navigate(ROUTES.MONEY_REQUEST_STEP_SCAN.getRoute(CONST.IOU.ACTION.CREATE, iouType, transactionID, reportID, Navigation.getActiveRouteWithoutParams()));
            return;
        }
        IOUUtils.navigateToStartMoneyRequestStep(requestType, iouType, transactionID, reportID);
    };
    FileUtils.readFileAsync(receiptPath.toString(), receiptFilename, onSuccess, onFailure, receiptType);
}

/** Save the preferred payment method for a policy */
function savePreferredPaymentMethod(policyID: string, paymentMethod: PaymentMethodType) {
    Onyx.merge(`${ONYXKEYS.NVP_LAST_PAYMENT_METHOD}`, {[policyID]: paymentMethod});
}

/** Get report policy id of IOU request */
function getIOURequestPolicyID(transaction: OnyxEntry<OnyxTypes.Transaction>, report: OnyxEntry<OnyxTypes.Report>): string {
    // Workspace sender will exist for invoices
    const workspaceSender = transaction?.participants?.find((participant) => participant.isSender);
    return workspaceSender?.policyID ?? report?.policyID ?? '-1';
}

/** Merge several transactions into one by updating the fields of the one we want to keep and deleting the rest */
function mergeDuplicates(params: TransactionMergeParams) {
    const originalSelectedTransaction = allTransactions[`${ONYXKEYS.COLLECTION.TRANSACTION}${params.transactionID}`];

    const optimisticTransactionData: OnyxUpdate = {
        onyxMethod: Onyx.METHOD.MERGE,
        key: `${ONYXKEYS.COLLECTION.TRANSACTION}${params.transactionID}`,
        value: {
            ...originalSelectedTransaction,
            billable: params.billable,
            comment: {
                comment: params.comment,
            },
            category: params.category,
            created: params.created,
            currency: params.currency,
            modifiedMerchant: params.merchant,
            reimbursable: params.reimbursable,
            tag: params.tag,
        },
    };

    const failureTransactionData: OnyxUpdate = {
        onyxMethod: Onyx.METHOD.MERGE,
        key: `${ONYXKEYS.COLLECTION.TRANSACTION}${params.transactionID}`,
        // eslint-disable-next-line @typescript-eslint/non-nullable-type-assertion-style
        value: originalSelectedTransaction as OnyxTypes.Transaction,
    };

    const optimisticTransactionDuplicatesData: OnyxUpdate[] = params.transactionIDList.map((id) => ({
        onyxMethod: Onyx.METHOD.SET,
        key: `${ONYXKEYS.COLLECTION.TRANSACTION}${id}`,
        value: null,
    }));

    const failureTransactionDuplicatesData: OnyxUpdate[] = params.transactionIDList.map((id) => ({
        onyxMethod: Onyx.METHOD.MERGE,
        key: `${ONYXKEYS.COLLECTION.TRANSACTION}${id}`,
        // eslint-disable-next-line @typescript-eslint/non-nullable-type-assertion-style
        value: allTransactions[`${ONYXKEYS.COLLECTION.TRANSACTION}${id}`] as OnyxTypes.Transaction,
    }));

    const optimisticTransactionViolations: OnyxUpdate[] = [...params.transactionIDList, params.transactionID].map((id) => {
        const violations = allTransactionViolations[`${ONYXKEYS.COLLECTION.TRANSACTION_VIOLATIONS}${id}`] ?? [];
        return {
            onyxMethod: Onyx.METHOD.MERGE,
            key: `${ONYXKEYS.COLLECTION.TRANSACTION_VIOLATIONS}${id}`,
            value: violations.filter((violation) => violation.name !== CONST.VIOLATIONS.DUPLICATED_TRANSACTION),
        };
    });

    const failureTransactionViolations: OnyxUpdate[] = [...params.transactionIDList, params.transactionID].map((id) => {
        const violations = allTransactionViolations[`${ONYXKEYS.COLLECTION.TRANSACTION_VIOLATIONS}${id}`] ?? [];
        return {
            onyxMethod: Onyx.METHOD.MERGE,
            key: `${ONYXKEYS.COLLECTION.TRANSACTION_VIOLATIONS}${id}`,
            value: violations,
        };
    });

    const duplicateTransactionTotals = params.transactionIDList.reduce((total, id) => {
        const duplicateTransaction = allTransactions[`${ONYXKEYS.COLLECTION.TRANSACTION}${id}`];
        if (!duplicateTransaction) {
            return total;
        }
        return total + duplicateTransaction.amount;
    }, 0);

    const expenseReport = ReportConnection.getAllReports()?.[`${ONYXKEYS.COLLECTION.REPORT}${params.reportID}`];
    const expenseReportOptimisticData: OnyxUpdate = {
        onyxMethod: Onyx.METHOD.MERGE,
        key: `${ONYXKEYS.COLLECTION.REPORT}${params.reportID}`,
        value: {
            total: (expenseReport?.total ?? 0) - duplicateTransactionTotals,
        },
    };
    const expenseReportFailureData: OnyxUpdate = {
        onyxMethod: Onyx.METHOD.MERGE,
        key: `${ONYXKEYS.COLLECTION.REPORT}${params.reportID}`,
        value: {
            total: expenseReport?.total,
        },
    };

    const iouActionsToDelete = Object.values(allReportActions?.[`${ONYXKEYS.COLLECTION.REPORT_ACTIONS}${params.reportID}`] ?? {})?.filter(
        (reportAction): reportAction is ReportAction<typeof CONST.REPORT.ACTIONS.TYPE.IOU> => {
            if (!ReportActionsUtils.isMoneyRequestAction(reportAction)) {
                return false;
            }
            const message = ReportActionsUtils.getOriginalMessage(reportAction);
            if (!message?.IOUTransactionID) {
                return false;
            }
            return params.transactionIDList.includes(message.IOUTransactionID);
        },
    );

    const deletedTime = DateUtils.getDBTime();
    const expenseReportActionsOptimisticData: OnyxUpdate = {
        onyxMethod: Onyx.METHOD.MERGE,
        key: `${ONYXKEYS.COLLECTION.REPORT_ACTIONS}${params.reportID}`,
        value: iouActionsToDelete.reduce<Record<string, PartialDeep<ReportAction<typeof CONST.REPORT.ACTIONS.TYPE.IOU>>>>((val, reportAction) => {
            // eslint-disable-next-line no-param-reassign
            val[reportAction.reportActionID] = {
                originalMessage: {
                    deleted: deletedTime,
                },
                ...(Array.isArray(reportAction.message) &&
                    !!reportAction.message[0] && {
                        message: [
                            {
                                ...reportAction.message[0],
                                deleted: deletedTime,
                            },
                            ...reportAction.message.slice(1),
                        ],
                    }),
                ...(!Array.isArray(reportAction.message) && {
                    message: {
                        deleted: deletedTime,
                    },
                }),
            };
            return val;
        }, {}),
    };
    const expenseReportActionsFailureData: OnyxUpdate = {
        onyxMethod: Onyx.METHOD.MERGE,
        key: `${ONYXKEYS.COLLECTION.REPORT_ACTIONS}${params.reportID}`,
        value: iouActionsToDelete.reduce<Record<string, NullishDeep<PartialDeep<ReportAction<typeof CONST.REPORT.ACTIONS.TYPE.IOU>>>>>((val, reportAction) => {
            // eslint-disable-next-line no-param-reassign
            val[reportAction.reportActionID] = {
                originalMessage: {
                    deleted: null,
                },
                message: reportAction.message,
            };
            return val;
        }, {}),
    };

    const optimisticData: OnyxUpdate[] = [];
    const failureData: OnyxUpdate[] = [];

    optimisticData.push(
        optimisticTransactionData,
        ...optimisticTransactionDuplicatesData,
        ...optimisticTransactionViolations,
        expenseReportOptimisticData,
        expenseReportActionsOptimisticData,
    );
    failureData.push(failureTransactionData, ...failureTransactionDuplicatesData, ...failureTransactionViolations, expenseReportFailureData, expenseReportActionsFailureData);

    API.write(WRITE_COMMANDS.TRANSACTION_MERGE, params, {optimisticData, failureData});
}

export {
    adjustRemainingSplitShares,
    approveMoneyRequest,
    canApproveIOU,
    cancelPayment,
    canIOUBePaid,
    cleanUpMoneyRequest,
    clearMoneyRequest,
    completeSplitBill,
    createDistanceRequest,
    createDraftTransaction,
    deleteMoneyRequest,
    deleteTrackExpense,
    detachReceipt,
    dismissHoldUseExplanation,
    editMoneyRequest,
    getIOURequestPolicyID,
    initMoneyRequest,
    navigateToStartStepIfScanFileCannotBeRead,
    payInvoice,
    payMoneyRequest,
    putOnHold,
    replaceReceipt,
    requestMoney,
    resetSplitShares,
    savePreferredPaymentMethod,
    sendInvoice,
    sendMoneyElsewhere,
    sendMoneyWithWallet,
    setCustomUnitRateID,
    setDraftSplitTransaction,
    setIndividualShare,
    setMoneyRequestAmount,
    setMoneyRequestBillable,
    setMoneyRequestCategory,
    setMoneyRequestCreated,
    setMoneyRequestCurrency,
    setMoneyRequestDescription,
    setMoneyRequestDistanceRate,
    setMoneyRequestMerchant,
    setMoneyRequestParticipants,
    setMoneyRequestParticipantsFromReport,
    setMoneyRequestPendingFields,
    setMoneyRequestReceipt,
    setMoneyRequestTag,
    setMoneyRequestTaxAmount,
    setMoneyRequestTaxRate,
    setSplitPayer,
    setSplitShares,
    splitBill,
    splitBillAndOpenReport,
    startMoneyRequest,
    startSplitBill,
    submitReport,
    trackExpense,
    unapproveExpenseReport,
    unholdRequest,
    updateMoneyRequestAmountAndCurrency,
    updateMoneyRequestBillable,
    updateMoneyRequestCategory,
    updateMoneyRequestDate,
    updateMoneyRequestDescription,
    updateMoneyRequestDistance,
    updateMoneyRequestDistanceRate,
    updateMoneyRequestMerchant,
    updateMoneyRequestTag,
    updateMoneyRequestTaxAmount,
    updateMoneyRequestTaxRate,
    mergeDuplicates,
};
export type {GPSPoint as GpsPoint, IOURequestType};<|MERGE_RESOLUTION|>--- conflicted
+++ resolved
@@ -111,6 +111,7 @@
     reportPreviewReportActionID: string;
     transactionID: string;
     transactionThreadReportID: string;
+    iouReportActionID: string;
     onyxData: OnyxData;
 };
 
@@ -3598,7 +3599,6 @@
     companyName?: string,
     companyWebsite?: string,
 ) {
-<<<<<<< HEAD
     const {
         senderWorkspaceID,
         receiver,
@@ -3608,13 +3608,9 @@
         reportPreviewReportActionID,
         transactionID,
         transactionThreadReportID,
+        iouReportActionID,
         onyxData,
-        iouReportActionID,
-    } = getSendInvoiceInformation(transaction, currentUserAccountID, invoiceChatReport, receiptFile, policy, policyTagList, policyCategories);
-=======
-    const {senderWorkspaceID, receiver, invoiceRoom, createdChatReportActionID, invoiceReportID, reportPreviewReportActionID, transactionID, transactionThreadReportID, onyxData} =
-        getSendInvoiceInformation(transaction, currentUserAccountID, invoiceChatReport, receiptFile, policy, policyTagList, policyCategories, companyName, companyWebsite);
->>>>>>> 334c270a
+    } = getSendInvoiceInformation(transaction, currentUserAccountID, invoiceChatReport, receiptFile, policy, policyTagList, policyCategories, companyName, companyWebsite);
 
     const parameters: SendInvoiceParams = {
         iouReportActionID,
