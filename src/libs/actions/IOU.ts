--- conflicted
+++ resolved
@@ -7914,28 +7914,19 @@
     );
 }
 
-<<<<<<< HEAD
-function canSubmitReport(report: OnyxEntry<OnyxTypes.Report> | SearchReport, policy: OnyxEntry<OnyxTypes.Policy> | SearchPolicy, transactionIDList: string[]) {
-=======
 function canSubmitReport(
     report: OnyxEntry<OnyxTypes.Report> | SearchReport,
     policy: OnyxEntry<OnyxTypes.Policy> | SearchPolicy,
     transactions: OnyxTypes.Transaction[] | SearchTransaction[],
     allViolations?: OnyxCollection<OnyxTypes.TransactionViolations>,
 ) {
->>>>>>> acd7a796
     const currentUserAccountID = getCurrentUserAccountID();
     const isOpenExpenseReport = isOpenExpenseReportReportUtils(report);
     const isArchived = isArchivedReportWithID(report?.reportID);
     const isAdmin = policy?.role === CONST.POLICY.ROLE.ADMIN;
-<<<<<<< HEAD
-    const hasAllPendingRTERViolations = allHavePendingRTERViolation(transactionIDList);
-    const hasBrokenConnectionViolation = shouldShowBrokenConnectionViolation(transactionIDList, report, policy);
-=======
     const transactionIDList = transactions.map((transaction) => transaction.transactionID);
     const hasAllPendingRTERViolations = allHavePendingRTERViolation(transactionIDList, allViolations);
     const hasBrokenConnectionViolation = shouldShowBrokenConnectionViolation(transactionIDList, report, policy, allViolations);
->>>>>>> acd7a796
 
     const hasOnlyPendingCardOrScanFailTransactions =
         transactions.length > 0 &&
