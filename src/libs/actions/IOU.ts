import type {StackScreenProps} from '@react-navigation/stack';
import {format} from 'date-fns';
import fastMerge from 'expensify-common/lib/fastMerge';
import Str from 'expensify-common/lib/str';
import Onyx from 'react-native-onyx';
import type {OnyxCollection, OnyxEntry, OnyxUpdate} from 'react-native-onyx';
import type {ValueOf} from 'type-fest';
import ReceiptGeneric from '@assets/images/receipt-generic.png';
import * as API from '@libs/API';
import type {
    ApproveMoneyRequestParams,
    CompleteSplitBillParams,
    CreateDistanceRequestParams,
    DeleteMoneyRequestParams,
    DetachReceiptParams,
    EditMoneyRequestParams,
    PayMoneyRequestParams,
    ReplaceReceiptParams,
    RequestMoneyParams,
    SendMoneyParams,
    SplitBillParams,
    StartSplitBillParams,
    SubmitReportParams,
    UpdateMoneyRequestParams,
} from '@libs/API/parameters';
import {WRITE_COMMANDS} from '@libs/API/types';
import * as CurrencyUtils from '@libs/CurrencyUtils';
import DateUtils from '@libs/DateUtils';
import * as ErrorUtils from '@libs/ErrorUtils';
import * as FileUtils from '@libs/fileDownload/FileUtils';
import * as IOUUtils from '@libs/IOUUtils';
import * as LocalePhoneNumber from '@libs/LocalePhoneNumber';
import * as Localize from '@libs/Localize';
import Navigation from '@libs/Navigation/Navigation';
import * as NextStepUtils from '@libs/NextStepUtils';
import * as NumberUtils from '@libs/NumberUtils';
import * as OptionsListUtils from '@libs/OptionsListUtils';
import Permissions from '@libs/Permissions';
import * as PolicyUtils from '@libs/PolicyUtils';
import * as ReportActionsUtils from '@libs/ReportActionsUtils';
import * as ReportUtils from '@libs/ReportUtils';
import type {OptimisticChatReport, OptimisticCreatedReportAction, OptimisticIOUReportAction, TransactionDetails} from '@libs/ReportUtils';
import * as TransactionUtils from '@libs/TransactionUtils';
import * as UserUtils from '@libs/UserUtils';
import ViolationsUtils from '@libs/Violations/ViolationsUtils';
import type {MoneyRequestNavigatorParamList} from '@navigation/types';
import CONST from '@src/CONST';
import ONYXKEYS from '@src/ONYXKEYS';
import ROUTES from '@src/ROUTES';
import type SCREENS from '@src/SCREENS';
import type * as OnyxTypes from '@src/types/onyx';
import type {Participant, Split} from '@src/types/onyx/IOU';
import type {ErrorFields, Errors, PendingFields} from '@src/types/onyx/OnyxCommon';
import type ReportAction from '@src/types/onyx/ReportAction';
import type {OnyxData} from '@src/types/onyx/Request';
import type {Comment, Receipt, ReceiptSource, TaxRate, TransactionChanges, WaypointCollection} from '@src/types/onyx/Transaction';
import type {EmptyObject} from '@src/types/utils/EmptyObject';
import {isEmptyObject} from '@src/types/utils/EmptyObject';
import * as Policy from './Policy';
import * as Report from './Report';

type MoneyRequestRoute = StackScreenProps<MoneyRequestNavigatorParamList, typeof SCREENS.MONEY_REQUEST.CATEGORY | typeof SCREENS.MONEY_REQUEST.CONFIRMATION>['route'];

type IOURequestType = ValueOf<typeof CONST.IOU.REQUEST_TYPE>;

type OneOnOneIOUReport = OnyxTypes.Report | undefined | null;

type MoneyRequestInformation = {
    payerAccountID: number;
    payerEmail: string;
    iouReport: OnyxTypes.Report;
    chatReport: OnyxTypes.Report;
    transaction: OnyxTypes.Transaction;
    iouAction: OptimisticIOUReportAction;
    createdChatReportActionID: string;
    createdIOUReportActionID: string;
    reportPreviewAction: OnyxTypes.ReportAction;
    onyxData: OnyxData;
};

type SplitData = {
    chatReportID: string;
    transactionID: string;
    reportActionID: string;
    policyID?: string;
    createdReportActionID?: string;
};

type SplitsAndOnyxData = {
    splitData: SplitData;
    splits: Split[];
    onyxData: OnyxData;
};

type UpdateMoneyRequestData = {
    params: UpdateMoneyRequestParams;
    onyxData: OnyxData;
};

type PayMoneyRequestData = {
    params: PayMoneyRequestParams;
    optimisticData: OnyxUpdate[];
    successData: OnyxUpdate[];
    failureData: OnyxUpdate[];
};

type SendMoneyParamsData = {
    params: SendMoneyParams;
    optimisticData: OnyxUpdate[];
    successData: OnyxUpdate[];
    failureData: OnyxUpdate[];
};

type OutstandingChildRequest = {
    hasOutstandingChildRequest?: boolean;
};

let betas: OnyxTypes.Beta[] = [];
Onyx.connect({
    key: ONYXKEYS.BETAS,
    callback: (value) => (betas = value ?? []),
});

let allPersonalDetails: OnyxTypes.PersonalDetailsList = {};
Onyx.connect({
    key: ONYXKEYS.PERSONAL_DETAILS_LIST,
    callback: (value) => {
        allPersonalDetails = value ?? {};
    },
});

let allReports: OnyxCollection<OnyxTypes.Report> = null;
Onyx.connect({
    key: ONYXKEYS.COLLECTION.REPORT,
    waitForCollectionCallback: true,
    callback: (value) => (allReports = value),
});

let allTransactions: NonNullable<OnyxCollection<OnyxTypes.Transaction>> = {};
Onyx.connect({
    key: ONYXKEYS.COLLECTION.TRANSACTION,
    waitForCollectionCallback: true,
    callback: (value) => {
        if (!value) {
            allTransactions = {};
            return;
        }

        allTransactions = value;
    },
});

let allTransactionDrafts: NonNullable<OnyxCollection<OnyxTypes.Transaction>> = {};
Onyx.connect({
    key: ONYXKEYS.COLLECTION.TRANSACTION_DRAFT,
    waitForCollectionCallback: true,
    callback: (value) => {
        allTransactionDrafts = value ?? {};
    },
});

let allTransactionViolations: NonNullable<OnyxCollection<OnyxTypes.TransactionViolations>> = {};
Onyx.connect({
    key: ONYXKEYS.COLLECTION.TRANSACTION_VIOLATIONS,
    waitForCollectionCallback: true,
    callback: (value) => {
        if (!value) {
            allTransactionViolations = {};
            return;
        }

        allTransactionViolations = value;
    },
});

let allDraftSplitTransactions: NonNullable<OnyxCollection<OnyxTypes.Transaction>> = {};
Onyx.connect({
    key: ONYXKEYS.COLLECTION.SPLIT_TRANSACTION_DRAFT,
    waitForCollectionCallback: true,
    callback: (value) => {
        allDraftSplitTransactions = value ?? {};
    },
});

let allNextSteps: NonNullable<OnyxCollection<OnyxTypes.ReportNextStep>> = {};
Onyx.connect({
    key: ONYXKEYS.COLLECTION.NEXT_STEP,
    waitForCollectionCallback: true,
    callback: (value) => {
        allNextSteps = value ?? {};
    },
});

let userAccountID = -1;
let currentUserEmail = '';
Onyx.connect({
    key: ONYXKEYS.SESSION,
    callback: (value) => {
        currentUserEmail = value?.email ?? '';
        userAccountID = value?.accountID ?? -1;
    },
});

let currentUserPersonalDetails: OnyxTypes.PersonalDetails | EmptyObject = {};
Onyx.connect({
    key: ONYXKEYS.PERSONAL_DETAILS_LIST,
    callback: (value) => {
        currentUserPersonalDetails = value?.[userAccountID] ?? {};
    },
});

let currentDate: OnyxEntry<string> = '';
Onyx.connect({
    key: ONYXKEYS.CURRENT_DATE,
    callback: (value) => {
        currentDate = value;
    },
});

/**
 * Initialize money request info
 * @param reportID to attach the transaction to
 * @param iouRequestType one of manual/scan/distance
 */
function initMoneyRequest(reportID: string, isFromGlobalCreate: boolean, iouRequestType: IOURequestType = CONST.IOU.REQUEST_TYPE.MANUAL) {
    // Generate a brand new transactionID
    const newTransactionID = CONST.IOU.OPTIMISTIC_TRANSACTION_ID;
    // Disabling this line since currentDate can be an empty string
    // eslint-disable-next-line @typescript-eslint/prefer-nullish-coalescing
    const created = currentDate || format(new Date(), 'yyyy-MM-dd');
    const comment: Comment = {};

    // Add initial empty waypoints when starting a distance request
    if (iouRequestType === CONST.IOU.REQUEST_TYPE.DISTANCE) {
        comment.waypoints = {
            waypoint0: {},
            waypoint1: {},
        };
    }

    // Store the transaction in Onyx and mark it as not saved so it can be cleaned up later
    // Use set() here so that there is no way that data will be leaked between objects when it gets reset
    Onyx.set(`${ONYXKEYS.COLLECTION.TRANSACTION_DRAFT}${newTransactionID}`, {
        amount: 0,
        comment,
        created,
        currency: currentUserPersonalDetails.localCurrencyCode ?? CONST.CURRENCY.USD,
        iouRequestType,
        reportID,
        transactionID: newTransactionID,
        isFromGlobalCreate,
        merchant: CONST.TRANSACTION.PARTIAL_TRANSACTION_MERCHANT,
    });
}

function clearMoneyRequest(transactionID: string) {
    Onyx.set(`${ONYXKEYS.COLLECTION.TRANSACTION_DRAFT}${transactionID}`, null);
}

// eslint-disable-next-line @typescript-eslint/naming-convention
function startMoneyRequest_temporaryForRefactor(iouType: ValueOf<typeof CONST.IOU.TYPE>, reportID: string) {
    clearMoneyRequest(CONST.IOU.OPTIMISTIC_TRANSACTION_ID);
    Navigation.navigate(ROUTES.MONEY_REQUEST_CREATE.getRoute(iouType, CONST.IOU.OPTIMISTIC_TRANSACTION_ID, reportID));
}

// eslint-disable-next-line @typescript-eslint/naming-convention
function setMoneyRequestAmount_temporaryForRefactor(transactionID: string, amount: number, currency: string, removeOriginalCurrency = false) {
    if (removeOriginalCurrency) {
        Onyx.merge(`${ONYXKEYS.COLLECTION.TRANSACTION_DRAFT}${transactionID}`, {amount, currency, originalCurrency: null});
        return;
    }
    Onyx.merge(`${ONYXKEYS.COLLECTION.TRANSACTION_DRAFT}${transactionID}`, {amount, currency});
}

// eslint-disable-next-line @typescript-eslint/naming-convention
function setMoneyRequestCreated(transactionID: string, created: string, isDraft: boolean) {
    Onyx.merge(`${isDraft ? ONYXKEYS.COLLECTION.TRANSACTION_DRAFT : ONYXKEYS.COLLECTION.TRANSACTION}${transactionID}`, {created});
}

// eslint-disable-next-line @typescript-eslint/naming-convention
function setMoneyRequestCurrency_temporaryForRefactor(transactionID: string, currency: string, removeOriginalCurrency = false) {
    if (removeOriginalCurrency) {
        Onyx.merge(`${ONYXKEYS.COLLECTION.TRANSACTION_DRAFT}${transactionID}`, {currency, originalCurrency: null});
        return;
    }
    Onyx.merge(`${ONYXKEYS.COLLECTION.TRANSACTION_DRAFT}${transactionID}`, {currency});
}

// eslint-disable-next-line @typescript-eslint/naming-convention
function setMoneyRequestOriginalCurrency_temporaryForRefactor(transactionID: string, originalCurrency: string) {
    Onyx.merge(`${ONYXKEYS.COLLECTION.TRANSACTION_DRAFT}${transactionID}`, {originalCurrency});
}

function setMoneyRequestDescription(transactionID: string, comment: string, isDraft: boolean) {
    Onyx.merge(`${isDraft ? ONYXKEYS.COLLECTION.TRANSACTION_DRAFT : ONYXKEYS.COLLECTION.TRANSACTION}${transactionID}`, {comment: {comment: comment.trim()}});
}

function setMoneyRequestMerchant(transactionID: string, merchant: string, isDraft: boolean) {
    Onyx.merge(`${isDraft ? ONYXKEYS.COLLECTION.TRANSACTION_DRAFT : ONYXKEYS.COLLECTION.TRANSACTION}${transactionID}`, {merchant});
}

function setMoneyRequestPendingFields(transactionID: string, pendingFields: PendingFields) {
    Onyx.merge(`${ONYXKEYS.COLLECTION.TRANSACTION_DRAFT}${transactionID}`, {pendingFields});
}

// eslint-disable-next-line @typescript-eslint/naming-convention
function setMoneyRequestCategory_temporaryForRefactor(transactionID: string, category: string) {
    Onyx.merge(`${ONYXKEYS.COLLECTION.TRANSACTION_DRAFT}${transactionID}`, {category});
}

// eslint-disable-next-line @typescript-eslint/naming-convention
function resetMoneyRequestCategory_temporaryForRefactor(transactionID: string) {
    Onyx.merge(`${ONYXKEYS.COLLECTION.TRANSACTION_DRAFT}${transactionID}`, {category: null});
}

function setMoneyRequestTag(transactionID: string, tag: string) {
    Onyx.merge(`${ONYXKEYS.COLLECTION.TRANSACTION_DRAFT}${transactionID}`, {tag});
}

// eslint-disable-next-line @typescript-eslint/naming-convention
function setMoneyRequestBillable_temporaryForRefactor(transactionID: string, billable: boolean) {
    Onyx.merge(`${ONYXKEYS.COLLECTION.TRANSACTION_DRAFT}${transactionID}`, {billable});
}

// eslint-disable-next-line @typescript-eslint/naming-convention
function setMoneyRequestParticipants_temporaryForRefactor(transactionID: string, participants: Participant[]) {
    Onyx.merge(`${ONYXKEYS.COLLECTION.TRANSACTION_DRAFT}${transactionID}`, {participants});
}

function setMoneyRequestReceipt(transactionID: string, source: string, filename: string, isDraft: boolean) {
    Onyx.merge(`${isDraft ? ONYXKEYS.COLLECTION.TRANSACTION_DRAFT : ONYXKEYS.COLLECTION.TRANSACTION}${transactionID}`, {
        receipt: {source},
        filename,
    });
}

/** Reset money request info from the store with its initial value */
function resetMoneyRequestInfo(id = '') {
    // Disabling this line since currentDate can be an empty string
    // eslint-disable-next-line @typescript-eslint/prefer-nullish-coalescing
    const created = currentDate || format(new Date(), CONST.DATE.FNS_FORMAT_STRING);
    Onyx.merge(ONYXKEYS.IOU, {
        id,
        amount: 0,
        currency: currentUserPersonalDetails.localCurrencyCode ?? CONST.CURRENCY.USD,
        comment: '',
        participants: [],
        merchant: CONST.TRANSACTION.PARTIAL_TRANSACTION_MERCHANT,
        category: '',
        tag: '',
        created,
        receiptPath: '',
        receiptFilename: '',
        transactionID: '',
        billable: null,
        isSplitRequest: false,
    });
}

/** Helper function to get the receipt error for money requests, or the generic error if there's no receipt */
function getReceiptError(receipt?: Receipt, filename?: string, isScanRequest = true): Errors | ErrorFields {
    return isEmptyObject(receipt) || !isScanRequest
        ? ErrorUtils.getMicroSecondOnyxError('iou.error.genericCreateFailureMessage')
        : ErrorUtils.getMicroSecondOnyxErrorObject({error: CONST.IOU.RECEIPT_ERROR, source: receipt.source?.toString() ?? '', filename: filename ?? ''});
}

/** Return the object to update hasOutstandingChildRequest */
function getOutstandingChildRequest(needsToBeManuallySubmitted: boolean, policy: OnyxEntry<OnyxTypes.Policy> | EmptyObject = null): OutstandingChildRequest {
    if (!needsToBeManuallySubmitted) {
        return {
            hasOutstandingChildRequest: false,
        };
    }

    if (PolicyUtils.isPolicyAdmin(policy)) {
        return {
            hasOutstandingChildRequest: true,
        };
    }

    // We don't need to update hasOutstandingChildRequest in this case
    return {};
}

/** Builds the Onyx data for a money request */
function buildOnyxDataForMoneyRequest(
    chatReport: OnyxEntry<OnyxTypes.Report>,
    iouReport: OnyxTypes.Report,
    transaction: OnyxTypes.Transaction,
    chatCreatedAction: OptimisticCreatedReportAction,
    iouCreatedAction: OptimisticCreatedReportAction,
    iouAction: OptimisticIOUReportAction,
    optimisticPersonalDetailListAction: OnyxTypes.PersonalDetailsList,
    reportPreviewAction: ReportAction,
    optimisticPolicyRecentlyUsedCategories: string[],
    optimisticPolicyRecentlyUsedTags: OnyxTypes.RecentlyUsedTags,
    isNewChatReport: boolean,
    shouldCreateNewMoneyRequestReport: boolean,
    policy?: OnyxEntry<OnyxTypes.Policy>,
    policyTagList?: OnyxEntry<OnyxTypes.PolicyTagList>,
    policyCategories?: OnyxEntry<OnyxTypes.PolicyCategories>,
    optimisticNextStep?: OnyxTypes.ReportNextStep | null,
    needsToBeManuallySubmitted = true,
): [OnyxUpdate[], OnyxUpdate[], OnyxUpdate[]] {
    const isScanRequest = TransactionUtils.isScanRequest(transaction);
    const outstandingChildRequest = getOutstandingChildRequest(needsToBeManuallySubmitted, policy);
    const optimisticData: OnyxUpdate[] = [];

    if (chatReport) {
        optimisticData.push({
            // Use SET for new reports because it doesn't exist yet, is faster and we need the data to be available when we navigate to the chat page
            onyxMethod: isNewChatReport ? Onyx.METHOD.SET : Onyx.METHOD.MERGE,
            key: `${ONYXKEYS.COLLECTION.REPORT}${chatReport.reportID}`,
            value: {
                ...chatReport,
                lastReadTime: DateUtils.getDBTime(),
                lastMessageTranslationKey: '',
                iouReportID: iouReport.reportID,
                ...outstandingChildRequest,
                ...(isNewChatReport ? {pendingFields: {createChat: CONST.RED_BRICK_ROAD_PENDING_ACTION.ADD}} : {}),
            },
        });
    }

    optimisticData.push(
        {
            onyxMethod: shouldCreateNewMoneyRequestReport ? Onyx.METHOD.SET : Onyx.METHOD.MERGE,
            key: `${ONYXKEYS.COLLECTION.REPORT}${iouReport.reportID}`,
            value: {
                ...iouReport,
                lastMessageText: iouAction.message?.[0].text,
                lastMessageHtml: iouAction.message?.[0].html,
                pendingFields: {
                    ...(shouldCreateNewMoneyRequestReport ? {createChat: CONST.RED_BRICK_ROAD_PENDING_ACTION.ADD} : {preview: CONST.RED_BRICK_ROAD_PENDING_ACTION.UPDATE}),
                },
            },
        },
        {
            onyxMethod: Onyx.METHOD.SET,
            key: `${ONYXKEYS.COLLECTION.TRANSACTION}${transaction.transactionID}`,
            value: transaction,
        },
        isNewChatReport
            ? {
                  onyxMethod: Onyx.METHOD.SET,
                  key: `${ONYXKEYS.COLLECTION.REPORT_ACTIONS}${chatReport?.reportID}`,
                  value: {
                      [chatCreatedAction.reportActionID]: chatCreatedAction,
                      [reportPreviewAction.reportActionID]: reportPreviewAction,
                  },
              }
            : {
                  onyxMethod: Onyx.METHOD.MERGE,
                  key: `${ONYXKEYS.COLLECTION.REPORT_ACTIONS}${chatReport?.reportID}`,
                  value: {
                      [reportPreviewAction.reportActionID]: reportPreviewAction,
                  },
              },
        shouldCreateNewMoneyRequestReport
            ? {
                  onyxMethod: Onyx.METHOD.SET,
                  key: `${ONYXKEYS.COLLECTION.REPORT_ACTIONS}${iouReport.reportID}`,
                  value: {
                      [iouCreatedAction.reportActionID]: iouCreatedAction as OnyxTypes.ReportAction,
                      [iouAction.reportActionID]: iouAction as OnyxTypes.ReportAction,
                  },
              }
            : {
                  onyxMethod: Onyx.METHOD.MERGE,
                  key: `${ONYXKEYS.COLLECTION.REPORT_ACTIONS}${iouReport.reportID}`,
                  value: {
                      [iouAction.reportActionID]: iouAction as OnyxTypes.ReportAction,
                  },
              },

        // Remove the temporary transaction used during the creation flow
        {
            onyxMethod: Onyx.METHOD.SET,
            key: `${ONYXKEYS.COLLECTION.TRANSACTION_DRAFT}${CONST.IOU.OPTIMISTIC_TRANSACTION_ID}`,
            value: null,
        },
    );

    if (optimisticPolicyRecentlyUsedCategories.length) {
        optimisticData.push({
            onyxMethod: Onyx.METHOD.SET,
            key: `${ONYXKEYS.COLLECTION.POLICY_RECENTLY_USED_CATEGORIES}${iouReport.policyID}`,
            value: optimisticPolicyRecentlyUsedCategories,
        });
    }

    if (!isEmptyObject(optimisticPolicyRecentlyUsedTags)) {
        optimisticData.push({
            onyxMethod: Onyx.METHOD.MERGE,
            key: `${ONYXKEYS.COLLECTION.POLICY_RECENTLY_USED_TAGS}${iouReport.policyID}`,
            value: optimisticPolicyRecentlyUsedTags,
        });
    }

    if (!isEmptyObject(optimisticPersonalDetailListAction)) {
        optimisticData.push({
            onyxMethod: Onyx.METHOD.MERGE,
            key: ONYXKEYS.PERSONAL_DETAILS_LIST,
            value: optimisticPersonalDetailListAction,
        });
    }

    if (!isEmptyObject(optimisticNextStep)) {
        optimisticData.push({
            onyxMethod: Onyx.METHOD.MERGE,
            key: `${ONYXKEYS.COLLECTION.NEXT_STEP}${iouReport.reportID}`,
            value: optimisticNextStep,
        });
    }

    const successData: OnyxUpdate[] = [];

    if (isNewChatReport) {
        successData.push({
            onyxMethod: Onyx.METHOD.MERGE,
            key: `${ONYXKEYS.COLLECTION.REPORT}${chatReport?.reportID}`,
            value: {
                pendingFields: null,
                errorFields: null,
            },
        });
    }

    successData.push(
        {
            onyxMethod: Onyx.METHOD.MERGE,
            key: `${ONYXKEYS.COLLECTION.REPORT}${iouReport.reportID}`,
            value: {
                pendingFields: null,
                errorFields: null,
            },
        },
        {
            onyxMethod: Onyx.METHOD.MERGE,
            key: `${ONYXKEYS.COLLECTION.TRANSACTION}${transaction.transactionID}`,
            value: {
                pendingAction: null,
                pendingFields: null,
            },
        },

        {
            onyxMethod: Onyx.METHOD.MERGE,
            key: `${ONYXKEYS.COLLECTION.REPORT_ACTIONS}${chatReport?.reportID}`,
            value: {
                ...(isNewChatReport
                    ? {
                          [chatCreatedAction.reportActionID]: {
                              pendingAction: null,
                              errors: null,
                          },
                      }
                    : {}),
                [reportPreviewAction.reportActionID]: {
                    pendingAction: null,
                },
            },
        },
        {
            onyxMethod: Onyx.METHOD.MERGE,
            key: `${ONYXKEYS.COLLECTION.REPORT_ACTIONS}${iouReport.reportID}`,
            value: {
                ...(shouldCreateNewMoneyRequestReport
                    ? {
                          [iouCreatedAction.reportActionID]: {
                              pendingAction: null,
                              errors: null,
                          },
                      }
                    : {}),
                [iouAction.reportActionID]: {
                    pendingAction: null,
                    errors: null,
                },
            },
        },
    );

    const failureData: OnyxUpdate[] = [
        {
            onyxMethod: Onyx.METHOD.MERGE,
            key: `${ONYXKEYS.COLLECTION.REPORT}${chatReport?.reportID}`,
            value: {
                iouReportID: chatReport?.iouReportID,
                lastReadTime: chatReport?.lastReadTime,
                pendingFields: null,
                hasOutstandingChildRequest: chatReport?.hasOutstandingChildRequest,
                ...(isNewChatReport
                    ? {
                          errorFields: {
                              createChat: ErrorUtils.getMicroSecondOnyxError('report.genericCreateReportFailureMessage'),
                          },
                      }
                    : {}),
            },
        },
        {
            onyxMethod: Onyx.METHOD.MERGE,
            key: `${ONYXKEYS.COLLECTION.REPORT}${iouReport.reportID}`,
            value: {
                pendingFields: null,
                errorFields: {
                    ...(shouldCreateNewMoneyRequestReport ? {createChat: ErrorUtils.getMicroSecondOnyxError('report.genericCreateReportFailureMessage')} : {}),
                },
            },
        },
        {
            onyxMethod: Onyx.METHOD.MERGE,
            key: `${ONYXKEYS.COLLECTION.TRANSACTION}${transaction.transactionID}`,
            value: {
                errors: ErrorUtils.getMicroSecondOnyxError('iou.error.genericCreateFailureMessage'),
                pendingAction: null,
                pendingFields: null,
            },
        },

        // Remove the temporary transaction used during the creation flow
        {
            onyxMethod: Onyx.METHOD.SET,
            key: `${ONYXKEYS.COLLECTION.TRANSACTION_DRAFT}${CONST.IOU.OPTIMISTIC_TRANSACTION_ID}`,
            value: null,
        },

        {
            onyxMethod: Onyx.METHOD.MERGE,
            key: `${ONYXKEYS.COLLECTION.REPORT_ACTIONS}${chatReport?.reportID}`,
            value: {
                ...(isNewChatReport
                    ? {
                          [chatCreatedAction.reportActionID]: {
                              // Disabling this line since transaction.filename can be an empty string
                              // eslint-disable-next-line @typescript-eslint/prefer-nullish-coalescing
                              errors: getReceiptError(transaction?.receipt, transaction.filename || transaction.receipt?.filename, isScanRequest),
                          },
                          [reportPreviewAction.reportActionID]: {
                              errors: ErrorUtils.getMicroSecondOnyxError(null),
                          },
                      }
                    : {
                          [reportPreviewAction.reportActionID]: {
                              created: reportPreviewAction.created,
                              // Disabling this line since transaction.filename can be an empty string
                              // eslint-disable-next-line @typescript-eslint/prefer-nullish-coalescing
                              errors: getReceiptError(transaction?.receipt, transaction.filename || transaction.receipt?.filename, isScanRequest),
                          },
                      }),
            },
        },
        {
            onyxMethod: Onyx.METHOD.MERGE,
            key: `${ONYXKEYS.COLLECTION.REPORT_ACTIONS}${iouReport.reportID}`,
            value: {
                ...(shouldCreateNewMoneyRequestReport
                    ? {
                          [iouCreatedAction.reportActionID]: {
                              // Disabling this line since transaction.filename can be an empty string
                              // eslint-disable-next-line @typescript-eslint/prefer-nullish-coalescing
                              errors: getReceiptError(transaction.receipt, transaction.filename || transaction.receipt?.filename, isScanRequest),
                          },
                          [iouAction.reportActionID]: {
                              errors: ErrorUtils.getMicroSecondOnyxError(null),
                          },
                      }
                    : {
                          [iouAction.reportActionID]: {
                              // Disabling this line since transaction.filename can be an empty string
                              // eslint-disable-next-line @typescript-eslint/prefer-nullish-coalescing
                              errors: getReceiptError(transaction.receipt, transaction.filename || transaction.receipt?.filename, isScanRequest),
                          },
                      }),
            },
        },
    ];

    // We don't need to compute violations unless we're on a paid policy
    if (!policy || !PolicyUtils.isPaidGroupPolicy(policy)) {
        return [optimisticData, successData, failureData];
    }

    const violationsOnyxData = ViolationsUtils.getViolationsOnyxData(transaction, [], !!policy.requiresTag, policyTagList ?? {}, !!policy.requiresCategory, policyCategories ?? {});

    if (violationsOnyxData) {
        optimisticData.push(violationsOnyxData);
        failureData.push({
            onyxMethod: Onyx.METHOD.SET,
            key: `${ONYXKEYS.COLLECTION.TRANSACTION_VIOLATIONS}${transaction.transactionID}`,
            value: [],
        });
    }

    return [optimisticData, successData, failureData];
}

/**
 * Gathers all the data needed to make a money request. It attempts to find existing reports, iouReports, and receipts. If it doesn't find them, then
 * it creates optimistic versions of them and uses those instead
 */
function getMoneyRequestInformation(
    parentChatReport: OnyxEntry<OnyxTypes.Report> | EmptyObject,
    participant: Participant,
    comment: string,
    amount: number,
    currency: string,
    created: string,
    merchant: string,
    receipt: Receipt | undefined,
    existingTransactionID: string | undefined,
    category: string | undefined,
    tag: string | undefined,
    billable: boolean | undefined,
    policy: OnyxEntry<OnyxTypes.Policy> | undefined,
    policyTagList: OnyxEntry<OnyxTypes.PolicyTagList> | undefined,
    policyCategories: OnyxEntry<OnyxTypes.PolicyCategories> | undefined,
    payeeAccountID = userAccountID,
    payeeEmail = currentUserEmail,
    moneyRequestReportID = '',
): MoneyRequestInformation {
    const payerEmail = OptionsListUtils.addSMSDomainIfPhoneNumber(participant.login ?? '');
    const payerAccountID = Number(participant.accountID);
    const isPolicyExpenseChat = participant.isPolicyExpenseChat;

    // STEP 1: Get existing chat report OR build a new optimistic one
    let isNewChatReport = false;
    let chatReport = !isEmptyObject(parentChatReport) && parentChatReport?.reportID ? parentChatReport : null;

    // If this is a policyExpenseChat, the chatReport must exist and we can get it from Onyx.
    // report is null if the flow is initiated from the global create menu. However, participant always stores the reportID if it exists, which is the case for policyExpenseChats
    if (!chatReport && isPolicyExpenseChat) {
        chatReport = allReports?.[`${ONYXKEYS.COLLECTION.REPORT}${participant.reportID}`] ?? null;
    }

    if (!chatReport) {
        chatReport = ReportUtils.getChatByParticipants([payerAccountID]);
    }

    // If we still don't have a report, it likely doens't exist and we need to build an optimistic one
    if (!chatReport) {
        isNewChatReport = true;
        chatReport = ReportUtils.buildOptimisticChatReport([payerAccountID]);
    }

    // STEP 2: Get the money request report. If the moneyRequestReportID has been provided, we want to add the transaction to this specific report.
    // If no such reportID has been provided, let's use the chatReport.iouReportID property. In case that is not present, build a new optimistic money request report.
    let iouReport: OnyxEntry<OnyxTypes.Report> = null;
    const shouldCreateNewMoneyRequestReport = !moneyRequestReportID && (!chatReport.iouReportID || ReportUtils.hasIOUWaitingOnCurrentUserBankAccount(chatReport));
    if (moneyRequestReportID) {
        iouReport = allReports?.[`${ONYXKEYS.COLLECTION.REPORT}${moneyRequestReportID}`] ?? null;
    } else if (!shouldCreateNewMoneyRequestReport) {
        iouReport = allReports?.[`${ONYXKEYS.COLLECTION.REPORT}${chatReport.iouReportID}`] ?? null;
    }

    // Check if the Scheduled Submit is enabled in case of expense report
    let needsToBeManuallySubmitted = true;
    let isFromPaidPolicy = false;
    if (isPolicyExpenseChat) {
        isFromPaidPolicy = PolicyUtils.isPaidGroupPolicy(policy ?? null);

        // If the scheduled submit is turned off on the policy, user needs to manually submit the report which is indicated by GBR in LHN
        needsToBeManuallySubmitted = isFromPaidPolicy && !policy?.harvesting?.enabled;

        // If the linked expense report on paid policy is not draft, we need to create a new draft expense report
        if (iouReport && isFromPaidPolicy && !ReportUtils.isDraftExpenseReport(iouReport)) {
            iouReport = null;
        }
    }

    if (iouReport) {
        if (isPolicyExpenseChat) {
            iouReport = {...iouReport};
            if (iouReport?.currency === currency && typeof iouReport.total === 'number') {
                // Because of the Expense reports are stored as negative values, we substract the total from the amount
                iouReport.total -= amount;
            }
        } else {
            iouReport = IOUUtils.updateIOUOwnerAndTotal(iouReport, payeeAccountID, amount, currency);
        }
    } else {
        iouReport = isPolicyExpenseChat
            ? ReportUtils.buildOptimisticExpenseReport(chatReport.reportID, chatReport.policyID ?? '', payeeAccountID, amount, currency)
            : ReportUtils.buildOptimisticIOUReport(payeeAccountID, payerAccountID, amount, chatReport.reportID, currency);
    }

    // STEP 3: Build optimistic receipt and transaction
    const receiptObject: Receipt = {};
    let filename;
    if (receipt?.source) {
        receiptObject.source = receipt.source;
        receiptObject.state = receipt.state ?? CONST.IOU.RECEIPT_STATE.SCANREADY;
        filename = receipt.name;
    }
    const existingTransaction = allTransactionDrafts[`${ONYXKEYS.COLLECTION.TRANSACTION_DRAFT}${CONST.IOU.OPTIMISTIC_TRANSACTION_ID}`];
    const isDistanceRequest = existingTransaction && existingTransaction.iouRequestType === CONST.IOU.REQUEST_TYPE.DISTANCE;
    let optimisticTransaction = TransactionUtils.buildOptimisticTransaction(
        ReportUtils.isExpenseReport(iouReport) ? -amount : amount,
        currency,
        iouReport.reportID,
        comment,
        created,
        '',
        '',
        merchant,
        receiptObject,
        filename,
        existingTransactionID,
        category,
        tag,
        billable,
        isDistanceRequest ? {waypoints: CONST.RED_BRICK_ROAD_PENDING_ACTION.ADD} : undefined,
    );

    const optimisticPolicyRecentlyUsedCategories = Policy.buildOptimisticPolicyRecentlyUsedCategories(iouReport.policyID, category);
    const optimisticPolicyRecentlyUsedTags = Policy.buildOptimisticPolicyRecentlyUsedTags(iouReport.policyID, tag);

    // If there is an existing transaction (which is the case for distance requests), then the data from the existing transaction
    // needs to be manually merged into the optimistic transaction. This is because buildOnyxDataForMoneyRequest() uses `Onyx.set()` for the transaction
    // data. This is a big can of worms to change it to `Onyx.merge()` as explored in https://expensify.slack.com/archives/C05DWUDHVK7/p1692139468252109.
    // I want to clean this up at some point, but it's possible this will live in the code for a while so I've created https://github.com/Expensify/App/issues/25417
    // to remind me to do this.
    if (isDistanceRequest) {
        optimisticTransaction = fastMerge(existingTransaction, optimisticTransaction, false);
    }

    // STEP 4: Build optimistic reportActions. We need:
    // 1. CREATED action for the chatReport
    // 2. CREATED action for the iouReport
    // 3. IOU action for the iouReport
    // 4. REPORTPREVIEW action for the chatReport
    // Note: The CREATED action for the IOU report must be optimistically generated before the IOU action so there's no chance that it appears after the IOU action in the chat
    const currentTime = DateUtils.getDBTime();
    const optimisticCreatedActionForChat = ReportUtils.buildOptimisticCreatedReportAction(payeeEmail);
    const optimisticCreatedActionForIOU = ReportUtils.buildOptimisticCreatedReportAction(payeeEmail, DateUtils.subtractMillisecondsFromDateTime(currentTime, 1));
    const iouAction = ReportUtils.buildOptimisticIOUReportAction(
        CONST.IOU.REPORT_ACTION_TYPE.CREATE,
        amount,
        currency,
        comment,
        [participant],
        optimisticTransaction.transactionID,
        undefined,
        iouReport.reportID,
        false,
        false,
        receiptObject,
        false,
        currentTime,
    );

    let reportPreviewAction = shouldCreateNewMoneyRequestReport ? null : ReportActionsUtils.getReportPreviewAction(chatReport.reportID, iouReport.reportID);
    if (reportPreviewAction) {
        reportPreviewAction = ReportUtils.updateReportPreview(iouReport, reportPreviewAction, false, comment, optimisticTransaction);
    } else {
        reportPreviewAction = ReportUtils.buildOptimisticReportPreview(chatReport, iouReport, comment, optimisticTransaction);

        // Generated ReportPreview action is a parent report action of the iou report.
        // We are setting the iou report's parentReportActionID to display subtitle correctly in IOU page when offline.
        iouReport.parentReportActionID = reportPreviewAction.reportActionID;
    }

    const shouldCreateOptimisticPersonalDetails = isNewChatReport && !allPersonalDetails[payerAccountID];
    // Add optimistic personal details for participant
    const optimisticPersonalDetailListAction = shouldCreateOptimisticPersonalDetails
        ? {
              [payerAccountID]: {
                  accountID: payerAccountID,
                  avatar: UserUtils.getDefaultAvatarURL(payerAccountID),
                  // Disabling this line since participant.displayName can be an empty string
                  // eslint-disable-next-line @typescript-eslint/prefer-nullish-coalescing
                  displayName: LocalePhoneNumber.formatPhoneNumber(participant.displayName || payerEmail),
                  login: participant.login,
                  isOptimisticPersonalDetail: true,
              },
          }
        : {};

    const optimisticNextStep = NextStepUtils.buildNextStep(iouReport, CONST.REPORT.STATUS_NUM.OPEN);

    // STEP 5: Build Onyx Data
    const [optimisticData, successData, failureData] = buildOnyxDataForMoneyRequest(
        chatReport,
        iouReport,
        optimisticTransaction,
        optimisticCreatedActionForChat,
        optimisticCreatedActionForIOU,
        iouAction,
        optimisticPersonalDetailListAction,
        reportPreviewAction,
        optimisticPolicyRecentlyUsedCategories,
        optimisticPolicyRecentlyUsedTags,
        isNewChatReport,
        shouldCreateNewMoneyRequestReport,
        policy,
        policyTagList,
        policyCategories,
        optimisticNextStep,
        needsToBeManuallySubmitted,
    );

    return {
        payerAccountID,
        payerEmail,
        iouReport,
        chatReport,
        transaction: optimisticTransaction,
        iouAction,
        createdChatReportActionID: isNewChatReport ? optimisticCreatedActionForChat.reportActionID : '0',
        createdIOUReportActionID: shouldCreateNewMoneyRequestReport ? optimisticCreatedActionForIOU.reportActionID : '0',
        reportPreviewAction,
        onyxData: {
            optimisticData,
            successData,
            failureData,
        },
    };
}

/** Requests money based on a distance (eg. mileage from a map) */
function createDistanceRequest(
    report: OnyxTypes.Report,
    participant: Participant,
    comment: string,
    created: string,
    category: string | undefined,
    tag: string | undefined,
    amount: number,
    currency: string,
    merchant: string,
    billable: boolean | undefined,
    validWaypoints: WaypointCollection,
    policy: OnyxEntry<OnyxTypes.Policy>,
    policyTagList: OnyxEntry<OnyxTypes.PolicyTagList>,
    policyCategories: OnyxEntry<OnyxTypes.PolicyCategories>,
) {
    // If the report is an iou or expense report, we should get the linked chat report to be passed to the getMoneyRequestInformation function
    const isMoneyRequestReport = ReportUtils.isMoneyRequestReport(report);
    const currentChatReport = isMoneyRequestReport ? ReportUtils.getReport(report.chatReportID) : report;
    const moneyRequestReportID = isMoneyRequestReport ? report.reportID : '';
    const currentCreated = DateUtils.enrichMoneyRequestTimestamp(created);

    const optimisticReceipt: Receipt = {
        source: ReceiptGeneric as ReceiptSource,
        state: CONST.IOU.RECEIPT_STATE.OPEN,
    };
    const {iouReport, chatReport, transaction, iouAction, createdChatReportActionID, createdIOUReportActionID, reportPreviewAction, onyxData} = getMoneyRequestInformation(
        currentChatReport,
        participant,
        comment,
        amount,
        currency,
        currentCreated,
        merchant,
        optimisticReceipt,
        undefined,
        category,
        tag,
        billable,
        policy,
        policyTagList,
        policyCategories,
        userAccountID,
        currentUserEmail,
        moneyRequestReportID,
    );

    const parameters: CreateDistanceRequestParams = {
        comment,
        iouReportID: iouReport.reportID,
        chatReportID: chatReport.reportID,
        transactionID: transaction.transactionID,
        reportActionID: iouAction.reportActionID,
        createdChatReportActionID,
        createdIOUReportActionID,
        reportPreviewReportActionID: reportPreviewAction.reportActionID,
        waypoints: JSON.stringify(validWaypoints),
        created: currentCreated,
        category,
        tag,
        billable,
    };

    API.write(WRITE_COMMANDS.CREATE_DISTANCE_REQUEST, parameters, onyxData);
    Navigation.dismissModal(isMoneyRequestReport ? report.reportID : chatReport.reportID);
    Report.notifyNewAction(chatReport.reportID, userAccountID);
}

/**
 * Compute the diff amount when we update the transaction
 */
function calculateDiffAmount(iouReport: OnyxEntry<OnyxTypes.Report>, updatedTransaction: OnyxEntry<OnyxTypes.Transaction>, transaction: OnyxEntry<OnyxTypes.Transaction>): number {
    if (!iouReport) {
        return 0;
    }
    const isExpenseReport = ReportUtils.isExpenseReport(iouReport);
    const updatedCurrency = TransactionUtils.getCurrency(updatedTransaction);
    const currentCurrency = TransactionUtils.getCurrency(transaction);

    const currentAmount = TransactionUtils.getAmount(transaction, isExpenseReport);
    const updatedAmount = TransactionUtils.getAmount(updatedTransaction, isExpenseReport);

    if (updatedCurrency === iouReport?.currency && currentCurrency !== iouReport?.currency) {
        // Add the diff to the total if we change the currency from a different currency to the currency of the IOU report
        return updatedAmount;
    }
    if (updatedCurrency !== iouReport?.currency && currentCurrency === iouReport?.currency) {
        // Subtract the diff from the total if we change the currency from the currency of IOU report to a different currency
        return -updatedAmount;
    }
    if (updatedCurrency === iouReport?.currency && updatedAmount !== currentAmount) {
        // Calculate the diff between the updated amount and the current amount if we change the amount and the currency of the transaction is the currency of the report
        return updatedAmount - currentAmount;
    }

    return 0;
}

/**
 * @param transactionID
 * @param transactionThreadReportID
 * @param transactionChanges
 * @param [transactionChanges.created] Present when updated the date field
 * @param policy  May be undefined, an empty object, or an object matching the Policy type (src/types/onyx/Policy.ts)
 * @param policyTagList
 * @param policyCategories
 * @param onlyIncludeChangedFields
 *               When 'true', then the returned params will only include the transaction details for the fields that were changed.
 *               When `false`, then the returned params will include all the transaction details, regardless of which fields were changed.
 *               This setting is necessary while the UpdateDistanceRequest API is refactored to be fully 1:1:1 in https://github.com/Expensify/App/issues/28358
 */
function getUpdateMoneyRequestParams(
    transactionID: string,
    transactionThreadReportID: string,
    transactionChanges: TransactionChanges,
    policy: OnyxEntry<OnyxTypes.Policy>,
    policyTagList: OnyxEntry<OnyxTypes.PolicyTagList>,
    policyCategories: OnyxEntry<OnyxTypes.PolicyCategories>,
    onlyIncludeChangedFields: boolean,
): UpdateMoneyRequestData {
    const optimisticData: OnyxUpdate[] = [];
    const successData: OnyxUpdate[] = [];
    const failureData: OnyxUpdate[] = [];

    // Step 1: Set any "pending fields" (ones updated while the user was offline) to have error messages in the failureData
    const pendingFields = Object.fromEntries(Object.keys(transactionChanges).map((key) => [key, CONST.RED_BRICK_ROAD_PENDING_ACTION.UPDATE]));
    const clearedPendingFields = Object.fromEntries(Object.keys(transactionChanges).map((key) => [key, null]));
    const errorFields = Object.fromEntries(Object.keys(pendingFields).map((key) => [key, {[DateUtils.getMicroseconds()]: Localize.translateLocal('iou.error.genericEditFailureMessage')}]));

    // Step 2: Get all the collections being updated
    const transactionThread = allReports?.[`${ONYXKEYS.COLLECTION.REPORT}${transactionThreadReportID}`] ?? null;
    const transaction = allTransactions?.[`${ONYXKEYS.COLLECTION.TRANSACTION}${transactionID}`];
    const iouReport = allReports?.[`${ONYXKEYS.COLLECTION.REPORT}${transactionThread?.parentReportID}`] ?? null;
    const isFromExpenseReport = ReportUtils.isExpenseReport(iouReport);
    const isScanning = TransactionUtils.hasReceipt(transaction) && TransactionUtils.isReceiptBeingScanned(transaction);
    let updatedTransaction = transaction ? TransactionUtils.getUpdatedTransaction(transaction, transactionChanges, isFromExpenseReport) : null;
    const transactionDetails = ReportUtils.getTransactionDetails(updatedTransaction);

    if (transactionDetails?.waypoints) {
        // This needs to be a JSON string since we're sending this to the MapBox API
        transactionDetails.waypoints = JSON.stringify(transactionDetails.waypoints);
    }

    const dataToIncludeInParams: Partial<TransactionDetails> | undefined = onlyIncludeChangedFields
        ? Object.fromEntries(Object.entries(transactionDetails ?? {}).filter(([key]) => Object.keys(transactionChanges).includes(key)))
        : transactionDetails;

    const params: UpdateMoneyRequestParams = {
        ...dataToIncludeInParams,
        reportID: iouReport?.reportID,
        transactionID,
    };

    const hasPendingWaypoints = 'waypoints' in transactionChanges;
    if (transaction && updatedTransaction && hasPendingWaypoints) {
        updatedTransaction = {
            ...updatedTransaction,
            amount: CONST.IOU.DEFAULT_AMOUNT,
            modifiedAmount: CONST.IOU.DEFAULT_AMOUNT,
            modifiedMerchant: Localize.translateLocal('iou.routePending'),
        };

        // Delete the draft transaction when editing waypoints when the server responds successfully and there are no errors
        successData.push({
            onyxMethod: Onyx.METHOD.SET,
            key: `${ONYXKEYS.COLLECTION.TRANSACTION_DRAFT}${transactionID}`,
            value: null,
        });

        // Revert the transaction's amount to the original value on failure.
        // The IOU Report will be fully reverted in the failureData further below.
        failureData.push({
            onyxMethod: Onyx.METHOD.MERGE,
            key: `${ONYXKEYS.COLLECTION.TRANSACTION}${transactionID}`,
            value: {
                amount: transaction.amount,
                modifiedAmount: transaction.modifiedAmount,
                modifiedMerchant: transaction.modifiedMerchant,
            },
        });
    }

    // Step 3: Build the modified expense report actions
    // We don't create a modified report action if we're updating the waypoints,
    // since there isn't actually any optimistic data we can create for them and the report action is created on the server
    // with the response from the MapBox API
    const updatedReportAction = ReportUtils.buildOptimisticModifiedExpenseReportAction(transactionThread, transaction, transactionChanges, isFromExpenseReport);
    if (!hasPendingWaypoints) {
        params.reportActionID = updatedReportAction.reportActionID;

        optimisticData.push({
            onyxMethod: Onyx.METHOD.MERGE,
            key: `${ONYXKEYS.COLLECTION.REPORT_ACTIONS}${transactionThread?.reportID}`,
            value: {
                [updatedReportAction.reportActionID]: updatedReportAction as OnyxTypes.ReportAction,
            },
        });
        successData.push({
            onyxMethod: Onyx.METHOD.MERGE,
            key: `${ONYXKEYS.COLLECTION.REPORT_ACTIONS}${transactionThread?.reportID}`,
            value: {
                [updatedReportAction.reportActionID]: {pendingAction: null},
            },
        });
        failureData.push({
            onyxMethod: Onyx.METHOD.MERGE,
            key: `${ONYXKEYS.COLLECTION.REPORT_ACTIONS}${transactionThread?.reportID}`,
            value: {
                [updatedReportAction.reportActionID]: {
                    ...(updatedReportAction as OnyxTypes.ReportAction),
                    errors: ErrorUtils.getMicroSecondOnyxError('iou.error.genericEditFailureMessage'),
                },
            },
        });
    }

    // Step 4: Compute the IOU total and update the report preview message (and report header) so LHN amount owed is correct.
    let updatedMoneyRequestReport = {...iouReport};
    const diff = calculateDiffAmount(iouReport, updatedTransaction, transaction);

    if (ReportUtils.isExpenseReport(iouReport) && typeof updatedMoneyRequestReport.total === 'number') {
        // For expense report, the amount is negative so we should subtract total from diff
        updatedMoneyRequestReport.total -= diff;
    } else {
        updatedMoneyRequestReport = iouReport
            ? IOUUtils.updateIOUOwnerAndTotal(iouReport, updatedReportAction.actorAccountID ?? -1, diff, TransactionUtils.getCurrency(transaction), false, true)
            : {};
    }
    updatedMoneyRequestReport.cachedTotal = CurrencyUtils.convertToDisplayString(updatedMoneyRequestReport.total, transactionDetails?.currency);

    optimisticData.push({
        onyxMethod: Onyx.METHOD.MERGE,
        key: `${ONYXKEYS.COLLECTION.REPORT}${iouReport?.reportID}`,
        value: updatedMoneyRequestReport,
    });
    successData.push({
        onyxMethod: Onyx.METHOD.MERGE,
        key: `${ONYXKEYS.COLLECTION.REPORT}${iouReport?.reportID}`,
        value: {pendingAction: null},
    });

    // Optimistically modify the transaction and the transaction thread
    optimisticData.push({
        onyxMethod: Onyx.METHOD.MERGE,
        key: `${ONYXKEYS.COLLECTION.TRANSACTION}${transactionID}`,
        value: {
            ...updatedTransaction,
            pendingFields,
            isLoading: hasPendingWaypoints,
            errorFields: null,
        },
    });

    optimisticData.push({
        onyxMethod: Onyx.METHOD.MERGE,
        key: `${ONYXKEYS.COLLECTION.REPORT}${transactionThreadReportID}`,
        value: {
            lastActorAccountID: updatedReportAction.actorAccountID,
        },
    });

    if (isScanning && ('amount' in transactionChanges || 'currency' in transactionChanges)) {
        optimisticData.push(
            {
                onyxMethod: Onyx.METHOD.MERGE,
                key: `${ONYXKEYS.COLLECTION.REPORT_ACTIONS}${iouReport?.reportID}`,
                value: {
                    [transactionThread?.parentReportActionID ?? '']: {
                        whisperedToAccountIDs: [],
                    },
                },
            },
            {
                onyxMethod: Onyx.METHOD.MERGE,
                key: `${ONYXKEYS.COLLECTION.REPORT_ACTIONS}${iouReport?.parentReportID}`,
                value: {
                    [iouReport?.parentReportActionID ?? '']: {
                        whisperedToAccountIDs: [],
                    },
                },
            },
        );
    }

    // Update recently used categories if the category is changed
    if ('category' in transactionChanges) {
        const optimisticPolicyRecentlyUsedCategories = Policy.buildOptimisticPolicyRecentlyUsedCategories(iouReport?.policyID, transactionChanges.category);
        if (optimisticPolicyRecentlyUsedCategories.length) {
            optimisticData.push({
                onyxMethod: Onyx.METHOD.SET,
                key: `${ONYXKEYS.COLLECTION.POLICY_RECENTLY_USED_CATEGORIES}${iouReport?.policyID}`,
                value: optimisticPolicyRecentlyUsedCategories,
            });
        }
    }

    // Update recently used categories if the tag is changed
    if ('tag' in transactionChanges) {
        const optimisticPolicyRecentlyUsedTags = Policy.buildOptimisticPolicyRecentlyUsedTags(iouReport?.policyID, transactionChanges.tag);
        if (!isEmptyObject(optimisticPolicyRecentlyUsedTags)) {
            optimisticData.push({
                onyxMethod: Onyx.METHOD.MERGE,
                key: `${ONYXKEYS.COLLECTION.POLICY_RECENTLY_USED_TAGS}${iouReport?.policyID}`,
                value: optimisticPolicyRecentlyUsedTags,
            });
        }
    }

    // Clear out the error fields and loading states on success
    successData.push({
        onyxMethod: Onyx.METHOD.MERGE,
        key: `${ONYXKEYS.COLLECTION.TRANSACTION}${transactionID}`,
        value: {
            pendingFields: clearedPendingFields,
            isLoading: false,
            errorFields: null,
        },
    });

    // Clear out loading states, pending fields, and add the error fields
    failureData.push({
        onyxMethod: Onyx.METHOD.MERGE,
        key: `${ONYXKEYS.COLLECTION.TRANSACTION}${transactionID}`,
        value: {
            pendingFields: clearedPendingFields,
            isLoading: false,
            errorFields,
        },
    });

    if (iouReport) {
        // Reset the iouReport to its original state
        failureData.push({
            onyxMethod: Onyx.METHOD.MERGE,
            key: `${ONYXKEYS.COLLECTION.REPORT}${iouReport.reportID}`,
            value: iouReport,
        });
    }

    if (policy && PolicyUtils.isPaidGroupPolicy(policy) && updatedTransaction) {
        const currentTransactionViolations = allTransactionViolations[`${ONYXKEYS.COLLECTION.TRANSACTION_VIOLATIONS}${transactionID}`] ?? [];
        optimisticData.push(
            ViolationsUtils.getViolationsOnyxData(
                updatedTransaction,
                currentTransactionViolations,
                !!policy.requiresTag,
                policyTagList ?? {},
                !!policy.requiresCategory,
                policyCategories ?? {},
            ),
        );
        failureData.push({
            onyxMethod: Onyx.METHOD.MERGE,
            key: `${ONYXKEYS.COLLECTION.TRANSACTION_VIOLATIONS}${transactionID}`,
            value: currentTransactionViolations,
        });
    }

    // Reset the transaction thread to its original state
    failureData.push({
        onyxMethod: Onyx.METHOD.MERGE,
        key: `${ONYXKEYS.COLLECTION.REPORT}${transactionThreadReportID}`,
        value: transactionThread,
    });

    return {
        params,
        onyxData: {optimisticData, successData, failureData},
    };
}

/** Updates the created date of a money request */
function updateMoneyRequestDate(
    transactionID: string,
    transactionThreadReportID: string,
    value: string,
    policy: OnyxEntry<OnyxTypes.Policy>,
    policyTags: OnyxEntry<OnyxTypes.PolicyTagList>,
    policyCategories: OnyxEntry<OnyxTypes.PolicyCategories>,
) {
    const transactionChanges: TransactionChanges = {
        created: value,
    };
    const {params, onyxData} = getUpdateMoneyRequestParams(transactionID, transactionThreadReportID, transactionChanges, policy, policyTags, policyCategories, true);
    API.write(WRITE_COMMANDS.UPDATE_MONEY_REQUEST_DATE, params, onyxData);
}

/** Updates the billable field of a money request */
function updateMoneyRequestBillable(
    transactionID: string,
    transactionThreadReportID: string,
    value: boolean,
    policy: OnyxEntry<OnyxTypes.Policy>,
    policyTagList: OnyxEntry<OnyxTypes.PolicyTagList>,
    policyCategories: OnyxEntry<OnyxTypes.PolicyCategories>,
) {
    const transactionChanges: TransactionChanges = {
        billable: value,
    };
    const {params, onyxData} = getUpdateMoneyRequestParams(transactionID, transactionThreadReportID, transactionChanges, policy, policyTagList, policyCategories, true);
    API.write(WRITE_COMMANDS.UPDATE_MONEY_REQUEST_BILLABLE, params, onyxData);
}

/** Updates the merchant field of a money request */
function updateMoneyRequestMerchant(
    transactionID: string,
    transactionThreadReportID: string,
    value: string,
    policy: OnyxEntry<OnyxTypes.Policy>,
    policyTagList: OnyxEntry<OnyxTypes.PolicyTagList>,
    policyCategories: OnyxEntry<OnyxTypes.PolicyCategories>,
) {
    const transactionChanges: TransactionChanges = {
        merchant: value,
    };
    const {params, onyxData} = getUpdateMoneyRequestParams(transactionID, transactionThreadReportID, transactionChanges, policy, policyTagList, policyCategories, true);
    API.write(WRITE_COMMANDS.UPDATE_MONEY_REQUEST_MERCHANT, params, onyxData);
}

/** Updates the tag of a money request */
function updateMoneyRequestTag(
    transactionID: string,
    transactionThreadReportID: string,
    tag: string,
    policy: OnyxEntry<OnyxTypes.Policy>,
    policyTagList: OnyxEntry<OnyxTypes.PolicyTagList>,
    policyCategories: OnyxEntry<OnyxTypes.PolicyCategories>,
) {
    const transactionChanges: TransactionChanges = {
        tag,
    };
    const {params, onyxData} = getUpdateMoneyRequestParams(transactionID, transactionThreadReportID, transactionChanges, policy, policyTagList, policyCategories, true);
    API.write(WRITE_COMMANDS.UPDATE_MONEY_REQUEST_TAG, params, onyxData);
}

/** Updates the waypoints of a distance money request */
function updateMoneyRequestDistance(
    transactionID: string,
    transactionThreadReportID: string,
    waypoints: WaypointCollection,
    policy: OnyxEntry<OnyxTypes.Policy>,
    policyTagList: OnyxEntry<OnyxTypes.PolicyTagList>,
    policyCategories: OnyxEntry<OnyxTypes.PolicyCategories>,
) {
    const transactionChanges: TransactionChanges = {
        waypoints,
    };
    const {params, onyxData} = getUpdateMoneyRequestParams(transactionID, transactionThreadReportID, transactionChanges, policy, policyTagList, policyCategories, true);
    API.write(WRITE_COMMANDS.UPDATE_MONEY_REQUEST_DISTANCE, params, onyxData);
}

/** Updates the category of a money request */
function updateMoneyRequestCategory(
    transactionID: string,
    transactionThreadReportID: string,
    category: string,
    policy: OnyxEntry<OnyxTypes.Policy>,
    policyTagList: OnyxEntry<OnyxTypes.PolicyTagList>,
    policyCategories: OnyxEntry<OnyxTypes.PolicyCategories>,
) {
    const transactionChanges: TransactionChanges = {
        category,
    };
    const {params, onyxData} = getUpdateMoneyRequestParams(transactionID, transactionThreadReportID, transactionChanges, policy, policyTagList, policyCategories, true);
    API.write(WRITE_COMMANDS.UPDATE_MONEY_REQUEST_CATEGORY, params, onyxData);
}

/** Updates the description of a money request */
function updateMoneyRequestDescription(
    transactionID: string,
    transactionThreadReportID: string,
    comment: string,
    policy: OnyxEntry<OnyxTypes.Policy>,
    policyTagList: OnyxEntry<OnyxTypes.PolicyTagList>,
    policyCategories: OnyxEntry<OnyxTypes.PolicyCategories>,
) {
    const transactionChanges: TransactionChanges = {
        comment,
    };
    const {params, onyxData} = getUpdateMoneyRequestParams(transactionID, transactionThreadReportID, transactionChanges, policy, policyTagList, policyCategories, true);
    API.write(WRITE_COMMANDS.UPDATE_MONEY_REQUEST_DESCRIPTION, params, onyxData);
}

/** Edits an existing distance request */
function updateDistanceRequest(
    transactionID: string,
    transactionThreadReportID: string,
    transactionChanges: TransactionChanges,
    policy: OnyxTypes.Policy,
    policyTagList: OnyxTypes.PolicyTagList,
    policyCategories: OnyxTypes.PolicyCategories,
) {
    const {params, onyxData} = getUpdateMoneyRequestParams(transactionID, transactionThreadReportID, transactionChanges, policy, policyTagList, policyCategories, false);
    API.write(WRITE_COMMANDS.UPDATE_DISTANCE_REQUEST, params, onyxData);
}

/**
 * Request money from another user
 */
function requestMoney(
    report: OnyxTypes.Report,
    amount: number,
    currency: string,
    created: string,
    merchant: string,
    payeeEmail: string,
    payeeAccountID: number,
    participant: Participant,
    comment: string,
    receipt: Receipt,
    category?: string,
    tag?: string,
    taxCode = '',
    taxAmount = 0,
    billable?: boolean,
    policy?: OnyxEntry<OnyxTypes.Policy>,
    policyTagList?: OnyxEntry<OnyxTypes.PolicyTagList>,
    policyCategories?: OnyxEntry<OnyxTypes.PolicyCategories>,
    gpsPoints = undefined,
) {
    // If the report is iou or expense report, we should get the linked chat report to be passed to the getMoneyRequestInformation function
    const isMoneyRequestReport = ReportUtils.isMoneyRequestReport(report);
    const currentChatReport = isMoneyRequestReport ? ReportUtils.getReport(report.chatReportID) : report;
    const moneyRequestReportID = isMoneyRequestReport ? report.reportID : '';
    const currentCreated = DateUtils.enrichMoneyRequestTimestamp(created);
    const {payerAccountID, payerEmail, iouReport, chatReport, transaction, iouAction, createdChatReportActionID, createdIOUReportActionID, reportPreviewAction, onyxData} =
        getMoneyRequestInformation(
            currentChatReport,
            participant,
            comment,
            amount,
            currency,
            currentCreated,
            merchant,
            receipt,
            undefined,
            category,
            tag,
            billable,
            policy,
            policyTagList,
            policyCategories,
            payeeAccountID,
            payeeEmail,
            moneyRequestReportID,
        );
    const activeReportID = isMoneyRequestReport ? report.reportID : chatReport.reportID;

    const parameters: RequestMoneyParams = {
        debtorEmail: payerEmail,
        debtorAccountID: payerAccountID,
        amount,
        currency,
        comment,
        created: currentCreated,
        merchant,
        iouReportID: iouReport.reportID,
        chatReportID: chatReport.reportID,
        transactionID: transaction.transactionID,
        reportActionID: iouAction.reportActionID,
        createdChatReportActionID,
        createdIOUReportActionID,
        reportPreviewReportActionID: reportPreviewAction.reportActionID,
        receipt,
        receiptState: receipt?.state,
        category,
        tag,
        taxCode,
        taxAmount,
        billable,

        // This needs to be a string of JSON because of limitations with the fetch() API and nested objects
        gpsPoints: gpsPoints ? JSON.stringify(gpsPoints) : undefined,
    };

    API.write(WRITE_COMMANDS.REQUEST_MONEY, parameters, onyxData);
    resetMoneyRequestInfo();
    Navigation.dismissModal(activeReportID);
    Report.notifyNewAction(activeReportID, payeeAccountID);
}

/**
 * Build the Onyx data and IOU split necessary for splitting a bill with 3+ users.
 * 1. Build the optimistic Onyx data for the group chat, i.e. chatReport and iouReportAction creating the former if it doesn't yet exist.
 * 2. Loop over the group chat participant list, building optimistic or updating existing chatReports, iouReports and iouReportActions between the user and each participant.
 * We build both Onyx data and the IOU split that is sent as a request param and is used by Auth to create the chatReports, iouReports and iouReportActions in the database.
 * The IOU split has the following shape:
 *  [
 *      {email: 'currentUser', amount: 100},
 *      {email: 'user2', amount: 100, iouReportID: '100', chatReportID: '110', transactionID: '120', reportActionID: '130'},
 *      {email: 'user3', amount: 100, iouReportID: '200', chatReportID: '210', transactionID: '220', reportActionID: '230'}
 *  ]
 * @param amount - always in the smallest unit of the currency
 * @param existingSplitChatReportID - the report ID where the split bill happens, could be a group chat or a workspace chat
 */
function createSplitsAndOnyxData(
    participants: Participant[],
    currentUserLogin: string,
    currentUserAccountID: number,
    amount: number,
    comment: string,
    currency: string,
    merchant: string,
    created: string,
    category: string,
    tag: string,
    existingSplitChatReportID = '',
    billable = false,
): SplitsAndOnyxData {
    const currentUserEmailForIOUSplit = OptionsListUtils.addSMSDomainIfPhoneNumber(currentUserLogin);
    const participantAccountIDs = participants.map((participant) => Number(participant.accountID));
    const existingSplitChatReport =
        existingSplitChatReportID || participants[0].reportID
            ? allReports?.[`${ONYXKEYS.COLLECTION.REPORT}${existingSplitChatReportID || participants[0].reportID}`]
            : ReportUtils.getChatByParticipants(participantAccountIDs);
    const splitChatReport = existingSplitChatReport ?? ReportUtils.buildOptimisticChatReport(participantAccountIDs);
    const isOwnPolicyExpenseChat = !!splitChatReport.isOwnPolicyExpenseChat;

    const splitTransaction = TransactionUtils.buildOptimisticTransaction(
        amount,
        currency,
        CONST.REPORT.SPLIT_REPORTID,
        comment,
        created,
        '',
        '',
        merchant || Localize.translateLocal('iou.request'),
        undefined,
        undefined,
        undefined,
        category,
        tag,
        billable,
    );

    // Note: The created action must be optimistically generated before the IOU action so there's no chance that the created action appears after the IOU action in the chat
    const splitCreatedReportAction = ReportUtils.buildOptimisticCreatedReportAction(currentUserEmailForIOUSplit);
    const splitIOUReportAction = ReportUtils.buildOptimisticIOUReportAction(
        CONST.IOU.REPORT_ACTION_TYPE.SPLIT,
        amount,
        currency,
        comment,
        participants,
        splitTransaction.transactionID,
        undefined,
        '',
        false,
        false,
        {},
        isOwnPolicyExpenseChat,
    );

    splitChatReport.lastReadTime = DateUtils.getDBTime();
    splitChatReport.lastMessageText = splitIOUReportAction.message?.[0].text;
    splitChatReport.lastMessageHtml = splitIOUReportAction.message?.[0].html;

    // If we have an existing splitChatReport (group chat or workspace) use it's pending fields, otherwise indicate that we are adding a chat
    if (!existingSplitChatReport) {
        splitChatReport.pendingFields = {
            createChat: CONST.RED_BRICK_ROAD_PENDING_ACTION.ADD,
        };
    }

    const optimisticData: OnyxUpdate[] = [
        {
            // Use set for new reports because it doesn't exist yet, is faster,
            // and we need the data to be available when we navigate to the chat page
            onyxMethod: existingSplitChatReport ? Onyx.METHOD.MERGE : Onyx.METHOD.SET,
            key: `${ONYXKEYS.COLLECTION.REPORT}${splitChatReport.reportID}`,
            value: splitChatReport,
        },
        existingSplitChatReport
            ? {
                  onyxMethod: Onyx.METHOD.MERGE,
                  key: `${ONYXKEYS.COLLECTION.REPORT_ACTIONS}${splitChatReport.reportID}`,
                  value: {
                      [splitIOUReportAction.reportActionID]: splitIOUReportAction as OnyxTypes.ReportAction,
                  },
              }
            : {
                  onyxMethod: Onyx.METHOD.SET,
                  key: `${ONYXKEYS.COLLECTION.REPORT_ACTIONS}${splitChatReport.reportID}`,
                  value: {
                      [splitCreatedReportAction.reportActionID]: splitCreatedReportAction as OnyxTypes.ReportAction,
                      [splitIOUReportAction.reportActionID]: splitIOUReportAction as OnyxTypes.ReportAction,
                  },
              },
        {
            onyxMethod: Onyx.METHOD.SET,
            key: `${ONYXKEYS.COLLECTION.TRANSACTION}${splitTransaction.transactionID}`,
            value: splitTransaction,
        },
    ];

    const successData: OnyxUpdate[] = [
        {
            onyxMethod: Onyx.METHOD.MERGE,
            key: `${ONYXKEYS.COLLECTION.REPORT_ACTIONS}${splitChatReport.reportID}`,
            value: {
                ...(existingSplitChatReport ? {} : {[splitCreatedReportAction.reportActionID]: {pendingAction: null}}),
                [splitIOUReportAction.reportActionID]: {pendingAction: null},
            },
        },
        {
            onyxMethod: Onyx.METHOD.MERGE,
            key: `${ONYXKEYS.COLLECTION.TRANSACTION}${splitTransaction.transactionID}`,
            value: {pendingAction: null},
        },
        {
            onyxMethod: Onyx.METHOD.MERGE,
            key: `${ONYXKEYS.COLLECTION.TRANSACTION_DRAFT}${CONST.IOU.OPTIMISTIC_TRANSACTION_ID}`,
            value: null,
        },
    ];

    if (!existingSplitChatReport) {
        successData.push({
            onyxMethod: Onyx.METHOD.MERGE,
            key: `${ONYXKEYS.COLLECTION.REPORT}${splitChatReport.reportID}`,
            value: {pendingFields: {createChat: null}},
        });
    }

    const failureData: OnyxUpdate[] = [
        {
            onyxMethod: Onyx.METHOD.MERGE,
            key: `${ONYXKEYS.COLLECTION.TRANSACTION}${splitTransaction.transactionID}`,
            value: {
                errors: ErrorUtils.getMicroSecondOnyxError('iou.error.genericCreateFailureMessage'),
            },
        },
        {
            onyxMethod: Onyx.METHOD.MERGE,
            key: `${ONYXKEYS.COLLECTION.TRANSACTION_DRAFT}${CONST.IOU.OPTIMISTIC_TRANSACTION_ID}`,
            value: null,
        },
    ];

    if (existingSplitChatReport) {
        failureData.push({
            onyxMethod: Onyx.METHOD.MERGE,
            key: `${ONYXKEYS.COLLECTION.REPORT_ACTIONS}${splitChatReport.reportID}`,
            value: {
                [splitIOUReportAction.reportActionID]: {
                    errors: ErrorUtils.getMicroSecondOnyxError('iou.error.genericCreateFailureMessage'),
                },
            },
        });
    } else {
        failureData.push(
            {
                onyxMethod: Onyx.METHOD.MERGE,
                key: `${ONYXKEYS.COLLECTION.REPORT}${splitChatReport.reportID}`,
                value: {
                    errorFields: {
                        createChat: ErrorUtils.getMicroSecondOnyxError('report.genericCreateReportFailureMessage'),
                    },
                },
            },
            {
                onyxMethod: Onyx.METHOD.MERGE,
                key: `${ONYXKEYS.COLLECTION.REPORT_ACTIONS}${splitChatReport.reportID}`,
                value: {
                    [splitIOUReportAction.reportActionID]: {
                        errors: ErrorUtils.getMicroSecondOnyxError(null),
                    },
                },
            },
        );
    }

    // Loop through participants creating individual chats, iouReports and reportActionIDs as needed
    const splitAmount = IOUUtils.calculateAmount(participants.length, amount, currency, false);
    const splits: Split[] = [{email: currentUserEmailForIOUSplit, accountID: currentUserAccountID, amount: IOUUtils.calculateAmount(participants.length, amount, currency, true)}];

    const hasMultipleParticipants = participants.length > 1;
    participants.forEach((participant) => {
        // In a case when a participant is a workspace, even when a current user is not an owner of the workspace
        const isPolicyExpenseChat = ReportUtils.isPolicyExpenseChat(participant);

        // In case the participant is a workspace, email & accountID should remain undefined and won't be used in the rest of this code
        // participant.login is undefined when the request is initiated from a group DM with an unknown user, so we need to add a default
        const email = isOwnPolicyExpenseChat || isPolicyExpenseChat ? '' : OptionsListUtils.addSMSDomainIfPhoneNumber(participant.login ?? '').toLowerCase();
        const accountID = isOwnPolicyExpenseChat || isPolicyExpenseChat ? 0 : Number(participant.accountID);
        if (email === currentUserEmailForIOUSplit) {
            return;
        }

        // STEP 1: Get existing chat report OR build a new optimistic one
        // If we only have one participant and the request was initiated from the global create menu, i.e. !existingGroupChatReportID, the oneOnOneChatReport is the groupChatReport
        let oneOnOneChatReport: OnyxTypes.Report | OptimisticChatReport;
        let isNewOneOnOneChatReport = false;
        let shouldCreateOptimisticPersonalDetails = false;
        const personalDetailExists = accountID in allPersonalDetails;

        // If this is a split between two people only and the function
        // wasn't provided with an existing group chat report id
        // or, if the split is being made from the workspace chat, then the oneOnOneChatReport is the same as the splitChatReport
        // in this case existingSplitChatReport will belong to the policy expense chat and we won't be
        // entering code that creates optimistic personal details
        if ((!hasMultipleParticipants && !existingSplitChatReportID) || isOwnPolicyExpenseChat) {
            oneOnOneChatReport = splitChatReport;
            shouldCreateOptimisticPersonalDetails = !existingSplitChatReport && !personalDetailExists;
        } else {
            const existingChatReport = ReportUtils.getChatByParticipants([accountID]);
            isNewOneOnOneChatReport = !existingChatReport;
            shouldCreateOptimisticPersonalDetails = isNewOneOnOneChatReport && !personalDetailExists;
            oneOnOneChatReport = existingChatReport ?? ReportUtils.buildOptimisticChatReport([accountID]);
        }

        // STEP 2: Get existing IOU/Expense report and update its total OR build a new optimistic one
        // For Control policy expense chats, if the report is already approved, create a new expense report
        let oneOnOneIOUReport: OneOnOneIOUReport = oneOnOneChatReport.iouReportID ? allReports?.[`${ONYXKEYS.COLLECTION.REPORT}${oneOnOneChatReport.iouReportID}`] : null;
        const shouldCreateNewOneOnOneIOUReport =
            !oneOnOneIOUReport || (isOwnPolicyExpenseChat && ReportUtils.isControlPolicyExpenseReport(oneOnOneIOUReport) && ReportUtils.isReportApproved(oneOnOneIOUReport));

        if (!oneOnOneIOUReport || shouldCreateNewOneOnOneIOUReport) {
            oneOnOneIOUReport = isOwnPolicyExpenseChat
                ? ReportUtils.buildOptimisticExpenseReport(oneOnOneChatReport.reportID, oneOnOneChatReport.policyID ?? '', currentUserAccountID, splitAmount, currency)
                : ReportUtils.buildOptimisticIOUReport(currentUserAccountID, accountID, splitAmount, oneOnOneChatReport.reportID, currency);
        } else if (isOwnPolicyExpenseChat) {
            if (typeof oneOnOneIOUReport?.total === 'number') {
                // Because of the Expense reports are stored as negative values, we subtract the total from the amount
                oneOnOneIOUReport.total -= splitAmount;
            }
        } else {
            oneOnOneIOUReport = IOUUtils.updateIOUOwnerAndTotal(oneOnOneIOUReport, currentUserAccountID, splitAmount, currency);
        }

        // STEP 3: Build optimistic transaction
        const oneOnOneTransaction = TransactionUtils.buildOptimisticTransaction(
            ReportUtils.isExpenseReport(oneOnOneIOUReport) ? -splitAmount : splitAmount,
            currency,
            oneOnOneIOUReport.reportID,
            comment,
            created,
            CONST.IOU.TYPE.SPLIT,
            splitTransaction.transactionID,
            merchant || Localize.translateLocal('iou.request'),
            undefined,
            undefined,
            undefined,
            category,
            tag,
            billable,
        );

        // STEP 4: Build optimistic reportActions. We need:
        // 1. CREATED action for the chatReport
        // 2. CREATED action for the iouReport
        // 3. IOU action for the iouReport
        // 4. REPORTPREVIEW action for the chatReport
        // Note: The CREATED action for the IOU report must be optimistically generated before the IOU action so there's no chance that it appears after the IOU action in the chat
        const currentTime = DateUtils.getDBTime();
        const oneOnOneCreatedActionForChat = ReportUtils.buildOptimisticCreatedReportAction(currentUserEmailForIOUSplit);
        const oneOnOneCreatedActionForIOU = ReportUtils.buildOptimisticCreatedReportAction(currentUserEmailForIOUSplit, DateUtils.subtractMillisecondsFromDateTime(currentTime, 1));
        const oneOnOneIOUAction = ReportUtils.buildOptimisticIOUReportAction(
            CONST.IOU.REPORT_ACTION_TYPE.CREATE,
            splitAmount,
            currency,
            comment,
            [participant],
            oneOnOneTransaction.transactionID,
            undefined,
            oneOnOneIOUReport.reportID,
            undefined,
            undefined,
            undefined,
            undefined,
            currentTime,
        );

        // Add optimistic personal details for new participants
        const oneOnOnePersonalDetailListAction: OnyxTypes.PersonalDetailsList = shouldCreateOptimisticPersonalDetails
            ? {
                  [accountID]: {
                      accountID,
                      avatar: UserUtils.getDefaultAvatarURL(accountID),
                      // Disabling this line since participant.displayName can be an empty string
                      // eslint-disable-next-line @typescript-eslint/prefer-nullish-coalescing
                      displayName: LocalePhoneNumber.formatPhoneNumber(participant.displayName || email),
                      login: participant.login,
                      isOptimisticPersonalDetail: true,
                  },
              }
            : {};

        let oneOnOneReportPreviewAction = ReportActionsUtils.getReportPreviewAction(oneOnOneChatReport.reportID, oneOnOneIOUReport.reportID);
        if (oneOnOneReportPreviewAction) {
            oneOnOneReportPreviewAction = ReportUtils.updateReportPreview(oneOnOneIOUReport, oneOnOneReportPreviewAction);
        } else {
            oneOnOneReportPreviewAction = ReportUtils.buildOptimisticReportPreview(oneOnOneChatReport, oneOnOneIOUReport);
        }

        // Add category to optimistic policy recently used categories when a participant is a workspace
        const optimisticPolicyRecentlyUsedCategories = isPolicyExpenseChat ? Policy.buildOptimisticPolicyRecentlyUsedCategories(participant.policyID, category) : [];

        // Add tag to optimistic policy recently used tags when a participant is a workspace
        const optimisticPolicyRecentlyUsedTags = isPolicyExpenseChat ? Policy.buildOptimisticPolicyRecentlyUsedTags(participant.policyID, tag) : {};

        // STEP 5: Build Onyx Data
        const [oneOnOneOptimisticData, oneOnOneSuccessData, oneOnOneFailureData] = buildOnyxDataForMoneyRequest(
            oneOnOneChatReport,
            oneOnOneIOUReport,
            oneOnOneTransaction,
            oneOnOneCreatedActionForChat,
            oneOnOneCreatedActionForIOU,
            oneOnOneIOUAction,
            oneOnOnePersonalDetailListAction,
            oneOnOneReportPreviewAction,
            optimisticPolicyRecentlyUsedCategories,
            optimisticPolicyRecentlyUsedTags,
            isNewOneOnOneChatReport,
            shouldCreateNewOneOnOneIOUReport,
        );

        const individualSplit = {
            email,
            accountID,
            amount: splitAmount,
            iouReportID: oneOnOneIOUReport.reportID,
            chatReportID: oneOnOneChatReport.reportID,
            transactionID: oneOnOneTransaction.transactionID,
            reportActionID: oneOnOneIOUAction.reportActionID,
            createdChatReportActionID: oneOnOneCreatedActionForChat.reportActionID,
            createdIOUReportActionID: oneOnOneCreatedActionForIOU.reportActionID,
            reportPreviewReportActionID: oneOnOneReportPreviewAction.reportActionID,
        };

        splits.push(individualSplit);
        optimisticData.push(...oneOnOneOptimisticData);
        successData.push(...oneOnOneSuccessData);
        failureData.push(...oneOnOneFailureData);
    });

    const splitData: SplitData = {
        chatReportID: splitChatReport.reportID,
        transactionID: splitTransaction.transactionID,
        reportActionID: splitIOUReportAction.reportActionID,
        policyID: splitChatReport.policyID,
    };

    if (!existingSplitChatReport) {
        splitData.createdReportActionID = splitCreatedReportAction.reportActionID;
    }

    return {
        splitData,
        splits,
        onyxData: {optimisticData, successData, failureData},
    };
}

/**
 * @param amount - always in smallest currency unit
 * @param existingSplitChatReportID - Either a group DM or a workspace chat
 */
function splitBill(
    participants: Participant[],
    currentUserLogin: string,
    currentUserAccountID: number,
    amount: number,
    comment: string,
    currency: string,
    merchant: string,
    created: string,
    category: string,
    tag: string,
    existingSplitChatReportID = '',
    billable = false,
) {
    const currentCreated = DateUtils.enrichMoneyRequestTimestamp(created);
    const {splitData, splits, onyxData} = createSplitsAndOnyxData(
        participants,
        currentUserLogin,
        currentUserAccountID,
        amount,
        comment,
        currency,
        merchant,
        currentCreated,
        category,
        tag,
        existingSplitChatReportID,
        billable,
    );

    const parameters: SplitBillParams = {
        reportID: splitData.chatReportID,
        amount,
        splits: JSON.stringify(splits),
        currency,
        comment,
        category,
        merchant,
        created: currentCreated,
        tag,
        billable,
        transactionID: splitData.transactionID,
        reportActionID: splitData.reportActionID,
        createdReportActionID: splitData.createdReportActionID,
        policyID: splitData.policyID,
    };

    API.write(WRITE_COMMANDS.SPLIT_BILL, parameters, onyxData);

    resetMoneyRequestInfo();
    Navigation.dismissModal();
    Report.notifyNewAction(splitData.chatReportID, currentUserAccountID);
}

/**
 * @param amount - always in smallest currency unit
 */
function splitBillAndOpenReport(
    participants: Participant[],
    currentUserLogin: string,
    currentUserAccountID: number,
    amount: number,
    comment: string,
    currency: string,
    merchant: string,
    created: string,
    category: string,
    tag: string,
    billable: boolean,
) {
    const currentCreated = DateUtils.enrichMoneyRequestTimestamp(created);
    const {splitData, splits, onyxData} = createSplitsAndOnyxData(participants, currentUserLogin, currentUserAccountID, amount, comment, currency, merchant, currentCreated, category, tag);

    const parameters: SplitBillParams = {
        reportID: splitData.chatReportID,
        amount,
        splits: JSON.stringify(splits),
        currency,
        merchant,
        created: currentCreated,
        comment,
        category,
        tag,
        billable,
        transactionID: splitData.transactionID,
        reportActionID: splitData.reportActionID,
        createdReportActionID: splitData.createdReportActionID,
        policyID: splitData.policyID,
    };

    API.write(WRITE_COMMANDS.SPLIT_BILL_AND_OPEN_REPORT, parameters, onyxData);

    resetMoneyRequestInfo();
    Navigation.dismissModal(splitData.chatReportID);
    Report.notifyNewAction(splitData.chatReportID, currentUserAccountID);
}

/** Used exclusively for starting a split bill request that contains a receipt, the split request will be completed once the receipt is scanned
 *  or user enters details manually.
 *
 * @param existingSplitChatReportID - Either a group DM or a workspace chat
 */
function startSplitBill(
    participants: Participant[],
    currentUserLogin: string,
    currentUserAccountID: number,
    comment: string,
    category: string,
    tag: string,
    receipt: Receipt,
    existingSplitChatReportID = '',
    billable = false,
) {
    const currentUserEmailForIOUSplit = OptionsListUtils.addSMSDomainIfPhoneNumber(currentUserLogin);
    const participantAccountIDs = participants.map((participant) => Number(participant.accountID));
    const existingSplitChatReport =
        existingSplitChatReportID || participants[0].reportID
            ? allReports?.[`${ONYXKEYS.COLLECTION.REPORT}${existingSplitChatReportID || participants[0].reportID}`]
            : ReportUtils.getChatByParticipants(participantAccountIDs);
    const splitChatReport = existingSplitChatReport ?? ReportUtils.buildOptimisticChatReport(participantAccountIDs);
    const isOwnPolicyExpenseChat = !!splitChatReport.isOwnPolicyExpenseChat;

    const {name: filename, source, state = CONST.IOU.RECEIPT_STATE.SCANREADY} = receipt;
    const receiptObject: Receipt = {state, source};

    // ReportID is -2 (aka "deleted") on the group transaction
    const splitTransaction = TransactionUtils.buildOptimisticTransaction(
        0,
        CONST.CURRENCY.USD,
        CONST.REPORT.SPLIT_REPORTID,
        comment,
        '',
        '',
        '',
        CONST.TRANSACTION.PARTIAL_TRANSACTION_MERCHANT,
        receiptObject,
        filename,
        undefined,
        category,
        tag,
        billable,
    );

    // Note: The created action must be optimistically generated before the IOU action so there's no chance that the created action appears after the IOU action in the chat
    const splitChatCreatedReportAction = ReportUtils.buildOptimisticCreatedReportAction(currentUserEmailForIOUSplit);
    const splitIOUReportAction = ReportUtils.buildOptimisticIOUReportAction(
        CONST.IOU.REPORT_ACTION_TYPE.SPLIT,
        0,
        CONST.CURRENCY.USD,
        comment,
        participants,
        splitTransaction.transactionID,
        undefined,
        '',
        false,
        false,
        receiptObject,
        isOwnPolicyExpenseChat,
    );

    splitChatReport.lastReadTime = DateUtils.getDBTime();
    splitChatReport.lastMessageText = splitIOUReportAction.message?.[0].text;
    splitChatReport.lastMessageHtml = splitIOUReportAction.message?.[0].html;

    // If we have an existing splitChatReport (group chat or workspace) use it's pending fields, otherwise indicate that we are adding a chat
    if (!existingSplitChatReport) {
        splitChatReport.pendingFields = {
            createChat: CONST.RED_BRICK_ROAD_PENDING_ACTION.ADD,
        };
    }

    const optimisticData: OnyxUpdate[] = [
        {
            // Use set for new reports because it doesn't exist yet, is faster,
            // and we need the data to be available when we navigate to the chat page
            onyxMethod: existingSplitChatReport ? Onyx.METHOD.MERGE : Onyx.METHOD.SET,
            key: `${ONYXKEYS.COLLECTION.REPORT}${splitChatReport.reportID}`,
            value: splitChatReport,
        },
        existingSplitChatReport
            ? {
                  onyxMethod: Onyx.METHOD.MERGE,
                  key: `${ONYXKEYS.COLLECTION.REPORT_ACTIONS}${splitChatReport.reportID}`,
                  value: {
                      [splitIOUReportAction.reportActionID]: splitIOUReportAction as OnyxTypes.ReportAction,
                  },
              }
            : {
                  onyxMethod: Onyx.METHOD.SET,
                  key: `${ONYXKEYS.COLLECTION.REPORT_ACTIONS}${splitChatReport.reportID}`,
                  value: {
                      [splitChatCreatedReportAction.reportActionID]: splitChatCreatedReportAction,
                      [splitIOUReportAction.reportActionID]: splitIOUReportAction as OnyxTypes.ReportAction,
                  },
              },
        {
            onyxMethod: Onyx.METHOD.SET,
            key: `${ONYXKEYS.COLLECTION.TRANSACTION}${splitTransaction.transactionID}`,
            value: splitTransaction,
        },
    ];

    const successData: OnyxUpdate[] = [
        {
            onyxMethod: Onyx.METHOD.MERGE,
            key: `${ONYXKEYS.COLLECTION.REPORT_ACTIONS}${splitChatReport.reportID}`,
            value: {
                ...(existingSplitChatReport ? {} : {[splitChatCreatedReportAction.reportActionID]: {pendingAction: null}}),
                [splitIOUReportAction.reportActionID]: {pendingAction: null},
            },
        },
        {
            onyxMethod: Onyx.METHOD.MERGE,
            key: `${ONYXKEYS.COLLECTION.TRANSACTION}${splitTransaction.transactionID}`,
            value: {pendingAction: null},
        },
    ];

    if (!existingSplitChatReport) {
        successData.push({
            onyxMethod: Onyx.METHOD.MERGE,
            key: `${ONYXKEYS.COLLECTION.REPORT}${splitChatReport.reportID}`,
            value: {pendingFields: {createChat: null}},
        });
    }

    const failureData: OnyxUpdate[] = [
        {
            onyxMethod: Onyx.METHOD.MERGE,
            key: `${ONYXKEYS.COLLECTION.TRANSACTION}${splitTransaction.transactionID}`,
            value: {
                errors: ErrorUtils.getMicroSecondOnyxError('iou.error.genericCreateFailureMessage'),
            },
        },
    ];

    if (existingSplitChatReport) {
        failureData.push({
            onyxMethod: Onyx.METHOD.MERGE,
            key: `${ONYXKEYS.COLLECTION.REPORT_ACTIONS}${splitChatReport.reportID}`,
            value: {
                [splitIOUReportAction.reportActionID]: {
                    errors: getReceiptError(receipt, filename),
                },
            },
        });
    } else {
        failureData.push(
            {
                onyxMethod: Onyx.METHOD.MERGE,
                key: `${ONYXKEYS.COLLECTION.REPORT}${splitChatReport.reportID}`,
                value: {
                    errorFields: {
                        createChat: ErrorUtils.getMicroSecondOnyxError('report.genericCreateReportFailureMessage'),
                    },
                },
            },
            {
                onyxMethod: Onyx.METHOD.MERGE,
                key: `${ONYXKEYS.COLLECTION.REPORT_ACTIONS}${splitChatReport.reportID}`,
                value: {
                    [splitChatCreatedReportAction.reportActionID]: {
                        errors: ErrorUtils.getMicroSecondOnyxError('report.genericCreateReportFailureMessage'),
                    },
                    [splitIOUReportAction.reportActionID]: {
                        errors: getReceiptError(receipt, filename),
                    },
                },
            },
        );
    }

    const splits: Split[] = [{email: currentUserEmailForIOUSplit, accountID: currentUserAccountID}];

    participants.forEach((participant) => {
        // Disabling this line since participant.login can be an empty string
        // eslint-disable-next-line @typescript-eslint/prefer-nullish-coalescing
        const email = participant.isOwnPolicyExpenseChat ? '' : OptionsListUtils.addSMSDomainIfPhoneNumber(participant.login || participant.text || '').toLowerCase();
        const accountID = participant.isOwnPolicyExpenseChat ? 0 : Number(participant.accountID);
        if (email === currentUserEmailForIOUSplit) {
            return;
        }

        // When splitting with a workspace chat, we only need to supply the policyID and the workspace reportID as it's needed so we can update the report preview
        if (participant.isOwnPolicyExpenseChat) {
            splits.push({
                policyID: participant.policyID,
                chatReportID: splitChatReport.reportID,
            });
            return;
        }

        const participantPersonalDetails = allPersonalDetails[participant?.accountID ?? -1];
        if (!participantPersonalDetails) {
            optimisticData.push({
                onyxMethod: Onyx.METHOD.MERGE,
                key: ONYXKEYS.PERSONAL_DETAILS_LIST,
                value: {
                    [accountID]: {
                        accountID,
                        avatar: UserUtils.getDefaultAvatarURL(accountID),
                        // Disabling this line since participant.displayName can be an empty string
                        // eslint-disable-next-line @typescript-eslint/prefer-nullish-coalescing
                        displayName: LocalePhoneNumber.formatPhoneNumber(participant.displayName || email),
                        // Disabling this line since participant.login can be an empty string
                        // eslint-disable-next-line @typescript-eslint/prefer-nullish-coalescing
                        login: participant.login || participant.text,
                        isOptimisticPersonalDetail: true,
                    },
                },
            });
        }

        splits.push({
            email,
            accountID,
        });
    });

    participants.forEach((participant) => {
        const isPolicyExpenseChat = ReportUtils.isPolicyExpenseChat(participant);
        if (!isPolicyExpenseChat) {
            return;
        }

        const optimisticPolicyRecentlyUsedCategories = Policy.buildOptimisticPolicyRecentlyUsedCategories(participant.policyID, category);
        const optimisticPolicyRecentlyUsedTags = Policy.buildOptimisticPolicyRecentlyUsedTags(participant.policyID, tag);

        if (optimisticPolicyRecentlyUsedCategories.length > 0) {
            optimisticData.push({
                onyxMethod: Onyx.METHOD.SET,
                key: `${ONYXKEYS.COLLECTION.POLICY_RECENTLY_USED_CATEGORIES}${participant.policyID}`,
                value: optimisticPolicyRecentlyUsedCategories,
            });
        }

        if (!isEmptyObject(optimisticPolicyRecentlyUsedTags)) {
            optimisticData.push({
                onyxMethod: Onyx.METHOD.MERGE,
                key: `${ONYXKEYS.COLLECTION.POLICY_RECENTLY_USED_TAGS}${participant.policyID}`,
                value: optimisticPolicyRecentlyUsedTags,
            });
        }
    });

    // Save the new splits array into the transaction's comment in case the user calls CompleteSplitBill while offline
    optimisticData.push({
        onyxMethod: Onyx.METHOD.MERGE,
        key: `${ONYXKEYS.COLLECTION.TRANSACTION}${splitTransaction.transactionID}`,
        value: {
            comment: {
                splits,
            },
        },
    });

    const parameters: StartSplitBillParams = {
        chatReportID: splitChatReport.reportID,
        reportActionID: splitIOUReportAction.reportActionID,
        transactionID: splitTransaction.transactionID,
        splits: JSON.stringify(splits),
        receipt,
        comment,
        category,
        tag,
        isFromGroupDM: !existingSplitChatReport,
        billable,
        ...(existingSplitChatReport ? {} : {createdReportActionID: splitChatCreatedReportAction.reportActionID}),
    };

    API.write(WRITE_COMMANDS.START_SPLIT_BILL, parameters, {optimisticData, successData, failureData});

    resetMoneyRequestInfo();
    Navigation.dismissModalWithReport(splitChatReport);
    Report.notifyNewAction(splitChatReport.chatReportID ?? '', currentUserAccountID);
}

/** Used for editing a split bill while it's still scanning or when SmartScan fails, it completes a split bill started by startSplitBill above.
 *
 * @param chatReportID - The group chat or workspace reportID
 * @param reportAction - The split action that lives in the chatReport above
 * @param updatedTransaction - The updated **draft** split transaction
 * @param sessionAccountID - accountID of the current user
 * @param sessionEmail - email of the current user
 */
function completeSplitBill(chatReportID: string, reportAction: OnyxTypes.ReportAction, updatedTransaction: OnyxTypes.Transaction, sessionAccountID: number, sessionEmail: string) {
    const currentUserEmailForIOUSplit = OptionsListUtils.addSMSDomainIfPhoneNumber(sessionEmail);
    const {transactionID} = updatedTransaction;
    const unmodifiedTransaction = allTransactions[`${ONYXKEYS.COLLECTION.TRANSACTION}${transactionID}`];

    // Save optimistic updated transaction and action
    const optimisticData: OnyxUpdate[] = [
        {
            onyxMethod: Onyx.METHOD.MERGE,
            key: `${ONYXKEYS.COLLECTION.TRANSACTION}${transactionID}`,
            value: {
                ...updatedTransaction,
                receipt: {
                    state: CONST.IOU.RECEIPT_STATE.OPEN,
                },
            },
        },
        {
            onyxMethod: Onyx.METHOD.MERGE,
            key: `${ONYXKEYS.COLLECTION.REPORT_ACTIONS}${chatReportID}`,
            value: {
                [reportAction.reportActionID]: {
                    lastModified: DateUtils.getDBTime(),
                    whisperedToAccountIDs: [],
                },
            },
        },
    ];

    const successData: OnyxUpdate[] = [
        {
            onyxMethod: Onyx.METHOD.MERGE,
            key: `${ONYXKEYS.COLLECTION.TRANSACTION}${transactionID}`,
            value: {pendingAction: null},
        },
        {
            onyxMethod: Onyx.METHOD.MERGE,
            key: `${ONYXKEYS.COLLECTION.SPLIT_TRANSACTION_DRAFT}${transactionID}`,
            value: {pendingAction: null},
        },
    ];

    const failureData: OnyxUpdate[] = [
        {
            onyxMethod: Onyx.METHOD.MERGE,
            key: `${ONYXKEYS.COLLECTION.TRANSACTION}${transactionID}`,
            value: {
                ...unmodifiedTransaction,
                errors: ErrorUtils.getMicroSecondOnyxError('iou.error.genericCreateFailureMessage'),
            },
        },
        {
            onyxMethod: Onyx.METHOD.MERGE,
            key: `${ONYXKEYS.COLLECTION.REPORT_ACTIONS}${chatReportID}`,
            value: {
                [reportAction.reportActionID]: {
                    ...reportAction,
                    errors: ErrorUtils.getMicroSecondOnyxError('iou.error.genericCreateFailureMessage'),
                },
            },
        },
    ];

    const splitParticipants: Split[] = updatedTransaction.comment.splits ?? [];
    const {modifiedAmount: amount, modifiedCurrency: currency} = updatedTransaction;

    // Exclude the current user when calculating the split amount, `calculateAmount` takes it into account
    const splitAmount = IOUUtils.calculateAmount(splitParticipants.length - 1, amount ?? 0, currency ?? '', false);

    const splits: Split[] = [{email: currentUserEmailForIOUSplit}];
    splitParticipants.forEach((participant) => {
        // Skip creating the transaction for the current user
        if (participant.email === currentUserEmailForIOUSplit) {
            return;
        }
        const isPolicyExpenseChat = !!participant.policyID;

        if (!isPolicyExpenseChat) {
            // In case this is still the optimistic accountID saved in the splits array, return early as we cannot know
            // if there is an existing chat between the split creator and this participant
            // Instead, we will rely on Auth generating the report IDs and the user won't see any optimistic chats or reports created
            const participantPersonalDetails: OnyxTypes.PersonalDetails | EmptyObject = allPersonalDetails[participant?.accountID ?? -1] ?? {};
            if (!participantPersonalDetails || participantPersonalDetails.isOptimisticPersonalDetail) {
                splits.push({
                    email: participant.email,
                });
                return;
            }
        }

        let oneOnOneChatReport: OnyxTypes.Report | null;
        let isNewOneOnOneChatReport = false;
        if (isPolicyExpenseChat) {
            // The workspace chat reportID is saved in the splits array when starting a split bill with a workspace
            oneOnOneChatReport = allReports?.[`${ONYXKEYS.COLLECTION.REPORT}${participant.chatReportID}`] ?? null;
        } else {
            const existingChatReport = ReportUtils.getChatByParticipants(participant.accountID ? [participant.accountID] : []);
            isNewOneOnOneChatReport = !existingChatReport;
            oneOnOneChatReport = existingChatReport ?? ReportUtils.buildOptimisticChatReport(participant.accountID ? [participant.accountID] : []);
        }

        let oneOnOneIOUReport: OneOnOneIOUReport = oneOnOneChatReport?.iouReportID ? allReports?.[`${ONYXKEYS.COLLECTION.REPORT}${oneOnOneChatReport.iouReportID}`] : null;
        const shouldCreateNewOneOnOneIOUReport =
            !oneOnOneIOUReport || (isPolicyExpenseChat && ReportUtils.isControlPolicyExpenseReport(oneOnOneIOUReport) && ReportUtils.isReportApproved(oneOnOneIOUReport));

        if (!oneOnOneIOUReport || shouldCreateNewOneOnOneIOUReport) {
            oneOnOneIOUReport = isPolicyExpenseChat
                ? ReportUtils.buildOptimisticExpenseReport(oneOnOneChatReport?.reportID ?? '', participant.policyID ?? '', sessionAccountID, splitAmount, currency ?? '')
                : ReportUtils.buildOptimisticIOUReport(sessionAccountID, participant.accountID ?? -1, splitAmount, oneOnOneChatReport?.reportID ?? '', currency ?? '');
        } else if (isPolicyExpenseChat) {
            if (typeof oneOnOneIOUReport?.total === 'number') {
                // Because of the Expense reports are stored as negative values, we subtract the total from the amount
                oneOnOneIOUReport.total -= splitAmount;
            }
        } else {
            oneOnOneIOUReport = IOUUtils.updateIOUOwnerAndTotal(oneOnOneIOUReport, sessionAccountID, splitAmount, currency ?? '');
        }

        const oneOnOneTransaction = TransactionUtils.buildOptimisticTransaction(
            isPolicyExpenseChat ? -splitAmount : splitAmount,
            currency ?? '',
            oneOnOneIOUReport?.reportID ?? '',
            updatedTransaction.comment.comment,
            updatedTransaction.modifiedCreated,
            CONST.IOU.TYPE.SPLIT,
            transactionID,
            updatedTransaction.modifiedMerchant,
            {...updatedTransaction.receipt, state: CONST.IOU.RECEIPT_STATE.OPEN},
            updatedTransaction.filename,
            undefined,
            updatedTransaction.category,
            updatedTransaction.tag,
            updatedTransaction.billable,
        );

        const oneOnOneCreatedActionForChat = ReportUtils.buildOptimisticCreatedReportAction(currentUserEmailForIOUSplit);
        const oneOnOneCreatedActionForIOU = ReportUtils.buildOptimisticCreatedReportAction(currentUserEmailForIOUSplit);
        const oneOnOneIOUAction = ReportUtils.buildOptimisticIOUReportAction(
            CONST.IOU.REPORT_ACTION_TYPE.CREATE,
            splitAmount,
            currency ?? '',
            updatedTransaction.comment.comment ?? '',
            [participant],
            oneOnOneTransaction.transactionID,
            undefined,
            oneOnOneIOUReport?.reportID,
        );

        let oneOnOneReportPreviewAction = ReportActionsUtils.getReportPreviewAction(oneOnOneChatReport?.reportID ?? '', oneOnOneIOUReport?.reportID ?? '');
        if (oneOnOneReportPreviewAction) {
            oneOnOneReportPreviewAction = ReportUtils.updateReportPreview(oneOnOneIOUReport, oneOnOneReportPreviewAction);
        } else {
            oneOnOneReportPreviewAction = ReportUtils.buildOptimisticReportPreview(oneOnOneChatReport, oneOnOneIOUReport, '', oneOnOneTransaction);
        }

        const [oneOnOneOptimisticData, oneOnOneSuccessData, oneOnOneFailureData] = buildOnyxDataForMoneyRequest(
            oneOnOneChatReport,
            oneOnOneIOUReport,
            oneOnOneTransaction,
            oneOnOneCreatedActionForChat,
            oneOnOneCreatedActionForIOU,
            oneOnOneIOUAction,
            {},
            oneOnOneReportPreviewAction,
            [],
            {},
            isNewOneOnOneChatReport,
            shouldCreateNewOneOnOneIOUReport,
        );

        splits.push({
            email: participant.email,
            accountID: participant.accountID,
            policyID: participant.policyID,
            iouReportID: oneOnOneIOUReport?.reportID,
            chatReportID: oneOnOneChatReport?.reportID,
            transactionID: oneOnOneTransaction.transactionID,
            reportActionID: oneOnOneIOUAction.reportActionID,
            createdChatReportActionID: oneOnOneCreatedActionForChat.reportActionID,
            createdIOUReportActionID: oneOnOneCreatedActionForIOU.reportActionID,
            reportPreviewReportActionID: oneOnOneReportPreviewAction.reportActionID,
        });

        optimisticData.push(...oneOnOneOptimisticData);
        successData.push(...oneOnOneSuccessData);
        failureData.push(...oneOnOneFailureData);
    });

    const {
        amount: transactionAmount,
        currency: transactionCurrency,
        created: transactionCreated,
        merchant: transactionMerchant,
        comment: transactionComment,
        category: transactionCategory,
        tag: transactionTag,
    } = ReportUtils.getTransactionDetails(updatedTransaction) ?? {};

    const parameters: CompleteSplitBillParams = {
        transactionID,
        amount: transactionAmount,
        currency: transactionCurrency,
        created: transactionCreated,
        merchant: transactionMerchant,
        comment: transactionComment,
        category: transactionCategory,
        tag: transactionTag,
        splits: JSON.stringify(splits),
    };

    API.write(WRITE_COMMANDS.COMPLETE_SPLIT_BILL, parameters, {optimisticData, successData, failureData});
    Navigation.dismissModal(chatReportID);
    Report.notifyNewAction(chatReportID, sessionAccountID);
}

function setDraftSplitTransaction(transactionID: string, transactionChanges: TransactionChanges = {}) {
    let draftSplitTransaction = allDraftSplitTransactions[`${ONYXKEYS.COLLECTION.SPLIT_TRANSACTION_DRAFT}${transactionID}`];

    if (!draftSplitTransaction) {
        draftSplitTransaction = allTransactions[`${ONYXKEYS.COLLECTION.TRANSACTION}${transactionID}`];
    }

    const updatedTransaction = draftSplitTransaction ? TransactionUtils.getUpdatedTransaction(draftSplitTransaction, transactionChanges, false, false) : null;

    Onyx.merge(`${ONYXKEYS.COLLECTION.SPLIT_TRANSACTION_DRAFT}${transactionID}`, updatedTransaction);
}

function editRegularMoneyRequest(
    transactionID: string,
    transactionThreadReportID: string,
    transactionChanges: TransactionChanges,
    policy: OnyxTypes.Policy,
    policyTags: OnyxTypes.PolicyTagList,
    policyCategories: OnyxTypes.PolicyCategories,
) {
    // STEP 1: Get all collections we're updating
    const transactionThread = allReports?.[`${ONYXKEYS.COLLECTION.REPORT}${transactionThreadReportID}`] ?? null;
    const transaction = allTransactions[`${ONYXKEYS.COLLECTION.TRANSACTION}${transactionID}`];
    const iouReport = allReports?.[`${ONYXKEYS.COLLECTION.REPORT}${transactionThread?.parentReportID}`] ?? null;
    const chatReport = allReports?.[`${ONYXKEYS.COLLECTION.REPORT}${iouReport?.chatReportID}`] ?? null;
    const isFromExpenseReport = ReportUtils.isExpenseReport(iouReport);

    // STEP 2: Build new modified expense report action.
    const updatedReportAction = ReportUtils.buildOptimisticModifiedExpenseReportAction(transactionThread, transaction, transactionChanges, isFromExpenseReport);
    const updatedTransaction = transaction ? TransactionUtils.getUpdatedTransaction(transaction, transactionChanges, isFromExpenseReport) : null;

    // STEP 3: Compute the IOU total and update the report preview message so LHN amount owed is correct
    // Should only update if the transaction matches the currency of the report, else we wait for the update
    // from the server with the currency conversion
    let updatedMoneyRequestReport = {...iouReport};
    const updatedChatReport = {...chatReport};
    const diff = TransactionUtils.getAmount(transaction, true) - TransactionUtils.getAmount(updatedTransaction, true);
    if (updatedTransaction?.currency === iouReport?.currency && updatedTransaction?.modifiedAmount && diff !== 0) {
        if (ReportUtils.isExpenseReport(iouReport) && typeof updatedMoneyRequestReport.total === 'number') {
            updatedMoneyRequestReport.total += diff;
        } else {
            updatedMoneyRequestReport = iouReport
                ? IOUUtils.updateIOUOwnerAndTotal(iouReport, updatedReportAction.actorAccountID ?? -1, diff, TransactionUtils.getCurrency(transaction), false)
                : {};
        }

        updatedMoneyRequestReport.cachedTotal = CurrencyUtils.convertToDisplayString(updatedMoneyRequestReport.total, updatedTransaction.currency);

        // Update the last message of the IOU report
        const lastMessage = ReportUtils.getIOUReportActionMessage(
            iouReport?.reportID ?? '',
            CONST.IOU.REPORT_ACTION_TYPE.CREATE,
            updatedMoneyRequestReport.total ?? 0,
            '',
            updatedTransaction.currency,
            '',
            false,
        );
        updatedMoneyRequestReport.lastMessageText = lastMessage[0].text;
        updatedMoneyRequestReport.lastMessageHtml = lastMessage[0].html;

        // Update the last message of the chat report
        const hasNonReimbursableTransactions = ReportUtils.hasNonReimbursableTransactions(iouReport?.reportID);
        const messageText = Localize.translateLocal(hasNonReimbursableTransactions ? 'iou.payerSpentAmount' : 'iou.payerOwesAmount', {
            payer: ReportUtils.getPersonalDetailsForAccountID(updatedMoneyRequestReport.managerID ?? -1).login ?? '',
            amount: CurrencyUtils.convertToDisplayString(updatedMoneyRequestReport.total, updatedMoneyRequestReport.currency),
        });
        updatedChatReport.lastMessageText = messageText;
        updatedChatReport.lastMessageHtml = messageText;
    }

    const isScanning = TransactionUtils.hasReceipt(updatedTransaction) && TransactionUtils.isReceiptBeingScanned(updatedTransaction);

    // STEP 4: Compose the optimistic data
    const currentTime = DateUtils.getDBTime();
    const optimisticData: OnyxUpdate[] = [
        {
            onyxMethod: Onyx.METHOD.MERGE,
            key: `${ONYXKEYS.COLLECTION.REPORT_ACTIONS}${transactionThread?.reportID}`,
            value: {
                [updatedReportAction.reportActionID]: updatedReportAction as OnyxTypes.ReportAction,
            },
        },
        {
            onyxMethod: Onyx.METHOD.MERGE,
            key: `${ONYXKEYS.COLLECTION.TRANSACTION}${transactionID}`,
            value: updatedTransaction,
        },
        {
            onyxMethod: Onyx.METHOD.MERGE,
            key: `${ONYXKEYS.COLLECTION.REPORT}${iouReport?.reportID}`,
            value: updatedMoneyRequestReport,
        },
        {
            onyxMethod: Onyx.METHOD.MERGE,
            key: `${ONYXKEYS.COLLECTION.REPORT}${iouReport?.chatReportID}`,
            value: updatedChatReport,
        },
        {
            onyxMethod: Onyx.METHOD.MERGE,
            key: `${ONYXKEYS.COLLECTION.REPORT}${transactionThreadReportID}`,
            value: {
                lastReadTime: currentTime,
                lastVisibleActionCreated: currentTime,
            },
        },
    ];

    if (!isScanning) {
        optimisticData.push(
            {
                onyxMethod: Onyx.METHOD.MERGE,
                key: `${ONYXKEYS.COLLECTION.REPORT_ACTIONS}${iouReport?.reportID}`,
                value: {
                    [transactionThread?.parentReportActionID ?? '']: {
                        whisperedToAccountIDs: [],
                    },
                },
            },
            {
                onyxMethod: Onyx.METHOD.MERGE,
                key: `${ONYXKEYS.COLLECTION.REPORT_ACTIONS}${iouReport?.parentReportID}`,
                value: {
                    [iouReport?.parentReportActionID ?? '']: {
                        whisperedToAccountIDs: [],
                    },
                },
            },
        );
    }

    // Update recently used categories if the category is changed
    if ('category' in transactionChanges) {
        const optimisticPolicyRecentlyUsedCategories = Policy.buildOptimisticPolicyRecentlyUsedCategories(iouReport?.policyID, transactionChanges.category);
        if (optimisticPolicyRecentlyUsedCategories.length) {
            optimisticData.push({
                onyxMethod: Onyx.METHOD.SET,
                key: `${ONYXKEYS.COLLECTION.POLICY_RECENTLY_USED_CATEGORIES}${iouReport?.policyID}`,
                value: optimisticPolicyRecentlyUsedCategories,
            });
        }
    }

    // Update recently used categories if the tag is changed
    if ('tag' in transactionChanges) {
        const optimisticPolicyRecentlyUsedTags = Policy.buildOptimisticPolicyRecentlyUsedTags(iouReport?.policyID, transactionChanges.tag);
        if (!isEmptyObject(optimisticPolicyRecentlyUsedTags)) {
            optimisticData.push({
                onyxMethod: Onyx.METHOD.MERGE,
                key: `${ONYXKEYS.COLLECTION.POLICY_RECENTLY_USED_TAGS}${iouReport?.policyID}`,
                value: optimisticPolicyRecentlyUsedTags,
            });
        }
    }

    const successData: OnyxUpdate[] = [
        {
            onyxMethod: Onyx.METHOD.MERGE,
            key: `${ONYXKEYS.COLLECTION.REPORT_ACTIONS}${transactionThread?.reportID}`,
            value: {
                [updatedReportAction.reportActionID]: {pendingAction: null},
            },
        },
        {
            onyxMethod: Onyx.METHOD.MERGE,
            key: `${ONYXKEYS.COLLECTION.TRANSACTION}${transactionID}`,
            value: {
                pendingFields: {
                    comment: null,
                    amount: null,
                    created: null,
                    currency: null,
                    merchant: null,
                    billable: null,
                    category: null,
                    tag: null,
                },
            },
        },
        {
            onyxMethod: Onyx.METHOD.MERGE,
            key: `${ONYXKEYS.COLLECTION.REPORT}${iouReport?.reportID}`,
            value: {pendingAction: null},
        },
    ];

    const failureData: OnyxUpdate[] = [
        {
            onyxMethod: Onyx.METHOD.MERGE,
            key: `${ONYXKEYS.COLLECTION.REPORT_ACTIONS}${transactionThread?.reportID}`,
            value: {
                [updatedReportAction.reportActionID]: {
                    errors: ErrorUtils.getMicroSecondOnyxError('iou.error.genericEditFailureMessage'),
                },
            },
        },
        {
            onyxMethod: Onyx.METHOD.MERGE,
            key: `${ONYXKEYS.COLLECTION.TRANSACTION}${transactionID}`,
            value: {
                ...transaction,
                modifiedCreated: transaction?.modifiedCreated ? transaction.modifiedCreated : null,
                modifiedAmount: transaction?.modifiedAmount ? transaction.modifiedAmount : null,
                modifiedCurrency: transaction?.modifiedCurrency ? transaction.modifiedCurrency : null,
                modifiedMerchant: transaction?.modifiedMerchant ? transaction.modifiedMerchant : null,
                modifiedWaypoints: transaction?.modifiedWaypoints ? transaction.modifiedWaypoints : null,
                pendingFields: null,
            },
        },
        {
            onyxMethod: Onyx.METHOD.MERGE,
            key: `${ONYXKEYS.COLLECTION.REPORT}${iouReport?.reportID}`,
            value: {
                ...iouReport,
                cachedTotal: iouReport?.cachedTotal ? iouReport?.cachedTotal : null,
            },
        },
        {
            onyxMethod: Onyx.METHOD.MERGE,
            key: `${ONYXKEYS.COLLECTION.REPORT}${iouReport?.chatReportID}`,
            value: chatReport,
        },
        {
            onyxMethod: Onyx.METHOD.MERGE,
            key: `${ONYXKEYS.COLLECTION.REPORT}${transactionThreadReportID}`,
            value: {
                lastReadTime: transactionThread?.lastReadTime,
                lastVisibleActionCreated: transactionThread?.lastVisibleActionCreated,
            },
        },
    ];

    // Add transaction violations if we have a paid policy and an updated transaction
    if (policy && PolicyUtils.isPaidGroupPolicy(policy) && updatedTransaction) {
        const currentTransactionViolations = allTransactionViolations[`${ONYXKEYS.COLLECTION.TRANSACTION_VIOLATIONS}${transactionID}`] ?? [];
        const updatedViolationsOnyxData = ViolationsUtils.getViolationsOnyxData(
            updatedTransaction,
            currentTransactionViolations,
            !!policy.requiresTag,
            policyTags,
            !!policy.requiresCategory,
            policyCategories,
        );
        optimisticData.push(updatedViolationsOnyxData);
        failureData.push({
            onyxMethod: Onyx.METHOD.MERGE,
            key: `${ONYXKEYS.COLLECTION.TRANSACTION_VIOLATIONS}${transactionID}`,
            value: currentTransactionViolations,
        });
    }

    // STEP 6: Call the API endpoint
    const {created, amount, currency, comment, merchant, category, billable, tag} = ReportUtils.getTransactionDetails(updatedTransaction) ?? {};

    const parameters: EditMoneyRequestParams = {
        transactionID,
        reportActionID: updatedReportAction.reportActionID,
        created,
        amount,
        currency,
        comment,
        merchant,
        category,
        billable,
        tag,
    };

    API.write(WRITE_COMMANDS.EDIT_MONEY_REQUEST, parameters, {optimisticData, successData, failureData});
}

function editMoneyRequest(
    transaction: OnyxTypes.Transaction,
    transactionThreadReportID: string,
    transactionChanges: TransactionChanges,
    policy: OnyxTypes.Policy,
    policyTags: OnyxTypes.PolicyTagList,
    policyCategories: OnyxTypes.PolicyCategories,
) {
    if (TransactionUtils.isDistanceRequest(transaction)) {
        updateDistanceRequest(transaction.transactionID, transactionThreadReportID, transactionChanges, policy, policyTags, policyCategories);
    } else {
        editRegularMoneyRequest(transaction.transactionID, transactionThreadReportID, transactionChanges, policy, policyTags, policyCategories);
    }
}

/** Updates the amount and currency fields of a money request */
function updateMoneyRequestAmountAndCurrency(
    transactionID: string,
    transactionThreadReportID: string,
    currency: string,
    amount: number,
    policy: OnyxEntry<OnyxTypes.Policy>,
    policyTagList: OnyxEntry<OnyxTypes.PolicyTagList>,
    policyCategories: OnyxEntry<OnyxTypes.PolicyCategories>,
) {
    const transactionChanges = {
        amount,
        currency,
    };
    const {params, onyxData} = getUpdateMoneyRequestParams(transactionID, transactionThreadReportID, transactionChanges, policy, policyTagList, policyCategories, true);
    API.write(WRITE_COMMANDS.UPDATE_MONEY_REQUEST_AMOUNT_AND_CURRENCY, params, onyxData);
}

function deleteMoneyRequest(transactionID: string, reportAction: OnyxTypes.ReportAction, isSingleTransactionView = false) {
    // STEP 1: Get all collections we're updating
    const iouReportID = reportAction?.actionName === CONST.REPORT.ACTIONS.TYPE.IOU ? reportAction.originalMessage.IOUReportID : '';
    const iouReport = allReports?.[`${ONYXKEYS.COLLECTION.REPORT}${iouReportID}`] ?? null;
    const chatReport = allReports?.[`${ONYXKEYS.COLLECTION.REPORT}${iouReport?.chatReportID}`];
    const reportPreviewAction = ReportActionsUtils.getReportPreviewAction(iouReport?.chatReportID ?? '', iouReport?.reportID ?? '');
    const transaction = allTransactions[`${ONYXKEYS.COLLECTION.TRANSACTION}${transactionID}`];
    const transactionViolations = allTransactionViolations[`${ONYXKEYS.COLLECTION.TRANSACTION_VIOLATIONS}${transactionID}`];
    const transactionThreadID = reportAction.childReportID;
    let transactionThread = null;
    if (transactionThreadID) {
        transactionThread = allReports?.[`${ONYXKEYS.COLLECTION.REPORT}${transactionThreadID}`] ?? null;
    }

    // STEP 2: Decide if we need to:
    // 1. Delete the transactionThread - delete if there are no visible comments in the thread
    // 2. Update the moneyRequestPreview to show [Deleted request] - update if the transactionThread exists AND it isn't being deleted
    const shouldDeleteTransactionThread = transactionThreadID ? (reportAction?.childVisibleActionCount ?? 0) === 0 : false;
    const shouldShowDeletedRequestMessage = !!transactionThreadID && !shouldDeleteTransactionThread;

    // STEP 3: Update the IOU reportAction and decide if the iouReport should be deleted. We delete the iouReport if there are no visible comments left in the report.
    const updatedReportAction = {
        [reportAction.reportActionID]: {
            pendingAction: shouldShowDeletedRequestMessage ? CONST.RED_BRICK_ROAD_PENDING_ACTION.UPDATE : CONST.RED_BRICK_ROAD_PENDING_ACTION.DELETE,
            previousMessage: reportAction.message,
            message: [
                {
                    type: 'COMMENT',
                    html: '',
                    text: '',
                    isEdited: true,
                    isDeletedParentAction: shouldShowDeletedRequestMessage,
                },
            ],
            originalMessage: {
                IOUTransactionID: null,
            },
            errors: undefined,
        },
    } as OnyxTypes.ReportActions;

    const lastVisibleAction = ReportActionsUtils.getLastVisibleAction(iouReport?.reportID ?? '', updatedReportAction);
    const iouReportLastMessageText = ReportActionsUtils.getLastVisibleMessage(iouReport?.reportID ?? '', updatedReportAction).lastMessageText;
    const shouldDeleteIOUReport =
        iouReportLastMessageText.length === 0 && !ReportActionsUtils.isDeletedParentAction(lastVisibleAction) && (!transactionThreadID || shouldDeleteTransactionThread);

    // STEP 4: Update the iouReport and reportPreview with new totals and messages if it wasn't deleted
    let updatedIOUReport: OnyxTypes.Report | null;
    const currency = TransactionUtils.getCurrency(transaction);
    const updatedReportPreviewAction: OnyxTypes.ReportAction | EmptyObject = {...reportPreviewAction};
    updatedReportPreviewAction.pendingAction = shouldDeleteIOUReport ? CONST.RED_BRICK_ROAD_PENDING_ACTION.DELETE : CONST.RED_BRICK_ROAD_PENDING_ACTION.UPDATE;
    if (iouReport && ReportUtils.isExpenseReport(iouReport)) {
        updatedIOUReport = {...iouReport};

        if (typeof updatedIOUReport.total === 'number' && currency === iouReport?.currency) {
            // Because of the Expense reports are stored as negative values, we add the total from the amount
            updatedIOUReport.total += TransactionUtils.getAmount(transaction, true);
        }
    } else {
        updatedIOUReport = IOUUtils.updateIOUOwnerAndTotal(iouReport, reportAction.actorAccountID ?? -1, TransactionUtils.getAmount(transaction, false), currency, true);
    }

    if (updatedIOUReport) {
        updatedIOUReport.lastMessageText = iouReportLastMessageText;
        updatedIOUReport.lastVisibleActionCreated = lastVisibleAction?.created;
    }

    const hasNonReimbursableTransactions = ReportUtils.hasNonReimbursableTransactions(iouReport?.reportID);
    const messageText = Localize.translateLocal(hasNonReimbursableTransactions ? 'iou.payerSpentAmount' : 'iou.payerOwesAmount', {
        payer: ReportUtils.getPersonalDetailsForAccountID(updatedIOUReport?.managerID ?? -1).login ?? '',
        amount: CurrencyUtils.convertToDisplayString(updatedIOUReport?.total, updatedIOUReport?.currency),
    });

    if (updatedReportPreviewAction?.message?.[0]) {
        updatedReportPreviewAction.message[0].text = messageText;
        updatedReportPreviewAction.message[0].html = shouldDeleteIOUReport ? '' : messageText;
    }

    if (updatedReportPreviewAction && reportPreviewAction?.childMoneyRequestCount && reportPreviewAction?.childMoneyRequestCount > 0) {
        updatedReportPreviewAction.childMoneyRequestCount = reportPreviewAction.childMoneyRequestCount - 1;
    }

    // STEP 5: Build Onyx data
    const optimisticData: OnyxUpdate[] = [
        {
            onyxMethod: Onyx.METHOD.SET,
            key: `${ONYXKEYS.COLLECTION.TRANSACTION}${transactionID}`,
            value: null,
        },
    ];

    if (Permissions.canUseViolations(betas)) {
        optimisticData.push({
            onyxMethod: Onyx.METHOD.SET,
            key: `${ONYXKEYS.COLLECTION.TRANSACTION_VIOLATIONS}${transactionID}`,
            value: null,
        });
    }

    if (shouldDeleteTransactionThread) {
        optimisticData.push(
            {
                onyxMethod: Onyx.METHOD.SET,
                key: `${ONYXKEYS.COLLECTION.REPORT}${transactionThreadID}`,
                value: null,
            },
            {
                onyxMethod: Onyx.METHOD.SET,
                key: `${ONYXKEYS.COLLECTION.REPORT_ACTIONS}${transactionThreadID}`,
                value: null,
            },
        );
    }

    optimisticData.push(
        {
            onyxMethod: Onyx.METHOD.MERGE,
            key: `${ONYXKEYS.COLLECTION.REPORT_ACTIONS}${iouReport?.reportID}`,
            value: updatedReportAction,
        },
        {
            onyxMethod: Onyx.METHOD.MERGE,
            key: `${ONYXKEYS.COLLECTION.REPORT}${iouReport?.reportID}`,
            value: updatedIOUReport,
        },
        {
            onyxMethod: Onyx.METHOD.MERGE,
            key: `${ONYXKEYS.COLLECTION.REPORT_ACTIONS}${chatReport?.reportID}`,
            value: {
                [reportPreviewAction?.reportActionID ?? '']: updatedReportPreviewAction,
            },
        },
    );

    if (!shouldDeleteIOUReport && updatedReportPreviewAction.childMoneyRequestCount === 0) {
        optimisticData.push({
            onyxMethod: Onyx.METHOD.MERGE,
            key: `${ONYXKEYS.COLLECTION.REPORT}${chatReport?.reportID}`,
            value: {
                hasOutstandingChildRequest: false,
            },
        });
    }

    if (shouldDeleteIOUReport) {
        optimisticData.push({
            onyxMethod: Onyx.METHOD.MERGE,
            key: `${ONYXKEYS.COLLECTION.REPORT}${chatReport?.reportID}`,
            value: {
                hasOutstandingChildRequest: false,
                iouReportID: null,
                lastMessageText: ReportActionsUtils.getLastVisibleMessage(iouReport?.chatReportID ?? '', {[reportPreviewAction?.reportActionID ?? '']: null})?.lastMessageText,
                lastVisibleActionCreated: ReportActionsUtils.getLastVisibleAction(iouReport?.chatReportID ?? '', {[reportPreviewAction?.reportActionID ?? '']: null})?.created,
            },
        });
    }

    const successData: OnyxUpdate[] = [
        {
            onyxMethod: Onyx.METHOD.MERGE,
            key: `${ONYXKEYS.COLLECTION.REPORT_ACTIONS}${iouReport?.reportID}`,
            value: {
                [reportAction.reportActionID]: shouldDeleteIOUReport
                    ? null
                    : {
                          pendingAction: null,
                      },
            },
        },
        {
            onyxMethod: Onyx.METHOD.MERGE,
            key: `${ONYXKEYS.COLLECTION.REPORT_ACTIONS}${chatReport?.reportID}`,
            value: {
                [reportPreviewAction?.reportActionID ?? '']: shouldDeleteIOUReport
                    ? null
                    : {
                          pendingAction: null,
                          errors: null,
                      },
            },
        },
    ];

    if (shouldDeleteIOUReport) {
        successData.push({
            onyxMethod: Onyx.METHOD.SET,
            key: `${ONYXKEYS.COLLECTION.REPORT}${iouReport?.reportID}`,
            value: null,
        });
    }

    const failureData: OnyxUpdate[] = [
        {
            onyxMethod: Onyx.METHOD.SET,
            key: `${ONYXKEYS.COLLECTION.TRANSACTION}${transactionID}`,
            value: transaction,
        },
    ];

    if (Permissions.canUseViolations(betas)) {
        failureData.push({
            onyxMethod: Onyx.METHOD.SET,
            key: `${ONYXKEYS.COLLECTION.TRANSACTION_VIOLATIONS}${transactionID}`,
            value: transactionViolations,
        });
    }

    if (shouldDeleteTransactionThread) {
        failureData.push({
            onyxMethod: Onyx.METHOD.SET,
            key: `${ONYXKEYS.COLLECTION.REPORT}${transactionThreadID}`,
            value: transactionThread,
        });
    }

    failureData.push(
        {
            onyxMethod: Onyx.METHOD.MERGE,
            key: `${ONYXKEYS.COLLECTION.REPORT_ACTIONS}${iouReport?.reportID}`,
            value: {
                [reportAction.reportActionID]: {
                    ...reportAction,
                    pendingAction: null,
                    errors: ErrorUtils.getMicroSecondOnyxError('iou.error.genericDeleteFailureMessage'),
                },
            },
        },
        shouldDeleteIOUReport
            ? {
                  onyxMethod: Onyx.METHOD.SET,
                  key: `${ONYXKEYS.COLLECTION.REPORT}${iouReport?.reportID}`,
                  value: iouReport,
              }
            : {
                  onyxMethod: Onyx.METHOD.MERGE,
                  key: `${ONYXKEYS.COLLECTION.REPORT}${iouReport?.reportID}`,
                  value: iouReport,
              },
        {
            onyxMethod: Onyx.METHOD.MERGE,
            key: `${ONYXKEYS.COLLECTION.REPORT_ACTIONS}${chatReport?.reportID}`,
            value: {
                [reportPreviewAction?.reportActionID ?? '']: {
                    ...reportPreviewAction,
                    pendingAction: null,
                    errors: ErrorUtils.getMicroSecondOnyxError('iou.error.genericDeleteFailureMessage'),
                },
            },
        },
    );

    if (chatReport && shouldDeleteIOUReport) {
        failureData.push({
            onyxMethod: Onyx.METHOD.MERGE,
            key: `${ONYXKEYS.COLLECTION.REPORT}${chatReport.reportID}`,
            value: chatReport,
        });
    }

    if (!shouldDeleteIOUReport && updatedReportPreviewAction.childMoneyRequestCount === 0) {
        failureData.push({
            onyxMethod: Onyx.METHOD.MERGE,
            key: `${ONYXKEYS.COLLECTION.REPORT}${chatReport?.reportID}`,
            value: {
                hasOutstandingChildRequest: true,
            },
        });
    }

    const parameters: DeleteMoneyRequestParams = {
        transactionID,
        reportActionID: reportAction.reportActionID,
    };

    // STEP 6: Make the API request
    API.write(WRITE_COMMANDS.DELETE_MONEY_REQUEST, parameters, {optimisticData, successData, failureData});

    // STEP 7: Navigate the user depending on which page they are on and which resources were deleted
    if (iouReport && isSingleTransactionView && shouldDeleteTransactionThread && !shouldDeleteIOUReport) {
        // Pop the deleted report screen before navigating. This prevents navigating to the Concierge chat due to the missing report.
        Navigation.goBack(ROUTES.REPORT_WITH_ID.getRoute(iouReport.reportID));
        return;
    }

    if (iouReport?.chatReportID && shouldDeleteIOUReport) {
        // Pop the deleted report screen before navigating. This prevents navigating to the Concierge chat due to the missing report.
        Navigation.goBack(ROUTES.REPORT_WITH_ID.getRoute(iouReport.chatReportID));
    }
}

/**
 * @param managerID - Account ID of the person sending the money
 * @param recipient - The user receiving the money
 */
function getSendMoneyParams(
    report: OnyxTypes.Report,
    amount: number,
    currency: string,
    comment: string,
    paymentMethodType: OnyxTypes.PaymentMethodType,
    managerID: number,
    recipient: Participant,
): SendMoneyParamsData {
    const recipientEmail = OptionsListUtils.addSMSDomainIfPhoneNumber(recipient.login ?? '');
    const recipientAccountID = Number(recipient.accountID);
    const newIOUReportDetails = JSON.stringify({
        amount,
        currency,
        requestorEmail: recipientEmail,
        requestorAccountID: recipientAccountID,
        comment,
        idempotencyKey: Str.guid(),
    });

    let chatReport = report.reportID ? report : null;
    let isNewChat = false;
    if (!chatReport) {
        chatReport = ReportUtils.getChatByParticipants([recipientAccountID]);
    }
    if (!chatReport) {
        chatReport = ReportUtils.buildOptimisticChatReport([recipientAccountID]);
        isNewChat = true;
    }
    const optimisticIOUReport = ReportUtils.buildOptimisticIOUReport(recipientAccountID, managerID, amount, chatReport.reportID, currency, true);

    const optimisticTransaction = TransactionUtils.buildOptimisticTransaction(amount, currency, optimisticIOUReport.reportID, comment);
    const optimisticTransactionData: OnyxUpdate = {
        onyxMethod: Onyx.METHOD.SET,
        key: `${ONYXKEYS.COLLECTION.TRANSACTION}${optimisticTransaction.transactionID}`,
        value: optimisticTransaction,
    };

    // Note: The created action must be optimistically generated before the IOU action so there's no chance that the created action appears after the IOU action in the chat
    const optimisticCreatedAction = ReportUtils.buildOptimisticCreatedReportAction(recipientEmail);
    const optimisticIOUReportAction = ReportUtils.buildOptimisticIOUReportAction(
        CONST.IOU.REPORT_ACTION_TYPE.PAY,
        amount,
        currency,
        comment,
        [recipient],
        optimisticTransaction.transactionID,
        paymentMethodType,
        optimisticIOUReport.reportID,
        false,
        true,
    );

    const reportPreviewAction = ReportUtils.buildOptimisticReportPreview(chatReport, optimisticIOUReport);

    // Change the method to set for new reports because it doesn't exist yet, is faster,
    // and we need the data to be available when we navigate to the chat page
    const optimisticChatReportData: OnyxUpdate = isNewChat
        ? {
              onyxMethod: Onyx.METHOD.SET,
              key: `${ONYXKEYS.COLLECTION.REPORT}${chatReport.reportID}`,
              value: {
                  ...chatReport,
                  // Set and clear pending fields on the chat report
                  pendingFields: {createChat: CONST.RED_BRICK_ROAD_PENDING_ACTION.ADD},
                  lastReadTime: DateUtils.getDBTime(),
                  lastVisibleActionCreated: reportPreviewAction.created,
              },
          }
        : {
              onyxMethod: Onyx.METHOD.MERGE,
              key: `${ONYXKEYS.COLLECTION.REPORT}${chatReport.reportID}`,
              value: {
                  ...chatReport,
                  lastReadTime: DateUtils.getDBTime(),
                  lastVisibleActionCreated: reportPreviewAction.created,
              },
          };
    const optimisticIOUReportData: OnyxUpdate = {
        onyxMethod: Onyx.METHOD.SET,
        key: `${ONYXKEYS.COLLECTION.REPORT}${optimisticIOUReport.reportID}`,
        value: {
            ...optimisticIOUReport,
            lastMessageText: optimisticIOUReportAction.message?.[0].text,
            lastMessageHtml: optimisticIOUReportAction.message?.[0].html,
        },
    };
    const optimisticIOUReportActionsData: OnyxUpdate = {
        onyxMethod: Onyx.METHOD.MERGE,
        key: `${ONYXKEYS.COLLECTION.REPORT_ACTIONS}${optimisticIOUReport.reportID}`,
        value: {
            [optimisticIOUReportAction.reportActionID]: {
                ...(optimisticIOUReportAction as OnyxTypes.ReportAction),
                pendingAction: CONST.RED_BRICK_ROAD_PENDING_ACTION.ADD,
            },
        },
    };
    const optimisticChatReportActionsData: OnyxUpdate = {
        onyxMethod: Onyx.METHOD.MERGE,
        key: `${ONYXKEYS.COLLECTION.REPORT_ACTIONS}${chatReport.reportID}`,
        value: {
            [reportPreviewAction.reportActionID]: reportPreviewAction,
        },
    };

    const successData: OnyxUpdate[] = [
        {
            onyxMethod: Onyx.METHOD.MERGE,
            key: `${ONYXKEYS.COLLECTION.REPORT_ACTIONS}${optimisticIOUReport.reportID}`,
            value: {
                [optimisticIOUReportAction.reportActionID]: {
                    pendingAction: null,
                },
            },
        },
        {
            onyxMethod: Onyx.METHOD.MERGE,
            key: `${ONYXKEYS.COLLECTION.TRANSACTION}${optimisticTransaction.transactionID}`,
            value: {pendingAction: null},
        },
        {
            onyxMethod: Onyx.METHOD.MERGE,
            key: `${ONYXKEYS.COLLECTION.REPORT_ACTIONS}${chatReport.reportID}`,
            value: {
                [reportPreviewAction.reportActionID]: {
                    pendingAction: null,
                },
            },
        },
    ];

    const failureData: OnyxUpdate[] = [
        {
            onyxMethod: Onyx.METHOD.MERGE,
            key: `${ONYXKEYS.COLLECTION.TRANSACTION}${optimisticTransaction.transactionID}`,
            value: {
                errors: ErrorUtils.getMicroSecondOnyxError('iou.error.other'),
            },
        },
    ];

    let optimisticPersonalDetailListData: OnyxUpdate | EmptyObject = {};

    // Now, let's add the data we need just when we are creating a new chat report
    if (isNewChat) {
        successData.push({
            onyxMethod: Onyx.METHOD.MERGE,
            key: `${ONYXKEYS.COLLECTION.REPORT}${chatReport.reportID}`,
            value: {pendingFields: null},
        });
        failureData.push(
            {
                onyxMethod: Onyx.METHOD.MERGE,
                key: `${ONYXKEYS.COLLECTION.REPORT}${chatReport.reportID}`,
                value: {
                    errorFields: {
                        createChat: ErrorUtils.getMicroSecondOnyxError('report.genericCreateReportFailureMessage'),
                    },
                },
            },
            {
                onyxMethod: Onyx.METHOD.MERGE,
                key: `${ONYXKEYS.COLLECTION.REPORT_ACTIONS}${optimisticIOUReport.reportID}`,
                value: {
                    [optimisticIOUReportAction.reportActionID]: {
                        errors: ErrorUtils.getMicroSecondOnyxError(null),
                    },
                },
            },
        );

        // Add optimistic personal details for recipient
        optimisticPersonalDetailListData = {
            onyxMethod: Onyx.METHOD.MERGE,
            key: ONYXKEYS.PERSONAL_DETAILS_LIST,
            value: {
                [recipientAccountID]: {
                    accountID: recipientAccountID,
                    avatar: UserUtils.getDefaultAvatarURL(recipient.accountID),
                    // Disabling this line since participant.displayName can be an empty string
                    // eslint-disable-next-line @typescript-eslint/prefer-nullish-coalescing
                    displayName: recipient.displayName || recipient.login,
                    login: recipient.login,
                },
            },
        };

        if (optimisticChatReportActionsData.value) {
            // Add an optimistic created action to the optimistic chat reportActions data
            optimisticChatReportActionsData.value[optimisticCreatedAction.reportActionID] = optimisticCreatedAction;
        }
    } else {
        failureData.push({
            onyxMethod: Onyx.METHOD.MERGE,
            key: `${ONYXKEYS.COLLECTION.REPORT_ACTIONS}${optimisticIOUReport.reportID}`,
            value: {
                [optimisticIOUReportAction.reportActionID]: {
                    errors: ErrorUtils.getMicroSecondOnyxError('iou.error.other'),
                },
            },
        });
    }

    const optimisticData: OnyxUpdate[] = [optimisticChatReportData, optimisticIOUReportData, optimisticChatReportActionsData, optimisticIOUReportActionsData, optimisticTransactionData];
    if (!isEmptyObject(optimisticPersonalDetailListData)) {
        optimisticData.push(optimisticPersonalDetailListData);
    }

    return {
        params: {
            iouReportID: optimisticIOUReport.reportID,
            chatReportID: chatReport.reportID,
            reportActionID: optimisticIOUReportAction.reportActionID,
            paymentMethodType,
            transactionID: optimisticTransaction.transactionID,
            newIOUReportDetails,
            createdReportActionID: isNewChat ? optimisticCreatedAction.reportActionID : '0',
            reportPreviewReportActionID: reportPreviewAction.reportActionID,
        },
        optimisticData,
        successData,
        failureData,
    };
}

<<<<<<< HEAD
function getPayMoneyRequestParams(chatReport: OnyxTypes.Report, iouReport: OnyxTypes.Report, recipient: Participant, paymentMethodType: OnyxTypes.PaymentMethodType): PayMoneyRequestData {
=======
function getPayMoneyRequestParams(chatReport: OnyxTypes.Report, iouReport: OnyxTypes.Report, recipient: Participant, paymentMethodType: PaymentMethodType): PayMoneyRequestData {
    const total = iouReport.total ?? 0;
>>>>>>> d33bf6e0
    const optimisticIOUReportAction = ReportUtils.buildOptimisticIOUReportAction(
        CONST.IOU.REPORT_ACTION_TYPE.PAY,
        ReportUtils.isExpenseReport(iouReport) ? -total : total,
        iouReport.currency ?? '',
        '',
        [recipient],
        '',
        paymentMethodType,
        iouReport.reportID,
        true,
    );

    // In some instances, the report preview action might not be available to the payer (only whispered to the requestor)
    // hence we need to make the updates to the action safely.
    let optimisticReportPreviewAction = null;
    const reportPreviewAction = ReportActionsUtils.getReportPreviewAction(chatReport.reportID, iouReport.reportID);
    if (reportPreviewAction) {
        optimisticReportPreviewAction = ReportUtils.updateReportPreview(iouReport, reportPreviewAction, true);
    }

    const currentNextStep = allNextSteps[`${ONYXKEYS.COLLECTION.NEXT_STEP}${iouReport.reportID}`] ?? null;
    const optimisticNextStep = NextStepUtils.buildNextStep(iouReport, CONST.REPORT.STATUS_NUM.REIMBURSED, {isPaidWithExpensify: paymentMethodType === CONST.IOU.PAYMENT_TYPE.VBBA});

    const optimisticData: OnyxUpdate[] = [
        {
            onyxMethod: Onyx.METHOD.MERGE,
            key: `${ONYXKEYS.COLLECTION.REPORT}${chatReport.reportID}`,
            value: {
                ...chatReport,
                lastReadTime: DateUtils.getDBTime(),
                lastVisibleActionCreated: optimisticIOUReportAction.created,
                hasOutstandingChildRequest: false,
                iouReportID: null,
                lastMessageText: optimisticIOUReportAction.message?.[0].text,
                lastMessageHtml: optimisticIOUReportAction.message?.[0].html,
            },
        },
        {
            onyxMethod: Onyx.METHOD.MERGE,
            key: `${ONYXKEYS.COLLECTION.REPORT_ACTIONS}${iouReport.reportID}`,
            value: {
                [optimisticIOUReportAction.reportActionID]: {
                    ...(optimisticIOUReportAction as OnyxTypes.ReportAction),
                    pendingAction: CONST.RED_BRICK_ROAD_PENDING_ACTION.ADD,
                },
            },
        },
        {
            onyxMethod: Onyx.METHOD.MERGE,
            key: `${ONYXKEYS.COLLECTION.REPORT}${iouReport.reportID}`,
            value: {
                ...iouReport,
                lastMessageText: optimisticIOUReportAction.message?.[0].text,
                lastMessageHtml: optimisticIOUReportAction.message?.[0].html,
                hasOutstandingChildRequest: false,
                statusNum: CONST.REPORT.STATUS_NUM.REIMBURSED,
                pendingFields: {
                    preview: CONST.RED_BRICK_ROAD_PENDING_ACTION.UPDATE,
                    reimbursed: CONST.RED_BRICK_ROAD_PENDING_ACTION.UPDATE,
                },
            },
        },
        {
            onyxMethod: Onyx.METHOD.MERGE,
            key: ONYXKEYS.NVP_LAST_PAYMENT_METHOD,
            value: {[iouReport.policyID ?? '']: paymentMethodType},
        },
        {
            onyxMethod: Onyx.METHOD.MERGE,
            key: `${ONYXKEYS.COLLECTION.NEXT_STEP}${iouReport.reportID}`,
            value: optimisticNextStep,
        },
    ];

    const successData: OnyxUpdate[] = [
        {
            onyxMethod: Onyx.METHOD.MERGE,
            key: `${ONYXKEYS.COLLECTION.REPORT_ACTIONS}${iouReport.reportID}`,
            value: {
                [optimisticIOUReportAction.reportActionID]: {
                    pendingAction: null,
                },
            },
        },
        {
            onyxMethod: Onyx.METHOD.MERGE,
            key: `${ONYXKEYS.COLLECTION.REPORT}${iouReport.reportID}`,
            value: {
                pendingFields: {
                    preview: null,
                    reimbursed: null,
                },
            },
        },
    ];

    const failureData: OnyxUpdate[] = [
        {
            onyxMethod: Onyx.METHOD.MERGE,
            key: `${ONYXKEYS.COLLECTION.REPORT_ACTIONS}${iouReport.reportID}`,
            value: {
                [optimisticIOUReportAction.reportActionID]: {
                    errors: ErrorUtils.getMicroSecondOnyxError('iou.error.other'),
                },
            },
        },
        {
            onyxMethod: Onyx.METHOD.MERGE,
            key: `${ONYXKEYS.COLLECTION.REPORT}${iouReport.reportID}`,
            value: iouReport,
        },
        {
            onyxMethod: Onyx.METHOD.MERGE,
            key: `${ONYXKEYS.COLLECTION.REPORT}${chatReport.reportID}`,
            value: chatReport,
        },
        {
            onyxMethod: Onyx.METHOD.MERGE,
            key: `${ONYXKEYS.COLLECTION.NEXT_STEP}${iouReport.reportID}`,
            value: currentNextStep,
        },
    ];

    // In case the report preview action is loaded locally, let's update it.
    if (optimisticReportPreviewAction) {
        optimisticData.push({
            onyxMethod: Onyx.METHOD.MERGE,
            key: `${ONYXKEYS.COLLECTION.REPORT_ACTIONS}${chatReport.reportID}`,
            value: {
                [optimisticReportPreviewAction.reportActionID]: optimisticReportPreviewAction,
            },
        });
        failureData.push({
            onyxMethod: Onyx.METHOD.MERGE,
            key: `${ONYXKEYS.COLLECTION.REPORT_ACTIONS}${chatReport.reportID}`,
            value: {
                [optimisticReportPreviewAction.reportActionID]: {
                    created: optimisticReportPreviewAction.created,
                },
            },
        });
    }

    return {
        params: {
            iouReportID: iouReport.reportID,
            chatReportID: chatReport.reportID,
            reportActionID: optimisticIOUReportAction.reportActionID,
            paymentMethodType,
        },
        optimisticData,
        successData,
        failureData,
    };
}

/**
 * @param managerID - Account ID of the person sending the money
 * @param recipient - The user receiving the money
 */
function sendMoneyElsewhere(report: OnyxTypes.Report, amount: number, currency: string, comment: string, managerID: number, recipient: Participant) {
    const {params, optimisticData, successData, failureData} = getSendMoneyParams(report, amount, currency, comment, CONST.IOU.PAYMENT_TYPE.ELSEWHERE, managerID, recipient);

    API.write(WRITE_COMMANDS.SEND_MONEY_ELSEWHERE, params, {optimisticData, successData, failureData});

    resetMoneyRequestInfo();
    Navigation.dismissModal(params.chatReportID);
    Report.notifyNewAction(params.chatReportID, managerID);
}

/**
 * @param managerID - Account ID of the person sending the money
 * @param recipient - The user receiving the money
 */
function sendMoneyWithWallet(report: OnyxTypes.Report, amount: number, currency: string, comment: string, managerID: number, recipient: Participant) {
    const {params, optimisticData, successData, failureData} = getSendMoneyParams(report, amount, currency, comment, CONST.IOU.PAYMENT_TYPE.EXPENSIFY, managerID, recipient);

    API.write(WRITE_COMMANDS.SEND_MONEY_WITH_WALLET, params, {optimisticData, successData, failureData});

    resetMoneyRequestInfo();
    Navigation.dismissModal(params.chatReportID);
    Report.notifyNewAction(params.chatReportID, managerID);
}

function approveMoneyRequest(expenseReport: OnyxEntry<OnyxTypes.Report> | EmptyObject) {
    const currentNextStep = allNextSteps[`${ONYXKEYS.COLLECTION.NEXT_STEP}${expenseReport?.reportID}`] ?? null;
    const optimisticApprovedReportAction = ReportUtils.buildOptimisticApprovedReportAction(expenseReport?.total ?? 0, expenseReport?.currency ?? '', expenseReport?.reportID ?? '');
    const optimisticNextStep = NextStepUtils.buildNextStep(expenseReport, CONST.REPORT.STATUS_NUM.APPROVED);

    const optimisticReportActionsData: OnyxUpdate = {
        onyxMethod: Onyx.METHOD.MERGE,
        key: `${ONYXKEYS.COLLECTION.REPORT_ACTIONS}${expenseReport?.reportID}`,
        value: {
            [optimisticApprovedReportAction.reportActionID]: {
                ...(optimisticApprovedReportAction as OnyxTypes.ReportAction),
                pendingAction: CONST.RED_BRICK_ROAD_PENDING_ACTION.ADD,
            },
        },
    };
    const optimisticIOUReportData: OnyxUpdate = {
        onyxMethod: Onyx.METHOD.MERGE,
        key: `${ONYXKEYS.COLLECTION.REPORT}${expenseReport?.reportID}`,
        value: {
            ...expenseReport,
            lastMessageText: optimisticApprovedReportAction.message?.[0].text,
            lastMessageHtml: optimisticApprovedReportAction.message?.[0].html,
            stateNum: CONST.REPORT.STATE_NUM.APPROVED,
            statusNum: CONST.REPORT.STATUS_NUM.APPROVED,
        },
    };
    const optimisticNextStepData: OnyxUpdate = {
        onyxMethod: Onyx.METHOD.MERGE,
        key: `${ONYXKEYS.COLLECTION.NEXT_STEP}${expenseReport?.reportID}`,
        value: optimisticNextStep,
    };
    const optimisticData: OnyxUpdate[] = [optimisticIOUReportData, optimisticReportActionsData, optimisticNextStepData];

    const successData: OnyxUpdate[] = [
        {
            onyxMethod: Onyx.METHOD.MERGE,
            key: `${ONYXKEYS.COLLECTION.REPORT_ACTIONS}${expenseReport?.reportID}`,
            value: {
                [optimisticApprovedReportAction.reportActionID]: {
                    pendingAction: null,
                },
            },
        },
    ];

    const failureData: OnyxUpdate[] = [
        {
            onyxMethod: Onyx.METHOD.MERGE,
            key: `${ONYXKEYS.COLLECTION.REPORT_ACTIONS}${expenseReport?.reportID}`,
            value: {
                [expenseReport?.reportActionID ?? '']: {
                    errors: ErrorUtils.getMicroSecondOnyxError('iou.error.other'),
                },
            },
        },
        {
            onyxMethod: Onyx.METHOD.MERGE,
            key: `${ONYXKEYS.COLLECTION.NEXT_STEP}${expenseReport?.reportID}`,
            value: currentNextStep,
        },
    ];

    const parameters: ApproveMoneyRequestParams = {
        reportID: expenseReport?.reportID ?? '',
        approvedReportActionID: optimisticApprovedReportAction.reportActionID,
    };

    API.write(WRITE_COMMANDS.APPROVE_MONEY_REQUEST, parameters, {optimisticData, successData, failureData});
}

function submitReport(expenseReport: OnyxTypes.Report) {
    const currentNextStep = allNextSteps[`${ONYXKEYS.COLLECTION.NEXT_STEP}${expenseReport.reportID}`] ?? null;
    const optimisticSubmittedReportAction = ReportUtils.buildOptimisticSubmittedReportAction(expenseReport?.total ?? 0, expenseReport.currency ?? '', expenseReport.reportID);
    const parentReport = ReportUtils.getReport(expenseReport.parentReportID);
    const policy = ReportUtils.getPolicy(expenseReport.policyID);
    const isCurrentUserManager = currentUserPersonalDetails.accountID === expenseReport.managerID;
    const optimisticNextStep = NextStepUtils.buildNextStep(expenseReport, CONST.REPORT.STATUS_NUM.SUBMITTED);

    const optimisticData: OnyxUpdate[] = [
        {
            onyxMethod: Onyx.METHOD.MERGE,
            key: `${ONYXKEYS.COLLECTION.REPORT_ACTIONS}${expenseReport.reportID}`,
            value: {
                [optimisticSubmittedReportAction.reportActionID]: {
                    ...(optimisticSubmittedReportAction as OnyxTypes.ReportAction),
                    pendingAction: CONST.RED_BRICK_ROAD_PENDING_ACTION.ADD,
                },
            },
        },
        {
            onyxMethod: Onyx.METHOD.MERGE,
            key: `${ONYXKEYS.COLLECTION.REPORT}${expenseReport.reportID}`,
            value: {
                ...expenseReport,
                lastMessageText: optimisticSubmittedReportAction.message?.[0].text ?? '',
                lastMessageHtml: optimisticSubmittedReportAction.message?.[0].html ?? '',
                stateNum: CONST.REPORT.STATE_NUM.SUBMITTED,
                statusNum: CONST.REPORT.STATUS_NUM.SUBMITTED,
            },
        },
        {
            onyxMethod: Onyx.METHOD.MERGE,
            key: `${ONYXKEYS.COLLECTION.NEXT_STEP}${expenseReport.reportID}`,
            value: optimisticNextStep,
        },
    ];

    if (parentReport?.reportID) {
        optimisticData.push({
            onyxMethod: Onyx.METHOD.MERGE,
            key: `${ONYXKEYS.COLLECTION.REPORT}${parentReport.reportID}`,
            value: {
                ...parentReport,
                // In case its a manager who force submitted the report, they are the next user who needs to take an action
                hasOutstandingChildRequest: isCurrentUserManager,
                iouReportID: null,
            },
        });
    }

    const successData: OnyxUpdate[] = [
        {
            onyxMethod: Onyx.METHOD.MERGE,
            key: `${ONYXKEYS.COLLECTION.REPORT_ACTIONS}${expenseReport.reportID}`,
            value: {
                [optimisticSubmittedReportAction.reportActionID]: {
                    pendingAction: null,
                },
            },
        },
    ];

    const failureData: OnyxUpdate[] = [
        {
            onyxMethod: Onyx.METHOD.MERGE,
            key: `${ONYXKEYS.COLLECTION.REPORT_ACTIONS}${expenseReport.reportID}`,
            value: {
                [optimisticSubmittedReportAction.reportActionID]: {
                    errors: ErrorUtils.getMicroSecondOnyxError('iou.error.other'),
                },
            },
        },
        {
            onyxMethod: Onyx.METHOD.MERGE,
            key: `${ONYXKEYS.COLLECTION.REPORT}${expenseReport.reportID}`,
            value: {
                statusNum: CONST.REPORT.STATUS_NUM.OPEN,
                stateNum: CONST.REPORT.STATE_NUM.OPEN,
            },
        },
        {
            onyxMethod: Onyx.METHOD.MERGE,
            key: `${ONYXKEYS.COLLECTION.NEXT_STEP}${expenseReport.reportID}`,
            value: currentNextStep,
        },
    ];

    if (parentReport?.reportID) {
        failureData.push({
            onyxMethod: Onyx.METHOD.MERGE,
            key: `${ONYXKEYS.COLLECTION.REPORT}${parentReport.reportID}`,
            value: {
                hasOutstandingChildRequest: parentReport.hasOutstandingChildRequest,
                iouReportID: expenseReport.reportID,
            },
        });
    }

    const parameters: SubmitReportParams = {
        reportID: expenseReport.reportID,
        managerAccountID: policy.submitsTo ?? expenseReport.managerID,
        reportActionID: optimisticSubmittedReportAction.reportActionID,
    };

    API.write(WRITE_COMMANDS.SUBMIT_REPORT, parameters, {optimisticData, successData, failureData});
}

function cancelPayment(expenseReport: OnyxTypes.Report, chatReport: OnyxTypes.Report) {
    const optimisticReportAction = ReportUtils.buildOptimisticCancelPaymentReportAction(expenseReport.reportID, -(expenseReport.total ?? 0), expenseReport.currency ?? '');
    const policy = ReportUtils.getPolicy(chatReport.policyID);
    const isFree = policy && policy.type === CONST.POLICY.TYPE.FREE;
    const approvalMode = policy.approvalMode ?? CONST.POLICY.APPROVAL_MODE.BASIC;
    let stateNum: ValueOf<typeof CONST.REPORT.STATE_NUM> = CONST.REPORT.STATE_NUM.SUBMITTED;
    let statusNum: ValueOf<typeof CONST.REPORT.STATUS_NUM> = CONST.REPORT.STATUS_NUM.SUBMITTED;
    if (!isFree) {
        stateNum = approvalMode === CONST.POLICY.APPROVAL_MODE.OPTIONAL ? CONST.REPORT.STATE_NUM.SUBMITTED : CONST.REPORT.STATE_NUM.APPROVED;
        statusNum = approvalMode === CONST.POLICY.APPROVAL_MODE.OPTIONAL ? CONST.REPORT.STATUS_NUM.CLOSED : CONST.REPORT.STATUS_NUM.APPROVED;
    }
    const optimisticNextStep = NextStepUtils.buildNextStep(expenseReport, statusNum);
    const optimisticData: OnyxUpdate[] = [
        {
            onyxMethod: Onyx.METHOD.MERGE,
            key: `${ONYXKEYS.COLLECTION.REPORT_ACTIONS}${expenseReport.reportID}`,
            value: {
                [optimisticReportAction.reportActionID]: {
                    ...(optimisticReportAction as OnyxTypes.ReportAction),
                    pendingAction: CONST.RED_BRICK_ROAD_PENDING_ACTION.ADD,
                },
            },
        },
        {
            onyxMethod: Onyx.METHOD.MERGE,
            key: `${ONYXKEYS.COLLECTION.REPORT}${expenseReport.reportID}`,
            value: {
                ...expenseReport,
                lastMessageText: optimisticReportAction.message?.[0].text,
                lastMessageHtml: optimisticReportAction.message?.[0].html,
                stateNum,
                statusNum,
            },
        },
    ];

    if (!isFree) {
        optimisticData.push({
            onyxMethod: Onyx.METHOD.MERGE,
            key: `${ONYXKEYS.COLLECTION.NEXT_STEP}${expenseReport.reportID}`,
            value: optimisticNextStep,
        });
    }

    const successData: OnyxUpdate[] = [
        {
            onyxMethod: Onyx.METHOD.MERGE,
            key: `${ONYXKEYS.COLLECTION.REPORT_ACTIONS}${expenseReport.reportID}`,
            value: {
                [optimisticReportAction.reportActionID]: {
                    pendingAction: null,
                },
            },
        },
    ];

    const failureData: OnyxUpdate[] = [
        {
            onyxMethod: Onyx.METHOD.MERGE,
            key: `${ONYXKEYS.COLLECTION.REPORT_ACTIONS}${expenseReport.reportID}`,
            value: {
                [optimisticReportAction.reportActionID ?? '']: {
                    errors: ErrorUtils.getMicroSecondOnyxError('iou.error.other'),
                },
            },
        },
        {
            onyxMethod: Onyx.METHOD.MERGE,
            key: `${ONYXKEYS.COLLECTION.REPORT}${expenseReport.reportID}`,
            value: {
                statusNum: CONST.REPORT.STATUS_NUM.REIMBURSED,
            },
        },
    ];

    if (chatReport?.reportID) {
        failureData.push({
            onyxMethod: Onyx.METHOD.MERGE,
            key: `${ONYXKEYS.COLLECTION.REPORT}${chatReport.reportID}`,
            value: {
                hasOutstandingChildRequest: true,
                iouReportID: expenseReport.reportID,
            },
        });
    }
    if (!isFree) {
        failureData.push({
            onyxMethod: Onyx.METHOD.MERGE,
            key: `${ONYXKEYS.COLLECTION.NEXT_STEP}${expenseReport.reportID}`,
            value: NextStepUtils.buildNextStep(expenseReport, CONST.REPORT.STATUS_NUM.REIMBURSED),
        });
    }

    API.write(
        WRITE_COMMANDS.CANCEL_PAYMENT,
        {
            iouReportID: expenseReport.reportID,
            chatReportID: chatReport.reportID,
            managerAccountID: expenseReport.managerID ?? 0,
            reportActionID: optimisticReportAction.reportActionID,
        },
        {optimisticData, successData, failureData},
    );
}

function payMoneyRequest(paymentType: OnyxTypes.PaymentMethodType, chatReport: OnyxTypes.Report, iouReport: OnyxTypes.Report) {
    const recipient = {accountID: iouReport.ownerAccountID};
    const {params, optimisticData, successData, failureData} = getPayMoneyRequestParams(chatReport, iouReport, recipient, paymentType);

    // For now we need to call the PayMoneyRequestWithWallet API since PayMoneyRequest was not updated to work with
    // Expensify Wallets.
    const apiCommand = paymentType === CONST.IOU.PAYMENT_TYPE.EXPENSIFY ? WRITE_COMMANDS.PAY_MONEY_REQUEST_WITH_WALLET : WRITE_COMMANDS.PAY_MONEY_REQUEST;

    API.write(apiCommand, params, {optimisticData, successData, failureData});
    Navigation.dismissModalWithReport(chatReport);
}

function detachReceipt(transactionID: string) {
    const transaction = allTransactions[`${ONYXKEYS.COLLECTION.TRANSACTION}${transactionID}`];
    const newTransaction = transaction ? {...transaction, filename: '', receipt: {}} : null;

    const optimisticData: OnyxUpdate[] = [
        {
            onyxMethod: Onyx.METHOD.SET,
            key: `${ONYXKEYS.COLLECTION.TRANSACTION}${transactionID}`,
            value: newTransaction,
        },
    ];

    const failureData: OnyxUpdate[] = [
        {
            onyxMethod: Onyx.METHOD.MERGE,
            key: `${ONYXKEYS.COLLECTION.TRANSACTION}${transactionID}`,
            value: transaction,
        },
    ];

    const parameters: DetachReceiptParams = {transactionID};

    API.write(WRITE_COMMANDS.DETACH_RECEIPT, parameters, {optimisticData, failureData});
}

function replaceReceipt(transactionID: string, file: File, source: string) {
    const transaction = allTransactions[`${ONYXKEYS.COLLECTION.TRANSACTION}${transactionID}`];
    const oldReceipt = transaction?.receipt ?? {};
    const receiptOptimistic = {
        source,
        state: CONST.IOU.RECEIPT_STATE.OPEN,
    };

    const optimisticData: OnyxUpdate[] = [
        {
            onyxMethod: Onyx.METHOD.MERGE,
            key: `${ONYXKEYS.COLLECTION.TRANSACTION}${transactionID}`,
            value: {
                receipt: receiptOptimistic,
                filename: file.name,
            },
        },
    ];

    const failureData: OnyxUpdate[] = [
        {
            onyxMethod: Onyx.METHOD.MERGE,
            key: `${ONYXKEYS.COLLECTION.TRANSACTION}${transactionID}`,
            value: {
                receipt: oldReceipt,
                filename: transaction?.filename,
                errors: getReceiptError(receiptOptimistic, file.name),
            },
        },
    ];

    const parameters: ReplaceReceiptParams = {
        transactionID,
        receipt: file,
    };

    API.write(WRITE_COMMANDS.REPLACE_RECEIPT, parameters, {optimisticData, failureData});
}

/**
 * Finds the participants for an IOU based on the attached report
 * @param transactionID of the transaction to set the participants of
 * @param report attached to the transaction
 */
function setMoneyRequestParticipantsFromReport(transactionID: string, report: OnyxTypes.Report) {
    // If the report is iou or expense report, we should get the chat report to set participant for request money
    const chatReport = ReportUtils.isMoneyRequestReport(report) ? ReportUtils.getReport(report.chatReportID) : report;
    const currentUserAccountID = currentUserPersonalDetails.accountID;
    const participants: Participant[] = ReportUtils.isPolicyExpenseChat(chatReport)
        ? [{reportID: chatReport?.reportID, isPolicyExpenseChat: true, selected: true}]
        : (chatReport?.participantAccountIDs ?? []).filter((accountID) => currentUserAccountID !== accountID).map((accountID) => ({accountID, selected: true}));

    Onyx.merge(`${ONYXKEYS.COLLECTION.TRANSACTION_DRAFT}${transactionID}`, {participants, participantsAutoAssigned: true});
}

/** Initialize money request info and navigate to the MoneyRequest page */
function startMoneyRequest(iouType: string, reportID = '') {
    resetMoneyRequestInfo(`${iouType}${reportID}`);
    Navigation.navigate(ROUTES.MONEY_REQUEST.getRoute(iouType, reportID));
}

function setMoneyRequestId(id: string) {
    Onyx.merge(ONYXKEYS.IOU, {id});
}

function setMoneyRequestAmount(amount: number) {
    Onyx.merge(ONYXKEYS.IOU, {amount});
}

function setMoneyRequestCurrency(currency: string) {
    Onyx.merge(ONYXKEYS.IOU, {currency});
}

function setMoneyRequestCategory(category: string) {
    Onyx.merge(ONYXKEYS.IOU, {category});
}

function resetMoneyRequestCategory() {
    Onyx.merge(ONYXKEYS.IOU, {category: ''});
}

function setMoneyRequestTaxRate(transactionID: string, taxRate: TaxRate) {
    Onyx.merge(`${ONYXKEYS.COLLECTION.TRANSACTION_DRAFT}${transactionID}`, {taxRate});
}

function setMoneyRequestTaxAmount(transactionID: string, taxAmount: number) {
    Onyx.merge(`${ONYXKEYS.COLLECTION.TRANSACTION_DRAFT}${transactionID}`, {taxAmount});
}

function setMoneyRequestBillable(billable: boolean) {
    Onyx.merge(ONYXKEYS.IOU, {billable});
}

function setMoneyRequestParticipants(participants: Participant[], isSplitRequest?: boolean) {
    Onyx.merge(ONYXKEYS.IOU, {participants, isSplitRequest});
}

function setShownHoldUseExplanation() {
    Onyx.set(ONYXKEYS.NVP_HOLD_USE_EXPLAINED, true);
}

function setUpDistanceTransaction() {
    const transactionID = NumberUtils.rand64();
    Onyx.merge(`${ONYXKEYS.COLLECTION.TRANSACTION}${transactionID}`, {
        transactionID,
        comment: {type: CONST.TRANSACTION.TYPE.CUSTOM_UNIT, customUnit: {name: CONST.CUSTOM_UNITS.NAME_DISTANCE}},
    });
    Onyx.merge(ONYXKEYS.IOU, {transactionID});
}

/** Navigates to the next IOU page based on where the IOU request was started */
function navigateToNextPage(iou: OnyxEntry<OnyxTypes.IOU>, iouType: string, report?: OnyxTypes.Report, path = '') {
    const moneyRequestID = `${iouType}${report?.reportID ?? ''}`;
    const shouldReset = iou?.id !== moneyRequestID && !!report?.reportID;

    // If the money request ID in Onyx does not match the ID from params, we want to start a new request
    // with the ID from params. We need to clear the participants in case the new request is initiated from FAB.
    if (shouldReset) {
        resetMoneyRequestInfo(moneyRequestID);
    }

    // If we're adding a receipt, that means the user came from the confirmation page and we need to navigate back to it.
    if (path.slice(1) === ROUTES.MONEY_REQUEST_RECEIPT.getRoute(iouType, report?.reportID)) {
        Navigation.navigate(ROUTES.MONEY_REQUEST_CONFIRMATION.getRoute(iouType, report?.reportID));
        return;
    }

    // If a request is initiated on a report, skip the participants selection step and navigate to the confirmation page.
    if (report?.reportID) {
        // If the report is iou or expense report, we should get the chat report to set participant for request money
        const chatReport = ReportUtils.isMoneyRequestReport(report) ? ReportUtils.getReport(report.chatReportID) : report;
        // Reinitialize the participants when the money request ID in Onyx does not match the ID from params
        if (!iou?.participants?.length || shouldReset) {
            const currentUserAccountID = currentUserPersonalDetails.accountID;
            const participants: Participant[] = ReportUtils.isPolicyExpenseChat(chatReport)
                ? [{reportID: chatReport?.reportID, isPolicyExpenseChat: true, selected: true}]
                : (chatReport?.participantAccountIDs ?? []).filter((accountID) => currentUserAccountID !== accountID).map((accountID) => ({accountID, selected: true}));
            setMoneyRequestParticipants(participants);
            resetMoneyRequestCategory();
        }
        Navigation.navigate(ROUTES.MONEY_REQUEST_CONFIRMATION.getRoute(iouType, report.reportID));
        return;
    }
    Navigation.navigate(ROUTES.MONEY_REQUEST_PARTICIPANTS.getRoute(iouType));
}

/**
 *  When the money request or split bill creation flow is initialized via FAB, the reportID is not passed as a navigation
 * parameter.
 * Gets a report id from the first participant of the IOU object stored in Onyx.
 */
function getIOUReportID(iou?: OnyxTypes.IOU, route?: MoneyRequestRoute): string {
    // Disabling this line for safeness as nullish coalescing works only if the value is undefined or null
    // eslint-disable-next-line @typescript-eslint/prefer-nullish-coalescing
    return route?.params.reportID || iou?.participants?.[0]?.reportID || '';
}

/**
 * Put money request on HOLD
 */
function putOnHold(transactionID: string, comment: string, reportID: string) {
    const createdReportAction = ReportUtils.buildOptimisticHoldReportAction(comment);

    const optimisticData: OnyxUpdate[] = [
        {
            onyxMethod: Onyx.METHOD.MERGE,
            key: `${ONYXKEYS.COLLECTION.REPORT_ACTIONS}${reportID}`,
            value: {
                [createdReportAction.reportActionID]: createdReportAction as ReportAction,
            },
        },
        {
            onyxMethod: Onyx.METHOD.MERGE,
            key: `${ONYXKEYS.COLLECTION.TRANSACTION}${transactionID}`,
            value: {
                comment: {
                    hold: createdReportAction.reportActionID,
                },
            },
        },
    ];

    const successData: OnyxUpdate[] = [];

    const failureData: OnyxUpdate[] = [
        {
            onyxMethod: Onyx.METHOD.MERGE,
            key: `${ONYXKEYS.COLLECTION.TRANSACTION}${transactionID}`,
            value: {
                comment: {
                    hold: null,
                },
            },
        },
    ];

    API.write(
        'HoldRequest',
        {
            transactionID,
            comment,
            reportActionID: createdReportAction.reportActionID,
        },
        {optimisticData, successData, failureData},
    );
}

/**
 * Remove money request from HOLD
 */
function unholdRequest(transactionID: string, reportID: string) {
    const createdReportAction = ReportUtils.buildOptimisticUnHoldReportAction();

    const optimisticData: OnyxUpdate[] = [
        {
            onyxMethod: Onyx.METHOD.MERGE,
            key: `${ONYXKEYS.COLLECTION.REPORT_ACTIONS}${reportID}`,
            value: {
                [createdReportAction.reportActionID]: createdReportAction as ReportAction,
            },
        },
        {
            onyxMethod: Onyx.METHOD.MERGE,
            key: `${ONYXKEYS.COLLECTION.TRANSACTION}${transactionID}`,
            value: {
                comment: {
                    hold: null,
                },
            },
        },
    ];

    const successData: OnyxUpdate[] = [
        {
            onyxMethod: Onyx.METHOD.MERGE,
            key: `${ONYXKEYS.COLLECTION.TRANSACTION}${transactionID}`,
            value: {
                comment: {
                    hold: null,
                },
            },
        },
    ];

    API.write(
        'UnHoldRequest',
        {
            transactionID,
            reportActionID: createdReportAction.reportActionID,
        },
        {optimisticData, successData, failureData: []},
    );
}
// eslint-disable-next-line rulesdir/no-negated-variables
function navigateToStartStepIfScanFileCannotBeRead(
    receiptFilename: string,
    receiptPath: string,
    onSuccess: (file: File) => void,
    requestType: ValueOf<typeof CONST.IOU.REQUEST_TYPE>,
    iouType: ValueOf<typeof CONST.IOU.TYPE>,
    transactionID: string,
    reportID: string,
) {
    if (!receiptFilename || !receiptPath) {
        return;
    }

    const onFailure = () => {
        setMoneyRequestReceipt(transactionID, '', '', true);
        if (requestType === CONST.IOU.REQUEST_TYPE.MANUAL) {
            Navigation.navigate(ROUTES.MONEY_REQUEST_STEP_SCAN.getRoute(CONST.IOU.ACTION.CREATE, iouType, transactionID, reportID, Navigation.getActiveRouteWithoutParams()));
            return;
        }
        IOUUtils.navigateToStartMoneyRequestStep(requestType, iouType, transactionID, reportID);
    };
    FileUtils.readFileAsync(receiptPath, receiptFilename, onSuccess, onFailure);
}

/** Save the preferred payment method for a policy */
function savePreferredPaymentMethod(policyID: string, paymentMethod: OnyxTypes.PaymentMethodType) {
    Onyx.merge(`${ONYXKEYS.NVP_LAST_PAYMENT_METHOD}`, {[policyID]: paymentMethod});
}

export {
    setMoneyRequestParticipants,
    createDistanceRequest,
    deleteMoneyRequest,
    splitBill,
    splitBillAndOpenReport,
    setDraftSplitTransaction,
    startSplitBill,
    completeSplitBill,
    requestMoney,
    sendMoneyElsewhere,
    approveMoneyRequest,
    submitReport,
    payMoneyRequest,
    sendMoneyWithWallet,
    startMoneyRequest,
    initMoneyRequest,
    startMoneyRequest_temporaryForRefactor,
    resetMoneyRequestCategory,
    resetMoneyRequestCategory_temporaryForRefactor,
    resetMoneyRequestInfo,
    setMoneyRequestAmount_temporaryForRefactor,
    setMoneyRequestBillable_temporaryForRefactor,
    setMoneyRequestCategory_temporaryForRefactor,
    setMoneyRequestCreated,
    setMoneyRequestCurrency_temporaryForRefactor,
    setMoneyRequestDescription,
    setMoneyRequestOriginalCurrency_temporaryForRefactor,
    setMoneyRequestParticipants_temporaryForRefactor,
    setMoneyRequestPendingFields,
    setMoneyRequestReceipt,
    setMoneyRequestAmount,
    setMoneyRequestBillable,
    setMoneyRequestCategory,
    setMoneyRequestCurrency,
    setMoneyRequestId,
    setMoneyRequestMerchant,
    setMoneyRequestParticipantsFromReport,
    setMoneyRequestTag,
    setMoneyRequestTaxAmount,
    setMoneyRequestTaxRate,
    setUpDistanceTransaction,
    setShownHoldUseExplanation,
    navigateToNextPage,
    updateMoneyRequestDate,
    updateMoneyRequestBillable,
    updateMoneyRequestMerchant,
    updateMoneyRequestTag,
    updateMoneyRequestDistance,
    updateMoneyRequestCategory,
    updateMoneyRequestAmountAndCurrency,
    updateMoneyRequestDescription,
    replaceReceipt,
    detachReceipt,
    getIOUReportID,
    editMoneyRequest,
    putOnHold,
    unholdRequest,
    cancelPayment,
    navigateToStartStepIfScanFileCannotBeRead,
    savePreferredPaymentMethod,
};<|MERGE_RESOLUTION|>--- conflicted
+++ resolved
@@ -3298,12 +3298,8 @@
     };
 }
 
-<<<<<<< HEAD
 function getPayMoneyRequestParams(chatReport: OnyxTypes.Report, iouReport: OnyxTypes.Report, recipient: Participant, paymentMethodType: OnyxTypes.PaymentMethodType): PayMoneyRequestData {
-=======
-function getPayMoneyRequestParams(chatReport: OnyxTypes.Report, iouReport: OnyxTypes.Report, recipient: Participant, paymentMethodType: PaymentMethodType): PayMoneyRequestData {
     const total = iouReport.total ?? 0;
->>>>>>> d33bf6e0
     const optimisticIOUReportAction = ReportUtils.buildOptimisticIOUReportAction(
         CONST.IOU.REPORT_ACTION_TYPE.PAY,
         ReportUtils.isExpenseReport(iouReport) ? -total : total,
