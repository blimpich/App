--- conflicted
+++ resolved
@@ -7965,14 +7965,7 @@
     }
 
     if (isInvoiceReportReportUtils(iouReport)) {
-<<<<<<< HEAD
-        if (iouSettled || isChatReportArchived) {
-=======
-        if (isOpenInvoiceReportReportUtils(iouReport)) {
-            return false;
-        }
-        if (iouSettled) {
->>>>>>> 9689e561
+        if (isChatReportArchived || iouSettled || isOpenInvoiceReportReportUtils(iouReport)) {
             return false;
         }
         if (chatReport?.invoiceReceiver?.type === CONST.REPORT.INVOICE_RECEIVER_TYPE.INDIVIDUAL) {
