--- conflicted
+++ resolved
@@ -744,18 +744,6 @@
     callback: (value) => (personalDetailsList = value),
 });
 
-let allReportNameValuePair: OnyxCollection<OnyxTypes.ReportNameValuePairs>;
-Onyx.connect({
-    key: ONYXKEYS.COLLECTION.REPORT_NAME_VALUE_PAIRS,
-    waitForCollectionCallback: true,
-    callback: (value) => {
-        if (!value) {
-            return;
-        }
-        allReportNameValuePair = value;
-    },
-});
-
 /**
  * @private
  * After finishing the action in RHP from the Inbox tab, besides dismissing the modal, we should open the report.
@@ -8715,11 +8703,7 @@
     const isOpenExpenseReport = isOpenExpenseReportReportUtils(iouReport);
     const isApproved = isReportApproved({report: iouReport});
     const iouSettled = isSettled(iouReport);
-<<<<<<< HEAD
-    const reportNameValuePairs = allReportNameValuePair?.[`${ONYXKEYS.COLLECTION.REPORT_NAME_VALUE_PAIRS}${iouReport?.reportID}`];
-=======
     const reportNameValuePairs = allReportNameValuePairs?.[`${ONYXKEYS.COLLECTION.REPORT_NAME_VALUE_PAIRS}${iouReport?.reportID}`];
->>>>>>> 9ef07ce1
     const isArchivedExpenseReport = isArchivedReport(reportNameValuePairs);
     const reportTransactions = getReportTransactions(iouReport?.reportID);
     const hasOnlyPendingCardOrScanningTransactions = reportTransactions.length > 0 && reportTransactions.every(isPendingCardOrScanningTransaction);
@@ -8754,11 +8738,7 @@
     shouldCheckApprovedState = true,
 ) {
     const isPolicyExpenseChat = isPolicyExpenseChatReportUtil(chatReport);
-<<<<<<< HEAD
-    const reportNameValuePairs = chatReportRNVP ?? allReportNameValuePair?.[`${ONYXKEYS.COLLECTION.REPORT_NAME_VALUE_PAIRS}${chatReport?.reportID}`];
-=======
     const reportNameValuePairs = chatReportRNVP ?? allReportNameValuePairs?.[`${ONYXKEYS.COLLECTION.REPORT_NAME_VALUE_PAIRS}${chatReport?.reportID}`];
->>>>>>> 9ef07ce1
     const isChatReportArchived = isArchivedReport(reportNameValuePairs);
     const iouSettled = isSettled(iouReport);
 
