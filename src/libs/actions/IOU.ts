import {format} from 'date-fns';
import {fastMerge, Str} from 'expensify-common';
import type {OnyxCollection, OnyxEntry, OnyxInputValue, OnyxUpdate} from 'react-native-onyx';
import Onyx from 'react-native-onyx';
import type {ValueOf} from 'type-fest';
import ReceiptGeneric from '@assets/images/receipt-generic.png';
import * as API from '@libs/API';
import type {
    ApproveMoneyRequestParams,
    CompleteSplitBillParams,
    CreateDistanceRequestParams,
    CreateWorkspaceParams,
    DeleteMoneyRequestParams,
    DetachReceiptParams,
    EditMoneyRequestParams,
    PayInvoiceParams,
    PayMoneyRequestParams,
    ReplaceReceiptParams,
    RequestMoneyParams,
    SendInvoiceParams,
    SendMoneyParams,
    SetNameValuePairParams,
    SplitBillParams,
    StartSplitBillParams,
    SubmitReportParams,
    TrackExpenseParams,
    UpdateMoneyRequestParams,
} from '@libs/API/parameters';
import {WRITE_COMMANDS} from '@libs/API/types';
import * as CurrencyUtils from '@libs/CurrencyUtils';
import DateUtils from '@libs/DateUtils';
import DistanceRequestUtils from '@libs/DistanceRequestUtils';
import * as ErrorUtils from '@libs/ErrorUtils';
import * as FileUtils from '@libs/fileDownload/FileUtils';
import * as IOUUtils from '@libs/IOUUtils';
import {toLocaleDigit} from '@libs/LocaleDigitUtils';
import * as LocalePhoneNumber from '@libs/LocalePhoneNumber';
import * as Localize from '@libs/Localize';
import Navigation from '@libs/Navigation/Navigation';
import * as NextStepUtils from '@libs/NextStepUtils';
import Permissions from '@libs/Permissions';
import * as PhoneNumber from '@libs/PhoneNumber';
import * as PolicyUtils from '@libs/PolicyUtils';
import * as ReportActionsUtils from '@libs/ReportActionsUtils';
import type {OptimisticChatReport, OptimisticCreatedReportAction, OptimisticIOUReportAction, TransactionDetails} from '@libs/ReportUtils';
import * as ReportUtils from '@libs/ReportUtils';
import * as TransactionUtils from '@libs/TransactionUtils';
import ViolationsUtils from '@libs/Violations/ViolationsUtils';
import type {IOUAction, IOUType} from '@src/CONST';
import CONST from '@src/CONST';
import ONYXKEYS from '@src/ONYXKEYS';
import ROUTES from '@src/ROUTES';
import type * as OnyxTypes from '@src/types/onyx';
import type {Participant, Split} from '@src/types/onyx/IOU';
import type {ErrorFields, Errors} from '@src/types/onyx/OnyxCommon';
import type {PaymentMethodType} from '@src/types/onyx/OriginalMessage';
import type ReportAction from '@src/types/onyx/ReportAction';
import type {OnyxData} from '@src/types/onyx/Request';
import type {Comment, Receipt, ReceiptSource, Routes, SplitShares, TransactionChanges, WaypointCollection} from '@src/types/onyx/Transaction';
import type DeepValueOf from '@src/types/utils/DeepValueOf';
import {isEmptyObject} from '@src/types/utils/EmptyObject';
import * as CachedPDFPaths from './CachedPDFPaths';
import * as Category from './Policy/Category';
import * as Policy from './Policy/Policy';
import * as Tag from './Policy/Tag';
import * as Report from './Report';

type IOURequestType = ValueOf<typeof CONST.IOU.REQUEST_TYPE>;

type OneOnOneIOUReport = OnyxTypes.Report | undefined | null;

type MoneyRequestInformation = {
    payerAccountID: number;
    payerEmail: string;
    iouReport: OnyxTypes.Report;
    chatReport: OnyxTypes.Report;
    transaction: OnyxTypes.Transaction;
    iouAction: OptimisticIOUReportAction;
    createdChatReportActionID: string;
    createdIOUReportActionID: string;
    reportPreviewAction: OnyxTypes.ReportAction;
    transactionThreadReportID: string;
    createdReportActionIDForThread: string;
    onyxData: OnyxData;
};

type TrackExpenseInformation = {
    createdWorkspaceParams?: CreateWorkspaceParams;
    iouReport?: OnyxTypes.Report;
    chatReport: OnyxTypes.Report;
    transaction: OnyxTypes.Transaction;
    iouAction: OptimisticIOUReportAction;
    createdChatReportActionID: string;
    createdIOUReportActionID?: string;
    reportPreviewAction?: OnyxTypes.ReportAction;
    transactionThreadReportID: string;
    createdReportActionIDForThread: string;
    actionableWhisperReportActionIDParam?: string;
    onyxData: OnyxData;
};

type SendInvoiceInformation = {
    senderWorkspaceID: string;
    receiver: Partial<OnyxTypes.PersonalDetails>;
    invoiceRoom: OnyxTypes.Report;
    createdChatReportActionID: string;
    invoiceReportID: string;
    reportPreviewReportActionID: string;
    transactionID: string;
    transactionThreadReportID: string;
    onyxData: OnyxData;
};

type SplitData = {
    chatReportID: string;
    transactionID: string;
    reportActionID: string;
    policyID?: string;
    createdReportActionID?: string;
    chatType?: string;
};

type SplitsAndOnyxData = {
    splitData: SplitData;
    splits: Split[];
    onyxData: OnyxData;
};

type UpdateMoneyRequestData = {
    params: UpdateMoneyRequestParams;
    onyxData: OnyxData;
};

type PayMoneyRequestData = {
    params: PayMoneyRequestParams;
    optimisticData: OnyxUpdate[];
    successData: OnyxUpdate[];
    failureData: OnyxUpdate[];
};

type SendMoneyParamsData = {
    params: SendMoneyParams;
    optimisticData: OnyxUpdate[];
    successData: OnyxUpdate[];
    failureData: OnyxUpdate[];
};

type GPSPoint = {
    lat: number;
    long: number;
};

let betas: OnyxTypes.Beta[] = [];
Onyx.connect({
    key: ONYXKEYS.BETAS,
    callback: (value) => (betas = value ?? []),
});

let allPersonalDetails: OnyxTypes.PersonalDetailsList = {};
Onyx.connect({
    key: ONYXKEYS.PERSONAL_DETAILS_LIST,
    callback: (value) => {
        allPersonalDetails = value ?? {};
    },
});

let allReports: OnyxCollection<OnyxTypes.Report> | null = null;
Onyx.connect({
    key: ONYXKEYS.COLLECTION.REPORT,
    waitForCollectionCallback: true,
    callback: (value) => (allReports = value ?? null),
});

let allReportsDraft: OnyxCollection<OnyxTypes.Report>;
Onyx.connect({
    key: ONYXKEYS.COLLECTION.REPORT_DRAFT,
    waitForCollectionCallback: true,
    callback: (value) => (allReportsDraft = value),
});

let allTransactions: NonNullable<OnyxCollection<OnyxTypes.Transaction>> = {};
Onyx.connect({
    key: ONYXKEYS.COLLECTION.TRANSACTION,
    waitForCollectionCallback: true,
    callback: (value) => {
        if (!value) {
            allTransactions = {};
            return;
        }

        allTransactions = value;
    },
});

let allTransactionDrafts: NonNullable<OnyxCollection<OnyxTypes.Transaction>> = {};
Onyx.connect({
    key: ONYXKEYS.COLLECTION.TRANSACTION_DRAFT,
    waitForCollectionCallback: true,
    callback: (value) => {
        allTransactionDrafts = value ?? {};
    },
});

let allTransactionViolations: NonNullable<OnyxCollection<OnyxTypes.TransactionViolations>> = {};
Onyx.connect({
    key: ONYXKEYS.COLLECTION.TRANSACTION_VIOLATIONS,
    waitForCollectionCallback: true,
    callback: (value) => {
        if (!value) {
            allTransactionViolations = {};
            return;
        }

        allTransactionViolations = value;
    },
});

let allDraftSplitTransactions: NonNullable<OnyxCollection<OnyxTypes.Transaction>> = {};
Onyx.connect({
    key: ONYXKEYS.COLLECTION.SPLIT_TRANSACTION_DRAFT,
    waitForCollectionCallback: true,
    callback: (value) => {
        allDraftSplitTransactions = value ?? {};
    },
});

let allNextSteps: NonNullable<OnyxCollection<OnyxTypes.ReportNextStep>> = {};
Onyx.connect({
    key: ONYXKEYS.COLLECTION.NEXT_STEP,
    waitForCollectionCallback: true,
    callback: (value) => {
        allNextSteps = value ?? {};
    },
});

let userAccountID = -1;
let currentUserEmail = '';
Onyx.connect({
    key: ONYXKEYS.SESSION,
    callback: (value) => {
        currentUserEmail = value?.email ?? '';
        userAccountID = value?.accountID ?? -1;
    },
});

let currentUserPersonalDetails: OnyxEntry<OnyxTypes.PersonalDetails>;
Onyx.connect({
    key: ONYXKEYS.PERSONAL_DETAILS_LIST,
    callback: (value) => {
        currentUserPersonalDetails = value?.[userAccountID] ?? undefined;
    },
});

let currentDate: OnyxEntry<string> = '';
Onyx.connect({
    key: ONYXKEYS.CURRENT_DATE,
    callback: (value) => {
        currentDate = value;
    },
});

let quickAction: OnyxEntry<OnyxTypes.QuickAction> = {};
Onyx.connect({
    key: ONYXKEYS.NVP_QUICK_ACTION_GLOBAL_CREATE,
    callback: (value) => {
        quickAction = value;
    },
});

let allReportActions: OnyxCollection<OnyxTypes.ReportActions>;
Onyx.connect({
    key: ONYXKEYS.COLLECTION.REPORT_ACTIONS,
    waitForCollectionCallback: true,
    callback: (actions) => {
        if (!actions) {
            return;
        }
        allReportActions = actions;
    },
});

let preferredLocale: DeepValueOf<typeof CONST.LOCALES> = CONST.LOCALES.DEFAULT;
Onyx.connect({
    key: ONYXKEYS.NVP_PREFERRED_LOCALE,
    callback: (value) => {
        if (!value) {
            return;
        }
        preferredLocale = value;
    },
});

/**
 * Get the report or draft report given a reportID
 */
function getReportOrDraftReport(reportID: string | undefined): OnyxEntry<OnyxTypes.Report> {
    if (!allReports && !allReportsDraft) {
        return undefined;
    }

    const report = allReports?.[`${ONYXKEYS.COLLECTION.REPORT}${reportID}`];
    const draftReport = allReportsDraft?.[`${ONYXKEYS.COLLECTION.REPORT_DRAFT}${reportID}`];

    return report ?? draftReport;
}

/**
 * Find the report preview action from given chat report and iou report
 */
function getReportPreviewAction(chatReportID: string, iouReportID: string): OnyxInputValue<ReportAction<typeof CONST.REPORT.ACTIONS.TYPE.REPORT_PREVIEW>> {
    const reportActions = allReportActions?.[`${ONYXKEYS.COLLECTION.REPORT_ACTIONS}${chatReportID}`] ?? {};

    // Find the report preview action from the chat report
    return (
        Object.values(reportActions).find(
            (reportAction): reportAction is ReportAction<typeof CONST.REPORT.ACTIONS.TYPE.REPORT_PREVIEW> =>
                reportAction && ReportActionsUtils.isReportPreviewAction(reportAction) && ReportActionsUtils.getOriginalMessage(reportAction)?.linkedReportID === iouReportID,
        ) ?? null
    );
}

/**
 * Initialize expense info
 * @param reportID to attach the transaction to
 * @param policy
 * @param isFromGlobalCreate
 * @param iouRequestType one of manual/scan/distance
 * @param skipConfirmation if true, skip confirmation step
 */
function initMoneyRequest(reportID: string, policy: OnyxEntry<OnyxTypes.Policy>, isFromGlobalCreate: boolean, iouRequestType: IOURequestType = CONST.IOU.REQUEST_TYPE.MANUAL) {
    // Generate a brand new transactionID
    const newTransactionID = CONST.IOU.OPTIMISTIC_TRANSACTION_ID;
    // Disabling this line since currentDate can be an empty string
    // eslint-disable-next-line @typescript-eslint/prefer-nullish-coalescing
    const created = currentDate || format(new Date(), 'yyyy-MM-dd');
    const comment: Comment = {};

    // Add initial empty waypoints when starting a distance expense
    if (iouRequestType === CONST.IOU.REQUEST_TYPE.DISTANCE) {
        comment.waypoints = {
            waypoint0: {},
            waypoint1: {},
        };
        if (!isFromGlobalCreate) {
            const customUnitRateID = DistanceRequestUtils.getCustomUnitRateID(reportID);
            comment.customUnit = {customUnitRateID};
        }
    }

    // Store the transaction in Onyx and mark it as not saved so it can be cleaned up later
    // Use set() here so that there is no way that data will be leaked between objects when it gets reset
    Onyx.set(`${ONYXKEYS.COLLECTION.TRANSACTION_DRAFT}${newTransactionID}`, {
        amount: 0,
        comment,
        created,
<<<<<<< HEAD
        currency: currentUserPersonalDetails?.localCurrencyCode ?? CONST.CURRENCY.USD,
=======
        currency: policy?.outputCurrency ?? currentUserPersonalDetails.localCurrencyCode ?? CONST.CURRENCY.USD,
>>>>>>> 621e8fc6
        iouRequestType,
        reportID,
        transactionID: newTransactionID,
        isFromGlobalCreate,
        merchant: CONST.TRANSACTION.PARTIAL_TRANSACTION_MERCHANT,
        splitPayerAccountIDs: currentUserPersonalDetails ? [currentUserPersonalDetails.accountID] : undefined,
    });
}

function createDraftTransaction(transaction: OnyxTypes.Transaction) {
    if (!transaction) {
        return;
    }

    const newTransaction = {
        ...transaction,
    };

    Onyx.set(`${ONYXKEYS.COLLECTION.TRANSACTION_DRAFT}${transaction.transactionID}`, newTransaction);
}

function clearMoneyRequest(transactionID: string, skipConfirmation = false) {
    Onyx.set(`${ONYXKEYS.COLLECTION.SKIP_CONFIRMATION}${transactionID}`, skipConfirmation);
    Onyx.set(`${ONYXKEYS.COLLECTION.TRANSACTION_DRAFT}${transactionID}`, null);
}

function startMoneyRequest(iouType: ValueOf<typeof CONST.IOU.TYPE>, reportID: string, requestType?: IOURequestType, skipConfirmation = false) {
    clearMoneyRequest(CONST.IOU.OPTIMISTIC_TRANSACTION_ID, skipConfirmation);
    switch (requestType) {
        case CONST.IOU.REQUEST_TYPE.MANUAL:
            Navigation.navigate(ROUTES.MONEY_REQUEST_CREATE_TAB_MANUAL.getRoute(CONST.IOU.ACTION.CREATE, iouType, CONST.IOU.OPTIMISTIC_TRANSACTION_ID, reportID));
            return;
        case CONST.IOU.REQUEST_TYPE.SCAN:
            Navigation.navigate(ROUTES.MONEY_REQUEST_CREATE_TAB_SCAN.getRoute(CONST.IOU.ACTION.CREATE, iouType, CONST.IOU.OPTIMISTIC_TRANSACTION_ID, reportID));
            return;
        case CONST.IOU.REQUEST_TYPE.DISTANCE:
            Navigation.navigate(ROUTES.MONEY_REQUEST_CREATE_TAB_DISTANCE.getRoute(CONST.IOU.ACTION.CREATE, iouType, CONST.IOU.OPTIMISTIC_TRANSACTION_ID, reportID));
            return;
        default:
            Navigation.navigate(ROUTES.MONEY_REQUEST_CREATE.getRoute(CONST.IOU.ACTION.CREATE, iouType, CONST.IOU.OPTIMISTIC_TRANSACTION_ID, reportID));
    }
}

function setMoneyRequestAmount(transactionID: string, amount: number, currency: string, shouldShowOriginalAmount = false) {
    Onyx.merge(`${ONYXKEYS.COLLECTION.TRANSACTION_DRAFT}${transactionID}`, {amount, currency, shouldShowOriginalAmount});
}

function setMoneyRequestCreated(transactionID: string, created: string, isDraft: boolean) {
    Onyx.merge(`${isDraft ? ONYXKEYS.COLLECTION.TRANSACTION_DRAFT : ONYXKEYS.COLLECTION.TRANSACTION}${transactionID}`, {created});
}

function setMoneyRequestCurrency(transactionID: string, currency: string, isEditing = false) {
    const fieldToUpdate = isEditing ? 'modifiedCurrency' : 'currency';
    Onyx.merge(`${ONYXKEYS.COLLECTION.TRANSACTION_DRAFT}${transactionID}`, {[fieldToUpdate]: currency});
}

function setMoneyRequestDescription(transactionID: string, comment: string, isDraft: boolean) {
    Onyx.merge(`${isDraft ? ONYXKEYS.COLLECTION.TRANSACTION_DRAFT : ONYXKEYS.COLLECTION.TRANSACTION}${transactionID}`, {comment: {comment: comment.trim()}});
}

function setMoneyRequestMerchant(transactionID: string, merchant: string, isDraft: boolean) {
    Onyx.merge(`${isDraft ? ONYXKEYS.COLLECTION.TRANSACTION_DRAFT : ONYXKEYS.COLLECTION.TRANSACTION}${transactionID}`, {merchant});
}

function setMoneyRequestPendingFields(transactionID: string, pendingFields: OnyxTypes.Transaction['pendingFields']) {
    Onyx.merge(`${ONYXKEYS.COLLECTION.TRANSACTION_DRAFT}${transactionID}`, {pendingFields});
}

function setMoneyRequestCategory(transactionID: string, category: string) {
    Onyx.merge(`${ONYXKEYS.COLLECTION.TRANSACTION_DRAFT}${transactionID}`, {category});
}

function setMoneyRequestTag(transactionID: string, tag: string) {
    Onyx.merge(`${ONYXKEYS.COLLECTION.TRANSACTION_DRAFT}${transactionID}`, {tag});
}

function setMoneyRequestBillable(transactionID: string, billable: boolean) {
    Onyx.merge(`${ONYXKEYS.COLLECTION.TRANSACTION_DRAFT}${transactionID}`, {billable});
}

function setMoneyRequestParticipants(transactionID: string, participants: Participant[] = []) {
    Onyx.merge(`${ONYXKEYS.COLLECTION.TRANSACTION_DRAFT}${transactionID}`, {participants});
}

function setSplitPayer(transactionID: string, payerAccountID: number) {
    Onyx.merge(`${ONYXKEYS.COLLECTION.TRANSACTION_DRAFT}${transactionID}`, {splitPayerAccountIDs: [payerAccountID]});
}

function setMoneyRequestReceipt(transactionID: string, source: string, filename: string, isDraft: boolean, type?: string) {
    Onyx.merge(`${isDraft ? ONYXKEYS.COLLECTION.TRANSACTION_DRAFT : ONYXKEYS.COLLECTION.TRANSACTION}${transactionID}`, {
        receipt: {source, type: type ?? ''},
        filename,
    });
}

/**
 * Set custom unit rateID for the transaction draft
 */
function setCustomUnitRateID(transactionID: string, customUnitRateID: string) {
    Onyx.merge(`${ONYXKEYS.COLLECTION.TRANSACTION_DRAFT}${transactionID}`, {comment: {customUnit: {customUnitRateID}}});
}

/** Update transaction distance rate */
function updateDistanceRequestRate(transactionID: string, rateID: string, policyID: string) {
    Onyx.merge(ONYXKEYS.NVP_LAST_SELECTED_DISTANCE_RATES, {[policyID]: rateID});
    Onyx.merge(`${ONYXKEYS.COLLECTION.TRANSACTION_DRAFT}${transactionID}`, {comment: {customUnit: {customUnitRateID: rateID}}});
}

/** Helper function to get the receipt error for expenses, or the generic error if there's no receipt */
function getReceiptError(receipt: OnyxEntry<Receipt>, filename?: string, isScanRequest = true, errorKey?: number): Errors | ErrorFields {
    return isEmptyObject(receipt) || !isScanRequest
        ? ErrorUtils.getMicroSecondOnyxErrorWithTranslationKey('iou.error.genericCreateFailureMessage', errorKey)
        : ErrorUtils.getMicroSecondOnyxErrorObject({error: CONST.IOU.RECEIPT_ERROR, source: receipt.source?.toString() ?? '', filename: filename ?? ''}, errorKey);
}

/** Builds the Onyx data for an expense */
function buildOnyxDataForMoneyRequest(
    chatReport: OnyxTypes.OnyxInputOrEntry<OnyxTypes.Report>,
    iouReport: OnyxTypes.Report,
    transaction: OnyxTypes.Transaction,
    chatCreatedAction: OptimisticCreatedReportAction,
    iouCreatedAction: OptimisticCreatedReportAction,
    iouAction: OptimisticIOUReportAction,
    optimisticPersonalDetailListAction: OnyxTypes.PersonalDetailsList,
    reportPreviewAction: ReportAction,
    optimisticPolicyRecentlyUsedCategories: string[],
    optimisticPolicyRecentlyUsedTags: OnyxTypes.RecentlyUsedTags,
    isNewChatReport: boolean,
    transactionThreadReport: OptimisticChatReport | null,
    transactionThreadCreatedReportAction: OptimisticCreatedReportAction | null,
    shouldCreateNewMoneyRequestReport: boolean,
    policy?: OnyxTypes.OnyxInputOrEntry<OnyxTypes.Policy>,
    policyTagList?: OnyxTypes.OnyxInputOrEntry<OnyxTypes.PolicyTagList>,
    policyCategories?: OnyxTypes.OnyxInputOrEntry<OnyxTypes.PolicyCategories>,
    optimisticNextStep?: OnyxTypes.ReportNextStep | null,
    isOneOnOneSplit = false,
    existingTransactionThreadReportID?: string,
): [OnyxUpdate[], OnyxUpdate[], OnyxUpdate[]] {
    const isScanRequest = TransactionUtils.isScanRequest(transaction);
    const outstandingChildRequest = ReportUtils.getOutstandingChildRequest(iouReport);
    const clearedPendingFields = Object.fromEntries(Object.keys(transaction.pendingFields ?? {}).map((key) => [key, null]));
    const optimisticData: OnyxUpdate[] = [];
    const successData: OnyxUpdate[] = [];
    let newQuickAction: ValueOf<typeof CONST.QUICK_ACTIONS> = isScanRequest ? CONST.QUICK_ACTIONS.REQUEST_SCAN : CONST.QUICK_ACTIONS.REQUEST_MANUAL;
    if (TransactionUtils.isDistanceRequest(transaction)) {
        newQuickAction = CONST.QUICK_ACTIONS.REQUEST_DISTANCE;
    }
    const existingTransactionThreadReport = allReports?.[`${ONYXKEYS.COLLECTION.REPORT}${existingTransactionThreadReportID}`] ?? null;

    if (chatReport) {
        optimisticData.push({
            // Use SET for new reports because it doesn't exist yet, is faster and we need the data to be available when we navigate to the chat page
            onyxMethod: isNewChatReport ? Onyx.METHOD.SET : Onyx.METHOD.MERGE,
            key: `${ONYXKEYS.COLLECTION.REPORT}${chatReport.reportID}`,
            value: {
                ...chatReport,
                lastReadTime: DateUtils.getDBTime(),
                lastMessageTranslationKey: '',
                iouReportID: iouReport.reportID,
                ...outstandingChildRequest,
                ...(isNewChatReport ? {pendingFields: {createChat: CONST.RED_BRICK_ROAD_PENDING_ACTION.ADD}} : {}),
            },
        });
    }

    optimisticData.push(
        {
            onyxMethod: shouldCreateNewMoneyRequestReport ? Onyx.METHOD.SET : Onyx.METHOD.MERGE,
            key: `${ONYXKEYS.COLLECTION.REPORT}${iouReport.reportID}`,
            value: {
                ...iouReport,
                lastMessageText: ReportActionsUtils.getReportActionText(iouAction),
                lastMessageHtml: ReportActionsUtils.getReportActionHtml(iouAction),
                lastVisibleActionCreated: iouAction.created,
                pendingFields: {
                    ...(shouldCreateNewMoneyRequestReport ? {createChat: CONST.RED_BRICK_ROAD_PENDING_ACTION.ADD} : {preview: CONST.RED_BRICK_ROAD_PENDING_ACTION.UPDATE}),
                },
            },
        },
        {
            onyxMethod: Onyx.METHOD.SET,
            key: `${ONYXKEYS.COLLECTION.TRANSACTION}${transaction.transactionID}`,
            value: transaction,
        },
        isNewChatReport
            ? {
                  onyxMethod: Onyx.METHOD.SET,
                  key: `${ONYXKEYS.COLLECTION.REPORT_ACTIONS}${chatReport?.reportID}`,
                  value: {
                      [chatCreatedAction.reportActionID]: chatCreatedAction,
                      [reportPreviewAction.reportActionID]: reportPreviewAction,
                  },
              }
            : {
                  onyxMethod: Onyx.METHOD.MERGE,
                  key: `${ONYXKEYS.COLLECTION.REPORT_ACTIONS}${chatReport?.reportID}`,
                  value: {
                      [reportPreviewAction.reportActionID]: reportPreviewAction,
                  },
              },
        shouldCreateNewMoneyRequestReport
            ? {
                  onyxMethod: Onyx.METHOD.SET,
                  key: `${ONYXKEYS.COLLECTION.REPORT_ACTIONS}${iouReport.reportID}`,
                  value: {
                      [iouCreatedAction.reportActionID]: iouCreatedAction as OnyxTypes.ReportAction,
                      [iouAction.reportActionID]: iouAction as OnyxTypes.ReportAction,
                  },
              }
            : {
                  onyxMethod: Onyx.METHOD.MERGE,
                  key: `${ONYXKEYS.COLLECTION.REPORT_ACTIONS}${iouReport.reportID}`,
                  value: {
                      [iouAction.reportActionID]: iouAction as OnyxTypes.ReportAction,
                  },
              },
        {
            onyxMethod: Onyx.METHOD.MERGE,
            key: `${ONYXKEYS.COLLECTION.REPORT}${transactionThreadReport?.reportID}`,
            value: {
                ...transactionThreadReport,
                pendingFields: {createChat: CONST.RED_BRICK_ROAD_PENDING_ACTION.ADD},
            },
        },
        // Remove the temporary transaction used during the creation flow
        {
            onyxMethod: Onyx.METHOD.SET,
            key: `${ONYXKEYS.COLLECTION.TRANSACTION_DRAFT}${CONST.IOU.OPTIMISTIC_TRANSACTION_ID}`,
            value: null,
        },
    );

    if (!isEmptyObject(transactionThreadCreatedReportAction)) {
        optimisticData.push({
            onyxMethod: Onyx.METHOD.MERGE,
            key: `${ONYXKEYS.COLLECTION.REPORT_ACTIONS}${transactionThreadReport?.reportID}`,
            value: {
                [transactionThreadCreatedReportAction.reportActionID]: transactionThreadCreatedReportAction,
            },
        });
    }

    if (!isOneOnOneSplit) {
        optimisticData.push({
            onyxMethod: Onyx.METHOD.SET,
            key: ONYXKEYS.NVP_QUICK_ACTION_GLOBAL_CREATE,
            value: {
                action: newQuickAction,
                chatReportID: chatReport?.reportID,
                isFirstQuickAction: isEmptyObject(quickAction),
            },
        });
    }

    if (optimisticPolicyRecentlyUsedCategories.length) {
        optimisticData.push({
            onyxMethod: Onyx.METHOD.SET,
            key: `${ONYXKEYS.COLLECTION.POLICY_RECENTLY_USED_CATEGORIES}${iouReport.policyID}`,
            value: optimisticPolicyRecentlyUsedCategories,
        });
    }

    if (!isEmptyObject(optimisticPolicyRecentlyUsedTags)) {
        optimisticData.push({
            onyxMethod: Onyx.METHOD.MERGE,
            key: `${ONYXKEYS.COLLECTION.POLICY_RECENTLY_USED_TAGS}${iouReport.policyID}`,
            value: optimisticPolicyRecentlyUsedTags,
        });
    }

    const redundantParticipants: Record<number, null> = {};
    if (!isEmptyObject(optimisticPersonalDetailListAction)) {
        const successPersonalDetailListAction: Record<number, null> = {};

        // BE will send different participants. We clear the optimistic ones to avoid duplicated entries
        Object.keys(optimisticPersonalDetailListAction).forEach((accountIDKey) => {
            const accountID = Number(accountIDKey);
            successPersonalDetailListAction[accountID] = null;
            redundantParticipants[accountID] = null;
        });

        optimisticData.push({
            onyxMethod: Onyx.METHOD.MERGE,
            key: ONYXKEYS.PERSONAL_DETAILS_LIST,
            value: optimisticPersonalDetailListAction,
        });
        successData.push({
            onyxMethod: Onyx.METHOD.MERGE,
            key: ONYXKEYS.PERSONAL_DETAILS_LIST,
            value: successPersonalDetailListAction,
        });
    }

    if (!isEmptyObject(optimisticNextStep)) {
        optimisticData.push({
            onyxMethod: Onyx.METHOD.MERGE,
            key: `${ONYXKEYS.COLLECTION.NEXT_STEP}${iouReport.reportID}`,
            value: optimisticNextStep,
        });
    }

    if (isNewChatReport) {
        successData.push({
            onyxMethod: Onyx.METHOD.MERGE,
            key: `${ONYXKEYS.COLLECTION.REPORT}${chatReport?.reportID}`,
            value: {
                participants: redundantParticipants,
                pendingFields: null,
                errorFields: null,
                isOptimisticReport: false,
            },
        });
    }

    successData.push(
        {
            onyxMethod: Onyx.METHOD.MERGE,
            key: `${ONYXKEYS.COLLECTION.REPORT}${iouReport.reportID}`,
            value: {
                participants: redundantParticipants,
                pendingFields: null,
                errorFields: null,
                isOptimisticReport: false,
            },
        },
        {
            onyxMethod: Onyx.METHOD.MERGE,
            key: `${ONYXKEYS.COLLECTION.REPORT}${transactionThreadReport?.reportID}`,
            value: {
                participants: redundantParticipants,
                pendingFields: null,
                errorFields: null,
                isOptimisticReport: false,
            },
        },
        {
            onyxMethod: Onyx.METHOD.MERGE,
            key: `${ONYXKEYS.COLLECTION.TRANSACTION}${transaction.transactionID}`,
            value: {
                pendingAction: null,
                pendingFields: clearedPendingFields,
            },
        },

        {
            onyxMethod: Onyx.METHOD.MERGE,
            key: `${ONYXKEYS.COLLECTION.REPORT_ACTIONS}${chatReport?.reportID}`,
            value: {
                ...(isNewChatReport
                    ? {
                          [chatCreatedAction.reportActionID]: {
                              pendingAction: null,
                              errors: null,
                          },
                      }
                    : {}),
                [reportPreviewAction.reportActionID]: {
                    pendingAction: null,
                },
            },
        },
        {
            onyxMethod: Onyx.METHOD.MERGE,
            key: `${ONYXKEYS.COLLECTION.REPORT_ACTIONS}${iouReport.reportID}`,
            value: {
                ...(shouldCreateNewMoneyRequestReport
                    ? {
                          [iouCreatedAction.reportActionID]: {
                              pendingAction: null,
                              errors: null,
                          },
                      }
                    : {}),
                [iouAction.reportActionID]: {
                    pendingAction: null,
                    errors: null,
                },
            },
        },
    );

    if (!isEmptyObject(transactionThreadCreatedReportAction)) {
        successData.push({
            onyxMethod: Onyx.METHOD.MERGE,
            key: `${ONYXKEYS.COLLECTION.REPORT_ACTIONS}${transactionThreadReport?.reportID}`,
            value: {
                [transactionThreadCreatedReportAction.reportActionID]: {
                    pendingAction: null,
                    errors: null,
                },
            },
        });
    }

    const errorKey = DateUtils.getMicroseconds();

    const failureData: OnyxUpdate[] = [
        {
            onyxMethod: Onyx.METHOD.MERGE,
            key: `${ONYXKEYS.COLLECTION.REPORT}${chatReport?.reportID}`,
            value: {
                iouReportID: chatReport?.iouReportID,
                lastReadTime: chatReport?.lastReadTime,
                pendingFields: null,
                hasOutstandingChildRequest: chatReport?.hasOutstandingChildRequest,
                ...(isNewChatReport
                    ? {
                          errorFields: {
                              createChat: ErrorUtils.getMicroSecondOnyxErrorWithTranslationKey('report.genericCreateReportFailureMessage'),
                          },
                      }
                    : {}),
            },
        },
        {
            onyxMethod: Onyx.METHOD.MERGE,
            key: `${ONYXKEYS.COLLECTION.REPORT}${iouReport.reportID}`,
            value: {
                pendingFields: null,
                errorFields: {
                    ...(shouldCreateNewMoneyRequestReport ? {createChat: ErrorUtils.getMicroSecondOnyxErrorWithTranslationKey('report.genericCreateReportFailureMessage')} : {}),
                },
            },
        },
        {
            onyxMethod: Onyx.METHOD.MERGE,
            key: `${ONYXKEYS.COLLECTION.REPORT}${transactionThreadReport?.reportID}`,
            value: {
                pendingFields: null,
                errorFields: existingTransactionThreadReport
                    ? null
                    : {
                          createChat: ErrorUtils.getMicroSecondOnyxErrorWithTranslationKey('report.genericCreateReportFailureMessage'),
                      },
            },
        },
        {
            onyxMethod: Onyx.METHOD.MERGE,
            key: `${ONYXKEYS.COLLECTION.TRANSACTION}${transaction.transactionID}`,
            value: {
                // Disabling this line since transaction.filename can be an empty string
                // eslint-disable-next-line @typescript-eslint/prefer-nullish-coalescing
                errors: getReceiptError(transaction.receipt, transaction.filename || transaction.receipt?.filename, isScanRequest, errorKey),
                pendingAction: null,
                pendingFields: clearedPendingFields,
            },
        },
        {
            onyxMethod: Onyx.METHOD.MERGE,
            key: `${ONYXKEYS.COLLECTION.REPORT_ACTIONS}${iouReport.reportID}`,
            value: {
                ...(shouldCreateNewMoneyRequestReport
                    ? {
                          [iouCreatedAction.reportActionID]: {
                              // Disabling this line since transaction.filename can be an empty string
                              // eslint-disable-next-line @typescript-eslint/prefer-nullish-coalescing
                              errors: getReceiptError(transaction.receipt, transaction.filename || transaction.receipt?.filename, isScanRequest, errorKey),
                          },
                          [iouAction.reportActionID]: {
                              errors: ErrorUtils.getMicroSecondOnyxErrorWithTranslationKey('iou.error.genericCreateFailureMessage'),
                          },
                      }
                    : {
                          [iouAction.reportActionID]: {
                              // Disabling this line since transaction.filename can be an empty string
                              // eslint-disable-next-line @typescript-eslint/prefer-nullish-coalescing
                              errors: getReceiptError(transaction.receipt, transaction.filename || transaction.receipt?.filename, isScanRequest, errorKey),
                          },
                      }),
            },
        },
    ];

    if (!isEmptyObject(transactionThreadCreatedReportAction)) {
        failureData.push({
            onyxMethod: Onyx.METHOD.MERGE,
            key: `${ONYXKEYS.COLLECTION.REPORT_ACTIONS}${transactionThreadReport?.reportID}`,
            value: {
                [transactionThreadCreatedReportAction.reportActionID]: {
                    errors: ErrorUtils.getMicroSecondOnyxErrorWithTranslationKey('iou.error.genericCreateFailureMessage'),
                },
            },
        });
    }

    // We don't need to compute violations unless we're on a paid policy
    if (!policy || !PolicyUtils.isPaidGroupPolicy(policy)) {
        return [optimisticData, successData, failureData];
    }

    const violationsOnyxData = ViolationsUtils.getViolationsOnyxData(
        transaction,
        [],
        !!policy.requiresTag,
        policyTagList ?? {},
        !!policy.requiresCategory,
        policyCategories ?? {},
        PolicyUtils.hasDependentTags(policy, policyTagList ?? {}),
    );

    if (violationsOnyxData) {
        optimisticData.push(violationsOnyxData);
        failureData.push({
            onyxMethod: Onyx.METHOD.SET,
            key: `${ONYXKEYS.COLLECTION.TRANSACTION_VIOLATIONS}${transaction.transactionID}`,
            value: [],
        });
    }

    return [optimisticData, successData, failureData];
}

/** Builds the Onyx data for an invoice */
function buildOnyxDataForInvoice(
    chatReport: OnyxEntry<OnyxTypes.Report>,
    iouReport: OnyxTypes.Report,
    transaction: OnyxTypes.Transaction,
    chatCreatedAction: OptimisticCreatedReportAction,
    iouCreatedAction: OptimisticCreatedReportAction,
    iouAction: OptimisticIOUReportAction,
    optimisticPersonalDetailListAction: OnyxTypes.PersonalDetailsList,
    reportPreviewAction: ReportAction,
    optimisticPolicyRecentlyUsedCategories: string[],
    optimisticPolicyRecentlyUsedTags: OnyxTypes.RecentlyUsedTags,
    isNewChatReport: boolean,
    transactionThreadReport: OptimisticChatReport,
    transactionThreadCreatedReportAction: OptimisticCreatedReportAction | null,
    policy?: OnyxEntry<OnyxTypes.Policy>,
    policyTagList?: OnyxEntry<OnyxTypes.PolicyTagList>,
    policyCategories?: OnyxEntry<OnyxTypes.PolicyCategories>,
): [OnyxUpdate[], OnyxUpdate[], OnyxUpdate[]] {
    const clearedPendingFields = Object.fromEntries(Object.keys(transaction.pendingFields ?? {}).map((key) => [key, null]));
    const optimisticData: OnyxUpdate[] = [
        {
            onyxMethod: Onyx.METHOD.SET,
            key: `${ONYXKEYS.COLLECTION.REPORT}${iouReport.reportID}`,
            value: {
                ...iouReport,
                lastMessageText: ReportActionsUtils.getReportActionText(iouAction),
                lastMessageHtml: ReportActionsUtils.getReportActionHtml(iouAction),
                pendingFields: {
                    createChat: CONST.RED_BRICK_ROAD_PENDING_ACTION.ADD,
                },
            },
        },
        {
            onyxMethod: Onyx.METHOD.SET,
            key: `${ONYXKEYS.COLLECTION.TRANSACTION}${transaction.transactionID}`,
            value: transaction,
        },
        isNewChatReport
            ? {
                  onyxMethod: Onyx.METHOD.SET,
                  key: `${ONYXKEYS.COLLECTION.REPORT_ACTIONS}${chatReport?.reportID}`,
                  value: {
                      [chatCreatedAction.reportActionID]: chatCreatedAction,
                      [reportPreviewAction.reportActionID]: reportPreviewAction,
                  },
              }
            : {
                  onyxMethod: Onyx.METHOD.MERGE,
                  key: `${ONYXKEYS.COLLECTION.REPORT_ACTIONS}${chatReport?.reportID}`,
                  value: {
                      [reportPreviewAction.reportActionID]: reportPreviewAction,
                  },
              },
        {
            onyxMethod: Onyx.METHOD.MERGE,
            key: `${ONYXKEYS.COLLECTION.REPORT_ACTIONS}${iouReport.reportID}`,
            value: {
                [iouCreatedAction.reportActionID]: iouCreatedAction as OnyxTypes.ReportAction,
                [iouAction.reportActionID]: iouAction as OnyxTypes.ReportAction,
            },
        },
        {
            onyxMethod: Onyx.METHOD.MERGE,
            key: `${ONYXKEYS.COLLECTION.REPORT}${transactionThreadReport.reportID}`,
            value: transactionThreadReport,
        },
        {
            onyxMethod: Onyx.METHOD.MERGE,
            key: `${ONYXKEYS.COLLECTION.REPORT_ACTIONS}${transactionThreadReport.reportID}`,
            value: {
                [transactionThreadCreatedReportAction?.reportActionID ?? '-1']: transactionThreadCreatedReportAction,
            },
        },
        // Remove the temporary transaction used during the creation flow
        {
            onyxMethod: Onyx.METHOD.SET,
            key: `${ONYXKEYS.COLLECTION.TRANSACTION_DRAFT}${CONST.IOU.OPTIMISTIC_TRANSACTION_ID}`,
            value: null,
        },
    ];
    const successData: OnyxUpdate[] = [];

    if (chatReport) {
        optimisticData.push({
            // Use SET for new reports because it doesn't exist yet, is faster and we need the data to be available when we navigate to the chat page
            onyxMethod: isNewChatReport ? Onyx.METHOD.SET : Onyx.METHOD.MERGE,
            key: `${ONYXKEYS.COLLECTION.REPORT}${chatReport.reportID}`,
            value: {
                ...chatReport,
                lastReadTime: DateUtils.getDBTime(),
                lastMessageTranslationKey: '',
                iouReportID: iouReport.reportID,
                ...(isNewChatReport ? {pendingFields: {createChat: CONST.RED_BRICK_ROAD_PENDING_ACTION.ADD}} : {}),
            },
        });
    }

    if (optimisticPolicyRecentlyUsedCategories.length) {
        optimisticData.push({
            onyxMethod: Onyx.METHOD.SET,
            key: `${ONYXKEYS.COLLECTION.POLICY_RECENTLY_USED_CATEGORIES}${iouReport.policyID}`,
            value: optimisticPolicyRecentlyUsedCategories,
        });
    }

    if (!isEmptyObject(optimisticPolicyRecentlyUsedTags)) {
        optimisticData.push({
            onyxMethod: Onyx.METHOD.MERGE,
            key: `${ONYXKEYS.COLLECTION.POLICY_RECENTLY_USED_TAGS}${iouReport.policyID}`,
            value: optimisticPolicyRecentlyUsedTags,
        });
    }

    const redundantParticipants: Record<number, null> = {};
    if (!isEmptyObject(optimisticPersonalDetailListAction)) {
        const successPersonalDetailListAction: Record<number, null> = {};

        // BE will send different participants. We clear the optimistic ones to avoid duplicated entries
        Object.keys(optimisticPersonalDetailListAction).forEach((accountIDKey) => {
            const accountID = Number(accountIDKey);
            successPersonalDetailListAction[accountID] = null;
            redundantParticipants[accountID] = null;
        });

        optimisticData.push({
            onyxMethod: Onyx.METHOD.MERGE,
            key: ONYXKEYS.PERSONAL_DETAILS_LIST,
            value: optimisticPersonalDetailListAction,
        });
        successData.push({
            onyxMethod: Onyx.METHOD.MERGE,
            key: ONYXKEYS.PERSONAL_DETAILS_LIST,
            value: successPersonalDetailListAction,
        });
    }

    successData.push(
        {
            onyxMethod: Onyx.METHOD.MERGE,
            key: `${ONYXKEYS.COLLECTION.REPORT}${iouReport.reportID}`,
            value: {
                participants: redundantParticipants,
                pendingFields: null,
                errorFields: null,
                isOptimisticReport: false,
            },
        },
        {
            onyxMethod: Onyx.METHOD.MERGE,
            key: `${ONYXKEYS.COLLECTION.REPORT}${transactionThreadReport.reportID}`,
            value: {
                participants: redundantParticipants,
                pendingFields: null,
                errorFields: null,
                isOptimisticReport: false,
            },
        },
        {
            onyxMethod: Onyx.METHOD.MERGE,
            key: `${ONYXKEYS.COLLECTION.TRANSACTION}${transaction.transactionID}`,
            value: {
                pendingAction: null,
                pendingFields: clearedPendingFields,
            },
        },
        {
            onyxMethod: Onyx.METHOD.MERGE,
            key: `${ONYXKEYS.COLLECTION.REPORT_ACTIONS}${chatReport?.reportID}`,
            value: {
                ...(isNewChatReport
                    ? {
                          [chatCreatedAction.reportActionID]: {
                              pendingAction: null,
                              errors: null,
                          },
                      }
                    : {}),
                [reportPreviewAction.reportActionID]: {
                    pendingAction: null,
                },
            },
        },
        {
            onyxMethod: Onyx.METHOD.MERGE,
            key: `${ONYXKEYS.COLLECTION.REPORT_ACTIONS}${iouReport.reportID}`,
            value: {
                [iouCreatedAction.reportActionID]: {
                    pendingAction: null,
                    errors: null,
                },
                [iouAction.reportActionID]: {
                    pendingAction: null,
                    errors: null,
                },
            },
        },
        {
            onyxMethod: Onyx.METHOD.MERGE,
            key: `${ONYXKEYS.COLLECTION.REPORT_ACTIONS}${transactionThreadReport.reportID}`,
            value: {
                [transactionThreadCreatedReportAction?.reportActionID ?? '-1']: {
                    pendingAction: null,
                    errors: null,
                },
            },
        },
    );

    if (isNewChatReport) {
        successData.push({
            onyxMethod: Onyx.METHOD.MERGE,
            key: `${ONYXKEYS.COLLECTION.REPORT}${chatReport?.reportID}`,
            value: {
                participants: redundantParticipants,
                pendingFields: null,
                errorFields: null,
                isOptimisticReport: false,
            },
        });
    }

    const errorKey = DateUtils.getMicroseconds();

    const failureData: OnyxUpdate[] = [
        {
            onyxMethod: Onyx.METHOD.MERGE,
            key: `${ONYXKEYS.COLLECTION.REPORT}${chatReport?.reportID}`,
            value: {
                iouReportID: chatReport?.iouReportID,
                lastReadTime: chatReport?.lastReadTime,
                pendingFields: null,
                hasOutstandingChildRequest: chatReport?.hasOutstandingChildRequest,
                ...(isNewChatReport
                    ? {
                          errorFields: {
                              createChat: ErrorUtils.getMicroSecondOnyxErrorWithTranslationKey('report.genericCreateReportFailureMessage'),
                          },
                      }
                    : {}),
            },
        },
        {
            onyxMethod: Onyx.METHOD.MERGE,
            key: `${ONYXKEYS.COLLECTION.REPORT}${iouReport.reportID}`,
            value: {
                pendingFields: null,
                errorFields: {
                    createChat: ErrorUtils.getMicroSecondOnyxErrorWithTranslationKey('report.genericCreateReportFailureMessage'),
                },
            },
        },
        {
            onyxMethod: Onyx.METHOD.MERGE,
            key: `${ONYXKEYS.COLLECTION.REPORT}${transactionThreadReport.reportID}`,
            value: {
                errorFields: {
                    createChat: ErrorUtils.getMicroSecondOnyxErrorWithTranslationKey('report.genericCreateReportFailureMessage'),
                },
            },
        },
        {
            onyxMethod: Onyx.METHOD.MERGE,
            key: `${ONYXKEYS.COLLECTION.TRANSACTION}${transaction.transactionID}`,
            value: {
                errors: ErrorUtils.getMicroSecondOnyxErrorWithTranslationKey('iou.error.genericCreateInvoiceFailureMessage'),
                pendingAction: null,
                pendingFields: clearedPendingFields,
            },
        },
        {
            onyxMethod: Onyx.METHOD.MERGE,
            key: `${ONYXKEYS.COLLECTION.REPORT_ACTIONS}${iouReport.reportID}`,
            value: {
                [iouCreatedAction.reportActionID]: {
                    // Disabling this line since transaction.filename can be an empty string
                    // eslint-disable-next-line @typescript-eslint/prefer-nullish-coalescing
                    errors: getReceiptError(transaction.receipt, transaction.filename || transaction.receipt?.filename, false, errorKey),
                },
                [iouAction.reportActionID]: {
                    errors: ErrorUtils.getMicroSecondOnyxErrorWithTranslationKey('iou.error.genericCreateInvoiceFailureMessage'),
                },
            },
        },
        {
            onyxMethod: Onyx.METHOD.MERGE,
            key: `${ONYXKEYS.COLLECTION.REPORT_ACTIONS}${transactionThreadReport.reportID}`,
            value: {
                [transactionThreadCreatedReportAction?.reportActionID ?? '-1']: {
                    errors: ErrorUtils.getMicroSecondOnyxErrorWithTranslationKey('iou.error.genericCreateInvoiceFailureMessage', errorKey),
                },
            },
        },
    ];

    // We don't need to compute violations unless we're on a paid policy
    if (!policy || !PolicyUtils.isPaidGroupPolicy(policy)) {
        return [optimisticData, successData, failureData];
    }

    const violationsOnyxData = ViolationsUtils.getViolationsOnyxData(
        transaction,
        [],
        !!policy.requiresTag,
        policyTagList ?? {},
        !!policy.requiresCategory,
        policyCategories ?? {},
        PolicyUtils.hasDependentTags(policy, policyTagList ?? {}),
    );

    if (violationsOnyxData) {
        optimisticData.push(violationsOnyxData);
        failureData.push({
            onyxMethod: Onyx.METHOD.SET,
            key: `${ONYXKEYS.COLLECTION.TRANSACTION_VIOLATIONS}${transaction.transactionID}`,
            value: [],
        });
    }

    return [optimisticData, successData, failureData];
}

/** Builds the Onyx data for track expense */
function buildOnyxDataForTrackExpense(
    chatReport: OnyxInputValue<OnyxTypes.Report>,
    iouReport: OnyxInputValue<OnyxTypes.Report>,
    transaction: OnyxTypes.Transaction,
    iouCreatedAction: OptimisticCreatedReportAction,
    iouAction: OptimisticIOUReportAction,
    reportPreviewAction: OnyxInputValue<ReportAction>,
    transactionThreadReport: OptimisticChatReport | null,
    transactionThreadCreatedReportAction: OptimisticCreatedReportAction | null,
    shouldCreateNewMoneyRequestReport: boolean,
    policy?: OnyxInputValue<OnyxTypes.Policy>,
    policyTagList?: OnyxInputValue<OnyxTypes.PolicyTagList>,
    policyCategories?: OnyxInputValue<OnyxTypes.PolicyCategories>,
    existingTransactionThreadReportID?: string,
    actionableTrackExpenseWhisper?: OnyxInputValue<OnyxTypes.ReportAction>,
): [OnyxUpdate[], OnyxUpdate[], OnyxUpdate[]] {
    const isScanRequest = TransactionUtils.isScanRequest(transaction);
    const isDistanceRequest = TransactionUtils.isDistanceRequest(transaction);
    const clearedPendingFields = Object.fromEntries(Object.keys(transaction.pendingFields ?? {}).map((key) => [key, null]));
    const optimisticData: OnyxUpdate[] = [];
    const successData: OnyxUpdate[] = [];
    const failureData: OnyxUpdate[] = [];

    let newQuickAction: ValueOf<typeof CONST.QUICK_ACTIONS> = CONST.QUICK_ACTIONS.TRACK_MANUAL;
    if (isScanRequest) {
        newQuickAction = CONST.QUICK_ACTIONS.TRACK_SCAN;
    } else if (isDistanceRequest) {
        newQuickAction = CONST.QUICK_ACTIONS.TRACK_DISTANCE;
    }
    const existingTransactionThreadReport = allReports?.[`${ONYXKEYS.COLLECTION.REPORT}${existingTransactionThreadReportID}`] ?? null;

    if (chatReport) {
        optimisticData.push(
            {
                onyxMethod: Onyx.METHOD.MERGE,
                key: `${ONYXKEYS.COLLECTION.REPORT}${chatReport.reportID}`,
                value: {
                    ...chatReport,
                    lastMessageText: ReportActionsUtils.getReportActionText(iouAction),
                    lastMessageHtml: ReportActionsUtils.getReportActionHtml(iouAction),
                    lastReadTime: DateUtils.getDBTime(),
                    iouReportID: iouReport?.reportID,
                },
            },
            {
                onyxMethod: Onyx.METHOD.SET,
                key: ONYXKEYS.NVP_QUICK_ACTION_GLOBAL_CREATE,
                value: {
                    action: newQuickAction,
                    chatReportID: chatReport.reportID,
                    isFirstQuickAction: isEmptyObject(quickAction),
                },
            },
        );

        if (actionableTrackExpenseWhisper && !iouReport) {
            optimisticData.push({
                onyxMethod: Onyx.METHOD.MERGE,
                key: `${ONYXKEYS.COLLECTION.REPORT_ACTIONS}${chatReport?.reportID}`,
                value: {
                    [actionableTrackExpenseWhisper.reportActionID]: actionableTrackExpenseWhisper,
                },
            });
            optimisticData.push({
                onyxMethod: Onyx.METHOD.MERGE,
                key: `${ONYXKEYS.COLLECTION.REPORT}${chatReport.reportID}`,
                value: {
                    lastVisibleActionCreated: actionableTrackExpenseWhisper.created,
                    lastMessageText: CONST.ACTIONABLE_TRACK_EXPENSE_WHISPER_MESSAGE,
                },
            });
            successData.push({
                onyxMethod: Onyx.METHOD.MERGE,
                key: `${ONYXKEYS.COLLECTION.REPORT_ACTIONS}${chatReport?.reportID}`,
                value: {
                    [actionableTrackExpenseWhisper.reportActionID]: {pendingAction: null, errors: null},
                },
            });
            failureData.push({
                onyxMethod: Onyx.METHOD.SET,
                key: `${ONYXKEYS.COLLECTION.REPORT_ACTIONS}${chatReport?.reportID}`,
                value: {[actionableTrackExpenseWhisper.reportActionID]: {} as ReportAction},
            });
        }
    }

    if (iouReport) {
        optimisticData.push(
            {
                onyxMethod: shouldCreateNewMoneyRequestReport ? Onyx.METHOD.SET : Onyx.METHOD.MERGE,
                key: `${ONYXKEYS.COLLECTION.REPORT}${iouReport.reportID}`,
                value: {
                    ...iouReport,
                    lastMessageText: ReportActionsUtils.getReportActionText(iouAction),
                    lastMessageHtml: ReportActionsUtils.getReportActionHtml(iouAction),
                    pendingFields: {
                        ...(shouldCreateNewMoneyRequestReport ? {createChat: CONST.RED_BRICK_ROAD_PENDING_ACTION.ADD} : {preview: CONST.RED_BRICK_ROAD_PENDING_ACTION.UPDATE}),
                    },
                },
            },
            shouldCreateNewMoneyRequestReport
                ? {
                      onyxMethod: Onyx.METHOD.SET,
                      key: `${ONYXKEYS.COLLECTION.REPORT_ACTIONS}${iouReport.reportID}`,
                      value: {
                          [iouCreatedAction.reportActionID]: iouCreatedAction as OnyxTypes.ReportAction,
                          [iouAction.reportActionID]: iouAction as OnyxTypes.ReportAction,
                      },
                  }
                : {
                      onyxMethod: Onyx.METHOD.MERGE,
                      key: `${ONYXKEYS.COLLECTION.REPORT_ACTIONS}${iouReport.reportID}`,
                      value: {
                          [iouAction.reportActionID]: iouAction as OnyxTypes.ReportAction,
                      },
                  },
            {
                onyxMethod: Onyx.METHOD.MERGE,
                key: `${ONYXKEYS.COLLECTION.REPORT_ACTIONS}${chatReport?.reportID}`,
                value: {
                    ...(reportPreviewAction && {[reportPreviewAction.reportActionID]: reportPreviewAction}),
                },
            },
        );
    } else {
        optimisticData.push({
            onyxMethod: Onyx.METHOD.MERGE,
            key: `${ONYXKEYS.COLLECTION.REPORT_ACTIONS}${chatReport?.reportID}`,
            value: {
                [iouAction.reportActionID]: iouAction as OnyxTypes.ReportAction,
            },
        });
    }

    optimisticData.push(
        {
            onyxMethod: Onyx.METHOD.SET,
            key: `${ONYXKEYS.COLLECTION.TRANSACTION}${transaction.transactionID}`,
            value: transaction,
        },
        {
            onyxMethod: Onyx.METHOD.MERGE,
            key: `${ONYXKEYS.COLLECTION.REPORT}${transactionThreadReport?.reportID}`,
            value: {
                ...transactionThreadReport,
                pendingFields: {createChat: CONST.RED_BRICK_ROAD_PENDING_ACTION.ADD},
            },
        },
        // Remove the temporary transaction used during the creation flow
        {
            onyxMethod: Onyx.METHOD.SET,
            key: `${ONYXKEYS.COLLECTION.TRANSACTION_DRAFT}${CONST.IOU.OPTIMISTIC_TRANSACTION_ID}`,
            value: null,
        },
    );

    if (!isEmptyObject(transactionThreadCreatedReportAction)) {
        optimisticData.push({
            onyxMethod: Onyx.METHOD.MERGE,
            key: `${ONYXKEYS.COLLECTION.REPORT_ACTIONS}${transactionThreadReport?.reportID}`,
            value: {
                [transactionThreadCreatedReportAction.reportActionID]: transactionThreadCreatedReportAction,
            },
        });
    }

    if (iouReport) {
        successData.push(
            {
                onyxMethod: Onyx.METHOD.MERGE,
                key: `${ONYXKEYS.COLLECTION.REPORT}${iouReport?.reportID}`,
                value: {
                    pendingFields: null,
                    errorFields: null,
                },
            },
            {
                onyxMethod: Onyx.METHOD.MERGE,
                key: `${ONYXKEYS.COLLECTION.REPORT_ACTIONS}${iouReport?.reportID}`,
                value: {
                    ...(shouldCreateNewMoneyRequestReport
                        ? {
                              [iouCreatedAction.reportActionID]: {
                                  pendingAction: null,
                                  errors: null,
                              },
                          }
                        : {}),
                    [iouAction.reportActionID]: {
                        pendingAction: null,
                        errors: null,
                    },
                },
            },
            {
                onyxMethod: Onyx.METHOD.MERGE,
                key: `${ONYXKEYS.COLLECTION.REPORT_ACTIONS}${chatReport?.reportID}`,
                value: {
                    ...(reportPreviewAction && {[reportPreviewAction.reportActionID]: {pendingAction: null}}),
                },
            },
        );
    } else {
        successData.push({
            onyxMethod: Onyx.METHOD.MERGE,
            key: `${ONYXKEYS.COLLECTION.REPORT_ACTIONS}${chatReport?.reportID}`,
            value: {
                [iouAction.reportActionID]: {
                    pendingAction: null,
                    errors: null,
                },
                ...(reportPreviewAction && {[reportPreviewAction.reportActionID]: {pendingAction: null}}),
            },
        });
    }

    successData.push(
        {
            onyxMethod: Onyx.METHOD.MERGE,
            key: `${ONYXKEYS.COLLECTION.REPORT}${transactionThreadReport?.reportID}`,
            value: {
                pendingFields: null,
                errorFields: null,
            },
        },
        {
            onyxMethod: Onyx.METHOD.MERGE,
            key: `${ONYXKEYS.COLLECTION.TRANSACTION}${transaction.transactionID}`,
            value: {
                pendingAction: null,
                pendingFields: clearedPendingFields,
            },
        },
    );

    if (!isEmptyObject(transactionThreadCreatedReportAction)) {
        successData.push({
            onyxMethod: Onyx.METHOD.MERGE,
            key: `${ONYXKEYS.COLLECTION.REPORT_ACTIONS}${transactionThreadReport?.reportID}`,
            value: {
                [transactionThreadCreatedReportAction.reportActionID]: {
                    pendingAction: null,
                    errors: null,
                },
            },
        });
    }

    failureData.push({
        onyxMethod: Onyx.METHOD.SET,
        key: ONYXKEYS.NVP_QUICK_ACTION_GLOBAL_CREATE,
        value: quickAction ?? null,
    });

    if (iouReport) {
        failureData.push(
            {
                onyxMethod: Onyx.METHOD.MERGE,
                key: `${ONYXKEYS.COLLECTION.REPORT}${iouReport.reportID}`,
                value: {
                    pendingFields: null,
                    errorFields: {
                        ...(shouldCreateNewMoneyRequestReport ? {createChat: ErrorUtils.getMicroSecondOnyxErrorWithTranslationKey('report.genericCreateReportFailureMessage')} : {}),
                    },
                },
            },
            {
                onyxMethod: Onyx.METHOD.MERGE,
                key: `${ONYXKEYS.COLLECTION.REPORT_ACTIONS}${iouReport.reportID}`,
                value: {
                    ...(shouldCreateNewMoneyRequestReport
                        ? {
                              [iouCreatedAction.reportActionID]: {
                                  // Disabling this line since transaction.filename can be an empty string
                                  // eslint-disable-next-line @typescript-eslint/prefer-nullish-coalescing
                                  errors: getReceiptError(transaction.receipt, transaction.filename || transaction.receipt?.filename, isScanRequest),
                              },
                              [iouAction.reportActionID]: {
                                  errors: ErrorUtils.getMicroSecondOnyxErrorWithTranslationKey('iou.error.genericCreateFailureMessage'),
                              },
                          }
                        : {
                              [iouAction.reportActionID]: {
                                  // Disabling this line since transaction.filename can be an empty string
                                  // eslint-disable-next-line @typescript-eslint/prefer-nullish-coalescing
                                  errors: getReceiptError(transaction.receipt, transaction.filename || transaction.receipt?.filename, isScanRequest),
                              },
                          }),
                },
            },
        );
    } else {
        failureData.push({
            onyxMethod: Onyx.METHOD.MERGE,
            key: `${ONYXKEYS.COLLECTION.REPORT_ACTIONS}${chatReport?.reportID}`,
            value: {
                [iouAction.reportActionID]: {
                    // Disabling this line since transaction.filename can be an empty string
                    // eslint-disable-next-line @typescript-eslint/prefer-nullish-coalescing
                    errors: getReceiptError(transaction.receipt, transaction.filename || transaction.receipt?.filename, isScanRequest),
                },
            },
        });
    }

    failureData.push(
        {
            onyxMethod: Onyx.METHOD.MERGE,
            key: `${ONYXKEYS.COLLECTION.REPORT}${chatReport?.reportID}`,
            value: {
                lastReadTime: chatReport?.lastReadTime,
                lastMessageText: chatReport?.lastMessageText,
                lastMessageHtml: chatReport?.lastMessageHtml,
            },
        },
        {
            onyxMethod: Onyx.METHOD.MERGE,
            key: `${ONYXKEYS.COLLECTION.REPORT}${transactionThreadReport?.reportID}`,
            value: {
                pendingFields: null,
                errorFields: existingTransactionThreadReport
                    ? null
                    : {
                          createChat: ErrorUtils.getMicroSecondOnyxErrorWithTranslationKey('report.genericCreateReportFailureMessage'),
                      },
            },
        },
        {
            onyxMethod: Onyx.METHOD.MERGE,
            key: `${ONYXKEYS.COLLECTION.TRANSACTION}${transaction.transactionID}`,
            value: {
                // Disabling this line since transaction.filename can be an empty string
                // eslint-disable-next-line @typescript-eslint/prefer-nullish-coalescing
                errors: getReceiptError(transaction.receipt, transaction.filename || transaction.receipt?.filename, isScanRequest),
                pendingAction: null,
                pendingFields: clearedPendingFields,
            },
        },
        {
            onyxMethod: Onyx.METHOD.MERGE,
            key: `${ONYXKEYS.COLLECTION.REPORT_ACTIONS}${transactionThreadReport?.reportID}`,
            value: {
                [transactionThreadCreatedReportAction?.reportActionID ?? '-1']: {
                    errors: ErrorUtils.getMicroSecondOnyxErrorWithTranslationKey('iou.error.genericCreateFailureMessage'),
                },
            },
        },
    );

    // We don't need to compute violations unless we're on a paid policy
    if (!policy || !PolicyUtils.isPaidGroupPolicy(policy)) {
        return [optimisticData, successData, failureData];
    }

    const violationsOnyxData = ViolationsUtils.getViolationsOnyxData(
        transaction,
        [],
        !!policy.requiresTag,
        policyTagList ?? {},
        !!policy.requiresCategory,
        policyCategories ?? {},
        PolicyUtils.hasDependentTags(policy, policyTagList ?? {}),
    );

    if (violationsOnyxData) {
        optimisticData.push(violationsOnyxData);
        failureData.push({
            onyxMethod: Onyx.METHOD.SET,
            key: `${ONYXKEYS.COLLECTION.TRANSACTION_VIOLATIONS}${transaction.transactionID}`,
            value: [],
        });
    }

    return [optimisticData, successData, failureData];
}

function getDeleteTrackExpenseInformation(
    chatReportID: string,
    transactionID: string,
    reportAction: OnyxTypes.ReportAction,
    shouldDeleteTransactionFromOnyx = true,
    isMovingTransactionFromTrackExpense = false,
    actionableWhisperReportActionID = '',
    resolution = '',
) {
    // STEP 1: Get all collections we're updating
    const chatReport = allReports?.[`${ONYXKEYS.COLLECTION.REPORT}${chatReportID}`] ?? null;
    const transaction = allTransactions[`${ONYXKEYS.COLLECTION.TRANSACTION}${transactionID}`];
    const transactionViolations = allTransactionViolations[`${ONYXKEYS.COLLECTION.TRANSACTION_VIOLATIONS}${transactionID}`];
    const transactionThreadID = reportAction.childReportID;
    let transactionThread = null;
    if (transactionThreadID) {
        transactionThread = allReports?.[`${ONYXKEYS.COLLECTION.REPORT}${transactionThreadID}`] ?? null;
    }

    // STEP 2: Decide if we need to:
    // 1. Delete the transactionThread - delete if there are no visible comments in the thread and we're not moving the transaction
    // 2. Update the moneyRequestPreview to show [Deleted expense] - update if the transactionThread exists AND it isn't being deleted and we're not moving the transaction
    const shouldDeleteTransactionThread = !isMovingTransactionFromTrackExpense && (transactionThreadID ? (reportAction?.childVisibleActionCount ?? 0) === 0 : false);

    const shouldShowDeletedRequestMessage = !isMovingTransactionFromTrackExpense && !!transactionThreadID && !shouldDeleteTransactionThread;

    // STEP 3: Update the IOU reportAction.
    const updatedReportAction = {
        [reportAction.reportActionID]: {
            pendingAction: shouldShowDeletedRequestMessage ? CONST.RED_BRICK_ROAD_PENDING_ACTION.UPDATE : CONST.RED_BRICK_ROAD_PENDING_ACTION.DELETE,
            previousMessage: reportAction.message,
            message: [
                {
                    type: 'COMMENT',
                    html: '',
                    text: '',
                    isEdited: true,
                    isDeletedParentAction: shouldShowDeletedRequestMessage,
                },
            ],
            originalMessage: {
                IOUTransactionID: null,
            },
            errors: undefined,
        },
        ...(actionableWhisperReportActionID && {[actionableWhisperReportActionID]: {originalMessage: {resolution}}}),
    } as OnyxTypes.ReportActions;
    const lastVisibleAction = ReportActionsUtils.getLastVisibleAction(chatReport?.reportID ?? '-1', updatedReportAction);
    const {lastMessageText = '', lastMessageHtml = ''} = ReportActionsUtils.getLastVisibleMessage(chatReport?.reportID ?? '-1', updatedReportAction);

    // STEP 4: Build Onyx data
    const optimisticData: OnyxUpdate[] = [];

    if (shouldDeleteTransactionFromOnyx) {
        optimisticData.push({
            onyxMethod: Onyx.METHOD.SET,
            key: `${ONYXKEYS.COLLECTION.TRANSACTION}${transactionID}`,
            value: null,
        });
    }

    if (Permissions.canUseViolations(betas)) {
        optimisticData.push({
            onyxMethod: Onyx.METHOD.SET,
            key: `${ONYXKEYS.COLLECTION.TRANSACTION_VIOLATIONS}${transactionID}`,
            value: null,
        });
    }

    if (shouldDeleteTransactionThread) {
        optimisticData.push(
            {
                onyxMethod: Onyx.METHOD.SET,
                key: `${ONYXKEYS.COLLECTION.REPORT}${transactionThreadID}`,
                value: null,
            },
            {
                onyxMethod: Onyx.METHOD.SET,
                key: `${ONYXKEYS.COLLECTION.REPORT_ACTIONS}${transactionThreadID}`,
                value: null,
            },
        );
    }

    optimisticData.push(
        {
            onyxMethod: Onyx.METHOD.MERGE,
            key: `${ONYXKEYS.COLLECTION.REPORT_ACTIONS}${chatReport?.reportID}`,
            value: updatedReportAction,
        },
        {
            onyxMethod: Onyx.METHOD.MERGE,
            key: `${ONYXKEYS.COLLECTION.REPORT}${chatReport?.reportID}`,
            value: {
                lastMessageText,
                lastVisibleActionCreated: lastVisibleAction?.created,
                lastMessageHtml: !lastMessageHtml ? lastMessageText : lastMessageHtml,
            },
        },
    );

    const successData: OnyxUpdate[] = [
        {
            onyxMethod: Onyx.METHOD.MERGE,
            key: `${ONYXKEYS.COLLECTION.REPORT_ACTIONS}${chatReport?.reportID}`,
            value: {
                [reportAction.reportActionID]: {
                    pendingAction: null,
                    errors: null,
                },
            },
        },
    ];

    const failureData: OnyxUpdate[] = [];

    if (shouldDeleteTransactionFromOnyx) {
        failureData.push({
            onyxMethod: Onyx.METHOD.SET,
            key: `${ONYXKEYS.COLLECTION.TRANSACTION}${transactionID}`,
            value: transaction ?? null,
        });
    }

    if (Permissions.canUseViolations(betas)) {
        failureData.push({
            onyxMethod: Onyx.METHOD.SET,
            key: `${ONYXKEYS.COLLECTION.TRANSACTION_VIOLATIONS}${transactionID}`,
            value: transactionViolations ?? null,
        });
    }

    if (shouldDeleteTransactionThread) {
        failureData.push({
            onyxMethod: Onyx.METHOD.SET,
            key: `${ONYXKEYS.COLLECTION.REPORT}${transactionThreadID}`,
            value: transactionThread,
        });
    }

    if (actionableWhisperReportActionID) {
        failureData.push({
            onyxMethod: Onyx.METHOD.MERGE,
            key: `${ONYXKEYS.COLLECTION.REPORT_ACTIONS}${chatReport?.reportID}`,
            value: {
                [actionableWhisperReportActionID]: {
                    originalMessage: {
                        resolution: null,
                    },
                },
            },
        });
    }
    failureData.push(
        {
            onyxMethod: Onyx.METHOD.MERGE,
            key: `${ONYXKEYS.COLLECTION.REPORT_ACTIONS}${chatReport?.reportID}`,
            value: {
                [reportAction.reportActionID]: {
                    ...reportAction,
                    pendingAction: null,
                    errors: ErrorUtils.getMicroSecondOnyxErrorWithTranslationKey('iou.error.genericDeleteFailureMessage'),
                },
            },
        },
        {
            onyxMethod: Onyx.METHOD.MERGE,
            key: `${ONYXKEYS.COLLECTION.REPORT}${chatReport?.reportID}`,
            value: chatReport,
        },
    );

    const parameters: DeleteMoneyRequestParams = {
        transactionID,
        reportActionID: reportAction.reportActionID,
    };

    return {parameters, optimisticData, successData, failureData, shouldDeleteTransactionThread, chatReport};
}

/** Gathers all the data needed to create an invoice. */
function getSendInvoiceInformation(
    transaction: OnyxEntry<OnyxTypes.Transaction>,
    currentUserAccountID: number,
    invoiceChatReport?: OnyxEntry<OnyxTypes.Report>,
    receipt?: Receipt,
    policy?: OnyxEntry<OnyxTypes.Policy>,
    policyTagList?: OnyxEntry<OnyxTypes.PolicyTagList>,
    policyCategories?: OnyxEntry<OnyxTypes.PolicyCategories>,
): SendInvoiceInformation {
    const {amount = 0, currency = '', created = '', merchant = '', category = '', tag = '', taxCode = '', taxAmount = 0, billable, comment, participants} = transaction ?? {};
    const trimmedComment = (comment?.comment ?? '').trim();
    const senderWorkspaceID = participants?.find((participant) => participant?.isSender)?.policyID ?? '-1';
    const receiverParticipant = participants?.find((participant) => participant?.accountID) ?? invoiceChatReport?.invoiceReceiver;
    const receiverAccountID = receiverParticipant && 'accountID' in receiverParticipant && receiverParticipant.accountID ? receiverParticipant.accountID : -1;
    let receiver = ReportUtils.getPersonalDetailsForAccountID(receiverAccountID);
    let optimisticPersonalDetailListAction = {};

    // STEP 1: Get existing chat report OR build a new optimistic one
    let isNewChatReport = false;
    let chatReport = !isEmptyObject(invoiceChatReport) && invoiceChatReport?.reportID ? invoiceChatReport : null;

    if (!chatReport) {
        chatReport = ReportUtils.getInvoiceChatByParticipants(senderWorkspaceID, receiverAccountID) ?? null;
    }

    if (!chatReport) {
        isNewChatReport = true;
        chatReport = ReportUtils.buildOptimisticChatReport([receiverAccountID, currentUserAccountID], CONST.REPORT.DEFAULT_REPORT_NAME, CONST.REPORT.CHAT_TYPE.INVOICE, senderWorkspaceID);
    }

    // STEP 2: Create a new optimistic invoice report.
    const optimisticInvoiceReport = ReportUtils.buildOptimisticInvoiceReport(chatReport.reportID, senderWorkspaceID, receiverAccountID, receiver.displayName ?? '', amount, currency);

    // STEP 3: Build optimistic receipt and transaction
    const receiptObject: Receipt = {};
    let filename;
    if (receipt?.source) {
        receiptObject.source = receipt.source;
        receiptObject.state = receipt.state ?? CONST.IOU.RECEIPT_STATE.SCANREADY;
        filename = receipt.name;
    }
    const optimisticTransaction = TransactionUtils.buildOptimisticTransaction(
        amount,
        currency,
        optimisticInvoiceReport.reportID,
        trimmedComment,
        created,
        '',
        '',
        merchant,
        receiptObject,
        filename,
        undefined,
        category,
        tag,
        taxCode,
        taxAmount,
        billable,
    );

    const optimisticPolicyRecentlyUsedCategories = Category.buildOptimisticPolicyRecentlyUsedCategories(optimisticInvoiceReport.policyID, category);
    const optimisticPolicyRecentlyUsedTags = Tag.buildOptimisticPolicyRecentlyUsedTags(optimisticInvoiceReport.policyID, tag);

    // STEP 4: Add optimistic personal details for participant
    const shouldCreateOptimisticPersonalDetails = isNewChatReport && !allPersonalDetails[receiverAccountID];
    if (shouldCreateOptimisticPersonalDetails) {
        const receiverLogin = receiverParticipant && 'login' in receiverParticipant && receiverParticipant.login ? receiverParticipant.login : '';
        receiver = {
            accountID: receiverAccountID,
            displayName: LocalePhoneNumber.formatPhoneNumber(receiverLogin),
            login: receiverLogin,
            isOptimisticPersonalDetail: true,
        };

        optimisticPersonalDetailListAction = {[receiverAccountID]: receiver};
    }

    // STEP 5: Build optimistic reportActions.
    const [optimisticCreatedActionForChat, optimisticCreatedActionForIOUReport, iouAction, optimisticTransactionThread, optimisticCreatedActionForTransactionThread] =
        ReportUtils.buildOptimisticMoneyRequestEntities(
            optimisticInvoiceReport,
            CONST.IOU.REPORT_ACTION_TYPE.CREATE,
            amount,
            currency,
            trimmedComment,
            receiver.login ?? '',
            [receiver],
            optimisticTransaction.transactionID,
            undefined,
            false,
            false,
            receiptObject,
            false,
        );
    const reportPreviewAction = ReportUtils.buildOptimisticReportPreview(chatReport, optimisticInvoiceReport, trimmedComment, optimisticTransaction);

    // STEP 6: Build Onyx Data
    const [optimisticData, successData, failureData] = buildOnyxDataForInvoice(
        chatReport,
        optimisticInvoiceReport,
        optimisticTransaction,
        optimisticCreatedActionForChat,
        optimisticCreatedActionForIOUReport,
        iouAction,
        optimisticPersonalDetailListAction,
        reportPreviewAction,
        optimisticPolicyRecentlyUsedCategories,
        optimisticPolicyRecentlyUsedTags,
        isNewChatReport,
        optimisticTransactionThread,
        optimisticCreatedActionForTransactionThread,
        policy,
        policyTagList,
        policyCategories,
    );

    return {
        senderWorkspaceID,
        receiver,
        invoiceRoom: chatReport,
        createdChatReportActionID: optimisticCreatedActionForChat.reportActionID,
        invoiceReportID: optimisticInvoiceReport.reportID,
        reportPreviewReportActionID: reportPreviewAction.reportActionID,
        transactionID: optimisticTransaction.transactionID,
        transactionThreadReportID: optimisticTransactionThread.reportID,
        onyxData: {
            optimisticData,
            successData,
            failureData,
        },
    };
}

/**
 * Gathers all the data needed to submit an expense. It attempts to find existing reports, iouReports, and receipts. If it doesn't find them, then
 * it creates optimistic versions of them and uses those instead
 */
function getMoneyRequestInformation(
    parentChatReport: OnyxEntry<OnyxTypes.Report>,
    participant: Participant,
    comment: string,
    amount: number,
    currency: string,
    created: string,
    merchant: string,
    receipt: Receipt | undefined,
    existingTransactionID: string | undefined,
    category: string | undefined,
    tag: string | undefined,
    taxCode: string | undefined,
    taxAmount: number | undefined,
    billable: boolean | undefined,
    policy: OnyxEntry<OnyxTypes.Policy> | undefined,
    policyTagList: OnyxEntry<OnyxTypes.PolicyTagList> | undefined,
    policyCategories: OnyxEntry<OnyxTypes.PolicyCategories> | undefined,
    payeeAccountID = userAccountID,
    payeeEmail = currentUserEmail,
    moneyRequestReportID = '',
    linkedTrackedExpenseReportAction?: OnyxTypes.ReportAction,
): MoneyRequestInformation {
    const payerEmail = PhoneNumber.addSMSDomainIfPhoneNumber(participant.login ?? '');
    const payerAccountID = Number(participant.accountID);
    const isPolicyExpenseChat = participant.isPolicyExpenseChat;

    // STEP 1: Get existing chat report OR build a new optimistic one
    let isNewChatReport = false;
    let chatReport = !isEmptyObject(parentChatReport) && parentChatReport?.reportID ? parentChatReport : null;

    // If this is a policyExpenseChat, the chatReport must exist and we can get it from Onyx.
    // report is null if the flow is initiated from the global create menu. However, participant always stores the reportID if it exists, which is the case for policyExpenseChats
    if (!chatReport && isPolicyExpenseChat) {
        chatReport = allReports?.[`${ONYXKEYS.COLLECTION.REPORT}${participant.reportID}`] ?? null;
    }

    if (!chatReport) {
        chatReport = ReportUtils.getChatByParticipants([payerAccountID, payeeAccountID]) ?? null;
    }

    // If we still don't have a report, it likely doens't exist and we need to build an optimistic one
    if (!chatReport) {
        isNewChatReport = true;
        chatReport = ReportUtils.buildOptimisticChatReport([payerAccountID, payeeAccountID]);
    }

    // STEP 2: Get the Expense/IOU report. If the moneyRequestReportID has been provided, we want to add the transaction to this specific report.
    // If no such reportID has been provided, let's use the chatReport.iouReportID property. In case that is not present, build a new optimistic Expense/IOU report.
    let iouReport: OnyxInputValue<OnyxTypes.Report> = null;
    if (moneyRequestReportID) {
        iouReport = allReports?.[`${ONYXKEYS.COLLECTION.REPORT}${moneyRequestReportID}`] ?? null;
    } else {
        iouReport = allReports?.[`${ONYXKEYS.COLLECTION.REPORT}${chatReport.iouReportID}`] ?? null;
    }

    const shouldCreateNewMoneyRequestReport = ReportUtils.shouldCreateNewMoneyRequestReport(iouReport, chatReport);

    if (!iouReport || shouldCreateNewMoneyRequestReport) {
        iouReport = isPolicyExpenseChat
            ? ReportUtils.buildOptimisticExpenseReport(chatReport.reportID, chatReport.policyID ?? '-1', payeeAccountID, amount, currency)
            : ReportUtils.buildOptimisticIOUReport(payeeAccountID, payerAccountID, amount, chatReport.reportID, currency);
    } else if (isPolicyExpenseChat) {
        iouReport = {...iouReport};
        if (iouReport?.currency === currency && typeof iouReport.total === 'number') {
            // Because of the Expense reports are stored as negative values, we subtract the total from the amount
            iouReport.total -= amount;
        }
    } else {
        iouReport = IOUUtils.updateIOUOwnerAndTotal(iouReport, payeeAccountID, amount, currency);
    }
    // STEP 3: Build optimistic receipt and transaction
    const receiptObject: Receipt = {};
    let filename;
    if (receipt?.source) {
        receiptObject.source = receipt.source;
        receiptObject.state = receipt.state ?? CONST.IOU.RECEIPT_STATE.SCANREADY;
        filename = receipt.name;
    }
    const existingTransaction = allTransactionDrafts[`${ONYXKEYS.COLLECTION.TRANSACTION_DRAFT}${existingTransactionID ?? CONST.IOU.OPTIMISTIC_TRANSACTION_ID}`];
    const isDistanceRequest = existingTransaction && existingTransaction.iouRequestType === CONST.IOU.REQUEST_TYPE.DISTANCE;
    let optimisticTransaction = TransactionUtils.buildOptimisticTransaction(
        ReportUtils.isExpenseReport(iouReport) ? -amount : amount,
        currency,
        iouReport.reportID,
        comment,
        created,
        '',
        '',
        merchant,
        receiptObject,
        filename,
        existingTransactionID,
        category,
        tag,
        taxCode,
        ReportUtils.isExpenseReport(iouReport) ? -(taxAmount ?? 0) : taxAmount,
        billable,
        isDistanceRequest ? {waypoints: CONST.RED_BRICK_ROAD_PENDING_ACTION.ADD} : undefined,
    );

    const optimisticPolicyRecentlyUsedCategories = Category.buildOptimisticPolicyRecentlyUsedCategories(iouReport.policyID, category);
    const optimisticPolicyRecentlyUsedTags = Tag.buildOptimisticPolicyRecentlyUsedTags(iouReport.policyID, tag);

    // If there is an existing transaction (which is the case for distance requests), then the data from the existing transaction
    // needs to be manually merged into the optimistic transaction. This is because buildOnyxDataForMoneyRequest() uses `Onyx.set()` for the transaction
    // data. This is a big can of worms to change it to `Onyx.merge()` as explored in https://expensify.slack.com/archives/C05DWUDHVK7/p1692139468252109.
    // I want to clean this up at some point, but it's possible this will live in the code for a while so I've created https://github.com/Expensify/App/issues/25417
    // to remind me to do this.
    if (isDistanceRequest) {
        optimisticTransaction = fastMerge(existingTransaction, optimisticTransaction, false);
    }

    // STEP 4: Build optimistic reportActions. We need:
    // 1. CREATED action for the chatReport
    // 2. CREATED action for the iouReport
    // 3. IOU action for the iouReport
    // 4. The transaction thread, which requires the iouAction, and CREATED action for the transaction thread
    // 5. REPORT_PREVIEW action for the chatReport
    // Note: The CREATED action for the IOU report must be optimistically generated before the IOU action so there's no chance that it appears after the IOU action in the chat
    const [optimisticCreatedActionForChat, optimisticCreatedActionForIOUReport, iouAction, optimisticTransactionThread, optimisticCreatedActionForTransactionThread] =
        ReportUtils.buildOptimisticMoneyRequestEntities(
            iouReport,
            CONST.IOU.REPORT_ACTION_TYPE.CREATE,
            amount,
            currency,
            comment,
            payeeEmail,
            [participant],
            optimisticTransaction.transactionID,
            undefined,
            false,
            false,
            receiptObject,
            false,
            undefined,
            linkedTrackedExpenseReportAction?.childReportID,
            linkedTrackedExpenseReportAction,
        );

    let reportPreviewAction = shouldCreateNewMoneyRequestReport ? null : getReportPreviewAction(chatReport.reportID, iouReport.reportID);

    if (reportPreviewAction) {
        reportPreviewAction = ReportUtils.updateReportPreview(iouReport, reportPreviewAction, false, comment, optimisticTransaction);
    } else {
        reportPreviewAction = ReportUtils.buildOptimisticReportPreview(chatReport, iouReport, comment, optimisticTransaction);
        chatReport.lastVisibleActionCreated = reportPreviewAction.created;

        // Generated ReportPreview action is a parent report action of the iou report.
        // We are setting the iou report's parentReportActionID to display subtitle correctly in IOU page when offline.
        iouReport.parentReportActionID = reportPreviewAction.reportActionID;
    }

    const shouldCreateOptimisticPersonalDetails = isNewChatReport && !allPersonalDetails[payerAccountID];
    // Add optimistic personal details for participant
    const optimisticPersonalDetailListAction = shouldCreateOptimisticPersonalDetails
        ? {
              [payerAccountID]: {
                  accountID: payerAccountID,
                  // Disabling this line since participant.displayName can be an empty string
                  // eslint-disable-next-line @typescript-eslint/prefer-nullish-coalescing
                  displayName: LocalePhoneNumber.formatPhoneNumber(participant.displayName || payerEmail),
                  login: participant.login,
                  isOptimisticPersonalDetail: true,
              },
          }
        : {};

    const optimisticNextStep = NextStepUtils.buildNextStep(iouReport, CONST.REPORT.STATUS_NUM.OPEN);

    // STEP 5: Build Onyx Data
    const [optimisticData, successData, failureData] = buildOnyxDataForMoneyRequest(
        chatReport,
        iouReport,
        optimisticTransaction,
        optimisticCreatedActionForChat,
        optimisticCreatedActionForIOUReport,
        iouAction,
        optimisticPersonalDetailListAction,
        reportPreviewAction,
        optimisticPolicyRecentlyUsedCategories,
        optimisticPolicyRecentlyUsedTags,
        isNewChatReport,
        optimisticTransactionThread ?? {},
        optimisticCreatedActionForTransactionThread,
        shouldCreateNewMoneyRequestReport,
        policy,
        policyTagList,
        policyCategories,
        optimisticNextStep,
    );

    return {
        payerAccountID,
        payerEmail,
        iouReport,
        chatReport,
        transaction: optimisticTransaction,
        iouAction,
        createdChatReportActionID: isNewChatReport ? optimisticCreatedActionForChat.reportActionID : '-1',
        createdIOUReportActionID: shouldCreateNewMoneyRequestReport ? optimisticCreatedActionForIOUReport.reportActionID : '-1',
        reportPreviewAction,
        transactionThreadReportID: optimisticTransactionThread?.reportID ?? '-1',
        createdReportActionIDForThread: optimisticCreatedActionForTransactionThread?.reportActionID ?? '-1',
        onyxData: {
            optimisticData,
            successData,
            failureData,
        },
    };
}

/**
 * Gathers all the data needed to make an expense. It attempts to find existing reports, iouReports, and receipts. If it doesn't find them, then
 * it creates optimistic versions of them and uses those instead
 */
function getTrackExpenseInformation(
    parentChatReport: OnyxEntry<OnyxTypes.Report>,
    participant: Participant,
    comment: string,
    amount: number,
    currency: string,
    created: string,
    merchant: string,
    receipt: OnyxEntry<Receipt>,
    category: string | undefined,
    tag: string | undefined,
    taxCode: string | undefined,
    taxAmount: number | undefined,
    billable: boolean | undefined,
    policy: OnyxEntry<OnyxTypes.Policy> | undefined,
    policyTagList: OnyxEntry<OnyxTypes.PolicyTagList> | undefined,
    policyCategories: OnyxEntry<OnyxTypes.PolicyCategories> | undefined,
    payeeEmail = currentUserEmail,
    payeeAccountID = userAccountID,
    moneyRequestReportID = '',
    linkedTrackedExpenseReportAction?: OnyxTypes.ReportAction,
    existingTransactionID?: string,
): TrackExpenseInformation | null {
    const optimisticData: OnyxUpdate[] = [];
    const successData: OnyxUpdate[] = [];
    const failureData: OnyxUpdate[] = [];

    const isPolicyExpenseChat = participant.isPolicyExpenseChat;

    // STEP 1: Get existing chat report
    let chatReport = !isEmptyObject(parentChatReport) && parentChatReport?.reportID ? parentChatReport : null;

    // The chatReport always exists, and we can get it from Onyx if chatReport is null.
    if (!chatReport) {
        chatReport = allReports?.[`${ONYXKEYS.COLLECTION.REPORT}${participant.reportID}`] ?? null;
    }

    // If we still don't have a report, it likely doesn't exist, and we will early return here as it should not happen
    // Maybe later, we can build an optimistic selfDM chat.
    if (!chatReport) {
        return null;
    }

    // Check if the report is a draft
    const isDraftReport = ReportUtils.isDraftReport(chatReport?.reportID);

    let createdWorkspaceParams: CreateWorkspaceParams | undefined;

    if (isDraftReport) {
        const workspaceData = Policy.buildPolicyData(undefined, policy?.makeMeAdmin, policy?.name, policy?.id, chatReport?.reportID);
        createdWorkspaceParams = workspaceData.params;
        optimisticData.push(...workspaceData.optimisticData);
        successData.push(...workspaceData.successData);
        failureData.push(...workspaceData.failureData);
    }

    // STEP 2: If not in the self-DM flow, we need to use the expense report.
    // For this, first use the chatReport.iouReportID property. Build a new optimistic expense report if needed.
    const shouldUseMoneyReport = !!isPolicyExpenseChat;

    let iouReport: OnyxInputValue<OnyxTypes.Report> = null;
    let shouldCreateNewMoneyRequestReport = false;

    if (shouldUseMoneyReport) {
        if (moneyRequestReportID) {
            iouReport = allReports?.[`${ONYXKEYS.COLLECTION.REPORT}${moneyRequestReportID}`] ?? null;
        } else {
            iouReport = allReports?.[`${ONYXKEYS.COLLECTION.REPORT}${chatReport.iouReportID}`] ?? null;
        }

        shouldCreateNewMoneyRequestReport = ReportUtils.shouldCreateNewMoneyRequestReport(iouReport, chatReport);
        if (!iouReport || shouldCreateNewMoneyRequestReport) {
            iouReport = ReportUtils.buildOptimisticExpenseReport(chatReport.reportID, chatReport.policyID ?? '-1', payeeAccountID, amount, currency, false);
        } else {
            iouReport = {...iouReport};
            if (iouReport?.currency === currency && typeof iouReport.total === 'number' && typeof iouReport.nonReimbursableTotal === 'number') {
                // Because of the Expense reports are stored as negative values, we subtract the total from the amount
                iouReport.total -= amount;
                iouReport.nonReimbursableTotal -= amount;
            }
        }
    }

    // If shouldUseMoneyReport is true, the iouReport was defined.
    // But we'll use the `shouldUseMoneyReport && iouReport` check further instead of `shouldUseMoneyReport` to avoid TS errors.

    // STEP 3: Build optimistic receipt and transaction
    const receiptObject: Receipt = {};
    let filename;
    if (receipt?.source) {
        receiptObject.source = receipt.source;
        receiptObject.state = receipt.state ?? CONST.IOU.RECEIPT_STATE.SCANREADY;
        filename = receipt.name;
    }
    const existingTransaction = allTransactionDrafts[`${ONYXKEYS.COLLECTION.TRANSACTION_DRAFT}${existingTransactionID ?? CONST.IOU.OPTIMISTIC_TRANSACTION_ID}`];
    const isDistanceRequest = existingTransaction && existingTransaction.iouRequestType === CONST.IOU.REQUEST_TYPE.DISTANCE;
    let optimisticTransaction = TransactionUtils.buildOptimisticTransaction(
        ReportUtils.isExpenseReport(iouReport) ? -amount : amount,
        currency,
        shouldUseMoneyReport && iouReport ? iouReport.reportID : '-1',
        comment,
        created,
        '',
        '',
        merchant,
        receiptObject,
        filename,
        existingTransactionID ?? null,
        category,
        tag,
        taxCode,
        taxAmount,
        billable,
        isDistanceRequest ? {waypoints: CONST.RED_BRICK_ROAD_PENDING_ACTION.ADD} : undefined,
        false,
    );

    // If there is an existing transaction (which is the case for distance requests), then the data from the existing transaction
    // needs to be manually merged into the optimistic transaction. This is because buildOnyxDataForMoneyRequest() uses `Onyx.set()` for the transaction
    // data. This is a big can of worms to change it to `Onyx.merge()` as explored in https://expensify.slack.com/archives/C05DWUDHVK7/p1692139468252109.
    // I want to clean this up at some point, but it's possible this will live in the code for a while so I've created https://github.com/Expensify/App/issues/25417
    // to remind me to do this.
    if (isDistanceRequest) {
        optimisticTransaction = fastMerge(existingTransaction, optimisticTransaction, false);
    }

    // STEP 4: Build optimistic reportActions. We need:
    // 1. CREATED action for the iouReport (if tracking in the Expense chat)
    // 2. IOU action for the iouReport (if tracking in the Expense chat), otherwise – for chatReport
    // 3. The transaction thread, which requires the iouAction, and CREATED action for the transaction thread
    // 4. REPORT_PREVIEW action for the chatReport (if tracking in the Expense chat)
    const [, optimisticCreatedActionForIOUReport, iouAction, optimisticTransactionThread, optimisticCreatedActionForTransactionThread] = ReportUtils.buildOptimisticMoneyRequestEntities(
        shouldUseMoneyReport && iouReport ? iouReport : chatReport,
        CONST.IOU.REPORT_ACTION_TYPE.TRACK,
        amount,
        currency,
        comment,
        payeeEmail,
        [participant],
        optimisticTransaction.transactionID,
        undefined,
        false,
        false,
        receiptObject,
        false,
        !shouldUseMoneyReport,
        linkedTrackedExpenseReportAction?.childReportID,
        linkedTrackedExpenseReportAction,
    );

    let reportPreviewAction: OnyxInputValue<OnyxTypes.ReportAction<typeof CONST.REPORT.ACTIONS.TYPE.REPORT_PREVIEW>> = null;
    if (shouldUseMoneyReport && iouReport) {
        reportPreviewAction = shouldCreateNewMoneyRequestReport ? null : getReportPreviewAction(chatReport.reportID, iouReport.reportID);

        if (reportPreviewAction) {
            reportPreviewAction = ReportUtils.updateReportPreview(iouReport, reportPreviewAction, false, comment, optimisticTransaction);
        } else {
            reportPreviewAction = ReportUtils.buildOptimisticReportPreview(chatReport, iouReport, comment, optimisticTransaction);
            // Generated ReportPreview action is a parent report action of the iou report.
            // We are setting the iou report's parentReportActionID to display subtitle correctly in IOU page when offline.
            iouReport.parentReportActionID = reportPreviewAction.reportActionID;
        }
    }

    let actionableTrackExpenseWhisper: OnyxInputValue<OnyxTypes.ReportAction> = null;
    if (!isPolicyExpenseChat) {
        actionableTrackExpenseWhisper = ReportUtils.buildOptimisticActionableTrackExpenseWhisper(iouAction, optimisticTransaction.transactionID);
    }

    // STEP 5: Build Onyx Data
    const trackExpenseOnyxData = buildOnyxDataForTrackExpense(
        chatReport,
        iouReport,
        optimisticTransaction,
        optimisticCreatedActionForIOUReport,
        iouAction,
        reportPreviewAction,
        optimisticTransactionThread ?? {},
        optimisticCreatedActionForTransactionThread,
        shouldCreateNewMoneyRequestReport,
        policy,
        policyTagList,
        policyCategories,
        undefined,
        actionableTrackExpenseWhisper,
    );

    return {
        createdWorkspaceParams,
        chatReport,
        iouReport: iouReport ?? undefined,
        transaction: optimisticTransaction,
        iouAction,
        createdChatReportActionID: '-1',
        createdIOUReportActionID: shouldCreateNewMoneyRequestReport ? optimisticCreatedActionForIOUReport.reportActionID : '-1',
        reportPreviewAction: reportPreviewAction ?? undefined,
        transactionThreadReportID: optimisticTransactionThread.reportID,
        createdReportActionIDForThread: optimisticCreatedActionForTransactionThread?.reportActionID ?? '-1',
        actionableWhisperReportActionIDParam: actionableTrackExpenseWhisper?.reportActionID ?? '',
        onyxData: {
            optimisticData: optimisticData.concat(trackExpenseOnyxData[0]),
            successData: successData.concat(trackExpenseOnyxData[1]),
            failureData: failureData.concat(trackExpenseOnyxData[2]),
        },
    };
}

/** Requests money based on a distance (e.g. mileage from a map) */
function createDistanceRequest(
    report: OnyxEntry<OnyxTypes.Report>,
    participant: Participant,
    comment: string,
    created: string,
    category: string | undefined,
    tag: string | undefined,
    taxCode: string | undefined,
    taxAmount: number | undefined,
    amount: number,
    currency: string,
    merchant: string,
    billable: boolean | undefined,
    validWaypoints: WaypointCollection,
    policy?: OnyxEntry<OnyxTypes.Policy>,
    policyTagList?: OnyxEntry<OnyxTypes.PolicyTagList>,
    policyCategories?: OnyxEntry<OnyxTypes.PolicyCategories>,
    customUnitRateID?: string,
) {
    // If the report is an iou or expense report, we should get the linked chat report to be passed to the getMoneyRequestInformation function
    const isMoneyRequestReport = ReportUtils.isMoneyRequestReport(report);
    const currentChatReport = isMoneyRequestReport ? getReportOrDraftReport(report?.chatReportID) : report;
    const moneyRequestReportID = isMoneyRequestReport ? report?.reportID : '';

    const optimisticReceipt: Receipt = {
        source: ReceiptGeneric as ReceiptSource,
        state: CONST.IOU.RECEIPT_STATE.OPEN,
    };
    const {
        iouReport,
        chatReport,
        transaction,
        iouAction,
        createdChatReportActionID,
        createdIOUReportActionID,
        reportPreviewAction,
        transactionThreadReportID,
        createdReportActionIDForThread,
        payerEmail,
        onyxData,
    } = getMoneyRequestInformation(
        currentChatReport,
        participant,
        comment,
        amount,
        currency,
        created,
        merchant,
        optimisticReceipt,
        undefined,
        category,
        tag,
        taxCode,
        taxAmount,
        billable,
        policy,
        policyTagList,
        policyCategories,
        userAccountID,
        currentUserEmail,
        moneyRequestReportID,
    );

    const activeReportID = isMoneyRequestReport ? report?.reportID ?? '-1' : chatReport.reportID;
    const parameters: CreateDistanceRequestParams = {
        comment,
        iouReportID: iouReport.reportID,
        chatReportID: chatReport.reportID,
        transactionID: transaction.transactionID,
        reportActionID: iouAction.reportActionID,
        createdChatReportActionID,
        createdIOUReportActionID,
        reportPreviewReportActionID: reportPreviewAction.reportActionID,
        waypoints: JSON.stringify(validWaypoints),
        created,
        category,
        tag,
        taxCode,
        taxAmount,
        billable,
        transactionThreadReportID,
        createdReportActionIDForThread,
        payerEmail,
        customUnitRateID,
    };

    API.write(WRITE_COMMANDS.CREATE_DISTANCE_REQUEST, parameters, onyxData);
    Navigation.dismissModal(activeReportID);
    Report.notifyNewAction(activeReportID, userAccountID);
}

/**
 * Compute the diff amount when we update the transaction
 */
function calculateDiffAmount(
    iouReport: OnyxTypes.OnyxInputOrEntry<OnyxTypes.Report>,
    updatedTransaction: OnyxTypes.OnyxInputOrEntry<OnyxTypes.Transaction>,
    transaction: OnyxEntry<OnyxTypes.Transaction>,
): number {
    if (!iouReport) {
        return 0;
    }
    const isExpenseReport = ReportUtils.isExpenseReport(iouReport);
    const updatedCurrency = TransactionUtils.getCurrency(updatedTransaction);
    const currentCurrency = TransactionUtils.getCurrency(transaction);

    const currentAmount = TransactionUtils.getAmount(transaction, isExpenseReport);
    const updatedAmount = TransactionUtils.getAmount(updatedTransaction, isExpenseReport);

    if (updatedCurrency === iouReport?.currency && currentCurrency !== iouReport?.currency) {
        // Add the diff to the total if we change the currency from a different currency to the currency of the IOU report
        return updatedAmount;
    }
    if (updatedCurrency !== iouReport?.currency && currentCurrency === iouReport?.currency) {
        // Subtract the diff from the total if we change the currency from the currency of IOU report to a different currency
        return -updatedAmount;
    }
    if (updatedCurrency === iouReport?.currency && updatedAmount !== currentAmount) {
        // Calculate the diff between the updated amount and the current amount if we change the amount and the currency of the transaction is the currency of the report
        return updatedAmount - currentAmount;
    }

    return 0;
}

function calculateAmountForUpdatedWaypoint(
    transaction: OnyxTypes.OnyxInputOrEntry<OnyxTypes.Transaction>,
    transactionChanges: TransactionChanges,
    policy: OnyxTypes.OnyxInputOrEntry<OnyxTypes.Policy>,
    iouReport: OnyxTypes.OnyxInputOrEntry<OnyxTypes.Report>,
) {
    let updatedAmount: number = CONST.IOU.DEFAULT_AMOUNT;
    let updatedMerchant = Localize.translateLocal('iou.fieldPending');
    if (!isEmptyObject(transactionChanges?.routes)) {
        const customUnitRateID = TransactionUtils.getRateID(transaction) ?? '';
        const mileageRates = DistanceRequestUtils.getMileageRates(policy, true);
        const policyCurrency = policy?.outputCurrency ?? PolicyUtils.getPersonalPolicy()?.outputCurrency ?? CONST.CURRENCY.USD;
        const mileageRate = TransactionUtils.isCustomUnitRateIDForP2P(transaction)
            ? DistanceRequestUtils.getRateForP2P(policyCurrency)
            : mileageRates?.[customUnitRateID] ?? DistanceRequestUtils.getDefaultMileageRate(policy);
        const {unit, rate} = mileageRate;
        const distance = TransactionUtils.getDistance(transaction);
        const amount = DistanceRequestUtils.getDistanceRequestAmount(distance, unit, rate ?? 0);
        updatedAmount = ReportUtils.isExpenseReport(iouReport) ? -amount : amount;
        updatedMerchant = DistanceRequestUtils.getDistanceMerchant(true, distance, unit, rate, transaction?.currency ?? CONST.CURRENCY.USD, Localize.translateLocal, (digit) =>
            toLocaleDigit(preferredLocale, digit),
        );
    }
    return {amount: updatedAmount, modifiedAmount: updatedAmount, modifiedMerchant: updatedMerchant};
}

/**
 * @param transactionID
 * @param transactionThreadReportID
 * @param transactionChanges
 * @param [transactionChanges.created] Present when updated the date field
 * @param policy  May be undefined, an empty object, or an object matching the Policy type (src/types/onyx/Policy.ts)
 * @param policyTagList
 * @param policyCategories
 * @param onlyIncludeChangedFields
 *               When 'true', then the returned params will only include the transaction details for the fields that were changed.
 *               When `false`, then the returned params will include all the transaction details, regardless of which fields were changed.
 *               This setting is necessary while the UpdateDistanceRequest API is refactored to be fully 1:1:1 in https://github.com/Expensify/App/issues/28358
 */
function getUpdateMoneyRequestParams(
    transactionID: string,
    transactionThreadReportID: string,
    transactionChanges: TransactionChanges,
    policy: OnyxTypes.OnyxInputOrEntry<OnyxTypes.Policy>,
    policyTagList: OnyxTypes.OnyxInputOrEntry<OnyxTypes.PolicyTagList>,
    policyCategories: OnyxTypes.OnyxInputOrEntry<OnyxTypes.PolicyCategories>,
    onlyIncludeChangedFields: boolean,
): UpdateMoneyRequestData {
    const optimisticData: OnyxUpdate[] = [];
    const successData: OnyxUpdate[] = [];
    const failureData: OnyxUpdate[] = [];

    // Step 1: Set any "pending fields" (ones updated while the user was offline) to have error messages in the failureData
    const pendingFields = Object.fromEntries(Object.keys(transactionChanges).map((key) => [key, CONST.RED_BRICK_ROAD_PENDING_ACTION.UPDATE]));
    const clearedPendingFields = Object.fromEntries(Object.keys(transactionChanges).map((key) => [key, null]));
    const errorFields = Object.fromEntries(Object.keys(pendingFields).map((key) => [key, {[DateUtils.getMicroseconds()]: Localize.translateLocal('iou.error.genericEditFailureMessage')}]));

    // Step 2: Get all the collections being updated
    const transactionThread = allReports?.[`${ONYXKEYS.COLLECTION.REPORT}${transactionThreadReportID}`] ?? null;
    const transaction = allTransactions?.[`${ONYXKEYS.COLLECTION.TRANSACTION}${transactionID}`];
    const iouReport = allReports?.[`${ONYXKEYS.COLLECTION.REPORT}${transactionThread?.parentReportID}`] ?? null;
    const isFromExpenseReport = ReportUtils.isExpenseReport(iouReport);
    const isScanning = TransactionUtils.hasReceipt(transaction) && TransactionUtils.isReceiptBeingScanned(transaction);
    let updatedTransaction = transaction ? TransactionUtils.getUpdatedTransaction(transaction, transactionChanges, isFromExpenseReport) : null;
    const transactionDetails = ReportUtils.getTransactionDetails(updatedTransaction);

    if (transactionDetails?.waypoints) {
        // This needs to be a JSON string since we're sending this to the MapBox API
        transactionDetails.waypoints = JSON.stringify(transactionDetails.waypoints);
    }

    const dataToIncludeInParams: Partial<TransactionDetails> | undefined = onlyIncludeChangedFields
        ? Object.fromEntries(Object.entries(transactionDetails ?? {}).filter(([key]) => Object.keys(transactionChanges).includes(key)))
        : transactionDetails;

    const params: UpdateMoneyRequestParams = {
        ...dataToIncludeInParams,
        reportID: iouReport?.reportID,
        transactionID,
    };

    const hasPendingWaypoints = 'waypoints' in transactionChanges;
    if (transaction && updatedTransaction && hasPendingWaypoints) {
        updatedTransaction = {
            ...updatedTransaction,
            ...calculateAmountForUpdatedWaypoint(transaction, transactionChanges, policy, iouReport),
        };

        // Delete the draft transaction when editing waypoints when the server responds successfully and there are no errors
        successData.push({
            onyxMethod: Onyx.METHOD.SET,
            key: `${ONYXKEYS.COLLECTION.TRANSACTION_DRAFT}${transactionID}`,
            value: null,
        });

        // Revert the transaction's amount to the original value on failure.
        // The IOU Report will be fully reverted in the failureData further below.
        failureData.push({
            onyxMethod: Onyx.METHOD.MERGE,
            key: `${ONYXKEYS.COLLECTION.TRANSACTION}${transactionID}`,
            value: {
                amount: transaction.amount,
                modifiedAmount: transaction.modifiedAmount,
                modifiedMerchant: transaction.modifiedMerchant,
            },
        });
    }

    // Step 3: Build the modified expense report actions
    // We don't create a modified report action if we're updating the waypoints,
    // since there isn't actually any optimistic data we can create for them and the report action is created on the server
    // with the response from the MapBox API
    const updatedReportAction = ReportUtils.buildOptimisticModifiedExpenseReportAction(transactionThread, transaction, transactionChanges, isFromExpenseReport, policy);
    if (!hasPendingWaypoints) {
        params.reportActionID = updatedReportAction.reportActionID;

        optimisticData.push({
            onyxMethod: Onyx.METHOD.MERGE,
            key: `${ONYXKEYS.COLLECTION.REPORT_ACTIONS}${transactionThread?.reportID}`,
            value: {
                [updatedReportAction.reportActionID]: updatedReportAction as OnyxTypes.ReportAction,
            },
        });
        successData.push({
            onyxMethod: Onyx.METHOD.MERGE,
            key: `${ONYXKEYS.COLLECTION.REPORT_ACTIONS}${transactionThread?.reportID}`,
            value: {
                [updatedReportAction.reportActionID]: {pendingAction: null},
            },
        });
        failureData.push({
            onyxMethod: Onyx.METHOD.MERGE,
            key: `${ONYXKEYS.COLLECTION.REPORT_ACTIONS}${transactionThread?.reportID}`,
            value: {
                [updatedReportAction.reportActionID]: {
                    ...(updatedReportAction as OnyxTypes.ReportAction),
                    errors: ErrorUtils.getMicroSecondOnyxErrorWithTranslationKey('iou.error.genericEditFailureMessage'),
                },
            },
        });
    }

    // Step 4: Compute the IOU total and update the report preview message (and report header) so LHN amount owed is correct.
    const diff = calculateDiffAmount(iouReport, updatedTransaction, transaction);

    let updatedMoneyRequestReport: OnyxTypes.OnyxInputOrEntry<OnyxTypes.Report>;
    if (!iouReport) {
        updatedMoneyRequestReport = null;
    } else if ((ReportUtils.isExpenseReport(iouReport) || ReportUtils.isInvoiceReport(iouReport)) && typeof iouReport.total === 'number') {
        // For expense report, the amount is negative, so we should subtract total from diff
        updatedMoneyRequestReport = {
            ...iouReport,
            total: iouReport.total - diff,
        };
        if (!transaction?.reimbursable && typeof updatedMoneyRequestReport.nonReimbursableTotal === 'number') {
            updatedMoneyRequestReport.nonReimbursableTotal -= diff;
        }
    } else {
        updatedMoneyRequestReport = IOUUtils.updateIOUOwnerAndTotal(iouReport, updatedReportAction.actorAccountID ?? -1, diff, TransactionUtils.getCurrency(transaction), false, true);
    }

    if (updatedMoneyRequestReport) {
        updatedMoneyRequestReport.cachedTotal = CurrencyUtils.convertToDisplayString(updatedMoneyRequestReport.total, transactionDetails?.currency);
    }

    optimisticData.push(
        {
            onyxMethod: Onyx.METHOD.MERGE,
            key: `${ONYXKEYS.COLLECTION.REPORT}${iouReport?.reportID}`,
            value: updatedMoneyRequestReport,
        },
        {
            onyxMethod: Onyx.METHOD.MERGE,
            key: `${ONYXKEYS.COLLECTION.REPORT}${iouReport?.parentReportID}`,
            value: ReportUtils.getOutstandingChildRequest(updatedMoneyRequestReport),
        },
    );
    successData.push({
        onyxMethod: Onyx.METHOD.MERGE,
        key: `${ONYXKEYS.COLLECTION.REPORT}${iouReport?.reportID}`,
        value: {pendingAction: null},
    });

    // Optimistically modify the transaction and the transaction thread
    optimisticData.push({
        onyxMethod: Onyx.METHOD.MERGE,
        key: `${ONYXKEYS.COLLECTION.TRANSACTION}${transactionID}`,
        value: {
            ...updatedTransaction,
            pendingFields,
            isLoading: hasPendingWaypoints,
            errorFields: null,
        },
    });

    optimisticData.push({
        onyxMethod: Onyx.METHOD.MERGE,
        key: `${ONYXKEYS.COLLECTION.REPORT}${transactionThreadReportID}`,
        value: {
            lastActorAccountID: updatedReportAction.actorAccountID,
        },
    });

    if (isScanning && ('amount' in transactionChanges || 'currency' in transactionChanges)) {
        optimisticData.push(
            {
                onyxMethod: Onyx.METHOD.MERGE,
                key: `${ONYXKEYS.COLLECTION.REPORT_ACTIONS}${iouReport?.reportID}`,
                value: {
                    [transactionThread?.parentReportActionID ?? '-1']: {
                        originalMessage: {
                            whisperedTo: [],
                        },
                    },
                },
            },
            {
                onyxMethod: Onyx.METHOD.MERGE,
                key: `${ONYXKEYS.COLLECTION.REPORT_ACTIONS}${iouReport?.parentReportID}`,
                value: {
                    [iouReport?.parentReportActionID ?? '-1']: {
                        originalMessage: {
                            whisperedTo: [],
                        },
                    },
                },
            },
        );
    }

    // Update recently used categories if the category is changed
    if ('category' in transactionChanges) {
        const optimisticPolicyRecentlyUsedCategories = Category.buildOptimisticPolicyRecentlyUsedCategories(iouReport?.policyID, transactionChanges.category);
        if (optimisticPolicyRecentlyUsedCategories.length) {
            optimisticData.push({
                onyxMethod: Onyx.METHOD.SET,
                key: `${ONYXKEYS.COLLECTION.POLICY_RECENTLY_USED_CATEGORIES}${iouReport?.policyID}`,
                value: optimisticPolicyRecentlyUsedCategories,
            });
        }
    }

    // Update recently used categories if the tag is changed
    if ('tag' in transactionChanges) {
        const optimisticPolicyRecentlyUsedTags = Tag.buildOptimisticPolicyRecentlyUsedTags(iouReport?.policyID, transactionChanges.tag);
        if (!isEmptyObject(optimisticPolicyRecentlyUsedTags)) {
            optimisticData.push({
                onyxMethod: Onyx.METHOD.MERGE,
                key: `${ONYXKEYS.COLLECTION.POLICY_RECENTLY_USED_TAGS}${iouReport?.policyID}`,
                value: optimisticPolicyRecentlyUsedTags,
            });
        }
    }

    // Clear out the error fields and loading states on success
    successData.push({
        onyxMethod: Onyx.METHOD.MERGE,
        key: `${ONYXKEYS.COLLECTION.TRANSACTION}${transactionID}`,
        value: {
            pendingFields: clearedPendingFields,
            isLoading: false,
            errorFields: null,
        },
    });

    // Clear out loading states, pending fields, and add the error fields
    failureData.push({
        onyxMethod: Onyx.METHOD.MERGE,
        key: `${ONYXKEYS.COLLECTION.TRANSACTION}${transactionID}`,
        value: {
            pendingFields: clearedPendingFields,
            isLoading: false,
            errorFields,
        },
    });

    if (iouReport) {
        // Reset the iouReport to its original state
        failureData.push({
            onyxMethod: Onyx.METHOD.MERGE,
            key: `${ONYXKEYS.COLLECTION.REPORT}${iouReport.reportID}`,
            value: iouReport,
        });
    }

    if (policy && PolicyUtils.isPaidGroupPolicy(policy) && updatedTransaction) {
        const currentTransactionViolations = allTransactionViolations[`${ONYXKEYS.COLLECTION.TRANSACTION_VIOLATIONS}${transactionID}`] ?? [];
        optimisticData.push(
            ViolationsUtils.getViolationsOnyxData(
                updatedTransaction,
                currentTransactionViolations,
                !!policy.requiresTag,
                policyTagList ?? {},
                !!policy.requiresCategory,
                policyCategories ?? {},
                PolicyUtils.hasDependentTags(policy, policyTagList ?? {}),
            ),
        );
        failureData.push({
            onyxMethod: Onyx.METHOD.MERGE,
            key: `${ONYXKEYS.COLLECTION.TRANSACTION_VIOLATIONS}${transactionID}`,
            value: currentTransactionViolations,
        });
    }

    // Reset the transaction thread to its original state
    failureData.push({
        onyxMethod: Onyx.METHOD.MERGE,
        key: `${ONYXKEYS.COLLECTION.REPORT}${transactionThreadReportID}`,
        value: transactionThread,
    });

    return {
        params,
        onyxData: {optimisticData, successData, failureData},
    };
}

/**
 * @param transactionID
 * @param transactionThreadReportID
 * @param transactionChanges
 * @param [transactionChanges.created] Present when updated the date field
 * @param onlyIncludeChangedFields
 *               When 'true', then the returned params will only include the transaction details for the fields that were changed.
 *               When `false`, then the returned params will include all the transaction details, regardless of which fields were changed.
 *               This setting is necessary while the UpdateDistanceRequest API is refactored to be fully 1:1:1 in https://github.com/Expensify/App/issues/28358
 * @param policy  May be undefined, an empty object, or an object matching the Policy type (src/types/onyx/Policy.ts)
 */
function getUpdateTrackExpenseParams(
    transactionID: string,
    transactionThreadReportID: string,
    transactionChanges: TransactionChanges,
    onlyIncludeChangedFields: boolean,
    policy: OnyxTypes.OnyxInputOrEntry<OnyxTypes.Policy>,
): UpdateMoneyRequestData {
    const optimisticData: OnyxUpdate[] = [];
    const successData: OnyxUpdate[] = [];
    const failureData: OnyxUpdate[] = [];

    // Step 1: Set any "pending fields" (ones updated while the user was offline) to have error messages in the failureData
    const pendingFields = Object.fromEntries(Object.keys(transactionChanges).map((key) => [key, CONST.RED_BRICK_ROAD_PENDING_ACTION.UPDATE]));
    const clearedPendingFields = Object.fromEntries(Object.keys(transactionChanges).map((key) => [key, null]));
    const errorFields = Object.fromEntries(Object.keys(pendingFields).map((key) => [key, {[DateUtils.getMicroseconds()]: Localize.translateLocal('iou.error.genericEditFailureMessage')}]));

    // Step 2: Get all the collections being updated
    const transactionThread = allReports?.[`${ONYXKEYS.COLLECTION.REPORT}${transactionThreadReportID}`] ?? null;
    const transaction = allTransactions?.[`${ONYXKEYS.COLLECTION.TRANSACTION}${transactionID}`];
    const chatReport = allReports?.[`${ONYXKEYS.COLLECTION.REPORT}${transactionThread?.parentReportID}`] ?? null;
    const isScanning = TransactionUtils.hasReceipt(transaction) && TransactionUtils.isReceiptBeingScanned(transaction);
    let updatedTransaction = transaction ? TransactionUtils.getUpdatedTransaction(transaction, transactionChanges, false) : null;
    const transactionDetails = ReportUtils.getTransactionDetails(updatedTransaction);

    if (transactionDetails?.waypoints) {
        // This needs to be a JSON string since we're sending this to the MapBox API
        transactionDetails.waypoints = JSON.stringify(transactionDetails.waypoints);
    }

    const dataToIncludeInParams: Partial<TransactionDetails> | undefined = onlyIncludeChangedFields
        ? Object.fromEntries(Object.entries(transactionDetails ?? {}).filter(([key]) => Object.keys(transactionChanges).includes(key)))
        : transactionDetails;

    const params: UpdateMoneyRequestParams = {
        ...dataToIncludeInParams,
        reportID: chatReport?.reportID,
        transactionID,
    };

    const hasPendingWaypoints = 'waypoints' in transactionChanges;
    if (transaction && updatedTransaction && hasPendingWaypoints) {
        updatedTransaction = {
            ...updatedTransaction,
            ...calculateAmountForUpdatedWaypoint(transaction, transactionChanges, policy, transactionThread),
        };

        // Delete the draft transaction when editing waypoints when the server responds successfully and there are no errors
        successData.push({
            onyxMethod: Onyx.METHOD.SET,
            key: `${ONYXKEYS.COLLECTION.TRANSACTION_DRAFT}${transactionID}`,
            value: null,
        });

        // Revert the transaction's amount to the original value on failure.
        // The IOU Report will be fully reverted in the failureData further below.
        failureData.push({
            onyxMethod: Onyx.METHOD.MERGE,
            key: `${ONYXKEYS.COLLECTION.TRANSACTION}${transactionID}`,
            value: {
                amount: transaction.amount,
                modifiedAmount: transaction.modifiedAmount,
                modifiedMerchant: transaction.modifiedMerchant,
            },
        });
    }

    // Step 3: Build the modified expense report actions
    // We don't create a modified report action if we're updating the waypoints,
    // since there isn't actually any optimistic data we can create for them and the report action is created on the server
    // with the response from the MapBox API
    const updatedReportAction = ReportUtils.buildOptimisticModifiedExpenseReportAction(transactionThread, transaction, transactionChanges, false, policy);
    if (!hasPendingWaypoints) {
        params.reportActionID = updatedReportAction.reportActionID;

        optimisticData.push({
            onyxMethod: Onyx.METHOD.MERGE,
            key: `${ONYXKEYS.COLLECTION.REPORT_ACTIONS}${transactionThread?.reportID}`,
            value: {
                [updatedReportAction.reportActionID]: updatedReportAction as OnyxTypes.ReportAction,
            },
        });
        successData.push({
            onyxMethod: Onyx.METHOD.MERGE,
            key: `${ONYXKEYS.COLLECTION.REPORT_ACTIONS}${transactionThread?.reportID}`,
            value: {
                [updatedReportAction.reportActionID]: {pendingAction: null},
            },
        });
        failureData.push({
            onyxMethod: Onyx.METHOD.MERGE,
            key: `${ONYXKEYS.COLLECTION.REPORT_ACTIONS}${transactionThread?.reportID}`,
            value: {
                [updatedReportAction.reportActionID]: {
                    ...(updatedReportAction as OnyxTypes.ReportAction),
                    errors: ErrorUtils.getMicroSecondOnyxErrorWithTranslationKey('iou.error.genericEditFailureMessage'),
                },
            },
        });
    }

    // Step 4: Update the report preview message (and report header) so LHN amount tracked is correct.
    // Optimistically modify the transaction and the transaction thread
    optimisticData.push({
        onyxMethod: Onyx.METHOD.MERGE,
        key: `${ONYXKEYS.COLLECTION.TRANSACTION}${transactionID}`,
        value: {
            ...updatedTransaction,
            pendingFields,
            isLoading: hasPendingWaypoints,
            errorFields: null,
        },
    });

    optimisticData.push({
        onyxMethod: Onyx.METHOD.MERGE,
        key: `${ONYXKEYS.COLLECTION.REPORT}${transactionThreadReportID}`,
        value: {
            lastActorAccountID: updatedReportAction.actorAccountID,
        },
    });

    if (isScanning && ('amount' in transactionChanges || 'currency' in transactionChanges)) {
        optimisticData.push({
            onyxMethod: Onyx.METHOD.MERGE,
            key: `${ONYXKEYS.COLLECTION.REPORT_ACTIONS}${chatReport?.reportID}`,
            value: {
                [transactionThread?.parentReportActionID ?? '-1']: {
                    originalMessage: {
                        whisperedTo: [],
                    },
                },
            },
        });
    }

    // Clear out the error fields and loading states on success
    successData.push({
        onyxMethod: Onyx.METHOD.MERGE,
        key: `${ONYXKEYS.COLLECTION.TRANSACTION}${transactionID}`,
        value: {
            pendingFields: clearedPendingFields,
            isLoading: false,
            errorFields: null,
        },
    });

    // Clear out loading states, pending fields, and add the error fields
    failureData.push({
        onyxMethod: Onyx.METHOD.MERGE,
        key: `${ONYXKEYS.COLLECTION.TRANSACTION}${transactionID}`,
        value: {
            pendingFields: clearedPendingFields,
            isLoading: false,
            errorFields,
        },
    });

    // Reset the transaction thread to its original state
    failureData.push({
        onyxMethod: Onyx.METHOD.MERGE,
        key: `${ONYXKEYS.COLLECTION.REPORT}${transactionThreadReportID}`,
        value: transactionThread,
    });

    return {
        params,
        onyxData: {optimisticData, successData, failureData},
    };
}

/** Updates the created date of an expense */
function updateMoneyRequestDate(
    transactionID: string,
    transactionThreadReportID: string,
    value: string,
    policy: OnyxEntry<OnyxTypes.Policy>,
    policyTags: OnyxEntry<OnyxTypes.PolicyTagList>,
    policyCategories: OnyxEntry<OnyxTypes.PolicyCategories>,
) {
    const transactionChanges: TransactionChanges = {
        created: value,
    };
    const transactionThreadReport = allReports?.[`${ONYXKEYS.COLLECTION.REPORT}${transactionThreadReportID}`] ?? null;
    const parentReport = allReports?.[`${ONYXKEYS.COLLECTION.REPORT}${transactionThreadReport?.parentReportID}`] ?? null;
    let data: UpdateMoneyRequestData;
    if (ReportUtils.isTrackExpenseReport(transactionThreadReport) && ReportUtils.isSelfDM(parentReport)) {
        data = getUpdateTrackExpenseParams(transactionID, transactionThreadReportID, transactionChanges, true, policy);
    } else {
        data = getUpdateMoneyRequestParams(transactionID, transactionThreadReportID, transactionChanges, policy, policyTags, policyCategories, true);
    }
    const {params, onyxData} = data;
    API.write(WRITE_COMMANDS.UPDATE_MONEY_REQUEST_DATE, params, onyxData);
}

/** Updates the billable field of an expense */
function updateMoneyRequestBillable(
    transactionID: string,
    transactionThreadReportID: string,
    value: boolean,
    policy: OnyxEntry<OnyxTypes.Policy>,
    policyTagList: OnyxEntry<OnyxTypes.PolicyTagList>,
    policyCategories: OnyxEntry<OnyxTypes.PolicyCategories>,
) {
    const transactionChanges: TransactionChanges = {
        billable: value,
    };
    const {params, onyxData} = getUpdateMoneyRequestParams(transactionID, transactionThreadReportID, transactionChanges, policy, policyTagList, policyCategories, true);
    API.write(WRITE_COMMANDS.UPDATE_MONEY_REQUEST_BILLABLE, params, onyxData);
}

/** Updates the merchant field of an expense */
function updateMoneyRequestMerchant(
    transactionID: string,
    transactionThreadReportID: string,
    value: string,
    policy: OnyxEntry<OnyxTypes.Policy>,
    policyTagList: OnyxEntry<OnyxTypes.PolicyTagList>,
    policyCategories: OnyxEntry<OnyxTypes.PolicyCategories>,
) {
    const transactionChanges: TransactionChanges = {
        merchant: value,
    };
    const transactionThreadReport = allReports?.[`${ONYXKEYS.COLLECTION.REPORT}${transactionThreadReportID}`] ?? null;
    const parentReport = allReports?.[`${ONYXKEYS.COLLECTION.REPORT}${transactionThreadReport?.parentReportID}`] ?? null;
    let data: UpdateMoneyRequestData;
    if (ReportUtils.isTrackExpenseReport(transactionThreadReport) && ReportUtils.isSelfDM(parentReport)) {
        data = getUpdateTrackExpenseParams(transactionID, transactionThreadReportID, transactionChanges, true, policy);
    } else {
        data = getUpdateMoneyRequestParams(transactionID, transactionThreadReportID, transactionChanges, policy, policyTagList, policyCategories, true);
    }
    const {params, onyxData} = data;
    API.write(WRITE_COMMANDS.UPDATE_MONEY_REQUEST_MERCHANT, params, onyxData);
}

/** Updates the tag of an expense */
function updateMoneyRequestTag(
    transactionID: string,
    transactionThreadReportID: string,
    tag: string,
    policy: OnyxEntry<OnyxTypes.Policy>,
    policyTagList: OnyxEntry<OnyxTypes.PolicyTagList>,
    policyCategories: OnyxEntry<OnyxTypes.PolicyCategories>,
) {
    const transactionChanges: TransactionChanges = {
        tag,
    };
    const {params, onyxData} = getUpdateMoneyRequestParams(transactionID, transactionThreadReportID, transactionChanges, policy, policyTagList, policyCategories, true);
    API.write(WRITE_COMMANDS.UPDATE_MONEY_REQUEST_TAG, params, onyxData);
}

/** Updates the created tax amount of an expense */
function updateMoneyRequestTaxAmount(
    transactionID: string,
    optimisticReportActionID: string,
    taxAmount: number,
    policy: OnyxEntry<OnyxTypes.Policy>,
    policyTagList: OnyxEntry<OnyxTypes.PolicyTagList>,
    policyCategories: OnyxEntry<OnyxTypes.PolicyCategories>,
) {
    const transactionChanges = {
        taxAmount,
    };
    const {params, onyxData} = getUpdateMoneyRequestParams(transactionID, optimisticReportActionID, transactionChanges, policy, policyTagList, policyCategories, true);
    API.write('UpdateMoneyRequestTaxAmount', params, onyxData);
}

type UpdateMoneyRequestTaxRateParams = {
    transactionID: string;
    optimisticReportActionID: string;
    taxCode: string;
    taxAmount: number;
    policy: OnyxEntry<OnyxTypes.Policy>;
    policyTagList: OnyxEntry<OnyxTypes.PolicyTagList>;
    policyCategories: OnyxEntry<OnyxTypes.PolicyCategories>;
};

/** Updates the created tax rate of an expense */
function updateMoneyRequestTaxRate({transactionID, optimisticReportActionID, taxCode, taxAmount, policy, policyTagList, policyCategories}: UpdateMoneyRequestTaxRateParams) {
    const transactionChanges = {
        taxCode,
        taxAmount,
    };
    const {params, onyxData} = getUpdateMoneyRequestParams(transactionID, optimisticReportActionID, transactionChanges, policy, policyTagList, policyCategories, true);
    API.write('UpdateMoneyRequestTaxRate', params, onyxData);
}

type UpdateMoneyRequestDistanceParams = {
    transactionID: string;
    transactionThreadReportID: string;
    waypoints: WaypointCollection;
    routes?: Routes;
    policy?: OnyxEntry<OnyxTypes.Policy>;
    policyTagList?: OnyxEntry<OnyxTypes.PolicyTagList>;
    policyCategories?: OnyxEntry<OnyxTypes.PolicyCategories>;
};

/** Updates the waypoints of a distance expense */
function updateMoneyRequestDistance({
    transactionID,
    transactionThreadReportID,
    waypoints,
    routes = undefined,
    policy = {} as OnyxTypes.Policy,
    policyTagList = {},
    policyCategories = {},
}: UpdateMoneyRequestDistanceParams) {
    const transactionChanges: TransactionChanges = {
        waypoints,
        routes,
    };
    const transactionThreadReport = allReports?.[`${ONYXKEYS.COLLECTION.REPORT}${transactionThreadReportID}`] ?? null;
    const parentReport = allReports?.[`${ONYXKEYS.COLLECTION.REPORT}${transactionThreadReport?.parentReportID}`] ?? null;
    let data: UpdateMoneyRequestData;
    if (ReportUtils.isTrackExpenseReport(transactionThreadReport) && ReportUtils.isSelfDM(parentReport)) {
        data = getUpdateTrackExpenseParams(transactionID, transactionThreadReportID, transactionChanges, true, policy);
    } else {
        data = getUpdateMoneyRequestParams(transactionID, transactionThreadReportID, transactionChanges, policy, policyTagList, policyCategories, true);
    }
    const {params, onyxData} = data;
    API.write(WRITE_COMMANDS.UPDATE_MONEY_REQUEST_DISTANCE, params, onyxData);
}

/** Updates the category of an expense */
function updateMoneyRequestCategory(
    transactionID: string,
    transactionThreadReportID: string,
    category: string,
    policy: OnyxEntry<OnyxTypes.Policy>,
    policyTagList: OnyxEntry<OnyxTypes.PolicyTagList>,
    policyCategories: OnyxEntry<OnyxTypes.PolicyCategories>,
) {
    const transactionChanges: TransactionChanges = {
        category,
    };
    const {params, onyxData} = getUpdateMoneyRequestParams(transactionID, transactionThreadReportID, transactionChanges, policy, policyTagList, policyCategories, true);
    API.write(WRITE_COMMANDS.UPDATE_MONEY_REQUEST_CATEGORY, params, onyxData);
}

/** Updates the description of an expense */
function updateMoneyRequestDescription(
    transactionID: string,
    transactionThreadReportID: string,
    comment: string,
    policy: OnyxEntry<OnyxTypes.Policy>,
    policyTagList: OnyxEntry<OnyxTypes.PolicyTagList>,
    policyCategories: OnyxEntry<OnyxTypes.PolicyCategories>,
) {
    const transactionChanges: TransactionChanges = {
        comment,
    };
    const transactionThreadReport = allReports?.[`${ONYXKEYS.COLLECTION.REPORT}${transactionThreadReportID}`] ?? null;
    const parentReport = allReports?.[`${ONYXKEYS.COLLECTION.REPORT}${transactionThreadReport?.parentReportID}`] ?? null;
    let data: UpdateMoneyRequestData;
    if (ReportUtils.isTrackExpenseReport(transactionThreadReport) && ReportUtils.isSelfDM(parentReport)) {
        data = getUpdateTrackExpenseParams(transactionID, transactionThreadReportID, transactionChanges, true, policy);
    } else {
        data = getUpdateMoneyRequestParams(transactionID, transactionThreadReportID, transactionChanges, policy, policyTagList, policyCategories, true);
    }
    const {params, onyxData} = data;
    API.write(WRITE_COMMANDS.UPDATE_MONEY_REQUEST_DESCRIPTION, params, onyxData);
}

/** Edits an existing distance expense */
function updateDistanceRequest(
    transactionID: string,
    transactionThreadReportID: string,
    transactionChanges: TransactionChanges,
    policy: OnyxTypes.Policy,
    policyTagList: OnyxTypes.PolicyTagList,
    policyCategories: OnyxTypes.PolicyCategories,
) {
    const {params, onyxData} = getUpdateMoneyRequestParams(transactionID, transactionThreadReportID, transactionChanges, policy, policyTagList, policyCategories, false);
    API.write(WRITE_COMMANDS.UPDATE_DISTANCE_REQUEST, params, onyxData);
}

const getConvertTrackedExpenseInformation = (
    transactionID: string,
    actionableWhisperReportActionID: string,
    moneyRequestReportID: string,
    linkedTrackedExpenseReportAction: OnyxTypes.ReportAction,
    linkedTrackedExpenseReportID: string,
    transactionThreadReportID: string,
    resolution: IOUAction,
) => {
    const optimisticData: OnyxUpdate[] = [];
    const successData: OnyxUpdate[] = [];
    const failureData: OnyxUpdate[] = [];

    // Delete the transaction from the track expense report
    const {
        optimisticData: deleteOptimisticData,
        successData: deleteSuccessData,
        failureData: deleteFailureData,
    } = getDeleteTrackExpenseInformation(linkedTrackedExpenseReportID, transactionID, linkedTrackedExpenseReportAction, false, true, actionableWhisperReportActionID, resolution);

    optimisticData?.push(...deleteOptimisticData);
    successData?.push(...deleteSuccessData);
    failureData?.push(...deleteFailureData);

    // Build modified expense report action with the transaction changes
    const modifiedExpenseReportAction = ReportUtils.buildOptimisticMovedTrackedExpenseModifiedReportAction(transactionThreadReportID, moneyRequestReportID);

    optimisticData?.push({
        onyxMethod: Onyx.METHOD.MERGE,
        key: `${ONYXKEYS.COLLECTION.REPORT_ACTIONS}${transactionThreadReportID}`,
        value: {
            [modifiedExpenseReportAction.reportActionID]: modifiedExpenseReportAction as OnyxTypes.ReportAction,
        },
    });
    successData?.push({
        onyxMethod: Onyx.METHOD.MERGE,
        key: `${ONYXKEYS.COLLECTION.REPORT_ACTIONS}${transactionThreadReportID}`,
        value: {
            [modifiedExpenseReportAction.reportActionID]: {pendingAction: null},
        },
    });
    failureData?.push({
        onyxMethod: Onyx.METHOD.MERGE,
        key: `${ONYXKEYS.COLLECTION.REPORT_ACTIONS}${transactionThreadReportID}`,
        value: {
            [modifiedExpenseReportAction.reportActionID]: {
                ...(modifiedExpenseReportAction as OnyxTypes.ReportAction),
                errors: ErrorUtils.getMicroSecondOnyxErrorWithTranslationKey('iou.error.genericEditFailureMessage'),
            },
        },
    });

    return {optimisticData, successData, failureData, modifiedExpenseReportActionID: modifiedExpenseReportAction.reportActionID};
};

function convertTrackedExpenseToRequest(
    payerAccountID: number,
    payerEmail: string,
    chatReportID: string,
    transactionID: string,
    actionableWhisperReportActionID: string,
    createdChatReportActionID: string,
    moneyRequestReportID: string,
    moneyRequestCreatedReportActionID: string,
    moneyRequestPreviewReportActionID: string,
    linkedTrackedExpenseReportAction: OnyxTypes.ReportAction,
    linkedTrackedExpenseReportID: string,
    transactionThreadReportID: string,
    reportPreviewReportActionID: string,
    onyxData: OnyxData,
    amount: number,
    currency: string,
    comment: string,
    merchant: string,
    created: string,
    receipt?: Receipt,
) {
    const {optimisticData, successData, failureData} = onyxData;

    const {
        optimisticData: moveTransactionOptimisticData,
        successData: moveTransactionSuccessData,
        failureData: moveTransactionFailureData,
        modifiedExpenseReportActionID,
    } = getConvertTrackedExpenseInformation(
        transactionID,
        actionableWhisperReportActionID,
        moneyRequestReportID,
        linkedTrackedExpenseReportAction,
        linkedTrackedExpenseReportID,
        transactionThreadReportID,
        CONST.IOU.ACTION.SUBMIT,
    );

    optimisticData?.push(...moveTransactionOptimisticData);
    successData?.push(...moveTransactionSuccessData);
    failureData?.push(...moveTransactionFailureData);

    const parameters = {
        amount,
        currency,
        comment,
        created,
        merchant,
        receipt,
        payerAccountID,
        payerEmail,
        chatReportID,
        transactionID,
        actionableWhisperReportActionID,
        createdChatReportActionID,
        moneyRequestReportID,
        moneyRequestCreatedReportActionID,
        moneyRequestPreviewReportActionID,
        transactionThreadReportID,
        modifiedExpenseReportActionID,
        reportPreviewReportActionID,
    };
    API.write(WRITE_COMMANDS.CONVERT_TRACKED_EXPENSE_TO_REQUEST, parameters, {optimisticData, successData, failureData});
}

function categorizeTrackedExpense(
    policyID: string,
    transactionID: string,
    moneyRequestPreviewReportActionID: string,
    moneyRequestReportID: string,
    moneyRequestCreatedReportActionID: string,
    actionableWhisperReportActionID: string,
    linkedTrackedExpenseReportAction: OnyxTypes.ReportAction,
    linkedTrackedExpenseReportID: string,
    transactionThreadReportID: string,
    reportPreviewReportActionID: string,
    onyxData: OnyxData | undefined,
    amount: number,
    currency: string,
    comment: string,
    merchant: string,
    created: string,
    category?: string,
    tag?: string,
    taxCode = '',
    taxAmount = 0,
    billable?: boolean,
    receipt?: Receipt,
    createdWorkspaceParams?: CreateWorkspaceParams,
) {
    const {optimisticData, successData, failureData} = onyxData ?? {};

    const {
        optimisticData: moveTransactionOptimisticData,
        successData: moveTransactionSuccessData,
        failureData: moveTransactionFailureData,
        modifiedExpenseReportActionID,
    } = getConvertTrackedExpenseInformation(
        transactionID,
        actionableWhisperReportActionID,
        moneyRequestReportID,
        linkedTrackedExpenseReportAction,
        linkedTrackedExpenseReportID,
        transactionThreadReportID,
        CONST.IOU.ACTION.CATEGORIZE,
    );

    optimisticData?.push(...moveTransactionOptimisticData);
    successData?.push(...moveTransactionSuccessData);
    failureData?.push(...moveTransactionFailureData);

    const parameters = {
        policyID,
        transactionID,
        moneyRequestPreviewReportActionID,
        moneyRequestReportID,
        moneyRequestCreatedReportActionID,
        actionableWhisperReportActionID,
        modifiedExpenseReportActionID,
        reportPreviewReportActionID,
        amount,
        currency,
        comment,
        merchant,
        category,
        tag,
        taxCode,
        taxAmount,
        billable,
        created,
        receipt,
        policyExpenseChatReportID: createdWorkspaceParams?.expenseChatReportID,
        policyExpenseCreatedReportActionID: createdWorkspaceParams?.expenseCreatedReportActionID,
        announceChatReportID: createdWorkspaceParams?.announceChatReportID,
        announceCreatedReportActionID: createdWorkspaceParams?.announceCreatedReportActionID,
        adminsChatReportID: createdWorkspaceParams?.adminsChatReportID,
        adminsCreatedReportActionID: createdWorkspaceParams?.adminsCreatedReportActionID,
    };

    API.write(WRITE_COMMANDS.CATEGORIZE_TRACKED_EXPENSE, parameters, {optimisticData, successData, failureData});
}

function shareTrackedExpense(
    policyID: string,
    transactionID: string,
    moneyRequestPreviewReportActionID: string,
    moneyRequestReportID: string,
    moneyRequestCreatedReportActionID: string,
    actionableWhisperReportActionID: string,
    linkedTrackedExpenseReportAction: OnyxTypes.ReportAction,
    linkedTrackedExpenseReportID: string,
    transactionThreadReportID: string,
    reportPreviewReportActionID: string,
    onyxData: OnyxData | undefined,
    amount: number,
    currency: string,
    comment: string,
    merchant: string,
    created: string,
    category?: string,
    tag?: string,
    taxCode = '',
    taxAmount = 0,
    billable?: boolean,
    receipt?: Receipt,
    createdWorkspaceParams?: CreateWorkspaceParams,
) {
    const {optimisticData, successData, failureData} = onyxData ?? {};

    const {
        optimisticData: moveTransactionOptimisticData,
        successData: moveTransactionSuccessData,
        failureData: moveTransactionFailureData,
        modifiedExpenseReportActionID,
    } = getConvertTrackedExpenseInformation(
        transactionID,
        actionableWhisperReportActionID,
        moneyRequestReportID,
        linkedTrackedExpenseReportAction,
        linkedTrackedExpenseReportID,
        transactionThreadReportID,
        CONST.IOU.ACTION.SHARE,
    );

    optimisticData?.push(...moveTransactionOptimisticData);
    successData?.push(...moveTransactionSuccessData);
    failureData?.push(...moveTransactionFailureData);

    const parameters = {
        policyID,
        transactionID,
        moneyRequestPreviewReportActionID,
        moneyRequestReportID,
        moneyRequestCreatedReportActionID,
        actionableWhisperReportActionID,
        modifiedExpenseReportActionID,
        reportPreviewReportActionID,
        amount,
        currency,
        comment,
        merchant,
        created,
        category,
        tag,
        taxCode,
        taxAmount,
        billable,
        receipt,
        policyExpenseChatReportID: createdWorkspaceParams?.expenseChatReportID,
        policyExpenseCreatedReportActionID: createdWorkspaceParams?.expenseCreatedReportActionID,
        announceChatReportID: createdWorkspaceParams?.announceChatReportID,
        announceCreatedReportActionID: createdWorkspaceParams?.announceCreatedReportActionID,
        adminsChatReportID: createdWorkspaceParams?.adminsChatReportID,
        adminsCreatedReportActionID: createdWorkspaceParams?.adminsCreatedReportActionID,
    };

    API.write(WRITE_COMMANDS.SHARE_TRACKED_EXPENSE, parameters, {optimisticData, successData, failureData});
}

/**
 * Submit expense to another user
 */
function requestMoney(
    report: OnyxEntry<OnyxTypes.Report>,
    amount: number,
    currency: string,
    created: string,
    merchant: string,
    payeeEmail: string | undefined,
    payeeAccountID: number,
    participant: Participant,
    comment: string,
    receipt: Receipt | undefined,
    category?: string,
    tag?: string,
    taxCode = '',
    taxAmount = 0,
    billable?: boolean,
    policy?: OnyxEntry<OnyxTypes.Policy>,
    policyTagList?: OnyxEntry<OnyxTypes.PolicyTagList>,
    policyCategories?: OnyxEntry<OnyxTypes.PolicyCategories>,
    gpsPoints?: GPSPoint,
    action?: IOUAction,
    actionableWhisperReportActionID?: string,
    linkedTrackedExpenseReportAction?: OnyxTypes.ReportAction,
    linkedTrackedExpenseReportID?: string,
) {
    // If the report is iou or expense report, we should get the linked chat report to be passed to the getMoneyRequestInformation function
    const isMoneyRequestReport = ReportUtils.isMoneyRequestReport(report);
    const currentChatReport = isMoneyRequestReport ? getReportOrDraftReport(report?.chatReportID) : report;
    const moneyRequestReportID = isMoneyRequestReport ? report?.reportID : '';
    const isMovingTransactionFromTrackExpense = IOUUtils.isMovingTransactionFromTrackExpense(action);

    const {
        payerAccountID,
        payerEmail,
        iouReport,
        chatReport,
        transaction,
        iouAction,
        createdChatReportActionID,
        createdIOUReportActionID,
        reportPreviewAction,
        transactionThreadReportID,
        createdReportActionIDForThread,
        onyxData,
    } = getMoneyRequestInformation(
        isMovingTransactionFromTrackExpense ? undefined : currentChatReport,
        participant,
        comment,
        amount,
        currency,
        created,
        merchant,
        receipt,
        isMovingTransactionFromTrackExpense && linkedTrackedExpenseReportAction && ReportActionsUtils.isMoneyRequestAction(linkedTrackedExpenseReportAction)
            ? ReportActionsUtils.getOriginalMessage(linkedTrackedExpenseReportAction)?.IOUTransactionID
            : undefined,
        category,
        tag,
        taxCode,
        taxAmount,
        billable,
        policy,
        policyTagList,
        policyCategories,
        payeeAccountID,
        payeeEmail,
        moneyRequestReportID,
        linkedTrackedExpenseReportAction,
    );
    const activeReportID = isMoneyRequestReport ? report?.reportID : chatReport.reportID;

    switch (action) {
        case CONST.IOU.ACTION.SUBMIT: {
            if (!linkedTrackedExpenseReportAction || !actionableWhisperReportActionID || !linkedTrackedExpenseReportID) {
                return;
            }

            convertTrackedExpenseToRequest(
                payerAccountID,
                payerEmail,
                chatReport.reportID,
                transaction.transactionID,
                actionableWhisperReportActionID,
                createdChatReportActionID,
                iouReport.reportID,
                createdIOUReportActionID,
                iouAction.reportActionID,
                linkedTrackedExpenseReportAction,
                linkedTrackedExpenseReportID,
                transactionThreadReportID,
                reportPreviewAction.reportActionID,
                onyxData,
                amount,
                currency,
                comment,
                merchant,
                created,
                receipt,
            );
            break;
        }
        default: {
            const parameters: RequestMoneyParams = {
                debtorEmail: payerEmail,
                debtorAccountID: payerAccountID,
                amount,
                currency,
                comment,
                created,
                merchant,
                iouReportID: iouReport.reportID,
                chatReportID: chatReport.reportID,
                transactionID: transaction.transactionID,
                reportActionID: iouAction.reportActionID,
                createdChatReportActionID,
                createdIOUReportActionID,
                reportPreviewReportActionID: reportPreviewAction.reportActionID,
                receipt,
                receiptState: receipt?.state,
                category,
                tag,
                taxCode,
                taxAmount,
                billable,
                // This needs to be a string of JSON because of limitations with the fetch() API and nested objects
                receiptGpsPoints: gpsPoints ? JSON.stringify(gpsPoints) : undefined,
                transactionThreadReportID,
                createdReportActionIDForThread,
            };

            // eslint-disable-next-line rulesdir/no-multiple-api-calls
            API.write(WRITE_COMMANDS.REQUEST_MONEY, parameters, onyxData);
        }
    }

    Navigation.dismissModal(activeReportID);
    if (activeReportID) {
        Report.notifyNewAction(activeReportID, payeeAccountID);
    }
}

function sendInvoice(
    currentUserAccountID: number,
    transaction: OnyxEntry<OnyxTypes.Transaction>,
    invoiceChatReport?: OnyxEntry<OnyxTypes.Report>,
    receiptFile?: Receipt,
    policy?: OnyxEntry<OnyxTypes.Policy>,
    policyTagList?: OnyxEntry<OnyxTypes.PolicyTagList>,
    policyCategories?: OnyxEntry<OnyxTypes.PolicyCategories>,
) {
    const {senderWorkspaceID, receiver, invoiceRoom, createdChatReportActionID, invoiceReportID, reportPreviewReportActionID, transactionID, transactionThreadReportID, onyxData} =
        getSendInvoiceInformation(transaction, currentUserAccountID, invoiceChatReport, receiptFile, policy, policyTagList, policyCategories);

    const parameters: SendInvoiceParams = {
        senderWorkspaceID,
        accountID: currentUserAccountID,
        amount: transaction?.amount ?? 0,
        currency: transaction?.currency ?? '',
        comment: transaction?.comment?.comment ? transaction.comment.comment.trim() : '',
        merchant: transaction?.merchant ?? '',
        category: transaction?.category,
        date: transaction?.created ?? '',
        invoiceRoomReportID: invoiceRoom.reportID,
        createdChatReportActionID,
        invoiceReportID,
        reportPreviewReportActionID,
        transactionID,
        transactionThreadReportID,
        ...(invoiceChatReport?.reportID ? {receiverInvoiceRoomID: invoiceChatReport.reportID} : {receiverEmail: receiver.login ?? ''}),
    };

    API.write(WRITE_COMMANDS.SEND_INVOICE, parameters, onyxData);

    Navigation.dismissModalWithReport(invoiceRoom);
    Report.notifyNewAction(invoiceRoom.reportID, receiver.accountID);
}

/**
 * Track an expense
 */
function trackExpense(
    report: OnyxTypes.Report,
    amount: number,
    currency: string,
    created: string,
    merchant: string,
    payeeEmail: string | undefined,
    payeeAccountID: number,
    participant: Participant,
    comment: string,
    receipt?: Receipt,
    category?: string,
    tag?: string,
    taxCode = '',
    taxAmount = 0,
    billable?: boolean,
    policy?: OnyxEntry<OnyxTypes.Policy>,
    policyTagList?: OnyxEntry<OnyxTypes.PolicyTagList>,
    policyCategories?: OnyxEntry<OnyxTypes.PolicyCategories>,
    gpsPoints?: GPSPoint,
    validWaypoints?: WaypointCollection,
    action?: IOUAction,
    actionableWhisperReportActionID?: string,
    linkedTrackedExpenseReportAction?: OnyxTypes.ReportAction,
    linkedTrackedExpenseReportID?: string,
) {
    const isMoneyRequestReport = ReportUtils.isMoneyRequestReport(report);
    const currentChatReport = isMoneyRequestReport ? getReportOrDraftReport(report.chatReportID) : report;
    const moneyRequestReportID = isMoneyRequestReport ? report.reportID : '';
    const isMovingTransactionFromTrackExpense = IOUUtils.isMovingTransactionFromTrackExpense(action);

    const {
        createdWorkspaceParams,
        iouReport,
        chatReport,
        transaction,
        iouAction,
        createdChatReportActionID,
        createdIOUReportActionID,
        reportPreviewAction,
        transactionThreadReportID,
        createdReportActionIDForThread,
        actionableWhisperReportActionIDParam,
        onyxData,
    } =
        getTrackExpenseInformation(
            currentChatReport,
            participant,
            comment,
            amount,
            currency,
            created,
            merchant,
            receipt,
            category,
            tag,
            taxCode,
            taxAmount,
            billable,
            policy,
            policyTagList,
            policyCategories,
            payeeEmail,
            payeeAccountID,
            moneyRequestReportID,
            linkedTrackedExpenseReportAction,
            isMovingTransactionFromTrackExpense && linkedTrackedExpenseReportAction && ReportActionsUtils.isMoneyRequestAction(linkedTrackedExpenseReportAction)
                ? ReportActionsUtils.getOriginalMessage(linkedTrackedExpenseReportAction)?.IOUTransactionID
                : undefined,
        ) ?? {};
    const activeReportID = isMoneyRequestReport ? report.reportID : chatReport?.reportID;

    switch (action) {
        case CONST.IOU.ACTION.CATEGORIZE: {
            if (!linkedTrackedExpenseReportAction || !actionableWhisperReportActionID || !linkedTrackedExpenseReportID) {
                return;
            }
            categorizeTrackedExpense(
                chatReport?.policyID ?? '-1',
                transaction?.transactionID ?? '-1',
                iouAction?.reportActionID ?? '-1',
                iouReport?.reportID ?? '-1',
                createdIOUReportActionID ?? '-1',
                actionableWhisperReportActionID,
                linkedTrackedExpenseReportAction,
                linkedTrackedExpenseReportID,
                transactionThreadReportID ?? '-1',
                reportPreviewAction?.reportActionID ?? '-1',
                onyxData,
                amount,
                currency,
                comment,
                merchant,
                created,
                category,
                tag,
                taxCode,
                taxAmount,
                billable,
                receipt,
                createdWorkspaceParams,
            );
            break;
        }
        case CONST.IOU.ACTION.SHARE: {
            if (!linkedTrackedExpenseReportAction || !actionableWhisperReportActionID || !linkedTrackedExpenseReportID) {
                return;
            }
            shareTrackedExpense(
                chatReport?.policyID ?? '-1',
                transaction?.transactionID ?? '-1',
                iouAction?.reportActionID ?? '-1',
                iouReport?.reportID ?? '-1',
                createdIOUReportActionID ?? '-1',
                actionableWhisperReportActionID,
                linkedTrackedExpenseReportAction,
                linkedTrackedExpenseReportID,
                transactionThreadReportID ?? '-1',
                reportPreviewAction?.reportActionID ?? '-1',
                onyxData,
                amount,
                currency,
                comment,
                merchant,
                created,
                category,
                tag,
                taxCode,
                taxAmount,
                billable,
                receipt,
                createdWorkspaceParams,
            );
            break;
        }
        default: {
            const parameters: TrackExpenseParams = {
                amount,
                currency,
                comment,
                created,
                merchant,
                iouReportID: iouReport?.reportID,
                chatReportID: chatReport?.reportID ?? '-1',
                transactionID: transaction?.transactionID ?? '-1',
                reportActionID: iouAction?.reportActionID ?? '-1',
                createdChatReportActionID: createdChatReportActionID ?? '-1',
                createdIOUReportActionID,
                reportPreviewReportActionID: reportPreviewAction?.reportActionID,
                receipt,
                receiptState: receipt?.state,
                category,
                tag,
                taxCode,
                taxAmount,
                billable,
                // This needs to be a string of JSON because of limitations with the fetch() API and nested objects
                receiptGpsPoints: gpsPoints ? JSON.stringify(gpsPoints) : undefined,
                transactionThreadReportID: transactionThreadReportID ?? '-1',
                createdReportActionIDForThread: createdReportActionIDForThread ?? '-1',
                waypoints: validWaypoints ? JSON.stringify(validWaypoints) : undefined,
            };
            if (actionableWhisperReportActionIDParam) {
                parameters.actionableWhisperReportActionID = actionableWhisperReportActionIDParam;
            }
            API.write(WRITE_COMMANDS.TRACK_EXPENSE, parameters, onyxData);
        }
    }
    Navigation.dismissModal(activeReportID);

    if (action === CONST.IOU.ACTION.SHARE) {
        Navigation.navigate(ROUTES.ROOM_INVITE.getRoute(activeReportID ?? '-1', CONST.IOU.SHARE.ROLE.ACCOUNTANT));
    }

    Report.notifyNewAction(activeReportID ?? '', payeeAccountID);
}

function getOrCreateOptimisticSplitChatReport(existingSplitChatReportID: string, participants: Participant[], participantAccountIDs: number[], currentUserAccountID: number) {
    // The existing chat report could be passed as reportID or exist on the sole "participant" (in this case a report option)
    const existingChatReportID = existingSplitChatReportID || participants[0].reportID;

    // Check if the report is available locally if we do have one
    let existingSplitChatReport = allReports?.[`${ONYXKEYS.COLLECTION.REPORT}${existingChatReportID}`];

    // If we do not have one locally then we will search for a chat with the same participants (only for 1:1 chats).
    const shouldGetOrCreateOneOneDM = participants.length < 2;
    const allParticipantsAccountIDs = [...participantAccountIDs, currentUserAccountID];
    if (!existingSplitChatReport && shouldGetOrCreateOneOneDM) {
        existingSplitChatReport = ReportUtils.getChatByParticipants(allParticipantsAccountIDs);
    }

    // We found an existing chat report we are done...
    if (existingSplitChatReport) {
        // Yes, these are the same, but give the caller a way to identify if we created a new report or not
        return {existingSplitChatReport, splitChatReport: existingSplitChatReport};
    }

    // Create a Group Chat if we have multiple participants
    if (participants.length > 1) {
        const splitChatReport = ReportUtils.buildOptimisticChatReport(
            allParticipantsAccountIDs,
            '',
            CONST.REPORT.CHAT_TYPE.GROUP,
            undefined,
            undefined,
            undefined,
            undefined,
            undefined,
            undefined,
            CONST.REPORT.NOTIFICATION_PREFERENCE.HIDDEN,
        );
        return {existingSplitChatReport: null, splitChatReport};
    }

    // Otherwise, create a new 1:1 chat report
    const splitChatReport = ReportUtils.buildOptimisticChatReport(participantAccountIDs);
    return {existingSplitChatReport: null, splitChatReport};
}

/**
 * Build the Onyx data and IOU split necessary for splitting a bill with 3+ users.
 * 1. Build the optimistic Onyx data for the group chat, i.e. chatReport and iouReportAction creating the former if it doesn't yet exist.
 * 2. Loop over the group chat participant list, building optimistic or updating existing chatReports, iouReports and iouReportActions between the user and each participant.
 * We build both Onyx data and the IOU split that is sent as a request param and is used by Auth to create the chatReports, iouReports and iouReportActions in the database.
 * The IOU split has the following shape:
 *  [
 *      {email: 'currentUser', amount: 100},
 *      {email: 'user2', amount: 100, iouReportID: '100', chatReportID: '110', transactionID: '120', reportActionID: '130'},
 *      {email: 'user3', amount: 100, iouReportID: '200', chatReportID: '210', transactionID: '220', reportActionID: '230'}
 *  ]
 * @param amount - always in the smallest unit of the currency
 * @param existingSplitChatReportID - the report ID where the split expense happens, could be a group chat or a workspace chat
 */
function createSplitsAndOnyxData(
    participants: Participant[],
    currentUserLogin: string,
    currentUserAccountID: number,
    amount: number,
    comment: string,
    currency: string,
    merchant: string,
    created: string,
    category: string,
    tag: string,
    splitShares: SplitShares = {},
    existingSplitChatReportID = '',
    billable = false,
    iouRequestType: IOURequestType = CONST.IOU.REQUEST_TYPE.MANUAL,
    taxCode = '',
    taxAmount = 0,
): SplitsAndOnyxData {
    const currentUserEmailForIOUSplit = PhoneNumber.addSMSDomainIfPhoneNumber(currentUserLogin);
    const participantAccountIDs = participants.map((participant) => Number(participant.accountID));

    const {splitChatReport, existingSplitChatReport} = getOrCreateOptimisticSplitChatReport(existingSplitChatReportID, participants, participantAccountIDs, currentUserAccountID);
    const isOwnPolicyExpenseChat = !!splitChatReport.isOwnPolicyExpenseChat;

    const splitTransaction = TransactionUtils.buildOptimisticTransaction(
        amount,
        currency,
        CONST.REPORT.SPLIT_REPORTID,
        comment,
        created,
        '',
        '',
        merchant || Localize.translateLocal('iou.expense'),
        undefined,
        undefined,
        undefined,
        category,
        tag,
        taxCode,
        taxAmount,
        billable,
    );

    // Note: The created action must be optimistically generated before the IOU action so there's no chance that the created action appears after the IOU action in the chat
    const splitCreatedReportAction = ReportUtils.buildOptimisticCreatedReportAction(currentUserEmailForIOUSplit);
    const splitIOUReportAction = ReportUtils.buildOptimisticIOUReportAction(
        CONST.IOU.REPORT_ACTION_TYPE.SPLIT,
        amount,
        currency,
        comment,
        participants,
        splitTransaction.transactionID,
        undefined,
        '',
        false,
        false,
        {},
        isOwnPolicyExpenseChat,
    );

    splitChatReport.lastReadTime = DateUtils.getDBTime();
    splitChatReport.lastMessageText = ReportActionsUtils.getReportActionText(splitIOUReportAction);
    splitChatReport.lastMessageHtml = ReportActionsUtils.getReportActionHtml(splitIOUReportAction);
    splitChatReport.lastActorAccountID = currentUserAccountID;
    splitChatReport.lastVisibleActionCreated = splitIOUReportAction.created;

    let splitChatReportNotificationPreference = splitChatReport.notificationPreference;
    if (splitChatReportNotificationPreference === CONST.REPORT.NOTIFICATION_PREFERENCE.HIDDEN) {
        splitChatReportNotificationPreference = CONST.REPORT.NOTIFICATION_PREFERENCE.ALWAYS;
    }

    // If we have an existing splitChatReport (group chat or workspace) use it's pending fields, otherwise indicate that we are adding a chat
    if (!existingSplitChatReport) {
        splitChatReport.pendingFields = {
            createChat: CONST.RED_BRICK_ROAD_PENDING_ACTION.ADD,
        };
    }

    const optimisticData: OnyxUpdate[] = [
        {
            // Use set for new reports because it doesn't exist yet, is faster,
            // and we need the data to be available when we navigate to the chat page
            onyxMethod: existingSplitChatReport ? Onyx.METHOD.MERGE : Onyx.METHOD.SET,
            key: `${ONYXKEYS.COLLECTION.REPORT}${splitChatReport.reportID}`,
            value: {
                ...splitChatReport,
                notificationPreference: splitChatReportNotificationPreference,
            },
        },
        {
            onyxMethod: Onyx.METHOD.SET,
            key: ONYXKEYS.NVP_QUICK_ACTION_GLOBAL_CREATE,
            value: {
                action: iouRequestType === CONST.IOU.REQUEST_TYPE.DISTANCE ? CONST.QUICK_ACTIONS.SPLIT_DISTANCE : CONST.QUICK_ACTIONS.SPLIT_MANUAL,
                chatReportID: splitChatReport.reportID,
                isFirstQuickAction: isEmptyObject(quickAction),
            },
        },
        existingSplitChatReport
            ? {
                  onyxMethod: Onyx.METHOD.MERGE,
                  key: `${ONYXKEYS.COLLECTION.REPORT_ACTIONS}${splitChatReport.reportID}`,
                  value: {
                      [splitIOUReportAction.reportActionID]: splitIOUReportAction as OnyxTypes.ReportAction,
                  },
              }
            : {
                  onyxMethod: Onyx.METHOD.SET,
                  key: `${ONYXKEYS.COLLECTION.REPORT_ACTIONS}${splitChatReport.reportID}`,
                  value: {
                      [splitCreatedReportAction.reportActionID]: splitCreatedReportAction as OnyxTypes.ReportAction,
                      [splitIOUReportAction.reportActionID]: splitIOUReportAction as OnyxTypes.ReportAction,
                  },
              },
        {
            onyxMethod: Onyx.METHOD.SET,
            key: `${ONYXKEYS.COLLECTION.TRANSACTION}${splitTransaction.transactionID}`,
            value: splitTransaction,
        },
        {
            onyxMethod: Onyx.METHOD.MERGE,
            key: `${ONYXKEYS.COLLECTION.TRANSACTION_DRAFT}${CONST.IOU.OPTIMISTIC_TRANSACTION_ID}`,
            value: null,
        },
    ];
    const successData: OnyxUpdate[] = [
        {
            onyxMethod: Onyx.METHOD.MERGE,
            key: `${ONYXKEYS.COLLECTION.REPORT_ACTIONS}${splitChatReport.reportID}`,
            value: {
                ...(existingSplitChatReport ? {} : {[splitCreatedReportAction.reportActionID]: {pendingAction: null}}),
                [splitIOUReportAction.reportActionID]: {pendingAction: null},
            },
        },
        {
            onyxMethod: Onyx.METHOD.MERGE,
            key: `${ONYXKEYS.COLLECTION.TRANSACTION}${splitTransaction.transactionID}`,
            value: {pendingAction: null},
        },
    ];

    const redundantParticipants: Record<number, null> = {};
    if (!existingSplitChatReport) {
        successData.push({
            onyxMethod: Onyx.METHOD.MERGE,
            key: `${ONYXKEYS.COLLECTION.REPORT}${splitChatReport.reportID}`,
            value: {pendingFields: {createChat: null}, participants: redundantParticipants},
        });
    }

    const failureData: OnyxUpdate[] = [
        {
            onyxMethod: Onyx.METHOD.MERGE,
            key: `${ONYXKEYS.COLLECTION.TRANSACTION}${splitTransaction.transactionID}`,
            value: {
                errors: ErrorUtils.getMicroSecondOnyxErrorWithTranslationKey('iou.error.genericCreateFailureMessage'),
            },
        },
    ];

    if (existingSplitChatReport) {
        failureData.push({
            onyxMethod: Onyx.METHOD.MERGE,
            key: `${ONYXKEYS.COLLECTION.REPORT_ACTIONS}${splitChatReport.reportID}`,
            value: {
                [splitIOUReportAction.reportActionID]: {
                    errors: ErrorUtils.getMicroSecondOnyxErrorWithTranslationKey('iou.error.genericCreateFailureMessage'),
                },
            },
        });
    } else {
        failureData.push(
            {
                onyxMethod: Onyx.METHOD.MERGE,
                key: `${ONYXKEYS.COLLECTION.REPORT}${splitChatReport.reportID}`,
                value: {
                    errorFields: {
                        createChat: ErrorUtils.getMicroSecondOnyxErrorWithTranslationKey('report.genericCreateReportFailureMessage'),
                    },
                },
            },
            {
                onyxMethod: Onyx.METHOD.MERGE,
                key: `${ONYXKEYS.COLLECTION.REPORT_ACTIONS}${splitChatReport.reportID}`,
                value: {
                    [splitIOUReportAction.reportActionID]: {
                        errors: ErrorUtils.getMicroSecondOnyxErrorWithTranslationKey('iou.error.genericCreateFailureMessage'),
                    },
                },
            },
        );
    }

    // Loop through participants creating individual chats, iouReports and reportActionIDs as needed
    const currentUserAmount = splitShares?.[currentUserAccountID]?.amount ?? IOUUtils.calculateAmount(participants.length, amount, currency, true);
    const currentUserTaxAmount = IOUUtils.calculateAmount(participants.length, taxAmount, currency, true);

    const splits: Split[] = [{email: currentUserEmailForIOUSplit, accountID: currentUserAccountID, amount: currentUserAmount, taxAmount: currentUserTaxAmount}];

    const hasMultipleParticipants = participants.length > 1;
    participants.forEach((participant) => {
        // In a case when a participant is a workspace, even when a current user is not an owner of the workspace
        const isPolicyExpenseChat = ReportUtils.isPolicyExpenseChat(participant);
        const splitAmount = splitShares?.[participant.accountID ?? -1]?.amount ?? IOUUtils.calculateAmount(participants.length, amount, currency, false);
        const splitTaxAmount = IOUUtils.calculateAmount(participants.length, taxAmount, currency, false);

        // To exclude someone from a split, the amount can be 0. The scenario for this is when creating a split from a group chat, we have remove the option to deselect users to exclude them.
        // We can input '0' next to someone we want to exclude.
        if (splitAmount === 0) {
            return;
        }

        // In case the participant is a workspace, email & accountID should remain undefined and won't be used in the rest of this code
        // participant.login is undefined when the request is initiated from a group DM with an unknown user, so we need to add a default
        const email = isOwnPolicyExpenseChat || isPolicyExpenseChat ? '' : PhoneNumber.addSMSDomainIfPhoneNumber(participant.login ?? '').toLowerCase();
        const accountID = isOwnPolicyExpenseChat || isPolicyExpenseChat ? 0 : Number(participant.accountID);
        if (email === currentUserEmailForIOUSplit) {
            return;
        }

        // STEP 1: Get existing chat report OR build a new optimistic one
        // If we only have one participant and the request was initiated from the global create menu, i.e. !existingGroupChatReportID, the oneOnOneChatReport is the groupChatReport
        let oneOnOneChatReport: OnyxTypes.Report | OptimisticChatReport;
        let isNewOneOnOneChatReport = false;
        let shouldCreateOptimisticPersonalDetails = false;
        const personalDetailExists = accountID in allPersonalDetails;

        // If this is a split between two people only and the function
        // wasn't provided with an existing group chat report id
        // or, if the split is being made from the workspace chat, then the oneOnOneChatReport is the same as the splitChatReport
        // in this case existingSplitChatReport will belong to the policy expense chat and we won't be
        // entering code that creates optimistic personal details
        if ((!hasMultipleParticipants && !existingSplitChatReportID) || isOwnPolicyExpenseChat) {
            oneOnOneChatReport = splitChatReport;
            shouldCreateOptimisticPersonalDetails = !existingSplitChatReport && !personalDetailExists;
        } else {
            const existingChatReport = ReportUtils.getChatByParticipants([accountID, currentUserAccountID]);
            isNewOneOnOneChatReport = !existingChatReport;
            shouldCreateOptimisticPersonalDetails = isNewOneOnOneChatReport && !personalDetailExists;
            oneOnOneChatReport = existingChatReport ?? ReportUtils.buildOptimisticChatReport([accountID, currentUserAccountID]);
        }

        // STEP 2: Get existing IOU/Expense report and update its total OR build a new optimistic one
        let oneOnOneIOUReport: OneOnOneIOUReport = oneOnOneChatReport.iouReportID ? allReports?.[`${ONYXKEYS.COLLECTION.REPORT}${oneOnOneChatReport.iouReportID}`] : null;
        const shouldCreateNewOneOnOneIOUReport = ReportUtils.shouldCreateNewMoneyRequestReport(oneOnOneIOUReport, oneOnOneChatReport);

        if (!oneOnOneIOUReport || shouldCreateNewOneOnOneIOUReport) {
            oneOnOneIOUReport = isOwnPolicyExpenseChat
                ? ReportUtils.buildOptimisticExpenseReport(oneOnOneChatReport.reportID, oneOnOneChatReport.policyID ?? '-1', currentUserAccountID, splitAmount, currency)
                : ReportUtils.buildOptimisticIOUReport(currentUserAccountID, accountID, splitAmount, oneOnOneChatReport.reportID, currency);
        } else if (isOwnPolicyExpenseChat) {
            if (typeof oneOnOneIOUReport?.total === 'number') {
                // Because of the Expense reports are stored as negative values, we subtract the total from the amount
                oneOnOneIOUReport.total -= splitAmount;
            }
        } else {
            oneOnOneIOUReport = IOUUtils.updateIOUOwnerAndTotal(oneOnOneIOUReport, currentUserAccountID, splitAmount, currency);
        }

        // STEP 3: Build optimistic transaction
        const oneOnOneTransaction = TransactionUtils.buildOptimisticTransaction(
            ReportUtils.isExpenseReport(oneOnOneIOUReport) ? -splitAmount : splitAmount,
            currency,
            oneOnOneIOUReport.reportID,
            comment,
            created,
            CONST.IOU.TYPE.SPLIT,
            splitTransaction.transactionID,
            merchant || Localize.translateLocal('iou.expense'),
            undefined,
            undefined,
            undefined,
            category,
            tag,
            taxCode,
            ReportUtils.isExpenseReport(oneOnOneIOUReport) ? -splitTaxAmount : splitTaxAmount,
            billable,
        );

        // STEP 4: Build optimistic reportActions. We need:
        // 1. CREATED action for the chatReport
        // 2. CREATED action for the iouReport
        // 3. IOU action for the iouReport
        // 4. Transaction Thread and the CREATED action for it
        // 5. REPORT_PREVIEW action for the chatReport
        const [oneOnOneCreatedActionForChat, oneOnOneCreatedActionForIOU, oneOnOneIOUAction, optimisticTransactionThread, optimisticCreatedActionForTransactionThread] =
            ReportUtils.buildOptimisticMoneyRequestEntities(
                oneOnOneIOUReport,
                CONST.IOU.REPORT_ACTION_TYPE.CREATE,
                splitAmount,
                currency,
                comment,
                currentUserEmailForIOUSplit,
                [participant],
                oneOnOneTransaction.transactionID,
            );

        // Add optimistic personal details for new participants
        const oneOnOnePersonalDetailListAction: OnyxTypes.PersonalDetailsList = shouldCreateOptimisticPersonalDetails
            ? {
                  [accountID]: {
                      accountID,
                      // Disabling this line since participant.displayName can be an empty string
                      // eslint-disable-next-line @typescript-eslint/prefer-nullish-coalescing
                      displayName: LocalePhoneNumber.formatPhoneNumber(participant.displayName || email),
                      login: participant.login,
                      isOptimisticPersonalDetail: true,
                  },
              }
            : {};

        if (shouldCreateOptimisticPersonalDetails) {
            // BE will send different participants. We clear the optimistic ones to avoid duplicated entries
            redundantParticipants[accountID] = null;
        }

        let oneOnOneReportPreviewAction = getReportPreviewAction(oneOnOneChatReport.reportID, oneOnOneIOUReport.reportID);
        if (oneOnOneReportPreviewAction) {
            oneOnOneReportPreviewAction = ReportUtils.updateReportPreview(oneOnOneIOUReport, oneOnOneReportPreviewAction);
        } else {
            oneOnOneReportPreviewAction = ReportUtils.buildOptimisticReportPreview(oneOnOneChatReport, oneOnOneIOUReport);
        }

        // Add category to optimistic policy recently used categories when a participant is a workspace
        const optimisticPolicyRecentlyUsedCategories = isPolicyExpenseChat ? Category.buildOptimisticPolicyRecentlyUsedCategories(participant.policyID, category) : [];

        // Add tag to optimistic policy recently used tags when a participant is a workspace
        const optimisticPolicyRecentlyUsedTags = isPolicyExpenseChat ? Tag.buildOptimisticPolicyRecentlyUsedTags(participant.policyID, tag) : {};

        // STEP 5: Build Onyx Data
        const [oneOnOneOptimisticData, oneOnOneSuccessData, oneOnOneFailureData] = buildOnyxDataForMoneyRequest(
            oneOnOneChatReport,
            oneOnOneIOUReport,
            oneOnOneTransaction,
            oneOnOneCreatedActionForChat,
            oneOnOneCreatedActionForIOU,
            oneOnOneIOUAction,
            oneOnOnePersonalDetailListAction,
            oneOnOneReportPreviewAction,
            optimisticPolicyRecentlyUsedCategories,
            optimisticPolicyRecentlyUsedTags,
            isNewOneOnOneChatReport,
            optimisticTransactionThread,
            optimisticCreatedActionForTransactionThread,
            shouldCreateNewOneOnOneIOUReport,
            null,
            null,
            null,
            null,
            true,
        );

        const individualSplit = {
            email,
            accountID,
            isOptimisticAccount: ReportUtils.isOptimisticPersonalDetail(accountID),
            amount: splitAmount,
            iouReportID: oneOnOneIOUReport.reportID,
            chatReportID: oneOnOneChatReport.reportID,
            transactionID: oneOnOneTransaction.transactionID,
            reportActionID: oneOnOneIOUAction.reportActionID,
            createdChatReportActionID: oneOnOneCreatedActionForChat.reportActionID,
            createdIOUReportActionID: oneOnOneCreatedActionForIOU.reportActionID,
            reportPreviewReportActionID: oneOnOneReportPreviewAction.reportActionID,
            transactionThreadReportID: optimisticTransactionThread.reportID,
            createdReportActionIDForThread: optimisticCreatedActionForTransactionThread?.reportActionID,
            taxAmount: splitTaxAmount,
        };

        splits.push(individualSplit);
        optimisticData.push(...oneOnOneOptimisticData);
        successData.push(...oneOnOneSuccessData);
        failureData.push(...oneOnOneFailureData);
    });

    optimisticData.push({
        onyxMethod: Onyx.METHOD.MERGE,
        key: `${ONYXKEYS.COLLECTION.TRANSACTION}${splitTransaction.transactionID}`,
        value: {
            comment: {
                splits: splits.map((split) => ({accountID: split.accountID, amount: split.amount})),
            },
        },
    });

    const splitData: SplitData = {
        chatReportID: splitChatReport.reportID,
        transactionID: splitTransaction.transactionID,
        reportActionID: splitIOUReportAction.reportActionID,
        policyID: splitChatReport.policyID,
        chatType: splitChatReport.chatType,
    };

    if (!existingSplitChatReport) {
        splitData.createdReportActionID = splitCreatedReportAction.reportActionID;
    }

    return {
        splitData,
        splits,
        onyxData: {optimisticData, successData, failureData},
    };
}

type SplitBillActionsParams = {
    participants: Participant[];
    currentUserLogin: string;
    currentUserAccountID: number;
    amount: number;
    comment: string;
    currency: string;
    merchant: string;
    created: string;
    category?: string;
    tag?: string;
    billable?: boolean;
    iouRequestType?: IOURequestType;
    existingSplitChatReportID?: string;
    splitShares?: SplitShares;
    splitPayerAccountIDs?: number[];
    taxCode?: string;
    taxAmount?: number;
};

/**
 * @param amount - always in smallest currency unit
 * @param existingSplitChatReportID - Either a group DM or a workspace chat
 */
function splitBill({
    participants,
    currentUserLogin,
    currentUserAccountID,
    amount,
    comment,
    currency,
    merchant,
    created,
    category = '',
    tag = '',
    billable = false,
    iouRequestType = CONST.IOU.REQUEST_TYPE.MANUAL,
    existingSplitChatReportID = '',
    splitShares = {},
    splitPayerAccountIDs = [],
    taxCode = '',
    taxAmount = 0,
}: SplitBillActionsParams) {
    const {splitData, splits, onyxData} = createSplitsAndOnyxData(
        participants,
        currentUserLogin,
        currentUserAccountID,
        amount,
        comment,
        currency,
        merchant,
        created,
        category,
        tag,
        splitShares,
        existingSplitChatReportID,
        billable,
        iouRequestType,
        taxCode,
        taxAmount,
    );

    const parameters: SplitBillParams = {
        reportID: splitData.chatReportID,
        amount,
        splits: JSON.stringify(splits),
        currency,
        comment,
        category,
        merchant,
        created,
        tag,
        billable,
        transactionID: splitData.transactionID,
        reportActionID: splitData.reportActionID,
        createdReportActionID: splitData.createdReportActionID,
        policyID: splitData.policyID,
        chatType: splitData.chatType,
        splitPayerAccountIDs,
        taxCode,
        taxAmount,
    };

    API.write(WRITE_COMMANDS.SPLIT_BILL, parameters, onyxData);

    Navigation.dismissModal(existingSplitChatReportID);
    Report.notifyNewAction(splitData.chatReportID, currentUserAccountID);
}

/**
 * @param amount - always in the smallest currency unit
 */
function splitBillAndOpenReport({
    participants,
    currentUserLogin,
    currentUserAccountID,
    amount,
    comment,
    currency,
    merchant,
    created,
    category = '',
    tag = '',
    billable = false,
    iouRequestType = CONST.IOU.REQUEST_TYPE.MANUAL,
    splitShares = {},
    splitPayerAccountIDs = [],
    taxCode = '',
    taxAmount = 0,
}: SplitBillActionsParams) {
    const {splitData, splits, onyxData} = createSplitsAndOnyxData(
        participants,
        currentUserLogin,
        currentUserAccountID,
        amount,
        comment,
        currency,
        merchant,
        created,
        category,
        tag,
        splitShares,
        '',
        billable,
        iouRequestType,
        taxCode,
        taxAmount,
    );

    const parameters: SplitBillParams = {
        reportID: splitData.chatReportID,
        amount,
        splits: JSON.stringify(splits),
        currency,
        merchant,
        created,
        comment,
        category,
        tag,
        billable,
        transactionID: splitData.transactionID,
        reportActionID: splitData.reportActionID,
        createdReportActionID: splitData.createdReportActionID,
        policyID: splitData.policyID,
        chatType: splitData.chatType,
        splitPayerAccountIDs,
        taxCode,
        taxAmount,
    };

    API.write(WRITE_COMMANDS.SPLIT_BILL_AND_OPEN_REPORT, parameters, onyxData);

    Navigation.dismissModal(splitData.chatReportID);
    Report.notifyNewAction(splitData.chatReportID, currentUserAccountID);
}

type StartSplitBilActionParams = {
    participants: Participant[];
    currentUserLogin: string;
    currentUserAccountID: number;
    comment: string;
    receipt: Receipt;
    existingSplitChatReportID?: string;
    billable?: boolean;
    category: string | undefined;
    tag: string | undefined;
    currency: string;
    taxCode: string;
    taxAmount: number;
};

/** Used exclusively for starting a split expense request that contains a receipt, the split request will be completed once the receipt is scanned
 *  or user enters details manually.
 *
 * @param existingSplitChatReportID - Either a group DM or a workspace chat
 */
function startSplitBill({
    participants,
    currentUserLogin,
    currentUserAccountID,
    comment,
    receipt,
    existingSplitChatReportID = '',
    billable = false,
    category = '',
    tag = '',
    currency,
    taxCode = '',
    taxAmount = 0,
}: StartSplitBilActionParams) {
    const currentUserEmailForIOUSplit = PhoneNumber.addSMSDomainIfPhoneNumber(currentUserLogin);
    const participantAccountIDs = participants.map((participant) => Number(participant.accountID));
    const {splitChatReport, existingSplitChatReport} = getOrCreateOptimisticSplitChatReport(existingSplitChatReportID, participants, participantAccountIDs, currentUserAccountID);
    const isOwnPolicyExpenseChat = !!splitChatReport.isOwnPolicyExpenseChat;

    const {name: filename, source, state = CONST.IOU.RECEIPT_STATE.SCANREADY} = receipt;
    const receiptObject: Receipt = {state, source};

    // ReportID is -2 (aka "deleted") on the group transaction
    const splitTransaction = TransactionUtils.buildOptimisticTransaction(
        0,
        currency,
        CONST.REPORT.SPLIT_REPORTID,
        comment,
        '',
        '',
        '',
        CONST.TRANSACTION.PARTIAL_TRANSACTION_MERCHANT,
        receiptObject,
        filename,
        undefined,
        category,
        tag,
        taxCode,
        taxAmount,
        billable,
    );

    // Note: The created action must be optimistically generated before the IOU action so there's no chance that the created action appears after the IOU action in the chat
    const splitChatCreatedReportAction = ReportUtils.buildOptimisticCreatedReportAction(currentUserEmailForIOUSplit);
    const splitIOUReportAction = ReportUtils.buildOptimisticIOUReportAction(
        CONST.IOU.REPORT_ACTION_TYPE.SPLIT,
        0,
        CONST.CURRENCY.USD,
        comment,
        participants,
        splitTransaction.transactionID,
        undefined,
        '',
        false,
        false,
        receiptObject,
        isOwnPolicyExpenseChat,
    );

    splitChatReport.lastReadTime = DateUtils.getDBTime();
    splitChatReport.lastMessageText = ReportActionsUtils.getReportActionText(splitIOUReportAction);
    splitChatReport.lastMessageHtml = ReportActionsUtils.getReportActionHtml(splitIOUReportAction);

    // If we have an existing splitChatReport (group chat or workspace) use it's pending fields, otherwise indicate that we are adding a chat
    if (!existingSplitChatReport) {
        splitChatReport.pendingFields = {
            createChat: CONST.RED_BRICK_ROAD_PENDING_ACTION.ADD,
        };
    }

    const optimisticData: OnyxUpdate[] = [
        {
            // Use set for new reports because it doesn't exist yet, is faster,
            // and we need the data to be available when we navigate to the chat page
            onyxMethod: existingSplitChatReport ? Onyx.METHOD.MERGE : Onyx.METHOD.SET,
            key: `${ONYXKEYS.COLLECTION.REPORT}${splitChatReport.reportID}`,
            value: splitChatReport,
        },
        {
            onyxMethod: Onyx.METHOD.SET,
            key: ONYXKEYS.NVP_QUICK_ACTION_GLOBAL_CREATE,
            value: {
                action: CONST.QUICK_ACTIONS.SPLIT_SCAN,
                chatReportID: splitChatReport.reportID,
                isFirstQuickAction: isEmptyObject(quickAction),
            },
        },
        existingSplitChatReport
            ? {
                  onyxMethod: Onyx.METHOD.MERGE,
                  key: `${ONYXKEYS.COLLECTION.REPORT_ACTIONS}${splitChatReport.reportID}`,
                  value: {
                      [splitIOUReportAction.reportActionID]: splitIOUReportAction as OnyxTypes.ReportAction,
                  },
              }
            : {
                  onyxMethod: Onyx.METHOD.SET,
                  key: `${ONYXKEYS.COLLECTION.REPORT_ACTIONS}${splitChatReport.reportID}`,
                  value: {
                      [splitChatCreatedReportAction.reportActionID]: splitChatCreatedReportAction,
                      [splitIOUReportAction.reportActionID]: splitIOUReportAction as OnyxTypes.ReportAction,
                  },
              },
        {
            onyxMethod: Onyx.METHOD.SET,
            key: `${ONYXKEYS.COLLECTION.TRANSACTION}${splitTransaction.transactionID}`,
            value: splitTransaction,
        },
    ];

    const successData: OnyxUpdate[] = [
        {
            onyxMethod: Onyx.METHOD.MERGE,
            key: `${ONYXKEYS.COLLECTION.REPORT_ACTIONS}${splitChatReport.reportID}`,
            value: {
                ...(existingSplitChatReport ? {} : {[splitChatCreatedReportAction.reportActionID]: {pendingAction: null}}),
                [splitIOUReportAction.reportActionID]: {pendingAction: null},
            },
        },
        {
            onyxMethod: Onyx.METHOD.MERGE,
            key: `${ONYXKEYS.COLLECTION.TRANSACTION}${splitTransaction.transactionID}`,
            value: {pendingAction: null},
        },
    ];

    const redundantParticipants: Record<number, null> = {};
    if (!existingSplitChatReport) {
        successData.push({
            onyxMethod: Onyx.METHOD.MERGE,
            key: `${ONYXKEYS.COLLECTION.REPORT}${splitChatReport.reportID}`,
            value: {pendingFields: {createChat: null}, participants: redundantParticipants},
        });
    }

    const failureData: OnyxUpdate[] = [
        {
            onyxMethod: Onyx.METHOD.MERGE,
            key: `${ONYXKEYS.COLLECTION.TRANSACTION}${splitTransaction.transactionID}`,
            value: {
                errors: ErrorUtils.getMicroSecondOnyxErrorWithTranslationKey('iou.error.genericCreateFailureMessage'),
            },
        },
    ];

    if (existingSplitChatReport) {
        failureData.push({
            onyxMethod: Onyx.METHOD.MERGE,
            key: `${ONYXKEYS.COLLECTION.REPORT_ACTIONS}${splitChatReport.reportID}`,
            value: {
                [splitIOUReportAction.reportActionID]: {
                    errors: getReceiptError(receipt, filename),
                },
            },
        });
    } else {
        failureData.push(
            {
                onyxMethod: Onyx.METHOD.MERGE,
                key: `${ONYXKEYS.COLLECTION.REPORT}${splitChatReport.reportID}`,
                value: {
                    errorFields: {
                        createChat: ErrorUtils.getMicroSecondOnyxErrorWithTranslationKey('report.genericCreateReportFailureMessage'),
                    },
                },
            },
            {
                onyxMethod: Onyx.METHOD.MERGE,
                key: `${ONYXKEYS.COLLECTION.REPORT_ACTIONS}${splitChatReport.reportID}`,
                value: {
                    [splitChatCreatedReportAction.reportActionID]: {
                        errors: ErrorUtils.getMicroSecondOnyxErrorWithTranslationKey('report.genericCreateReportFailureMessage'),
                    },
                    [splitIOUReportAction.reportActionID]: {
                        errors: getReceiptError(receipt, filename),
                    },
                },
            },
        );
    }

    const splits: Split[] = [{email: currentUserEmailForIOUSplit, accountID: currentUserAccountID}];

    participants.forEach((participant) => {
        // Disabling this line since participant.login can be an empty string
        // eslint-disable-next-line @typescript-eslint/prefer-nullish-coalescing
        const email = participant.isOwnPolicyExpenseChat ? '' : PhoneNumber.addSMSDomainIfPhoneNumber(participant.login || participant.text || '').toLowerCase();
        const accountID = participant.isOwnPolicyExpenseChat ? 0 : Number(participant.accountID);
        if (email === currentUserEmailForIOUSplit) {
            return;
        }

        // When splitting with a workspace chat, we only need to supply the policyID and the workspace reportID as it's needed so we can update the report preview
        if (participant.isOwnPolicyExpenseChat) {
            splits.push({
                policyID: participant.policyID,
                chatReportID: splitChatReport.reportID,
            });
            return;
        }

        const participantPersonalDetails = allPersonalDetails[participant?.accountID ?? -1];
        if (!participantPersonalDetails) {
            optimisticData.push({
                onyxMethod: Onyx.METHOD.MERGE,
                key: ONYXKEYS.PERSONAL_DETAILS_LIST,
                value: {
                    [accountID]: {
                        accountID,
                        // Disabling this line since participant.displayName can be an empty string
                        // eslint-disable-next-line @typescript-eslint/prefer-nullish-coalescing
                        displayName: LocalePhoneNumber.formatPhoneNumber(participant.displayName || email),
                        // Disabling this line since participant.login can be an empty string
                        // eslint-disable-next-line @typescript-eslint/prefer-nullish-coalescing
                        login: participant.login || participant.text,
                        isOptimisticPersonalDetail: true,
                    },
                },
            });
            // BE will send different participants. We clear the optimistic ones to avoid duplicated entries
            redundantParticipants[accountID] = null;
        }

        splits.push({
            email,
            accountID,
        });
    });

    participants.forEach((participant) => {
        const isPolicyExpenseChat = ReportUtils.isPolicyExpenseChat(participant);
        if (!isPolicyExpenseChat) {
            return;
        }

        const optimisticPolicyRecentlyUsedCategories = Category.buildOptimisticPolicyRecentlyUsedCategories(participant.policyID, category);
        const optimisticPolicyRecentlyUsedTags = Tag.buildOptimisticPolicyRecentlyUsedTags(participant.policyID, tag);

        if (optimisticPolicyRecentlyUsedCategories.length > 0) {
            optimisticData.push({
                onyxMethod: Onyx.METHOD.SET,
                key: `${ONYXKEYS.COLLECTION.POLICY_RECENTLY_USED_CATEGORIES}${participant.policyID}`,
                value: optimisticPolicyRecentlyUsedCategories,
            });
        }

        if (!isEmptyObject(optimisticPolicyRecentlyUsedTags)) {
            optimisticData.push({
                onyxMethod: Onyx.METHOD.MERGE,
                key: `${ONYXKEYS.COLLECTION.POLICY_RECENTLY_USED_TAGS}${participant.policyID}`,
                value: optimisticPolicyRecentlyUsedTags,
            });
        }
    });

    // Save the new splits array into the transaction's comment in case the user calls CompleteSplitBill while offline
    optimisticData.push({
        onyxMethod: Onyx.METHOD.MERGE,
        key: `${ONYXKEYS.COLLECTION.TRANSACTION}${splitTransaction.transactionID}`,
        value: {
            comment: {
                splits,
            },
        },
    });

    const parameters: StartSplitBillParams = {
        chatReportID: splitChatReport.reportID,
        reportActionID: splitIOUReportAction.reportActionID,
        transactionID: splitTransaction.transactionID,
        splits: JSON.stringify(splits),
        receipt,
        comment,
        category,
        tag,
        currency,
        isFromGroupDM: !existingSplitChatReport,
        billable,
        ...(existingSplitChatReport ? {} : {createdReportActionID: splitChatCreatedReportAction.reportActionID}),
        chatType: splitChatReport?.chatType,
        taxCode,
        taxAmount,
    };

    API.write(WRITE_COMMANDS.START_SPLIT_BILL, parameters, {optimisticData, successData, failureData});

    Navigation.dismissModalWithReport(splitChatReport);
    Report.notifyNewAction(splitChatReport.reportID ?? '-1', currentUserAccountID);
}

/** Used for editing a split expense while it's still scanning or when SmartScan fails, it completes a split expense started by startSplitBill above.
 *
 * @param chatReportID - The group chat or workspace reportID
 * @param reportAction - The split action that lives in the chatReport above
 * @param updatedTransaction - The updated **draft** split transaction
 * @param sessionAccountID - accountID of the current user
 * @param sessionEmail - email of the current user
 */
function completeSplitBill(chatReportID: string, reportAction: OnyxTypes.ReportAction, updatedTransaction: OnyxEntry<OnyxTypes.Transaction>, sessionAccountID: number, sessionEmail: string) {
    const currentUserEmailForIOUSplit = PhoneNumber.addSMSDomainIfPhoneNumber(sessionEmail);
    const transactionID = updatedTransaction?.transactionID ?? '-1';
    const unmodifiedTransaction = allTransactions[`${ONYXKEYS.COLLECTION.TRANSACTION}${transactionID}`];

    // Save optimistic updated transaction and action
    const optimisticData: OnyxUpdate[] = [
        {
            onyxMethod: Onyx.METHOD.MERGE,
            key: `${ONYXKEYS.COLLECTION.TRANSACTION}${transactionID}`,
            value: {
                ...updatedTransaction,
                receipt: {
                    state: CONST.IOU.RECEIPT_STATE.OPEN,
                },
            },
        },
        {
            onyxMethod: Onyx.METHOD.MERGE,
            key: `${ONYXKEYS.COLLECTION.REPORT_ACTIONS}${chatReportID}`,
            value: {
                [reportAction.reportActionID]: {
                    lastModified: DateUtils.getDBTime(),
                    originalMessage: {
                        whisperedTo: [],
                    },
                },
            },
        },
    ];

    const successData: OnyxUpdate[] = [
        {
            onyxMethod: Onyx.METHOD.MERGE,
            key: `${ONYXKEYS.COLLECTION.TRANSACTION}${transactionID}`,
            value: {pendingAction: null},
        },
        {
            onyxMethod: Onyx.METHOD.MERGE,
            key: `${ONYXKEYS.COLLECTION.SPLIT_TRANSACTION_DRAFT}${transactionID}`,
            value: {pendingAction: null},
        },
    ];

    const failureData: OnyxUpdate[] = [
        {
            onyxMethod: Onyx.METHOD.MERGE,
            key: `${ONYXKEYS.COLLECTION.TRANSACTION}${transactionID}`,
            value: {
                ...unmodifiedTransaction,
                errors: ErrorUtils.getMicroSecondOnyxErrorWithTranslationKey('iou.error.genericCreateFailureMessage'),
            },
        },
        {
            onyxMethod: Onyx.METHOD.MERGE,
            key: `${ONYXKEYS.COLLECTION.REPORT_ACTIONS}${chatReportID}`,
            value: {
                [reportAction.reportActionID]: {
                    ...reportAction,
                    errors: ErrorUtils.getMicroSecondOnyxErrorWithTranslationKey('iou.error.genericCreateFailureMessage'),
                },
            },
        },
    ];

    const splitParticipants: Split[] = updatedTransaction?.comment.splits ?? [];
    const amount = updatedTransaction?.modifiedAmount;
    const currency = updatedTransaction?.modifiedCurrency;
    console.debug(updatedTransaction);

    // Exclude the current user when calculating the split amount, `calculateAmount` takes it into account
    const splitAmount = IOUUtils.calculateAmount(splitParticipants.length - 1, amount ?? 0, currency ?? '', false);
    const splitTaxAmount = IOUUtils.calculateAmount(splitParticipants.length - 1, updatedTransaction?.taxAmount ?? 0, currency ?? '', false);

    const splits: Split[] = [{email: currentUserEmailForIOUSplit}];
    splitParticipants.forEach((participant) => {
        // Skip creating the transaction for the current user
        if (participant.email === currentUserEmailForIOUSplit) {
            return;
        }
        const isPolicyExpenseChat = !!participant.policyID;

        if (!isPolicyExpenseChat) {
            // In case this is still the optimistic accountID saved in the splits array, return early as we cannot know
            // if there is an existing chat between the split creator and this participant
            // Instead, we will rely on Auth generating the report IDs and the user won't see any optimistic chats or reports created
            const participantPersonalDetails: OnyxTypes.PersonalDetails | null = allPersonalDetails[participant?.accountID ?? -1];
            if (!participantPersonalDetails || participantPersonalDetails.isOptimisticPersonalDetail) {
                splits.push({
                    email: participant.email,
                });
                return;
            }
        }

        let oneOnOneChatReport: OnyxEntry<OnyxTypes.Report>;
        let isNewOneOnOneChatReport = false;
        if (isPolicyExpenseChat) {
            // The workspace chat reportID is saved in the splits array when starting a split expense with a workspace
            oneOnOneChatReport = allReports?.[`${ONYXKEYS.COLLECTION.REPORT}${participant.chatReportID}`];
        } else {
            const existingChatReport = ReportUtils.getChatByParticipants(participant.accountID ? [participant.accountID, sessionAccountID] : []);
            isNewOneOnOneChatReport = !existingChatReport;
            oneOnOneChatReport = existingChatReport ?? ReportUtils.buildOptimisticChatReport(participant.accountID ? [participant.accountID, sessionAccountID] : []);
        }

        let oneOnOneIOUReport: OneOnOneIOUReport = oneOnOneChatReport?.iouReportID ? allReports?.[`${ONYXKEYS.COLLECTION.REPORT}${oneOnOneChatReport.iouReportID}`] : null;
        const shouldCreateNewOneOnOneIOUReport = ReportUtils.shouldCreateNewMoneyRequestReport(oneOnOneIOUReport, oneOnOneChatReport);

        if (!oneOnOneIOUReport || shouldCreateNewOneOnOneIOUReport) {
            oneOnOneIOUReport = isPolicyExpenseChat
                ? ReportUtils.buildOptimisticExpenseReport(oneOnOneChatReport?.reportID ?? '-1', participant.policyID ?? '-1', sessionAccountID, splitAmount, currency ?? '')
                : ReportUtils.buildOptimisticIOUReport(sessionAccountID, participant.accountID ?? -1, splitAmount, oneOnOneChatReport?.reportID ?? '-1', currency ?? '');
        } else if (isPolicyExpenseChat) {
            if (typeof oneOnOneIOUReport?.total === 'number') {
                // Because of the Expense reports are stored as negative values, we subtract the total from the amount
                oneOnOneIOUReport.total -= splitAmount;
            }
        } else {
            oneOnOneIOUReport = IOUUtils.updateIOUOwnerAndTotal(oneOnOneIOUReport, sessionAccountID, splitAmount, currency ?? '');
        }

        const oneOnOneTransaction = TransactionUtils.buildOptimisticTransaction(
            isPolicyExpenseChat ? -splitAmount : splitAmount,
            currency ?? '',
            oneOnOneIOUReport?.reportID ?? '-1',
            updatedTransaction?.comment.comment,
            updatedTransaction?.modifiedCreated,
            CONST.IOU.TYPE.SPLIT,
            transactionID,
            updatedTransaction?.modifiedMerchant,
            {...updatedTransaction?.receipt, state: CONST.IOU.RECEIPT_STATE.OPEN},
            updatedTransaction?.filename,
            undefined,
            updatedTransaction?.category,
            updatedTransaction?.tag,
            updatedTransaction?.taxCode,
            isPolicyExpenseChat ? -splitTaxAmount : splitAmount,
            updatedTransaction?.billable,
        );

        const [oneOnOneCreatedActionForChat, oneOnOneCreatedActionForIOU, oneOnOneIOUAction, optimisticTransactionThread, optimisticCreatedActionForTransactionThread] =
            ReportUtils.buildOptimisticMoneyRequestEntities(
                oneOnOneIOUReport,
                CONST.IOU.REPORT_ACTION_TYPE.CREATE,
                splitAmount,
                currency ?? '',
                updatedTransaction?.comment.comment ?? '',
                currentUserEmailForIOUSplit,
                [participant],
                oneOnOneTransaction.transactionID,
                undefined,
            );

        let oneOnOneReportPreviewAction = getReportPreviewAction(oneOnOneChatReport?.reportID ?? '-1', oneOnOneIOUReport?.reportID ?? '-1');
        if (oneOnOneReportPreviewAction) {
            oneOnOneReportPreviewAction = ReportUtils.updateReportPreview(oneOnOneIOUReport, oneOnOneReportPreviewAction);
        } else {
            oneOnOneReportPreviewAction = ReportUtils.buildOptimisticReportPreview(oneOnOneChatReport, oneOnOneIOUReport, '', oneOnOneTransaction);
        }

        const [oneOnOneOptimisticData, oneOnOneSuccessData, oneOnOneFailureData] = buildOnyxDataForMoneyRequest(
            oneOnOneChatReport,
            oneOnOneIOUReport,
            oneOnOneTransaction,
            oneOnOneCreatedActionForChat,
            oneOnOneCreatedActionForIOU,
            oneOnOneIOUAction,
            {},
            oneOnOneReportPreviewAction,
            [],
            {},
            isNewOneOnOneChatReport,
            optimisticTransactionThread,
            optimisticCreatedActionForTransactionThread,
            shouldCreateNewOneOnOneIOUReport,
            null,
            null,
            null,
            null,
            true,
        );

        splits.push({
            email: participant.email,
            accountID: participant.accountID,
            policyID: participant.policyID,
            iouReportID: oneOnOneIOUReport?.reportID,
            chatReportID: oneOnOneChatReport?.reportID,
            transactionID: oneOnOneTransaction.transactionID,
            reportActionID: oneOnOneIOUAction.reportActionID,
            createdChatReportActionID: oneOnOneCreatedActionForChat.reportActionID,
            createdIOUReportActionID: oneOnOneCreatedActionForIOU.reportActionID,
            reportPreviewReportActionID: oneOnOneReportPreviewAction.reportActionID,
            transactionThreadReportID: optimisticTransactionThread.reportID,
            createdReportActionIDForThread: optimisticCreatedActionForTransactionThread?.reportActionID,
        });

        optimisticData.push(...oneOnOneOptimisticData);
        successData.push(...oneOnOneSuccessData);
        failureData.push(...oneOnOneFailureData);
    });

    const {
        amount: transactionAmount,
        currency: transactionCurrency,
        created: transactionCreated,
        merchant: transactionMerchant,
        comment: transactionComment,
        category: transactionCategory,
        tag: transactionTag,
        taxCode: transactionTaxCode,
        taxAmount: transactionTaxAmount,
    } = ReportUtils.getTransactionDetails(updatedTransaction) ?? {};

    const parameters: CompleteSplitBillParams = {
        transactionID,
        amount: transactionAmount,
        currency: transactionCurrency,
        created: transactionCreated,
        merchant: transactionMerchant,
        comment: transactionComment,
        category: transactionCategory,
        tag: transactionTag,
        splits: JSON.stringify(splits),
        taxCode: transactionTaxCode,
        taxAmount: transactionTaxAmount,
    };

    API.write(WRITE_COMMANDS.COMPLETE_SPLIT_BILL, parameters, {optimisticData, successData, failureData});
    Navigation.dismissModal(chatReportID);
    Report.notifyNewAction(chatReportID, sessionAccountID);
}

function setDraftSplitTransaction(transactionID: string, transactionChanges: TransactionChanges = {}) {
    let draftSplitTransaction = allDraftSplitTransactions[`${ONYXKEYS.COLLECTION.SPLIT_TRANSACTION_DRAFT}${transactionID}`];

    if (!draftSplitTransaction) {
        draftSplitTransaction = allTransactions[`${ONYXKEYS.COLLECTION.TRANSACTION}${transactionID}`];
    }

    const updatedTransaction = draftSplitTransaction ? TransactionUtils.getUpdatedTransaction(draftSplitTransaction, transactionChanges, false, false) : null;

    Onyx.merge(`${ONYXKEYS.COLLECTION.SPLIT_TRANSACTION_DRAFT}${transactionID}`, updatedTransaction);
}

function editRegularMoneyRequest(
    transactionID: string,
    transactionThreadReportID: string,
    transactionChanges: TransactionChanges,
    policy: OnyxTypes.Policy,
    policyTags: OnyxTypes.PolicyTagList,
    policyCategories: OnyxTypes.PolicyCategories,
) {
    // STEP 1: Get all collections we're updating
    const transactionThread = allReports?.[`${ONYXKEYS.COLLECTION.REPORT}${transactionThreadReportID}`] ?? null;
    const transaction = allTransactions[`${ONYXKEYS.COLLECTION.TRANSACTION}${transactionID}`];
    const iouReport = allReports?.[`${ONYXKEYS.COLLECTION.REPORT}${transactionThread?.parentReportID}`] ?? null;
    const chatReport = allReports?.[`${ONYXKEYS.COLLECTION.REPORT}${iouReport?.chatReportID}`] ?? null;
    const isFromExpenseReport = ReportUtils.isExpenseReport(iouReport);

    // STEP 2: Build new modified expense report action.
    const updatedReportAction = ReportUtils.buildOptimisticModifiedExpenseReportAction(transactionThread, transaction, transactionChanges, isFromExpenseReport, policy);
    const updatedTransaction = transaction ? TransactionUtils.getUpdatedTransaction(transaction, transactionChanges, isFromExpenseReport) : null;

    // STEP 3: Compute the IOU total and update the report preview message so LHN amount owed is correct
    // Should only update if the transaction matches the currency of the report, else we wait for the update
    // from the server with the currency conversion
    let updatedMoneyRequestReport = {...iouReport};
    const updatedChatReport = {...chatReport};
    const diff = TransactionUtils.getAmount(transaction, true) - TransactionUtils.getAmount(updatedTransaction, true);
    if (updatedTransaction?.currency === iouReport?.currency && updatedTransaction?.modifiedAmount && diff !== 0) {
        if (ReportUtils.isExpenseReport(iouReport) && typeof updatedMoneyRequestReport.total === 'number') {
            updatedMoneyRequestReport.total += diff;
        } else {
            updatedMoneyRequestReport = iouReport
                ? IOUUtils.updateIOUOwnerAndTotal(iouReport, updatedReportAction.actorAccountID ?? -1, diff, TransactionUtils.getCurrency(transaction), false)
                : {};
        }

        updatedMoneyRequestReport.cachedTotal = CurrencyUtils.convertToDisplayString(updatedMoneyRequestReport.total, updatedTransaction.currency);

        // Update the last message of the IOU report
        const lastMessage = ReportUtils.getIOUReportActionMessage(
            iouReport?.reportID ?? '-1',
            CONST.IOU.REPORT_ACTION_TYPE.CREATE,
            updatedMoneyRequestReport.total ?? 0,
            '',
            updatedTransaction.currency,
            '',
            false,
        );
        updatedMoneyRequestReport.lastMessageText = ReportActionsUtils.getTextFromHtml(lastMessage[0].html);
        updatedMoneyRequestReport.lastMessageHtml = lastMessage[0].html;

        // Update the last message of the chat report
        const hasNonReimbursableTransactions = ReportUtils.hasNonReimbursableTransactions(iouReport?.reportID);
        const messageText = Localize.translateLocal(hasNonReimbursableTransactions ? 'iou.payerSpentAmount' : 'iou.payerOwesAmount', {
            payer: ReportUtils.getPersonalDetailsForAccountID(updatedMoneyRequestReport.managerID ?? -1).login ?? '',
            amount: CurrencyUtils.convertToDisplayString(updatedMoneyRequestReport.total, updatedMoneyRequestReport.currency),
        });
        updatedChatReport.lastMessageText = messageText;
        updatedChatReport.lastMessageHtml = messageText;
    }

    const isScanning = TransactionUtils.hasReceipt(updatedTransaction) && TransactionUtils.isReceiptBeingScanned(updatedTransaction);

    // STEP 4: Compose the optimistic data
    const currentTime = DateUtils.getDBTime();
    const optimisticData: OnyxUpdate[] = [
        {
            onyxMethod: Onyx.METHOD.MERGE,
            key: `${ONYXKEYS.COLLECTION.REPORT_ACTIONS}${transactionThread?.reportID}`,
            value: {
                [updatedReportAction.reportActionID]: updatedReportAction as OnyxTypes.ReportAction,
            },
        },
        {
            onyxMethod: Onyx.METHOD.MERGE,
            key: `${ONYXKEYS.COLLECTION.TRANSACTION}${transactionID}`,
            value: updatedTransaction,
        },
        {
            onyxMethod: Onyx.METHOD.MERGE,
            key: `${ONYXKEYS.COLLECTION.REPORT}${iouReport?.reportID}`,
            value: updatedMoneyRequestReport,
        },
        {
            onyxMethod: Onyx.METHOD.MERGE,
            key: `${ONYXKEYS.COLLECTION.REPORT}${iouReport?.chatReportID}`,
            value: updatedChatReport,
        },
        {
            onyxMethod: Onyx.METHOD.MERGE,
            key: `${ONYXKEYS.COLLECTION.REPORT}${transactionThreadReportID}`,
            value: {
                lastReadTime: currentTime,
                lastVisibleActionCreated: currentTime,
            },
        },
    ];

    if (!isScanning) {
        optimisticData.push(
            {
                onyxMethod: Onyx.METHOD.MERGE,
                key: `${ONYXKEYS.COLLECTION.REPORT_ACTIONS}${iouReport?.reportID}`,
                value: {
                    [transactionThread?.parentReportActionID ?? '-1']: {
                        originalMessage: {
                            whisperedTo: [],
                        },
                    },
                },
            },
            {
                onyxMethod: Onyx.METHOD.MERGE,
                key: `${ONYXKEYS.COLLECTION.REPORT_ACTIONS}${iouReport?.parentReportID}`,
                value: {
                    [iouReport?.parentReportActionID ?? '-1']: {
                        originalMessage: {
                            whisperedTo: [],
                        },
                    },
                },
            },
        );
    }

    // Update recently used categories if the category is changed
    if ('category' in transactionChanges) {
        const optimisticPolicyRecentlyUsedCategories = Category.buildOptimisticPolicyRecentlyUsedCategories(iouReport?.policyID, transactionChanges.category);
        if (optimisticPolicyRecentlyUsedCategories.length) {
            optimisticData.push({
                onyxMethod: Onyx.METHOD.SET,
                key: `${ONYXKEYS.COLLECTION.POLICY_RECENTLY_USED_CATEGORIES}${iouReport?.policyID}`,
                value: optimisticPolicyRecentlyUsedCategories,
            });
        }
    }

    // Update recently used categories if the tag is changed
    if ('tag' in transactionChanges) {
        const optimisticPolicyRecentlyUsedTags = Tag.buildOptimisticPolicyRecentlyUsedTags(iouReport?.policyID, transactionChanges.tag);
        if (!isEmptyObject(optimisticPolicyRecentlyUsedTags)) {
            optimisticData.push({
                onyxMethod: Onyx.METHOD.MERGE,
                key: `${ONYXKEYS.COLLECTION.POLICY_RECENTLY_USED_TAGS}${iouReport?.policyID}`,
                value: optimisticPolicyRecentlyUsedTags,
            });
        }
    }

    const successData: OnyxUpdate[] = [
        {
            onyxMethod: Onyx.METHOD.MERGE,
            key: `${ONYXKEYS.COLLECTION.REPORT_ACTIONS}${transactionThread?.reportID}`,
            value: {
                [updatedReportAction.reportActionID]: {pendingAction: null},
            },
        },
        {
            onyxMethod: Onyx.METHOD.MERGE,
            key: `${ONYXKEYS.COLLECTION.TRANSACTION}${transactionID}`,
            value: {
                pendingFields: {
                    comment: null,
                    amount: null,
                    created: null,
                    currency: null,
                    merchant: null,
                    billable: null,
                    category: null,
                    tag: null,
                },
            },
        },
        {
            onyxMethod: Onyx.METHOD.MERGE,
            key: `${ONYXKEYS.COLLECTION.REPORT}${iouReport?.reportID}`,
            value: {pendingAction: null},
        },
    ];

    const failureData: OnyxUpdate[] = [
        {
            onyxMethod: Onyx.METHOD.MERGE,
            key: `${ONYXKEYS.COLLECTION.REPORT_ACTIONS}${transactionThread?.reportID}`,
            value: {
                [updatedReportAction.reportActionID]: {
                    errors: ErrorUtils.getMicroSecondOnyxErrorWithTranslationKey('iou.error.genericEditFailureMessage'),
                },
            },
        },
        {
            onyxMethod: Onyx.METHOD.MERGE,
            key: `${ONYXKEYS.COLLECTION.TRANSACTION}${transactionID}`,
            value: {
                ...transaction,
                modifiedCreated: transaction?.modifiedCreated ? transaction.modifiedCreated : null,
                modifiedAmount: transaction?.modifiedAmount ? transaction.modifiedAmount : null,
                modifiedCurrency: transaction?.modifiedCurrency ? transaction.modifiedCurrency : null,
                modifiedMerchant: transaction?.modifiedMerchant ? transaction.modifiedMerchant : null,
                modifiedWaypoints: transaction?.modifiedWaypoints ? transaction.modifiedWaypoints : null,
                pendingFields: null,
            },
        },
        {
            onyxMethod: Onyx.METHOD.MERGE,
            key: `${ONYXKEYS.COLLECTION.REPORT}${iouReport?.reportID}`,
            value: {
                ...iouReport,
                cachedTotal: iouReport?.cachedTotal ? iouReport?.cachedTotal : null,
            },
        },
        {
            onyxMethod: Onyx.METHOD.MERGE,
            key: `${ONYXKEYS.COLLECTION.REPORT}${iouReport?.chatReportID}`,
            value: chatReport,
        },
        {
            onyxMethod: Onyx.METHOD.MERGE,
            key: `${ONYXKEYS.COLLECTION.REPORT}${transactionThreadReportID}`,
            value: {
                lastReadTime: transactionThread?.lastReadTime,
                lastVisibleActionCreated: transactionThread?.lastVisibleActionCreated,
            },
        },
    ];

    // Add transaction violations if we have a paid policy and an updated transaction
    if (policy && PolicyUtils.isPaidGroupPolicy(policy) && updatedTransaction) {
        const currentTransactionViolations = allTransactionViolations[`${ONYXKEYS.COLLECTION.TRANSACTION_VIOLATIONS}${transactionID}`] ?? [];
        const updatedViolationsOnyxData = ViolationsUtils.getViolationsOnyxData(
            updatedTransaction,
            currentTransactionViolations,
            !!policy.requiresTag,
            policyTags,
            !!policy.requiresCategory,
            policyCategories,
            PolicyUtils.hasDependentTags(policy, policyTags),
        );
        optimisticData.push(updatedViolationsOnyxData);
        failureData.push({
            onyxMethod: Onyx.METHOD.MERGE,
            key: `${ONYXKEYS.COLLECTION.TRANSACTION_VIOLATIONS}${transactionID}`,
            value: currentTransactionViolations,
        });
    }

    // STEP 6: Call the API endpoint
    const {created, amount, currency, comment, merchant, category, billable, tag} = ReportUtils.getTransactionDetails(updatedTransaction) ?? {};

    const parameters: EditMoneyRequestParams = {
        transactionID,
        reportActionID: updatedReportAction.reportActionID,
        created,
        amount,
        currency,
        comment,
        merchant,
        category,
        billable,
        tag,
    };

    API.write(WRITE_COMMANDS.EDIT_MONEY_REQUEST, parameters, {optimisticData, successData, failureData});
}

function editMoneyRequest(
    transaction: OnyxTypes.Transaction,
    transactionThreadReportID: string,
    transactionChanges: TransactionChanges,
    policy: OnyxTypes.Policy,
    policyTags: OnyxTypes.PolicyTagList,
    policyCategories: OnyxTypes.PolicyCategories,
) {
    if (TransactionUtils.isDistanceRequest(transaction)) {
        updateDistanceRequest(transaction.transactionID, transactionThreadReportID, transactionChanges, policy, policyTags, policyCategories);
    } else {
        editRegularMoneyRequest(transaction.transactionID, transactionThreadReportID, transactionChanges, policy, policyTags, policyCategories);
    }
}

type UpdateMoneyRequestAmountAndCurrencyParams = {
    transactionID: string;
    transactionThreadReportID: string;
    currency: string;
    amount: number;
    taxAmount: number;
    policy?: OnyxEntry<OnyxTypes.Policy>;
    policyTagList?: OnyxEntry<OnyxTypes.PolicyTagList>;
    policyCategories?: OnyxEntry<OnyxTypes.PolicyCategories>;
    taxCode: string;
};

/** Updates the amount and currency fields of an expense */
function updateMoneyRequestAmountAndCurrency({
    transactionID,
    transactionThreadReportID,
    currency,
    amount,
    taxAmount,
    policy,
    policyTagList,
    policyCategories,
    taxCode,
}: UpdateMoneyRequestAmountAndCurrencyParams) {
    const transactionChanges = {
        amount,
        currency,
        taxCode,
        taxAmount,
    };
    const transactionThreadReport = allReports?.[`${ONYXKEYS.COLLECTION.REPORT}${transactionThreadReportID}`] ?? null;
    const parentReport = allReports?.[`${ONYXKEYS.COLLECTION.REPORT}${transactionThreadReport?.parentReportID}`] ?? null;
    let data: UpdateMoneyRequestData;
    if (ReportUtils.isTrackExpenseReport(transactionThreadReport) && ReportUtils.isSelfDM(parentReport)) {
        data = getUpdateTrackExpenseParams(transactionID, transactionThreadReportID, transactionChanges, true, policy ?? null);
    } else {
        data = getUpdateMoneyRequestParams(transactionID, transactionThreadReportID, transactionChanges, policy ?? null, policyTagList ?? null, policyCategories ?? null, true);
    }
    const {params, onyxData} = data;
    API.write(WRITE_COMMANDS.UPDATE_MONEY_REQUEST_AMOUNT_AND_CURRENCY, params, onyxData);
}

function deleteMoneyRequest(transactionID: string, reportAction: OnyxTypes.ReportAction, isSingleTransactionView = false) {
    // STEP 1: Get all collections we're updating
    const iouReportID = ReportActionsUtils.isMoneyRequestAction(reportAction) ? ReportActionsUtils.getOriginalMessage(reportAction)?.IOUReportID : '-1';
    const iouReport = allReports?.[`${ONYXKEYS.COLLECTION.REPORT}${iouReportID}`] ?? null;
    const chatReport = allReports?.[`${ONYXKEYS.COLLECTION.REPORT}${iouReport?.chatReportID}`];
    // eslint-disable-next-line @typescript-eslint/no-non-null-assertion
    const reportPreviewAction = getReportPreviewAction(iouReport?.chatReportID ?? '-1', iouReport?.reportID ?? '-1')!;
    const transaction = allTransactions[`${ONYXKEYS.COLLECTION.TRANSACTION}${transactionID}`];
    const transactionViolations = allTransactionViolations[`${ONYXKEYS.COLLECTION.TRANSACTION_VIOLATIONS}${transactionID}`];
    const transactionThreadID = reportAction.childReportID;
    let transactionThread = null;
    if (transactionThreadID) {
        transactionThread = allReports?.[`${ONYXKEYS.COLLECTION.REPORT}${transactionThreadID}`] ?? null;
    }

    // STEP 2: Decide if we need to:
    // 1. Delete the transactionThread - delete if there are no visible comments in the thread
    // 2. Update the moneyRequestPreview to show [Deleted expense] - update if the transactionThread exists AND it isn't being deleted
    const shouldDeleteTransactionThread = transactionThreadID ? (reportAction?.childVisibleActionCount ?? 0) === 0 : false;
    const shouldShowDeletedRequestMessage = !!transactionThreadID && !shouldDeleteTransactionThread;

    // STEP 3: Update the IOU reportAction and decide if the iouReport should be deleted. We delete the iouReport if there are no visible comments left in the report.
    const updatedReportAction = {
        [reportAction.reportActionID]: {
            pendingAction: shouldShowDeletedRequestMessage ? CONST.RED_BRICK_ROAD_PENDING_ACTION.UPDATE : CONST.RED_BRICK_ROAD_PENDING_ACTION.DELETE,
            previousMessage: reportAction.message,
            message: [
                {
                    type: 'COMMENT',
                    html: '',
                    text: '',
                    isEdited: true,
                    isDeletedParentAction: shouldShowDeletedRequestMessage,
                },
            ],
            originalMessage: {
                IOUTransactionID: undefined,
            },
            errors: undefined,
        },
    } as OnyxTypes.ReportActions;

    const lastVisibleAction = ReportActionsUtils.getLastVisibleAction(iouReport?.reportID ?? '-1', updatedReportAction);
    const iouReportLastMessageText = ReportActionsUtils.getLastVisibleMessage(iouReport?.reportID ?? '-1', updatedReportAction).lastMessageText;
    const shouldDeleteIOUReport =
        iouReportLastMessageText.length === 0 && !ReportActionsUtils.isDeletedParentAction(lastVisibleAction) && (!transactionThreadID || shouldDeleteTransactionThread);

    // STEP 4: Update the iouReport and reportPreview with new totals and messages if it wasn't deleted
    let updatedIOUReport: OnyxInputValue<OnyxTypes.Report>;
    const currency = TransactionUtils.getCurrency(transaction);
    const updatedReportPreviewAction: OnyxTypes.ReportAction<typeof CONST.REPORT.ACTIONS.TYPE.REPORT_PREVIEW> = {...reportPreviewAction};
    updatedReportPreviewAction.pendingAction = shouldDeleteIOUReport ? CONST.RED_BRICK_ROAD_PENDING_ACTION.DELETE : CONST.RED_BRICK_ROAD_PENDING_ACTION.UPDATE;
    if (iouReport && ReportUtils.isExpenseReport(iouReport)) {
        updatedIOUReport = {...iouReport};

        if (typeof updatedIOUReport.total === 'number' && currency === iouReport?.currency) {
            // Because of the Expense reports are stored as negative values, we add the total from the amount
            const amountDiff = TransactionUtils.getAmount(transaction, true);
            updatedIOUReport.total += amountDiff;

            if (!transaction?.reimbursable && typeof updatedIOUReport.nonReimbursableTotal === 'number') {
                updatedIOUReport.nonReimbursableTotal += amountDiff;
            }
        }
    } else {
        updatedIOUReport = IOUUtils.updateIOUOwnerAndTotal(iouReport, reportAction.actorAccountID ?? -1, TransactionUtils.getAmount(transaction, false), currency, true);
    }

    if (updatedIOUReport) {
        updatedIOUReport.lastMessageText = iouReportLastMessageText;
        updatedIOUReport.lastVisibleActionCreated = lastVisibleAction?.created;
    }

    const hasNonReimbursableTransactions = ReportUtils.hasNonReimbursableTransactions(iouReport?.reportID);
    const messageText = Localize.translateLocal(hasNonReimbursableTransactions ? 'iou.payerSpentAmount' : 'iou.payerOwesAmount', {
        payer: ReportUtils.getPersonalDetailsForAccountID(updatedIOUReport?.managerID ?? -1).login ?? '',
        amount: CurrencyUtils.convertToDisplayString(updatedIOUReport?.total, updatedIOUReport?.currency),
    });

    if (ReportActionsUtils.getReportActionMessage(updatedReportPreviewAction)) {
        if (Array.isArray(updatedReportPreviewAction?.message) && updatedReportPreviewAction.message?.[0]) {
            updatedReportPreviewAction.message[0].text = messageText;
            updatedReportPreviewAction.message[0].deleted = shouldDeleteIOUReport ? DateUtils.getDBTime() : '';
        } else if (!Array.isArray(updatedReportPreviewAction.message) && updatedReportPreviewAction.message) {
            updatedReportPreviewAction.message.text = messageText;
            updatedReportPreviewAction.message.deleted = shouldDeleteIOUReport ? DateUtils.getDBTime() : '';
        }
    }

    if (updatedReportPreviewAction && reportPreviewAction?.childMoneyRequestCount && reportPreviewAction?.childMoneyRequestCount > 0) {
        updatedReportPreviewAction.childMoneyRequestCount = reportPreviewAction.childMoneyRequestCount - 1;
    }

    // STEP 5: Build Onyx data
    const optimisticData: OnyxUpdate[] = [
        {
            onyxMethod: Onyx.METHOD.SET,
            key: `${ONYXKEYS.COLLECTION.TRANSACTION}${transactionID}`,
            value: null,
        },
    ];

    if (Permissions.canUseViolations(betas)) {
        optimisticData.push({
            onyxMethod: Onyx.METHOD.SET,
            key: `${ONYXKEYS.COLLECTION.TRANSACTION_VIOLATIONS}${transactionID}`,
            value: null,
        });
    }

    if (shouldDeleteTransactionThread) {
        optimisticData.push(
            {
                onyxMethod: Onyx.METHOD.SET,
                key: `${ONYXKEYS.COLLECTION.REPORT}${transactionThreadID}`,
                value: null,
            },
            {
                onyxMethod: Onyx.METHOD.SET,
                key: `${ONYXKEYS.COLLECTION.REPORT_ACTIONS}${transactionThreadID}`,
                value: null,
            },
        );
    }

    optimisticData.push(
        {
            onyxMethod: Onyx.METHOD.MERGE,
            key: `${ONYXKEYS.COLLECTION.REPORT_ACTIONS}${iouReport?.reportID}`,
            value: updatedReportAction,
        },
        {
            onyxMethod: Onyx.METHOD.MERGE,
            key: `${ONYXKEYS.COLLECTION.REPORT}${iouReport?.reportID}`,
            value: updatedIOUReport,
        },
        {
            onyxMethod: Onyx.METHOD.MERGE,
            key: `${ONYXKEYS.COLLECTION.REPORT_ACTIONS}${chatReport?.reportID}`,
            value: {
                [reportPreviewAction?.reportActionID ?? '-1']: updatedReportPreviewAction,
            },
        },
        {
            onyxMethod: Onyx.METHOD.MERGE,
            key: `${ONYXKEYS.COLLECTION.REPORT}${chatReport?.reportID}`,
            value: ReportUtils.getOutstandingChildRequest(updatedIOUReport),
        },
    );

    if (!shouldDeleteIOUReport && updatedReportPreviewAction?.childMoneyRequestCount === 0) {
        optimisticData.push({
            onyxMethod: Onyx.METHOD.MERGE,
            key: `${ONYXKEYS.COLLECTION.REPORT}${chatReport?.reportID}`,
            value: {
                hasOutstandingChildRequest: false,
            },
        });
    }

    if (shouldDeleteIOUReport) {
        optimisticData.push({
            onyxMethod: Onyx.METHOD.MERGE,
            key: `${ONYXKEYS.COLLECTION.REPORT}${chatReport?.reportID}`,
            value: {
                hasOutstandingChildRequest: false,
                iouReportID: null,
                lastMessageText: ReportActionsUtils.getLastVisibleMessage(iouReport?.chatReportID ?? '-1', {[reportPreviewAction?.reportActionID ?? '-1']: null})?.lastMessageText,
                lastVisibleActionCreated: ReportActionsUtils.getLastVisibleAction(iouReport?.chatReportID ?? '-1', {[reportPreviewAction?.reportActionID ?? '-1']: null})?.created,
            },
        });
    }

    const successData: OnyxUpdate[] = [
        {
            onyxMethod: Onyx.METHOD.MERGE,
            key: `${ONYXKEYS.COLLECTION.REPORT_ACTIONS}${iouReport?.reportID}`,
            value: {
                [reportAction.reportActionID]: shouldDeleteIOUReport
                    ? null
                    : {
                          pendingAction: null,
                      },
            },
        },
        {
            onyxMethod: Onyx.METHOD.MERGE,
            key: `${ONYXKEYS.COLLECTION.REPORT_ACTIONS}${chatReport?.reportID}`,
            value: {
                [reportPreviewAction?.reportActionID ?? '-1']: {
                    pendingAction: null,
                    errors: null,
                },
            },
        },
    ];

    if (shouldDeleteIOUReport) {
        successData.push({
            onyxMethod: Onyx.METHOD.SET,
            key: `${ONYXKEYS.COLLECTION.REPORT}${iouReport?.reportID}`,
            value: null,
        });
    }

    const failureData: OnyxUpdate[] = [
        {
            onyxMethod: Onyx.METHOD.SET,
            key: `${ONYXKEYS.COLLECTION.TRANSACTION}${transactionID}`,
            value: transaction ?? null,
        },
    ];

    if (Permissions.canUseViolations(betas)) {
        failureData.push({
            onyxMethod: Onyx.METHOD.SET,
            key: `${ONYXKEYS.COLLECTION.TRANSACTION_VIOLATIONS}${transactionID}`,
            value: transactionViolations ?? null,
        });
    }

    if (shouldDeleteTransactionThread) {
        failureData.push({
            onyxMethod: Onyx.METHOD.SET,
            key: `${ONYXKEYS.COLLECTION.REPORT}${transactionThreadID}`,
            value: transactionThread,
        });
    }

    const errorKey = DateUtils.getMicroseconds();

    failureData.push(
        {
            onyxMethod: Onyx.METHOD.MERGE,
            key: `${ONYXKEYS.COLLECTION.REPORT_ACTIONS}${iouReport?.reportID}`,
            value: {
                [reportAction.reportActionID]: {
                    ...reportAction,
                    pendingAction: null,
                    errors: {
                        [errorKey]: Localize.translateLocal('iou.error.genericDeleteFailureMessage'),
                    },
                },
            },
        },
        shouldDeleteIOUReport
            ? {
                  onyxMethod: Onyx.METHOD.SET,
                  key: `${ONYXKEYS.COLLECTION.REPORT}${iouReport?.reportID}`,
                  value: iouReport,
              }
            : {
                  onyxMethod: Onyx.METHOD.MERGE,
                  key: `${ONYXKEYS.COLLECTION.REPORT}${iouReport?.reportID}`,
                  value: iouReport,
              },
        {
            onyxMethod: Onyx.METHOD.MERGE,
            key: `${ONYXKEYS.COLLECTION.REPORT_ACTIONS}${chatReport?.reportID}`,
            value: {
                [reportPreviewAction?.reportActionID ?? '-1']: {
                    ...reportPreviewAction,
                    pendingAction: null,
                    errors: {
                        [errorKey]: Localize.translateLocal('iou.error.genericDeleteFailureMessage'),
                    },
                },
            },
        },
    );

    if (chatReport && shouldDeleteIOUReport) {
        failureData.push({
            onyxMethod: Onyx.METHOD.MERGE,
            key: `${ONYXKEYS.COLLECTION.REPORT}${chatReport.reportID}`,
            value: chatReport,
        });
    }

    if (!shouldDeleteIOUReport && updatedReportPreviewAction?.childMoneyRequestCount === 0) {
        failureData.push({
            onyxMethod: Onyx.METHOD.MERGE,
            key: `${ONYXKEYS.COLLECTION.REPORT}${chatReport?.reportID}`,
            value: {
                hasOutstandingChildRequest: true,
            },
        });
    }

    const parameters: DeleteMoneyRequestParams = {
        transactionID,
        reportActionID: reportAction.reportActionID,
    };

    // STEP 6: Make the API request
    API.write(WRITE_COMMANDS.DELETE_MONEY_REQUEST, parameters, {optimisticData, successData, failureData});
    CachedPDFPaths.clearByKey(transactionID);

    // STEP 7: Navigate the user depending on which page they are on and which resources were deleted
    if (iouReport && isSingleTransactionView && shouldDeleteTransactionThread && !shouldDeleteIOUReport) {
        // Pop the deleted report screen before navigating. This prevents navigating to the Concierge chat due to the missing report.
        return ROUTES.REPORT_WITH_ID.getRoute(iouReport.reportID);
    }

    if (iouReport?.chatReportID && shouldDeleteIOUReport) {
        // Pop the deleted report screen before navigating. This prevents navigating to the Concierge chat due to the missing report.
        return ROUTES.REPORT_WITH_ID.getRoute(iouReport.chatReportID);
    }
}

function deleteTrackExpense(chatReportID: string, transactionID: string, reportAction: OnyxTypes.ReportAction, isSingleTransactionView = false) {
    // STEP 1: Get all collections we're updating
    const chatReport = allReports?.[`${ONYXKEYS.COLLECTION.REPORT}${chatReportID}`] ?? null;
    if (!ReportUtils.isSelfDM(chatReport)) {
        return deleteMoneyRequest(transactionID, reportAction, isSingleTransactionView);
    }

    const {parameters, optimisticData, successData, failureData, shouldDeleteTransactionThread} = getDeleteTrackExpenseInformation(chatReportID, transactionID, reportAction);

    // STEP 6: Make the API request
    API.write(WRITE_COMMANDS.DELETE_MONEY_REQUEST, parameters, {optimisticData, successData, failureData});
    CachedPDFPaths.clearByKey(transactionID);

    // STEP 7: Navigate the user depending on which page they are on and which resources were deleted
    if (isSingleTransactionView && shouldDeleteTransactionThread) {
        // Pop the deleted report screen before navigating. This prevents navigating to the Concierge chat due to the missing report.
        return ROUTES.REPORT_WITH_ID.getRoute(chatReport?.reportID ?? '-1');
    }
}

/**
 * @param managerID - Account ID of the person sending the money
 * @param recipient - The user receiving the money
 */
function getSendMoneyParams(
    report: OnyxEntry<OnyxTypes.Report>,
    amount: number,
    currency: string,
    comment: string,
    paymentMethodType: PaymentMethodType,
    managerID: number,
    recipient: Participant,
): SendMoneyParamsData {
    const recipientEmail = PhoneNumber.addSMSDomainIfPhoneNumber(recipient.login ?? '');
    const recipientAccountID = Number(recipient.accountID);
    const newIOUReportDetails = JSON.stringify({
        amount,
        currency,
        requestorEmail: recipientEmail,
        requestorAccountID: recipientAccountID,
        comment,
        idempotencyKey: Str.guid(),
    });

    let chatReport = !isEmptyObject(report) && report?.reportID ? report : ReportUtils.getChatByParticipants([recipientAccountID, managerID]);
    let isNewChat = false;
    if (!chatReport) {
        chatReport = ReportUtils.buildOptimisticChatReport([recipientAccountID, managerID]);
        isNewChat = true;
    }
    const optimisticIOUReport = ReportUtils.buildOptimisticIOUReport(recipientAccountID, managerID, amount, chatReport.reportID, currency, true);

    const optimisticTransaction = TransactionUtils.buildOptimisticTransaction(amount, currency, optimisticIOUReport.reportID, comment);
    const optimisticTransactionData: OnyxUpdate = {
        onyxMethod: Onyx.METHOD.SET,
        key: `${ONYXKEYS.COLLECTION.TRANSACTION}${optimisticTransaction.transactionID}`,
        value: optimisticTransaction,
    };

    const [optimisticCreatedActionForChat, optimisticCreatedActionForIOUReport, optimisticIOUReportAction, optimisticTransactionThread, optimisticCreatedActionForTransactionThread] =
        ReportUtils.buildOptimisticMoneyRequestEntities(
            optimisticIOUReport,
            CONST.IOU.REPORT_ACTION_TYPE.PAY,
            amount,
            currency,
            comment,
            recipientEmail,
            [recipient],
            optimisticTransaction.transactionID,
            paymentMethodType,
            false,
            true,
        );

    const reportPreviewAction = ReportUtils.buildOptimisticReportPreview(chatReport, optimisticIOUReport);

    // Change the method to set for new reports because it doesn't exist yet, is faster,
    // and we need the data to be available when we navigate to the chat page
    const optimisticChatReportData: OnyxUpdate = isNewChat
        ? {
              onyxMethod: Onyx.METHOD.SET,
              key: `${ONYXKEYS.COLLECTION.REPORT}${chatReport.reportID}`,
              value: {
                  ...chatReport,
                  // Set and clear pending fields on the chat report
                  pendingFields: {createChat: CONST.RED_BRICK_ROAD_PENDING_ACTION.ADD},
                  lastReadTime: DateUtils.getDBTime(),
                  lastVisibleActionCreated: reportPreviewAction.created,
              },
          }
        : {
              onyxMethod: Onyx.METHOD.MERGE,
              key: `${ONYXKEYS.COLLECTION.REPORT}${chatReport.reportID}`,
              value: {
                  ...chatReport,
                  lastReadTime: DateUtils.getDBTime(),
                  lastVisibleActionCreated: reportPreviewAction.created,
              },
          };
    const optimisticQuickActionData: OnyxUpdate = {
        onyxMethod: Onyx.METHOD.SET,
        key: ONYXKEYS.NVP_QUICK_ACTION_GLOBAL_CREATE,
        value: {
            action: CONST.QUICK_ACTIONS.SEND_MONEY,
            chatReportID: chatReport.reportID,
            isFirstQuickAction: isEmptyObject(quickAction),
        },
    };
    const optimisticIOUReportData: OnyxUpdate = {
        onyxMethod: Onyx.METHOD.SET,
        key: `${ONYXKEYS.COLLECTION.REPORT}${optimisticIOUReport.reportID}`,
        value: {
            ...optimisticIOUReport,
            lastMessageText: ReportActionsUtils.getReportActionText(optimisticIOUReportAction),
            lastMessageHtml: ReportActionsUtils.getReportActionHtml(optimisticIOUReportAction),
        },
    };
    const optimisticTransactionThreadData: OnyxUpdate = {
        onyxMethod: Onyx.METHOD.SET,
        key: `${ONYXKEYS.COLLECTION.REPORT}${optimisticTransactionThread.reportID}`,
        value: optimisticTransactionThread,
    };
    const optimisticIOUReportActionsData: OnyxUpdate = {
        onyxMethod: Onyx.METHOD.MERGE,
        key: `${ONYXKEYS.COLLECTION.REPORT_ACTIONS}${optimisticIOUReport.reportID}`,
        value: {
            [optimisticCreatedActionForIOUReport.reportActionID]: optimisticCreatedActionForIOUReport,
            [optimisticIOUReportAction.reportActionID]: {
                ...(optimisticIOUReportAction as OnyxTypes.ReportAction),
                pendingAction: CONST.RED_BRICK_ROAD_PENDING_ACTION.ADD,
            },
        },
    };
    const optimisticChatReportActionsData: OnyxUpdate = {
        onyxMethod: Onyx.METHOD.MERGE,
        key: `${ONYXKEYS.COLLECTION.REPORT_ACTIONS}${chatReport.reportID}`,
        value: {
            [reportPreviewAction.reportActionID]: reportPreviewAction,
        },
    };
    const optimisticTransactionThreadReportActionsData: OnyxUpdate = {
        onyxMethod: Onyx.METHOD.MERGE,
        key: `${ONYXKEYS.COLLECTION.REPORT_ACTIONS}${optimisticTransactionThread.reportID}`,
        value: {
            [optimisticCreatedActionForTransactionThread?.reportActionID ?? '-1']: optimisticCreatedActionForTransactionThread,
        },
    };

    const successData: OnyxUpdate[] = [];

    // Add optimistic personal details for recipient
    let optimisticPersonalDetailListData: OnyxUpdate | null = null;
    const optimisticPersonalDetailListAction = isNewChat
        ? {
              [recipientAccountID]: {
                  accountID: recipientAccountID,
                  // Disabling this line since participant.displayName can be an empty string
                  // eslint-disable-next-line @typescript-eslint/prefer-nullish-coalescing
                  displayName: recipient.displayName || recipient.login,
                  login: recipient.login,
              },
          }
        : {};

    const redundantParticipants: Record<number, null> = {};
    if (!isEmptyObject(optimisticPersonalDetailListAction)) {
        const successPersonalDetailListAction: Record<number, null> = {};

        // BE will send different participants. We clear the optimistic ones to avoid duplicated entries
        Object.keys(optimisticPersonalDetailListAction).forEach((accountIDKey) => {
            const accountID = Number(accountIDKey);
            successPersonalDetailListAction[accountID] = null;
            redundantParticipants[accountID] = null;
        });

        optimisticPersonalDetailListData = {
            onyxMethod: Onyx.METHOD.MERGE,
            key: ONYXKEYS.PERSONAL_DETAILS_LIST,
            value: optimisticPersonalDetailListAction,
        };
        successData.push({
            onyxMethod: Onyx.METHOD.MERGE,
            key: ONYXKEYS.PERSONAL_DETAILS_LIST,
            value: successPersonalDetailListAction,
        });
    }

    successData.push(
        {
            onyxMethod: Onyx.METHOD.MERGE,
            key: `${ONYXKEYS.COLLECTION.REPORT}${optimisticIOUReport.reportID}`,
            value: {
                participants: redundantParticipants,
            },
        },
        {
            onyxMethod: Onyx.METHOD.MERGE,
            key: `${ONYXKEYS.COLLECTION.REPORT}${optimisticTransactionThread.reportID}`,
            value: {
                participants: redundantParticipants,
            },
        },
        {
            onyxMethod: Onyx.METHOD.MERGE,
            key: `${ONYXKEYS.COLLECTION.REPORT_ACTIONS}${optimisticIOUReport.reportID}`,
            value: {
                [optimisticIOUReportAction.reportActionID]: {
                    pendingAction: null,
                },
            },
        },
        {
            onyxMethod: Onyx.METHOD.MERGE,
            key: `${ONYXKEYS.COLLECTION.TRANSACTION}${optimisticTransaction.transactionID}`,
            value: {pendingAction: null},
        },
        {
            onyxMethod: Onyx.METHOD.MERGE,
            key: `${ONYXKEYS.COLLECTION.REPORT_ACTIONS}${chatReport.reportID}`,
            value: {
                [reportPreviewAction.reportActionID]: {
                    pendingAction: null,
                },
            },
        },
        {
            onyxMethod: Onyx.METHOD.MERGE,
            key: `${ONYXKEYS.COLLECTION.REPORT_ACTIONS}${optimisticTransactionThread.reportID}`,
            value: {
                [optimisticCreatedActionForTransactionThread?.reportActionID ?? '-1']: {
                    pendingAction: null,
                },
            },
        },
    );

    const failureData: OnyxUpdate[] = [
        {
            onyxMethod: Onyx.METHOD.MERGE,
            key: `${ONYXKEYS.COLLECTION.TRANSACTION}${optimisticTransaction.transactionID}`,
            value: {
                errors: ErrorUtils.getMicroSecondOnyxErrorWithTranslationKey('iou.error.other'),
            },
        },
        {
            onyxMethod: Onyx.METHOD.MERGE,
            key: `${ONYXKEYS.COLLECTION.REPORT}${optimisticTransactionThread.reportID}`,
            value: {
                errorFields: {
                    createChat: ErrorUtils.getMicroSecondOnyxErrorWithTranslationKey('report.genericCreateReportFailureMessage'),
                },
            },
        },
        {
            onyxMethod: Onyx.METHOD.MERGE,
            key: `${ONYXKEYS.COLLECTION.REPORT_ACTIONS}${optimisticTransactionThread.reportID}`,
            value: {
                [optimisticCreatedActionForTransactionThread?.reportActionID ?? '-1']: {
                    errors: ErrorUtils.getMicroSecondOnyxErrorWithTranslationKey('iou.error.genericCreateFailureMessage'),
                },
            },
        },
    ];

    // Now, let's add the data we need just when we are creating a new chat report
    if (isNewChat) {
        successData.push({
            onyxMethod: Onyx.METHOD.MERGE,
            key: `${ONYXKEYS.COLLECTION.REPORT}${chatReport.reportID}`,
            value: {pendingFields: null, participants: redundantParticipants},
        });
        failureData.push(
            {
                onyxMethod: Onyx.METHOD.MERGE,
                key: `${ONYXKEYS.COLLECTION.REPORT}${chatReport.reportID}`,
                value: {
                    errorFields: {
                        createChat: ErrorUtils.getMicroSecondOnyxErrorWithTranslationKey('report.genericCreateReportFailureMessage'),
                    },
                },
            },
            {
                onyxMethod: Onyx.METHOD.MERGE,
                key: `${ONYXKEYS.COLLECTION.REPORT_ACTIONS}${optimisticIOUReport.reportID}`,
                value: {
                    [optimisticIOUReportAction.reportActionID]: {
                        errors: ErrorUtils.getMicroSecondOnyxErrorWithTranslationKey('iou.error.genericCreateFailureMessage'),
                    },
                },
            },
        );

        if (optimisticChatReportActionsData.value) {
            // Add an optimistic created action to the optimistic chat reportActions data
            optimisticChatReportActionsData.value[optimisticCreatedActionForChat.reportActionID] = optimisticCreatedActionForChat;
        }
    } else {
        failureData.push({
            onyxMethod: Onyx.METHOD.MERGE,
            key: `${ONYXKEYS.COLLECTION.REPORT_ACTIONS}${optimisticIOUReport.reportID}`,
            value: {
                [optimisticIOUReportAction.reportActionID]: {
                    errors: ErrorUtils.getMicroSecondOnyxErrorWithTranslationKey('iou.error.other'),
                },
            },
        });
    }

    const optimisticData: OnyxUpdate[] = [
        optimisticChatReportData,
        optimisticQuickActionData,
        optimisticIOUReportData,
        optimisticChatReportActionsData,
        optimisticIOUReportActionsData,
        optimisticTransactionData,
        optimisticTransactionThreadData,
        optimisticTransactionThreadReportActionsData,
    ];

    if (!isEmptyObject(optimisticPersonalDetailListData)) {
        optimisticData.push(optimisticPersonalDetailListData);
    }

    return {
        params: {
            iouReportID: optimisticIOUReport.reportID,
            chatReportID: chatReport.reportID,
            reportActionID: optimisticIOUReportAction.reportActionID,
            paymentMethodType,
            transactionID: optimisticTransaction.transactionID,
            newIOUReportDetails,
            createdReportActionID: isNewChat ? optimisticCreatedActionForChat.reportActionID : '-1',
            reportPreviewReportActionID: reportPreviewAction.reportActionID,
            createdIOUReportActionID: optimisticCreatedActionForIOUReport.reportActionID,
            transactionThreadReportID: optimisticTransactionThread.reportID,
            createdReportActionIDForThread: optimisticCreatedActionForTransactionThread?.reportActionID ?? '-1',
        },
        optimisticData,
        successData,
        failureData,
    };
}

function getPayMoneyRequestParams(
    chatReport: OnyxTypes.Report,
    iouReport: OnyxTypes.Report,
    recipient: Participant,
    paymentMethodType: PaymentMethodType,
    full: boolean,
): PayMoneyRequestData {
    const isInvoiceReport = ReportUtils.isInvoiceReport(iouReport);

    let total = (iouReport.total ?? 0) - (iouReport.nonReimbursableTotal ?? 0);
    if (ReportUtils.hasHeldExpenses(iouReport.reportID) && !full && !!iouReport.unheldTotal) {
        total = iouReport.unheldTotal;
    }

    const optimisticIOUReportAction = ReportUtils.buildOptimisticIOUReportAction(
        CONST.IOU.REPORT_ACTION_TYPE.PAY,
        ReportUtils.isExpenseReport(iouReport) ? -total : total,
        iouReport.currency ?? '',
        '',
        [recipient],
        '',
        paymentMethodType,
        iouReport.reportID,
        true,
    );

    // In some instances, the report preview action might not be available to the payer (only whispered to the requestor)
    // hence we need to make the updates to the action safely.
    let optimisticReportPreviewAction = null;
    const reportPreviewAction = getReportPreviewAction(chatReport.reportID, iouReport.reportID);
    if (reportPreviewAction) {
        optimisticReportPreviewAction = ReportUtils.updateReportPreview(iouReport, reportPreviewAction, true);
    }
    let currentNextStep = null;
    let optimisticNextStep = null;
    if (!isInvoiceReport) {
        currentNextStep = allNextSteps[`${ONYXKEYS.COLLECTION.NEXT_STEP}${iouReport.reportID}`] ?? null;
        optimisticNextStep = NextStepUtils.buildNextStep(iouReport, CONST.REPORT.STATUS_NUM.REIMBURSED, {isPaidWithExpensify: paymentMethodType === CONST.IOU.PAYMENT_TYPE.VBBA});
    }

    const optimisticData: OnyxUpdate[] = [
        {
            onyxMethod: Onyx.METHOD.MERGE,
            key: `${ONYXKEYS.COLLECTION.REPORT}${chatReport.reportID}`,
            value: {
                ...chatReport,
                lastReadTime: DateUtils.getDBTime(),
                lastVisibleActionCreated: optimisticIOUReportAction.created,
                hasOutstandingChildRequest: false,
                iouReportID: null,
                lastMessageText: ReportActionsUtils.getReportActionText(optimisticIOUReportAction),
                lastMessageHtml: ReportActionsUtils.getReportActionHtml(optimisticIOUReportAction),
            },
        },
        {
            onyxMethod: Onyx.METHOD.MERGE,
            key: `${ONYXKEYS.COLLECTION.REPORT_ACTIONS}${iouReport.reportID}`,
            value: {
                [optimisticIOUReportAction.reportActionID]: {
                    ...(optimisticIOUReportAction as OnyxTypes.ReportAction),
                    pendingAction: CONST.RED_BRICK_ROAD_PENDING_ACTION.ADD,
                },
            },
        },
        {
            onyxMethod: Onyx.METHOD.MERGE,
            key: `${ONYXKEYS.COLLECTION.REPORT}${iouReport.reportID}`,
            value: {
                ...iouReport,
                lastMessageText: ReportActionsUtils.getReportActionText(optimisticIOUReportAction),
                lastMessageHtml: ReportActionsUtils.getReportActionHtml(optimisticIOUReportAction),
                hasOutstandingChildRequest: false,
                statusNum: CONST.REPORT.STATUS_NUM.REIMBURSED,
                pendingFields: {
                    preview: CONST.RED_BRICK_ROAD_PENDING_ACTION.UPDATE,
                    reimbursed: CONST.RED_BRICK_ROAD_PENDING_ACTION.UPDATE,
                    partial: full ? null : CONST.RED_BRICK_ROAD_PENDING_ACTION.UPDATE,
                },
            },
        },
        {
            onyxMethod: Onyx.METHOD.MERGE,
            key: ONYXKEYS.NVP_LAST_PAYMENT_METHOD,
            value: {[iouReport.policyID ?? '-1']: paymentMethodType},
        },
        {
            onyxMethod: Onyx.METHOD.MERGE,
            key: `${ONYXKEYS.COLLECTION.NEXT_STEP}${iouReport.reportID}`,
            value: optimisticNextStep,
        },
    ];

    const successData: OnyxUpdate[] = [
        {
            onyxMethod: Onyx.METHOD.MERGE,
            key: `${ONYXKEYS.COLLECTION.REPORT}${iouReport.reportID}`,
            value: {
                pendingFields: {
                    preview: null,
                    reimbursed: null,
                    partial: null,
                },
            },
        },
    ];

    const failureData: OnyxUpdate[] = [
        {
            onyxMethod: Onyx.METHOD.MERGE,
            key: `${ONYXKEYS.COLLECTION.REPORT_ACTIONS}${iouReport.reportID}`,
            value: {
                [optimisticIOUReportAction.reportActionID]: {
                    errors: ErrorUtils.getMicroSecondOnyxErrorWithTranslationKey('iou.error.other'),
                },
            },
        },
        {
            onyxMethod: Onyx.METHOD.MERGE,
            key: `${ONYXKEYS.COLLECTION.REPORT}${iouReport.reportID}`,
            value: {
                ...iouReport,
            },
        },
        {
            onyxMethod: Onyx.METHOD.MERGE,
            key: `${ONYXKEYS.COLLECTION.REPORT}${chatReport.reportID}`,
            value: chatReport,
        },
        {
            onyxMethod: Onyx.METHOD.MERGE,
            key: `${ONYXKEYS.COLLECTION.NEXT_STEP}${iouReport.reportID}`,
            value: currentNextStep,
        },
    ];

    // In case the report preview action is loaded locally, let's update it.
    if (optimisticReportPreviewAction) {
        optimisticData.push({
            onyxMethod: Onyx.METHOD.MERGE,
            key: `${ONYXKEYS.COLLECTION.REPORT_ACTIONS}${chatReport.reportID}`,
            value: {
                [optimisticReportPreviewAction.reportActionID]: optimisticReportPreviewAction,
            },
        });
        failureData.push({
            onyxMethod: Onyx.METHOD.MERGE,
            key: `${ONYXKEYS.COLLECTION.REPORT_ACTIONS}${chatReport.reportID}`,
            value: {
                [optimisticReportPreviewAction.reportActionID]: {
                    created: optimisticReportPreviewAction.created,
                },
            },
        });
    }

    return {
        params: {
            iouReportID: iouReport.reportID,
            chatReportID: chatReport.reportID,
            reportActionID: optimisticIOUReportAction.reportActionID,
            paymentMethodType,
            full,
            amount: Math.abs(total),
        },
        optimisticData,
        successData,
        failureData,
    };
}

/**
 * @param managerID - Account ID of the person sending the money
 * @param recipient - The user receiving the money
 */
function sendMoneyElsewhere(report: OnyxEntry<OnyxTypes.Report>, amount: number, currency: string, comment: string, managerID: number, recipient: Participant) {
    const {params, optimisticData, successData, failureData} = getSendMoneyParams(report, amount, currency, comment, CONST.IOU.PAYMENT_TYPE.ELSEWHERE, managerID, recipient);

    API.write(WRITE_COMMANDS.SEND_MONEY_ELSEWHERE, params, {optimisticData, successData, failureData});

    Navigation.dismissModal(params.chatReportID);
    Report.notifyNewAction(params.chatReportID, managerID);
}

/**
 * @param managerID - Account ID of the person sending the money
 * @param recipient - The user receiving the money
 */
function sendMoneyWithWallet(report: OnyxEntry<OnyxTypes.Report>, amount: number, currency: string, comment: string, managerID: number, recipient: Participant | ReportUtils.OptionData) {
    const {params, optimisticData, successData, failureData} = getSendMoneyParams(report, amount, currency, comment, CONST.IOU.PAYMENT_TYPE.EXPENSIFY, managerID, recipient);

    API.write(WRITE_COMMANDS.SEND_MONEY_WITH_WALLET, params, {optimisticData, successData, failureData});

    Navigation.dismissModal(params.chatReportID);
    Report.notifyNewAction(params.chatReportID, managerID);
}

function canApproveIOU(
    iouReport: OnyxTypes.OnyxInputOrEntry<OnyxTypes.Report>,
    chatReport: OnyxTypes.OnyxInputOrEntry<OnyxTypes.Report>,
    policy: OnyxTypes.OnyxInputOrEntry<OnyxTypes.Policy>,
) {
    if (isEmptyObject(chatReport)) {
        return false;
    }
    const isPaidGroupPolicy = ReportUtils.isPaidGroupPolicyExpenseChat(chatReport);
    if (!isPaidGroupPolicy) {
        return false;
    }

    const isOnInstantSubmitPolicy = PolicyUtils.isInstantSubmitEnabled(policy);
    const isOnSubmitAndClosePolicy = PolicyUtils.isSubmitAndClose(policy);
    if (isOnInstantSubmitPolicy && isOnSubmitAndClosePolicy) {
        return false;
    }

    const managerID = iouReport?.managerID ?? -1;
    const isCurrentUserManager = managerID === userAccountID;
    const isPolicyExpenseChat = ReportUtils.isPolicyExpenseChat(chatReport);

    const isOpenExpenseReport = isPolicyExpenseChat && ReportUtils.isOpenExpenseReport(iouReport);
    const isApproved = ReportUtils.isReportApproved(iouReport);
    const iouSettled = ReportUtils.isSettled(iouReport?.reportID);
    const isArchivedReport = ReportUtils.isArchivedRoom(iouReport);

    return isCurrentUserManager && !isOpenExpenseReport && !isApproved && !iouSettled && !isArchivedReport;
}

function canIOUBePaid(
    iouReport: OnyxTypes.OnyxInputOrEntry<OnyxTypes.Report>,
    chatReport: OnyxTypes.OnyxInputOrEntry<OnyxTypes.Report>,
    policy: OnyxTypes.OnyxInputOrEntry<OnyxTypes.Policy>,
) {
    const isPolicyExpenseChat = ReportUtils.isPolicyExpenseChat(chatReport);
    const isChatReportArchived = ReportUtils.isArchivedRoom(chatReport);
    const iouSettled = ReportUtils.isSettled(iouReport?.reportID);

    if (isEmptyObject(iouReport)) {
        return false;
    }

    if (policy?.reimbursementChoice === CONST.POLICY.REIMBURSEMENT_CHOICES.REIMBURSEMENT_NO) {
        return false;
    }

    if (ReportUtils.isInvoiceReport(iouReport)) {
        if (iouSettled) {
            return false;
        }
        if (chatReport?.invoiceReceiver?.type === CONST.REPORT.INVOICE_RECEIVER_TYPE.INDIVIDUAL) {
            return chatReport?.invoiceReceiver?.accountID === userAccountID;
        }
        return PolicyUtils.getPolicy(chatReport?.invoiceReceiver?.policyID)?.role === CONST.POLICY.ROLE.ADMIN;
    }

    const isPayer = ReportUtils.isPayer(
        {
            email: currentUserEmail,
            accountID: userAccountID,
        },
        iouReport,
    );

    const isOpenExpenseReport = isPolicyExpenseChat && ReportUtils.isOpenExpenseReport(iouReport);

    const {reimbursableSpend} = ReportUtils.getMoneyRequestSpendBreakdown(iouReport);
    const isAutoReimbursable = policy?.reimbursementChoice === CONST.POLICY.REIMBURSEMENT_CHOICES.REIMBURSEMENT_YES ? false : ReportUtils.canBeAutoReimbursed(iouReport, policy);
    const shouldBeApproved = canApproveIOU(iouReport, chatReport, policy);

    return (
        isPayer && !isOpenExpenseReport && !iouSettled && !iouReport?.isWaitingOnBankAccount && reimbursableSpend !== 0 && !isChatReportArchived && !isAutoReimbursable && !shouldBeApproved
    );
}

function hasIOUToApproveOrPay(chatReport: OnyxEntry<OnyxTypes.Report>, excludedIOUReportID: string): boolean {
    const chatReportActions = allReportActions?.[`${ONYXKEYS.COLLECTION.REPORT_ACTIONS}${chatReport?.reportID}`] ?? {};

    return Object.values(chatReportActions).some((action) => {
        const iouReport = getReportOrDraftReport(action.childReportID ?? '-1');
        const policy = PolicyUtils.getPolicy(iouReport?.policyID);
        const shouldShowSettlementButton = canIOUBePaid(iouReport, chatReport, policy) || canApproveIOU(iouReport, chatReport, policy);
        return action.childReportID?.toString() !== excludedIOUReportID && action.actionName === CONST.REPORT.ACTIONS.TYPE.REPORT_PREVIEW && shouldShowSettlementButton;
    });
}

function approveMoneyRequest(expenseReport: OnyxEntry<OnyxTypes.Report>, full?: boolean) {
    const currentNextStep = allNextSteps[`${ONYXKEYS.COLLECTION.NEXT_STEP}${expenseReport?.reportID}`] ?? null;
    let total = expenseReport?.total ?? 0;
    const hasHeldExpenses = ReportUtils.hasHeldExpenses(expenseReport?.reportID);
    if (hasHeldExpenses && !full && !!expenseReport?.unheldTotal) {
        total = expenseReport?.unheldTotal;
    }
    const optimisticApprovedReportAction = ReportUtils.buildOptimisticApprovedReportAction(total, expenseReport?.currency ?? '', expenseReport?.reportID ?? '-1');
    const optimisticNextStep = NextStepUtils.buildNextStep(expenseReport, CONST.REPORT.STATUS_NUM.APPROVED);
    const chatReport = getReportOrDraftReport(expenseReport?.chatReportID);

    const optimisticReportActionsData: OnyxUpdate = {
        onyxMethod: Onyx.METHOD.MERGE,
        key: `${ONYXKEYS.COLLECTION.REPORT_ACTIONS}${expenseReport?.reportID}`,
        value: {
            [optimisticApprovedReportAction.reportActionID]: {
                ...(optimisticApprovedReportAction as OnyxTypes.ReportAction),
                pendingAction: CONST.RED_BRICK_ROAD_PENDING_ACTION.ADD,
            },
        },
    };
    const optimisticIOUReportData: OnyxUpdate = {
        onyxMethod: Onyx.METHOD.MERGE,
        key: `${ONYXKEYS.COLLECTION.REPORT}${expenseReport?.reportID}`,
        value: {
            ...expenseReport,
            lastMessageText: ReportActionsUtils.getReportActionText(optimisticApprovedReportAction),
            lastMessageHtml: ReportActionsUtils.getReportActionHtml(optimisticApprovedReportAction),
            stateNum: CONST.REPORT.STATE_NUM.APPROVED,
            statusNum: CONST.REPORT.STATUS_NUM.APPROVED,
            pendingFields: {
                partial: full ? null : CONST.RED_BRICK_ROAD_PENDING_ACTION.UPDATE,
            },
        },
    };

    const optimisticChatReportData: OnyxUpdate = {
        onyxMethod: Onyx.METHOD.MERGE,
        key: `${ONYXKEYS.COLLECTION.REPORT}${expenseReport?.chatReportID}`,
        value: {
            hasOutstandingChildRequest: hasIOUToApproveOrPay(chatReport, expenseReport?.reportID ?? '-1'),
        },
    };

    const optimisticNextStepData: OnyxUpdate = {
        onyxMethod: Onyx.METHOD.MERGE,
        key: `${ONYXKEYS.COLLECTION.NEXT_STEP}${expenseReport?.reportID}`,
        value: optimisticNextStep,
    };
    const optimisticData: OnyxUpdate[] = [optimisticIOUReportData, optimisticReportActionsData, optimisticNextStepData, optimisticChatReportData];

    const successData: OnyxUpdate[] = [
        {
            onyxMethod: Onyx.METHOD.MERGE,
            key: `${ONYXKEYS.COLLECTION.REPORT_ACTIONS}${expenseReport?.reportID}`,
            value: {
                [optimisticApprovedReportAction.reportActionID]: {
                    pendingAction: null,
                },
            },
        },
        {
            onyxMethod: Onyx.METHOD.MERGE,
            key: `${ONYXKEYS.COLLECTION.REPORT}${expenseReport?.reportID}`,
            value: {
                pendingFields: {
                    partial: null,
                },
            },
        },
    ];

    const failureData: OnyxUpdate[] = [
        {
            onyxMethod: Onyx.METHOD.MERGE,
            key: `${ONYXKEYS.COLLECTION.REPORT_ACTIONS}${expenseReport?.reportID}`,
            value: {
                [optimisticApprovedReportAction.reportActionID]: {
                    errors: ErrorUtils.getMicroSecondOnyxErrorWithTranslationKey('iou.error.other'),
                },
            },
        },
        {
            onyxMethod: Onyx.METHOD.MERGE,
            key: `${ONYXKEYS.COLLECTION.REPORT}${expenseReport?.chatReportID}`,
            value: {
                hasOutstandingChildRequest: chatReport?.hasOutstandingChildRequest,
                pendingFields: {
                    partial: null,
                },
            },
        },
        {
            onyxMethod: Onyx.METHOD.MERGE,
            key: `${ONYXKEYS.COLLECTION.NEXT_STEP}${expenseReport?.reportID}`,
            value: currentNextStep,
        },
    ];

    // Clear hold reason of all transactions if we approve all requests
    if (full && hasHeldExpenses) {
        const heldTransactions = ReportUtils.getAllHeldTransactions(expenseReport?.reportID);
        heldTransactions.forEach((heldTransaction) => {
            optimisticData.push({
                onyxMethod: Onyx.METHOD.MERGE,
                key: `${ONYXKEYS.COLLECTION.TRANSACTION}${heldTransaction.transactionID}`,
                value: {
                    comment: {
                        hold: '',
                    },
                },
            });
            failureData.push({
                onyxMethod: Onyx.METHOD.MERGE,
                key: `${ONYXKEYS.COLLECTION.TRANSACTION}${heldTransaction.transactionID}`,
                value: {
                    comment: {
                        hold: heldTransaction.comment.hold,
                    },
                },
            });
        });
    }

    const parameters: ApproveMoneyRequestParams = {
        reportID: expenseReport?.reportID ?? '-1',
        approvedReportActionID: optimisticApprovedReportAction.reportActionID,
        full,
    };

    API.write(WRITE_COMMANDS.APPROVE_MONEY_REQUEST, parameters, {optimisticData, successData, failureData});
}

function submitReport(expenseReport: OnyxTypes.Report) {
    const currentNextStep = allNextSteps[`${ONYXKEYS.COLLECTION.NEXT_STEP}${expenseReport.reportID}`] ?? null;
    const parentReport = getReportOrDraftReport(expenseReport.parentReportID);
    const policy = PolicyUtils.getPolicy(expenseReport.policyID);
    const isCurrentUserManager = currentUserPersonalDetails?.accountID === expenseReport.managerID;
    const isSubmitAndClosePolicy = PolicyUtils.isSubmitAndClose(policy);
    const adminAccountID = policy?.role === CONST.POLICY.ROLE.ADMIN ? currentUserPersonalDetails?.accountID : undefined;
    const optimisticSubmittedReportAction = ReportUtils.buildOptimisticSubmittedReportAction(expenseReport?.total ?? 0, expenseReport.currency ?? '', expenseReport.reportID, adminAccountID);
    const optimisticNextStep = NextStepUtils.buildNextStep(expenseReport, isSubmitAndClosePolicy ? CONST.REPORT.STATUS_NUM.CLOSED : CONST.REPORT.STATUS_NUM.SUBMITTED);

    const optimisticData: OnyxUpdate[] = !isSubmitAndClosePolicy
        ? [
              {
                  onyxMethod: Onyx.METHOD.MERGE,
                  key: `${ONYXKEYS.COLLECTION.REPORT_ACTIONS}${expenseReport.reportID}`,
                  value: {
                      [optimisticSubmittedReportAction.reportActionID]: {
                          ...(optimisticSubmittedReportAction as OnyxTypes.ReportAction),
                          pendingAction: CONST.RED_BRICK_ROAD_PENDING_ACTION.ADD,
                      },
                  },
              },
              {
                  onyxMethod: Onyx.METHOD.MERGE,
                  key: `${ONYXKEYS.COLLECTION.REPORT}${expenseReport.reportID}`,
                  value: {
                      ...expenseReport,
                      lastMessageText: ReportActionsUtils.getReportActionText(optimisticSubmittedReportAction),
                      lastMessageHtml: ReportActionsUtils.getReportActionHtml(optimisticSubmittedReportAction),
                      stateNum: CONST.REPORT.STATE_NUM.SUBMITTED,
                      statusNum: CONST.REPORT.STATUS_NUM.SUBMITTED,
                  },
              },
          ]
        : [
              {
                  onyxMethod: Onyx.METHOD.MERGE,
                  key: `${ONYXKEYS.COLLECTION.REPORT}${expenseReport.reportID}`,
                  value: {
                      ...expenseReport,
                      stateNum: CONST.REPORT.STATE_NUM.APPROVED,
                      statusNum: CONST.REPORT.STATUS_NUM.CLOSED,
                  },
              },
          ];

    optimisticData.push({
        onyxMethod: Onyx.METHOD.MERGE,
        key: `${ONYXKEYS.COLLECTION.NEXT_STEP}${expenseReport.reportID}`,
        value: optimisticNextStep,
    });

    if (parentReport?.reportID) {
        optimisticData.push({
            onyxMethod: Onyx.METHOD.MERGE,
            key: `${ONYXKEYS.COLLECTION.REPORT}${parentReport.reportID}`,
            value: {
                ...parentReport,
                // In case its a manager who force submitted the report, they are the next user who needs to take an action
                hasOutstandingChildRequest: isCurrentUserManager,
                iouReportID: null,
            },
        });
    }

    const successData: OnyxUpdate[] = [];
    if (!isSubmitAndClosePolicy) {
        successData.push({
            onyxMethod: Onyx.METHOD.MERGE,
            key: `${ONYXKEYS.COLLECTION.REPORT_ACTIONS}${expenseReport.reportID}`,
            value: {
                [optimisticSubmittedReportAction.reportActionID]: {
                    pendingAction: null,
                },
            },
        });
    }

    const failureData: OnyxUpdate[] = [
        {
            onyxMethod: Onyx.METHOD.MERGE,
            key: `${ONYXKEYS.COLLECTION.REPORT}${expenseReport.reportID}`,
            value: {
                statusNum: CONST.REPORT.STATUS_NUM.OPEN,
                stateNum: CONST.REPORT.STATE_NUM.OPEN,
            },
        },
        {
            onyxMethod: Onyx.METHOD.MERGE,
            key: `${ONYXKEYS.COLLECTION.NEXT_STEP}${expenseReport.reportID}`,
            value: currentNextStep,
        },
    ];
    if (!isSubmitAndClosePolicy) {
        failureData.push({
            onyxMethod: Onyx.METHOD.MERGE,
            key: `${ONYXKEYS.COLLECTION.REPORT_ACTIONS}${expenseReport.reportID}`,
            value: {
                [optimisticSubmittedReportAction.reportActionID]: {
                    errors: ErrorUtils.getMicroSecondOnyxErrorWithTranslationKey('iou.error.other'),
                },
            },
        });
    }

    if (parentReport?.reportID) {
        failureData.push({
            onyxMethod: Onyx.METHOD.MERGE,
            key: `${ONYXKEYS.COLLECTION.REPORT}${parentReport.reportID}`,
            value: {
                hasOutstandingChildRequest: parentReport.hasOutstandingChildRequest,
                iouReportID: expenseReport.reportID,
            },
        });
    }

    const parameters: SubmitReportParams = {
        reportID: expenseReport.reportID,
        managerAccountID: PolicyUtils.getSubmitToAccountID(policy, expenseReport.ownerAccountID ?? -1) ?? expenseReport.managerID,
        reportActionID: optimisticSubmittedReportAction.reportActionID,
    };

    API.write(WRITE_COMMANDS.SUBMIT_REPORT, parameters, {optimisticData, successData, failureData});
}

function cancelPayment(expenseReport: OnyxTypes.Report, chatReport: OnyxTypes.Report) {
    const optimisticReportAction = ReportUtils.buildOptimisticCancelPaymentReportAction(expenseReport.reportID, -(expenseReport.total ?? 0), expenseReport.currency ?? '');
    const policy = PolicyUtils.getPolicy(chatReport.policyID);
    const isFree = policy && policy.type === CONST.POLICY.TYPE.FREE;
    const approvalMode = policy?.approvalMode ?? CONST.POLICY.APPROVAL_MODE.BASIC;
    let stateNum: ValueOf<typeof CONST.REPORT.STATE_NUM> = CONST.REPORT.STATE_NUM.SUBMITTED;
    let statusNum: ValueOf<typeof CONST.REPORT.STATUS_NUM> = CONST.REPORT.STATUS_NUM.SUBMITTED;
    if (!isFree) {
        stateNum = approvalMode === CONST.POLICY.APPROVAL_MODE.OPTIONAL ? CONST.REPORT.STATE_NUM.SUBMITTED : CONST.REPORT.STATE_NUM.APPROVED;
        statusNum = approvalMode === CONST.POLICY.APPROVAL_MODE.OPTIONAL ? CONST.REPORT.STATUS_NUM.CLOSED : CONST.REPORT.STATUS_NUM.APPROVED;
    }
    const optimisticNextStep = NextStepUtils.buildNextStep(expenseReport, statusNum);
    const optimisticData: OnyxUpdate[] = [
        {
            onyxMethod: Onyx.METHOD.MERGE,
            key: `${ONYXKEYS.COLLECTION.REPORT_ACTIONS}${expenseReport.reportID}`,
            value: {
                [optimisticReportAction.reportActionID]: {
                    ...(optimisticReportAction as OnyxTypes.ReportAction),
                    pendingAction: CONST.RED_BRICK_ROAD_PENDING_ACTION.ADD,
                },
            },
        },
        {
            onyxMethod: Onyx.METHOD.MERGE,
            key: `${ONYXKEYS.COLLECTION.REPORT}${expenseReport.reportID}`,
            value: {
                ...expenseReport,
                lastMessageText: ReportActionsUtils.getReportActionText(optimisticReportAction),
                lastMessageHtml: ReportActionsUtils.getReportActionHtml(optimisticReportAction),
                stateNum,
                statusNum,
            },
        },
    ];

    if (!isFree) {
        optimisticData.push({
            onyxMethod: Onyx.METHOD.MERGE,
            key: `${ONYXKEYS.COLLECTION.NEXT_STEP}${expenseReport.reportID}`,
            value: optimisticNextStep,
        });
    }

    const successData: OnyxUpdate[] = [
        {
            onyxMethod: Onyx.METHOD.MERGE,
            key: `${ONYXKEYS.COLLECTION.REPORT_ACTIONS}${expenseReport.reportID}`,
            value: {
                [optimisticReportAction.reportActionID]: {
                    pendingAction: null,
                },
            },
        },
    ];

    const failureData: OnyxUpdate[] = [
        {
            onyxMethod: Onyx.METHOD.MERGE,
            key: `${ONYXKEYS.COLLECTION.REPORT_ACTIONS}${expenseReport.reportID}`,
            value: {
                [optimisticReportAction.reportActionID ?? '-1']: {
                    errors: ErrorUtils.getMicroSecondOnyxErrorWithTranslationKey('iou.error.other'),
                },
            },
        },
        {
            onyxMethod: Onyx.METHOD.MERGE,
            key: `${ONYXKEYS.COLLECTION.REPORT}${expenseReport.reportID}`,
            value: {
                statusNum: CONST.REPORT.STATUS_NUM.REIMBURSED,
            },
        },
    ];

    if (chatReport?.reportID) {
        failureData.push({
            onyxMethod: Onyx.METHOD.MERGE,
            key: `${ONYXKEYS.COLLECTION.REPORT}${chatReport.reportID}`,
            value: {
                hasOutstandingChildRequest: true,
                iouReportID: expenseReport.reportID,
            },
        });
    }
    if (!isFree) {
        failureData.push({
            onyxMethod: Onyx.METHOD.MERGE,
            key: `${ONYXKEYS.COLLECTION.NEXT_STEP}${expenseReport.reportID}`,
            value: NextStepUtils.buildNextStep(expenseReport, CONST.REPORT.STATUS_NUM.REIMBURSED),
        });
    }

    API.write(
        WRITE_COMMANDS.CANCEL_PAYMENT,
        {
            iouReportID: expenseReport.reportID,
            chatReportID: chatReport.reportID,
            managerAccountID: expenseReport.managerID ?? -1,
            reportActionID: optimisticReportAction.reportActionID,
        },
        {optimisticData, successData, failureData},
    );
}

function payMoneyRequest(paymentType: PaymentMethodType, chatReport: OnyxTypes.Report, iouReport: OnyxTypes.Report, full = true) {
    const recipient = {accountID: iouReport.ownerAccountID};
    const {params, optimisticData, successData, failureData} = getPayMoneyRequestParams(chatReport, iouReport, recipient, paymentType, full);

    // For now, we need to call the PayMoneyRequestWithWallet API since PayMoneyRequest was not updated to work with
    // Expensify Wallets.
    const apiCommand = paymentType === CONST.IOU.PAYMENT_TYPE.EXPENSIFY ? WRITE_COMMANDS.PAY_MONEY_REQUEST_WITH_WALLET : WRITE_COMMANDS.PAY_MONEY_REQUEST;

    API.write(apiCommand, params, {optimisticData, successData, failureData});
    Navigation.dismissModalWithReport(chatReport);
}

function payInvoice(paymentMethodType: PaymentMethodType, chatReport: OnyxTypes.Report, invoiceReport: OnyxTypes.Report) {
    const recipient = {accountID: invoiceReport.ownerAccountID};
    const {
        optimisticData,
        successData,
        failureData,
        params: {reportActionID},
    } = getPayMoneyRequestParams(chatReport, invoiceReport, recipient, paymentMethodType, true);

    const params: PayInvoiceParams = {
        reportID: invoiceReport.reportID,
        reportActionID,
        paymentMethodType,
    };

    API.write(WRITE_COMMANDS.PAY_INVOICE, params, {optimisticData, successData, failureData});
}

function detachReceipt(transactionID: string) {
    const transaction = allTransactions[`${ONYXKEYS.COLLECTION.TRANSACTION}${transactionID}`];
    const newTransaction = transaction ? {...transaction, filename: '', receipt: {}} : null;

    const optimisticData: OnyxUpdate[] = [
        {
            onyxMethod: Onyx.METHOD.SET,
            key: `${ONYXKEYS.COLLECTION.TRANSACTION}${transactionID}`,
            value: newTransaction,
        },
    ];

    const failureData: OnyxUpdate[] = [
        {
            onyxMethod: Onyx.METHOD.MERGE,
            key: `${ONYXKEYS.COLLECTION.TRANSACTION}${transactionID}`,
            value: {
                ...(transaction ?? null),
                errors: ErrorUtils.getMicroSecondOnyxErrorWithTranslationKey('iou.error.receiptDeleteFailureError'),
            },
        },
    ];

    const parameters: DetachReceiptParams = {transactionID};

    API.write(WRITE_COMMANDS.DETACH_RECEIPT, parameters, {optimisticData, failureData});
}

function replaceReceipt(transactionID: string, file: File, source: string) {
    const transaction = allTransactions[`${ONYXKEYS.COLLECTION.TRANSACTION}${transactionID}`];
    const oldReceipt = transaction?.receipt ?? {};
    const receiptOptimistic = {
        source,
        state: CONST.IOU.RECEIPT_STATE.OPEN,
    };

    const optimisticData: OnyxUpdate[] = [
        {
            onyxMethod: Onyx.METHOD.MERGE,
            key: `${ONYXKEYS.COLLECTION.TRANSACTION}${transactionID}`,
            value: {
                receipt: receiptOptimistic,
                filename: file.name,
            },
        },
    ];

    const failureData: OnyxUpdate[] = [
        {
            onyxMethod: Onyx.METHOD.MERGE,
            key: `${ONYXKEYS.COLLECTION.TRANSACTION}${transactionID}`,
            value: {
                receipt: oldReceipt,
                filename: transaction?.filename,
                errors: getReceiptError(receiptOptimistic, file.name),
            },
        },
    ];

    const parameters: ReplaceReceiptParams = {
        transactionID,
        receipt: file,
    };

    API.write(WRITE_COMMANDS.REPLACE_RECEIPT, parameters, {optimisticData, failureData});
}

/**
 * Finds the participants for an IOU based on the attached report
 * @param transactionID of the transaction to set the participants of
 * @param report attached to the transaction
 */
function setMoneyRequestParticipantsFromReport(transactionID: string, report: OnyxEntry<OnyxTypes.Report>): Participant[] {
    // If the report is iou or expense report, we should get the chat report to set participant for request money
    const chatReport = ReportUtils.isMoneyRequestReport(report) ? getReportOrDraftReport(report?.chatReportID) : report;
    const currentUserAccountID = currentUserPersonalDetails?.accountID;
    const shouldAddAsReport = !isEmptyObject(chatReport) && ReportUtils.isSelfDM(chatReport);
    let participants: Participant[] = [];

    if (ReportUtils.isPolicyExpenseChat(chatReport) || shouldAddAsReport) {
        participants = [{accountID: 0, reportID: chatReport?.reportID, isPolicyExpenseChat: ReportUtils.isPolicyExpenseChat(chatReport), selected: true}];
    } else if (ReportUtils.isInvoiceRoom(chatReport)) {
        participants = [
            {reportID: chatReport?.reportID, selected: true},
            {
                policyID: chatReport?.policyID,
                isSender: true,
                selected: false,
            },
        ];
    } else {
        const chatReportOtherParticipants = Object.keys(chatReport?.participants ?? {})
            .map(Number)
            .filter((accountID) => accountID !== currentUserAccountID);
        participants = chatReportOtherParticipants.map((accountID) => ({accountID, selected: true}));
    }

    Onyx.merge(`${ONYXKEYS.COLLECTION.TRANSACTION_DRAFT}${transactionID}`, {participants, participantsAutoAssigned: true});

    return participants;
}

function setMoneyRequestTaxRate(transactionID: string, taxCode: string) {
    Onyx.merge(`${ONYXKEYS.COLLECTION.TRANSACTION_DRAFT}${transactionID}`, {taxCode});
}

function setMoneyRequestTaxAmount(transactionID: string, taxAmount: number | null) {
    Onyx.merge(`${ONYXKEYS.COLLECTION.TRANSACTION_DRAFT}${transactionID}`, {taxAmount});
}

function dismissHoldUseExplanation() {
    const parameters: SetNameValuePairParams = {
        name: ONYXKEYS.NVP_DISMISSED_HOLD_USE_EXPLANATION,
        value: true,
    };

    const optimisticData: OnyxUpdate[] = [
        {
            onyxMethod: Onyx.METHOD.MERGE,
            key: ONYXKEYS.NVP_DISMISSED_HOLD_USE_EXPLANATION,
            value: true,
        },
    ];

    API.write(WRITE_COMMANDS.SET_NAME_VALUE_PAIR, parameters, {
        optimisticData,
    });
}

/**
 * Sets the `splitShares` map that holds individual shares of a split bill
 */
function setSplitShares(transaction: OnyxEntry<OnyxTypes.Transaction>, amount: number, currency: string, newAccountIDs: number[]) {
    if (!transaction) {
        return;
    }
    const oldAccountIDs = Object.keys(transaction.splitShares ?? {}).map((key) => Number(key));

    // Create an array containing unique IDs of the current transaction participants and the new ones
    // The current userAccountID might not be included in newAccountIDs if this is called from the participants step using Global Create
    // If this is called from an existing group chat, it'll be included. So we manually add them to account for both cases.
    const accountIDs = [...new Set<number>([userAccountID, ...newAccountIDs, ...oldAccountIDs])];

    const splitShares: SplitShares = accountIDs.reduce((acc: SplitShares, accountID): SplitShares => {
        // We want to replace the contents of splitShares to contain only `newAccountIDs` entries
        // In the case of going back to the participants page and removing a participant
        // a simple merge will have the previous participant still present in the splitshares object
        // So we manually set their entry to null
        if (!newAccountIDs.includes(accountID) && accountID !== userAccountID) {
            acc[accountID] = null;
            return acc;
        }

        const isPayer = accountID === userAccountID;
        const participantsLength = newAccountIDs.includes(userAccountID) ? newAccountIDs.length - 1 : newAccountIDs.length;
        const splitAmount = IOUUtils.calculateAmount(participantsLength, amount, currency, isPayer);
        acc[accountID] = {
            amount: splitAmount,
            isModified: false,
        };
        return acc;
    }, {});

    Onyx.merge(`${ONYXKEYS.COLLECTION.TRANSACTION_DRAFT}${transaction.transactionID}`, {splitShares});
}

function resetSplitShares(transaction: OnyxEntry<OnyxTypes.Transaction>, newAmount?: number, currency?: string) {
    if (!transaction) {
        return;
    }
    const accountIDs = Object.keys(transaction.splitShares ?? {}).map((key) => Number(key));
    if (!accountIDs) {
        return;
    }
    setSplitShares(transaction, newAmount ?? transaction.amount, currency ?? transaction.currency, accountIDs);
}

/**
 * Sets an individual split share of the participant accountID supplied
 */
function setIndividualShare(transactionID: string, participantAccountID: number, participantShare: number) {
    Onyx.merge(`${ONYXKEYS.COLLECTION.TRANSACTION_DRAFT}${transactionID}`, {
        splitShares: {
            [participantAccountID]: {amount: participantShare, isModified: true},
        },
    });
}

/**
 * Adjusts remaining unmodified shares when another share is modified
 * E.g. if total bill is $100 and split between 3 participants, when the user changes the first share to $50, the remaining unmodified shares will become $25 each.
 */
function adjustRemainingSplitShares(transaction: NonNullable<OnyxTypes.Transaction>) {
    const modifiedShares = Object.keys(transaction.splitShares ?? {}).filter((key: string) => transaction?.splitShares?.[Number(key)]?.isModified);

    if (!modifiedShares.length) {
        return;
    }

    const sumOfManualShares = modifiedShares
        .map((key: string): number => transaction?.splitShares?.[Number(key)]?.amount ?? 0)
        .reduce((prev: number, current: number): number => prev + current, 0);

    const unmodifiedSharesAccountIDs = Object.keys(transaction.splitShares ?? {})
        .filter((key: string) => !transaction?.splitShares?.[Number(key)]?.isModified)
        .map((key: string) => Number(key));

    const remainingTotal = transaction.amount - sumOfManualShares;
    if (remainingTotal < 0) {
        return;
    }

    const splitShares: SplitShares = unmodifiedSharesAccountIDs.reduce((acc: SplitShares, accountID: number, index: number): SplitShares => {
        const splitAmount = IOUUtils.calculateAmount(unmodifiedSharesAccountIDs.length - 1, remainingTotal, transaction.currency, index === 0);
        acc[accountID] = {
            amount: splitAmount,
        };
        return acc;
    }, {});

    Onyx.merge(`${ONYXKEYS.COLLECTION.TRANSACTION_DRAFT}${transaction.transactionID}`, {splitShares});
}

/**
 * Put expense on HOLD
 */
function putOnHold(transactionID: string, comment: string, reportID: string) {
    const currentTime = DateUtils.getDBTime();
    const createdReportAction = ReportUtils.buildOptimisticHoldReportAction(currentTime);
    const createdReportActionComment = ReportUtils.buildOptimisticHoldReportActionComment(comment, DateUtils.addMillisecondsFromDateTime(currentTime, 1));

    const optimisticData: OnyxUpdate[] = [
        {
            onyxMethod: Onyx.METHOD.MERGE,
            key: `${ONYXKEYS.COLLECTION.REPORT_ACTIONS}${reportID}`,
            value: {
                [createdReportAction.reportActionID]: createdReportAction as ReportAction,
                [createdReportActionComment.reportActionID]: createdReportActionComment as ReportAction,
            },
        },
        {
            onyxMethod: Onyx.METHOD.MERGE,
            key: `${ONYXKEYS.COLLECTION.TRANSACTION}${transactionID}`,
            value: {
                pendingAction: CONST.RED_BRICK_ROAD_PENDING_ACTION.UPDATE,
                comment: {
                    hold: createdReportAction.reportActionID,
                },
            },
        },
    ];

    const successData: OnyxUpdate[] = [
        {
            onyxMethod: Onyx.METHOD.MERGE,
            key: `${ONYXKEYS.COLLECTION.TRANSACTION}${transactionID}`,
            value: {
                pendingAction: null,
            },
        },
    ];

    const failureData: OnyxUpdate[] = [
        {
            onyxMethod: Onyx.METHOD.MERGE,
            key: `${ONYXKEYS.COLLECTION.TRANSACTION}${transactionID}`,
            value: {
                pendingAction: null,
                comment: {
                    hold: null,
                },
                errors: ErrorUtils.getMicroSecondOnyxErrorWithTranslationKey('iou.error.genericHoldExpenseFailureMessage'),
            },
        },
    ];

    API.write(
        'HoldRequest',
        {
            transactionID,
            comment,
            reportActionID: createdReportAction.reportActionID,
            commentReportActionID: createdReportActionComment.reportActionID,
        },
        {optimisticData, successData, failureData},
    );
}

/**
 * Remove expense from HOLD
 */
function unholdRequest(transactionID: string, reportID: string) {
    const createdReportAction = ReportUtils.buildOptimisticUnHoldReportAction();

    const optimisticData: OnyxUpdate[] = [
        {
            onyxMethod: Onyx.METHOD.MERGE,
            key: `${ONYXKEYS.COLLECTION.REPORT_ACTIONS}${reportID}`,
            value: {
                [createdReportAction.reportActionID]: createdReportAction as ReportAction,
            },
        },
        {
            onyxMethod: Onyx.METHOD.MERGE,
            key: `${ONYXKEYS.COLLECTION.TRANSACTION}${transactionID}`,
            value: {
                pendingAction: CONST.RED_BRICK_ROAD_PENDING_ACTION.UPDATE,
                comment: {
                    hold: null,
                },
            },
        },
    ];

    const successData: OnyxUpdate[] = [
        {
            onyxMethod: Onyx.METHOD.MERGE,
            key: `${ONYXKEYS.COLLECTION.TRANSACTION}${transactionID}`,
            value: {
                pendingAction: null,
                comment: {
                    hold: null,
                },
            },
        },
    ];

    const failureData: OnyxUpdate[] = [
        {
            onyxMethod: Onyx.METHOD.MERGE,
            key: `${ONYXKEYS.COLLECTION.TRANSACTION}${transactionID}`,
            value: {
                pendingAction: null,
                errors: ErrorUtils.getMicroSecondOnyxErrorWithTranslationKey('iou.error.genericUnholdExpenseFailureMessage'),
            },
        },
    ];

    API.write(
        'UnHoldRequest',
        {
            transactionID,
            reportActionID: createdReportAction.reportActionID,
        },
        {optimisticData, successData, failureData},
    );
}
// eslint-disable-next-line rulesdir/no-negated-variables
function navigateToStartStepIfScanFileCannotBeRead(
    receiptFilename: string | undefined,
    receiptPath: ReceiptSource | undefined,
    onSuccess: (file: File) => void,
    requestType: IOURequestType,
    iouType: IOUType,
    transactionID: string,
    reportID: string,
    receiptType: string | undefined,
) {
    if (!receiptFilename || !receiptPath) {
        return;
    }

    const onFailure = () => {
        setMoneyRequestReceipt(transactionID, '', '', true);
        if (requestType === CONST.IOU.REQUEST_TYPE.MANUAL) {
            Navigation.navigate(ROUTES.MONEY_REQUEST_STEP_SCAN.getRoute(CONST.IOU.ACTION.CREATE, iouType, transactionID, reportID, Navigation.getActiveRouteWithoutParams()));
            return;
        }
        IOUUtils.navigateToStartMoneyRequestStep(requestType, iouType, transactionID, reportID);
    };
    FileUtils.readFileAsync(receiptPath.toString(), receiptFilename, onSuccess, onFailure, receiptType);
}

/** Save the preferred payment method for a policy */
function savePreferredPaymentMethod(policyID: string, paymentMethod: PaymentMethodType) {
    Onyx.merge(`${ONYXKEYS.NVP_LAST_PAYMENT_METHOD}`, {[policyID]: paymentMethod});
}

/** Get report policy id of IOU request */
function getIOURequestPolicyID(transaction: OnyxEntry<OnyxTypes.Transaction>, report: OnyxEntry<OnyxTypes.Report>): string {
    // Workspace sender will exist for invoices
    const workspaceSender = transaction?.participants?.find((participant) => participant.isSender);
    return workspaceSender?.policyID ?? report?.policyID ?? '-1';
}

export {
    approveMoneyRequest,
    canApproveIOU,
    canIOUBePaid,
    cancelPayment,
    clearMoneyRequest,
    completeSplitBill,
    createDistanceRequest,
    createDraftTransaction,
    deleteMoneyRequest,
    deleteTrackExpense,
    detachReceipt,
    editMoneyRequest,
    initMoneyRequest,
    navigateToStartStepIfScanFileCannotBeRead,
    payMoneyRequest,
    payInvoice,
    putOnHold,
    replaceReceipt,
    requestMoney,
    savePreferredPaymentMethod,
    sendMoneyElsewhere,
    sendMoneyWithWallet,
    setCustomUnitRateID,
    setDraftSplitTransaction,
    setMoneyRequestAmount,
    setMoneyRequestBillable,
    setMoneyRequestCategory,
    setMoneyRequestCreated,
    setMoneyRequestCurrency,
    setMoneyRequestDescription,
    setMoneyRequestMerchant,
    setMoneyRequestParticipants,
    setMoneyRequestParticipantsFromReport,
    setMoneyRequestPendingFields,
    setMoneyRequestReceipt,
    setSplitPayer,
    setMoneyRequestTag,
    setMoneyRequestTaxAmount,
    setMoneyRequestTaxRate,
    dismissHoldUseExplanation,
    updateMoneyRequestDate,
    setSplitShares,
    resetSplitShares,
    setIndividualShare,
    adjustRemainingSplitShares,
    splitBill,
    splitBillAndOpenReport,
    startMoneyRequest,
    startSplitBill,
    submitReport,
    trackExpense,
    unholdRequest,
    updateDistanceRequestRate,
    updateMoneyRequestAmountAndCurrency,
    updateMoneyRequestBillable,
    updateMoneyRequestCategory,
    updateMoneyRequestDescription,
    updateMoneyRequestDistance,
    updateMoneyRequestMerchant,
    updateMoneyRequestTag,
    updateMoneyRequestTaxAmount,
    updateMoneyRequestTaxRate,
    sendInvoice,
    getIOURequestPolicyID,
};
export type {GPSPoint as GpsPoint, IOURequestType};<|MERGE_RESOLUTION|>--- conflicted
+++ resolved
@@ -353,11 +353,7 @@
         amount: 0,
         comment,
         created,
-<<<<<<< HEAD
-        currency: currentUserPersonalDetails?.localCurrencyCode ?? CONST.CURRENCY.USD,
-=======
-        currency: policy?.outputCurrency ?? currentUserPersonalDetails.localCurrencyCode ?? CONST.CURRENCY.USD,
->>>>>>> 621e8fc6
+        currency: policy?.outputCurrency ?? currentUserPersonalDetails?.localCurrencyCode ?? CONST.CURRENCY.USD,
         iouRequestType,
         reportID,
         transactionID: newTransactionID,
