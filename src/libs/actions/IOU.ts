import {format} from 'date-fns';
import {fastMerge, Str} from 'expensify-common';
import {InteractionManager} from 'react-native';
import type {NullishDeep, OnyxCollection, OnyxEntry, OnyxInputValue, OnyxUpdate} from 'react-native-onyx';
import Onyx from 'react-native-onyx';
import type {PartialDeep, SetRequired, ValueOf} from 'type-fest';
import ReceiptGeneric from '@assets/images/receipt-generic.png';
import type {PaymentMethod} from '@components/KYCWall/types';
import * as API from '@libs/API';
import type {
    ApproveMoneyRequestParams,
    CategorizeTrackedExpenseParams as CategorizeTrackedExpenseApiParams,
    CompleteSplitBillParams,
    CreateDistanceRequestParams,
    CreatePerDiemRequestParams,
    CreateWorkspaceParams,
    DeleteMoneyRequestParams,
    DetachReceiptParams,
    MergeDuplicatesParams,
    PayInvoiceParams,
    PayMoneyRequestParams,
    ReopenReportParams,
    ReplaceReceiptParams,
    RequestMoneyParams,
    ResolveDuplicatesParams,
    RetractReportParams,
    SendInvoiceParams,
    SendMoneyParams,
    SetNameValuePairParams,
    ShareTrackedExpenseParams,
    SplitBillParams,
    StartSplitBillParams,
    SubmitReportParams,
    TrackExpenseParams,
    UnapproveExpenseReportParams,
    UpdateMoneyRequestParams,
} from '@libs/API/parameters';
import {WRITE_COMMANDS} from '@libs/API/types';
import {convertAmountToDisplayString, convertToDisplayString} from '@libs/CurrencyUtils';
import DateUtils from '@libs/DateUtils';
import DistanceRequestUtils from '@libs/DistanceRequestUtils';
import {getMicroSecondOnyxErrorObject, getMicroSecondOnyxErrorWithTranslationKey} from '@libs/ErrorUtils';
import {readFileAsync} from '@libs/fileDownload/FileUtils';
import GoogleTagManager from '@libs/GoogleTagManager';
import {
    calculateAmount as calculateIOUAmount,
    formatCurrentUserToAttendee,
    isMovingTransactionFromTrackExpense as isMovingTransactionFromTrackExpenseIOUUtils,
    navigateToStartMoneyRequestStep,
    updateIOUOwnerAndTotal,
} from '@libs/IOUUtils';
import isFileUploadable from '@libs/isFileUploadable';
import {formatPhoneNumber} from '@libs/LocalePhoneNumber';
import * as Localize from '@libs/Localize';
import Log from '@libs/Log';
import isSearchTopmostFullScreenRoute from '@libs/Navigation/helpers/isSearchTopmostFullScreenRoute';
import Navigation from '@libs/Navigation/Navigation';
import {buildNextStep} from '@libs/NextStepUtils';
import {rand64} from '@libs/NumberUtils';
import {getManagerMcTestParticipant, getPersonalDetailsForAccountIDs} from '@libs/OptionsListUtils';
import {getCustomUnitID} from '@libs/PerDiemRequestUtils';
import Performance from '@libs/Performance';
import Permissions from '@libs/Permissions';
import {getAccountIDsByLogins} from '@libs/PersonalDetailsUtils';
import {addSMSDomainIfPhoneNumber} from '@libs/PhoneNumber';
import {
    getCorrectedAutoReportingFrequency,
    getDistanceRateCustomUnit,
    getMemberAccountIDsForWorkspace,
    getPerDiemCustomUnit,
    getPersonalPolicy,
    getPolicy,
    getSubmitToAccountID,
    hasDependentTags,
    isControlPolicy,
    isPaidGroupPolicy,
    isPolicyAdmin,
    isSubmitAndClose,
} from '@libs/PolicyUtils';
import {
    getAllReportActions,
    getIOUReportIDFromReportActionPreview,
    getLastVisibleAction,
    getLastVisibleMessage,
    getOriginalMessage,
    getReportAction,
    getReportActionHtml,
    getReportActionMessage,
    getReportActionText,
    getTrackExpenseActionableWhisper,
    isActionableTrackExpense,
    isCreatedAction,
    isMoneyRequestAction,
    isReportPreviewAction,
} from '@libs/ReportActionsUtils';
import type {OptimisticChatReport, OptimisticCreatedReportAction, OptimisticIOUReportAction, OptionData, TransactionDetails} from '@libs/ReportUtils';
import {
    buildOptimisticActionableTrackExpenseWhisper,
    buildOptimisticAddCommentReportAction,
    buildOptimisticApprovedReportAction,
    buildOptimisticCancelPaymentReportAction,
    buildOptimisticChatReport,
    buildOptimisticCreatedReportAction,
    buildOptimisticDetachReceipt,
    buildOptimisticDismissedViolationReportAction,
    buildOptimisticExpenseReport,
    buildOptimisticHoldReportAction,
    buildOptimisticHoldReportActionComment,
    buildOptimisticInvoiceReport,
    buildOptimisticIOUReport,
    buildOptimisticIOUReportAction,
    buildOptimisticModifiedExpenseReportAction,
    buildOptimisticMoneyRequestEntities,
    buildOptimisticMovedTransactionAction,
    buildOptimisticReopenedReportAction,
    buildOptimisticReportPreview,
    buildOptimisticResolvedDuplicatesReportAction,
    buildOptimisticRetractedReportAction,
    buildOptimisticSubmittedReportAction,
    buildOptimisticUnapprovedReportAction,
    buildOptimisticUnHoldReportAction,
    canBeAutoReimbursed,
    canUserPerformWriteAction as canUserPerformWriteActionReportUtils,
    getAllHeldTransactions as getAllHeldTransactionsReportUtils,
    getAllPolicyReports,
    getApprovalChain,
    getChatByParticipants,
    getDisplayedReportID,
    getInvoiceChatByParticipants,
    getMoneyRequestSpendBreakdown,
    getOptimisticDataForParentReportAction,
    getOutstandingChildRequest,
    getParsedComment,
    getPersonalDetailsForAccountID,
    getReportNotificationPreference,
    getReportOrDraftReport,
    getReportTransactions,
    getTransactionDetails,
    hasHeldExpenses as hasHeldExpensesReportUtils,
    hasNonReimbursableTransactions as hasNonReimbursableTransactionsReportUtils,
    isArchivedReport,
    isClosedReport as isClosedReportUtil,
    isDraftReport,
    isExpenseReport,
    isIndividualInvoiceRoom,
    isInvoiceReport as isInvoiceReportReportUtils,
    isInvoiceRoom,
    isMoneyRequestReport as isMoneyRequestReportReportUtils,
    isOneOnOneChat,
    isOneTransactionThread,
    isOpenExpenseReport as isOpenExpenseReportReportUtils,
    isOpenInvoiceReport as isOpenInvoiceReportReportUtils,
    isOptimisticPersonalDetail,
    isPayAtEndExpenseReport as isPayAtEndExpenseReportReportUtils,
    isPayer as isPayerReportUtils,
    isPolicyExpenseChat as isPolicyExpenseChatReportUtil,
    isReportApproved,
    isReportManager,
    isSelectedManagerMcTest,
    isSelfDM,
    isSettled,
    isTestTransactionReport,
    isTrackExpenseReport,
    prepareOnboardingOnyxData,
    shouldCreateNewMoneyRequestReport as shouldCreateNewMoneyRequestReportReportUtils,
    updateReportPreview,
} from '@libs/ReportUtils';
import {buildCannedSearchQuery, getCurrentSearchQueryJSON} from '@libs/SearchQueryUtils';
import {getSession} from '@libs/SessionUtils';
import playSound, {SOUNDS} from '@libs/Sound';
import {shouldRestrictUserBillableActions} from '@libs/SubscriptionUtils';
import {
    allHavePendingRTERViolation,
    buildOptimisticTransaction,
    getAmount,
    getCategoryTaxCodeAndAmount,
    getCurrency,
    getDistanceInMeters,
    getMerchant,
    getUpdatedTransaction,
    hasAnyTransactionWithoutRTERViolation,
    hasDuplicateTransactions,
    hasReceipt as hasReceiptTransactionUtils,
    isAmountMissing,
    isCustomUnitRateIDForP2P,
    isDistanceRequest as isDistanceRequestTransactionUtils,
    isDuplicate,
    isExpensifyCardTransaction,
    isFetchingWaypointsFromServer,
    isOnHold,
    isPartialMerchant,
    isPending,
    isPendingCardOrScanningTransaction,
    isPerDiemRequest as isPerDiemRequestTransactionUtils,
    isReceiptBeingScanned as isReceiptBeingScannedTransactionUtils,
    isScanRequest as isScanRequestTransactionUtils,
    removeSettledAndApprovedTransactions,
} from '@libs/TransactionUtils';
import ViolationsUtils from '@libs/Violations/ViolationsUtils';
import type {IOUAction, IOUActionParams, IOUType} from '@src/CONST';
import CONST from '@src/CONST';
import ONYXKEYS from '@src/ONYXKEYS';
import ROUTES from '@src/ROUTES';
import type {Route} from '@src/ROUTES';
import type * as OnyxTypes from '@src/types/onyx';
import type {Accountant, Attendee, Participant, Split} from '@src/types/onyx/IOU';
import type {ErrorFields, Errors} from '@src/types/onyx/OnyxCommon';
import type {PaymentMethodType} from '@src/types/onyx/OriginalMessage';
import type {QuickActionName} from '@src/types/onyx/QuickAction';
import type {InvoiceReceiver, InvoiceReceiverType} from '@src/types/onyx/Report';
import type ReportAction from '@src/types/onyx/ReportAction';
import type {OnyxData} from '@src/types/onyx/Request';
import type {SearchDataTypes, SearchPolicy, SearchReport, SearchTransaction} from '@src/types/onyx/SearchResults';
import type {Comment, Receipt, ReceiptSource, Routes, SplitShares, TransactionChanges, TransactionCustomUnit, WaypointCollection} from '@src/types/onyx/Transaction';
import {isEmptyObject} from '@src/types/utils/EmptyObject';
import {clearByKey as clearPdfByOnyxKey} from './CachedPDFPaths';
import {buildOptimisticPolicyRecentlyUsedCategories} from './Policy/Category';
import {buildAddMembersToWorkspaceOnyxData, buildUpdateWorkspaceMembersRoleOnyxData} from './Policy/Member';
import {buildOptimisticPolicyRecentlyUsedDestinations} from './Policy/PerDiem';
import {buildOptimisticRecentlyUsedCurrencies, buildPolicyData, generatePolicyID} from './Policy/Policy';
import {buildOptimisticPolicyRecentlyUsedTags} from './Policy/Tag';
import type {GuidedSetupData} from './Report';
import {buildInviteToRoomOnyxData, completeOnboarding, getCurrentUserAccountID, notifyNewAction} from './Report';
import {clearAllRelatedReportActionErrors} from './ReportActions';
import {getRecentWaypoints, sanitizeRecentWaypoints} from './Transaction';
import {removeDraftTransaction, removeDraftTransactions} from './TransactionEdit';

type IOURequestType = ValueOf<typeof CONST.IOU.REQUEST_TYPE>;

type OneOnOneIOUReport = OnyxTypes.Report | undefined | null;

type BaseTransactionParams = {
    amount: number;
    currency: string;
    created: string;
    merchant: string;
    comment: string;
    category?: string;
    tag?: string;
    taxCode?: string;
    taxAmount?: number;
    billable?: boolean;
    customUnitRateID?: string;
};

type MoneyRequestInformation = {
    payerAccountID: number;
    payerEmail: string;
    iouReport: OnyxTypes.Report;
    chatReport: OnyxTypes.Report;
    transaction: OnyxTypes.Transaction;
    iouAction: OptimisticIOUReportAction;
    createdChatReportActionID?: string;
    createdIOUReportActionID?: string;
    reportPreviewAction: OnyxTypes.ReportAction;
    transactionThreadReportID: string;
    createdReportActionIDForThread: string | undefined;
    onyxData: OnyxData;
    billable?: boolean;
};

type TrackExpenseInformation = {
    createdWorkspaceParams?: CreateWorkspaceParams;
    iouReport?: OnyxTypes.Report;
    chatReport: OnyxTypes.Report;
    transaction: OnyxTypes.Transaction;
    iouAction: OptimisticIOUReportAction;
    createdChatReportActionID?: string;
    createdIOUReportActionID?: string;
    reportPreviewAction?: OnyxTypes.ReportAction;
    transactionThreadReportID: string;
    createdReportActionIDForThread: string | undefined;
    actionableWhisperReportActionIDParam?: string;
    onyxData: OnyxData;
};

type TrackedExpenseTransactionParams = Omit<BaseTransactionParams, 'taxCode' | 'taxAmount'> & {
    waypoints?: string;
    transactionID: string | undefined;
    receipt?: Receipt;
    taxCode: string;
    taxAmount: number;
    attendees?: Attendee[];
};

type TrackedExpensePolicyParams = {
    policyID: string | undefined;
    isDraftPolicy?: boolean;
};
type TrackedExpenseReportInformation = {
    moneyRequestPreviewReportActionID: string | undefined;
    moneyRequestReportID: string | undefined;
    moneyRequestCreatedReportActionID: string | undefined;
    actionableWhisperReportActionID: string | undefined;
    linkedTrackedExpenseReportAction: OnyxTypes.ReportAction;
    linkedTrackedExpenseReportID: string;
    transactionThreadReportID: string | undefined;
    reportPreviewReportActionID: string | undefined;
    chatReportID: string | undefined;
};
type TrackedExpenseParams = {
    onyxData?: OnyxData;
    reportInformation: TrackedExpenseReportInformation;
    transactionParams: TrackedExpenseTransactionParams;
    policyParams: TrackedExpensePolicyParams;
    createdWorkspaceParams?: CreateWorkspaceParams;
    accountantParams?: TrackExpenseAccountantParams;
};

type SendInvoiceInformation = {
    senderWorkspaceID: string | undefined;
    receiver: Partial<OnyxTypes.PersonalDetails>;
    invoiceRoom: OnyxTypes.Report;
    createdChatReportActionID: string;
    invoiceReportID: string;
    reportPreviewReportActionID: string;
    transactionID: string;
    transactionThreadReportID: string;
    createdIOUReportActionID: string;
    createdReportActionIDForThread: string | undefined;
    reportActionID: string;
    onyxData: OnyxData;
};

type SplitData = {
    chatReportID: string;
    transactionID: string;
    reportActionID: string;
    policyID?: string;
    createdReportActionID?: string;
    chatType?: string;
};

type SplitsAndOnyxData = {
    splitData: SplitData;
    splits: Split[];
    onyxData: OnyxData;
};

type UpdateMoneyRequestData = {
    params: UpdateMoneyRequestParams;
    onyxData: OnyxData;
};

type PayMoneyRequestData = {
    params: PayMoneyRequestParams & Partial<PayInvoiceParams>;
    optimisticData: OnyxUpdate[];
    successData: OnyxUpdate[];
    failureData: OnyxUpdate[];
};

type SendMoneyParamsData = {
    params: SendMoneyParams;
    optimisticData: OnyxUpdate[];
    successData: OnyxUpdate[];
    failureData: OnyxUpdate[];
};

type GPSPoint = {
    lat: number;
    long: number;
};

type RequestMoneyTransactionParams = Omit<BaseTransactionParams, 'comment'> & {
    attendees?: Attendee[];
    actionableWhisperReportActionID?: string;
    linkedTrackedExpenseReportAction?: OnyxTypes.ReportAction;
    linkedTrackedExpenseReportID?: string;
    receipt?: Receipt;
    waypoints?: WaypointCollection;
    comment?: string;
    isTestDrive?: boolean;
};

type PerDiemExpenseTransactionParams = Omit<BaseTransactionParams, 'amount' | 'merchant' | 'customUnitRateID' | 'taxAmount' | 'taxCode' | 'comment'> & {
    attendees?: Attendee[];
    customUnit: TransactionCustomUnit;
    comment?: string;
};

type BasePolicyParams = {
    policy?: OnyxEntry<OnyxTypes.Policy>;
    policyTagList?: OnyxEntry<OnyxTypes.PolicyTagLists>;
    policyCategories?: OnyxEntry<OnyxTypes.PolicyCategories>;
};

type RequestMoneyParticipantParams = {
    payeeEmail: string | undefined;
    payeeAccountID: number;
    participant: Participant;
};

type PerDiemExpenseInformation = {
    report: OnyxEntry<OnyxTypes.Report>;
    participantParams: RequestMoneyParticipantParams;
    policyParams?: BasePolicyParams;
    transactionParams: PerDiemExpenseTransactionParams;
};

type PerDiemExpenseInformationParams = {
    parentChatReport: OnyxEntry<OnyxTypes.Report>;
    transactionParams: PerDiemExpenseTransactionParams;
    participantParams: RequestMoneyParticipantParams;
    policyParams?: BasePolicyParams;
    moneyRequestReportID?: string;
};

type RequestMoneyInformation = {
    report: OnyxEntry<OnyxTypes.Report>;
    participantParams: RequestMoneyParticipantParams;
    policyParams?: BasePolicyParams;
    gpsPoints?: GPSPoint;
    action?: IOUAction;
    reimbursible?: boolean;
    transactionParams: RequestMoneyTransactionParams;
    isRetry?: boolean;
    shouldPlaySound?: boolean;
    shouldHandleNavigation?: boolean;
    backToReport?: string;
};

type MoneyRequestInformationParams = {
    parentChatReport: OnyxEntry<OnyxTypes.Report>;
    transactionParams: RequestMoneyTransactionParams;
    participantParams: RequestMoneyParticipantParams;
    policyParams?: BasePolicyParams;
    moneyRequestReportID?: string;
    existingTransactionID?: string;
    existingTransaction?: OnyxEntry<OnyxTypes.Transaction>;
    retryParams?: StartSplitBilActionParams | CreateTrackExpenseParams | RequestMoneyInformation | ReplaceReceipt;
    testDriveCommentReportActionID?: string;
};

type MoneyRequestOptimisticParams = {
    chat: {
        report: OnyxTypes.OnyxInputOrEntry<OnyxTypes.Report>;
        createdAction: OptimisticCreatedReportAction;
        reportPreviewAction: ReportAction;
    };
    iou: {
        report: OnyxTypes.Report;
        createdAction: OptimisticCreatedReportAction;
        action: OptimisticIOUReportAction;
    };
    transactionParams: {
        transaction: OnyxTypes.Transaction;
        transactionThreadReport: OptimisticChatReport | null;
        transactionThreadCreatedReportAction: OptimisticCreatedReportAction | null;
    };
    policyRecentlyUsed: {
        categories?: string[];
        tags?: OnyxTypes.RecentlyUsedTags;
        currencies?: string[];
        destinations?: string[];
    };
    personalDetailListAction?: OnyxTypes.PersonalDetailsList;
    nextStep?: OnyxTypes.ReportNextStep | null;
    testDriveCommentReportActionID?: string;
};

type BuildOnyxDataForMoneyRequestParams = {
    isNewChatReport: boolean;
    shouldCreateNewMoneyRequestReport: boolean;
    isOneOnOneSplit?: boolean;
    existingTransactionThreadReportID?: string;
    policyParams?: BasePolicyParams;
    optimisticParams: MoneyRequestOptimisticParams;
    retryParams?: StartSplitBilActionParams | CreateTrackExpenseParams | RequestMoneyInformation | ReplaceReceipt;
    participant?: Participant;
};

type DistanceRequestTransactionParams = BaseTransactionParams & {
    attendees?: Attendee[];
    validWaypoints: WaypointCollection;
    splitShares?: SplitShares;
};

type CreateDistanceRequestInformation = {
    report: OnyxEntry<OnyxTypes.Report>;
    participants: Participant[];
    currentUserLogin?: string;
    currentUserAccountID?: number;
    iouType?: ValueOf<typeof CONST.IOU.TYPE>;
    existingTransaction?: OnyxEntry<OnyxTypes.Transaction>;
    transactionParams: DistanceRequestTransactionParams;
    policyParams?: BasePolicyParams;
    backToReport?: string;
};

type CreateSplitsTransactionParams = Omit<BaseTransactionParams, 'customUnitRateID'> & {
    splitShares: SplitShares;
    iouRequestType?: IOURequestType;
    attendees?: Attendee[];
};

type CreateSplitsAndOnyxDataParams = {
    participants: Participant[];
    currentUserLogin: string;
    currentUserAccountID: number;
    existingSplitChatReportID?: string;
    transactionParams: CreateSplitsTransactionParams;
};

type TrackExpenseTransactionParams = {
    amount: number;
    currency: string;
    created: string | undefined;
    merchant?: string;
    comment?: string;
    receipt?: Receipt;
    category?: string;
    tag?: string;
    taxCode?: string;
    taxAmount?: number;
    billable?: boolean;
    validWaypoints?: WaypointCollection;
    gpsPoints?: GPSPoint;
    actionableWhisperReportActionID?: string;
    linkedTrackedExpenseReportAction?: OnyxTypes.ReportAction;
    linkedTrackedExpenseReportID?: string;
    customUnitRateID?: string;
    attendees?: Attendee[];
};

type TrackExpenseAccountantParams = {
    accountant?: Accountant;
};

type CreateTrackExpenseParams = {
    report: OnyxTypes.Report;
    isDraftPolicy: boolean;
    action?: IOUAction;
    participantParams: RequestMoneyParticipantParams;
    policyParams?: BasePolicyParams;
    transactionParams: TrackExpenseTransactionParams;
    accountantParams?: TrackExpenseAccountantParams;
    isRetry?: boolean;
    shouldPlaySound?: boolean;
    shouldHandleNavigation?: boolean;
};

type BuildOnyxDataForInvoiceParams = {
    chat: {
        report: OnyxEntry<OnyxTypes.Report>;
        createdAction: OptimisticCreatedReportAction;
        reportPreviewAction: ReportAction;
        isNewReport: boolean;
    };
    iou: {
        createdAction: OptimisticCreatedReportAction;
        action: OptimisticIOUReportAction;
        report: OnyxTypes.Report;
    };
    transactionParams: {
        transaction: OnyxTypes.Transaction;
        threadReport: OptimisticChatReport;
        threadCreatedReportAction: OptimisticCreatedReportAction | null;
    };
    policyParams: BasePolicyParams;
    optimisticData: {
        recentlyUsedCurrencies?: string[];
        policyRecentlyUsedCategories: string[];
        policyRecentlyUsedTags: OnyxTypes.RecentlyUsedTags;
        personalDetailListAction: OnyxTypes.PersonalDetailsList;
    };
    companyName?: string;
    companyWebsite?: string;
    participant?: Participant;
};

type GetTrackExpenseInformationTransactionParams = {
    comment: string;
    amount: number;
    currency: string;
    created: string;
    merchant: string;
    receipt: OnyxEntry<Receipt>;
    category?: string;
    tag?: string;
    taxCode?: string;
    taxAmount?: number;
    billable?: boolean;
    linkedTrackedExpenseReportAction?: OnyxTypes.ReportAction;
    attendees?: Attendee[];
};

type GetTrackExpenseInformationParticipantParams = {
    payeeEmail?: string;
    payeeAccountID?: number;
    participant: Participant;
};

type GetTrackExpenseInformationParams = {
    parentChatReport: OnyxEntry<OnyxTypes.Report>;
    moneyRequestReportID?: string;
    existingTransactionID?: string;
    participantParams: GetTrackExpenseInformationParticipantParams;
    policyParams: BasePolicyParams;
    transactionParams: GetTrackExpenseInformationTransactionParams;
    retryParams?: StartSplitBilActionParams | CreateTrackExpenseParams | RequestMoneyInformation | ReplaceReceipt;
};

let allPersonalDetails: OnyxTypes.PersonalDetailsList = {};
Onyx.connect({
    key: ONYXKEYS.PERSONAL_DETAILS_LIST,
    callback: (value) => {
        allPersonalDetails = value ?? {};
    },
});

type StartSplitBilActionParams = {
    participants: Participant[];
    currentUserLogin: string;
    currentUserAccountID: number;
    comment: string;
    receipt: Receipt;
    existingSplitChatReportID?: string;
    billable?: boolean;
    category: string | undefined;
    tag: string | undefined;
    currency: string;
    taxCode: string;
    taxAmount: number;
    shouldPlaySound?: boolean;
};

type ReplaceReceipt = {
    transactionID: string;
    file?: File;
    source: string;
};

type GetSearchOnyxUpdateParams = {
    transaction: OnyxTypes.Transaction;
    participant?: Participant;
    iouReport?: OnyxEntry<OnyxTypes.Report>;
};

let allTransactions: NonNullable<OnyxCollection<OnyxTypes.Transaction>> = {};
Onyx.connect({
    key: ONYXKEYS.COLLECTION.TRANSACTION,
    waitForCollectionCallback: true,
    callback: (value) => {
        if (!value) {
            allTransactions = {};
            return;
        }

        allTransactions = value;
    },
});

let allTransactionDrafts: NonNullable<OnyxCollection<OnyxTypes.Transaction>> = {};
Onyx.connect({
    key: ONYXKEYS.COLLECTION.TRANSACTION_DRAFT,
    waitForCollectionCallback: true,
    callback: (value) => {
        allTransactionDrafts = value ?? {};
    },
});

let allTransactionViolations: NonNullable<OnyxCollection<OnyxTypes.TransactionViolations>> = {};
Onyx.connect({
    key: ONYXKEYS.COLLECTION.TRANSACTION_VIOLATIONS,
    waitForCollectionCallback: true,
    callback: (value) => {
        if (!value) {
            allTransactionViolations = {};
            return;
        }

        allTransactionViolations = value;
    },
});

let allDraftSplitTransactions: NonNullable<OnyxCollection<OnyxTypes.Transaction>> = {};
Onyx.connect({
    key: ONYXKEYS.COLLECTION.SPLIT_TRANSACTION_DRAFT,
    waitForCollectionCallback: true,
    callback: (value) => {
        allDraftSplitTransactions = value ?? {};
    },
});

let allNextSteps: NonNullable<OnyxCollection<OnyxTypes.ReportNextStep>> = {};
Onyx.connect({
    key: ONYXKEYS.COLLECTION.NEXT_STEP,
    waitForCollectionCallback: true,
    callback: (value) => {
        allNextSteps = value ?? {};
    },
});

const allPolicies: OnyxCollection<OnyxTypes.Policy> = {};
Onyx.connect({
    key: ONYXKEYS.COLLECTION.POLICY,
    callback: (val, key) => {
        if (!key) {
            return;
        }
        if (val === null || val === undefined) {
            // If we are deleting a policy, we have to check every report linked to that policy
            // and unset the draft indicator (pencil icon) alongside removing any draft comments. Clearing these values will keep the newly archived chats from being displayed in the LHN.
            // More info: https://github.com/Expensify/App/issues/14260
            const policyID = key.replace(ONYXKEYS.COLLECTION.POLICY, '');
            const policyReports = getAllPolicyReports(policyID);
            const cleanUpMergeQueries: Record<`${typeof ONYXKEYS.COLLECTION.REPORT}${string}`, NullishDeep<Report>> = {};
            const cleanUpSetQueries: Record<`${typeof ONYXKEYS.COLLECTION.REPORT_DRAFT_COMMENT}${string}` | `${typeof ONYXKEYS.COLLECTION.REPORT_ACTIONS_DRAFTS}${string}`, null> = {};
            policyReports.forEach((policyReport) => {
                if (!policyReport) {
                    return;
                }
                const {reportID} = policyReport;
                cleanUpSetQueries[`${ONYXKEYS.COLLECTION.REPORT_DRAFT_COMMENT}${reportID}`] = null;
                cleanUpSetQueries[`${ONYXKEYS.COLLECTION.REPORT_ACTIONS_DRAFTS}${reportID}`] = null;
            });
            Onyx.mergeCollection(ONYXKEYS.COLLECTION.REPORT, cleanUpMergeQueries);
            Onyx.multiSet(cleanUpSetQueries);
            delete allPolicies[key];
            return;
        }

        allPolicies[key] = val;
    },
});

let allReports: OnyxCollection<OnyxTypes.Report>;
Onyx.connect({
    key: ONYXKEYS.COLLECTION.REPORT,
    waitForCollectionCallback: true,
    callback: (value) => {
        allReports = value;
    },
});

let allReportNameValuePairs: OnyxCollection<OnyxTypes.ReportNameValuePairs>;
Onyx.connect({
    key: ONYXKEYS.COLLECTION.REPORT_NAME_VALUE_PAIRS,
    waitForCollectionCallback: true,
    callback: (value) => {
        allReportNameValuePairs = value;
    },
});

let userAccountID = -1;
let currentUserEmail = '';
Onyx.connect({
    key: ONYXKEYS.SESSION,
    callback: (value) => {
        currentUserEmail = value?.email ?? '';
        userAccountID = value?.accountID ?? CONST.DEFAULT_NUMBER_ID;
    },
});

let currentUserPersonalDetails: OnyxEntry<OnyxTypes.PersonalDetails>;
Onyx.connect({
    key: ONYXKEYS.PERSONAL_DETAILS_LIST,
    callback: (value) => {
        currentUserPersonalDetails = value?.[userAccountID] ?? undefined;
    },
});

let currentDate: OnyxEntry<string> = '';
Onyx.connect({
    key: ONYXKEYS.CURRENT_DATE,
    callback: (value) => {
        currentDate = value;
    },
});

let quickAction: OnyxEntry<OnyxTypes.QuickAction> = {};
Onyx.connect({
    key: ONYXKEYS.NVP_QUICK_ACTION_GLOBAL_CREATE,
    callback: (value) => {
        quickAction = value;
    },
});

let allReportActions: OnyxCollection<OnyxTypes.ReportActions>;
Onyx.connect({
    key: ONYXKEYS.COLLECTION.REPORT_ACTIONS,
    waitForCollectionCallback: true,
    callback: (actions) => {
        if (!actions) {
            return;
        }
        allReportActions = actions;
    },
});

let activePolicyID: OnyxEntry<string>;
Onyx.connect({
    key: ONYXKEYS.NVP_ACTIVE_POLICY_ID,
    callback: (value) => (activePolicyID = value),
});

let introSelected: OnyxEntry<OnyxTypes.IntroSelected>;
Onyx.connect({
    key: ONYXKEYS.NVP_INTRO_SELECTED,
    callback: (value) => (introSelected = value),
});

let personalDetailsList: OnyxEntry<OnyxTypes.PersonalDetailsList>;
Onyx.connect({
    key: ONYXKEYS.PERSONAL_DETAILS_LIST,
    callback: (value) => (personalDetailsList = value),
});

let betas: OnyxEntry<OnyxTypes.Beta[]>;
Onyx.connect({
    key: ONYXKEYS.BETAS,
    callback: (value) => (betas = value),
});

/**
 * @private
 * After finishing the action in RHP from the Inbox tab, besides dismissing the modal, we should open the report.
 * It is a helper function used only in this file.
 */
function dismissModalAndOpenReportInInboxTab(reportID?: string) {
    const isSearchPageTopmostFullScreenRoute = isSearchTopmostFullScreenRoute();
    if (isSearchPageTopmostFullScreenRoute || !reportID) {
        Navigation.dismissModal();
        if (isSearchPageTopmostFullScreenRoute) {
            const query = buildCannedSearchQuery();
            InteractionManager.runAfterInteractions(() => {
                Navigation.setParams({q: query});
            });
        }
        return;
    }
    Navigation.dismissModalWithReport({reportID});
}

/**
 * Find the report preview action from given chat report and iou report
 */
function getReportPreviewAction(chatReportID: string | undefined, iouReportID: string | undefined): OnyxInputValue<ReportAction<typeof CONST.REPORT.ACTIONS.TYPE.REPORT_PREVIEW>> {
    const reportActions = allReportActions?.[`${ONYXKEYS.COLLECTION.REPORT_ACTIONS}${chatReportID}`] ?? {};

    // Find the report preview action from the chat report
    return (
        Object.values(reportActions).find(
            (reportAction): reportAction is ReportAction<typeof CONST.REPORT.ACTIONS.TYPE.REPORT_PREVIEW> =>
                reportAction && isReportPreviewAction(reportAction) && getOriginalMessage(reportAction)?.linkedReportID === iouReportID,
        ) ?? null
    );
}

/**
 * Initialize expense info
 * @param reportID to attach the transaction to
 * @param policy
 * @param isFromGlobalCreate
 * @param iouRequestType one of manual/scan/distance
 */
function initMoneyRequest(
    reportID: string,
    policy: OnyxEntry<OnyxTypes.Policy>,
    isFromGlobalCreate: boolean,
    currentIouRequestType: IOURequestType | undefined,
    newIouRequestType: IOURequestType,
) {
    // Generate a brand new transactionID
    const personalPolicy = getPolicy(getPersonalPolicy()?.id);
    const newTransactionID = CONST.IOU.OPTIMISTIC_TRANSACTION_ID;
    const currency = policy?.outputCurrency ?? personalPolicy?.outputCurrency ?? CONST.CURRENCY.USD;

    // Disabling this line since currentDate can be an empty string
    // eslint-disable-next-line @typescript-eslint/prefer-nullish-coalescing
    const created = currentDate || format(new Date(), 'yyyy-MM-dd');

    // in case we have to re-init money request, but the IOU request type is the same with the old draft transaction,
    // we should keep most of the existing data by using the ONYX MERGE operation
    if (currentIouRequestType === newIouRequestType) {
        // so, we just need to update the reportID, isFromGlobalCreate, created, currency
        Onyx.merge(`${ONYXKEYS.COLLECTION.TRANSACTION_DRAFT}${newTransactionID}`, {
            reportID,
            isFromGlobalCreate,
            created,
            currency,
            transactionID: newTransactionID,
        });
        return;
    }

    const comment: Comment = {
        attendees: formatCurrentUserToAttendee(currentUserPersonalDetails, reportID),
    };
    let requestCategory: string | null = null;

    // Add initial empty waypoints when starting a distance expense
    if (newIouRequestType === CONST.IOU.REQUEST_TYPE.DISTANCE) {
        comment.waypoints = {
            waypoint0: {keyForList: 'start_waypoint'},
            waypoint1: {keyForList: 'stop_waypoint'},
        };
        if (!isFromGlobalCreate) {
            const customUnitRateID = DistanceRequestUtils.getCustomUnitRateID(reportID);
            comment.customUnit = {customUnitRateID};
        }
    }

    if (newIouRequestType === CONST.IOU.REQUEST_TYPE.PER_DIEM) {
        comment.customUnit = {
            attributes: {
                dates: {
                    start: DateUtils.getStartOfToday(),
                    end: DateUtils.getStartOfToday(),
                },
            },
        };
        if (!isFromGlobalCreate) {
            const {customUnitID, category} = getCustomUnitID(reportID);
            comment.customUnit = {...comment.customUnit, customUnitID};
            requestCategory = category ?? null;
        }
    }

    // Store the transaction in Onyx and mark it as not saved so it can be cleaned up later
    // Use set() here so that there is no way that data will be leaked between objects when it gets reset
    Onyx.set(`${ONYXKEYS.COLLECTION.TRANSACTION_DRAFT}${newTransactionID}`, {
        amount: 0,
        comment,
        created,
        currency,
        category: requestCategory,
        iouRequestType: newIouRequestType,
        reportID,
        transactionID: newTransactionID,
        isFromGlobalCreate,
        merchant: CONST.TRANSACTION.PARTIAL_TRANSACTION_MERCHANT,
        splitPayerAccountIDs: currentUserPersonalDetails ? [currentUserPersonalDetails.accountID] : undefined,
    });
}

function createDraftTransaction(transaction: OnyxTypes.Transaction) {
    if (!transaction) {
        return;
    }

    const newTransaction = {
        ...transaction,
    };

    Onyx.set(`${ONYXKEYS.COLLECTION.TRANSACTION_DRAFT}${transaction.transactionID}`, newTransaction);
}

function clearMoneyRequest(transactionID: string, skipConfirmation = false) {
    removeDraftTransactions();
    Onyx.set(`${ONYXKEYS.COLLECTION.SKIP_CONFIRMATION}${transactionID}`, skipConfirmation);
}

function startMoneyRequest(iouType: ValueOf<typeof CONST.IOU.TYPE>, reportID: string, requestType?: IOURequestType, skipConfirmation = false, backToReport?: string) {
    Performance.markStart(CONST.TIMING.OPEN_CREATE_EXPENSE);
    clearMoneyRequest(CONST.IOU.OPTIMISTIC_TRANSACTION_ID, skipConfirmation);
    switch (requestType) {
        case CONST.IOU.REQUEST_TYPE.MANUAL:
            Navigation.navigate(ROUTES.MONEY_REQUEST_CREATE_TAB_MANUAL.getRoute(CONST.IOU.ACTION.CREATE, iouType, CONST.IOU.OPTIMISTIC_TRANSACTION_ID, reportID, backToReport));
            return;
        case CONST.IOU.REQUEST_TYPE.SCAN:
            Navigation.navigate(ROUTES.MONEY_REQUEST_CREATE_TAB_SCAN.getRoute(CONST.IOU.ACTION.CREATE, iouType, CONST.IOU.OPTIMISTIC_TRANSACTION_ID, reportID, backToReport));
            return;
        case CONST.IOU.REQUEST_TYPE.DISTANCE:
            Navigation.navigate(ROUTES.MONEY_REQUEST_CREATE_TAB_DISTANCE.getRoute(CONST.IOU.ACTION.CREATE, iouType, CONST.IOU.OPTIMISTIC_TRANSACTION_ID, reportID, backToReport));
            return;
        default:
            Navigation.navigate(ROUTES.MONEY_REQUEST_CREATE.getRoute(CONST.IOU.ACTION.CREATE, iouType, CONST.IOU.OPTIMISTIC_TRANSACTION_ID, reportID, backToReport));
    }
}

function setMoneyRequestAmount(transactionID: string, amount: number, currency: string, shouldShowOriginalAmount = false) {
    Onyx.merge(`${ONYXKEYS.COLLECTION.TRANSACTION_DRAFT}${transactionID}`, {amount, currency, shouldShowOriginalAmount});
}

function setMoneyRequestCreated(transactionID: string, created: string, isDraft: boolean) {
    Onyx.merge(`${isDraft ? ONYXKEYS.COLLECTION.TRANSACTION_DRAFT : ONYXKEYS.COLLECTION.TRANSACTION}${transactionID}`, {created});
}

function setMoneyRequestDateAttribute(transactionID: string, start: string, end: string) {
    Onyx.merge(`${ONYXKEYS.COLLECTION.TRANSACTION_DRAFT}${transactionID}`, {comment: {customUnit: {attributes: {dates: {start, end}}}}});
}

function setMoneyRequestCurrency(transactionID: string, currency: string, isEditing = false) {
    const fieldToUpdate = isEditing ? 'modifiedCurrency' : 'currency';
    Onyx.merge(`${ONYXKEYS.COLLECTION.TRANSACTION_DRAFT}${transactionID}`, {[fieldToUpdate]: currency});
}

function setMoneyRequestDescription(transactionID: string, comment: string, isDraft: boolean) {
    Onyx.merge(`${isDraft ? ONYXKEYS.COLLECTION.TRANSACTION_DRAFT : ONYXKEYS.COLLECTION.TRANSACTION}${transactionID}`, {comment: {comment: comment.trim()}});
}

function setMoneyRequestMerchant(transactionID: string, merchant: string, isDraft: boolean) {
    Onyx.merge(`${isDraft ? ONYXKEYS.COLLECTION.TRANSACTION_DRAFT : ONYXKEYS.COLLECTION.TRANSACTION}${transactionID}`, {merchant});
}

function setMoneyRequestAttendees(transactionID: string, attendees: Attendee[], isDraft: boolean) {
    Onyx.merge(`${isDraft ? ONYXKEYS.COLLECTION.TRANSACTION_DRAFT : ONYXKEYS.COLLECTION.TRANSACTION}${transactionID}`, {comment: {attendees}});
}

function setMoneyRequestAccountant(transactionID: string, accountant: Accountant, isDraft: boolean) {
    Onyx.merge(`${isDraft ? ONYXKEYS.COLLECTION.TRANSACTION_DRAFT : ONYXKEYS.COLLECTION.TRANSACTION}${transactionID}`, {accountant});
}

function setMoneyRequestPendingFields(transactionID: string, pendingFields: OnyxTypes.Transaction['pendingFields']) {
    Onyx.merge(`${ONYXKEYS.COLLECTION.TRANSACTION_DRAFT}${transactionID}`, {pendingFields});
}

function setMoneyRequestCategory(transactionID: string, category: string, policyID?: string) {
    Onyx.merge(`${ONYXKEYS.COLLECTION.TRANSACTION_DRAFT}${transactionID}`, {category});
    if (!policyID) {
        setMoneyRequestTaxRate(transactionID, '');
        setMoneyRequestTaxAmount(transactionID, null);
        return;
    }
    const transaction = allTransactionDrafts[`${ONYXKEYS.COLLECTION.TRANSACTION_DRAFT}${transactionID}`];
    const {categoryTaxCode, categoryTaxAmount} = getCategoryTaxCodeAndAmount(category, transaction, getPolicy(policyID));
    if (categoryTaxCode && categoryTaxAmount !== undefined) {
        setMoneyRequestTaxRate(transactionID, categoryTaxCode);
        setMoneyRequestTaxAmount(transactionID, categoryTaxAmount);
    }
}

function setMoneyRequestTag(transactionID: string, tag: string) {
    Onyx.merge(`${ONYXKEYS.COLLECTION.TRANSACTION_DRAFT}${transactionID}`, {tag});
}

function setMoneyRequestBillable(transactionID: string, billable: boolean) {
    Onyx.merge(`${ONYXKEYS.COLLECTION.TRANSACTION_DRAFT}${transactionID}`, {billable});
}

function setMoneyRequestParticipants(transactionID: string, participants: Participant[] = [], isTestTransaction = false) {
    // We should change the reportID and isFromGlobalCreate of the test transaction since this flow can start inside an existing report
    return Onyx.merge(`${ONYXKEYS.COLLECTION.TRANSACTION_DRAFT}${transactionID}`, {
        participants,
        isFromGlobalCreate: isTestTransaction ? true : undefined,
        reportID: isTestTransaction ? participants?.at(0)?.reportID : undefined,
    });
}

function setSplitPayer(transactionID: string, payerAccountID: number) {
    Onyx.merge(`${ONYXKEYS.COLLECTION.TRANSACTION_DRAFT}${transactionID}`, {splitPayerAccountIDs: [payerAccountID]});
}

function setMoneyRequestReceipt(transactionID: string, source: string, filename: string, isDraft: boolean, type?: string, isTestReceipt = false, isTestDriveReceipt = false) {
    Onyx.merge(`${isDraft ? ONYXKEYS.COLLECTION.TRANSACTION_DRAFT : ONYXKEYS.COLLECTION.TRANSACTION}${transactionID}`, {
        // isTestReceipt = false and isTestDriveReceipt = false are being converted to null because we don't really need to store it in Onyx in those cases
        receipt: {source, type: type ?? '', isTestReceipt: isTestReceipt ? true : null, isTestDriveReceipt: isTestDriveReceipt ? true : null},
        filename,
    });
}

/**
 * Set custom unit rateID for the transaction draft
 */
function setCustomUnitRateID(transactionID: string, customUnitRateID: string | undefined) {
    const isFakeP2PRate = customUnitRateID === CONST.CUSTOM_UNITS.FAKE_P2P_ID;
    Onyx.merge(`${ONYXKEYS.COLLECTION.TRANSACTION_DRAFT}${transactionID}`, {
        comment: {
            customUnit: {
                customUnitRateID,
                ...(!isFakeP2PRate && {defaultP2PRate: null}),
            },
        },
    });
}

/**
 * Revert custom unit of the draft transaction to the original transaction's value
 */
function resetDraftTransactionsCustomUnit(transactionID: string | undefined) {
    if (!transactionID) {
        return;
    }

    const originalTransaction = allTransactions[`${ONYXKEYS.COLLECTION.TRANSACTION}${transactionID}`];
    if (!originalTransaction) {
        return;
    }

    Onyx.merge(`${ONYXKEYS.COLLECTION.TRANSACTION_DRAFT}${transactionID}`, {
        comment: {
            customUnit: originalTransaction.comment?.customUnit ?? {},
        },
    });
}

/**
 * Set custom unit ID for the transaction draft
 */
function setCustomUnitID(transactionID: string, customUnitID: string) {
    Onyx.merge(`${ONYXKEYS.COLLECTION.TRANSACTION_DRAFT}${transactionID}`, {comment: {customUnit: {customUnitID}}});
}

function removeSubrate(transaction: OnyxEntry<OnyxTypes.Transaction>, currentIndex: string) {
    // Index comes from the route params and is a string
    const index = Number(currentIndex);
    if (index === -1) {
        return;
    }
    const existingSubrates = transaction?.comment?.customUnit?.subRates ?? [];

    const newSubrates = [...existingSubrates];
    newSubrates.splice(index, 1);

    // Onyx.merge won't remove the null nested object values, this is a workaround
    // to remove nested keys while also preserving other object keys
    // Doing a deep clone of the transaction to avoid mutating the original object and running into a cache issue when using Onyx.set
    const newTransaction: OnyxTypes.Transaction = {
        // eslint-disable-next-line @typescript-eslint/non-nullable-type-assertion-style
        ...(transaction as OnyxTypes.Transaction),
        comment: {
            ...transaction?.comment,
            customUnit: {
                ...transaction?.comment?.customUnit,
                subRates: newSubrates,
                quantity: null,
            },
        },
    };

    Onyx.set(`${ONYXKEYS.COLLECTION.TRANSACTION_DRAFT}${transaction?.transactionID}`, newTransaction);
}

function updateSubrate(transaction: OnyxEntry<OnyxTypes.Transaction>, currentIndex: string, quantity: number, id: string, name: string, rate: number) {
    // Index comes from the route params and is a string
    const index = Number(currentIndex);
    if (index === -1) {
        return;
    }
    const existingSubrates = transaction?.comment?.customUnit?.subRates ?? [];

    if (index >= existingSubrates.length) {
        return;
    }

    const newSubrates = [...existingSubrates];
    newSubrates.splice(index, 1, {quantity, id, name, rate});

    // Onyx.merge won't remove the null nested object values, this is a workaround
    // to remove nested keys while also preserving other object keys
    // Doing a deep clone of the transaction to avoid mutating the original object and running into a cache issue when using Onyx.set
    const newTransaction: OnyxTypes.Transaction = {
        // eslint-disable-next-line @typescript-eslint/non-nullable-type-assertion-style
        ...(transaction as OnyxTypes.Transaction),
        comment: {
            ...transaction?.comment,
            customUnit: {
                ...transaction?.comment?.customUnit,
                subRates: newSubrates,
                quantity: null,
            },
        },
    };

    Onyx.set(`${ONYXKEYS.COLLECTION.TRANSACTION_DRAFT}${transaction?.transactionID}`, newTransaction);
}

function clearSubrates(transactionID: string) {
    Onyx.merge(`${ONYXKEYS.COLLECTION.TRANSACTION_DRAFT}${transactionID}`, {comment: {customUnit: {subRates: []}}});
}

function addSubrate(transaction: OnyxEntry<OnyxTypes.Transaction>, currentIndex: string, quantity: number, id: string, name: string, rate: number) {
    // Index comes from the route params and is a string
    const index = Number(currentIndex);
    if (index === -1) {
        return;
    }
    const existingSubrates = transaction?.comment?.customUnit?.subRates ?? [];

    if (index !== existingSubrates.length) {
        return;
    }

    const newSubrates = [...existingSubrates];
    newSubrates.push({quantity, id, name, rate});

    // Onyx.merge won't remove the null nested object values, this is a workaround
    // to remove nested keys while also preserving other object keys
    // Doing a deep clone of the transaction to avoid mutating the original object and running into a cache issue when using Onyx.set
    const newTransaction: OnyxTypes.Transaction = {
        // eslint-disable-next-line @typescript-eslint/non-nullable-type-assertion-style
        ...(transaction as OnyxTypes.Transaction),
        comment: {
            ...transaction?.comment,
            customUnit: {
                ...transaction?.comment?.customUnit,
                subRates: newSubrates,
                quantity: null,
            },
        },
    };

    Onyx.set(`${ONYXKEYS.COLLECTION.TRANSACTION_DRAFT}${transaction?.transactionID}`, newTransaction);
}

/**
 * Set the distance rate of a transaction.
 * Used when creating a new transaction or moving an existing one from Self DM
 */
function setMoneyRequestDistanceRate(transactionID: string, customUnitRateID: string, policy: OnyxEntry<OnyxTypes.Policy>, isDraft: boolean) {
    if (policy) {
        Onyx.merge(ONYXKEYS.NVP_LAST_SELECTED_DISTANCE_RATES, {[policy.id]: customUnitRateID});
    }

    const distanceRate = DistanceRequestUtils.getRateByCustomUnitRateID({policy, customUnitRateID});
    const transaction = isDraft ? allTransactionDrafts[`${ONYXKEYS.COLLECTION.TRANSACTION_DRAFT}${transactionID}`] : allTransactions[`${ONYXKEYS.COLLECTION.TRANSACTION}${transactionID}`];
    let newDistance;
    if (distanceRate?.unit && distanceRate?.unit !== transaction?.comment?.customUnit?.distanceUnit) {
        newDistance = DistanceRequestUtils.convertDistanceUnit(getDistanceInMeters(transaction, transaction?.comment?.customUnit?.distanceUnit), distanceRate.unit);
    }
    Onyx.merge(`${isDraft ? ONYXKEYS.COLLECTION.TRANSACTION_DRAFT : ONYXKEYS.COLLECTION.TRANSACTION}${transactionID}`, {
        comment: {
            customUnit: {
                customUnitRateID,
                ...(!!policy && {defaultP2PRate: null}),
                ...(distanceRate && {distanceUnit: distanceRate.unit}),
                ...(newDistance && {quantity: newDistance}),
            },
        },
    });
}

/** Helper function to get the receipt error for expenses, or the generic error if there's no receipt */
function getReceiptError(
    receipt: OnyxEntry<Receipt>,
    filename?: string,
    isScanRequest = true,
    errorKey?: number,
    action?: IOUActionParams,
    retryParams?: StartSplitBilActionParams | CreateTrackExpenseParams | RequestMoneyInformation | ReplaceReceipt,
): Errors | ErrorFields {
    const formattedRetryParams = typeof retryParams === 'string' ? retryParams : JSON.stringify(retryParams);

    return isEmptyObject(receipt) || !isScanRequest
        ? getMicroSecondOnyxErrorWithTranslationKey('iou.error.genericCreateFailureMessage', errorKey)
        : getMicroSecondOnyxErrorObject(
              {
                  error: CONST.IOU.RECEIPT_ERROR,
                  source: receipt.source?.toString() ?? '',
                  filename: filename ?? '',
                  action: action ?? '',
                  retryParams: formattedRetryParams,
              },
              errorKey,
          );
}

/** Helper function to get optimistic fields violations onyx data */
function getFieldViolationsOnyxData(iouReport: OnyxTypes.Report): SetRequired<OnyxData, 'optimisticData' | 'failureData'> {
    const missingFields: OnyxTypes.ReportFieldsViolations = {};
    const excludedFields = Object.values(CONST.REPORT_VIOLATIONS_EXCLUDED_FIELDS) as string[];

    Object.values(iouReport.fieldList ?? {}).forEach((field) => {
        if (excludedFields.includes(field.fieldID) || !!field.value || !!field.defaultValue) {
            return;
        }
        // in case of missing field violation the empty object is indicator.
        missingFields[field.fieldID] = {};
    });

    return {
        optimisticData: [
            {
                onyxMethod: Onyx.METHOD.SET,
                key: `${ONYXKEYS.COLLECTION.REPORT_VIOLATIONS}${iouReport.reportID}`,
                value: {
                    fieldRequired: missingFields,
                },
            },
        ],
        failureData: [
            {
                onyxMethod: Onyx.METHOD.SET,
                key: `${ONYXKEYS.COLLECTION.REPORT_VIOLATIONS}${iouReport.reportID}`,
                value: null,
            },
        ],
    };
}

type BuildOnyxDataForTestDriveIOUParams = {
    transaction: OnyxTypes.Transaction;
    iouOptimisticParams: MoneyRequestOptimisticParams['iou'];
    chatOptimisticParams: MoneyRequestOptimisticParams['chat'];
    testDriveCommentReportActionID?: string;
};

function buildOnyxDataForTestDriveIOU(testDriveIOUParams: BuildOnyxDataForTestDriveIOUParams): OnyxData {
    const optimisticData: OnyxUpdate[] = [];
    const successData: OnyxUpdate[] = [];
    const failureData: OnyxUpdate[] = [];

    const optimisticIOUReportAction = buildOptimisticIOUReportAction({
        type: CONST.IOU.REPORT_ACTION_TYPE.PAY,
        amount: testDriveIOUParams.transaction.amount,
        currency: testDriveIOUParams.transaction.currency,
        comment: testDriveIOUParams.transaction.comment?.comment ?? '',
        participants: testDriveIOUParams.transaction.participants ?? [],
        paymentType: CONST.IOU.PAYMENT_TYPE.ELSEWHERE,
        iouReportID: testDriveIOUParams.iouOptimisticParams.report.reportID,
        transactionID: testDriveIOUParams.transaction.transactionID,
    });

    const text = Localize.translateLocal('testDrive.employeeInviteMessage', {name: personalDetailsList?.[userAccountID]?.firstName ?? ''});
    const textComment = buildOptimisticAddCommentReportAction(text, undefined, userAccountID, undefined, undefined, undefined, testDriveIOUParams.testDriveCommentReportActionID);
    textComment.reportAction.created = DateUtils.subtractMillisecondsFromDateTime(testDriveIOUParams.iouOptimisticParams.createdAction.created, 1);

    optimisticData.push(
        {
            onyxMethod: Onyx.METHOD.MERGE,
            key: `${ONYXKEYS.COLLECTION.REPORT_ACTIONS}${testDriveIOUParams.chatOptimisticParams.report?.reportID}`,
            value: {
                [textComment.reportAction.reportActionID]: textComment.reportAction,
            },
        },
        {
            onyxMethod: Onyx.METHOD.MERGE,
            key: `${ONYXKEYS.COLLECTION.REPORT}${testDriveIOUParams.iouOptimisticParams.report.reportID}`,
            value: {
                ...{lastActionType: CONST.REPORT.ACTIONS.TYPE.MARKED_REIMBURSED, statusNum: CONST.REPORT.STATUS_NUM.REIMBURSED},
                hasOutstandingChildRequest: false,
                lastActorAccountID: currentUserPersonalDetails?.accountID,
            },
        },
        {
            onyxMethod: Onyx.METHOD.MERGE,
            key: `${ONYXKEYS.COLLECTION.REPORT_ACTIONS}${testDriveIOUParams.iouOptimisticParams.report.reportID}`,
            value: {
                [testDriveIOUParams.iouOptimisticParams.action.reportActionID]: optimisticIOUReportAction,
            },
        },
    );

    successData.push({
        onyxMethod: Onyx.METHOD.MERGE,
        key: `${ONYXKEYS.COLLECTION.REPORT_ACTIONS}${testDriveIOUParams.chatOptimisticParams.report?.reportID}`,
        value: {
            [textComment.reportAction.reportActionID]: null,
        },
    });

    return {
        optimisticData,
        successData,
        failureData,
    };
}

/** Builds the Onyx data for an expense */
function buildOnyxDataForMoneyRequest(moneyRequestParams: BuildOnyxDataForMoneyRequestParams): [OnyxUpdate[], OnyxUpdate[], OnyxUpdate[]] {
    const {
        isNewChatReport,
        shouldCreateNewMoneyRequestReport,
        isOneOnOneSplit = false,
        existingTransactionThreadReportID,
        policyParams = {},
        optimisticParams,
        retryParams,
        participant,
    } = moneyRequestParams;
    const {policy, policyCategories, policyTagList} = policyParams;
    const {
        chat,
        iou,
        transactionParams: {transaction, transactionThreadReport, transactionThreadCreatedReportAction},
        policyRecentlyUsed,
        personalDetailListAction,
        nextStep,
        testDriveCommentReportActionID,
    } = optimisticParams;

    const isScanRequest = isScanRequestTransactionUtils(transaction);
    const isPerDiemRequest = isPerDiemRequestTransactionUtils(transaction);
    const outstandingChildRequest = getOutstandingChildRequest(iou.report);
    const clearedPendingFields = Object.fromEntries(Object.keys(transaction.pendingFields ?? {}).map((key) => [key, null]));
    const isMoneyRequestToManagerMcTest = isTestTransactionReport(iou.report);

    const optimisticData: OnyxUpdate[] = [];
    const successData: OnyxUpdate[] = [];
    const failureData: OnyxUpdate[] = [];
    let newQuickAction: ValueOf<typeof CONST.QUICK_ACTIONS>;
    if (isScanRequest) {
        newQuickAction = CONST.QUICK_ACTIONS.REQUEST_SCAN;
    } else if (isPerDiemRequest) {
        newQuickAction = CONST.QUICK_ACTIONS.PER_DIEM;
    } else {
        newQuickAction = CONST.QUICK_ACTIONS.REQUEST_MANUAL;
    }

    if (isDistanceRequestTransactionUtils(transaction)) {
        newQuickAction = CONST.QUICK_ACTIONS.REQUEST_DISTANCE;
    }
    const existingTransactionThreadReport = allReports?.[`${ONYXKEYS.COLLECTION.REPORT}${existingTransactionThreadReportID}`] ?? null;

    if (chat.report) {
        optimisticData.push({
            // Use SET for new reports because it doesn't exist yet, is faster and we need the data to be available when we navigate to the chat page
            onyxMethod: isNewChatReport ? Onyx.METHOD.SET : Onyx.METHOD.MERGE,
            key: `${ONYXKEYS.COLLECTION.REPORT}${chat.report.reportID}`,
            value: {
                ...chat.report,
                lastReadTime: DateUtils.getDBTime(),
                ...(shouldCreateNewMoneyRequestReport ? {lastVisibleActionCreated: chat.reportPreviewAction.created} : {}),
                iouReportID: iou.report.reportID,
                ...outstandingChildRequest,
                ...(isNewChatReport ? {pendingFields: {createChat: CONST.RED_BRICK_ROAD_PENDING_ACTION.ADD}} : {}),
            },
        });
    }

    optimisticData.push(
        {
            onyxMethod: shouldCreateNewMoneyRequestReport ? Onyx.METHOD.SET : Onyx.METHOD.MERGE,
            key: `${ONYXKEYS.COLLECTION.REPORT}${iou.report.reportID}`,
            value: {
                ...iou.report,
                lastMessageText: getReportActionText(iou.action),
                lastMessageHtml: getReportActionHtml(iou.action),
                lastVisibleActionCreated: iou.action.created,
                pendingFields: {
                    ...(shouldCreateNewMoneyRequestReport ? {createChat: CONST.RED_BRICK_ROAD_PENDING_ACTION.ADD} : {preview: CONST.RED_BRICK_ROAD_PENDING_ACTION.UPDATE}),
                },
            },
        },
        {
            onyxMethod: Onyx.METHOD.SET,
            key: `${ONYXKEYS.COLLECTION.TRANSACTION}${transaction.transactionID}`,
            value: transaction,
        },
        isNewChatReport
            ? {
                  onyxMethod: Onyx.METHOD.SET,
                  key: `${ONYXKEYS.COLLECTION.REPORT_ACTIONS}${chat.report?.reportID}`,
                  value: {
                      [chat.createdAction.reportActionID]: chat.createdAction,
                      [chat.reportPreviewAction.reportActionID]: chat.reportPreviewAction,
                  },
              }
            : {
                  onyxMethod: Onyx.METHOD.MERGE,
                  key: `${ONYXKEYS.COLLECTION.REPORT_ACTIONS}${chat.report?.reportID}`,
                  value: {
                      [chat.reportPreviewAction.reportActionID]: chat.reportPreviewAction,
                  },
              },
        shouldCreateNewMoneyRequestReport
            ? {
                  onyxMethod: Onyx.METHOD.SET,
                  key: `${ONYXKEYS.COLLECTION.REPORT_ACTIONS}${iou.report.reportID}`,
                  value: {
                      [iou.createdAction.reportActionID]: iou.createdAction as OnyxTypes.ReportAction,
                      [iou.action.reportActionID]: iou.action as OnyxTypes.ReportAction,
                  },
              }
            : {
                  onyxMethod: Onyx.METHOD.MERGE,
                  key: `${ONYXKEYS.COLLECTION.REPORT_ACTIONS}${iou.report.reportID}`,
                  value: {
                      [iou.action.reportActionID]: iou.action as OnyxTypes.ReportAction,
                  },
              },
        {
            onyxMethod: Onyx.METHOD.MERGE,
            key: `${ONYXKEYS.COLLECTION.REPORT}${transactionThreadReport?.reportID}`,
            value: {
                ...transactionThreadReport,
                pendingFields: {createChat: CONST.RED_BRICK_ROAD_PENDING_ACTION.ADD},
            },
        },
        {
            onyxMethod: Onyx.METHOD.MERGE,
            key: `${ONYXKEYS.COLLECTION.REPORT_METADATA}${transactionThreadReport?.reportID}`,
            value: {
                isOptimisticReport: true,
            },
        },
    );

    if (isNewChatReport) {
        optimisticData.push({
            onyxMethod: Onyx.METHOD.MERGE,
            key: `${ONYXKEYS.COLLECTION.REPORT_METADATA}${chat.report?.reportID}`,
            value: {
                isOptimisticReport: true,
            },
        });
    }

    if (shouldCreateNewMoneyRequestReport) {
        optimisticData.push({
            onyxMethod: Onyx.METHOD.MERGE,
            key: `${ONYXKEYS.COLLECTION.REPORT_METADATA}${iou.report?.reportID}`,
            value: {
                isOptimisticReport: true,
            },
        });
    }

    if (!isEmptyObject(transactionThreadCreatedReportAction)) {
        optimisticData.push({
            onyxMethod: Onyx.METHOD.MERGE,
            key: `${ONYXKEYS.COLLECTION.REPORT_ACTIONS}${transactionThreadReport?.reportID}`,
            value: {
                [transactionThreadCreatedReportAction.reportActionID]: transactionThreadCreatedReportAction,
            },
        });
    }

    if (policyRecentlyUsed.categories?.length) {
        optimisticData.push({
            onyxMethod: Onyx.METHOD.SET,
            key: `${ONYXKEYS.COLLECTION.POLICY_RECENTLY_USED_CATEGORIES}${iou.report.policyID}`,
            value: policyRecentlyUsed.categories,
        });
    }

    if (policyRecentlyUsed.currencies?.length) {
        optimisticData.push({
            onyxMethod: Onyx.METHOD.SET,
            key: ONYXKEYS.RECENTLY_USED_CURRENCIES,
            value: policyRecentlyUsed.currencies,
        });
    }

    if (!isEmptyObject(policyRecentlyUsed.tags)) {
        optimisticData.push({
            onyxMethod: Onyx.METHOD.MERGE,
            key: `${ONYXKEYS.COLLECTION.POLICY_RECENTLY_USED_TAGS}${iou.report.policyID}`,
            value: policyRecentlyUsed.tags,
        });
    }

    if (policyRecentlyUsed.destinations?.length) {
        optimisticData.push({
            onyxMethod: Onyx.METHOD.SET,
            key: `${ONYXKEYS.COLLECTION.POLICY_RECENTLY_USED_DESTINATIONS}${iou.report.policyID}`,
            value: policyRecentlyUsed.destinations,
        });
    }

    if (transaction.receipt?.isTestDriveReceipt) {
        const {
            optimisticData: testDriveOptimisticData = [],
            successData: testDriveSuccessData = [],
            failureData: testDriveFailureData = [],
        } = buildOnyxDataForTestDriveIOU({
            transaction,
            iouOptimisticParams: iou,
            chatOptimisticParams: chat,
            testDriveCommentReportActionID,
        });
        optimisticData.push(...testDriveOptimisticData);
        successData.push(...testDriveSuccessData);
        failureData.push(...testDriveFailureData);
    }

    if (isMoneyRequestToManagerMcTest) {
        const date = new Date();
        const isTestReceipt = transaction.receipt?.isTestReceipt ?? false;
        const managerMcTestParticipant = getManagerMcTestParticipant() ?? {};
        const optimisticIOUReportAction = buildOptimisticIOUReportAction({
            type: isScanRequest && !isTestReceipt ? CONST.IOU.REPORT_ACTION_TYPE.CREATE : CONST.IOU.REPORT_ACTION_TYPE.PAY,
            amount: iou.report?.total ?? 0,
            currency: iou.report?.currency ?? '',
            comment: '',
            participants: [managerMcTestParticipant],
            paymentType: isScanRequest && !isTestReceipt ? undefined : CONST.IOU.PAYMENT_TYPE.ELSEWHERE,
            iouReportID: iou.report.reportID,
            transactionID: transaction.transactionID,
        });

        optimisticData.push(
            {
                onyxMethod: Onyx.METHOD.MERGE,
                key: `${ONYXKEYS.NVP_DISMISSED_PRODUCT_TRAINING}`,
                value: {[CONST.PRODUCT_TRAINING_TOOLTIP_NAMES.SCAN_TEST_TOOLTIP]: DateUtils.getDBTime(date.valueOf())},
            },
            {
                onyxMethod: Onyx.METHOD.MERGE,
                key: `${ONYXKEYS.COLLECTION.REPORT}${iou.report.reportID}`,
                value: {
                    ...iou.report,
                    ...(!isScanRequest || isTestReceipt ? {lastActionType: CONST.REPORT.ACTIONS.TYPE.MARKED_REIMBURSED, statusNum: CONST.REPORT.STATUS_NUM.REIMBURSED} : undefined),
                    hasOutstandingChildRequest: false,
                    lastActorAccountID: currentUserPersonalDetails?.accountID,
                },
            },
            {
                onyxMethod: Onyx.METHOD.MERGE,
                key: `${ONYXKEYS.COLLECTION.REPORT_ACTIONS}${iou.report.reportID}`,
                value: {
                    [iou.action.reportActionID]: {
                        ...(optimisticIOUReportAction as OnyxTypes.ReportAction),
                    },
                },
            },
            {
                onyxMethod: Onyx.METHOD.MERGE,
                key: `${ONYXKEYS.COLLECTION.TRANSACTION}${transaction.transactionID}`,
                value: {
                    ...transaction,
                },
            },
        );
    }

    const redundantParticipants: Record<number, null> = {};
    if (!isEmptyObject(personalDetailListAction)) {
        const successPersonalDetailListAction: Record<number, null> = {};

        // BE will send different participants. We clear the optimistic ones to avoid duplicated entries
        Object.keys(personalDetailListAction).forEach((accountIDKey) => {
            const accountID = Number(accountIDKey);
            successPersonalDetailListAction[accountID] = null;
            redundantParticipants[accountID] = null;
        });

        optimisticData.push({
            onyxMethod: Onyx.METHOD.MERGE,
            key: ONYXKEYS.PERSONAL_DETAILS_LIST,
            value: personalDetailListAction,
        });
        successData.push({
            onyxMethod: Onyx.METHOD.MERGE,
            key: ONYXKEYS.PERSONAL_DETAILS_LIST,
            value: successPersonalDetailListAction,
        });
    }

    if (!isEmptyObject(nextStep)) {
        optimisticData.push({
            onyxMethod: Onyx.METHOD.MERGE,
            key: `${ONYXKEYS.COLLECTION.NEXT_STEP}${iou.report.reportID}`,
            value: nextStep,
        });
    }

    if (isNewChatReport) {
        successData.push(
            {
                onyxMethod: Onyx.METHOD.MERGE,
                key: `${ONYXKEYS.COLLECTION.REPORT}${chat.report?.reportID}`,
                value: {
                    participants: redundantParticipants,
                    pendingFields: null,
                    errorFields: null,
                },
            },
            {
                onyxMethod: Onyx.METHOD.MERGE,
                key: `${ONYXKEYS.COLLECTION.REPORT_METADATA}${chat.report?.reportID}`,
                value: {
                    isOptimisticReport: false,
                },
            },
        );
    }

    successData.push(
        {
            onyxMethod: Onyx.METHOD.MERGE,
            key: `${ONYXKEYS.COLLECTION.REPORT}${iou.report.reportID}`,
            value: {
                participants: redundantParticipants,
                pendingFields: null,
                errorFields: null,
            },
        },
        {
            onyxMethod: Onyx.METHOD.MERGE,
            key: `${ONYXKEYS.COLLECTION.REPORT_METADATA}${iou.report.reportID}`,
            value: {
                isOptimisticReport: false,
            },
        },
        {
            onyxMethod: Onyx.METHOD.MERGE,
            key: `${ONYXKEYS.COLLECTION.REPORT}${transactionThreadReport?.reportID}`,
            value: {
                participants: redundantParticipants,
                pendingFields: null,
                errorFields: null,
            },
        },
        {
            onyxMethod: Onyx.METHOD.MERGE,
            key: `${ONYXKEYS.COLLECTION.REPORT_METADATA}${transactionThreadReport?.reportID}`,
            value: {
                isOptimisticReport: false,
            },
        },
        {
            onyxMethod: Onyx.METHOD.MERGE,
            key: `${ONYXKEYS.COLLECTION.TRANSACTION}${transaction.transactionID}`,
            value: {
                pendingAction: null,
                pendingFields: clearedPendingFields,
                // The routes contains the distance in meters. Clearing the routes ensures we use the distance
                // in the correct unit stored under the transaction customUnit once the request is created.
                // The route is also not saved in the backend, so we can't rely on it.
                routes: null,
            },
        },

        {
            onyxMethod: Onyx.METHOD.MERGE,
            key: `${ONYXKEYS.COLLECTION.REPORT_ACTIONS}${chat.report?.reportID}`,
            value: {
                ...(isNewChatReport
                    ? {
                          [chat.createdAction.reportActionID]: {
                              pendingAction: null,
                              errors: null,
                          },
                      }
                    : {}),
                [chat.reportPreviewAction.reportActionID]: {
                    pendingAction: null,
                },
            },
        },
        {
            onyxMethod: Onyx.METHOD.MERGE,
            key: `${ONYXKEYS.COLLECTION.REPORT_ACTIONS}${iou.report.reportID}`,
            value: {
                ...(shouldCreateNewMoneyRequestReport
                    ? {
                          [iou.createdAction.reportActionID]: {
                              pendingAction: null,
                              errors: null,
                          },
                      }
                    : {}),
                [iou.action.reportActionID]: {
                    pendingAction: null,
                    errors: null,
                },
            },
        },
    );

    if (!isEmptyObject(transactionThreadCreatedReportAction)) {
        successData.push({
            onyxMethod: Onyx.METHOD.MERGE,
            key: `${ONYXKEYS.COLLECTION.REPORT_ACTIONS}${transactionThreadReport?.reportID}`,
            value: {
                [transactionThreadCreatedReportAction.reportActionID]: {
                    pendingAction: null,
                    errors: null,
                },
            },
        });
    }

    const errorKey = DateUtils.getMicroseconds();

    failureData.push(
        {
            onyxMethod: Onyx.METHOD.MERGE,
            key: `${ONYXKEYS.COLLECTION.REPORT}${chat.report?.reportID}`,
            value: {
                iouReportID: chat.report?.iouReportID,
                lastReadTime: chat.report?.lastReadTime,
                lastVisibleActionCreated: chat.report?.lastVisibleActionCreated,
                pendingFields: null,
                hasOutstandingChildRequest: chat.report?.hasOutstandingChildRequest,
                ...(isNewChatReport
                    ? {
                          errorFields: {
                              createChat: getMicroSecondOnyxErrorWithTranslationKey('report.genericCreateReportFailureMessage'),
                          },
                      }
                    : {}),
            },
        },
        {
            onyxMethod: Onyx.METHOD.MERGE,
            key: `${ONYXKEYS.COLLECTION.REPORT}${iou.report.reportID}`,
            value: {
                pendingFields: null,
                errorFields: {
                    ...(shouldCreateNewMoneyRequestReport ? {createChat: getMicroSecondOnyxErrorWithTranslationKey('report.genericCreateReportFailureMessage')} : {}),
                },
            },
        },
        {
            onyxMethod: Onyx.METHOD.MERGE,
            key: `${ONYXKEYS.COLLECTION.REPORT}${transactionThreadReport?.reportID}`,
            value: {
                pendingFields: null,
                errorFields: existingTransactionThreadReport
                    ? null
                    : {
                          createChat: getMicroSecondOnyxErrorWithTranslationKey('report.genericCreateReportFailureMessage'),
                      },
            },
        },
        {
            onyxMethod: Onyx.METHOD.MERGE,
            key: `${ONYXKEYS.COLLECTION.TRANSACTION}${transaction.transactionID}`,
            value: {
                errors: getReceiptError(
                    transaction.receipt,
                    // Disabling this line since transaction.filename can be an empty string
                    // eslint-disable-next-line @typescript-eslint/prefer-nullish-coalescing
                    transaction.filename || transaction.receipt?.filename,
                    isScanRequest,
                    errorKey,
                    CONST.IOU.ACTION_PARAMS.MONEY_REQUEST,
                    retryParams,
                ),
                pendingFields: clearedPendingFields,
            },
        },
        {
            onyxMethod: Onyx.METHOD.MERGE,
            key: `${ONYXKEYS.COLLECTION.REPORT_ACTIONS}${iou.report.reportID}`,
            value: {
                ...(shouldCreateNewMoneyRequestReport
                    ? {
                          [iou.createdAction.reportActionID]: {
                              errors: getReceiptError(
                                  transaction.receipt,
                                  // Disabling this line since transaction.filename can be an empty string
                                  // eslint-disable-next-line @typescript-eslint/prefer-nullish-coalescing
                                  transaction.filename || transaction.receipt?.filename,
                                  isScanRequest,
                                  errorKey,
                                  CONST.IOU.ACTION_PARAMS.MONEY_REQUEST,
                                  retryParams,
                              ),
                          },
                          [iou.action.reportActionID]: {
                              errors: getMicroSecondOnyxErrorWithTranslationKey('iou.error.genericCreateFailureMessage'),
                          },
                      }
                    : {
                          [iou.action.reportActionID]: {
                              errors: getReceiptError(
                                  transaction.receipt,
                                  // Disabling this line since transaction.filename can be an empty string
                                  // eslint-disable-next-line @typescript-eslint/prefer-nullish-coalescing
                                  transaction.filename || transaction.receipt?.filename,
                                  isScanRequest,
                                  errorKey,
                                  CONST.IOU.ACTION_PARAMS.MONEY_REQUEST,
                                  retryParams,
                              ),
                          },
                      }),
            },
        },
    );

    if (!isOneOnOneSplit) {
        optimisticData.push({
            onyxMethod: Onyx.METHOD.SET,
            key: ONYXKEYS.NVP_QUICK_ACTION_GLOBAL_CREATE,
            value: {
                action: newQuickAction,
                chatReportID: chat.report?.reportID,
                isFirstQuickAction: isEmptyObject(quickAction),
            },
        });
        failureData.push({
            onyxMethod: Onyx.METHOD.SET,
            key: ONYXKEYS.NVP_QUICK_ACTION_GLOBAL_CREATE,
            value: quickAction ?? null,
        });
    }

    if (!isEmptyObject(transactionThreadCreatedReportAction)) {
        failureData.push({
            onyxMethod: Onyx.METHOD.MERGE,
            key: `${ONYXKEYS.COLLECTION.REPORT_ACTIONS}${transactionThreadReport?.reportID}`,
            value: {
                [transactionThreadCreatedReportAction.reportActionID]: {
                    errors: getMicroSecondOnyxErrorWithTranslationKey('iou.error.genericCreateFailureMessage'),
                },
            },
        });
    }

    const searchUpdate = getSearchOnyxUpdate({
        transaction,
        participant,
        iouReport: shouldCreateNewMoneyRequestReport ? iou.report : undefined,
    });

    if (searchUpdate) {
        if (searchUpdate.optimisticData) {
            optimisticData.push(...searchUpdate.optimisticData);
        }
        if (searchUpdate.successData) {
            successData.push(...searchUpdate.successData);
        }
    }

    // We don't need to compute violations unless we're on a paid policy
    if (!policy || !isPaidGroupPolicy(policy)) {
        return [optimisticData, successData, failureData];
    }

    const violationsOnyxData = ViolationsUtils.getViolationsOnyxData(
        transaction,
        [],
        policy,
        policyTagList ?? {},
        policyCategories ?? {},
        hasDependentTags(policy, policyTagList ?? {}),
        false,
    );

    if (violationsOnyxData) {
        const shouldFixViolations = Array.isArray(violationsOnyxData.value) && violationsOnyxData.value.length > 0;

        optimisticData.push(violationsOnyxData, {
            key: `${ONYXKEYS.COLLECTION.NEXT_STEP}${iou.report.reportID}`,
            onyxMethod: Onyx.METHOD.SET,
            value: buildNextStep(iou.report, iou.report.statusNum ?? CONST.REPORT.STATE_NUM.OPEN, shouldFixViolations),
        });
        failureData.push({
            onyxMethod: Onyx.METHOD.SET,
            key: `${ONYXKEYS.COLLECTION.TRANSACTION_VIOLATIONS}${transaction.transactionID}`,
            value: [],
        });
    }

    return [optimisticData, successData, failureData];
}

/** Builds the Onyx data for an invoice */
function buildOnyxDataForInvoice(invoiceParams: BuildOnyxDataForInvoiceParams): [OnyxUpdate[], OnyxUpdate[], OnyxUpdate[]] {
    const {chat, iou, transactionParams, policyParams, optimisticData: optimisticDataParams, companyName, companyWebsite, participant} = invoiceParams;
    const transaction = transactionParams.transaction;

    const clearedPendingFields = Object.fromEntries(Object.keys(transactionParams.transaction.pendingFields ?? {}).map((key) => [key, null]));
    const optimisticData: OnyxUpdate[] = [
        {
            onyxMethod: Onyx.METHOD.SET,
            key: `${ONYXKEYS.COLLECTION.REPORT}${iou.report?.reportID}`,
            value: {
                ...iou.report,
                lastMessageText: getReportActionText(iou.action),
                lastMessageHtml: getReportActionHtml(iou.action),
                pendingFields: {
                    createChat: CONST.RED_BRICK_ROAD_PENDING_ACTION.ADD,
                },
            },
        },
        {
            onyxMethod: Onyx.METHOD.MERGE,
            key: `${ONYXKEYS.COLLECTION.REPORT_METADATA}${iou.report?.reportID}`,
            value: {
                isOptimisticReport: true,
            },
        },
        {
            onyxMethod: Onyx.METHOD.SET,
            key: `${ONYXKEYS.COLLECTION.TRANSACTION}${transactionParams.transaction.transactionID}`,
            value: transactionParams.transaction,
        },
        chat.isNewReport
            ? {
                  onyxMethod: Onyx.METHOD.SET,
                  key: `${ONYXKEYS.COLLECTION.REPORT_ACTIONS}${chat.report?.reportID}`,
                  value: {
                      [chat.createdAction.reportActionID]: chat.createdAction,
                      [chat.reportPreviewAction.reportActionID]: chat.reportPreviewAction,
                  },
              }
            : {
                  onyxMethod: Onyx.METHOD.MERGE,
                  key: `${ONYXKEYS.COLLECTION.REPORT_ACTIONS}${chat.report?.reportID}`,
                  value: {
                      [chat.reportPreviewAction.reportActionID]: chat.reportPreviewAction,
                  },
              },
        {
            onyxMethod: Onyx.METHOD.MERGE,
            key: `${ONYXKEYS.COLLECTION.REPORT_ACTIONS}${iou.report?.reportID}`,
            value: {
                [iou.createdAction.reportActionID]: iou.createdAction as OnyxTypes.ReportAction,
                [iou.action.reportActionID]: iou.action as OnyxTypes.ReportAction,
            },
        },
        {
            onyxMethod: Onyx.METHOD.MERGE,
            key: `${ONYXKEYS.COLLECTION.REPORT}${transactionParams.threadReport.reportID}`,
            value: transactionParams.threadReport,
        },
        {
            onyxMethod: Onyx.METHOD.MERGE,
            key: `${ONYXKEYS.COLLECTION.REPORT_METADATA}${transactionParams.threadReport?.reportID}`,
            value: {
                isOptimisticReport: true,
            },
        },
    ];

    if (transactionParams.threadCreatedReportAction?.reportActionID) {
        optimisticData.push({
            onyxMethod: Onyx.METHOD.MERGE,
            key: `${ONYXKEYS.COLLECTION.REPORT_ACTIONS}${transactionParams.threadReport.reportID}`,
            value: {
                [transactionParams.threadCreatedReportAction.reportActionID]: transactionParams.threadCreatedReportAction,
            },
        });
    }

    const successData: OnyxUpdate[] = [];

    if (chat.report) {
        optimisticData.push({
            // Use SET for new reports because it doesn't exist yet, is faster and we need the data to be available when we navigate to the chat page
            onyxMethod: chat.isNewReport ? Onyx.METHOD.SET : Onyx.METHOD.MERGE,
            key: `${ONYXKEYS.COLLECTION.REPORT}${chat.report.reportID}`,
            value: {
                ...chat.report,
                lastReadTime: DateUtils.getDBTime(),
                iouReportID: iou.report?.reportID,
                ...(chat.isNewReport ? {pendingFields: {createChat: CONST.RED_BRICK_ROAD_PENDING_ACTION.ADD}} : {}),
            },
        });

        if (chat.isNewReport) {
            optimisticData.push({
                onyxMethod: Onyx.METHOD.MERGE,
                key: `${ONYXKEYS.COLLECTION.REPORT_METADATA}${chat.report?.reportID}`,
                value: {
                    isOptimisticReport: true,
                },
            });
        }
    }

    if (optimisticDataParams.policyRecentlyUsedCategories.length) {
        optimisticData.push({
            onyxMethod: Onyx.METHOD.SET,
            key: `${ONYXKEYS.COLLECTION.POLICY_RECENTLY_USED_CATEGORIES}${iou.report?.policyID}`,
            value: optimisticDataParams.policyRecentlyUsedCategories,
        });
    }

    if (optimisticDataParams.recentlyUsedCurrencies?.length) {
        optimisticData.push({
            onyxMethod: Onyx.METHOD.SET,
            key: ONYXKEYS.RECENTLY_USED_CURRENCIES,
            value: optimisticDataParams.recentlyUsedCurrencies,
        });
    }

    if (!isEmptyObject(optimisticDataParams.policyRecentlyUsedTags)) {
        optimisticData.push({
            onyxMethod: Onyx.METHOD.MERGE,
            key: `${ONYXKEYS.COLLECTION.POLICY_RECENTLY_USED_TAGS}${iou.report?.policyID}`,
            value: optimisticDataParams.policyRecentlyUsedTags,
        });
    }

    const redundantParticipants: Record<number, null> = {};
    if (!isEmptyObject(optimisticDataParams.personalDetailListAction)) {
        const successPersonalDetailListAction: Record<number, null> = {};

        // BE will send different participants. We clear the optimistic ones to avoid duplicated entries
        Object.keys(optimisticDataParams.personalDetailListAction).forEach((accountIDKey) => {
            const accountID = Number(accountIDKey);
            successPersonalDetailListAction[accountID] = null;
            redundantParticipants[accountID] = null;
        });

        optimisticData.push({
            onyxMethod: Onyx.METHOD.MERGE,
            key: ONYXKEYS.PERSONAL_DETAILS_LIST,
            value: optimisticDataParams.personalDetailListAction,
        });
        successData.push({
            onyxMethod: Onyx.METHOD.MERGE,
            key: ONYXKEYS.PERSONAL_DETAILS_LIST,
            value: successPersonalDetailListAction,
        });
    }

    successData.push(
        {
            onyxMethod: Onyx.METHOD.MERGE,
            key: `${ONYXKEYS.COLLECTION.REPORT}${iou.report?.reportID}`,
            value: {
                participants: redundantParticipants,
                pendingFields: null,
                errorFields: null,
            },
        },
        {
            onyxMethod: Onyx.METHOD.MERGE,
            key: `${ONYXKEYS.COLLECTION.REPORT_METADATA}${iou.report?.reportID}`,
            value: {
                isOptimisticReport: false,
            },
        },
        {
            onyxMethod: Onyx.METHOD.MERGE,
            key: `${ONYXKEYS.COLLECTION.REPORT}${transactionParams.threadReport.reportID}`,
            value: {
                participants: redundantParticipants,
                pendingFields: null,
                errorFields: null,
            },
        },
        {
            onyxMethod: Onyx.METHOD.MERGE,
            key: `${ONYXKEYS.COLLECTION.REPORT_METADATA}${transactionParams.threadReport.reportID}`,
            value: {
                isOptimisticReport: false,
            },
        },
        {
            onyxMethod: Onyx.METHOD.MERGE,
            key: `${ONYXKEYS.COLLECTION.TRANSACTION}${transactionParams.transaction.transactionID}`,
            value: {
                pendingAction: null,
                pendingFields: clearedPendingFields,
            },
        },
        {
            onyxMethod: Onyx.METHOD.MERGE,
            key: `${ONYXKEYS.COLLECTION.REPORT_ACTIONS}${chat.report?.reportID}`,
            value: {
                ...(chat.isNewReport
                    ? {
                          [chat.createdAction.reportActionID]: {
                              pendingAction: null,
                              errors: null,
                          },
                      }
                    : {}),
                [chat.reportPreviewAction.reportActionID]: {
                    pendingAction: null,
                },
            },
        },
        {
            onyxMethod: Onyx.METHOD.MERGE,
            key: `${ONYXKEYS.COLLECTION.REPORT_ACTIONS}${iou.report?.reportID}`,
            value: {
                [iou.createdAction.reportActionID]: {
                    pendingAction: null,
                    errors: null,
                },
                [iou.action.reportActionID]: {
                    pendingAction: null,
                    errors: null,
                },
            },
        },
    );

    if (transactionParams.threadCreatedReportAction?.reportActionID) {
        successData.push({
            onyxMethod: Onyx.METHOD.MERGE,
            key: `${ONYXKEYS.COLLECTION.REPORT_ACTIONS}${transactionParams.threadReport.reportID}`,
            value: {
                [transactionParams.threadCreatedReportAction.reportActionID]: {
                    pendingAction: null,
                    errors: null,
                },
            },
        });
    }

    if (chat.isNewReport) {
        successData.push(
            {
                onyxMethod: Onyx.METHOD.MERGE,
                key: `${ONYXKEYS.COLLECTION.REPORT}${chat.report?.reportID}`,
                value: {
                    participants: redundantParticipants,
                    pendingFields: null,
                    errorFields: null,
                },
            },
            {
                onyxMethod: Onyx.METHOD.MERGE,
                key: `${ONYXKEYS.COLLECTION.REPORT_METADATA}${chat.report?.reportID}`,
                value: {
                    isOptimisticReport: false,
                },
            },
        );
    }

    const errorKey = DateUtils.getMicroseconds();

    const failureData: OnyxUpdate[] = [
        {
            onyxMethod: Onyx.METHOD.MERGE,
            key: `${ONYXKEYS.COLLECTION.REPORT}${chat.report?.reportID}`,
            value: {
                iouReportID: chat.report?.iouReportID,
                lastReadTime: chat.report?.lastReadTime,
                pendingFields: null,
                hasOutstandingChildRequest: chat.report?.hasOutstandingChildRequest,
                ...(chat.isNewReport
                    ? {
                          errorFields: {
                              createChat: getMicroSecondOnyxErrorWithTranslationKey('report.genericCreateReportFailureMessage'),
                          },
                      }
                    : {}),
            },
        },
        {
            onyxMethod: Onyx.METHOD.MERGE,
            key: `${ONYXKEYS.COLLECTION.REPORT}${iou.report?.reportID}`,
            value: {
                pendingFields: null,
                errorFields: {
                    createChat: getMicroSecondOnyxErrorWithTranslationKey('report.genericCreateReportFailureMessage'),
                },
            },
        },
        {
            onyxMethod: Onyx.METHOD.MERGE,
            key: `${ONYXKEYS.COLLECTION.REPORT}${transactionParams.threadReport.reportID}`,
            value: {
                errorFields: {
                    createChat: getMicroSecondOnyxErrorWithTranslationKey('report.genericCreateReportFailureMessage'),
                },
            },
        },
        {
            onyxMethod: Onyx.METHOD.MERGE,
            key: `${ONYXKEYS.COLLECTION.TRANSACTION}${transactionParams.transaction.transactionID}`,
            value: {
                errors: getMicroSecondOnyxErrorWithTranslationKey('iou.error.genericCreateInvoiceFailureMessage'),
                pendingFields: clearedPendingFields,
            },
        },
        {
            onyxMethod: Onyx.METHOD.MERGE,
            key: `${ONYXKEYS.COLLECTION.REPORT_ACTIONS}${iou.report?.reportID}`,
            value: {
                [iou.createdAction.reportActionID]: {
                    // Disabling this line since transactionParams.transaction.filename can be an empty string
                    errors: getReceiptError(
                        transactionParams.transaction.receipt,
                        // eslint-disable-next-line @typescript-eslint/prefer-nullish-coalescing
                        transactionParams.transaction?.filename || transactionParams.transaction.receipt?.filename,
                        false,
                        errorKey,
                    ),
                },
                [iou.action.reportActionID]: {
                    errors: getMicroSecondOnyxErrorWithTranslationKey('iou.error.genericCreateInvoiceFailureMessage'),
                },
            },
        },
    ];

    if (transactionParams.threadCreatedReportAction?.reportActionID) {
        failureData.push({
            onyxMethod: Onyx.METHOD.MERGE,
            key: `${ONYXKEYS.COLLECTION.REPORT_ACTIONS}${transactionParams.threadReport.reportID}`,
            value: {
                [transactionParams.threadCreatedReportAction.reportActionID]: {
                    errors: getMicroSecondOnyxErrorWithTranslationKey('iou.error.genericCreateInvoiceFailureMessage', errorKey),
                },
            },
        });
    }

    if (companyName && companyWebsite) {
        optimisticData.push({
            onyxMethod: Onyx.METHOD.MERGE,
            key: `${ONYXKEYS.COLLECTION.POLICY}${policyParams.policy?.id}`,
            value: {
                invoice: {
                    companyName,
                    companyWebsite,
                    pendingFields: {
                        companyName: CONST.RED_BRICK_ROAD_PENDING_ACTION.UPDATE,
                        companyWebsite: CONST.RED_BRICK_ROAD_PENDING_ACTION.UPDATE,
                    },
                },
            },
        });
        successData.push({
            onyxMethod: Onyx.METHOD.MERGE,
            key: `${ONYXKEYS.COLLECTION.POLICY}${policyParams.policy?.id}`,
            value: {
                invoice: {
                    pendingFields: {
                        companyName: null,
                        companyWebsite: null,
                    },
                },
            },
        });
        failureData.push({
            onyxMethod: Onyx.METHOD.MERGE,
            key: `${ONYXKEYS.COLLECTION.POLICY}${policyParams.policy?.id}`,
            value: {
                invoice: {
                    companyName: null,
                    companyWebsite: null,
                    pendingFields: {
                        companyName: null,
                        companyWebsite: null,
                    },
                },
            },
        });
    }

    const searchUpdate = getSearchOnyxUpdate({
        transaction,
        participant,
    });

    if (searchUpdate) {
        if (searchUpdate.optimisticData) {
            optimisticData.push(...searchUpdate.optimisticData);
        }
        if (searchUpdate.successData) {
            successData.push(...searchUpdate.successData);
        }
    }

    // We don't need to compute violations unless we're on a paid policy
    if (!policyParams.policy || !isPaidGroupPolicy(policyParams.policy)) {
        return [optimisticData, successData, failureData];
    }

    const violationsOnyxData = ViolationsUtils.getViolationsOnyxData(
        transactionParams.transaction,
        [],
        policyParams.policy,
        policyParams.policyTagList ?? {},
        policyParams.policyCategories ?? {},
        hasDependentTags(policyParams.policy, policyParams.policyTagList ?? {}),
        true,
    );

    if (violationsOnyxData) {
        optimisticData.push(violationsOnyxData);
        failureData.push({
            onyxMethod: Onyx.METHOD.SET,
            key: `${ONYXKEYS.COLLECTION.TRANSACTION_VIOLATIONS}${transactionParams.transaction.transactionID}`,
            value: [],
        });
    }

    return [optimisticData, successData, failureData];
}

type BuildOnyxDataForTrackExpenseParams = {
    chat: {report: OnyxInputValue<OnyxTypes.Report>; previewAction: OnyxInputValue<ReportAction>};
    iou: {report: OnyxInputValue<OnyxTypes.Report>; createdAction: OptimisticCreatedReportAction; action: OptimisticIOUReportAction};
    transactionParams: {transaction: OnyxTypes.Transaction; threadReport: OptimisticChatReport | null; threadCreatedReportAction: OptimisticCreatedReportAction | null};
    policyParams: {policy?: OnyxInputValue<OnyxTypes.Policy>; tagList?: OnyxInputValue<OnyxTypes.PolicyTagLists>; categories?: OnyxInputValue<OnyxTypes.PolicyCategories>};
    shouldCreateNewMoneyRequestReport: boolean;
    existingTransactionThreadReportID?: string;
    actionableTrackExpenseWhisper?: OnyxInputValue<OnyxTypes.ReportAction>;
    retryParams?: StartSplitBilActionParams | CreateTrackExpenseParams | RequestMoneyInformation | ReplaceReceipt;
    participant?: Participant;
};

/** Builds the Onyx data for track expense */
function buildOnyxDataForTrackExpense({
    chat,
    iou,
    transactionParams,
    policyParams = {},
    shouldCreateNewMoneyRequestReport,
    existingTransactionThreadReportID,
    actionableTrackExpenseWhisper,
    retryParams,
    participant,
}: BuildOnyxDataForTrackExpenseParams): [OnyxUpdate[], OnyxUpdate[], OnyxUpdate[]] {
    const {report: chatReport, previewAction: reportPreviewAction} = chat;
    const {report: iouReport, createdAction: iouCreatedAction, action: iouAction} = iou;
    const {transaction, threadReport: transactionThreadReport, threadCreatedReportAction: transactionThreadCreatedReportAction} = transactionParams;
    const {policy, tagList: policyTagList, categories: policyCategories} = policyParams;

    const isScanRequest = isScanRequestTransactionUtils(transaction);
    const isDistanceRequest = isDistanceRequestTransactionUtils(transaction);
    const clearedPendingFields = Object.fromEntries(Object.keys(transaction.pendingFields ?? {}).map((key) => [key, null]));

    const optimisticData: OnyxUpdate[] = [];
    const successData: OnyxUpdate[] = [];
    const failureData: OnyxUpdate[] = [];

    const isSelfDMReport = isSelfDM(chatReport);
    let newQuickAction: QuickActionName = isSelfDMReport ? CONST.QUICK_ACTIONS.TRACK_MANUAL : CONST.QUICK_ACTIONS.REQUEST_MANUAL;
    if (isScanRequest) {
        newQuickAction = isSelfDMReport ? CONST.QUICK_ACTIONS.TRACK_SCAN : CONST.QUICK_ACTIONS.REQUEST_SCAN;
    } else if (isDistanceRequest) {
        newQuickAction = isSelfDMReport ? CONST.QUICK_ACTIONS.TRACK_DISTANCE : CONST.QUICK_ACTIONS.REQUEST_DISTANCE;
    }
    const existingTransactionThreadReport = allReports?.[`${ONYXKEYS.COLLECTION.REPORT}${existingTransactionThreadReportID}`] ?? null;

    if (chatReport) {
        optimisticData.push(
            {
                onyxMethod: Onyx.METHOD.MERGE,
                key: `${ONYXKEYS.COLLECTION.REPORT}${chatReport.reportID}`,
                value: {
                    ...chatReport,
                    lastMessageText: getReportActionText(iouAction),
                    lastMessageHtml: getReportActionHtml(iouAction),
                    lastReadTime: DateUtils.getDBTime(),
                    iouReportID: iouReport?.reportID,
                    lastVisibleActionCreated: shouldCreateNewMoneyRequestReport ? reportPreviewAction?.created : chatReport.lastVisibleActionCreated,
                },
            },
            {
                onyxMethod: Onyx.METHOD.SET,
                key: ONYXKEYS.NVP_QUICK_ACTION_GLOBAL_CREATE,
                value: {
                    action: newQuickAction,
                    chatReportID: chatReport.reportID,
                    isFirstQuickAction: isEmptyObject(quickAction),
                },
            },
        );

        if (actionableTrackExpenseWhisper && !iouReport) {
            optimisticData.push({
                onyxMethod: Onyx.METHOD.MERGE,
                key: `${ONYXKEYS.COLLECTION.REPORT_ACTIONS}${chatReport?.reportID}`,
                value: {
                    [actionableTrackExpenseWhisper.reportActionID]: actionableTrackExpenseWhisper,
                },
            });
            optimisticData.push({
                onyxMethod: Onyx.METHOD.MERGE,
                key: `${ONYXKEYS.COLLECTION.REPORT}${chatReport.reportID}`,
                value: {
                    lastVisibleActionCreated: actionableTrackExpenseWhisper.created,
                    lastMessageText: CONST.ACTIONABLE_TRACK_EXPENSE_WHISPER_MESSAGE,
                },
            });
            successData.push({
                onyxMethod: Onyx.METHOD.MERGE,
                key: `${ONYXKEYS.COLLECTION.REPORT_ACTIONS}${chatReport?.reportID}`,
                value: {
                    [actionableTrackExpenseWhisper.reportActionID]: {pendingAction: null, errors: null},
                },
            });
            failureData.push({
                onyxMethod: Onyx.METHOD.MERGE,
                key: `${ONYXKEYS.COLLECTION.REPORT_ACTIONS}${chatReport?.reportID}`,
                value: {[actionableTrackExpenseWhisper.reportActionID]: null},
            });
        }
    }

    if (iouReport) {
        optimisticData.push(
            {
                onyxMethod: shouldCreateNewMoneyRequestReport ? Onyx.METHOD.SET : Onyx.METHOD.MERGE,
                key: `${ONYXKEYS.COLLECTION.REPORT}${iouReport.reportID}`,
                value: {
                    ...iouReport,
                    lastMessageText: getReportActionText(iouAction),
                    lastMessageHtml: getReportActionHtml(iouAction),
                    pendingFields: {
                        ...(shouldCreateNewMoneyRequestReport ? {createChat: CONST.RED_BRICK_ROAD_PENDING_ACTION.ADD} : {preview: CONST.RED_BRICK_ROAD_PENDING_ACTION.UPDATE}),
                    },
                },
            },
            shouldCreateNewMoneyRequestReport
                ? {
                      onyxMethod: Onyx.METHOD.SET,
                      key: `${ONYXKEYS.COLLECTION.REPORT_ACTIONS}${iouReport.reportID}`,
                      value: {
                          [iouCreatedAction.reportActionID]: iouCreatedAction as OnyxTypes.ReportAction,
                          [iouAction.reportActionID]: iouAction as OnyxTypes.ReportAction,
                      },
                  }
                : {
                      onyxMethod: Onyx.METHOD.MERGE,
                      key: `${ONYXKEYS.COLLECTION.REPORT_ACTIONS}${iouReport.reportID}`,
                      value: {
                          [iouAction.reportActionID]: iouAction as OnyxTypes.ReportAction,
                      },
                  },
            {
                onyxMethod: Onyx.METHOD.MERGE,
                key: `${ONYXKEYS.COLLECTION.REPORT_ACTIONS}${chatReport?.reportID}`,
                value: {
                    ...(reportPreviewAction && {[reportPreviewAction.reportActionID]: reportPreviewAction}),
                },
            },
        );
        if (shouldCreateNewMoneyRequestReport) {
            optimisticData.push({
                onyxMethod: Onyx.METHOD.MERGE,
                key: `${ONYXKEYS.COLLECTION.REPORT_METADATA}${iouReport.reportID}`,
                value: {
                    isOptimisticReport: true,
                },
            });
        }
    } else {
        optimisticData.push({
            onyxMethod: Onyx.METHOD.MERGE,
            key: `${ONYXKEYS.COLLECTION.REPORT_ACTIONS}${chatReport?.reportID}`,
            value: {
                [iouAction.reportActionID]: iouAction as OnyxTypes.ReportAction,
            },
        });
    }

    optimisticData.push(
        {
            onyxMethod: Onyx.METHOD.SET,
            key: `${ONYXKEYS.COLLECTION.TRANSACTION}${transaction.transactionID}`,
            value: transaction,
        },
        {
            onyxMethod: Onyx.METHOD.MERGE,
            key: `${ONYXKEYS.COLLECTION.REPORT}${transactionThreadReport?.reportID}`,
            value: {
                ...transactionThreadReport,
                pendingFields: {createChat: CONST.RED_BRICK_ROAD_PENDING_ACTION.ADD},
            },
        },
        {
            onyxMethod: Onyx.METHOD.MERGE,
            key: `${ONYXKEYS.COLLECTION.REPORT_METADATA}${transactionThreadReport?.reportID}`,
            value: {
                isOptimisticReport: true,
            },
        },
    );

    if (!isEmptyObject(transactionThreadCreatedReportAction)) {
        optimisticData.push({
            onyxMethod: Onyx.METHOD.MERGE,
            key: `${ONYXKEYS.COLLECTION.REPORT_ACTIONS}${transactionThreadReport?.reportID}`,
            value: {
                [transactionThreadCreatedReportAction.reportActionID]: transactionThreadCreatedReportAction,
            },
        });
    }

    if (iouReport) {
        successData.push(
            {
                onyxMethod: Onyx.METHOD.MERGE,
                key: `${ONYXKEYS.COLLECTION.REPORT}${iouReport?.reportID}`,
                value: {
                    pendingFields: null,
                    errorFields: null,
                },
            },
            {
                onyxMethod: Onyx.METHOD.MERGE,
                key: `${ONYXKEYS.COLLECTION.REPORT_ACTIONS}${iouReport?.reportID}`,
                value: {
                    ...(shouldCreateNewMoneyRequestReport
                        ? {
                              [iouCreatedAction.reportActionID]: {
                                  pendingAction: null,
                                  errors: null,
                              },
                          }
                        : {}),
                    [iouAction.reportActionID]: {
                        pendingAction: null,
                        errors: null,
                    },
                },
            },
            {
                onyxMethod: Onyx.METHOD.MERGE,
                key: `${ONYXKEYS.COLLECTION.REPORT_ACTIONS}${chatReport?.reportID}`,
                value: {
                    ...(reportPreviewAction && {[reportPreviewAction.reportActionID]: {pendingAction: null}}),
                },
            },
        );
        if (shouldCreateNewMoneyRequestReport) {
            successData.push({
                onyxMethod: Onyx.METHOD.MERGE,
                key: `${ONYXKEYS.COLLECTION.REPORT_METADATA}${iouReport.reportID}`,
                value: {
                    isOptimisticReport: false,
                },
            });
        }
    } else {
        successData.push({
            onyxMethod: Onyx.METHOD.MERGE,
            key: `${ONYXKEYS.COLLECTION.REPORT_ACTIONS}${chatReport?.reportID}`,
            value: {
                [iouAction.reportActionID]: {
                    pendingAction: null,
                    errors: null,
                },
                ...(reportPreviewAction && {[reportPreviewAction.reportActionID]: {pendingAction: null}}),
            },
        });
    }

    successData.push(
        {
            onyxMethod: Onyx.METHOD.MERGE,
            key: `${ONYXKEYS.COLLECTION.REPORT}${transactionThreadReport?.reportID}`,
            value: {
                pendingFields: null,
                errorFields: null,
            },
        },
        {
            onyxMethod: Onyx.METHOD.MERGE,
            key: `${ONYXKEYS.COLLECTION.REPORT_METADATA}${transactionThreadReport?.reportID}`,
            value: {
                isOptimisticReport: false,
            },
        },
        {
            onyxMethod: Onyx.METHOD.MERGE,
            key: `${ONYXKEYS.COLLECTION.TRANSACTION}${transaction.transactionID}`,
            value: {
                pendingAction: null,
                pendingFields: clearedPendingFields,
                routes: null,
            },
        },
    );

    if (!isEmptyObject(transactionThreadCreatedReportAction)) {
        successData.push({
            onyxMethod: Onyx.METHOD.MERGE,
            key: `${ONYXKEYS.COLLECTION.REPORT_ACTIONS}${transactionThreadReport?.reportID}`,
            value: {
                [transactionThreadCreatedReportAction.reportActionID]: {
                    pendingAction: null,
                    errors: null,
                },
            },
        });
    }

    failureData.push({
        onyxMethod: Onyx.METHOD.SET,
        key: ONYXKEYS.NVP_QUICK_ACTION_GLOBAL_CREATE,
        value: quickAction ?? null,
    });

    if (iouReport) {
        failureData.push(
            {
                onyxMethod: Onyx.METHOD.MERGE,
                key: `${ONYXKEYS.COLLECTION.REPORT}${iouReport.reportID}`,
                value: {
                    pendingFields: null,
                    errorFields: {
                        ...(shouldCreateNewMoneyRequestReport ? {createChat: getMicroSecondOnyxErrorWithTranslationKey('report.genericCreateReportFailureMessage')} : {}),
                    },
                },
            },
            {
                onyxMethod: Onyx.METHOD.MERGE,
                key: `${ONYXKEYS.COLLECTION.REPORT_ACTIONS}${iouReport.reportID}`,
                value: {
                    ...(shouldCreateNewMoneyRequestReport
                        ? {
                              [iouCreatedAction.reportActionID]: {
                                  errors: getReceiptError(
                                      transaction.receipt,
                                      // Disabling this line since transaction.filename can be an empty string
                                      // eslint-disable-next-line @typescript-eslint/prefer-nullish-coalescing
                                      transaction.filename || transaction.receipt?.filename,
                                      isScanRequest,
                                      undefined,
                                      CONST.IOU.ACTION_PARAMS.TRACK_EXPENSE,
                                      retryParams,
                                  ),
                              },
                              [iouAction.reportActionID]: {
                                  errors: getMicroSecondOnyxErrorWithTranslationKey('iou.error.genericCreateFailureMessage'),
                              },
                          }
                        : {
                              [iouAction.reportActionID]: {
                                  errors: getReceiptError(
                                      transaction.receipt,
                                      // Disabling this line since transaction.filename can be an empty string
                                      // eslint-disable-next-line @typescript-eslint/prefer-nullish-coalescing
                                      transaction.filename || transaction.receipt?.filename,
                                      isScanRequest,
                                      undefined,
                                      CONST.IOU.ACTION_PARAMS.TRACK_EXPENSE,
                                      retryParams,
                                  ),
                              },
                          }),
                },
            },
        );
    } else {
        failureData.push({
            onyxMethod: Onyx.METHOD.MERGE,
            key: `${ONYXKEYS.COLLECTION.REPORT_ACTIONS}${chatReport?.reportID}`,
            value: {
                [iouAction.reportActionID]: {
                    errors: getReceiptError(
                        transaction.receipt,
                        // Disabling this line since transaction.filename can be an empty string
                        // eslint-disable-next-line @typescript-eslint/prefer-nullish-coalescing
                        transaction.filename || transaction.receipt?.filename,
                        isScanRequest,
                        undefined,
                        CONST.IOU.ACTION_PARAMS.TRACK_EXPENSE,
                        retryParams,
                    ),
                },
            },
        });
    }

    failureData.push(
        {
            onyxMethod: Onyx.METHOD.MERGE,
            key: `${ONYXKEYS.COLLECTION.REPORT}${chatReport?.reportID}`,
            value: {
                lastReadTime: chatReport?.lastReadTime,
                lastMessageText: chatReport?.lastMessageText,
                lastMessageHtml: chatReport?.lastMessageHtml,
            },
        },
        {
            onyxMethod: Onyx.METHOD.MERGE,
            key: `${ONYXKEYS.COLLECTION.REPORT}${transactionThreadReport?.reportID}`,
            value: {
                pendingFields: null,
                errorFields: existingTransactionThreadReport
                    ? null
                    : {
                          createChat: getMicroSecondOnyxErrorWithTranslationKey('report.genericCreateReportFailureMessage'),
                      },
            },
        },
        {
            onyxMethod: Onyx.METHOD.MERGE,
            key: `${ONYXKEYS.COLLECTION.TRANSACTION}${transaction.transactionID}`,
            value: {
                errors: getReceiptError(
                    transaction.receipt,
                    // Disabling this line since transaction.filename can be an empty string
                    // eslint-disable-next-line @typescript-eslint/prefer-nullish-coalescing
                    transaction.filename || transaction.receipt?.filename,
                    isScanRequest,
                    undefined,
                    CONST.IOU.ACTION_PARAMS.TRACK_EXPENSE,
                    retryParams,
                ),
                pendingFields: clearedPendingFields,
            },
        },
    );

    if (transactionThreadCreatedReportAction?.reportActionID) {
        failureData.push({
            onyxMethod: Onyx.METHOD.MERGE,
            key: `${ONYXKEYS.COLLECTION.REPORT_ACTIONS}${transactionThreadReport?.reportID}`,
            value: {
                [transactionThreadCreatedReportAction?.reportActionID]: {
                    errors: getMicroSecondOnyxErrorWithTranslationKey('iou.error.genericCreateFailureMessage'),
                },
            },
        });
    }

    const searchUpdate = getSearchOnyxUpdate({
        transaction,
        participant,
    });

    if (searchUpdate) {
        if (searchUpdate.optimisticData) {
            optimisticData.push(...searchUpdate.optimisticData);
        }
        if (searchUpdate.successData) {
            successData.push(...searchUpdate.successData);
        }
    }

    // We don't need to compute violations unless we're on a paid policy
    if (!policy || !isPaidGroupPolicy(policy)) {
        return [optimisticData, successData, failureData];
    }

    const violationsOnyxData = ViolationsUtils.getViolationsOnyxData(
        transaction,
        [],
        policy,
        policyTagList ?? {},
        policyCategories ?? {},
        hasDependentTags(policy, policyTagList ?? {}),
        false,
    );

    if (violationsOnyxData) {
        optimisticData.push(violationsOnyxData);
        failureData.push({
            onyxMethod: Onyx.METHOD.SET,
            key: `${ONYXKEYS.COLLECTION.TRANSACTION_VIOLATIONS}${transaction.transactionID}`,
            value: [],
        });
    }

    // Show field violations only for control policies
    if (isControlPolicy(policy) && iouReport) {
        const {optimisticData: fieldViolationsOptimisticData, failureData: fieldViolationsFailureData} = getFieldViolationsOnyxData(iouReport);
        optimisticData.push(...fieldViolationsOptimisticData);
        failureData.push(...fieldViolationsFailureData);
    }

    return [optimisticData, successData, failureData];
}

function getDeleteTrackExpenseInformation(
    chatReportID: string,
    transactionID: string | undefined,
    reportAction: OnyxTypes.ReportAction,
    shouldDeleteTransactionFromOnyx = true,
    isMovingTransactionFromTrackExpense = false,
    actionableWhisperReportActionID = '',
    resolution = '',
) {
    // STEP 1: Get all collections we're updating
    const chatReport = allReports?.[`${ONYXKEYS.COLLECTION.REPORT}${chatReportID}`] ?? null;
    const transaction = allTransactions[`${ONYXKEYS.COLLECTION.TRANSACTION}${transactionID}`];
    const transactionViolations = allTransactionViolations[`${ONYXKEYS.COLLECTION.TRANSACTION_VIOLATIONS}${transactionID}`];
    const transactionThreadID = reportAction.childReportID;
    let transactionThread = null;
    if (transactionThreadID) {
        transactionThread = allReports?.[`${ONYXKEYS.COLLECTION.REPORT}${transactionThreadID}`] ?? null;
    }

    // STEP 2: Decide if we need to:
    // 1. Delete the transactionThread - delete if there are no visible comments in the thread and we're not moving the transaction
    // 2. Update the moneyRequestPreview to show [Deleted expense] - update if the transactionThread exists AND it isn't being deleted and we're not moving the transaction
    const shouldDeleteTransactionThread = !isMovingTransactionFromTrackExpense && (transactionThreadID ? (reportAction?.childVisibleActionCount ?? 0) === 0 : false);

    const shouldShowDeletedRequestMessage = !isMovingTransactionFromTrackExpense && !!transactionThreadID && !shouldDeleteTransactionThread;

    // STEP 3: Update the IOU reportAction.
    const updatedReportAction = {
        [reportAction.reportActionID]: {
            pendingAction: shouldShowDeletedRequestMessage ? CONST.RED_BRICK_ROAD_PENDING_ACTION.UPDATE : CONST.RED_BRICK_ROAD_PENDING_ACTION.DELETE,
            previousMessage: reportAction.message,
            message: [
                {
                    type: 'COMMENT',
                    html: '',
                    text: '',
                    isEdited: true,
                    isDeletedParentAction: shouldShowDeletedRequestMessage,
                },
            ],
            originalMessage: {
                IOUTransactionID: null,
            },
            errors: undefined,
        },
        ...(actionableWhisperReportActionID && {[actionableWhisperReportActionID]: {originalMessage: {resolution}}}),
    } as OnyxTypes.ReportActions;
    let canUserPerformWriteAction = true;
    if (chatReport) {
        canUserPerformWriteAction = !!canUserPerformWriteActionReportUtils(chatReport);
    }
    const lastVisibleAction = getLastVisibleAction(chatReportID, canUserPerformWriteAction, updatedReportAction);
    const {lastMessageText = '', lastMessageHtml = ''} = getLastVisibleMessage(chatReportID, canUserPerformWriteAction, updatedReportAction);

    // STEP 4: Build Onyx data
    const optimisticData: OnyxUpdate[] = [];

    if (shouldDeleteTransactionFromOnyx) {
        optimisticData.push({
            onyxMethod: Onyx.METHOD.SET,
            key: `${ONYXKEYS.COLLECTION.TRANSACTION}${transactionID}`,
            value: null,
        });
    }

    optimisticData.push({
        onyxMethod: Onyx.METHOD.SET,
        key: `${ONYXKEYS.COLLECTION.TRANSACTION_VIOLATIONS}${transactionID}`,
        value: null,
    });

    if (shouldDeleteTransactionThread) {
        optimisticData.push(
            // Use merge instead of set to avoid deleting the report too quickly, which could cause a brief "not found" page to appear.
            // The remaining parts of the report object will be removed after the API call is successful.
            {
                onyxMethod: Onyx.METHOD.MERGE,
                key: `${ONYXKEYS.COLLECTION.REPORT}${transactionThreadID}`,
                value: {
                    reportID: null,
                    stateNum: CONST.REPORT.STATE_NUM.APPROVED,
                    statusNum: CONST.REPORT.STATUS_NUM.CLOSED,
                    participants: {
                        [userAccountID]: {
                            notificationPreference: CONST.REPORT.NOTIFICATION_PREFERENCE.HIDDEN,
                        },
                    },
                },
            },
            {
                onyxMethod: Onyx.METHOD.SET,
                key: `${ONYXKEYS.COLLECTION.REPORT_ACTIONS}${transactionThreadID}`,
                value: null,
            },
        );
    }

    optimisticData.push(
        {
            onyxMethod: Onyx.METHOD.MERGE,
            key: `${ONYXKEYS.COLLECTION.REPORT_ACTIONS}${chatReport?.reportID}`,
            value: updatedReportAction,
        },
        {
            onyxMethod: Onyx.METHOD.MERGE,
            key: `${ONYXKEYS.COLLECTION.REPORT}${chatReport?.reportID}`,
            value: {
                lastMessageText,
                lastVisibleActionCreated: lastVisibleAction?.created,
                lastMessageHtml: !lastMessageHtml ? lastMessageText : lastMessageHtml,
            },
        },
    );

    const successData: OnyxUpdate[] = [
        {
            onyxMethod: Onyx.METHOD.MERGE,
            key: `${ONYXKEYS.COLLECTION.REPORT_ACTIONS}${chatReport?.reportID}`,
            value: {
                [reportAction.reportActionID]: {
                    pendingAction: null,
                    errors: null,
                },
            },
        },
    ];

    // Ensure that any remaining data is removed upon successful completion, even if the server sends a report removal response.
    // This is done to prevent the removal update from lingering in the applyHTTPSOnyxUpdates function.
    if (shouldDeleteTransactionThread && transactionThread) {
        successData.push({
            onyxMethod: Onyx.METHOD.MERGE,
            key: `${ONYXKEYS.COLLECTION.REPORT}${transactionThreadID}`,
            value: null,
        });
    }

    const failureData: OnyxUpdate[] = [];

    if (shouldDeleteTransactionFromOnyx) {
        failureData.push({
            onyxMethod: Onyx.METHOD.SET,
            key: `${ONYXKEYS.COLLECTION.TRANSACTION}${transactionID}`,
            value: transaction ?? null,
        });
    }

    failureData.push({
        onyxMethod: Onyx.METHOD.SET,
        key: `${ONYXKEYS.COLLECTION.TRANSACTION_VIOLATIONS}${transactionID}`,
        value: transactionViolations ?? null,
    });

    if (shouldDeleteTransactionThread) {
        failureData.push({
            onyxMethod: Onyx.METHOD.SET,
            key: `${ONYXKEYS.COLLECTION.REPORT}${transactionThreadID}`,
            value: transactionThread,
        });
    }

    if (actionableWhisperReportActionID) {
        const actionableWhisperReportAction = getReportAction(chatReportID, actionableWhisperReportActionID);
        failureData.push({
            onyxMethod: Onyx.METHOD.MERGE,
            key: `${ONYXKEYS.COLLECTION.REPORT_ACTIONS}${chatReport?.reportID}`,
            value: {
                [actionableWhisperReportActionID]: {
                    originalMessage: {
                        resolution: isActionableTrackExpense(actionableWhisperReportAction) ? getOriginalMessage(actionableWhisperReportAction)?.resolution ?? null : null,
                    },
                },
            },
        });
    }
    failureData.push(
        {
            onyxMethod: Onyx.METHOD.MERGE,
            key: `${ONYXKEYS.COLLECTION.REPORT_ACTIONS}${chatReport?.reportID}`,
            value: {
                [reportAction.reportActionID]: {
                    ...reportAction,
                    pendingAction: null,
                    errors: getMicroSecondOnyxErrorWithTranslationKey('iou.error.genericDeleteFailureMessage'),
                },
            },
        },
        {
            onyxMethod: Onyx.METHOD.MERGE,
            key: `${ONYXKEYS.COLLECTION.REPORT}${chatReport?.reportID}`,
            value: chatReport,
        },
    );

    const parameters: DeleteMoneyRequestParams = {
        transactionID,
        reportActionID: reportAction.reportActionID,
    };

    return {parameters, optimisticData, successData, failureData, shouldDeleteTransactionThread, chatReport};
}

/**
 * Get the invoice receiver type based on the receiver participant.
 * @param receiverParticipant The participant who will receive the invoice or the invoice receiver object directly.
 * @returns The invoice receiver type.
 */
function getReceiverType(receiverParticipant: Participant | InvoiceReceiver | undefined): InvoiceReceiverType {
    if (!receiverParticipant) {
        Log.warn('getReceiverType called with no receiverParticipant');
        return CONST.REPORT.INVOICE_RECEIVER_TYPE.INDIVIDUAL;
    }
    if ('type' in receiverParticipant && receiverParticipant.type) {
        return receiverParticipant.type;
    }
    if ('policyID' in receiverParticipant && receiverParticipant.policyID) {
        return CONST.REPORT.INVOICE_RECEIVER_TYPE.BUSINESS;
    }
    return CONST.REPORT.INVOICE_RECEIVER_TYPE.INDIVIDUAL;
}

/** Gathers all the data needed to create an invoice. */
function getSendInvoiceInformation(
    transaction: OnyxEntry<OnyxTypes.Transaction>,
    currentUserAccountID: number,
    invoiceChatReport?: OnyxEntry<OnyxTypes.Report>,
    receipt?: Receipt,
    policy?: OnyxEntry<OnyxTypes.Policy>,
    policyTagList?: OnyxEntry<OnyxTypes.PolicyTagLists>,
    policyCategories?: OnyxEntry<OnyxTypes.PolicyCategories>,
    companyName?: string,
    companyWebsite?: string,
): SendInvoiceInformation {
    const {amount = 0, currency = '', created = '', merchant = '', category = '', tag = '', taxCode = '', taxAmount = 0, billable, comment, participants} = transaction ?? {};
    const trimmedComment = (comment?.comment ?? '').trim();
    const senderWorkspaceID = participants?.find((participant) => participant?.isSender)?.policyID;
    const receiverParticipant: Participant | InvoiceReceiver | undefined = participants?.find((participant) => participant?.accountID) ?? invoiceChatReport?.invoiceReceiver;
    const receiverAccountID = receiverParticipant && 'accountID' in receiverParticipant && receiverParticipant.accountID ? receiverParticipant.accountID : CONST.DEFAULT_NUMBER_ID;
    let receiver = getPersonalDetailsForAccountID(receiverAccountID);
    let optimisticPersonalDetailListAction = {};
    const receiverType = getReceiverType(receiverParticipant);

    // STEP 1: Get existing chat report OR build a new optimistic one
    let isNewChatReport = false;
    let chatReport = !isEmptyObject(invoiceChatReport) && invoiceChatReport?.reportID ? invoiceChatReport : null;

    if (!chatReport) {
        chatReport = getInvoiceChatByParticipants(receiverAccountID, receiverType, senderWorkspaceID) ?? null;
    }

    if (!chatReport) {
        isNewChatReport = true;
        chatReport = buildOptimisticChatReport({
            participantList: [receiverAccountID, currentUserAccountID],
            chatType: CONST.REPORT.CHAT_TYPE.INVOICE,
            policyID: senderWorkspaceID,
        });
    }

    // STEP 2: Create a new optimistic invoice report.
    const optimisticInvoiceReport = buildOptimisticInvoiceReport(
        chatReport.reportID,
        senderWorkspaceID,
        receiverAccountID,
        receiver.displayName ?? (receiverParticipant as Participant)?.login ?? '',
        amount,
        currency,
    );

    // STEP 3: Build optimistic receipt and transaction
    const receiptObject: Receipt = {};
    let filename;
    if (receipt?.source) {
        receiptObject.source = receipt.source;
        receiptObject.state = receipt.state ?? CONST.IOU.RECEIPT_STATE.SCAN_READY;
        filename = receipt.name;
    }
    const optimisticTransaction = buildOptimisticTransaction({
        transactionParams: {
            amount: amount * -1,
            currency,
            reportID: optimisticInvoiceReport.reportID,
            comment: trimmedComment,
            created,
            merchant,
            receipt: receiptObject,
            category,
            tag,
            taxCode,
            taxAmount,
            billable,
            filename,
        },
    });

    const optimisticPolicyRecentlyUsedCategories = buildOptimisticPolicyRecentlyUsedCategories(optimisticInvoiceReport.policyID, category);
    const optimisticPolicyRecentlyUsedTags = buildOptimisticPolicyRecentlyUsedTags(optimisticInvoiceReport.policyID, tag);
    const optimisticRecentlyUsedCurrencies = buildOptimisticRecentlyUsedCurrencies(currency);

    // STEP 4: Add optimistic personal details for participant
    const shouldCreateOptimisticPersonalDetails = isNewChatReport && !allPersonalDetails[receiverAccountID];
    if (shouldCreateOptimisticPersonalDetails) {
        const receiverLogin = receiverParticipant && 'login' in receiverParticipant && receiverParticipant.login ? receiverParticipant.login : '';
        receiver = {
            accountID: receiverAccountID,
            displayName: formatPhoneNumber(receiverLogin),
            login: receiverLogin,
            isOptimisticPersonalDetail: true,
        };

        optimisticPersonalDetailListAction = {[receiverAccountID]: receiver};
    }

    // STEP 5: Build optimistic reportActions.
    const reportPreviewAction = buildOptimisticReportPreview(chatReport, optimisticInvoiceReport, trimmedComment, optimisticTransaction);
    optimisticInvoiceReport.parentReportActionID = reportPreviewAction.reportActionID;
    chatReport.lastVisibleActionCreated = reportPreviewAction.created;
    const [optimisticCreatedActionForChat, optimisticCreatedActionForIOUReport, iouAction, optimisticTransactionThread, optimisticCreatedActionForTransactionThread] =
        buildOptimisticMoneyRequestEntities({
            iouReport: optimisticInvoiceReport,
            type: CONST.IOU.REPORT_ACTION_TYPE.CREATE,
            amount,
            currency,
            comment: trimmedComment,
            payeeEmail: receiver.login ?? '',
            participants: [receiver],
            transactionID: optimisticTransaction.transactionID,
        });

    // STEP 6: Build Onyx Data
    const [optimisticData, successData, failureData] = buildOnyxDataForInvoice({
        chat: {report: chatReport, createdAction: optimisticCreatedActionForChat, reportPreviewAction, isNewReport: isNewChatReport},
        iou: {createdAction: optimisticCreatedActionForIOUReport, action: iouAction, report: optimisticInvoiceReport},
        transactionParams: {
            transaction: optimisticTransaction,
            threadReport: optimisticTransactionThread,
            threadCreatedReportAction: optimisticCreatedActionForTransactionThread,
        },
        policyParams: {policy, policyTagList, policyCategories},
        optimisticData: {
            personalDetailListAction: optimisticPersonalDetailListAction,
            recentlyUsedCurrencies: optimisticRecentlyUsedCurrencies,
            policyRecentlyUsedCategories: optimisticPolicyRecentlyUsedCategories,
            policyRecentlyUsedTags: optimisticPolicyRecentlyUsedTags,
        },
        participant: receiver,
        companyName,
        companyWebsite,
    });

    return {
        createdIOUReportActionID: optimisticCreatedActionForIOUReport.reportActionID,
        createdReportActionIDForThread: optimisticCreatedActionForTransactionThread?.reportActionID,
        reportActionID: iouAction.reportActionID,
        senderWorkspaceID,
        receiver,
        invoiceRoom: chatReport,
        createdChatReportActionID: optimisticCreatedActionForChat.reportActionID,
        invoiceReportID: optimisticInvoiceReport.reportID,
        reportPreviewReportActionID: reportPreviewAction.reportActionID,
        transactionID: optimisticTransaction.transactionID,
        transactionThreadReportID: optimisticTransactionThread.reportID,
        onyxData: {
            optimisticData,
            successData,
            failureData,
        },
    };
}

/**
 * Gathers all the data needed to submit an expense. It attempts to find existing reports, iouReports, and receipts. If it doesn't find them, then
 * it creates optimistic versions of them and uses those instead
 */
function getMoneyRequestInformation(moneyRequestInformation: MoneyRequestInformationParams): MoneyRequestInformation {
    const {
        parentChatReport,
        transactionParams,
        participantParams,
        policyParams = {},
        existingTransaction,
        existingTransactionID,
        moneyRequestReportID = '',
        retryParams,
        testDriveCommentReportActionID,
    } = moneyRequestInformation;
    const {payeeAccountID = userAccountID, payeeEmail = currentUserEmail, participant} = participantParams;
    const {policy, policyCategories, policyTagList} = policyParams;
    const {attendees, amount, comment = '', currency, created, merchant, receipt, category, tag, taxCode, taxAmount, billable, linkedTrackedExpenseReportAction} = transactionParams;

    const payerEmail = addSMSDomainIfPhoneNumber(participant.login ?? '');
    const payerAccountID = Number(participant.accountID);
    const isPolicyExpenseChat = participant.isPolicyExpenseChat;

    // STEP 1: Get existing chat report OR build a new optimistic one
    let isNewChatReport = false;
    let chatReport = !isEmptyObject(parentChatReport) && parentChatReport?.reportID ? parentChatReport : null;

    // If this is a policyExpenseChat, the chatReport must exist and we can get it from Onyx.
    // report is null if the flow is initiated from the global create menu. However, participant always stores the reportID if it exists, which is the case for policyExpenseChats
    if (!chatReport && isPolicyExpenseChat) {
        chatReport = allReports?.[`${ONYXKEYS.COLLECTION.REPORT}${participant.reportID}`] ?? null;
    }

    if (!chatReport) {
        chatReport = getChatByParticipants([payerAccountID, payeeAccountID]) ?? null;
    }

    // If we still don't have a report, it likely doesn't exist and we need to build an optimistic one
    if (!chatReport) {
        isNewChatReport = true;
        chatReport = buildOptimisticChatReport({
            participantList: [payerAccountID, payeeAccountID],
        });
    }

    // STEP 2: Get the Expense/IOU report. If the moneyRequestReportID has been provided, we want to add the transaction to this specific report.
    // If no such reportID has been provided, let's use the chatReport.iouReportID property. In case that is not present, build a new optimistic Expense/IOU report.
    let iouReport: OnyxInputValue<OnyxTypes.Report> = null;
    if (moneyRequestReportID) {
        iouReport = allReports?.[`${ONYXKEYS.COLLECTION.REPORT}${moneyRequestReportID}`] ?? null;
    } else {
        iouReport = allReports?.[`${ONYXKEYS.COLLECTION.REPORT}${chatReport.iouReportID}`] ?? null;
    }

    const shouldCreateNewMoneyRequestReport = shouldCreateNewMoneyRequestReportReportUtils(iouReport, chatReport);

    if (!iouReport || shouldCreateNewMoneyRequestReport) {
        iouReport = isPolicyExpenseChat
            ? buildOptimisticExpenseReport(chatReport.reportID, chatReport.policyID, payeeAccountID, amount, currency)
            : buildOptimisticIOUReport(payeeAccountID, payerAccountID, amount, chatReport.reportID, currency);
    } else if (isPolicyExpenseChat) {
        iouReport = {...iouReport};
        // Because of the Expense reports are stored as negative values, we subtract the total from the amount
        if (iouReport?.currency === currency) {
            if (!Number.isNaN(iouReport.total) && iouReport.total !== undefined) {
                iouReport.total -= amount;
            }

            if (typeof iouReport.unheldTotal === 'number') {
                iouReport.unheldTotal -= amount;
            }
        }
    } else {
        iouReport = updateIOUOwnerAndTotal(iouReport, payeeAccountID, amount, currency);
    }

    // STEP 3: Build an optimistic transaction with the receipt
    const isDistanceRequest = existingTransaction && existingTransaction.iouRequestType === CONST.IOU.REQUEST_TYPE.DISTANCE;
    let optimisticTransaction = buildOptimisticTransaction({
        existingTransactionID,
        existingTransaction,
        policy,
        transactionParams: {
            amount: isExpenseReport(iouReport) ? -amount : amount,
            currency,
            reportID: iouReport.reportID,
            comment,
            attendees,
            created,
            merchant,
            receipt,
            category,
            tag,
            taxCode,
            taxAmount: isExpenseReport(iouReport) ? -(taxAmount ?? 0) : taxAmount,
            billable,
            pendingFields: isDistanceRequest ? {waypoints: CONST.RED_BRICK_ROAD_PENDING_ACTION.ADD} : undefined,
        },
    });

    const optimisticPolicyRecentlyUsedCategories = buildOptimisticPolicyRecentlyUsedCategories(iouReport.policyID, category);
    const optimisticPolicyRecentlyUsedTags = buildOptimisticPolicyRecentlyUsedTags(iouReport.policyID, tag);
    const optimisticPolicyRecentlyUsedCurrencies = buildOptimisticRecentlyUsedCurrencies(currency);

    // If there is an existing transaction (which is the case for distance requests), then the data from the existing transaction
    // needs to be manually merged into the optimistic transaction. This is because buildOnyxDataForMoneyRequest() uses `Onyx.set()` for the transaction
    // data. This is a big can of worms to change it to `Onyx.merge()` as explored in https://expensify.slack.com/archives/C05DWUDHVK7/p1692139468252109.
    // I want to clean this up at some point, but it's possible this will live in the code for a while so I've created https://github.com/Expensify/App/issues/25417
    // to remind me to do this.
    if (isDistanceRequest) {
        optimisticTransaction = fastMerge(existingTransaction, optimisticTransaction, false);
    }

    // STEP 4: Build optimistic reportActions. We need:
    // 1. CREATED action for the chatReport
    // 2. CREATED action for the iouReport
    // 3. IOU action for the iouReport
    // 4. The transaction thread, which requires the iouAction, and CREATED action for the transaction thread
    // 5. REPORT_PREVIEW action for the chatReport
    // Note: The CREATED action for the IOU report must be optimistically generated before the IOU action so there's no chance that it appears after the IOU action in the chat
    const [optimisticCreatedActionForChat, optimisticCreatedActionForIOUReport, iouAction, optimisticTransactionThread, optimisticCreatedActionForTransactionThread] =
        buildOptimisticMoneyRequestEntities({
            iouReport,
            type: CONST.IOU.REPORT_ACTION_TYPE.CREATE,
            amount,
            currency,
            comment,
            payeeEmail,
            participants: [participant],
            transactionID: optimisticTransaction.transactionID,
            paymentType: isSelectedManagerMcTest(participant.login) || transactionParams.receipt?.isTestDriveReceipt ? CONST.IOU.PAYMENT_TYPE.ELSEWHERE : undefined,
            existingTransactionThreadReportID: linkedTrackedExpenseReportAction?.childReportID,
            linkedTrackedExpenseReportAction,
        });

    let reportPreviewAction = shouldCreateNewMoneyRequestReport ? null : getReportPreviewAction(chatReport.reportID, iouReport.reportID);

    if (reportPreviewAction) {
        reportPreviewAction = updateReportPreview(iouReport, reportPreviewAction, false, comment, optimisticTransaction);
    } else {
        reportPreviewAction = buildOptimisticReportPreview(chatReport, iouReport, comment, optimisticTransaction);
        chatReport.lastVisibleActionCreated = reportPreviewAction.created;

        // Generated ReportPreview action is a parent report action of the iou report.
        // We are setting the iou report's parentReportActionID to display subtitle correctly in IOU page when offline.
        iouReport.parentReportActionID = reportPreviewAction.reportActionID;
    }

    const shouldCreateOptimisticPersonalDetails = isNewChatReport && !allPersonalDetails[payerAccountID];
    // Add optimistic personal details for participant
    const optimisticPersonalDetailListAction = shouldCreateOptimisticPersonalDetails
        ? {
              [payerAccountID]: {
                  accountID: payerAccountID,
                  // Disabling this line since participant.displayName can be an empty string
                  // eslint-disable-next-line @typescript-eslint/prefer-nullish-coalescing
                  displayName: formatPhoneNumber(participant.displayName || payerEmail),
                  login: participant.login,
                  isOptimisticPersonalDetail: true,
              },
          }
        : {};

    const predictedNextStatus = policy?.reimbursementChoice === CONST.POLICY.REIMBURSEMENT_CHOICES.REIMBURSEMENT_NO ? CONST.REPORT.STATUS_NUM.CLOSED : CONST.REPORT.STATUS_NUM.OPEN;
    const optimisticNextStep = buildNextStep(iouReport, predictedNextStatus);

    // STEP 5: Build Onyx Data
    const [optimisticData, successData, failureData] = buildOnyxDataForMoneyRequest({
        participant,
        isNewChatReport,
        shouldCreateNewMoneyRequestReport,
        policyParams: {
            policy,
            policyCategories,
            policyTagList,
        },
        optimisticParams: {
            chat: {
                report: chatReport,
                createdAction: optimisticCreatedActionForChat,
                reportPreviewAction,
            },
            iou: {
                report: iouReport,
                createdAction: optimisticCreatedActionForIOUReport,
                action: iouAction,
            },
            transactionParams: {
                transaction: optimisticTransaction,
                transactionThreadReport: optimisticTransactionThread,
                transactionThreadCreatedReportAction: optimisticCreatedActionForTransactionThread,
            },
            policyRecentlyUsed: {
                categories: optimisticPolicyRecentlyUsedCategories,
                tags: optimisticPolicyRecentlyUsedTags,
                currencies: optimisticPolicyRecentlyUsedCurrencies,
            },
            personalDetailListAction: optimisticPersonalDetailListAction,
            nextStep: optimisticNextStep,
            testDriveCommentReportActionID,
        },
        retryParams,
    });

    return {
        payerAccountID,
        payerEmail,
        iouReport,
        chatReport,
        transaction: optimisticTransaction,
        iouAction,
        createdChatReportActionID: isNewChatReport ? optimisticCreatedActionForChat.reportActionID : undefined,
        createdIOUReportActionID: shouldCreateNewMoneyRequestReport ? optimisticCreatedActionForIOUReport.reportActionID : undefined,
        reportPreviewAction,
        transactionThreadReportID: optimisticTransactionThread?.reportID,
        createdReportActionIDForThread: optimisticCreatedActionForTransactionThread?.reportActionID,
        onyxData: {
            optimisticData,
            successData,
            failureData,
        },
    };
}

function computePerDiemExpenseAmount(customUnit: TransactionCustomUnit) {
    const subRates = customUnit.subRates ?? [];
    return subRates.reduce((total, subRate) => total + subRate.quantity * subRate.rate, 0);
}

function computePerDiemExpenseMerchant(customUnit: TransactionCustomUnit, policy: OnyxEntry<OnyxTypes.Policy>) {
    if (!customUnit.customUnitRateID) {
        return '';
    }
    const policyCustomUnit = getPerDiemCustomUnit(policy);
    const rate = policyCustomUnit?.rates?.[customUnit.customUnitRateID];
    const locationName = rate?.name ?? '';
    const startDate = customUnit.attributes?.dates.start;
    const endDate = customUnit.attributes?.dates.end;
    if (!startDate || !endDate) {
        return locationName;
    }
    const formattedTime = DateUtils.getFormattedDateRangeForPerDiem(new Date(startDate), new Date(endDate));
    return `${locationName}, ${formattedTime}`;
}

function computeDefaultPerDiemExpenseComment(customUnit: TransactionCustomUnit, currency: string) {
    const subRates = customUnit.subRates ?? [];
    const subRateComments = subRates.map((subRate) => {
        const rate = subRate.rate ?? 0;
        const rateComment = subRate.name ?? '';
        const quantity = subRate.quantity ?? 0;
        return `${quantity}x ${rateComment} @ ${convertAmountToDisplayString(rate, currency)}`;
    });
    return subRateComments.join(', ');
}

/**
 * Gathers all the data needed to submit a per diem expense. It attempts to find existing reports, iouReports, and receipts. If it doesn't find them, then
 * it creates optimistic versions of them and uses those instead
 */
function getPerDiemExpenseInformation(perDiemExpenseInformation: PerDiemExpenseInformationParams): MoneyRequestInformation {
    const {parentChatReport, transactionParams, participantParams, policyParams = {}, moneyRequestReportID = ''} = perDiemExpenseInformation;
    const {payeeAccountID = userAccountID, payeeEmail = currentUserEmail, participant} = participantParams;
    const {policy, policyCategories, policyTagList} = policyParams;
    const {comment = '', currency, created, category, tag, customUnit, billable, attendees} = transactionParams;

    const amount = computePerDiemExpenseAmount(customUnit);
    const merchant = computePerDiemExpenseMerchant(customUnit, policy);
    const defaultComment = computeDefaultPerDiemExpenseComment(customUnit, currency);
    const finalComment = comment || defaultComment;

    const payerEmail = addSMSDomainIfPhoneNumber(participant.login ?? '');
    const payerAccountID = Number(participant.accountID);
    const isPolicyExpenseChat = participant.isPolicyExpenseChat;

    // STEP 1: Get existing chat report OR build a new optimistic one
    let isNewChatReport = false;
    let chatReport = !isEmptyObject(parentChatReport) && parentChatReport?.reportID ? parentChatReport : null;

    // If this is a policyExpenseChat, the chatReport must exist and we can get it from Onyx.
    // report is null if the flow is initiated from the global create menu. However, participant always stores the reportID if it exists, which is the case for policyExpenseChats
    if (!chatReport && isPolicyExpenseChat) {
        chatReport = allReports?.[`${ONYXKEYS.COLLECTION.REPORT}${participant.reportID}`] ?? null;
    }

    if (!chatReport) {
        chatReport = getChatByParticipants([payerAccountID, payeeAccountID]) ?? null;
    }

    // If we still don't have a report, it likely doesn't exist and we need to build an optimistic one
    if (!chatReport) {
        isNewChatReport = true;
        chatReport = buildOptimisticChatReport({
            participantList: [payerAccountID, payeeAccountID],
        });
    }

    // STEP 2: Get the Expense/IOU report. If the moneyRequestReportID has been provided, we want to add the transaction to this specific report.
    // If no such reportID has been provided, let's use the chatReport.iouReportID property. In case that is not present, build a new optimistic Expense/IOU report.
    let iouReport: OnyxInputValue<OnyxTypes.Report> = null;
    if (moneyRequestReportID) {
        iouReport = allReports?.[`${ONYXKEYS.COLLECTION.REPORT}${moneyRequestReportID}`] ?? null;
    } else {
        iouReport = allReports?.[`${ONYXKEYS.COLLECTION.REPORT}${chatReport.iouReportID}`] ?? null;
    }

    const shouldCreateNewMoneyRequestReport = shouldCreateNewMoneyRequestReportReportUtils(iouReport, chatReport);

    if (!iouReport || shouldCreateNewMoneyRequestReport) {
        iouReport = isPolicyExpenseChat
            ? buildOptimisticExpenseReport(chatReport.reportID, chatReport.policyID, payeeAccountID, amount, currency)
            : buildOptimisticIOUReport(payeeAccountID, payerAccountID, amount, chatReport.reportID, currency);
    } else if (isPolicyExpenseChat) {
        iouReport = {...iouReport};
        // Because of the Expense reports are stored as negative values, we subtract the total from the amount
        if (iouReport?.currency === currency) {
            if (!Number.isNaN(iouReport.total) && iouReport.total !== undefined) {
                iouReport.total -= amount;
            }

            if (typeof iouReport.unheldTotal === 'number') {
                iouReport.unheldTotal -= amount;
            }
        }
    } else {
        iouReport = updateIOUOwnerAndTotal(iouReport, payeeAccountID, amount, currency);
    }

    // STEP 3: Build an optimistic transaction
    const optimisticTransaction = buildOptimisticTransaction({
        policy,
        transactionParams: {
            amount: isExpenseReport(iouReport) ? -amount : amount,
            currency,
            reportID: iouReport.reportID,
            comment: finalComment,
            created,
            category,
            merchant,
            tag,
            customUnit,
            billable,
            pendingFields: {subRates: CONST.RED_BRICK_ROAD_PENDING_ACTION.ADD},
            attendees,
        },
    });
    // This is to differentiate between a normal expense and a per diem expense
    optimisticTransaction.iouRequestType = CONST.IOU.REQUEST_TYPE.PER_DIEM;
    optimisticTransaction.hasEReceipt = true;

    const optimisticPolicyRecentlyUsedCategories = buildOptimisticPolicyRecentlyUsedCategories(iouReport.policyID, category);
    const optimisticPolicyRecentlyUsedTags = buildOptimisticPolicyRecentlyUsedTags(iouReport.policyID, tag);
    const optimisticPolicyRecentlyUsedCurrencies = buildOptimisticRecentlyUsedCurrencies(currency);
    const optimisticPolicyRecentlyUsedDestinations = buildOptimisticPolicyRecentlyUsedDestinations(iouReport.policyID, customUnit.customUnitRateID);

    // STEP 4: Build optimistic reportActions. We need:
    // 1. CREATED action for the chatReport
    // 2. CREATED action for the iouReport
    // 3. IOU action for the iouReport
    // 4. The transaction thread, which requires the iouAction, and CREATED action for the transaction thread
    // 5. REPORT_PREVIEW action for the chatReport
    // Note: The CREATED action for the IOU report must be optimistically generated before the IOU action so there's no chance that it appears after the IOU action in the chat
    const [optimisticCreatedActionForChat, optimisticCreatedActionForIOUReport, iouAction, optimisticTransactionThread, optimisticCreatedActionForTransactionThread] =
        buildOptimisticMoneyRequestEntities({
            iouReport,
            type: CONST.IOU.REPORT_ACTION_TYPE.CREATE,
            amount,
            currency,
            comment,
            payeeEmail,
            participants: [participant],
            transactionID: optimisticTransaction.transactionID,
        });

    let reportPreviewAction = shouldCreateNewMoneyRequestReport ? null : getReportPreviewAction(chatReport.reportID, iouReport.reportID);

    if (reportPreviewAction) {
        reportPreviewAction = updateReportPreview(iouReport, reportPreviewAction, false, comment, optimisticTransaction);
    } else {
        reportPreviewAction = buildOptimisticReportPreview(chatReport, iouReport, comment, optimisticTransaction);
        chatReport.lastVisibleActionCreated = reportPreviewAction.created;

        // Generated ReportPreview action is a parent report action of the iou report.
        // We are setting the iou report's parentReportActionID to display subtitle correctly in IOU page when offline.
        iouReport.parentReportActionID = reportPreviewAction.reportActionID;
    }

    const shouldCreateOptimisticPersonalDetails = isNewChatReport && !allPersonalDetails[payerAccountID];
    // Add optimistic personal details for participant
    const optimisticPersonalDetailListAction = shouldCreateOptimisticPersonalDetails
        ? {
              [payerAccountID]: {
                  accountID: payerAccountID,
                  // Disabling this line since participant.displayName can be an empty string
                  // eslint-disable-next-line @typescript-eslint/prefer-nullish-coalescing
                  displayName: formatPhoneNumber(participant.displayName || payerEmail),
                  login: participant.login,
                  isOptimisticPersonalDetail: true,
              },
          }
        : {};

    const predictedNextStatus = policy?.reimbursementChoice === CONST.POLICY.REIMBURSEMENT_CHOICES.REIMBURSEMENT_NO ? CONST.REPORT.STATUS_NUM.CLOSED : CONST.REPORT.STATUS_NUM.OPEN;
    const optimisticNextStep = buildNextStep(iouReport, predictedNextStatus);

    // STEP 5: Build Onyx Data
    const [optimisticData, successData, failureData] = buildOnyxDataForMoneyRequest({
        isNewChatReport,
        shouldCreateNewMoneyRequestReport,
        policyParams: {
            policy,
            policyCategories,
            policyTagList,
        },
        optimisticParams: {
            chat: {
                report: chatReport,
                createdAction: optimisticCreatedActionForChat,
                reportPreviewAction,
            },
            iou: {
                report: iouReport,
                createdAction: optimisticCreatedActionForIOUReport,
                action: iouAction,
            },
            transactionParams: {
                transaction: optimisticTransaction,
                transactionThreadReport: optimisticTransactionThread,
                transactionThreadCreatedReportAction: optimisticCreatedActionForTransactionThread,
            },
            policyRecentlyUsed: {
                categories: optimisticPolicyRecentlyUsedCategories,
                tags: optimisticPolicyRecentlyUsedTags,
                currencies: optimisticPolicyRecentlyUsedCurrencies,
                destinations: optimisticPolicyRecentlyUsedDestinations,
            },
            personalDetailListAction: optimisticPersonalDetailListAction,
            nextStep: optimisticNextStep,
        },
    });

    return {
        payerAccountID,
        payerEmail,
        iouReport,
        chatReport,
        transaction: optimisticTransaction,
        iouAction,
        createdChatReportActionID: isNewChatReport ? optimisticCreatedActionForChat.reportActionID : undefined,
        createdIOUReportActionID: shouldCreateNewMoneyRequestReport ? optimisticCreatedActionForIOUReport.reportActionID : undefined,
        reportPreviewAction,
        transactionThreadReportID: optimisticTransactionThread?.reportID,
        createdReportActionIDForThread: optimisticCreatedActionForTransactionThread?.reportActionID,
        onyxData: {
            optimisticData,
            successData,
            failureData,
        },
        billable,
    };
}

/**
 * Gathers all the data needed to make an expense. It attempts to find existing reports, iouReports, and receipts. If it doesn't find them, then
 * it creates optimistic versions of them and uses those instead
 */
function getTrackExpenseInformation(params: GetTrackExpenseInformationParams): TrackExpenseInformation | null {
    const {parentChatReport, moneyRequestReportID = '', existingTransactionID, participantParams, policyParams, transactionParams, retryParams} = params;
    const {payeeAccountID = userAccountID, payeeEmail = currentUserEmail, participant} = participantParams;
    const {policy, policyCategories, policyTagList} = policyParams;
    const {comment, amount, currency, created, merchant, receipt, category, tag, taxCode, taxAmount, billable, linkedTrackedExpenseReportAction, attendees} = transactionParams;

    const optimisticData: OnyxUpdate[] = [];
    const successData: OnyxUpdate[] = [];
    const failureData: OnyxUpdate[] = [];

    const isPolicyExpenseChat = participant.isPolicyExpenseChat;

    // STEP 1: Get existing chat report
    let chatReport = !isEmptyObject(parentChatReport) && parentChatReport?.reportID ? parentChatReport : null;
    // The chatReport always exists, and we can get it from Onyx if chatReport is null.
    if (!chatReport) {
        chatReport = allReports?.[`${ONYXKEYS.COLLECTION.REPORT}${participant.reportID}`] ?? null;
    }

    // If we still don't have a report, it likely doesn't exist, and we will early return here as it should not happen
    // Maybe later, we can build an optimistic selfDM chat.
    if (!chatReport) {
        return null;
    }

    // Check if the report is a draft
    const isDraftReportLocal = isDraftReport(chatReport?.reportID);

    let createdWorkspaceParams: CreateWorkspaceParams | undefined;

    if (isDraftReportLocal) {
        const workspaceData = buildPolicyData(undefined, policy?.makeMeAdmin, policy?.name, policy?.id, chatReport?.reportID, CONST.ONBOARDING_CHOICES.TRACK_WORKSPACE);
        createdWorkspaceParams = workspaceData.params;
        optimisticData.push(...workspaceData.optimisticData);
        successData.push(...workspaceData.successData);
        failureData.push(...workspaceData.failureData);
    }

    // STEP 2: If not in the self-DM flow, we need to use the expense report.
    // For this, first use the chatReport.iouReportID property. Build a new optimistic expense report if needed.
    const shouldUseMoneyReport = !!isPolicyExpenseChat;

    let iouReport: OnyxInputValue<OnyxTypes.Report> = null;
    let shouldCreateNewMoneyRequestReport = false;

    if (shouldUseMoneyReport) {
        if (moneyRequestReportID) {
            iouReport = allReports?.[`${ONYXKEYS.COLLECTION.REPORT}${moneyRequestReportID}`] ?? null;
        } else {
            iouReport = allReports?.[`${ONYXKEYS.COLLECTION.REPORT}${chatReport.iouReportID}`] ?? null;
        }

        shouldCreateNewMoneyRequestReport = shouldCreateNewMoneyRequestReportReportUtils(iouReport, chatReport);
        if (!iouReport || shouldCreateNewMoneyRequestReport) {
            iouReport = buildOptimisticExpenseReport(chatReport.reportID, chatReport.policyID, payeeAccountID, amount, currency, amount);
        } else {
            iouReport = {...iouReport};
            // Because of the Expense reports are stored as negative values, we subtract the total from the amount
            if (iouReport?.currency === currency) {
                if (!Number.isNaN(iouReport.total) && iouReport.total !== undefined && typeof iouReport.nonReimbursableTotal === 'number') {
                    iouReport.total -= amount;
                    iouReport.nonReimbursableTotal -= amount;
                }

                if (typeof iouReport.unheldTotal === 'number' && typeof iouReport.unheldNonReimbursableTotal === 'number') {
                    iouReport.unheldTotal -= amount;
                    iouReport.unheldNonReimbursableTotal -= amount;
                }
            }
        }
    }

    // If shouldUseMoneyReport is true, the iouReport was defined.
    // But we'll use the `shouldUseMoneyReport && iouReport` check further instead of `shouldUseMoneyReport` to avoid TS errors.

    // STEP 3: Build optimistic receipt and transaction
    const receiptObject: Receipt = {};
    let filename;
    if (receipt?.source) {
        receiptObject.source = receipt.source;
        receiptObject.state = receipt.state ?? CONST.IOU.RECEIPT_STATE.SCAN_READY;
        filename = receipt.name;
    }
    const existingTransaction = allTransactionDrafts[`${ONYXKEYS.COLLECTION.TRANSACTION_DRAFT}${existingTransactionID ?? CONST.IOU.OPTIMISTIC_TRANSACTION_ID}`];
    if (!filename) {
        filename = existingTransaction?.filename;
    }
    const isDistanceRequest = existingTransaction && isDistanceRequestTransactionUtils(existingTransaction);
    let optimisticTransaction = buildOptimisticTransaction({
        existingTransactionID,
        existingTransaction,
        policy,
        transactionParams: {
            amount: -amount,
            currency,
            reportID: shouldUseMoneyReport && iouReport ? iouReport.reportID : CONST.REPORT.UNREPORTED_REPORT_ID,
            comment,
            created,
            merchant,
            receipt: receiptObject,
            category,
            tag,
            taxCode,
            taxAmount,
            billable,
            pendingFields: isDistanceRequest ? {waypoints: CONST.RED_BRICK_ROAD_PENDING_ACTION.ADD} : undefined,
            reimbursable: false,
            filename,
            attendees,
        },
    });

    // If there is an existing transaction (which is the case for distance requests), then the data from the existing transaction
    // needs to be manually merged into the optimistic transaction. This is because buildOnyxDataForMoneyRequest() uses `Onyx.set()` for the transaction
    // data. This is a big can of worms to change it to `Onyx.merge()` as explored in https://expensify.slack.com/archives/C05DWUDHVK7/p1692139468252109.
    // I want to clean this up at some point, but it's possible this will live in the code for a while so I've created https://github.com/Expensify/App/issues/25417
    // to remind me to do this.
    if (isDistanceRequest) {
        optimisticTransaction = fastMerge(existingTransaction, optimisticTransaction, false);
    }

    // STEP 4: Build optimistic reportActions. We need:
    // 1. CREATED action for the iouReport (if tracking in the Expense chat)
    // 2. IOU action for the iouReport (if tracking in the Expense chat), otherwise – for chatReport
    // 3. The transaction thread, which requires the iouAction, and CREATED action for the transaction thread
    // 4. REPORT_PREVIEW action for the chatReport (if tracking in the Expense chat)
    const [, optimisticCreatedActionForIOUReport, iouAction, optimisticTransactionThread, optimisticCreatedActionForTransactionThread] = buildOptimisticMoneyRequestEntities({
        iouReport: shouldUseMoneyReport && iouReport ? iouReport : chatReport,
        type: CONST.IOU.REPORT_ACTION_TYPE.TRACK,
        amount,
        currency,
        comment,
        payeeEmail,
        participants: [participant],
        transactionID: optimisticTransaction.transactionID,
        isPersonalTrackingExpense: !shouldUseMoneyReport,
        existingTransactionThreadReportID: linkedTrackedExpenseReportAction?.childReportID,
        linkedTrackedExpenseReportAction,
    });

    let reportPreviewAction: OnyxInputValue<OnyxTypes.ReportAction<typeof CONST.REPORT.ACTIONS.TYPE.REPORT_PREVIEW>> = null;
    if (shouldUseMoneyReport && iouReport) {
        reportPreviewAction = shouldCreateNewMoneyRequestReport ? null : getReportPreviewAction(chatReport.reportID, iouReport.reportID);

        if (reportPreviewAction) {
            reportPreviewAction = updateReportPreview(iouReport, reportPreviewAction, false, comment, optimisticTransaction);
        } else {
            reportPreviewAction = buildOptimisticReportPreview(chatReport, iouReport, comment, optimisticTransaction);
            // Generated ReportPreview action is a parent report action of the iou report.
            // We are setting the iou report's parentReportActionID to display subtitle correctly in IOU page when offline.
            iouReport.parentReportActionID = reportPreviewAction.reportActionID;
        }
    }

    let actionableTrackExpenseWhisper: OnyxInputValue<OnyxTypes.ReportAction> = null;
    if (!isPolicyExpenseChat) {
        actionableTrackExpenseWhisper = buildOptimisticActionableTrackExpenseWhisper(iouAction, optimisticTransaction.transactionID);
    }

    // STEP 5: Build Onyx Data
    const trackExpenseOnyxData = buildOnyxDataForTrackExpense({
        participant,
        chat: {report: chatReport, previewAction: reportPreviewAction},
        iou: {report: iouReport, action: iouAction, createdAction: optimisticCreatedActionForIOUReport},
        transactionParams: {
            transaction: optimisticTransaction,
            threadCreatedReportAction: optimisticCreatedActionForTransactionThread,
            threadReport: optimisticTransactionThread ?? {},
        },
        policyParams: {policy, tagList: policyTagList, categories: policyCategories},
        shouldCreateNewMoneyRequestReport,
        actionableTrackExpenseWhisper,
        retryParams,
    });

    return {
        createdWorkspaceParams,
        chatReport,
        iouReport: iouReport ?? undefined,
        transaction: optimisticTransaction,
        iouAction,
        createdIOUReportActionID: shouldCreateNewMoneyRequestReport ? optimisticCreatedActionForIOUReport.reportActionID : undefined,
        reportPreviewAction: reportPreviewAction ?? undefined,
        transactionThreadReportID: optimisticTransactionThread.reportID,
        createdReportActionIDForThread: optimisticCreatedActionForTransactionThread?.reportActionID,
        actionableWhisperReportActionIDParam: actionableTrackExpenseWhisper?.reportActionID,
        onyxData: {
            optimisticData: optimisticData.concat(trackExpenseOnyxData[0]),
            successData: successData.concat(trackExpenseOnyxData[1]),
            failureData: failureData.concat(trackExpenseOnyxData[2]),
        },
    };
}

/**
 * Compute the diff amount when we update the transaction
 */
function calculateDiffAmount(
    iouReport: OnyxTypes.OnyxInputOrEntry<OnyxTypes.Report>,
    updatedTransaction: OnyxTypes.OnyxInputOrEntry<OnyxTypes.Transaction>,
    transaction: OnyxEntry<OnyxTypes.Transaction>,
): number | null {
    if (!iouReport) {
        return 0;
    }
    const isExpenseReportLocal = isExpenseReport(iouReport);
    const updatedCurrency = getCurrency(updatedTransaction);
    const currentCurrency = getCurrency(transaction);

    const currentAmount = getAmount(transaction, isExpenseReportLocal);
    const updatedAmount = getAmount(updatedTransaction, isExpenseReportLocal);

    if (updatedCurrency === currentCurrency && currentAmount === updatedAmount) {
        return 0;
    }

    if (updatedCurrency === iouReport.currency && currentCurrency === iouReport.currency) {
        // Calculate the diff between the updated amount and the current amount if the currency of the updated and current transactions have the same currency as the report
        return updatedAmount - currentAmount;
    }

    return null;
}

/**
 * @param transactionID
 * @param transactionThreadReportID
 * @param transactionChanges
 * @param [transactionChanges.created] Present when updated the date field
 * @param policy  May be undefined, an empty object, or an object matching the Policy type (src/types/onyx/Policy.ts)
 * @param policyTagList
 * @param policyCategories
 */
function getUpdateMoneyRequestParams(
    transactionID: string | undefined,
    transactionThreadReportID: string | undefined,
    transactionChanges: TransactionChanges,
    policy: OnyxEntry<OnyxTypes.Policy>,
    policyTagList: OnyxTypes.OnyxInputOrEntry<OnyxTypes.PolicyTagLists>,
    policyCategories: OnyxTypes.OnyxInputOrEntry<OnyxTypes.PolicyCategories>,
    violations?: OnyxEntry<OnyxTypes.TransactionViolations>,
    hash?: number,
): UpdateMoneyRequestData {
    const optimisticData: OnyxUpdate[] = [];
    const successData: OnyxUpdate[] = [];
    const failureData: OnyxUpdate[] = [];

    // Step 1: Set any "pending fields" (ones updated while the user was offline) to have error messages in the failureData
    const pendingFields: OnyxTypes.Transaction['pendingFields'] = Object.fromEntries(Object.keys(transactionChanges).map((key) => [key, CONST.RED_BRICK_ROAD_PENDING_ACTION.UPDATE]));
    const clearedPendingFields = Object.fromEntries(Object.keys(transactionChanges).map((key) => [key, null]));
    const errorFields = Object.fromEntries(Object.keys(pendingFields).map((key) => [key, {[DateUtils.getMicroseconds()]: Localize.translateLocal('iou.error.genericEditFailureMessage')}]));

    // Step 2: Get all the collections being updated
    const transactionThread = allReports?.[`${ONYXKEYS.COLLECTION.REPORT}${transactionThreadReportID}`] ?? null;
    const transaction = allTransactions?.[`${ONYXKEYS.COLLECTION.TRANSACTION}${transactionID}`];
    const isTransactionOnHold = isOnHold(transaction);
    const iouReport = allReports?.[`${ONYXKEYS.COLLECTION.REPORT}${transactionThread?.parentReportID}`] ?? null;
    const isFromExpenseReport = isExpenseReport(iouReport);
    const isScanning = hasReceiptTransactionUtils(transaction) && isReceiptBeingScannedTransactionUtils(transaction);
    const updatedTransaction: OnyxEntry<OnyxTypes.Transaction> = transaction
        ? getUpdatedTransaction({
              transaction,
              transactionChanges,
              isFromExpenseReport,
              policy,
          })
        : undefined;
    const transactionDetails = getTransactionDetails(updatedTransaction);

    if (transactionDetails?.waypoints) {
        // This needs to be a JSON string since we're sending this to the MapBox API
        transactionDetails.waypoints = JSON.stringify(transactionDetails.waypoints);
    }

    const dataToIncludeInParams: Partial<TransactionDetails> = Object.fromEntries(Object.entries(transactionDetails ?? {}).filter(([key]) => Object.keys(transactionChanges).includes(key)));

    const params: UpdateMoneyRequestParams = {
        ...dataToIncludeInParams,
        reportID: iouReport?.reportID,
        transactionID,
    };

    const hasPendingWaypoints = 'waypoints' in transactionChanges;
    const hasModifiedDistanceRate = 'customUnitRateID' in transactionChanges;
    const hasModifiedCreated = 'created' in transactionChanges;
    const hasModifiedAmount = 'amount' in transactionChanges;
    if (transaction && updatedTransaction && (hasPendingWaypoints || hasModifiedDistanceRate)) {
        // Delete the draft transaction when editing waypoints when the server responds successfully and there are no errors
        successData.push({
            onyxMethod: Onyx.METHOD.SET,
            key: `${ONYXKEYS.COLLECTION.TRANSACTION_DRAFT}${transactionID}`,
            value: null,
        });

        // Revert the transaction's amount to the original value on failure.
        // The IOU Report will be fully reverted in the failureData further below.
        failureData.push({
            onyxMethod: Onyx.METHOD.MERGE,
            key: `${ONYXKEYS.COLLECTION.TRANSACTION}${transactionID}`,
            value: {
                amount: transaction.amount,
                modifiedAmount: transaction.modifiedAmount,
                modifiedMerchant: transaction.modifiedMerchant,
                modifiedCurrency: transaction.modifiedCurrency,
            },
        });
    }

    // Step 3: Build the modified expense report actions
    // We don't create a modified report action if:
    // - we're updating the waypoints
    // - we're updating the distance rate while the waypoints are still pending
    // In these cases, there isn't a valid optimistic mileage data we can use,
    // and the report action is created on the server with the distance-related response from the MapBox API
    const updatedReportAction = buildOptimisticModifiedExpenseReportAction(transactionThread, transaction, transactionChanges, isFromExpenseReport, policy, updatedTransaction);
    if (!hasPendingWaypoints && !(hasModifiedDistanceRate && isFetchingWaypointsFromServer(transaction))) {
        params.reportActionID = updatedReportAction.reportActionID;

        optimisticData.push({
            onyxMethod: Onyx.METHOD.MERGE,
            key: `${ONYXKEYS.COLLECTION.REPORT_ACTIONS}${transactionThread?.reportID}`,
            value: {
                [updatedReportAction.reportActionID]: updatedReportAction as OnyxTypes.ReportAction,
            },
        });
        optimisticData.push({
            onyxMethod: Onyx.METHOD.MERGE,
            key: `${ONYXKEYS.COLLECTION.REPORT}${transactionThread?.reportID}`,
            value: {
                lastVisibleActionCreated: updatedReportAction.created,
                lastReadTime: updatedReportAction.created,
            },
        });
        failureData.push({
            onyxMethod: Onyx.METHOD.MERGE,
            key: `${ONYXKEYS.COLLECTION.REPORT}${transactionThread?.reportID}`,
            value: {
                lastVisibleActionCreated: transactionThread?.lastVisibleActionCreated,
                lastReadTime: transactionThread?.lastReadTime,
            },
        });
        successData.push({
            onyxMethod: Onyx.METHOD.MERGE,
            key: `${ONYXKEYS.COLLECTION.REPORT_ACTIONS}${transactionThread?.reportID}`,
            value: {
                [updatedReportAction.reportActionID]: {pendingAction: null},
            },
        });
        failureData.push({
            onyxMethod: Onyx.METHOD.MERGE,
            key: `${ONYXKEYS.COLLECTION.REPORT_ACTIONS}${transactionThread?.reportID}`,
            value: {
                [updatedReportAction.reportActionID]: {
                    ...(updatedReportAction as OnyxTypes.ReportAction),
                    errors: getMicroSecondOnyxErrorWithTranslationKey('iou.error.genericEditFailureMessage'),
                },
            },
        });
    }

    // Step 4: Compute the IOU total and update the report preview message (and report header) so LHN amount owed is correct.
    const calculatedDiffAmount = calculateDiffAmount(iouReport, updatedTransaction, transaction);
    // If calculatedDiffAmount is null it means we cannot calculate the new iou report total from front-end due to currency differences.
    const isTotalIndeterminate = calculatedDiffAmount === null;
    const diff = calculatedDiffAmount ?? 0;

    let updatedMoneyRequestReport: OnyxTypes.OnyxInputOrEntry<OnyxTypes.Report>;
    if (!iouReport) {
        updatedMoneyRequestReport = null;
    } else if ((isExpenseReport(iouReport) || isInvoiceReportReportUtils(iouReport)) && !Number.isNaN(iouReport.total) && iouReport.total !== undefined) {
        // For expense report, the amount is negative, so we should subtract total from diff
        updatedMoneyRequestReport = {
            ...iouReport,
            total: iouReport.total - diff,
        };
        if (!transaction?.reimbursable && typeof updatedMoneyRequestReport.nonReimbursableTotal === 'number') {
            updatedMoneyRequestReport.nonReimbursableTotal -= diff;
        }
        if (!isTransactionOnHold) {
            if (typeof updatedMoneyRequestReport.unheldTotal === 'number') {
                updatedMoneyRequestReport.unheldTotal -= diff;
            }
            if (!transaction?.reimbursable && typeof updatedMoneyRequestReport.unheldNonReimbursableTotal === 'number') {
                updatedMoneyRequestReport.unheldNonReimbursableTotal -= diff;
            }
        }
    } else {
        updatedMoneyRequestReport = updateIOUOwnerAndTotal(
            iouReport,
            updatedReportAction.actorAccountID ?? CONST.DEFAULT_NUMBER_ID,
            diff,
            getCurrency(transaction),
            false,
            true,
            isTransactionOnHold,
        );
    }

    optimisticData.push(
        {
            onyxMethod: Onyx.METHOD.MERGE,
            key: `${ONYXKEYS.COLLECTION.REPORT}${iouReport?.reportID}`,
            value: {...updatedMoneyRequestReport, ...(isTotalIndeterminate && {pendingFields: {total: CONST.RED_BRICK_ROAD_PENDING_ACTION.UPDATE}})},
        },
        {
            onyxMethod: Onyx.METHOD.MERGE,
            key: `${ONYXKEYS.COLLECTION.REPORT}${iouReport?.parentReportID}`,
            value: getOutstandingChildRequest(updatedMoneyRequestReport),
        },
    );
    if (isOneTransactionThread(transactionThreadReportID, iouReport?.reportID, undefined)) {
        optimisticData.push({
            onyxMethod: Onyx.METHOD.MERGE,
            key: `${ONYXKEYS.COLLECTION.REPORT}${iouReport?.reportID}`,
            value: {
                lastReadTime: updatedReportAction.created,
            },
        });
    }
    successData.push({
        onyxMethod: Onyx.METHOD.MERGE,
        key: `${ONYXKEYS.COLLECTION.REPORT}${iouReport?.reportID}`,
        value: {pendingAction: null, ...(isTotalIndeterminate && {pendingFields: {total: null}})},
    });

    // Optimistically modify the transaction and the transaction thread
    optimisticData.push({
        onyxMethod: Onyx.METHOD.MERGE,
        key: `${ONYXKEYS.COLLECTION.TRANSACTION}${transactionID}`,
        value: {
            ...updatedTransaction,
            pendingFields,
            errorFields: null,
        },
    });

    optimisticData.push({
        onyxMethod: Onyx.METHOD.MERGE,
        key: `${ONYXKEYS.COLLECTION.REPORT}${transactionThreadReportID}`,
        value: {
            lastActorAccountID: updatedReportAction.actorAccountID,
        },
    });

    if (isScanning && ('amount' in transactionChanges || 'currency' in transactionChanges)) {
        if (transactionThread?.parentReportActionID) {
            optimisticData.push({
                onyxMethod: Onyx.METHOD.MERGE,
                key: `${ONYXKEYS.COLLECTION.REPORT_ACTIONS}${iouReport?.reportID}`,
                value: {
                    [transactionThread?.parentReportActionID]: {
                        originalMessage: {
                            whisperedTo: [],
                        },
                    },
                },
            });
        }

        if (iouReport?.parentReportActionID) {
            optimisticData.push({
                onyxMethod: Onyx.METHOD.MERGE,
                key: `${ONYXKEYS.COLLECTION.REPORT_ACTIONS}${iouReport?.parentReportID}`,
                value: {
                    [iouReport.parentReportActionID]: {
                        originalMessage: {
                            whisperedTo: [],
                        },
                    },
                },
            });
        }
    }

    // Update recently used categories if the category is changed
    const hasModifiedCategory = 'category' in transactionChanges;
    if (hasModifiedCategory) {
        const optimisticPolicyRecentlyUsedCategories = buildOptimisticPolicyRecentlyUsedCategories(iouReport?.policyID, transactionChanges.category);
        if (optimisticPolicyRecentlyUsedCategories.length) {
            optimisticData.push({
                onyxMethod: Onyx.METHOD.SET,
                key: `${ONYXKEYS.COLLECTION.POLICY_RECENTLY_USED_CATEGORIES}${iouReport?.policyID}`,
                value: optimisticPolicyRecentlyUsedCategories,
            });
        }
    }

    // Update recently used currencies if the currency is changed
    if ('currency' in transactionChanges) {
        const optimisticRecentlyUsedCurrencies = buildOptimisticRecentlyUsedCurrencies(transactionChanges.currency);
        if (optimisticRecentlyUsedCurrencies.length) {
            optimisticData.push({
                onyxMethod: Onyx.METHOD.SET,
                key: ONYXKEYS.RECENTLY_USED_CURRENCIES,
                value: optimisticRecentlyUsedCurrencies,
            });
        }
    }

    // Update recently used categories if the tag is changed
    const hasModifiedTag = 'tag' in transactionChanges;
    if (hasModifiedTag) {
        const optimisticPolicyRecentlyUsedTags = buildOptimisticPolicyRecentlyUsedTags(iouReport?.policyID, transactionChanges.tag);
        if (!isEmptyObject(optimisticPolicyRecentlyUsedTags)) {
            optimisticData.push({
                onyxMethod: Onyx.METHOD.MERGE,
                key: `${ONYXKEYS.COLLECTION.POLICY_RECENTLY_USED_TAGS}${iouReport?.policyID}`,
                value: optimisticPolicyRecentlyUsedTags,
            });
        }
    }

    const overLimitViolation = violations?.find((violation) => violation.name === 'overLimit');
    // Update violation limit, if we modify attendees. The given limit value is for a single attendee, if we have multiple attendees we should multiply limit by attendee count
    if ('attendees' in transactionChanges && !!overLimitViolation) {
        const limitForSingleAttendee = ViolationsUtils.getViolationAmountLimit(overLimitViolation);
        if (limitForSingleAttendee * (transactionChanges?.attendees?.length ?? 1) > Math.abs(getAmount(transaction))) {
            optimisticData.push({
                onyxMethod: Onyx.METHOD.MERGE,
                key: `${ONYXKEYS.COLLECTION.TRANSACTION_VIOLATIONS}${transactionID}`,
                value: violations?.filter((violation) => violation.name !== 'overLimit') ?? [],
            });
        }
    }

    if (Array.isArray(params?.attendees)) {
        params.attendees = JSON.stringify(params?.attendees);
    }

    // Clear out the error fields and loading states on success
    successData.push({
        onyxMethod: Onyx.METHOD.MERGE,
        key: `${ONYXKEYS.COLLECTION.TRANSACTION}${transactionID}`,
        value: {
            pendingFields: clearedPendingFields,
            isLoading: false,
            errorFields: null,
            routes: null,
        },
    });

    // Clear out loading states, pending fields, and add the error fields
    failureData.push({
        onyxMethod: Onyx.METHOD.MERGE,
        key: `${ONYXKEYS.COLLECTION.TRANSACTION}${transactionID}`,
        value: {
            ...transaction,
            pendingFields: clearedPendingFields,
            isLoading: false,
            errorFields,
        },
    });

    if (iouReport) {
        // Reset the iouReport to its original state
        failureData.push({
            onyxMethod: Onyx.METHOD.MERGE,
            key: `${ONYXKEYS.COLLECTION.REPORT}${iouReport.reportID}`,
            value: {...iouReport, ...(isTotalIndeterminate && {pendingFields: {total: null}})},
        });
    }

    if (policy && isPaidGroupPolicy(policy) && updatedTransaction && (hasModifiedTag || hasModifiedCategory || hasModifiedDistanceRate || hasModifiedAmount || hasModifiedCreated)) {
        const currentTransactionViolations = allTransactionViolations[`${ONYXKEYS.COLLECTION.TRANSACTION_VIOLATIONS}${transactionID}`] ?? [];
        const violationsOnyxData = ViolationsUtils.getViolationsOnyxData(
            updatedTransaction,
            currentTransactionViolations,
            policy,
            policyTagList ?? {},
            policyCategories ?? {},
            hasDependentTags(policy, policyTagList ?? {}),
            isInvoiceReportReportUtils(iouReport),
        );
        optimisticData.push(violationsOnyxData);
        failureData.push({
            onyxMethod: Onyx.METHOD.MERGE,
            key: `${ONYXKEYS.COLLECTION.TRANSACTION_VIOLATIONS}${transactionID}`,
            value: currentTransactionViolations,
        });
        if (hash) {
            optimisticData.push({
                onyxMethod: Onyx.METHOD.MERGE,
                key: `${ONYXKEYS.COLLECTION.SNAPSHOT}${hash}`,
                value: {
                    data: {
                        [`${ONYXKEYS.COLLECTION.TRANSACTION_VIOLATIONS}${transactionID}`]: violationsOnyxData.value,
                    },
                },
            });
            failureData.push({
                onyxMethod: Onyx.METHOD.MERGE,
                key: `${ONYXKEYS.COLLECTION.SNAPSHOT}${hash}`,
                value: {
                    data: {
                        [`${ONYXKEYS.COLLECTION.TRANSACTION_VIOLATIONS}${transactionID}`]: currentTransactionViolations,
                    },
                },
            });
        }
        if (violationsOnyxData && (iouReport?.statusNum ?? CONST.REPORT.STATUS_NUM.OPEN) === CONST.REPORT.STATUS_NUM.OPEN) {
            const currentNextStep = allNextSteps[`${ONYXKEYS.COLLECTION.NEXT_STEP}${iouReport?.reportID}`] ?? {};
            const shouldFixViolations = Array.isArray(violationsOnyxData.value) && violationsOnyxData.value.length > 0;
            optimisticData.push({
                onyxMethod: Onyx.METHOD.MERGE,
                key: `${ONYXKEYS.COLLECTION.NEXT_STEP}${iouReport?.reportID}`,
                value: buildNextStep(iouReport ?? undefined, iouReport?.statusNum ?? CONST.REPORT.STATUS_NUM.OPEN, shouldFixViolations),
            });
            failureData.push({
                onyxMethod: Onyx.METHOD.MERGE,
                key: `${ONYXKEYS.COLLECTION.NEXT_STEP}${iouReport?.reportID}`,
                value: currentNextStep,
            });
        }
    }

    // Reset the transaction thread to its original state
    failureData.push({
        onyxMethod: Onyx.METHOD.MERGE,
        key: `${ONYXKEYS.COLLECTION.REPORT}${transactionThreadReportID}`,
        value: transactionThread,
    });

    return {
        params,
        onyxData: {optimisticData, successData, failureData},
    };
}

/**
 * @param transactionID
 * @param transactionThreadReportID
 * @param transactionChanges
 * @param [transactionChanges.created] Present when updated the date field
 * @param policy  May be undefined, an empty object, or an object matching the Policy type (src/types/onyx/Policy.ts)
 */
function getUpdateTrackExpenseParams(
    transactionID: string | undefined,
    transactionThreadReportID: string | undefined,
    transactionChanges: TransactionChanges,
    policy: OnyxEntry<OnyxTypes.Policy>,
): UpdateMoneyRequestData {
    const optimisticData: OnyxUpdate[] = [];
    const successData: OnyxUpdate[] = [];
    const failureData: OnyxUpdate[] = [];

    // Step 1: Set any "pending fields" (ones updated while the user was offline) to have error messages in the failureData
    const pendingFields = Object.fromEntries(Object.keys(transactionChanges).map((key) => [key, CONST.RED_BRICK_ROAD_PENDING_ACTION.UPDATE]));
    const clearedPendingFields = Object.fromEntries(Object.keys(transactionChanges).map((key) => [key, null]));
    const errorFields = Object.fromEntries(Object.keys(pendingFields).map((key) => [key, {[DateUtils.getMicroseconds()]: Localize.translateLocal('iou.error.genericEditFailureMessage')}]));

    // Step 2: Get all the collections being updated
    const transactionThread = allReports?.[`${ONYXKEYS.COLLECTION.REPORT}${transactionThreadReportID}`] ?? null;
    const transaction = allTransactions?.[`${ONYXKEYS.COLLECTION.TRANSACTION}${transactionID}`];
    const chatReport = allReports?.[`${ONYXKEYS.COLLECTION.REPORT}${transactionThread?.parentReportID}`] ?? null;
    const isScanning = hasReceiptTransactionUtils(transaction) && isReceiptBeingScannedTransactionUtils(transaction);
    const updatedTransaction = transaction
        ? getUpdatedTransaction({
              transaction,
              transactionChanges,
              isFromExpenseReport: false,
              policy,
          })
        : null;
    const transactionDetails = getTransactionDetails(updatedTransaction);

    if (transactionDetails?.waypoints) {
        // This needs to be a JSON string since we're sending this to the MapBox API
        transactionDetails.waypoints = JSON.stringify(transactionDetails.waypoints);
    }

    const dataToIncludeInParams: Partial<TransactionDetails> = Object.fromEntries(Object.entries(transactionDetails ?? {}).filter(([key]) => Object.keys(transactionChanges).includes(key)));

    const params: UpdateMoneyRequestParams = {
        ...dataToIncludeInParams,
        reportID: chatReport?.reportID,
        transactionID,
    };

    const hasPendingWaypoints = 'waypoints' in transactionChanges;
    const hasModifiedDistanceRate = 'customUnitRateID' in transactionChanges;
    if (transaction && updatedTransaction && (hasPendingWaypoints || hasModifiedDistanceRate)) {
        // Delete the draft transaction when editing waypoints when the server responds successfully and there are no errors
        successData.push({
            onyxMethod: Onyx.METHOD.SET,
            key: `${ONYXKEYS.COLLECTION.TRANSACTION_DRAFT}${transactionID}`,
            value: null,
        });

        // Revert the transaction's amount to the original value on failure.
        // The IOU Report will be fully reverted in the failureData further below.
        failureData.push({
            onyxMethod: Onyx.METHOD.MERGE,
            key: `${ONYXKEYS.COLLECTION.TRANSACTION}${transactionID}`,
            value: {
                amount: transaction.amount,
                modifiedAmount: transaction.modifiedAmount,
                modifiedMerchant: transaction.modifiedMerchant,
            },
        });
    }

    // Step 3: Build the modified expense report actions
    // We don't create a modified report action if:
    // - we're updating the waypoints
    // - we're updating the distance rate while the waypoints are still pending
    // In these cases, there isn't a valid optimistic mileage data we can use,
    // and the report action is created on the server with the distance-related response from the MapBox API
    const updatedReportAction = buildOptimisticModifiedExpenseReportAction(transactionThread, transaction, transactionChanges, false, policy, updatedTransaction);
    if (!hasPendingWaypoints && !(hasModifiedDistanceRate && isFetchingWaypointsFromServer(transaction))) {
        params.reportActionID = updatedReportAction.reportActionID;

        optimisticData.push({
            onyxMethod: Onyx.METHOD.MERGE,
            key: `${ONYXKEYS.COLLECTION.REPORT_ACTIONS}${transactionThread?.reportID}`,
            value: {
                [updatedReportAction.reportActionID]: updatedReportAction as OnyxTypes.ReportAction,
            },
        });
        successData.push({
            onyxMethod: Onyx.METHOD.MERGE,
            key: `${ONYXKEYS.COLLECTION.REPORT_ACTIONS}${transactionThread?.reportID}`,
            value: {
                [updatedReportAction.reportActionID]: {pendingAction: null},
            },
        });
        failureData.push({
            onyxMethod: Onyx.METHOD.MERGE,
            key: `${ONYXKEYS.COLLECTION.REPORT_ACTIONS}${transactionThread?.reportID}`,
            value: {
                [updatedReportAction.reportActionID]: {
                    ...(updatedReportAction as OnyxTypes.ReportAction),
                    errors: getMicroSecondOnyxErrorWithTranslationKey('iou.error.genericEditFailureMessage'),
                },
            },
        });
    }

    // Step 4: Update the report preview message (and report header) so LHN amount tracked is correct.
    // Optimistically modify the transaction and the transaction thread
    optimisticData.push({
        onyxMethod: Onyx.METHOD.MERGE,
        key: `${ONYXKEYS.COLLECTION.TRANSACTION}${transactionID}`,
        value: {
            ...updatedTransaction,
            pendingFields,
            errorFields: null,
        },
    });

    optimisticData.push({
        onyxMethod: Onyx.METHOD.MERGE,
        key: `${ONYXKEYS.COLLECTION.REPORT}${transactionThreadReportID}`,
        value: {
            lastActorAccountID: updatedReportAction.actorAccountID,
        },
    });

    if (isScanning && transactionThread?.parentReportActionID && ('amount' in transactionChanges || 'currency' in transactionChanges)) {
        optimisticData.push({
            onyxMethod: Onyx.METHOD.MERGE,
            key: `${ONYXKEYS.COLLECTION.REPORT_ACTIONS}${chatReport?.reportID}`,
            value: {[transactionThread.parentReportActionID]: {originalMessage: {whisperedTo: []}}},
        });
    }

    // Clear out the error fields and loading states on success
    successData.push({
        onyxMethod: Onyx.METHOD.MERGE,
        key: `${ONYXKEYS.COLLECTION.TRANSACTION}${transactionID}`,
        value: {
            pendingFields: clearedPendingFields,
            isLoading: false,
            errorFields: null,
            routes: null,
        },
    });

    // Clear out loading states, pending fields, and add the error fields
    failureData.push({
        onyxMethod: Onyx.METHOD.MERGE,
        key: `${ONYXKEYS.COLLECTION.TRANSACTION}${transactionID}`,
        value: {
            ...transaction,
            pendingFields: clearedPendingFields,
            isLoading: false,
            errorFields,
        },
    });

    // Reset the transaction thread to its original state
    failureData.push({
        onyxMethod: Onyx.METHOD.MERGE,
        key: `${ONYXKEYS.COLLECTION.REPORT}${transactionThreadReportID}`,
        value: transactionThread,
    });

    return {
        params,
        onyxData: {optimisticData, successData, failureData},
    };
}

/** Updates the created date of an expense */
function updateMoneyRequestDate(
    transactionID: string,
    transactionThreadReportID: string,
    value: string,
    policy: OnyxEntry<OnyxTypes.Policy>,
    policyTags: OnyxEntry<OnyxTypes.PolicyTagLists>,
    policyCategories: OnyxEntry<OnyxTypes.PolicyCategories>,
) {
    const transactionChanges: TransactionChanges = {
        created: value,
    };
    const transactionThreadReport = allReports?.[`${ONYXKEYS.COLLECTION.REPORT}${transactionThreadReportID}`] ?? null;
    const parentReport = allReports?.[`${ONYXKEYS.COLLECTION.REPORT}${transactionThreadReport?.parentReportID}`] ?? null;
    let data: UpdateMoneyRequestData;
    if (isTrackExpenseReport(transactionThreadReport) && isSelfDM(parentReport)) {
        data = getUpdateTrackExpenseParams(transactionID, transactionThreadReportID, transactionChanges, policy);
    } else {
        data = getUpdateMoneyRequestParams(transactionID, transactionThreadReportID, transactionChanges, policy, policyTags, policyCategories);
    }
    const {params, onyxData} = data;
    API.write(WRITE_COMMANDS.UPDATE_MONEY_REQUEST_DATE, params, onyxData);
}

/** Updates the billable field of an expense */
function updateMoneyRequestBillable(
    transactionID: string | undefined,
    transactionThreadReportID: string | undefined,
    value: boolean,
    policy: OnyxEntry<OnyxTypes.Policy>,
    policyTagList: OnyxEntry<OnyxTypes.PolicyTagLists>,
    policyCategories: OnyxEntry<OnyxTypes.PolicyCategories>,
) {
    if (!transactionID || !transactionThreadReportID) {
        return;
    }
    const transactionChanges: TransactionChanges = {
        billable: value,
    };
    const {params, onyxData} = getUpdateMoneyRequestParams(transactionID, transactionThreadReportID, transactionChanges, policy, policyTagList, policyCategories);
    API.write(WRITE_COMMANDS.UPDATE_MONEY_REQUEST_BILLABLE, params, onyxData);
}

/** Updates the merchant field of an expense */
function updateMoneyRequestMerchant(
    transactionID: string,
    transactionThreadReportID: string,
    value: string,
    policy: OnyxEntry<OnyxTypes.Policy>,
    policyTagList: OnyxEntry<OnyxTypes.PolicyTagLists>,
    policyCategories: OnyxEntry<OnyxTypes.PolicyCategories>,
) {
    const transactionChanges: TransactionChanges = {
        merchant: value,
    };
    const transactionThreadReport = allReports?.[`${ONYXKEYS.COLLECTION.REPORT}${transactionThreadReportID}`] ?? null;
    const parentReport = allReports?.[`${ONYXKEYS.COLLECTION.REPORT}${transactionThreadReport?.parentReportID}`] ?? null;
    let data: UpdateMoneyRequestData;
    if (isTrackExpenseReport(transactionThreadReport) && isSelfDM(parentReport)) {
        data = getUpdateTrackExpenseParams(transactionID, transactionThreadReportID, transactionChanges, policy);
    } else {
        data = getUpdateMoneyRequestParams(transactionID, transactionThreadReportID, transactionChanges, policy, policyTagList, policyCategories);
    }
    const {params, onyxData} = data;
    API.write(WRITE_COMMANDS.UPDATE_MONEY_REQUEST_MERCHANT, params, onyxData);
}

/** Updates the attendees list of an expense */
function updateMoneyRequestAttendees(
    transactionID: string,
    transactionThreadReportID: string,
    attendees: Attendee[],
    policy: OnyxEntry<OnyxTypes.Policy>,
    policyTagList: OnyxEntry<OnyxTypes.PolicyTagLists>,
    policyCategories: OnyxEntry<OnyxTypes.PolicyCategories>,
    violations: OnyxEntry<OnyxTypes.TransactionViolations> | undefined,
) {
    const transactionChanges: TransactionChanges = {
        attendees,
    };
    const data = getUpdateMoneyRequestParams(transactionID, transactionThreadReportID, transactionChanges, policy, policyTagList, policyCategories, violations);
    const {params, onyxData} = data;
    API.write(WRITE_COMMANDS.UPDATE_MONEY_REQUEST_ATTENDEES, params, onyxData);
}

/** Updates the tag of an expense */
function updateMoneyRequestTag(
    transactionID: string,
    transactionThreadReportID: string | undefined,
    tag: string,
    policy: OnyxEntry<OnyxTypes.Policy>,
    policyTagList: OnyxEntry<OnyxTypes.PolicyTagLists>,
    policyCategories: OnyxEntry<OnyxTypes.PolicyCategories>,
    hash?: number,
) {
    const transactionChanges: TransactionChanges = {
        tag,
    };
    const {params, onyxData} = getUpdateMoneyRequestParams(transactionID, transactionThreadReportID, transactionChanges, policy, policyTagList, policyCategories, undefined, hash);
    API.write(WRITE_COMMANDS.UPDATE_MONEY_REQUEST_TAG, params, onyxData);
}

/** Updates the created tax amount of an expense */
function updateMoneyRequestTaxAmount(
    transactionID: string,
    optimisticReportActionID: string | undefined,
    taxAmount: number,
    policy: OnyxEntry<OnyxTypes.Policy>,
    policyTagList: OnyxEntry<OnyxTypes.PolicyTagLists>,
    policyCategories: OnyxEntry<OnyxTypes.PolicyCategories>,
) {
    const transactionChanges = {
        taxAmount,
    };
    const {params, onyxData} = getUpdateMoneyRequestParams(transactionID, optimisticReportActionID, transactionChanges, policy, policyTagList, policyCategories);
    API.write('UpdateMoneyRequestTaxAmount', params, onyxData);
}

type UpdateMoneyRequestTaxRateParams = {
    transactionID: string;
    optimisticReportActionID: string;
    taxCode: string;
    taxAmount: number;
    policy: OnyxEntry<OnyxTypes.Policy>;
    policyTagList: OnyxEntry<OnyxTypes.PolicyTagLists>;
    policyCategories: OnyxEntry<OnyxTypes.PolicyCategories>;
};

/** Updates the created tax rate of an expense */
function updateMoneyRequestTaxRate({transactionID, optimisticReportActionID, taxCode, taxAmount, policy, policyTagList, policyCategories}: UpdateMoneyRequestTaxRateParams) {
    const transactionChanges = {
        taxCode,
        taxAmount,
    };
    const {params, onyxData} = getUpdateMoneyRequestParams(transactionID, optimisticReportActionID, transactionChanges, policy, policyTagList, policyCategories);
    API.write('UpdateMoneyRequestTaxRate', params, onyxData);
}

type UpdateMoneyRequestDistanceParams = {
    transactionID: string | undefined;
    transactionThreadReportID: string | undefined;
    waypoints: WaypointCollection;
    routes?: Routes;
    policy?: OnyxEntry<OnyxTypes.Policy>;
    policyTagList?: OnyxEntry<OnyxTypes.PolicyTagLists>;
    policyCategories?: OnyxEntry<OnyxTypes.PolicyCategories>;
    transactionBackup: OnyxEntry<OnyxTypes.Transaction>;
};

/** Updates the waypoints of a distance expense */
function updateMoneyRequestDistance({
    transactionID,
    transactionThreadReportID,
    waypoints,
    routes = undefined,
    policy = {} as OnyxTypes.Policy,
    policyTagList = {},
    policyCategories = {},
    transactionBackup,
}: UpdateMoneyRequestDistanceParams) {
    const transactionChanges: TransactionChanges = {
        waypoints: sanitizeRecentWaypoints(waypoints),
        routes,
    };
    const transactionThreadReport = allReports?.[`${ONYXKEYS.COLLECTION.REPORT}${transactionThreadReportID}`] ?? null;
    const parentReport = allReports?.[`${ONYXKEYS.COLLECTION.REPORT}${transactionThreadReport?.parentReportID}`] ?? null;
    let data: UpdateMoneyRequestData;
    if (isTrackExpenseReport(transactionThreadReport) && isSelfDM(parentReport)) {
        data = getUpdateTrackExpenseParams(transactionID, transactionThreadReportID, transactionChanges, policy);
    } else {
        data = getUpdateMoneyRequestParams(transactionID, transactionThreadReportID, transactionChanges, policy, policyTagList, policyCategories);
    }
    const {params, onyxData} = data;

    const recentServerValidatedWaypoints = getRecentWaypoints().filter((item) => !item.pendingAction);
    onyxData?.failureData?.push({
        onyxMethod: Onyx.METHOD.SET,
        key: `${ONYXKEYS.NVP_RECENT_WAYPOINTS}`,
        value: recentServerValidatedWaypoints,
    });

    if (transactionBackup) {
        const transaction = allTransactions?.[`${ONYXKEYS.COLLECTION.TRANSACTION}${transactionID}`];

        // We need to include all keys of the optimisticData's waypoints in the failureData for onyx merge to properly reset
        // waypoint keys that do not exist in the failureData's waypoints. For instance, if the optimisticData waypoints had
        // three keys and the failureData waypoint had only 2 keys then the third key that doesn't exist in the failureData
        // waypoints should be explicitly reset otherwise onyx merge will leave it intact.
        const allWaypointKeys = [...new Set([...Object.keys(transactionBackup.comment?.waypoints ?? {}), ...Object.keys(transaction?.comment?.waypoints ?? {})])];
        const onyxWaypoints = allWaypointKeys.reduce((acc: NullishDeep<WaypointCollection>, key) => {
            acc[key] = transactionBackup.comment?.waypoints?.[key] ? {...transactionBackup.comment?.waypoints?.[key]} : null;
            return acc;
        }, {});
        const allModifiedWaypointsKeys = [...new Set([...Object.keys(waypoints ?? {}), ...Object.keys(transaction?.modifiedWaypoints ?? {})])];
        const onyxModifiedWaypoints = allModifiedWaypointsKeys.reduce((acc: NullishDeep<WaypointCollection>, key) => {
            acc[key] = transactionBackup.modifiedWaypoints?.[key] ? {...transactionBackup.modifiedWaypoints?.[key]} : null;
            return acc;
        }, {});
        onyxData?.failureData?.push({
            onyxMethod: Onyx.METHOD.MERGE,
            key: `${ONYXKEYS.COLLECTION.TRANSACTION}${transactionID}`,
            value: {
                comment: {
                    waypoints: onyxWaypoints,
                    customUnit: {
                        quantity: transactionBackup?.comment?.customUnit?.quantity,
                    },
                },
                modifiedWaypoints: onyxModifiedWaypoints,
                routes: null,
            },
        });
    }

    API.write(WRITE_COMMANDS.UPDATE_MONEY_REQUEST_DISTANCE, params, onyxData);
}

/** Updates the category of an expense */
function updateMoneyRequestCategory(
    transactionID: string,
    transactionThreadReportID: string,
    category: string,
    policy: OnyxEntry<OnyxTypes.Policy>,
    policyTagList: OnyxEntry<OnyxTypes.PolicyTagLists>,
    policyCategories: OnyxEntry<OnyxTypes.PolicyCategories>,
    hash?: number,
) {
    const transactionChanges: TransactionChanges = {
        category,
    };

    const {params, onyxData} = getUpdateMoneyRequestParams(transactionID, transactionThreadReportID, transactionChanges, policy, policyTagList, policyCategories, undefined, hash);
    API.write(WRITE_COMMANDS.UPDATE_MONEY_REQUEST_CATEGORY, params, onyxData);
}

/** Updates the description of an expense */
function updateMoneyRequestDescription(
    transactionID: string,
    transactionThreadReportID: string,
    comment: string,
    policy: OnyxEntry<OnyxTypes.Policy>,
    policyTagList: OnyxEntry<OnyxTypes.PolicyTagLists>,
    policyCategories: OnyxEntry<OnyxTypes.PolicyCategories>,
) {
    const parsedComment = getParsedComment(comment);
    const transactionChanges: TransactionChanges = {
        comment: parsedComment,
    };
    const transactionThreadReport = allReports?.[`${ONYXKEYS.COLLECTION.REPORT}${transactionThreadReportID}`] ?? null;
    const parentReport = allReports?.[`${ONYXKEYS.COLLECTION.REPORT}${transactionThreadReport?.parentReportID}`] ?? null;
    let data: UpdateMoneyRequestData;
    if (isTrackExpenseReport(transactionThreadReport) && isSelfDM(parentReport)) {
        data = getUpdateTrackExpenseParams(transactionID, transactionThreadReportID, transactionChanges, policy);
    } else {
        data = getUpdateMoneyRequestParams(transactionID, transactionThreadReportID, transactionChanges, policy, policyTagList, policyCategories);
    }
    const {params, onyxData} = data;
    params.description = parsedComment;
    API.write(WRITE_COMMANDS.UPDATE_MONEY_REQUEST_DESCRIPTION, params, onyxData);
}

/** Updates the distance rate of an expense */
function updateMoneyRequestDistanceRate(
    transactionID: string,
    transactionThreadReportID: string,
    rateID: string,
    policy: OnyxEntry<OnyxTypes.Policy>,
    policyTagList: OnyxEntry<OnyxTypes.PolicyTagLists>,
    policyCategories: OnyxEntry<OnyxTypes.PolicyCategories>,
    updatedTaxAmount?: number,
    updatedTaxCode?: string,
) {
    const transactionChanges: TransactionChanges = {
        customUnitRateID: rateID,
        ...(typeof updatedTaxAmount === 'number' ? {taxAmount: updatedTaxAmount} : {}),
        ...(updatedTaxCode ? {taxCode: updatedTaxCode} : {}),
    };
    const transactionThreadReport = allReports?.[`${ONYXKEYS.COLLECTION.REPORT}${transactionThreadReportID}`] ?? null;
    const parentReport = allReports?.[`${ONYXKEYS.COLLECTION.REPORT}${transactionThreadReport?.parentReportID}`] ?? null;

    const transaction = allTransactions?.[`${ONYXKEYS.COLLECTION.TRANSACTION}${transactionID}`];
    if (transaction) {
        const existingDistanceUnit = transaction?.comment?.customUnit?.distanceUnit;
        const newDistanceUnit = DistanceRequestUtils.getRateByCustomUnitRateID({customUnitRateID: rateID, policy})?.unit;

        // If the distanceUnit is set and the rate is changed to one that has a different unit, mark the merchant as modified to make the distance field pending
        if (existingDistanceUnit && newDistanceUnit && newDistanceUnit !== existingDistanceUnit) {
            transactionChanges.merchant = getMerchant(transaction);
        }
    }

    let data: UpdateMoneyRequestData;
    if (isTrackExpenseReport(transactionThreadReport) && isSelfDM(parentReport)) {
        data = getUpdateTrackExpenseParams(transactionID, transactionThreadReportID, transactionChanges, policy);
    } else {
        data = getUpdateMoneyRequestParams(transactionID, transactionThreadReportID, transactionChanges, policy, policyTagList, policyCategories);
    }
    const {params, onyxData} = data;
    // `taxAmount` & `taxCode` only needs to be updated in the optimistic data, so we need to remove them from the params
    const {taxAmount, taxCode, ...paramsWithoutTaxUpdated} = params;
    API.write(WRITE_COMMANDS.UPDATE_MONEY_REQUEST_DISTANCE_RATE, paramsWithoutTaxUpdated, onyxData);
}

const getConvertTrackedExpenseInformation = (
    transactionID: string | undefined,
    actionableWhisperReportActionID: string | undefined,
    moneyRequestReportID: string | undefined,
    linkedTrackedExpenseReportAction: OnyxTypes.ReportAction,
    linkedTrackedExpenseReportID: string,
    transactionThreadReportID: string | undefined,
    resolution: IOUAction,
) => {
    const optimisticData: OnyxUpdate[] = [];
    const successData: OnyxUpdate[] = [];
    const failureData: OnyxUpdate[] = [];

    // Delete the transaction from the track expense report
    const {
        optimisticData: deleteOptimisticData,
        successData: deleteSuccessData,
        failureData: deleteFailureData,
    } = getDeleteTrackExpenseInformation(linkedTrackedExpenseReportID, transactionID, linkedTrackedExpenseReportAction, false, true, actionableWhisperReportActionID, resolution);

    optimisticData?.push(...deleteOptimisticData);
    successData?.push(...deleteSuccessData);
    failureData?.push(...deleteFailureData);

    // Build modified expense report action with the transaction changes
    const modifiedExpenseReportAction = buildOptimisticMovedTransactionAction(transactionThreadReportID, moneyRequestReportID ?? CONST.REPORT.UNREPORTED_REPORT_ID);

    optimisticData?.push({
        onyxMethod: Onyx.METHOD.MERGE,
        key: `${ONYXKEYS.COLLECTION.REPORT_ACTIONS}${transactionThreadReportID}`,
        value: {
            [modifiedExpenseReportAction.reportActionID]: modifiedExpenseReportAction,
        },
    });
    successData?.push({
        onyxMethod: Onyx.METHOD.MERGE,
        key: `${ONYXKEYS.COLLECTION.REPORT_ACTIONS}${transactionThreadReportID}`,
        value: {
            [modifiedExpenseReportAction.reportActionID]: {pendingAction: null},
        },
    });
    failureData?.push({
        onyxMethod: Onyx.METHOD.MERGE,
        key: `${ONYXKEYS.COLLECTION.REPORT_ACTIONS}${transactionThreadReportID}`,
        value: {
            [modifiedExpenseReportAction.reportActionID]: {
                ...modifiedExpenseReportAction,
                errors: getMicroSecondOnyxErrorWithTranslationKey('iou.error.genericEditFailureMessage'),
            },
        },
    });

    return {optimisticData, successData, failureData, modifiedExpenseReportActionID: modifiedExpenseReportAction.reportActionID};
};

type ConvertTrackedWorkspaceParams = {
    category: string | undefined;
    tag: string | undefined;
    taxCode: string;
    taxAmount: number;
    billable: boolean | undefined;
    policyID: string;
    receipt: Receipt | undefined;
    waypoints?: string;
    customUnitID?: string;
    customUnitRateID?: string;
};

type AddTrackedExpenseToPolicyParam = {
    amount: number;
    currency: string;
    comment: string;
    created: string;
    merchant: string;
    transactionID: string;
    reimbursable: boolean;
    actionableWhisperReportActionID: string | undefined;
    moneyRequestReportID: string;
    reportPreviewReportActionID: string;
    modifiedExpenseReportActionID: string;
    moneyRequestCreatedReportActionID: string | undefined;
    moneyRequestPreviewReportActionID: string;
} & ConvertTrackedWorkspaceParams;

type ConvertTrackedExpenseToRequestParams = {
    payerParams: {
        accountID: number;
        email: string;
    };
    transactionParams: {
        transactionID: string;
        actionableWhisperReportActionID: string | undefined;
        linkedTrackedExpenseReportAction: OnyxTypes.ReportAction;
        linkedTrackedExpenseReportID: string;
        amount: number;
        currency: string;
        comment: string;
        merchant: string;
        created: string;
        attendees?: Attendee[];
        transactionThreadReportID: string;
    };
    chatParams: {
        reportID: string;
        createdReportActionID: string | undefined;
        reportPreviewReportActionID: string;
    };
    iouParams: {
        reportID: string;
        createdReportActionID: string | undefined;
        reportActionID: string;
    };
    onyxData: OnyxData;
    workspaceParams?: ConvertTrackedWorkspaceParams;
};

function addTrackedExpenseToPolicy(parameters: AddTrackedExpenseToPolicyParam, onyxData: OnyxData) {
    API.write(WRITE_COMMANDS.ADD_TRACKED_EXPENSE_TO_POLICY, parameters, onyxData);
}

function convertTrackedExpenseToRequest(convertTrackedExpenseParams: ConvertTrackedExpenseToRequestParams) {
    const {payerParams, transactionParams, chatParams, iouParams, onyxData, workspaceParams} = convertTrackedExpenseParams;
    const {accountID: payerAccountID, email: payerEmail} = payerParams;
    const {
        transactionID,
        actionableWhisperReportActionID,
        linkedTrackedExpenseReportAction,
        linkedTrackedExpenseReportID,
        amount,
        currency,
        comment,
        merchant,
        created,
        attendees,
        transactionThreadReportID,
    } = transactionParams;
    const {optimisticData: convertTransactionOptimisticData = [], successData: convertTransactionSuccessData = [], failureData: convertTransactionFailureData = []} = onyxData;

    const {optimisticData, successData, failureData, modifiedExpenseReportActionID} = getConvertTrackedExpenseInformation(
        transactionID,
        actionableWhisperReportActionID,
        iouParams.reportID,
        linkedTrackedExpenseReportAction,
        linkedTrackedExpenseReportID,
        transactionThreadReportID,
        CONST.IOU.ACTION.SUBMIT,
    );

    optimisticData?.push(...convertTransactionOptimisticData);
    successData?.push(...convertTransactionSuccessData);
    failureData?.push(...convertTransactionFailureData);

    if (workspaceParams) {
        const params = {
            amount,
            currency,
            comment,
            created,
            merchant,
            reimbursable: true,
            transactionID,
            actionableWhisperReportActionID,
            moneyRequestReportID: iouParams.reportID,
            moneyRequestCreatedReportActionID: iouParams.createdReportActionID,
            moneyRequestPreviewReportActionID: iouParams.reportActionID,
            modifiedExpenseReportActionID,
            reportPreviewReportActionID: chatParams.reportPreviewReportActionID,
            ...workspaceParams,
        };

        addTrackedExpenseToPolicy(params, {optimisticData, successData, failureData});
        return;
    }

    const parameters = {
        attendees,
        amount,
        currency,
        comment,
        created,
        merchant,
        payerAccountID,
        payerEmail,
        chatReportID: chatParams.reportID,
        transactionID,
        actionableWhisperReportActionID,
        createdChatReportActionID: chatParams.createdReportActionID,
        moneyRequestReportID: iouParams.reportID,
        moneyRequestCreatedReportActionID: iouParams.createdReportActionID,
        moneyRequestPreviewReportActionID: iouParams.reportActionID,
        transactionThreadReportID,
        modifiedExpenseReportActionID,
        reportPreviewReportActionID: chatParams.reportPreviewReportActionID,
    };
    API.write(WRITE_COMMANDS.CONVERT_TRACKED_EXPENSE_TO_REQUEST, parameters, {optimisticData, successData, failureData});
}

function categorizeTrackedExpense(trackedExpenseParams: TrackedExpenseParams) {
    const {onyxData, reportInformation, transactionParams, policyParams, createdWorkspaceParams} = trackedExpenseParams;
    const {optimisticData, successData, failureData} = onyxData ?? {};
    const {transactionID} = transactionParams;
    const {isDraftPolicy} = policyParams;
    const {actionableWhisperReportActionID, moneyRequestReportID, linkedTrackedExpenseReportAction, linkedTrackedExpenseReportID, transactionThreadReportID} = reportInformation;
    const {
        optimisticData: moveTransactionOptimisticData,
        successData: moveTransactionSuccessData,
        failureData: moveTransactionFailureData,
        modifiedExpenseReportActionID,
    } = getConvertTrackedExpenseInformation(
        transactionID,
        actionableWhisperReportActionID,
        moneyRequestReportID,
        linkedTrackedExpenseReportAction,
        linkedTrackedExpenseReportID,
        transactionThreadReportID,
        CONST.IOU.ACTION.CATEGORIZE,
    );

    optimisticData?.push(...moveTransactionOptimisticData);
    successData?.push(...moveTransactionSuccessData);
    failureData?.push(...moveTransactionFailureData);

    const parameters: CategorizeTrackedExpenseApiParams = {
        ...{
            ...reportInformation,
            linkedTrackedExpenseReportAction: undefined,
        },
        ...policyParams,
        ...transactionParams,
        modifiedExpenseReportActionID,
        policyExpenseChatReportID: createdWorkspaceParams?.expenseChatReportID,
        policyExpenseCreatedReportActionID: createdWorkspaceParams?.expenseCreatedReportActionID,
        adminsChatReportID: createdWorkspaceParams?.adminsChatReportID,
        adminsCreatedReportActionID: createdWorkspaceParams?.adminsCreatedReportActionID,
        engagementChoice: createdWorkspaceParams?.engagementChoice,
        guidedSetupData: createdWorkspaceParams?.guidedSetupData,
        description: transactionParams.comment,
        customUnitID: createdWorkspaceParams?.customUnitID,
        customUnitRateID: createdWorkspaceParams?.customUnitRateID ?? transactionParams.customUnitRateID,
        attendees: transactionParams.attendees ? JSON.stringify(transactionParams.attendees) : undefined,
    };

    API.write(WRITE_COMMANDS.CATEGORIZE_TRACKED_EXPENSE, parameters, {optimisticData, successData, failureData});

    // If a draft policy was used, then the CategorizeTrackedExpense command will create a real one
    // so let's track that conversion here
    if (isDraftPolicy) {
        GoogleTagManager.publishEvent(CONST.ANALYTICS.EVENT.WORKSPACE_CREATED, userAccountID);
    }
}

function shareTrackedExpense(trackedExpenseParams: TrackedExpenseParams) {
    const {onyxData, reportInformation, transactionParams, policyParams, createdWorkspaceParams, accountantParams} = trackedExpenseParams;

    const policyID = policyParams?.policyID;
    const chatReportID = reportInformation?.chatReportID;
    const accountantEmail = addSMSDomainIfPhoneNumber(accountantParams?.accountant?.login);
    const accountantAccountID = accountantParams?.accountant?.accountID;

    if (!policyID || !chatReportID || !accountantEmail || !accountantAccountID) {
        return;
    }

    const {optimisticData: shareTrackedExpenseOptimisticData = [], successData: shareTrackedExpenseSuccessData = [], failureData: shareTrackedExpenseFailureData = []} = onyxData ?? {};

    const {transactionID} = transactionParams;
    const {
        actionableWhisperReportActionID,
        moneyRequestPreviewReportActionID,
        moneyRequestCreatedReportActionID,
        reportPreviewReportActionID,
        moneyRequestReportID,
        linkedTrackedExpenseReportAction,
        linkedTrackedExpenseReportID,
        transactionThreadReportID,
    } = reportInformation;

    const {optimisticData, successData, failureData, modifiedExpenseReportActionID} = getConvertTrackedExpenseInformation(
        transactionID,
        actionableWhisperReportActionID,
        moneyRequestReportID,
        linkedTrackedExpenseReportAction,
        linkedTrackedExpenseReportID,
        transactionThreadReportID,
        CONST.IOU.ACTION.SHARE,
    );

    optimisticData?.push(...shareTrackedExpenseOptimisticData);
    successData?.push(...shareTrackedExpenseSuccessData);
    failureData?.push(...shareTrackedExpenseFailureData);

    const policyEmployeeList = allPolicies?.[`${ONYXKEYS.COLLECTION.POLICY}${policyParams?.policyID}`]?.employeeList;
    if (!policyEmployeeList?.[accountantEmail]) {
        const policyMemberAccountIDs = Object.values(getMemberAccountIDsForWorkspace(policyEmployeeList, false, false));
        const {
            optimisticData: addAccountantToWorkspaceOptimisticData,
            successData: addAccountantToWorkspaceSuccessData,
            failureData: addAccountantToWorkspaceFailureData,
        } = buildAddMembersToWorkspaceOnyxData({[accountantEmail]: accountantAccountID}, policyID, policyMemberAccountIDs, CONST.POLICY.ROLE.ADMIN);
        optimisticData?.push(...addAccountantToWorkspaceOptimisticData);
        successData?.push(...addAccountantToWorkspaceSuccessData);
        failureData?.push(...addAccountantToWorkspaceFailureData);
    } else if (policyEmployeeList?.[accountantEmail].role !== CONST.POLICY.ROLE.ADMIN) {
        const {
            optimisticData: addAccountantToWorkspaceOptimisticData,
            successData: addAccountantToWorkspaceSuccessData,
            failureData: addAccountantToWorkspaceFailureData,
        } = buildUpdateWorkspaceMembersRoleOnyxData(policyID, [accountantAccountID], CONST.POLICY.ROLE.ADMIN);
        optimisticData?.push(...addAccountantToWorkspaceOptimisticData);
        successData?.push(...addAccountantToWorkspaceSuccessData);
        failureData?.push(...addAccountantToWorkspaceFailureData);
    }

    const chatReportParticipants = allReports?.[`${ONYXKEYS.COLLECTION.REPORT}${chatReportID}`]?.participants;
    if (!chatReportParticipants?.[accountantAccountID]) {
        const {
            optimisticData: inviteAccountantToRoomOptimisticData,
            successData: inviteAccountantToRoomSuccessData,
            failureData: inviteAccountantToRoomFailureData,
        } = buildInviteToRoomOnyxData(chatReportID, {[accountantEmail]: accountantAccountID});
        optimisticData?.push(...inviteAccountantToRoomOptimisticData);
        successData?.push(...inviteAccountantToRoomSuccessData);
        failureData?.push(...inviteAccountantToRoomFailureData);
    }

    const parameters: ShareTrackedExpenseParams = {
        ...transactionParams,
        policyID,
        moneyRequestPreviewReportActionID,
        moneyRequestReportID,
        moneyRequestCreatedReportActionID,
        actionableWhisperReportActionID,
        modifiedExpenseReportActionID,
        reportPreviewReportActionID,
        policyExpenseChatReportID: createdWorkspaceParams?.expenseChatReportID,
        policyExpenseCreatedReportActionID: createdWorkspaceParams?.expenseCreatedReportActionID,
        adminsChatReportID: createdWorkspaceParams?.adminsChatReportID,
        adminsCreatedReportActionID: createdWorkspaceParams?.adminsCreatedReportActionID,
        engagementChoice: createdWorkspaceParams?.engagementChoice,
        guidedSetupData: createdWorkspaceParams?.guidedSetupData,
        policyName: createdWorkspaceParams?.policyName,
        description: transactionParams.comment,
        customUnitID: createdWorkspaceParams?.customUnitID,
        customUnitRateID: createdWorkspaceParams?.customUnitRateID ?? transactionParams.customUnitRateID,
        attendees: transactionParams.attendees ? JSON.stringify(transactionParams.attendees) : undefined,
        accountantEmail,
    };

    API.write(WRITE_COMMANDS.SHARE_TRACKED_EXPENSE, parameters, {optimisticData, successData, failureData});
}

/**
 * Submit expense to another user
 */
function requestMoney(requestMoneyInformation: RequestMoneyInformation) {
    const {
        report,
        participantParams,
        policyParams = {},
        transactionParams,
        gpsPoints,
        action,
        reimbursible,
        shouldHandleNavigation = true,
        backToReport,
        shouldPlaySound = true,
    } = requestMoneyInformation;
    const {payeeAccountID} = participantParams;
    const parsedComment = getParsedComment(transactionParams.comment ?? '');
    transactionParams.comment = parsedComment;
    const {
        amount,
        currency,
        merchant,
        comment = '',
        receipt,
        category,
        tag,
        taxCode = '',
        taxAmount = 0,
        billable,
        created,
        attendees,
        actionableWhisperReportActionID,
        linkedTrackedExpenseReportAction,
        linkedTrackedExpenseReportID,
        waypoints,
        customUnitRateID,
        isTestDrive,
    } = transactionParams;

    const testDriveCommentReportActionID = isTestDrive ? rand64() : undefined;

    const sanitizedWaypoints = waypoints ? JSON.stringify(sanitizeRecentWaypoints(waypoints)) : undefined;

    // If the report is iou or expense report, we should get the linked chat report to be passed to the getMoneyRequestInformation function
    const isMoneyRequestReport = isMoneyRequestReportReportUtils(report);
    const currentChatReport = isMoneyRequestReport ? getReportOrDraftReport(report?.chatReportID) : report;
    const moneyRequestReportID = isMoneyRequestReport ? report?.reportID : '';
    const isMovingTransactionFromTrackExpense = isMovingTransactionFromTrackExpenseIOUUtils(action);
    const existingTransactionID =
        isMovingTransactionFromTrackExpense && linkedTrackedExpenseReportAction && isMoneyRequestAction(linkedTrackedExpenseReportAction)
            ? getOriginalMessage(linkedTrackedExpenseReportAction)?.IOUTransactionID
            : undefined;
    const existingTransaction =
        action === CONST.IOU.ACTION.SUBMIT
            ? allTransactionDrafts[`${ONYXKEYS.COLLECTION.TRANSACTION_DRAFT}${existingTransactionID}`]
            : allTransactions[`${ONYXKEYS.COLLECTION.TRANSACTION}${existingTransactionID}`];

    const retryParams = {
        ...requestMoneyInformation,
        participantParams: {
            ...requestMoneyInformation.participantParams,
            participant: (({icons, ...rest}) => rest)(requestMoneyInformation.participantParams.participant),
        },
        transactionParams: {
            ...requestMoneyInformation.transactionParams,
            receipt: undefined,
        },
    };

    const {
        payerAccountID,
        payerEmail,
        iouReport,
        chatReport,
        transaction,
        iouAction,
        createdChatReportActionID,
        createdIOUReportActionID,
        reportPreviewAction,
        transactionThreadReportID,
        createdReportActionIDForThread,
        onyxData,
    } = getMoneyRequestInformation({
        parentChatReport: isMovingTransactionFromTrackExpense ? undefined : currentChatReport,
        participantParams,
        policyParams,
        transactionParams,
        moneyRequestReportID,
        existingTransactionID,
        existingTransaction: isDistanceRequestTransactionUtils(existingTransaction) ? existingTransaction : undefined,
        retryParams,
        testDriveCommentReportActionID,
    });
    const activeReportID = isMoneyRequestReport ? report?.reportID : chatReport.reportID;

    if (shouldPlaySound) {
        playSound(SOUNDS.DONE);
    }

    switch (action) {
        case CONST.IOU.ACTION.SUBMIT: {
            if (!linkedTrackedExpenseReportAction || !linkedTrackedExpenseReportID) {
                return;
            }
            const workspaceParams =
                isPolicyExpenseChatReportUtil(chatReport) && chatReport.policyID
                    ? {
                          receipt: isFileUploadable(receipt) ? receipt : undefined,
                          category,
                          tag,
                          taxCode,
                          taxAmount,
                          billable,
                          policyID: chatReport.policyID,
                          waypoints: sanitizedWaypoints,
                          customUnitID: getDistanceRateCustomUnit(policyParams?.policy)?.customUnitID,
                          customUnitRateID,
                      }
                    : undefined;
            convertTrackedExpenseToRequest({
                payerParams: {
                    accountID: payerAccountID,
                    email: payerEmail,
                },
                transactionParams: {
                    amount,
                    currency,
                    comment,
                    merchant,
                    created,
                    attendees,
                    transactionID: transaction.transactionID,
                    actionableWhisperReportActionID,
                    linkedTrackedExpenseReportAction,
                    linkedTrackedExpenseReportID,
                    transactionThreadReportID,
                },
                chatParams: {
                    reportID: chatReport.reportID,
                    createdReportActionID: createdChatReportActionID,
                    reportPreviewReportActionID: reportPreviewAction.reportActionID,
                },
                iouParams: {
                    reportID: iouReport.reportID,
                    createdReportActionID: createdIOUReportActionID,
                    reportActionID: iouAction.reportActionID,
                },
                onyxData,
                workspaceParams,
            });
            break;
        }
        default: {
            // This is only required when inviting admins to test drive the app
            const guidedSetupData: GuidedSetupData | undefined = isTestDrive
                ? prepareOnboardingOnyxData(
                      {choice: CONST.ONBOARDING_CHOICES.TEST_DRIVE_RECEIVER},
                      CONST.ONBOARDING_CHOICES.TEST_DRIVE_RECEIVER,
                      CONST.ONBOARDING_MESSAGES[CONST.ONBOARDING_CHOICES.TEST_DRIVE_RECEIVER],
                  )?.guidedSetupData
                : undefined;

            const parameters: RequestMoneyParams = {
                debtorEmail: payerEmail,
                debtorAccountID: payerAccountID,
                amount,
                currency,
                comment,
                created,
                merchant,
                iouReportID: iouReport.reportID,
                chatReportID: chatReport.reportID,
                transactionID: transaction.transactionID,
                reportActionID: iouAction.reportActionID,
                createdChatReportActionID,
                createdIOUReportActionID,
                reportPreviewReportActionID: reportPreviewAction.reportActionID,
                receipt: isFileUploadable(receipt) ? receipt : undefined,
                receiptState: receipt?.state,
                category,
                tag,
                taxCode,
                taxAmount,
                billable,
                // This needs to be a string of JSON because of limitations with the fetch() API and nested objects
                receiptGpsPoints: gpsPoints ? JSON.stringify(gpsPoints) : undefined,
                transactionThreadReportID,
                createdReportActionIDForThread,
                reimbursible,
                description: parsedComment,
                attendees: attendees ? JSON.stringify(attendees) : undefined,
                isTestDrive,
                guidedSetupData: guidedSetupData ? JSON.stringify(guidedSetupData) : undefined,
                testDriveCommentReportActionID,
            };
            // eslint-disable-next-line rulesdir/no-multiple-api-calls
            API.write(WRITE_COMMANDS.REQUEST_MONEY, parameters, onyxData);
        }
    }

    if (shouldHandleNavigation) {
        InteractionManager.runAfterInteractions(() => removeDraftTransactions());
        if (!requestMoneyInformation.isRetry) {
            dismissModalAndOpenReportInInboxTab(backToReport ?? activeReportID);
        }

        const trackReport = Navigation.getReportRouteByID(linkedTrackedExpenseReportAction?.childReportID);
        if (trackReport?.key) {
            Navigation.removeScreenByKey(trackReport.key);
        }
    }

    if (activeReportID && (!isMoneyRequestReport || !Permissions.canUseTableReportView(betas))) {
        notifyNewAction(activeReportID, payeeAccountID);
    }
}

/**
 * Submit per diem expense to another user
 */
function submitPerDiemExpense(submitPerDiemExpenseInformation: PerDiemExpenseInformation) {
    const {report, participantParams, policyParams = {}, transactionParams} = submitPerDiemExpenseInformation;
    const {payeeAccountID} = participantParams;
    const {currency, comment = '', category, tag, created, customUnit, attendees} = transactionParams;

    if (
        isEmptyObject(policyParams.policy) ||
        isEmptyObject(customUnit) ||
        !customUnit.customUnitID ||
        !customUnit.customUnitRateID ||
        (customUnit.subRates ?? []).length === 0 ||
        isEmptyObject(customUnit.attributes)
    ) {
        return;
    }

    // If the report is iou or expense report, we should get the linked chat report to be passed to the getMoneyRequestInformation function
    const isMoneyRequestReport = isMoneyRequestReportReportUtils(report);
    const currentChatReport = isMoneyRequestReport ? getReportOrDraftReport(report?.chatReportID) : report;
    const moneyRequestReportID = isMoneyRequestReport ? report?.reportID : '';

    const {
        iouReport,
        chatReport,
        transaction,
        iouAction,
        createdChatReportActionID,
        createdIOUReportActionID,
        reportPreviewAction,
        transactionThreadReportID,
        createdReportActionIDForThread,
        onyxData,
        billable,
    } = getPerDiemExpenseInformation({
        parentChatReport: currentChatReport,
        participantParams,
        policyParams,
        transactionParams,
        moneyRequestReportID,
    });
    const activeReportID = isMoneyRequestReport ? report?.reportID : chatReport.reportID;

    const parameters: CreatePerDiemRequestParams = {
        policyID: policyParams.policy.id,
        customUnitID: customUnit.customUnitID,
        customUnitRateID: customUnit.customUnitRateID,
        subRates: JSON.stringify(customUnit.subRates),
        startDateTime: customUnit.attributes.dates.start,
        endDateTime: customUnit.attributes.dates.end,
        currency,
        description: comment,
        created,
        iouReportID: iouReport.reportID,
        chatReportID: chatReport.reportID,
        transactionID: transaction.transactionID,
        reportActionID: iouAction.reportActionID,
        createdChatReportActionID,
        createdIOUReportActionID,
        reportPreviewReportActionID: reportPreviewAction.reportActionID,
        category,
        tag,
        transactionThreadReportID,
        createdReportActionIDForThread,
        billable,
        attendees: attendees ? JSON.stringify(attendees) : undefined,
    };

    playSound(SOUNDS.DONE);
    API.write(WRITE_COMMANDS.CREATE_PER_DIEM_REQUEST, parameters, onyxData);

    InteractionManager.runAfterInteractions(() => removeDraftTransaction(CONST.IOU.OPTIMISTIC_TRANSACTION_ID));
    dismissModalAndOpenReportInInboxTab(activeReportID);

    if (activeReportID) {
        notifyNewAction(activeReportID, payeeAccountID);
    }
}

function sendInvoice(
    currentUserAccountID: number,
    transaction: OnyxEntry<OnyxTypes.Transaction>,
    invoiceChatReport?: OnyxEntry<OnyxTypes.Report>,
    receiptFile?: Receipt,
    policy?: OnyxEntry<OnyxTypes.Policy>,
    policyTagList?: OnyxEntry<OnyxTypes.PolicyTagLists>,
    policyCategories?: OnyxEntry<OnyxTypes.PolicyCategories>,
    companyName?: string,
    companyWebsite?: string,
) {
    const parsedComment = getParsedComment(transaction?.comment?.comment?.trim() ?? '');
    if (transaction?.comment) {
        // eslint-disable-next-line no-param-reassign
        transaction.comment.comment = parsedComment;
    }
    const {
        senderWorkspaceID,
        receiver,
        invoiceRoom,
        createdChatReportActionID,
        invoiceReportID,
        reportPreviewReportActionID,
        transactionID,
        transactionThreadReportID,
        createdIOUReportActionID,
        createdReportActionIDForThread,
        reportActionID,
        onyxData,
    } = getSendInvoiceInformation(transaction, currentUserAccountID, invoiceChatReport, receiptFile, policy, policyTagList, policyCategories, companyName, companyWebsite);

    const parameters: SendInvoiceParams = {
        createdIOUReportActionID,
        createdReportActionIDForThread,
        reportActionID,
        senderWorkspaceID,
        accountID: currentUserAccountID,
        amount: transaction?.amount ?? 0,
        currency: transaction?.currency ?? '',
        comment: parsedComment,
        merchant: transaction?.merchant ?? '',
        category: transaction?.category,
        date: transaction?.created ?? '',
        invoiceRoomReportID: invoiceRoom.reportID,
        createdChatReportActionID,
        invoiceReportID,
        reportPreviewReportActionID,
        transactionID,
        transactionThreadReportID,
        companyName,
        companyWebsite,
        description: parsedComment,
        ...(invoiceChatReport?.reportID ? {receiverInvoiceRoomID: invoiceChatReport.reportID} : {receiverEmail: receiver.login ?? ''}),
    };

    playSound(SOUNDS.DONE);
    API.write(WRITE_COMMANDS.SEND_INVOICE, parameters, onyxData);
    InteractionManager.runAfterInteractions(() => removeDraftTransaction(CONST.IOU.OPTIMISTIC_TRANSACTION_ID));

    if (isSearchTopmostFullScreenRoute()) {
        Navigation.dismissModal();
    } else {
        Navigation.dismissModalWithReport({reportID: invoiceRoom.reportID});
    }

    notifyNewAction(invoiceRoom.reportID, receiver.accountID);
}

/**
 * Track an expense
 */
function trackExpense(params: CreateTrackExpenseParams) {
    const {
        report,
        action,
        isDraftPolicy,
        participantParams,
        policyParams: policyData = {},
        transactionParams: transactionData,
        accountantParams,
        shouldHandleNavigation = true,
        shouldPlaySound = true,
    } = params;
    const {participant, payeeAccountID, payeeEmail} = participantParams;
    const {policy, policyCategories, policyTagList} = policyData;
    const parsedComment = getParsedComment(transactionData.comment ?? '');
    transactionData.comment = parsedComment;
    const {
        amount,
        currency,
        created = '',
        merchant = '',
        comment = '',
        receipt,
        category,
        tag,
        taxCode = '',
        taxAmount = 0,
        billable,
        gpsPoints,
        validWaypoints,
        actionableWhisperReportActionID,
        linkedTrackedExpenseReportAction,
        linkedTrackedExpenseReportID,
        customUnitRateID,
        attendees,
    } = transactionData;

    const isMoneyRequestReport = isMoneyRequestReportReportUtils(report);
    const currentChatReport = isMoneyRequestReport ? getReportOrDraftReport(report.chatReportID) : report;
    const moneyRequestReportID = isMoneyRequestReport ? report.reportID : '';
    const isMovingTransactionFromTrackExpense = isMovingTransactionFromTrackExpenseIOUUtils(action);

    // Pass an open receipt so the distance expense will show a map with the route optimistically
    const trackedReceipt = validWaypoints ? {source: ReceiptGeneric as ReceiptSource, state: CONST.IOU.RECEIPT_STATE.OPEN} : receipt;
    const sanitizedWaypoints = validWaypoints ? JSON.stringify(sanitizeRecentWaypoints(validWaypoints)) : undefined;

    const retryParams: CreateTrackExpenseParams = {
        report,
        isDraftPolicy,
        action,
        participantParams: {
            participant,
            payeeAccountID,
            payeeEmail,
        },
        transactionParams: {
            amount,
            currency,
            created,
            merchant,
            comment,
            receipt: undefined,
            category,
            tag,
            taxCode,
            taxAmount,
            billable,
            validWaypoints,
            gpsPoints,
            actionableWhisperReportActionID,
            linkedTrackedExpenseReportAction,
            linkedTrackedExpenseReportID,
            customUnitRateID,
        },
    };

    const {
        createdWorkspaceParams,
        iouReport,
        chatReport,
        transaction,
        iouAction,
        createdChatReportActionID,
        createdIOUReportActionID,
        reportPreviewAction,
        transactionThreadReportID,
        createdReportActionIDForThread,
        actionableWhisperReportActionIDParam,
        onyxData,
    } =
        getTrackExpenseInformation({
            parentChatReport: currentChatReport,
            moneyRequestReportID,
            existingTransactionID:
                isMovingTransactionFromTrackExpense && linkedTrackedExpenseReportAction && isMoneyRequestAction(linkedTrackedExpenseReportAction)
                    ? getOriginalMessage(linkedTrackedExpenseReportAction)?.IOUTransactionID
                    : undefined,
            participantParams: {
                participant,
                payeeAccountID,
                payeeEmail,
            },
            transactionParams: {
                comment,
                amount,
                currency,
                created,
                merchant,
                receipt: trackedReceipt,
                category,
                tag,
                taxCode,
                taxAmount,
                billable,
                linkedTrackedExpenseReportAction,
                attendees,
            },
            policyParams: {
                policy,
                policyCategories,
                policyTagList,
            },
            retryParams,
        }) ?? {};
    const activeReportID = isMoneyRequestReport ? report.reportID : chatReport?.reportID;

    const recentServerValidatedWaypoints = getRecentWaypoints().filter((item) => !item.pendingAction);
    onyxData?.failureData?.push({
        onyxMethod: Onyx.METHOD.SET,
        key: `${ONYXKEYS.NVP_RECENT_WAYPOINTS}`,
        value: recentServerValidatedWaypoints,
    });

    const mileageRate = isCustomUnitRateIDForP2P(transaction) ? undefined : customUnitRateID;
    if (shouldPlaySound) {
        playSound(SOUNDS.DONE);
    }

    switch (action) {
        case CONST.IOU.ACTION.CATEGORIZE: {
            if (!linkedTrackedExpenseReportAction || !linkedTrackedExpenseReportID) {
                return;
            }
            const transactionParams: TrackedExpenseTransactionParams = {
                transactionID: transaction?.transactionID,
                amount,
                currency,
                comment,
                merchant,
                created,
                taxCode,
                taxAmount,
                category,
                tag,
                billable,
                receipt: isFileUploadable(trackedReceipt) ? trackedReceipt : undefined,
                waypoints: sanitizedWaypoints,
                customUnitRateID: mileageRate,
                attendees,
            };
            const policyParams: TrackedExpensePolicyParams = {
                policyID: chatReport?.policyID,
                isDraftPolicy,
            };
            const reportInformation: TrackedExpenseReportInformation = {
                moneyRequestPreviewReportActionID: iouAction?.reportActionID,
                moneyRequestReportID: iouReport?.reportID,
                moneyRequestCreatedReportActionID: createdIOUReportActionID,
                actionableWhisperReportActionID,
                linkedTrackedExpenseReportAction,
                linkedTrackedExpenseReportID,
                transactionThreadReportID,
                reportPreviewReportActionID: reportPreviewAction?.reportActionID,
                chatReportID: chatReport?.reportID,
            };
            const trackedExpenseParams: TrackedExpenseParams = {
                onyxData,
                reportInformation,
                transactionParams,
                policyParams,
                createdWorkspaceParams,
            };

            categorizeTrackedExpense(trackedExpenseParams);
            break;
        }
        case CONST.IOU.ACTION.SHARE: {
            if (!linkedTrackedExpenseReportAction || !linkedTrackedExpenseReportID) {
                return;
            }
            const transactionParams: TrackedExpenseTransactionParams = {
                transactionID: transaction?.transactionID,
                amount,
                currency,
                comment,
                merchant,
                created,
                taxCode: taxCode ?? '',
                taxAmount: taxAmount ?? 0,
                category,
                tag,
                billable,
                receipt: isFileUploadable(trackedReceipt) ? trackedReceipt : undefined,
                waypoints: sanitizedWaypoints,
                customUnitRateID: mileageRate,
                attendees,
            };
            const policyParams: TrackedExpensePolicyParams = {
                policyID: chatReport?.policyID,
            };
            const reportInformation: TrackedExpenseReportInformation = {
                moneyRequestPreviewReportActionID: iouAction?.reportActionID,
                moneyRequestReportID: iouReport?.reportID,
                moneyRequestCreatedReportActionID: createdIOUReportActionID,
                actionableWhisperReportActionID,
                linkedTrackedExpenseReportAction,
                linkedTrackedExpenseReportID,
                transactionThreadReportID,
                reportPreviewReportActionID: reportPreviewAction?.reportActionID,
                chatReportID: chatReport?.reportID,
            };
            const trackedExpenseParams: TrackedExpenseParams = {
                onyxData,
                reportInformation,
                transactionParams,
                policyParams,
                createdWorkspaceParams,
                accountantParams,
            };
            shareTrackedExpense(trackedExpenseParams);
            break;
        }
        default: {
            const parameters: TrackExpenseParams = {
                amount,
                currency,
                comment,
                created,
                merchant,
                iouReportID: iouReport?.reportID,
                chatReportID: chatReport?.reportID,
                transactionID: transaction?.transactionID,
                reportActionID: iouAction?.reportActionID,
                createdChatReportActionID,
                createdIOUReportActionID,
                reportPreviewReportActionID: reportPreviewAction?.reportActionID,
                receipt: isFileUploadable(trackedReceipt) ? trackedReceipt : undefined,
                receiptState: trackedReceipt?.state,
                category,
                tag,
                taxCode,
                taxAmount,
                billable,
                // This needs to be a string of JSON because of limitations with the fetch() API and nested objects
                receiptGpsPoints: gpsPoints ? JSON.stringify(gpsPoints) : undefined,
                transactionThreadReportID,
                createdReportActionIDForThread,
                waypoints: sanitizedWaypoints,
                customUnitRateID,
                description: parsedComment,
            };
            if (actionableWhisperReportActionIDParam) {
                parameters.actionableWhisperReportActionID = actionableWhisperReportActionIDParam;
            }
            API.write(WRITE_COMMANDS.TRACK_EXPENSE, parameters, onyxData);
        }
    }

    if (shouldHandleNavigation) {
        InteractionManager.runAfterInteractions(() => removeDraftTransactions());

        if (!params.isRetry) {
            dismissModalAndOpenReportInInboxTab(activeReportID);
        }
    }

    notifyNewAction(activeReportID, payeeAccountID);
}

function getOrCreateOptimisticSplitChatReport(existingSplitChatReportID: string | undefined, participants: Participant[], participantAccountIDs: number[], currentUserAccountID: number) {
    // The existing chat report could be passed as reportID or exist on the sole "participant" (in this case a report option)
    const existingChatReportID = existingSplitChatReportID ?? participants.at(0)?.reportID;

    // Check if the report is available locally if we do have one
    const existingSplitChatOnyxData = allReports?.[`${ONYXKEYS.COLLECTION.REPORT}${existingChatReportID}`];
    let existingSplitChatReport = existingChatReportID && existingSplitChatOnyxData ? {...existingSplitChatOnyxData} : undefined;

    const allParticipantsAccountIDs = [...participantAccountIDs, currentUserAccountID];
    if (!existingSplitChatReport) {
        existingSplitChatReport = getChatByParticipants(allParticipantsAccountIDs, undefined, participantAccountIDs.length > 1);
    }

    // We found an existing chat report we are done...
    if (existingSplitChatReport) {
        // Yes, these are the same, but give the caller a way to identify if we created a new report or not
        return {existingSplitChatReport, splitChatReport: existingSplitChatReport};
    }

    // Create a Group Chat if we have multiple participants
    if (participants.length > 1) {
        const splitChatReport = buildOptimisticChatReport({
            participantList: allParticipantsAccountIDs,
            reportName: '',
            chatType: CONST.REPORT.CHAT_TYPE.GROUP,
            notificationPreference: CONST.REPORT.NOTIFICATION_PREFERENCE.ALWAYS,
        });

        return {existingSplitChatReport: null, splitChatReport};
    }

    // Otherwise, create a new 1:1 chat report
    const splitChatReport = buildOptimisticChatReport({
        participantList: participantAccountIDs,
    });
    return {existingSplitChatReport: null, splitChatReport};
}

/**
 * Build the Onyx data and IOU split necessary for splitting a bill with 3+ users.
 * 1. Build the optimistic Onyx data for the group chat, i.e. chatReport and iouReportAction creating the former if it doesn't yet exist.
 * 2. Loop over the group chat participant list, building optimistic or updating existing chatReports, iouReports and iouReportActions between the user and each participant.
 * We build both Onyx data and the IOU split that is sent as a request param and is used by Auth to create the chatReports, iouReports and iouReportActions in the database.
 * The IOU split has the following shape:
 *  [
 *      {email: 'currentUser', amount: 100},
 *      {email: 'user2', amount: 100, iouReportID: '100', chatReportID: '110', transactionID: '120', reportActionID: '130'},
 *      {email: 'user3', amount: 100, iouReportID: '200', chatReportID: '210', transactionID: '220', reportActionID: '230'}
 *  ]
 * @param amount - always in the smallest unit of the currency
 * @param existingSplitChatReportID - the report ID where the split expense happens, could be a group chat or a expense chat
 */
function createSplitsAndOnyxData({
    participants,
    currentUserLogin,
    currentUserAccountID,
    existingSplitChatReportID,
    transactionParams: {
        amount,
        comment,
        currency,
        merchant,
        created,
        category,
        tag,
        splitShares = {},
        billable = false,
        iouRequestType = CONST.IOU.REQUEST_TYPE.MANUAL,
        taxCode = '',
        taxAmount = 0,
        attendees,
    },
}: CreateSplitsAndOnyxDataParams): SplitsAndOnyxData {
    const currentUserEmailForIOUSplit = addSMSDomainIfPhoneNumber(currentUserLogin);
    const participantAccountIDs = participants.map((participant) => Number(participant.accountID));

    const {splitChatReport, existingSplitChatReport} = getOrCreateOptimisticSplitChatReport(existingSplitChatReportID, participants, participantAccountIDs, currentUserAccountID);
    const isOwnPolicyExpenseChat = !!splitChatReport.isOwnPolicyExpenseChat;

    // Pass an open receipt so the distance expense will show a map with the route optimistically
    const receipt: Receipt | undefined = iouRequestType === CONST.IOU.REQUEST_TYPE.DISTANCE ? {source: ReceiptGeneric as ReceiptSource, state: CONST.IOU.RECEIPT_STATE.OPEN} : undefined;

    const existingTransaction = allTransactionDrafts[`${ONYXKEYS.COLLECTION.TRANSACTION_DRAFT}${CONST.IOU.OPTIMISTIC_TRANSACTION_ID}`];
    const isDistanceRequest = existingTransaction && existingTransaction.iouRequestType === CONST.IOU.REQUEST_TYPE.DISTANCE;
    let splitTransaction = buildOptimisticTransaction({
        existingTransaction,
        transactionParams: {
            amount,
            currency,
            reportID: CONST.REPORT.SPLIT_REPORT_ID,
            comment,
            created,
            merchant: merchant || Localize.translateLocal('iou.expense'),
            receipt,
            category,
            tag,
            taxCode,
            taxAmount,
            billable,
            pendingFields: isDistanceRequest ? {waypoints: CONST.RED_BRICK_ROAD_PENDING_ACTION.ADD} : undefined,
            attendees,
        },
    });

    // Important data is set on the draft distance transaction, such as the iouRequestType marking it as a distance request, so merge it into the optimistic split transaction
    if (isDistanceRequest) {
        splitTransaction = fastMerge(existingTransaction, splitTransaction, false);
    }

    // Note: The created action must be optimistically generated before the IOU action so there's no chance that the created action appears after the IOU action in the chat
    const splitCreatedReportAction = buildOptimisticCreatedReportAction(currentUserEmailForIOUSplit);
    const splitIOUReportAction = buildOptimisticIOUReportAction({
        type: CONST.IOU.REPORT_ACTION_TYPE.SPLIT,
        amount,
        currency,
        comment,
        participants,
        transactionID: splitTransaction.transactionID,
        isOwnPolicyExpenseChat,
    });

    splitChatReport.lastReadTime = DateUtils.getDBTime();
    splitChatReport.lastMessageText = getReportActionText(splitIOUReportAction);
    splitChatReport.lastMessageHtml = getReportActionHtml(splitIOUReportAction);
    splitChatReport.lastActorAccountID = currentUserAccountID;
    splitChatReport.lastVisibleActionCreated = splitIOUReportAction.created;

    if (splitChatReport.participants && getReportNotificationPreference(splitChatReport) === CONST.REPORT.NOTIFICATION_PREFERENCE.HIDDEN) {
        splitChatReport.participants[currentUserAccountID] = {notificationPreference: CONST.REPORT.NOTIFICATION_PREFERENCE.ALWAYS};
    }

    // If we have an existing splitChatReport (group chat or workspace) use it's pending fields, otherwise indicate that we are adding a chat
    if (!existingSplitChatReport) {
        splitChatReport.pendingFields = {
            createChat: CONST.RED_BRICK_ROAD_PENDING_ACTION.ADD,
        };
    }

    const optimisticData: OnyxUpdate[] = [
        {
            // Use set for new reports because it doesn't exist yet, is faster,
            // and we need the data to be available when we navigate to the chat page
            onyxMethod: existingSplitChatReport ? Onyx.METHOD.MERGE : Onyx.METHOD.SET,
            key: `${ONYXKEYS.COLLECTION.REPORT}${splitChatReport.reportID}`,
            value: splitChatReport,
        },
        {
            onyxMethod: Onyx.METHOD.SET,
            key: ONYXKEYS.NVP_QUICK_ACTION_GLOBAL_CREATE,
            value: {
                action: iouRequestType === CONST.IOU.REQUEST_TYPE.DISTANCE ? CONST.QUICK_ACTIONS.SPLIT_DISTANCE : CONST.QUICK_ACTIONS.SPLIT_MANUAL,
                chatReportID: splitChatReport.reportID,
                isFirstQuickAction: isEmptyObject(quickAction),
            },
        },
        existingSplitChatReport
            ? {
                  onyxMethod: Onyx.METHOD.MERGE,
                  key: `${ONYXKEYS.COLLECTION.REPORT_ACTIONS}${splitChatReport.reportID}`,
                  value: {
                      [splitIOUReportAction.reportActionID]: splitIOUReportAction as OnyxTypes.ReportAction,
                  },
              }
            : {
                  onyxMethod: Onyx.METHOD.SET,
                  key: `${ONYXKEYS.COLLECTION.REPORT_ACTIONS}${splitChatReport.reportID}`,
                  value: {
                      [splitCreatedReportAction.reportActionID]: splitCreatedReportAction as OnyxTypes.ReportAction,
                      [splitIOUReportAction.reportActionID]: splitIOUReportAction as OnyxTypes.ReportAction,
                  },
              },
        {
            onyxMethod: Onyx.METHOD.SET,
            key: `${ONYXKEYS.COLLECTION.TRANSACTION}${splitTransaction.transactionID}`,
            value: splitTransaction,
        },
    ];

    if (!existingSplitChatReport) {
        optimisticData.push({
            onyxMethod: Onyx.METHOD.MERGE,
            key: `${ONYXKEYS.COLLECTION.REPORT_METADATA}${splitChatReport.reportID}`,
            value: {
                isOptimisticReport: true,
            },
        });
    }

    const successData: OnyxUpdate[] = [
        {
            onyxMethod: Onyx.METHOD.MERGE,
            key: `${ONYXKEYS.COLLECTION.REPORT_ACTIONS}${splitChatReport.reportID}`,
            value: {
                ...(existingSplitChatReport ? {} : {[splitCreatedReportAction.reportActionID]: {pendingAction: null}}),
                [splitIOUReportAction.reportActionID]: {pendingAction: null},
            },
        },
        {
            onyxMethod: Onyx.METHOD.MERGE,
            key: `${ONYXKEYS.COLLECTION.TRANSACTION}${splitTransaction.transactionID}`,
            value: {pendingAction: null, pendingFields: null},
        },
    ];

    if (!existingSplitChatReport) {
        successData.push({
            onyxMethod: Onyx.METHOD.MERGE,
            key: `${ONYXKEYS.COLLECTION.REPORT_METADATA}${splitChatReport.reportID}`,
            value: {
                isOptimisticReport: false,
            },
        });
    }

    const redundantParticipants: Record<number, null> = {};
    if (!existingSplitChatReport) {
        successData.push({
            onyxMethod: Onyx.METHOD.MERGE,
            key: `${ONYXKEYS.COLLECTION.REPORT}${splitChatReport.reportID}`,
            value: {pendingFields: {createChat: null}, participants: redundantParticipants},
        });
    }

    const failureData: OnyxUpdate[] = [
        {
            onyxMethod: Onyx.METHOD.MERGE,
            key: `${ONYXKEYS.COLLECTION.TRANSACTION}${splitTransaction.transactionID}`,
            value: {
                errors: getMicroSecondOnyxErrorWithTranslationKey('iou.error.genericCreateFailureMessage'),
                pendingAction: null,
                pendingFields: null,
            },
        },
        {
            onyxMethod: Onyx.METHOD.SET,
            key: ONYXKEYS.NVP_QUICK_ACTION_GLOBAL_CREATE,
            value: quickAction ?? null,
        },
    ];

    if (existingSplitChatReport) {
        failureData.push({
            onyxMethod: Onyx.METHOD.MERGE,
            key: `${ONYXKEYS.COLLECTION.REPORT_ACTIONS}${splitChatReport.reportID}`,
            value: {
                [splitIOUReportAction.reportActionID]: {
                    errors: getMicroSecondOnyxErrorWithTranslationKey('iou.error.genericCreateFailureMessage'),
                },
            },
        });
    } else {
        failureData.push(
            {
                onyxMethod: Onyx.METHOD.MERGE,
                key: `${ONYXKEYS.COLLECTION.REPORT}${splitChatReport.reportID}`,
                value: {
                    errorFields: {
                        createChat: getMicroSecondOnyxErrorWithTranslationKey('report.genericCreateReportFailureMessage'),
                    },
                },
            },
            {
                onyxMethod: Onyx.METHOD.MERGE,
                key: `${ONYXKEYS.COLLECTION.REPORT_ACTIONS}${splitChatReport.reportID}`,
                value: {
                    [splitIOUReportAction.reportActionID]: {
                        errors: getMicroSecondOnyxErrorWithTranslationKey('iou.error.genericCreateFailureMessage'),
                    },
                },
            },
        );
    }

    // Loop through participants creating individual chats, iouReports and reportActionIDs as needed
    const currentUserAmount = splitShares?.[currentUserAccountID]?.amount ?? calculateIOUAmount(participants.length, amount, currency, true);
    const currentUserTaxAmount = calculateIOUAmount(participants.length, taxAmount, currency, true);

    const splits: Split[] = [{email: currentUserEmailForIOUSplit, accountID: currentUserAccountID, amount: currentUserAmount, taxAmount: currentUserTaxAmount}];

    const hasMultipleParticipants = participants.length > 1;
    participants.forEach((participant) => {
        // In a case when a participant is a workspace, even when a current user is not an owner of the workspace
        const isPolicyExpenseChat = isPolicyExpenseChatReportUtil(participant);
        const splitAmount = splitShares?.[participant.accountID ?? CONST.DEFAULT_NUMBER_ID]?.amount ?? calculateIOUAmount(participants.length, amount, currency, false);
        const splitTaxAmount = calculateIOUAmount(participants.length, taxAmount, currency, false);

        // To exclude someone from a split, the amount can be 0. The scenario for this is when creating a split from a group chat, we have remove the option to deselect users to exclude them.
        // We can input '0' next to someone we want to exclude.
        if (splitAmount === 0) {
            return;
        }

        // In case the participant is a workspace, email & accountID should remain undefined and won't be used in the rest of this code
        // participant.login is undefined when the request is initiated from a group DM with an unknown user, so we need to add a default
        const email = isOwnPolicyExpenseChat || isPolicyExpenseChat ? '' : addSMSDomainIfPhoneNumber(participant.login ?? '').toLowerCase();
        const accountID = isOwnPolicyExpenseChat || isPolicyExpenseChat ? 0 : Number(participant.accountID);
        if (email === currentUserEmailForIOUSplit) {
            return;
        }

        // STEP 1: Get existing chat report OR build a new optimistic one
        // If we only have one participant and the request was initiated from the global create menu, i.e. !existingGroupChatReportID, the oneOnOneChatReport is the groupChatReport
        let oneOnOneChatReport: OnyxTypes.Report | OptimisticChatReport;
        let isNewOneOnOneChatReport = false;
        let shouldCreateOptimisticPersonalDetails = false;
        const personalDetailExists = accountID in allPersonalDetails;

        // If this is a split between two people only and the function
        // wasn't provided with an existing group chat report id
        // or, if the split is being made from the expense chat, then the oneOnOneChatReport is the same as the splitChatReport
        // in this case existingSplitChatReport will belong to the policy expense chat and we won't be
        // entering code that creates optimistic personal details
        if ((!hasMultipleParticipants && !existingSplitChatReportID) || isOwnPolicyExpenseChat || isOneOnOneChat(splitChatReport)) {
            oneOnOneChatReport = splitChatReport;
            shouldCreateOptimisticPersonalDetails = !existingSplitChatReport && !personalDetailExists;
        } else {
            const existingChatReport = getChatByParticipants([accountID, currentUserAccountID]);
            isNewOneOnOneChatReport = !existingChatReport;
            shouldCreateOptimisticPersonalDetails = isNewOneOnOneChatReport && !personalDetailExists;
            oneOnOneChatReport =
                existingChatReport ??
                buildOptimisticChatReport({
                    participantList: [accountID, currentUserAccountID],
                });
        }

        // STEP 2: Get existing IOU/Expense report and update its total OR build a new optimistic one
        let oneOnOneIOUReport: OneOnOneIOUReport = oneOnOneChatReport.iouReportID ? allReports?.[`${ONYXKEYS.COLLECTION.REPORT}${oneOnOneChatReport.iouReportID}`] : null;
        const shouldCreateNewOneOnOneIOUReport = shouldCreateNewMoneyRequestReportReportUtils(oneOnOneIOUReport, oneOnOneChatReport);

        if (!oneOnOneIOUReport || shouldCreateNewOneOnOneIOUReport) {
            oneOnOneIOUReport = isOwnPolicyExpenseChat
                ? buildOptimisticExpenseReport(oneOnOneChatReport.reportID, oneOnOneChatReport.policyID, currentUserAccountID, splitAmount, currency)
                : buildOptimisticIOUReport(currentUserAccountID, accountID, splitAmount, oneOnOneChatReport.reportID, currency);
        } else if (isOwnPolicyExpenseChat) {
            // Because of the Expense reports are stored as negative values, we subtract the total from the amount
            if (oneOnOneIOUReport?.currency === currency) {
                if (typeof oneOnOneIOUReport.total === 'number') {
                    oneOnOneIOUReport.total -= splitAmount;
                }

                if (typeof oneOnOneIOUReport.unheldTotal === 'number') {
                    oneOnOneIOUReport.unheldTotal -= splitAmount;
                }
            }
        } else {
            oneOnOneIOUReport = updateIOUOwnerAndTotal(oneOnOneIOUReport, currentUserAccountID, splitAmount, currency);
        }

        // STEP 3: Build optimistic transaction
        let oneOnOneTransaction = buildOptimisticTransaction({
            originalTransactionID: splitTransaction.transactionID,
            transactionParams: {
                amount: isExpenseReport(oneOnOneIOUReport) ? -splitAmount : splitAmount,
                currency,
                reportID: oneOnOneIOUReport.reportID,
                comment,
                created,
                merchant: merchant || Localize.translateLocal('iou.expense'),
                category,
                tag,
                taxCode,
                taxAmount: isExpenseReport(oneOnOneIOUReport) ? -splitTaxAmount : splitTaxAmount,
                billable,
                source: CONST.IOU.TYPE.SPLIT,
            },
        });

        if (isDistanceRequest) {
            oneOnOneTransaction = fastMerge(existingTransaction, oneOnOneTransaction, false);
        }

        // STEP 4: Build optimistic reportActions. We need:
        // 1. CREATED action for the chatReport
        // 2. CREATED action for the iouReport
        // 3. IOU action for the iouReport
        // 4. Transaction Thread and the CREATED action for it
        // 5. REPORT_PREVIEW action for the chatReport
        const [oneOnOneCreatedActionForChat, oneOnOneCreatedActionForIOU, oneOnOneIOUAction, optimisticTransactionThread, optimisticCreatedActionForTransactionThread] =
            buildOptimisticMoneyRequestEntities({
                iouReport: oneOnOneIOUReport,
                type: CONST.IOU.REPORT_ACTION_TYPE.CREATE,
                amount: splitAmount,
                currency,
                comment,
                payeeEmail: currentUserEmailForIOUSplit,
                participants: [participant],
                transactionID: oneOnOneTransaction.transactionID,
            });

        // Add optimistic personal details for new participants
        const oneOnOnePersonalDetailListAction: OnyxTypes.PersonalDetailsList = shouldCreateOptimisticPersonalDetails
            ? {
                  [accountID]: {
                      accountID,
                      // Disabling this line since participant.displayName can be an empty string
                      // eslint-disable-next-line @typescript-eslint/prefer-nullish-coalescing
                      displayName: formatPhoneNumber(participant.displayName || email),
                      login: participant.login,
                      isOptimisticPersonalDetail: true,
                  },
              }
            : {};

        if (shouldCreateOptimisticPersonalDetails) {
            // BE will send different participants. We clear the optimistic ones to avoid duplicated entries
            redundantParticipants[accountID] = null;
        }

        let oneOnOneReportPreviewAction = getReportPreviewAction(oneOnOneChatReport.reportID, oneOnOneIOUReport.reportID);
        if (oneOnOneReportPreviewAction) {
            oneOnOneReportPreviewAction = updateReportPreview(oneOnOneIOUReport, oneOnOneReportPreviewAction);
        } else {
            oneOnOneReportPreviewAction = buildOptimisticReportPreview(oneOnOneChatReport, oneOnOneIOUReport);
        }

        // Add category to optimistic policy recently used categories when a participant is a workspace
        const optimisticPolicyRecentlyUsedCategories = isPolicyExpenseChat ? buildOptimisticPolicyRecentlyUsedCategories(participant.policyID, category) : [];

        const optimisticRecentlyUsedCurrencies = buildOptimisticRecentlyUsedCurrencies(currency);

        // Add tag to optimistic policy recently used tags when a participant is a workspace
        const optimisticPolicyRecentlyUsedTags = isPolicyExpenseChat ? buildOptimisticPolicyRecentlyUsedTags(participant.policyID, tag) : {};

        // STEP 5: Build Onyx Data
        const [oneOnOneOptimisticData, oneOnOneSuccessData, oneOnOneFailureData] = buildOnyxDataForMoneyRequest({
            isNewChatReport: isNewOneOnOneChatReport,
            shouldCreateNewMoneyRequestReport: shouldCreateNewOneOnOneIOUReport,
            isOneOnOneSplit: true,
            optimisticParams: {
                chat: {
                    report: oneOnOneChatReport,
                    createdAction: oneOnOneCreatedActionForChat,
                    reportPreviewAction: oneOnOneReportPreviewAction,
                },
                iou: {
                    report: oneOnOneIOUReport,
                    createdAction: oneOnOneCreatedActionForIOU,
                    action: oneOnOneIOUAction,
                },
                transactionParams: {
                    transaction: oneOnOneTransaction,
                    transactionThreadReport: optimisticTransactionThread,
                    transactionThreadCreatedReportAction: optimisticCreatedActionForTransactionThread,
                },
                policyRecentlyUsed: {
                    categories: optimisticPolicyRecentlyUsedCategories,
                    tags: optimisticPolicyRecentlyUsedTags,
                    currencies: optimisticRecentlyUsedCurrencies,
                },
                personalDetailListAction: oneOnOnePersonalDetailListAction,
            },
        });

        const individualSplit = {
            email,
            accountID,
            isOptimisticAccount: isOptimisticPersonalDetail(accountID),
            amount: splitAmount,
            iouReportID: oneOnOneIOUReport.reportID,
            chatReportID: oneOnOneChatReport.reportID,
            transactionID: oneOnOneTransaction.transactionID,
            reportActionID: oneOnOneIOUAction.reportActionID,
            createdChatReportActionID: oneOnOneCreatedActionForChat.reportActionID,
            createdIOUReportActionID: oneOnOneCreatedActionForIOU.reportActionID,
            reportPreviewReportActionID: oneOnOneReportPreviewAction.reportActionID,
            transactionThreadReportID: optimisticTransactionThread.reportID,
            createdReportActionIDForThread: optimisticCreatedActionForTransactionThread?.reportActionID,
            taxAmount: splitTaxAmount,
        };

        splits.push(individualSplit);
        optimisticData.push(...oneOnOneOptimisticData);
        successData.push(...oneOnOneSuccessData);
        failureData.push(...oneOnOneFailureData);
    });

    optimisticData.push({
        onyxMethod: Onyx.METHOD.MERGE,
        key: `${ONYXKEYS.COLLECTION.TRANSACTION}${splitTransaction.transactionID}`,
        value: {
            comment: {
                splits: splits.map((split) => ({accountID: split.accountID, amount: split.amount})),
            },
        },
    });

    const splitData: SplitData = {
        chatReportID: splitChatReport.reportID,
        transactionID: splitTransaction.transactionID,
        reportActionID: splitIOUReportAction.reportActionID,
        policyID: splitChatReport.policyID,
        chatType: splitChatReport.chatType,
    };

    if (!existingSplitChatReport) {
        splitData.createdReportActionID = splitCreatedReportAction.reportActionID;
    }

    return {
        splitData,
        splits,
        onyxData: {optimisticData, successData, failureData},
    };
}

type SplitBillActionsParams = {
    participants: Participant[];
    currentUserLogin: string;
    currentUserAccountID: number;
    amount: number;
    comment: string;
    currency: string;
    merchant: string;
    created: string;
    category?: string;
    tag?: string;
    billable?: boolean;
    iouRequestType?: IOURequestType;
    existingSplitChatReportID?: string;
    splitShares?: SplitShares;
    splitPayerAccountIDs?: number[];
    taxCode?: string;
    taxAmount?: number;
    isRetry?: boolean;
};

/**
 * @param amount - always in smallest currency unit
 * @param existingSplitChatReportID - Either a group DM or a expense chat
 */
function splitBill({
    participants,
    currentUserLogin,
    currentUserAccountID,
    amount,
    comment,
    currency,
    merchant,
    created,
    category = '',
    tag = '',
    billable = false,
    iouRequestType = CONST.IOU.REQUEST_TYPE.MANUAL,
    existingSplitChatReportID,
    splitShares = {},
    splitPayerAccountIDs = [],
    taxCode = '',
    taxAmount = 0,
}: SplitBillActionsParams) {
    const parsedComment = getParsedComment(comment);
    const {splitData, splits, onyxData} = createSplitsAndOnyxData({
        participants,
        currentUserLogin,
        currentUserAccountID,
        existingSplitChatReportID,
        transactionParams: {
            amount,
            comment: parsedComment,
            currency,
            merchant,
            created,
            category,
            tag,
            splitShares,
            billable,
            iouRequestType,
            taxCode,
            taxAmount,
        },
    });

    const parameters: SplitBillParams = {
        reportID: splitData.chatReportID,
        amount,
        splits: JSON.stringify(splits),
        currency,
        comment: parsedComment,
        category,
        merchant,
        created,
        tag,
        billable,
        transactionID: splitData.transactionID,
        reportActionID: splitData.reportActionID,
        createdReportActionID: splitData.createdReportActionID,
        policyID: splitData.policyID,
        chatType: splitData.chatType,
        splitPayerAccountIDs,
        taxCode,
        taxAmount,
        description: parsedComment,
    };

    playSound(SOUNDS.DONE);
    API.write(WRITE_COMMANDS.SPLIT_BILL, parameters, onyxData);
    InteractionManager.runAfterInteractions(() => removeDraftTransaction(CONST.IOU.OPTIMISTIC_TRANSACTION_ID));

    dismissModalAndOpenReportInInboxTab(existingSplitChatReportID);

    notifyNewAction(splitData.chatReportID, currentUserAccountID);
}

/**
 * @param amount - always in the smallest currency unit
 */
function splitBillAndOpenReport({
    participants,
    currentUserLogin,
    currentUserAccountID,
    amount,
    comment,
    currency,
    merchant,
    created,
    category = '',
    tag = '',
    billable = false,
    iouRequestType = CONST.IOU.REQUEST_TYPE.MANUAL,
    splitShares = {},
    splitPayerAccountIDs = [],
    taxCode = '',
    taxAmount = 0,
    existingSplitChatReportID,
}: SplitBillActionsParams) {
    const parsedComment = getParsedComment(comment);
    const {splitData, splits, onyxData} = createSplitsAndOnyxData({
        participants,
        currentUserLogin,
        currentUserAccountID,
        existingSplitChatReportID,
        transactionParams: {
            amount,
            comment: parsedComment,
            currency,
            merchant,
            created,
            category,
            tag,
            splitShares,
            billable,
            iouRequestType,
            taxCode,
            taxAmount,
        },
    });

    const parameters: SplitBillParams = {
        reportID: splitData.chatReportID,
        amount,
        splits: JSON.stringify(splits),
        currency,
        merchant,
        created,
        comment: parsedComment,
        category,
        tag,
        billable,
        transactionID: splitData.transactionID,
        reportActionID: splitData.reportActionID,
        createdReportActionID: splitData.createdReportActionID,
        policyID: splitData.policyID,
        chatType: splitData.chatType,
        splitPayerAccountIDs,
        taxCode,
        taxAmount,
        description: parsedComment,
    };

    playSound(SOUNDS.DONE);
    API.write(WRITE_COMMANDS.SPLIT_BILL_AND_OPEN_REPORT, parameters, onyxData);
    InteractionManager.runAfterInteractions(() => removeDraftTransaction(CONST.IOU.OPTIMISTIC_TRANSACTION_ID));

    dismissModalAndOpenReportInInboxTab(splitData.chatReportID);
    notifyNewAction(splitData.chatReportID, currentUserAccountID);
}

/** Used exclusively for starting a split expense request that contains a receipt, the split request will be completed once the receipt is scanned
 *  or user enters details manually.
 *
 * @param existingSplitChatReportID - Either a group DM or a expense chat
 */
function startSplitBill({
    participants,
    currentUserLogin,
    currentUserAccountID,
    comment,
    receipt,
    existingSplitChatReportID,
    billable = false,
    category = '',
    tag = '',
    currency,
    taxCode = '',
    taxAmount = 0,
    shouldPlaySound = true,
}: StartSplitBilActionParams) {
    const currentUserEmailForIOUSplit = addSMSDomainIfPhoneNumber(currentUserLogin);
    const participantAccountIDs = participants.map((participant) => Number(participant.accountID));
    const {splitChatReport, existingSplitChatReport} = getOrCreateOptimisticSplitChatReport(existingSplitChatReportID, participants, participantAccountIDs, currentUserAccountID);
    const isOwnPolicyExpenseChat = !!splitChatReport.isOwnPolicyExpenseChat;
    const parsedComment = getParsedComment(comment);

    const {name: filename, source, state = CONST.IOU.RECEIPT_STATE.SCAN_READY} = receipt;
    const receiptObject: Receipt = {state, source};

    // ReportID is -2 (aka "deleted") on the group transaction
    const splitTransaction = buildOptimisticTransaction({
        transactionParams: {
            amount: 0,
            currency,
            reportID: CONST.REPORT.SPLIT_REPORT_ID,
            comment: parsedComment,
            merchant: CONST.TRANSACTION.PARTIAL_TRANSACTION_MERCHANT,
            receipt: receiptObject,
            category,
            tag,
            taxCode,
            taxAmount,
            billable,
            filename,
        },
    });

    // Note: The created action must be optimistically generated before the IOU action so there's no chance that the created action appears after the IOU action in the chat
    const splitChatCreatedReportAction = buildOptimisticCreatedReportAction(currentUserEmailForIOUSplit);
    const splitIOUReportAction = buildOptimisticIOUReportAction({
        type: CONST.IOU.REPORT_ACTION_TYPE.SPLIT,
        amount: 0,
        currency: CONST.CURRENCY.USD,
        comment: parsedComment,
        participants,
        transactionID: splitTransaction.transactionID,
        isOwnPolicyExpenseChat,
    });

    splitChatReport.lastReadTime = DateUtils.getDBTime();
    splitChatReport.lastMessageText = getReportActionText(splitIOUReportAction);
    splitChatReport.lastMessageHtml = getReportActionHtml(splitIOUReportAction);

    // If we have an existing splitChatReport (group chat or workspace) use it's pending fields, otherwise indicate that we are adding a chat
    if (!existingSplitChatReport) {
        splitChatReport.pendingFields = {
            createChat: CONST.RED_BRICK_ROAD_PENDING_ACTION.ADD,
        };
    }

    const optimisticData: OnyxUpdate[] = [
        {
            // Use set for new reports because it doesn't exist yet, is faster,
            // and we need the data to be available when we navigate to the chat page
            onyxMethod: existingSplitChatReport ? Onyx.METHOD.MERGE : Onyx.METHOD.SET,
            key: `${ONYXKEYS.COLLECTION.REPORT}${splitChatReport.reportID}`,
            value: splitChatReport,
        },
        {
            onyxMethod: Onyx.METHOD.SET,
            key: ONYXKEYS.NVP_QUICK_ACTION_GLOBAL_CREATE,
            value: {
                action: CONST.QUICK_ACTIONS.SPLIT_SCAN,
                chatReportID: splitChatReport.reportID,
                isFirstQuickAction: isEmptyObject(quickAction),
            },
        },
        existingSplitChatReport
            ? {
                  onyxMethod: Onyx.METHOD.MERGE,
                  key: `${ONYXKEYS.COLLECTION.REPORT_ACTIONS}${splitChatReport.reportID}`,
                  value: {
                      [splitIOUReportAction.reportActionID]: splitIOUReportAction as OnyxTypes.ReportAction,
                  },
              }
            : {
                  onyxMethod: Onyx.METHOD.SET,
                  key: `${ONYXKEYS.COLLECTION.REPORT_ACTIONS}${splitChatReport.reportID}`,
                  value: {
                      [splitChatCreatedReportAction.reportActionID]: splitChatCreatedReportAction,
                      [splitIOUReportAction.reportActionID]: splitIOUReportAction as OnyxTypes.ReportAction,
                  },
              },
        {
            onyxMethod: Onyx.METHOD.SET,
            key: `${ONYXKEYS.COLLECTION.TRANSACTION}${splitTransaction.transactionID}`,
            value: splitTransaction,
        },
    ];

    if (!existingSplitChatReport) {
        optimisticData.push({
            onyxMethod: Onyx.METHOD.MERGE,
            key: `${ONYXKEYS.COLLECTION.REPORT_METADATA}${splitChatReport.reportID}`,
            value: {
                isOptimisticReport: true,
            },
        });
    }

    const successData: OnyxUpdate[] = [
        {
            onyxMethod: Onyx.METHOD.MERGE,
            key: `${ONYXKEYS.COLLECTION.REPORT_ACTIONS}${splitChatReport.reportID}`,
            value: {
                ...(existingSplitChatReport ? {} : {[splitChatCreatedReportAction.reportActionID]: {pendingAction: null}}),
                [splitIOUReportAction.reportActionID]: {pendingAction: null},
            },
        },
        {
            onyxMethod: Onyx.METHOD.MERGE,
            key: `${ONYXKEYS.COLLECTION.TRANSACTION}${splitTransaction.transactionID}`,
            value: {pendingAction: null},
        },
    ];

    if (!existingSplitChatReport) {
        successData.push({
            onyxMethod: Onyx.METHOD.MERGE,
            key: `${ONYXKEYS.COLLECTION.REPORT_METADATA}${splitChatReport.reportID}`,
            value: {
                isOptimisticReport: false,
            },
        });
    }

    const redundantParticipants: Record<number, null> = {};
    if (!existingSplitChatReport) {
        successData.push({
            onyxMethod: Onyx.METHOD.MERGE,
            key: `${ONYXKEYS.COLLECTION.REPORT}${splitChatReport.reportID}`,
            value: {pendingFields: {createChat: null}, participants: redundantParticipants},
        });
    }

    const failureData: OnyxUpdate[] = [
        {
            onyxMethod: Onyx.METHOD.MERGE,
            key: `${ONYXKEYS.COLLECTION.TRANSACTION}${splitTransaction.transactionID}`,
            value: {
                errors: getMicroSecondOnyxErrorWithTranslationKey('iou.error.genericCreateFailureMessage'),
            },
        },
        {
            onyxMethod: Onyx.METHOD.SET,
            key: ONYXKEYS.NVP_QUICK_ACTION_GLOBAL_CREATE,
            value: quickAction ?? null,
        },
    ];

    const retryParams = {
        participants: participants.map(({icons, ...rest}) => rest),
        currentUserLogin,
        currentUserAccountID,
        comment,
        receipt: receiptObject,
        existingSplitChatReportID,
        billable,
        category,
        tag,
        currency,
        taxCode,
        taxAmount,
    };

    if (existingSplitChatReport) {
        failureData.push({
            onyxMethod: Onyx.METHOD.MERGE,
            key: `${ONYXKEYS.COLLECTION.REPORT_ACTIONS}${splitChatReport.reportID}`,
            value: {
                [splitIOUReportAction.reportActionID]: {
                    errors: getReceiptError(receipt, filename, undefined, undefined, CONST.IOU.ACTION_PARAMS.START_SPLIT_BILL, retryParams),
                },
            },
        });
    } else {
        failureData.push(
            {
                onyxMethod: Onyx.METHOD.MERGE,
                key: `${ONYXKEYS.COLLECTION.REPORT}${splitChatReport.reportID}`,
                value: {
                    errorFields: {
                        createChat: getMicroSecondOnyxErrorWithTranslationKey('report.genericCreateReportFailureMessage'),
                    },
                },
            },
            {
                onyxMethod: Onyx.METHOD.MERGE,
                key: `${ONYXKEYS.COLLECTION.REPORT_ACTIONS}${splitChatReport.reportID}`,
                value: {
                    [splitChatCreatedReportAction.reportActionID]: {
                        errors: getMicroSecondOnyxErrorWithTranslationKey('report.genericCreateReportFailureMessage'),
                    },
                    [splitIOUReportAction.reportActionID]: {
                        errors: getReceiptError(receipt, filename, undefined, undefined, CONST.IOU.ACTION_PARAMS.START_SPLIT_BILL, retryParams),
                    },
                },
            },
        );
    }

    const splits: Split[] = [{email: currentUserEmailForIOUSplit, accountID: currentUserAccountID}];

    participants.forEach((participant) => {
        // Disabling this line since participant.login can be an empty string
        // eslint-disable-next-line @typescript-eslint/prefer-nullish-coalescing
        const email = participant.isOwnPolicyExpenseChat ? '' : addSMSDomainIfPhoneNumber(participant.login || participant.text || '').toLowerCase();
        const accountID = participant.isOwnPolicyExpenseChat ? 0 : Number(participant.accountID);
        if (email === currentUserEmailForIOUSplit) {
            return;
        }

        // When splitting with a expense chat, we only need to supply the policyID and the workspace reportID as it's needed so we can update the report preview
        if (participant.isOwnPolicyExpenseChat) {
            splits.push({
                policyID: participant.policyID,
                chatReportID: splitChatReport.reportID,
            });
            return;
        }

        const participantPersonalDetails = allPersonalDetails[participant?.accountID ?? CONST.DEFAULT_NUMBER_ID];
        if (!participantPersonalDetails) {
            optimisticData.push({
                onyxMethod: Onyx.METHOD.MERGE,
                key: ONYXKEYS.PERSONAL_DETAILS_LIST,
                value: {
                    [accountID]: {
                        accountID,
                        // Disabling this line since participant.displayName can be an empty string
                        // eslint-disable-next-line @typescript-eslint/prefer-nullish-coalescing
                        displayName: formatPhoneNumber(participant.displayName || email),
                        // Disabling this line since participant.login can be an empty string
                        // eslint-disable-next-line @typescript-eslint/prefer-nullish-coalescing
                        login: participant.login || participant.text,
                        isOptimisticPersonalDetail: true,
                    },
                },
            });
            // BE will send different participants. We clear the optimistic ones to avoid duplicated entries
            redundantParticipants[accountID] = null;
        }

        splits.push({
            email,
            accountID,
        });
    });

    participants.forEach((participant) => {
        const isPolicyExpenseChat = isPolicyExpenseChatReportUtil(participant);
        if (!isPolicyExpenseChat) {
            return;
        }

        const optimisticPolicyRecentlyUsedCategories = buildOptimisticPolicyRecentlyUsedCategories(participant.policyID, category);
        const optimisticPolicyRecentlyUsedTags = buildOptimisticPolicyRecentlyUsedTags(participant.policyID, tag);
        const optimisticRecentlyUsedCurrencies = buildOptimisticRecentlyUsedCurrencies(currency);

        if (optimisticPolicyRecentlyUsedCategories.length > 0) {
            optimisticData.push({
                onyxMethod: Onyx.METHOD.SET,
                key: `${ONYXKEYS.COLLECTION.POLICY_RECENTLY_USED_CATEGORIES}${participant.policyID}`,
                value: optimisticPolicyRecentlyUsedCategories,
            });
        }

        if (optimisticRecentlyUsedCurrencies.length > 0) {
            optimisticData.push({
                onyxMethod: Onyx.METHOD.SET,
                key: ONYXKEYS.RECENTLY_USED_CURRENCIES,
                value: optimisticRecentlyUsedCurrencies,
            });
        }

        if (!isEmptyObject(optimisticPolicyRecentlyUsedTags)) {
            optimisticData.push({
                onyxMethod: Onyx.METHOD.MERGE,
                key: `${ONYXKEYS.COLLECTION.POLICY_RECENTLY_USED_TAGS}${participant.policyID}`,
                value: optimisticPolicyRecentlyUsedTags,
            });
        }
    });

    // Save the new splits array into the transaction's comment in case the user calls CompleteSplitBill while offline
    optimisticData.push({
        onyxMethod: Onyx.METHOD.MERGE,
        key: `${ONYXKEYS.COLLECTION.TRANSACTION}${splitTransaction.transactionID}`,
        value: {
            comment: {
                splits,
            },
        },
    });

    const parameters: StartSplitBillParams = {
        chatReportID: splitChatReport.reportID,
        reportActionID: splitIOUReportAction.reportActionID,
        transactionID: splitTransaction.transactionID,
        splits: JSON.stringify(splits),
        receipt,
        comment: parsedComment,
        category,
        tag,
        currency,
        isFromGroupDM: !existingSplitChatReport,
        billable,
        ...(existingSplitChatReport ? {} : {createdReportActionID: splitChatCreatedReportAction.reportActionID}),
        chatType: splitChatReport?.chatType,
        taxCode,
        taxAmount,
        description: parsedComment,
    };
    if (shouldPlaySound) {
        playSound(SOUNDS.DONE);
    }

    API.write(WRITE_COMMANDS.START_SPLIT_BILL, parameters, {optimisticData, successData, failureData});

    Navigation.dismissModalWithReport({reportID: splitChatReport.reportID});
    notifyNewAction(splitChatReport.reportID, currentUserAccountID);
}

/** Used for editing a split expense while it's still scanning or when SmartScan fails, it completes a split expense started by startSplitBill above.
 *
 * @param chatReportID - The group chat or workspace reportID
 * @param reportAction - The split action that lives in the chatReport above
 * @param updatedTransaction - The updated **draft** split transaction
 * @param sessionAccountID - accountID of the current user
 * @param sessionEmail - email of the current user
 */
function completeSplitBill(
    chatReportID: string,
    reportAction: OnyxTypes.ReportAction,
    updatedTransaction: OnyxEntry<OnyxTypes.Transaction>,
    sessionAccountID: number,
    sessionEmail?: string,
) {
    const parsedComment = getParsedComment(updatedTransaction?.comment?.comment ?? '');
    if (updatedTransaction?.comment) {
        // eslint-disable-next-line no-param-reassign
        updatedTransaction.comment.comment = parsedComment;
    }
    const currentUserEmailForIOUSplit = addSMSDomainIfPhoneNumber(sessionEmail);
    const transactionID = updatedTransaction?.transactionID;
    const unmodifiedTransaction = allTransactions[`${ONYXKEYS.COLLECTION.TRANSACTION}${transactionID}`];

    // Save optimistic updated transaction and action
    const optimisticData: OnyxUpdate[] = [
        {
            onyxMethod: Onyx.METHOD.MERGE,
            key: `${ONYXKEYS.COLLECTION.TRANSACTION}${transactionID}`,
            value: {
                ...updatedTransaction,
                receipt: {
                    state: CONST.IOU.RECEIPT_STATE.OPEN,
                },
            },
        },
        {
            onyxMethod: Onyx.METHOD.MERGE,
            key: `${ONYXKEYS.COLLECTION.REPORT_ACTIONS}${chatReportID}`,
            value: {
                [reportAction.reportActionID]: {
                    lastModified: DateUtils.getDBTime(),
                    originalMessage: {
                        whisperedTo: [],
                    },
                },
            },
        },
    ];

    const successData: OnyxUpdate[] = [
        {
            onyxMethod: Onyx.METHOD.MERGE,
            key: `${ONYXKEYS.COLLECTION.TRANSACTION}${transactionID}`,
            value: {pendingAction: null},
        },
        {
            onyxMethod: Onyx.METHOD.MERGE,
            key: `${ONYXKEYS.COLLECTION.SPLIT_TRANSACTION_DRAFT}${transactionID}`,
            value: {pendingAction: null},
        },
    ];

    const failureData: OnyxUpdate[] = [
        {
            onyxMethod: Onyx.METHOD.MERGE,
            key: `${ONYXKEYS.COLLECTION.TRANSACTION}${transactionID}`,
            value: {
                ...unmodifiedTransaction,
                errors: getMicroSecondOnyxErrorWithTranslationKey('iou.error.genericCreateFailureMessage'),
            },
        },
        {
            onyxMethod: Onyx.METHOD.MERGE,
            key: `${ONYXKEYS.COLLECTION.REPORT_ACTIONS}${chatReportID}`,
            value: {
                [reportAction.reportActionID]: {
                    ...reportAction,
                    errors: getMicroSecondOnyxErrorWithTranslationKey('iou.error.genericCreateFailureMessage'),
                },
            },
        },
    ];

    const splitParticipants: Split[] = updatedTransaction?.comment?.splits ?? [];
    const amount = updatedTransaction?.modifiedAmount;
    const currency = updatedTransaction?.modifiedCurrency;

    // Exclude the current user when calculating the split amount, `calculateAmount` takes it into account
    const splitAmount = calculateIOUAmount(splitParticipants.length - 1, amount ?? 0, currency ?? '', false);
    const splitTaxAmount = calculateIOUAmount(splitParticipants.length - 1, updatedTransaction?.taxAmount ?? 0, currency ?? '', false);

    const splits: Split[] = [{email: currentUserEmailForIOUSplit}];
    splitParticipants.forEach((participant) => {
        // Skip creating the transaction for the current user
        if (participant.email === currentUserEmailForIOUSplit) {
            return;
        }
        const isPolicyExpenseChat = !!participant.policyID;

        if (!isPolicyExpenseChat) {
            // In case this is still the optimistic accountID saved in the splits array, return early as we cannot know
            // if there is an existing chat between the split creator and this participant
            // Instead, we will rely on Auth generating the report IDs and the user won't see any optimistic chats or reports created
            const participantPersonalDetails: OnyxTypes.PersonalDetails | null = allPersonalDetails[participant?.accountID ?? CONST.DEFAULT_NUMBER_ID];
            if (!participantPersonalDetails || participantPersonalDetails.isOptimisticPersonalDetail) {
                splits.push({
                    email: participant.email,
                });
                return;
            }
        }

        let oneOnOneChatReport: OnyxEntry<OnyxTypes.Report>;
        let isNewOneOnOneChatReport = false;
        if (isPolicyExpenseChat) {
            // The expense chat reportID is saved in the splits array when starting a split expense with a workspace
            oneOnOneChatReport = allReports?.[`${ONYXKEYS.COLLECTION.REPORT}${participant.chatReportID}`];
        } else {
            const existingChatReport = getChatByParticipants(participant.accountID ? [participant.accountID, sessionAccountID] : []);
            isNewOneOnOneChatReport = !existingChatReport;
            oneOnOneChatReport =
                existingChatReport ??
                buildOptimisticChatReport({
                    participantList: participant.accountID ? [participant.accountID, sessionAccountID] : [],
                });
        }

        let oneOnOneIOUReport: OneOnOneIOUReport = oneOnOneChatReport?.iouReportID ? allReports?.[`${ONYXKEYS.COLLECTION.REPORT}${oneOnOneChatReport.iouReportID}`] : null;
        const shouldCreateNewOneOnOneIOUReport = shouldCreateNewMoneyRequestReportReportUtils(oneOnOneIOUReport, oneOnOneChatReport);

        if (!oneOnOneIOUReport || shouldCreateNewOneOnOneIOUReport) {
            oneOnOneIOUReport = isPolicyExpenseChat
                ? buildOptimisticExpenseReport(oneOnOneChatReport?.reportID, participant.policyID, sessionAccountID, splitAmount, currency ?? '')
                : buildOptimisticIOUReport(sessionAccountID, participant.accountID ?? CONST.DEFAULT_NUMBER_ID, splitAmount, oneOnOneChatReport?.reportID, currency ?? '');
        } else if (isPolicyExpenseChat) {
            if (typeof oneOnOneIOUReport?.total === 'number') {
                // Because of the Expense reports are stored as negative values, we subtract the total from the amount
                oneOnOneIOUReport.total -= splitAmount;
            }
        } else {
            oneOnOneIOUReport = updateIOUOwnerAndTotal(oneOnOneIOUReport, sessionAccountID, splitAmount, currency ?? '');
        }

        const oneOnOneTransaction = buildOptimisticTransaction({
            originalTransactionID: transactionID,
            transactionParams: {
                amount: isPolicyExpenseChat ? -splitAmount : splitAmount,
                currency: currency ?? '',
                reportID: oneOnOneIOUReport?.reportID,
                comment: parsedComment,
                created: updatedTransaction?.modifiedCreated,
                merchant: updatedTransaction?.modifiedMerchant,
                receipt: {...updatedTransaction?.receipt, state: CONST.IOU.RECEIPT_STATE.OPEN},
                category: updatedTransaction?.category,
                tag: updatedTransaction?.tag,
                taxCode: updatedTransaction?.taxCode,
                taxAmount: isPolicyExpenseChat ? -splitTaxAmount : splitAmount,
                billable: updatedTransaction?.billable,
                source: CONST.IOU.TYPE.SPLIT,
                filename: updatedTransaction?.filename,
            },
        });

        const [oneOnOneCreatedActionForChat, oneOnOneCreatedActionForIOU, oneOnOneIOUAction, optimisticTransactionThread, optimisticCreatedActionForTransactionThread] =
            buildOptimisticMoneyRequestEntities({
                iouReport: oneOnOneIOUReport,
                type: CONST.IOU.REPORT_ACTION_TYPE.CREATE,
                amount: splitAmount,
                currency: currency ?? '',
                comment: parsedComment,
                payeeEmail: currentUserEmailForIOUSplit,
                participants: [participant],
                transactionID: oneOnOneTransaction.transactionID,
            });

        let oneOnOneReportPreviewAction = getReportPreviewAction(oneOnOneChatReport?.reportID, oneOnOneIOUReport?.reportID);
        if (oneOnOneReportPreviewAction) {
            oneOnOneReportPreviewAction = updateReportPreview(oneOnOneIOUReport, oneOnOneReportPreviewAction);
        } else {
            oneOnOneReportPreviewAction = buildOptimisticReportPreview(oneOnOneChatReport, oneOnOneIOUReport, '', oneOnOneTransaction);
        }

        const [oneOnOneOptimisticData, oneOnOneSuccessData, oneOnOneFailureData] = buildOnyxDataForMoneyRequest({
            isNewChatReport: isNewOneOnOneChatReport,
            isOneOnOneSplit: true,
            shouldCreateNewMoneyRequestReport: shouldCreateNewOneOnOneIOUReport,
            optimisticParams: {
                chat: {
                    report: oneOnOneChatReport,
                    createdAction: oneOnOneCreatedActionForChat,
                    reportPreviewAction: oneOnOneReportPreviewAction,
                },
                iou: {
                    report: oneOnOneIOUReport,
                    createdAction: oneOnOneCreatedActionForIOU,
                    action: oneOnOneIOUAction,
                },
                transactionParams: {
                    transaction: oneOnOneTransaction,
                    transactionThreadReport: optimisticTransactionThread,
                    transactionThreadCreatedReportAction: optimisticCreatedActionForTransactionThread,
                },
                policyRecentlyUsed: {},
            },
        });

        splits.push({
            email: participant.email,
            accountID: participant.accountID,
            policyID: participant.policyID,
            iouReportID: oneOnOneIOUReport?.reportID,
            chatReportID: oneOnOneChatReport?.reportID,
            transactionID: oneOnOneTransaction.transactionID,
            reportActionID: oneOnOneIOUAction.reportActionID,
            createdChatReportActionID: oneOnOneCreatedActionForChat.reportActionID,
            createdIOUReportActionID: oneOnOneCreatedActionForIOU.reportActionID,
            reportPreviewReportActionID: oneOnOneReportPreviewAction.reportActionID,
            transactionThreadReportID: optimisticTransactionThread.reportID,
            createdReportActionIDForThread: optimisticCreatedActionForTransactionThread?.reportActionID,
        });

        optimisticData.push(...oneOnOneOptimisticData);
        successData.push(...oneOnOneSuccessData);
        failureData.push(...oneOnOneFailureData);
    });

    const {
        amount: transactionAmount,
        currency: transactionCurrency,
        created: transactionCreated,
        merchant: transactionMerchant,
        comment: transactionComment,
        category: transactionCategory,
        tag: transactionTag,
        taxCode: transactionTaxCode,
        taxAmount: transactionTaxAmount,
        billable: transactionBillable,
    } = getTransactionDetails(updatedTransaction) ?? {};

    const parameters: CompleteSplitBillParams = {
        transactionID,
        amount: transactionAmount,
        currency: transactionCurrency,
        created: transactionCreated,
        merchant: transactionMerchant,
        comment: transactionComment,
        category: transactionCategory,
        tag: transactionTag,
        splits: JSON.stringify(splits),
        taxCode: transactionTaxCode,
        taxAmount: transactionTaxAmount,
        billable: transactionBillable,
        description: parsedComment,
    };

    playSound(SOUNDS.DONE);
    API.write(WRITE_COMMANDS.COMPLETE_SPLIT_BILL, parameters, {optimisticData, successData, failureData});
    InteractionManager.runAfterInteractions(() => removeDraftTransaction(CONST.IOU.OPTIMISTIC_TRANSACTION_ID));
    dismissModalAndOpenReportInInboxTab(chatReportID);
    notifyNewAction(chatReportID, sessionAccountID);
}

function setDraftSplitTransaction(transactionID: string | undefined, transactionChanges: TransactionChanges = {}, policy?: OnyxEntry<OnyxTypes.Policy>) {
    if (!transactionID) {
        return undefined;
    }
    let draftSplitTransaction = allDraftSplitTransactions[`${ONYXKEYS.COLLECTION.SPLIT_TRANSACTION_DRAFT}${transactionID}`];

    if (!draftSplitTransaction) {
        draftSplitTransaction = allTransactions[`${ONYXKEYS.COLLECTION.TRANSACTION}${transactionID}`];
    }

    const updatedTransaction = draftSplitTransaction
        ? getUpdatedTransaction({
              transaction: draftSplitTransaction,
              transactionChanges,
              isFromExpenseReport: false,
              shouldUpdateReceiptState: false,
              policy,
          })
        : null;

    Onyx.merge(`${ONYXKEYS.COLLECTION.SPLIT_TRANSACTION_DRAFT}${transactionID}`, updatedTransaction);
}

/** Requests money based on a distance (e.g. mileage from a map) */
function createDistanceRequest(distanceRequestInformation: CreateDistanceRequestInformation) {
    const {
        report,
        participants,
        currentUserLogin = '',
        currentUserAccountID = -1,
        iouType = CONST.IOU.TYPE.SUBMIT,
        existingTransaction,
        transactionParams,
        policyParams = {},
        backToReport,
    } = distanceRequestInformation;
    const {policy, policyCategories, policyTagList} = policyParams;
    const parsedComment = getParsedComment(transactionParams.comment);
    transactionParams.comment = parsedComment;
    const {amount, comment, currency, created, category, tag, taxAmount, taxCode, merchant, billable, validWaypoints, customUnitRateID = '', splitShares = {}, attendees} = transactionParams;

    // If the report is an iou or expense report, we should get the linked chat report to be passed to the getMoneyRequestInformation function
    const isMoneyRequestReport = isMoneyRequestReportReportUtils(report);
    const currentChatReport = isMoneyRequestReport ? getReportOrDraftReport(report?.chatReportID) : report;
    const moneyRequestReportID = isMoneyRequestReport ? report?.reportID : '';

    const optimisticReceipt: Receipt = {
        source: ReceiptGeneric as ReceiptSource,
        state: CONST.IOU.RECEIPT_STATE.OPEN,
    };

    let parameters: CreateDistanceRequestParams;
    let onyxData: OnyxData;
    const sanitizedWaypoints = sanitizeRecentWaypoints(validWaypoints);
    if (iouType === CONST.IOU.TYPE.SPLIT) {
        const {
            splitData,
            splits,
            onyxData: splitOnyxData,
        } = createSplitsAndOnyxData({
            participants,
            currentUserLogin: currentUserLogin ?? '',
            currentUserAccountID,
            existingSplitChatReportID: report?.reportID,
            transactionParams: {
                amount,
                comment,
                currency,
                merchant,
                created,
                category: category ?? '',
                tag: tag ?? '',
                splitShares,
                billable,
                iouRequestType: CONST.IOU.REQUEST_TYPE.DISTANCE,
                taxCode,
                taxAmount,
                attendees,
            },
        });
        onyxData = splitOnyxData;

        // Splits don't use the IOU report param. The split transaction isn't linked to a report shown in the UI, it's linked to a special default reportID of -2.
        // Therefore, any params related to the IOU report are irrelevant and omitted below.
        parameters = {
            transactionID: splitData.transactionID,
            chatReportID: splitData.chatReportID,
            createdChatReportActionID: splitData.createdReportActionID,
            reportActionID: splitData.reportActionID,
            waypoints: JSON.stringify(sanitizedWaypoints),
            customUnitRateID,
            comment,
            created,
            category,
            tag,
            taxCode,
            taxAmount,
            billable,
            splits: JSON.stringify(splits),
            chatType: splitData.chatType,
            description: parsedComment,
            attendees: attendees ? JSON.stringify(attendees) : undefined,
        };
    } else {
        const participant = participants.at(0) ?? {};
        const {
            iouReport,
            chatReport,
            transaction,
            iouAction,
            createdChatReportActionID,
            createdIOUReportActionID,
            reportPreviewAction,
            transactionThreadReportID,
            createdReportActionIDForThread,
            payerEmail,
            onyxData: moneyRequestOnyxData,
        } = getMoneyRequestInformation({
            parentChatReport: currentChatReport,
            existingTransaction,
            moneyRequestReportID,
            participantParams: {
                participant,
                payeeAccountID: userAccountID,
                payeeEmail: currentUserEmail,
            },
            policyParams: {
                policy,
                policyCategories,
                policyTagList,
            },
            transactionParams: {
                amount,
                currency,
                comment,
                created,
                merchant,
                receipt: optimisticReceipt,
                category,
                tag,
                taxCode,
                taxAmount,
                billable,
                attendees,
            },
        });

        onyxData = moneyRequestOnyxData;

        parameters = {
            comment,
            iouReportID: iouReport.reportID,
            chatReportID: chatReport.reportID,
            transactionID: transaction.transactionID,
            reportActionID: iouAction.reportActionID,
            createdChatReportActionID,
            createdIOUReportActionID,
            reportPreviewReportActionID: reportPreviewAction.reportActionID,
            waypoints: JSON.stringify(sanitizedWaypoints),
            created,
            category,
            tag,
            taxCode,
            taxAmount,
            billable,
            transactionThreadReportID,
            createdReportActionIDForThread,
            payerEmail,
            customUnitRateID,
            description: parsedComment,
            attendees: attendees ? JSON.stringify(attendees) : undefined,
        };
    }

    const recentServerValidatedWaypoints = getRecentWaypoints().filter((item) => !item.pendingAction);
    onyxData?.failureData?.push({
        onyxMethod: Onyx.METHOD.SET,
        key: `${ONYXKEYS.NVP_RECENT_WAYPOINTS}`,
        value: recentServerValidatedWaypoints,
    });

    playSound(SOUNDS.DONE);

    API.write(WRITE_COMMANDS.CREATE_DISTANCE_REQUEST, parameters, onyxData);
    InteractionManager.runAfterInteractions(() => removeDraftTransaction(CONST.IOU.OPTIMISTIC_TRANSACTION_ID));
    const activeReportID = isMoneyRequestReport && report?.reportID ? report.reportID : parameters.chatReportID;
    dismissModalAndOpenReportInInboxTab(backToReport ?? activeReportID);

    if (!isMoneyRequestReport || !Permissions.canUseTableReportView(betas)) {
        notifyNewAction(activeReportID, userAccountID);
    }
}

type UpdateMoneyRequestAmountAndCurrencyParams = {
    transactionID: string;
    transactionThreadReportID: string;
    currency: string;
    amount: number;
    taxAmount: number;
    policy?: OnyxEntry<OnyxTypes.Policy>;
    policyTagList?: OnyxEntry<OnyxTypes.PolicyTagLists>;
    policyCategories?: OnyxEntry<OnyxTypes.PolicyCategories>;
    taxCode: string;
};

/** Updates the amount and currency fields of an expense */
function updateMoneyRequestAmountAndCurrency({
    transactionID,
    transactionThreadReportID,
    currency,
    amount,
    taxAmount,
    policy,
    policyTagList,
    policyCategories,
    taxCode,
}: UpdateMoneyRequestAmountAndCurrencyParams) {
    const transactionChanges = {
        amount,
        currency,
        taxCode,
        taxAmount,
    };
    const transactionThreadReport = allReports?.[`${ONYXKEYS.COLLECTION.REPORT}${transactionThreadReportID}`] ?? null;
    const parentReport = allReports?.[`${ONYXKEYS.COLLECTION.REPORT}${transactionThreadReport?.parentReportID}`] ?? null;
    let data: UpdateMoneyRequestData;
    if (isTrackExpenseReport(transactionThreadReport) && isSelfDM(parentReport)) {
        data = getUpdateTrackExpenseParams(transactionID, transactionThreadReportID, transactionChanges, policy);
    } else {
        data = getUpdateMoneyRequestParams(transactionID, transactionThreadReportID, transactionChanges, policy, policyTagList ?? null, policyCategories ?? null);
    }
    const {params, onyxData} = data;
    API.write(WRITE_COMMANDS.UPDATE_MONEY_REQUEST_AMOUNT_AND_CURRENCY, params, onyxData);
}

/**
 *
 * @param transactionID  - The transactionID of IOU
 * @param reportAction - The reportAction of the transaction in the IOU report
 * @return the url to navigate back once the money request is deleted
 */
function prepareToCleanUpMoneyRequest(transactionID: string, reportAction: OnyxTypes.ReportAction, shouldKeepIOUTransactionID = false) {
    // STEP 1: Get all collections we're updating
    const iouReportID = isMoneyRequestAction(reportAction) ? getOriginalMessage(reportAction)?.IOUReportID : undefined;
    const iouReport = allReports?.[`${ONYXKEYS.COLLECTION.REPORT}${iouReportID}`] ?? null;
    const chatReport = allReports?.[`${ONYXKEYS.COLLECTION.REPORT}${iouReport?.chatReportID}`];
    const reportPreviewAction = getReportPreviewAction(iouReport?.chatReportID, iouReport?.reportID);
    const transaction = allTransactions[`${ONYXKEYS.COLLECTION.TRANSACTION}${transactionID}`];
    const isTransactionOnHold = isOnHold(transaction);
    const transactionViolations = allTransactionViolations[`${ONYXKEYS.COLLECTION.TRANSACTION_VIOLATIONS}${transactionID}`];
    const transactionThreadID = reportAction.childReportID;
    let transactionThread = null;
    if (transactionThreadID) {
        transactionThread = allReports?.[`${ONYXKEYS.COLLECTION.REPORT}${transactionThreadID}`] ?? null;
    }

    // STEP 2: Decide if we need to:
    // 1. Delete the transactionThread - delete if there are no visible comments in the thread
    // 2. Update the moneyRequestPreview to show [Deleted expense] - update if the transactionThread exists AND it isn't being deleted
    // The current state is that we want to get rid of the [Deleted expense] breadcrumb,
    // so we never want to display it if transactionThreadID is present.
    const shouldDeleteTransactionThread = !!transactionThreadID;

    // STEP 3: Update the IOU reportAction and decide if the iouReport should be deleted. We delete the iouReport if there are no visible comments left in the report.
    const updatedReportAction = {
        [reportAction.reportActionID]: {
            pendingAction: CONST.RED_BRICK_ROAD_PENDING_ACTION.DELETE,
            previousMessage: reportAction.message,
            message: [
                {
                    type: 'COMMENT',
                    html: '',
                    text: '',
                    isEdited: true,
                    isDeletedParentAction: shouldDeleteTransactionThread,
                },
            ],
            originalMessage: {
                IOUTransactionID: shouldKeepIOUTransactionID ? transactionID : null,
            },
            errors: null,
        },
    } as Record<string, NullishDeep<OnyxTypes.ReportAction>>;

    let canUserPerformWriteAction = true;
    if (chatReport) {
        canUserPerformWriteAction = !!canUserPerformWriteActionReportUtils(chatReport);
    }
    // If we are deleting the last transaction on a report, then delete the report too
    const shouldDeleteIOUReport = getReportTransactions(iouReportID).length === 1;

    // STEP 4: Update the iouReport and reportPreview with new totals and messages if it wasn't deleted
    let updatedIOUReport: OnyxInputValue<OnyxTypes.Report>;
    const currency = getCurrency(transaction);
    const updatedReportPreviewAction: Partial<OnyxTypes.ReportAction<typeof CONST.REPORT.ACTIONS.TYPE.REPORT_PREVIEW>> = {...reportPreviewAction};
    updatedReportPreviewAction.pendingAction = shouldDeleteIOUReport ? CONST.RED_BRICK_ROAD_PENDING_ACTION.DELETE : CONST.RED_BRICK_ROAD_PENDING_ACTION.UPDATE;
    if (iouReport && isExpenseReport(iouReport)) {
        updatedIOUReport = {...iouReport};

        if (typeof updatedIOUReport.total === 'number' && currency === iouReport?.currency) {
            // Because of the Expense reports are stored as negative values, we add the total from the amount
            const amountDiff = getAmount(transaction, true);
            updatedIOUReport.total += amountDiff;

            if (!transaction?.reimbursable && typeof updatedIOUReport.nonReimbursableTotal === 'number') {
                updatedIOUReport.nonReimbursableTotal += amountDiff;
            }

            if (!isTransactionOnHold) {
                if (typeof updatedIOUReport.unheldTotal === 'number') {
                    updatedIOUReport.unheldTotal += amountDiff;
                }

                if (!transaction?.reimbursable && typeof updatedIOUReport.unheldNonReimbursableTotal === 'number') {
                    updatedIOUReport.unheldNonReimbursableTotal += amountDiff;
                }
            }
        }
    } else {
        updatedIOUReport = updateIOUOwnerAndTotal(
            iouReport,
            reportAction.actorAccountID ?? CONST.DEFAULT_NUMBER_ID,
            getAmount(transaction, false),
            currency,
            true,
            false,
            isTransactionOnHold,
        );
    }

    if (updatedIOUReport) {
        const lastVisibleAction = getLastVisibleAction(iouReport?.reportID, canUserPerformWriteAction, updatedReportAction);
        const iouReportLastMessageText = getLastVisibleMessage(iouReport?.reportID, canUserPerformWriteAction, updatedReportAction).lastMessageText;
        updatedIOUReport.lastMessageText = iouReportLastMessageText;
        updatedIOUReport.lastVisibleActionCreated = lastVisibleAction?.created;
    }

    const hasNonReimbursableTransactions = hasNonReimbursableTransactionsReportUtils(iouReport?.reportID);
    const messageText = Localize.translateLocal(hasNonReimbursableTransactions ? 'iou.payerSpentAmount' : 'iou.payerOwesAmount', {
        payer: getPersonalDetailsForAccountID(updatedIOUReport?.managerID ?? CONST.DEFAULT_NUMBER_ID).login ?? '',
        amount: convertToDisplayString(updatedIOUReport?.total, updatedIOUReport?.currency),
    });

    if (getReportActionMessage(updatedReportPreviewAction)) {
        if (Array.isArray(updatedReportPreviewAction?.message)) {
            const message = updatedReportPreviewAction.message.at(0);
            if (message) {
                message.text = messageText;
                message.html = messageText;
                message.deleted = shouldDeleteIOUReport ? DateUtils.getDBTime() : '';
            }
        } else if (!Array.isArray(updatedReportPreviewAction.message) && updatedReportPreviewAction.message) {
            updatedReportPreviewAction.message.text = messageText;
            updatedReportPreviewAction.message.deleted = shouldDeleteIOUReport ? DateUtils.getDBTime() : '';
        }
    }

    if (updatedReportPreviewAction && reportPreviewAction?.childMoneyRequestCount && reportPreviewAction?.childMoneyRequestCount > 0) {
        updatedReportPreviewAction.childMoneyRequestCount = reportPreviewAction.childMoneyRequestCount - 1;
    }

    return {
        shouldDeleteTransactionThread,
        shouldDeleteIOUReport,
        updatedReportAction,
        updatedIOUReport,
        updatedReportPreviewAction,
        transactionThreadID,
        transactionThread,
        chatReport,
        transaction,
        transactionViolations,
        reportPreviewAction,
        iouReport,
    };
}

/**
 * Calculate the URL to navigate to after a money request deletion
 * @param transactionID - The ID of the money request being deleted
 * @param reportAction - The report action associated with the money request
 * @param isSingleTransactionView - whether we are in the transaction thread report
 * @returns The URL to navigate to
 */
function getNavigationUrlOnMoneyRequestDelete(transactionID: string | undefined, reportAction: OnyxTypes.ReportAction, isSingleTransactionView = false): Route | undefined {
    if (!transactionID) {
        return undefined;
    }

    const {shouldDeleteTransactionThread, shouldDeleteIOUReport, iouReport} = prepareToCleanUpMoneyRequest(transactionID, reportAction);

    // Determine which report to navigate back to
    if (iouReport && isSingleTransactionView && shouldDeleteTransactionThread && !shouldDeleteIOUReport) {
        return ROUTES.REPORT_WITH_ID.getRoute(iouReport.reportID);
    }

    if (iouReport?.chatReportID && shouldDeleteIOUReport) {
        return ROUTES.REPORT_WITH_ID.getRoute(iouReport.chatReportID);
    }

    return undefined;
}

/**
 * Calculate the URL to navigate to after a track expense deletion
 * @param chatReportID - The ID of the chat report containing the track expense
 * @param transactionID - The ID of the track expense being deleted
 * @param reportAction - The report action associated with the track expense
 * @param isSingleTransactionView - Whether we're in single transaction view
 * @returns The URL to navigate to
 */
function getNavigationUrlAfterTrackExpenseDelete(
    chatReportID: string | undefined,
    transactionID: string | undefined,
    reportAction: OnyxTypes.ReportAction,
    isSingleTransactionView = false,
): Route | undefined {
    if (!chatReportID || !transactionID) {
        return undefined;
    }

    const chatReport = allReports?.[`${ONYXKEYS.COLLECTION.REPORT}${chatReportID}`] ?? null;

    // If not a self DM, handle it as a regular money request
    if (!isSelfDM(chatReport)) {
        return getNavigationUrlOnMoneyRequestDelete(transactionID, reportAction, isSingleTransactionView);
    }

    const transactionThreadID = reportAction.childReportID;
    const shouldDeleteTransactionThread = transactionThreadID ? (reportAction?.childVisibleActionCount ?? 0) === 0 : false;

    // Only navigate if in single transaction view and the thread will be deleted
    if (isSingleTransactionView && shouldDeleteTransactionThread && chatReport?.reportID) {
        // Pop the deleted report screen before navigating. This prevents navigating to the Concierge chat due to the missing report.
        return ROUTES.REPORT_WITH_ID.getRoute(chatReport.reportID);
    }

    return undefined;
}

/**
 *
 * @param transactionID  - The transactionID of IOU
 * @param reportAction - The reportAction of the transaction in the IOU report
 * @param isSingleTransactionView - whether we are in the transaction thread report
 * @return the url to navigate back once the money request is deleted
 */
function cleanUpMoneyRequest(transactionID: string, reportAction: OnyxTypes.ReportAction, reportID: string, isSingleTransactionView = false) {
    const {
        shouldDeleteTransactionThread,
        shouldDeleteIOUReport,
        updatedReportAction,
        updatedIOUReport,
        updatedReportPreviewAction,
        transactionThreadID,
        chatReport,
        iouReport,
        reportPreviewAction,
    } = prepareToCleanUpMoneyRequest(transactionID, reportAction, Permissions.canUseTableReportView(betas));

    const urlToNavigateBack = getNavigationUrlOnMoneyRequestDelete(transactionID, reportAction, isSingleTransactionView);
    // build Onyx data

    // Onyx operations to delete the transaction, update the IOU report action and chat report action
    const reportActionsOnyxUpdates: OnyxUpdate[] = [];
    const onyxUpdates: OnyxUpdate[] = [
        {
            onyxMethod: Onyx.METHOD.SET,
            key: `${ONYXKEYS.COLLECTION.TRANSACTION}${transactionID}`,
            value: null,
        },
    ];
    reportActionsOnyxUpdates.push({
        onyxMethod: Onyx.METHOD.MERGE,
        key: `${ONYXKEYS.COLLECTION.REPORT_ACTIONS}${iouReport?.reportID}`,
        value: {
            [reportAction.reportActionID]: shouldDeleteIOUReport
                ? null
                : {
                      pendingAction: null,
                  },
        },
    });

    if (reportPreviewAction?.reportActionID) {
        reportActionsOnyxUpdates.push({
            onyxMethod: Onyx.METHOD.MERGE,
            key: `${ONYXKEYS.COLLECTION.REPORT_ACTIONS}${chatReport?.reportID}`,
            value: {
                [reportPreviewAction.reportActionID]: {
                    ...updatedReportPreviewAction,
                    pendingAction: null,
                    errors: null,
                },
            },
        });
    }

    // added the operation to delete associated transaction violations
    onyxUpdates.push({
        onyxMethod: Onyx.METHOD.SET,
        key: `${ONYXKEYS.COLLECTION.TRANSACTION_VIOLATIONS}${transactionID}`,
        value: null,
    });

    // added the operation to delete transaction thread
    if (shouldDeleteTransactionThread) {
        onyxUpdates.push(
            {
                onyxMethod: Onyx.METHOD.SET,
                key: `${ONYXKEYS.COLLECTION.REPORT}${transactionThreadID}`,
                value: null,
            },
            {
                onyxMethod: Onyx.METHOD.SET,
                key: `${ONYXKEYS.COLLECTION.REPORT_ACTIONS}${transactionThreadID}`,
                value: null,
            },
        );
    }

    // added operations to update IOU report and chat report
    reportActionsOnyxUpdates.push({
        onyxMethod: Onyx.METHOD.MERGE,
        key: `${ONYXKEYS.COLLECTION.REPORT_ACTIONS}${iouReport?.reportID}`,
        value: updatedReportAction,
    });
    onyxUpdates.push(
        {
            onyxMethod: Onyx.METHOD.MERGE,
            key: `${ONYXKEYS.COLLECTION.REPORT}${iouReport?.reportID}`,
            value: updatedIOUReport,
        },
        {
            onyxMethod: Onyx.METHOD.MERGE,
            key: `${ONYXKEYS.COLLECTION.REPORT}${chatReport?.reportID}`,
            value: getOutstandingChildRequest(updatedIOUReport),
        },
    );

    if (!shouldDeleteIOUReport && updatedReportPreviewAction.childMoneyRequestCount === 0) {
        onyxUpdates.push({
            onyxMethod: Onyx.METHOD.MERGE,
            key: `${ONYXKEYS.COLLECTION.REPORT}${chatReport?.reportID}`,
            value: {
                hasOutstandingChildRequest: false,
            },
        });
    }

    if (shouldDeleteIOUReport) {
        let canUserPerformWriteAction = true;
        if (chatReport) {
            canUserPerformWriteAction = !!canUserPerformWriteActionReportUtils(chatReport);
        }

        const lastMessageText = getLastVisibleMessage(
            iouReport?.chatReportID,
            canUserPerformWriteAction,
            reportPreviewAction?.reportActionID ? {[reportPreviewAction.reportActionID]: null} : {},
        )?.lastMessageText;
        const lastVisibleActionCreated = getLastVisibleAction(
            iouReport?.chatReportID,
            canUserPerformWriteAction,
            reportPreviewAction?.reportActionID ? {[reportPreviewAction.reportActionID]: null} : {},
        )?.created;

        onyxUpdates.push(
            {
                onyxMethod: Onyx.METHOD.MERGE,
                key: `${ONYXKEYS.COLLECTION.REPORT}${chatReport?.reportID}`,
                value: {
                    hasOutstandingChildRequest: false,
                    iouReportID: null,
                    lastMessageText,
                    lastVisibleActionCreated,
                },
            },
            {
                onyxMethod: Onyx.METHOD.SET,
                key: `${ONYXKEYS.COLLECTION.REPORT}${iouReport?.reportID}`,
                value: null,
            },
        );
    }

    clearAllRelatedReportActionErrors(reportID, reportAction);

    // First, update the reportActions to ensure related actions are not displayed.
    Onyx.update(reportActionsOnyxUpdates).then(() => {
        Navigation.goBack(urlToNavigateBack);
        InteractionManager.runAfterInteractions(() => {
            // After navigation, update the remaining data.
            Onyx.update(onyxUpdates);
        });
    });
}

/**
 *
 * @param transactionID  - The transactionID of IOU
 * @param reportAction - The reportAction of the transaction in the IOU report
 * @param isSingleTransactionView - whether we are in the transaction thread report
 * @return the url to navigate back once the money request is deleted
 */
function deleteMoneyRequest(transactionID: string | undefined, reportAction: OnyxTypes.ReportAction, isSingleTransactionView = false, shouldRemoveIOUTransactionID = true) {
    if (!transactionID) {
        return;
    }

    // STEP 1: Calculate and prepare the data
    const {
        shouldDeleteTransactionThread,
        shouldDeleteIOUReport,
        updatedReportAction,
        updatedIOUReport,
        updatedReportPreviewAction,
        transactionThreadID,
        transactionThread,
        chatReport,
        transaction,
        transactionViolations,
        iouReport,
        reportPreviewAction,
    } = prepareToCleanUpMoneyRequest(transactionID, reportAction, shouldRemoveIOUTransactionID);

    const urlToNavigateBack = getNavigationUrlOnMoneyRequestDelete(transactionID, reportAction, isSingleTransactionView);

    // STEP 2: Build Onyx data
    // The logic mostly resembles the cleanUpMoneyRequest function
    const optimisticData: OnyxUpdate[] = [
        {
            onyxMethod: Onyx.METHOD.SET,
            key: `${ONYXKEYS.COLLECTION.TRANSACTION}${transactionID}`,
            value: {...transaction, pendingAction: CONST.RED_BRICK_ROAD_PENDING_ACTION.DELETE},
        },
    ];

    optimisticData.push({
        onyxMethod: Onyx.METHOD.SET,
        key: `${ONYXKEYS.COLLECTION.TRANSACTION_VIOLATIONS}${transactionID}`,
        value: null,
    });

    const failureData: OnyxUpdate[] = [
        {
            onyxMethod: Onyx.METHOD.SET,
            key: `${ONYXKEYS.COLLECTION.TRANSACTION}${transactionID}`,
            value: {...transaction, pendingAction: null},
        },
    ];

    if (transactionViolations) {
        removeSettledAndApprovedTransactions(
            transactionViolations.filter((violation) => violation?.name === CONST.VIOLATIONS.DUPLICATED_TRANSACTION).flatMap((violation) => violation?.data?.duplicates ?? []),
        ).forEach((duplicateID) => {
            const duplicateTransactionsViolations = allTransactionViolations[`${ONYXKEYS.COLLECTION.TRANSACTION_VIOLATIONS}${duplicateID}`];
            if (!duplicateTransactionsViolations) {
                return;
            }

            const duplicateViolation = duplicateTransactionsViolations.find((violation) => violation.name === CONST.VIOLATIONS.DUPLICATED_TRANSACTION);
            if (!duplicateViolation?.data?.duplicates) {
                return;
            }

            const duplicateTransactionIDs = duplicateViolation.data.duplicates.filter((duplicateTransactionID) => duplicateTransactionID !== transactionID);

            const optimisticViolations: OnyxTypes.TransactionViolations = duplicateTransactionsViolations.filter((violation) => violation.name !== CONST.VIOLATIONS.DUPLICATED_TRANSACTION);

            if (duplicateTransactionIDs.length > 0) {
                optimisticViolations.push({
                    ...duplicateViolation,
                    data: {
                        ...duplicateViolation.data,
                        duplicates: duplicateTransactionIDs,
                    },
                });
            }

            optimisticData.push({
                onyxMethod: Onyx.METHOD.SET,
                key: `${ONYXKEYS.COLLECTION.TRANSACTION_VIOLATIONS}${duplicateID}`,
                value: optimisticViolations.length > 0 ? optimisticViolations : null,
            });

            failureData.push({
                onyxMethod: Onyx.METHOD.SET,
                key: `${ONYXKEYS.COLLECTION.TRANSACTION_VIOLATIONS}${duplicateID}`,
                value: duplicateTransactionsViolations,
            });
        });
    }

    if (shouldDeleteTransactionThread) {
        optimisticData.push(
            // Use merge instead of set to avoid deleting the report too quickly, which could cause a brief "not found" page to appear.
            // The remaining parts of the report object will be removed after the API call is successful.
            {
                onyxMethod: Onyx.METHOD.MERGE,
                key: `${ONYXKEYS.COLLECTION.REPORT}${transactionThreadID}`,
                value: {
                    reportID: null,
                    stateNum: CONST.REPORT.STATE_NUM.APPROVED,
                    statusNum: CONST.REPORT.STATUS_NUM.CLOSED,
                    participants: {
                        [userAccountID]: {
                            notificationPreference: CONST.REPORT.NOTIFICATION_PREFERENCE.HIDDEN,
                        },
                    },
                },
            },
            {
                onyxMethod: Onyx.METHOD.SET,
                key: `${ONYXKEYS.COLLECTION.REPORT_ACTIONS}${transactionThreadID}`,
                value: null,
            },
        );
    }

    optimisticData.push(
        {
            onyxMethod: Onyx.METHOD.MERGE,
            key: `${ONYXKEYS.COLLECTION.REPORT_ACTIONS}${iouReport?.reportID}`,
            value: updatedReportAction,
        },
        {
            onyxMethod: Onyx.METHOD.MERGE,
            key: `${ONYXKEYS.COLLECTION.REPORT}${iouReport?.reportID}`,
            value: updatedIOUReport,
        },
        {
            onyxMethod: Onyx.METHOD.MERGE,
            key: `${ONYXKEYS.COLLECTION.REPORT}${chatReport?.reportID}`,
            value: getOutstandingChildRequest(updatedIOUReport),
        },
    );

    if (reportPreviewAction?.reportActionID) {
        optimisticData.push({
            onyxMethod: Onyx.METHOD.MERGE,
            key: `${ONYXKEYS.COLLECTION.REPORT_ACTIONS}${chatReport?.reportID}`,
            value: {[reportPreviewAction.reportActionID]: updatedReportPreviewAction},
        });
    }

    if (!shouldDeleteIOUReport && updatedReportPreviewAction?.childMoneyRequestCount === 0) {
        optimisticData.push({
            onyxMethod: Onyx.METHOD.MERGE,
            key: `${ONYXKEYS.COLLECTION.REPORT}${chatReport?.reportID}`,
            value: {
                hasOutstandingChildRequest: false,
            },
        });
    }

    if (shouldDeleteIOUReport) {
        let canUserPerformWriteAction = true;
        if (chatReport) {
            canUserPerformWriteAction = !!canUserPerformWriteActionReportUtils(chatReport);
        }

        const lastMessageText = getLastVisibleMessage(
            iouReport?.chatReportID,
            canUserPerformWriteAction,
            reportPreviewAction?.reportActionID ? {[reportPreviewAction.reportActionID]: null} : {},
        )?.lastMessageText;
        const lastVisibleActionCreated = getLastVisibleAction(
            iouReport?.chatReportID,
            canUserPerformWriteAction,
            reportPreviewAction?.reportActionID ? {[reportPreviewAction.reportActionID]: null} : {},
        )?.created;

        optimisticData.push({
            onyxMethod: Onyx.METHOD.MERGE,
            key: `${ONYXKEYS.COLLECTION.REPORT}${chatReport?.reportID}`,
            value: {
                hasOutstandingChildRequest: false,
                iouReportID: null,
                lastMessageText,
                lastVisibleActionCreated,
            },
        });
        optimisticData.push({
            onyxMethod: Onyx.METHOD.MERGE,
            key: `${ONYXKEYS.COLLECTION.REPORT}${iouReport?.reportID}`,
            value: {
                pendingFields: {
                    preview: CONST.RED_BRICK_ROAD_PENDING_ACTION.DELETE,
                },
            },
        });
    }

    const successData: OnyxUpdate[] = [
        {
            onyxMethod: Onyx.METHOD.MERGE,
            key: `${ONYXKEYS.COLLECTION.REPORT_ACTIONS}${iouReport?.reportID}`,
            value: {
                [reportAction.reportActionID]: shouldDeleteIOUReport
                    ? null
                    : {
                          pendingAction: null,
                      },
            },
        },
    ];

    if (reportPreviewAction?.reportActionID) {
        successData.push({
            onyxMethod: Onyx.METHOD.MERGE,
            key: `${ONYXKEYS.COLLECTION.REPORT_ACTIONS}${chatReport?.reportID}`,
            value: {
                [reportPreviewAction.reportActionID]: {
                    pendingAction: null,
                    errors: null,
                },
            },
        });
    }

    // Ensure that any remaining data is removed upon successful completion, even if the server sends a report removal response.
    // This is done to prevent the removal update from lingering in the applyHTTPSOnyxUpdates function.
    if (shouldDeleteTransactionThread && transactionThread) {
        successData.push({
            onyxMethod: Onyx.METHOD.MERGE,
            key: `${ONYXKEYS.COLLECTION.REPORT}${transactionThreadID}`,
            value: null,
        });
    }

    if (shouldDeleteIOUReport) {
        successData.push({
            onyxMethod: Onyx.METHOD.SET,
            key: `${ONYXKEYS.COLLECTION.REPORT}${iouReport?.reportID}`,
            value: null,
        });
    }

    successData.push({
        onyxMethod: Onyx.METHOD.SET,
        key: `${ONYXKEYS.COLLECTION.TRANSACTION}${transactionID}`,
        value: null,
    });

    failureData.push({
        onyxMethod: Onyx.METHOD.SET,
        key: `${ONYXKEYS.COLLECTION.TRANSACTION_VIOLATIONS}${transactionID}`,
        value: transactionViolations ?? null,
    });

    if (shouldDeleteTransactionThread) {
        failureData.push({
            onyxMethod: Onyx.METHOD.SET,
            key: `${ONYXKEYS.COLLECTION.REPORT}${transactionThreadID}`,
            value: transactionThread,
        });
    }

    const errorKey = DateUtils.getMicroseconds();

    failureData.push(
        {
            onyxMethod: Onyx.METHOD.MERGE,
            key: `${ONYXKEYS.COLLECTION.REPORT_ACTIONS}${iouReport?.reportID}`,
            value: {
                [reportAction.reportActionID]: {
                    ...reportAction,
                    pendingAction: null,
                    errors: {
                        [errorKey]: Localize.translateLocal('iou.error.genericDeleteFailureMessage'),
                    },
                },
            },
        },
        shouldDeleteIOUReport
            ? {
                  onyxMethod: Onyx.METHOD.SET,
                  key: `${ONYXKEYS.COLLECTION.REPORT}${iouReport?.reportID}`,
                  value: iouReport,
              }
            : {
                  onyxMethod: Onyx.METHOD.MERGE,
                  key: `${ONYXKEYS.COLLECTION.REPORT}${iouReport?.reportID}`,
                  value: iouReport,
              },
    );

    if (reportPreviewAction?.reportActionID) {
        failureData.push({
            onyxMethod: Onyx.METHOD.MERGE,
            key: `${ONYXKEYS.COLLECTION.REPORT_ACTIONS}${chatReport?.reportID}`,
            value: {
                [reportPreviewAction.reportActionID]: {
                    ...reportPreviewAction,
                    pendingAction: null,
                    errors: {
                        [errorKey]: Localize.translateLocal('iou.error.genericDeleteFailureMessage'),
                    },
                },
            },
        });
    }

    if (chatReport && shouldDeleteIOUReport) {
        failureData.push({
            onyxMethod: Onyx.METHOD.MERGE,
            key: `${ONYXKEYS.COLLECTION.REPORT}${chatReport.reportID}`,
            value: chatReport,
        });
    }

    if (!shouldDeleteIOUReport && updatedReportPreviewAction?.childMoneyRequestCount === 0) {
        failureData.push({
            onyxMethod: Onyx.METHOD.MERGE,
            key: `${ONYXKEYS.COLLECTION.REPORT}${chatReport?.reportID}`,
            value: {
                hasOutstandingChildRequest: true,
            },
        });
    }

    const parameters: DeleteMoneyRequestParams = {
        transactionID,
        reportActionID: reportAction.reportActionID,
    };

    // STEP 3: Make the API request
    API.write(WRITE_COMMANDS.DELETE_MONEY_REQUEST, parameters, {optimisticData, successData, failureData});
    clearPdfByOnyxKey(transactionID);

    return urlToNavigateBack;
}

function deleteTrackExpense(chatReportID: string | undefined, transactionID: string | undefined, reportAction: OnyxTypes.ReportAction, isSingleTransactionView = false) {
    if (!chatReportID || !transactionID) {
        return;
    }

    const urlToNavigateBack = getNavigationUrlAfterTrackExpenseDelete(chatReportID, transactionID, reportAction, isSingleTransactionView);

    // STEP 1: Get all collections we're updating
    const chatReport = allReports?.[`${ONYXKEYS.COLLECTION.REPORT}${chatReportID}`] ?? null;
    if (!isSelfDM(chatReport)) {
        deleteMoneyRequest(transactionID, reportAction, isSingleTransactionView);
        return urlToNavigateBack;
    }

    const whisperAction = getTrackExpenseActionableWhisper(transactionID, chatReportID);
    const actionableWhisperReportActionID = whisperAction?.reportActionID;
    const {parameters, optimisticData, successData, failureData} = getDeleteTrackExpenseInformation(
        chatReportID,
        transactionID,
        reportAction,
        undefined,
        undefined,
        actionableWhisperReportActionID,
        CONST.REPORT.ACTIONABLE_TRACK_EXPENSE_WHISPER_RESOLUTION.NOTHING,
    );

    // STEP 6: Make the API request
    API.write(WRITE_COMMANDS.DELETE_MONEY_REQUEST, parameters, {optimisticData, successData, failureData});
    clearPdfByOnyxKey(transactionID);

    // STEP 7: Navigate the user depending on which page they are on and which resources were deleted
    return urlToNavigateBack;
}

/**
 * @param managerID - Account ID of the person sending the money
 * @param recipient - The user receiving the money
 */
function getSendMoneyParams(
    report: OnyxEntry<OnyxTypes.Report>,
    amount: number,
    currency: string,
    comment: string,
    paymentMethodType: PaymentMethodType,
    managerID: number,
    recipient: Participant,
): SendMoneyParamsData {
    const recipientEmail = addSMSDomainIfPhoneNumber(recipient.login ?? '');
    const recipientAccountID = Number(recipient.accountID);
    const newIOUReportDetails = JSON.stringify({
        amount,
        currency,
        requestorEmail: recipientEmail,
        requestorAccountID: recipientAccountID,
        comment,
        idempotencyKey: Str.guid(),
    });

    let chatReport = !isEmptyObject(report) && report?.reportID ? report : getChatByParticipants([recipientAccountID, managerID]);
    let isNewChat = false;
    if (!chatReport) {
        chatReport = buildOptimisticChatReport({
            participantList: [recipientAccountID, managerID],
        });
        isNewChat = true;
    }
    const optimisticIOUReport = buildOptimisticIOUReport(recipientAccountID, managerID, amount, chatReport.reportID, currency, true);

    const optimisticTransaction = buildOptimisticTransaction({
        transactionParams: {
            amount,
            currency,
            reportID: optimisticIOUReport.reportID,
            comment,
        },
    });
    const optimisticTransactionData: OnyxUpdate = {
        onyxMethod: Onyx.METHOD.SET,
        key: `${ONYXKEYS.COLLECTION.TRANSACTION}${optimisticTransaction.transactionID}`,
        value: optimisticTransaction,
    };

    const [optimisticCreatedActionForChat, optimisticCreatedActionForIOUReport, optimisticIOUReportAction, optimisticTransactionThread, optimisticCreatedActionForTransactionThread] =
        buildOptimisticMoneyRequestEntities({
            iouReport: optimisticIOUReport,
            type: CONST.IOU.REPORT_ACTION_TYPE.PAY,
            amount,
            currency,
            comment,
            payeeEmail: recipientEmail,
            participants: [recipient],
            transactionID: optimisticTransaction.transactionID,
            paymentType: paymentMethodType,
            isSendMoneyFlow: true,
        });

    const reportPreviewAction = buildOptimisticReportPreview(chatReport, optimisticIOUReport);

    // Change the method to set for new reports because it doesn't exist yet, is faster,
    // and we need the data to be available when we navigate to the chat page
    const optimisticChatReportData: OnyxUpdate = isNewChat
        ? {
              onyxMethod: Onyx.METHOD.SET,
              key: `${ONYXKEYS.COLLECTION.REPORT}${chatReport.reportID}`,
              value: {
                  ...chatReport,
                  // Set and clear pending fields on the chat report
                  pendingFields: {createChat: CONST.RED_BRICK_ROAD_PENDING_ACTION.ADD},
                  lastReadTime: DateUtils.getDBTime(),
                  lastVisibleActionCreated: reportPreviewAction.created,
              },
          }
        : {
              onyxMethod: Onyx.METHOD.MERGE,
              key: `${ONYXKEYS.COLLECTION.REPORT}${chatReport.reportID}`,
              value: {
                  ...chatReport,
                  lastReadTime: DateUtils.getDBTime(),
                  lastVisibleActionCreated: reportPreviewAction.created,
              },
          };
    const optimisticQuickActionData: OnyxUpdate = {
        onyxMethod: Onyx.METHOD.SET,
        key: ONYXKEYS.NVP_QUICK_ACTION_GLOBAL_CREATE,
        value: {
            action: CONST.QUICK_ACTIONS.SEND_MONEY,
            chatReportID: chatReport.reportID,
            isFirstQuickAction: isEmptyObject(quickAction),
        },
    };
    const optimisticIOUReportData: OnyxUpdate = {
        onyxMethod: Onyx.METHOD.SET,
        key: `${ONYXKEYS.COLLECTION.REPORT}${optimisticIOUReport.reportID}`,
        value: {
            ...optimisticIOUReport,
            lastMessageText: getReportActionText(optimisticIOUReportAction),
            lastMessageHtml: getReportActionHtml(optimisticIOUReportAction),
        },
    };
    const optimisticTransactionThreadData: OnyxUpdate = {
        onyxMethod: Onyx.METHOD.SET,
        key: `${ONYXKEYS.COLLECTION.REPORT}${optimisticTransactionThread.reportID}`,
        value: optimisticTransactionThread,
    };
    const optimisticIOUReportActionsData: OnyxUpdate = {
        onyxMethod: Onyx.METHOD.MERGE,
        key: `${ONYXKEYS.COLLECTION.REPORT_ACTIONS}${optimisticIOUReport.reportID}`,
        value: {
            [optimisticCreatedActionForIOUReport.reportActionID]: optimisticCreatedActionForIOUReport,
            [optimisticIOUReportAction.reportActionID]: {
                ...(optimisticIOUReportAction as OnyxTypes.ReportAction),
                pendingAction: CONST.RED_BRICK_ROAD_PENDING_ACTION.ADD,
            },
        },
    };
    const optimisticChatReportActionsData: OnyxUpdate = {
        onyxMethod: Onyx.METHOD.MERGE,
        key: `${ONYXKEYS.COLLECTION.REPORT_ACTIONS}${chatReport.reportID}`,
        value: {
            [reportPreviewAction.reportActionID]: reportPreviewAction,
        },
    };
    const optimisticTransactionThreadReportActionsData: OnyxUpdate | undefined = optimisticCreatedActionForTransactionThread
        ? {
              onyxMethod: Onyx.METHOD.MERGE,
              key: `${ONYXKEYS.COLLECTION.REPORT_ACTIONS}${optimisticTransactionThread.reportID}`,
              value: {[optimisticCreatedActionForTransactionThread?.reportActionID]: optimisticCreatedActionForTransactionThread},
          }
        : undefined;

    const optimisticMetaData: OnyxUpdate[] = [
        {
            onyxMethod: Onyx.METHOD.MERGE,
            key: `${ONYXKEYS.COLLECTION.REPORT_METADATA}${chatReport.reportID}`,
            value: {
                isOptimisticReport: true,
            },
        },
        {
            onyxMethod: Onyx.METHOD.MERGE,
            key: `${ONYXKEYS.COLLECTION.REPORT_METADATA}${optimisticTransactionThread.reportID}`,
            value: {
                isOptimisticReport: true,
            },
        },
    ];

    const successData: OnyxUpdate[] = [];

    // Add optimistic personal details for recipient
    let optimisticPersonalDetailListData: OnyxUpdate | null = null;
    const optimisticPersonalDetailListAction = isNewChat
        ? {
              [recipientAccountID]: {
                  accountID: recipientAccountID,
                  // Disabling this line since participant.displayName can be an empty string
                  // eslint-disable-next-line @typescript-eslint/prefer-nullish-coalescing
                  displayName: recipient.displayName || recipient.login,
                  login: recipient.login,
              },
          }
        : {};

    const redundantParticipants: Record<number, null> = {};
    if (!isEmptyObject(optimisticPersonalDetailListAction)) {
        const successPersonalDetailListAction: Record<number, null> = {};

        // BE will send different participants. We clear the optimistic ones to avoid duplicated entries
        Object.keys(optimisticPersonalDetailListAction).forEach((accountIDKey) => {
            const accountID = Number(accountIDKey);
            successPersonalDetailListAction[accountID] = null;
            redundantParticipants[accountID] = null;
        });

        optimisticPersonalDetailListData = {
            onyxMethod: Onyx.METHOD.MERGE,
            key: ONYXKEYS.PERSONAL_DETAILS_LIST,
            value: optimisticPersonalDetailListAction,
        };
        successData.push({
            onyxMethod: Onyx.METHOD.MERGE,
            key: ONYXKEYS.PERSONAL_DETAILS_LIST,
            value: successPersonalDetailListAction,
        });
    }

    successData.push(
        {
            onyxMethod: Onyx.METHOD.MERGE,
            key: `${ONYXKEYS.COLLECTION.REPORT}${optimisticIOUReport.reportID}`,
            value: {
                participants: redundantParticipants,
            },
        },
        {
            onyxMethod: Onyx.METHOD.MERGE,
            key: `${ONYXKEYS.COLLECTION.REPORT}${optimisticTransactionThread.reportID}`,
            value: {
                participants: redundantParticipants,
            },
        },
        {
            onyxMethod: Onyx.METHOD.MERGE,
            key: `${ONYXKEYS.COLLECTION.REPORT_METADATA}${optimisticTransactionThread.reportID}`,
            value: {
                isOptimisticReport: false,
            },
        },
        {
            onyxMethod: Onyx.METHOD.MERGE,
            key: `${ONYXKEYS.COLLECTION.REPORT_ACTIONS}${optimisticIOUReport.reportID}`,
            value: {
                [optimisticIOUReportAction.reportActionID]: {
                    pendingAction: null,
                },
            },
        },
        {
            onyxMethod: Onyx.METHOD.MERGE,
            key: `${ONYXKEYS.COLLECTION.TRANSACTION}${optimisticTransaction.transactionID}`,
            value: {pendingAction: null},
        },
        {
            onyxMethod: Onyx.METHOD.MERGE,
            key: `${ONYXKEYS.COLLECTION.REPORT_METADATA}${chatReport.reportID}`,
            value: {
                isOptimisticReport: false,
            },
        },
        {
            onyxMethod: Onyx.METHOD.MERGE,
            key: `${ONYXKEYS.COLLECTION.REPORT_ACTIONS}${chatReport.reportID}`,
            value: {
                [reportPreviewAction.reportActionID]: {
                    pendingAction: null,
                    childLastActorAccountID: reportPreviewAction.childLastActorAccountID,
                },
            },
        },
    );

    const failureData: OnyxUpdate[] = [
        {
            onyxMethod: Onyx.METHOD.MERGE,
            key: `${ONYXKEYS.COLLECTION.TRANSACTION}${optimisticTransaction.transactionID}`,
            value: {
                errors: getMicroSecondOnyxErrorWithTranslationKey('iou.error.other'),
            },
        },
        {
            onyxMethod: Onyx.METHOD.MERGE,
            key: `${ONYXKEYS.COLLECTION.REPORT}${optimisticTransactionThread.reportID}`,
            value: {
                errorFields: {
                    createChat: getMicroSecondOnyxErrorWithTranslationKey('report.genericCreateReportFailureMessage'),
                },
            },
        },
        {
            onyxMethod: Onyx.METHOD.SET,
            key: ONYXKEYS.NVP_QUICK_ACTION_GLOBAL_CREATE,
            value: quickAction ?? null,
        },
    ];

    if (optimisticCreatedActionForTransactionThread?.reportActionID) {
        successData.push({
            onyxMethod: Onyx.METHOD.MERGE,
            key: `${ONYXKEYS.COLLECTION.REPORT_ACTIONS}${optimisticTransactionThread.reportID}`,
            value: {[optimisticCreatedActionForTransactionThread?.reportActionID]: {pendingAction: null}},
        });
        failureData.push({
            onyxMethod: Onyx.METHOD.MERGE,
            key: `${ONYXKEYS.COLLECTION.REPORT_ACTIONS}${optimisticTransactionThread.reportID}`,
            value: {[optimisticCreatedActionForTransactionThread?.reportActionID]: {errors: getMicroSecondOnyxErrorWithTranslationKey('iou.error.genericCreateFailureMessage')}},
        });
    }

    // Now, let's add the data we need just when we are creating a new chat report
    if (isNewChat) {
        successData.push({
            onyxMethod: Onyx.METHOD.MERGE,
            key: `${ONYXKEYS.COLLECTION.REPORT}${chatReport.reportID}`,
            value: {pendingFields: null, participants: redundantParticipants},
        });
        failureData.push(
            {
                onyxMethod: Onyx.METHOD.MERGE,
                key: `${ONYXKEYS.COLLECTION.REPORT}${chatReport.reportID}`,
                value: {
                    errorFields: {
                        createChat: getMicroSecondOnyxErrorWithTranslationKey('report.genericCreateReportFailureMessage'),
                    },
                },
            },
            {
                onyxMethod: Onyx.METHOD.MERGE,
                key: `${ONYXKEYS.COLLECTION.REPORT_ACTIONS}${optimisticIOUReport.reportID}`,
                value: {
                    [optimisticIOUReportAction.reportActionID]: {
                        errors: getMicroSecondOnyxErrorWithTranslationKey('iou.error.genericCreateFailureMessage'),
                    },
                },
            },
        );

        const optimisticChatReportActionsValue = optimisticChatReportActionsData.value as Record<string, OnyxTypes.ReportAction>;

        if (optimisticChatReportActionsValue) {
            // Add an optimistic created action to the optimistic chat reportActions data
            optimisticChatReportActionsValue[optimisticCreatedActionForChat.reportActionID] = optimisticCreatedActionForChat;
        }
    } else {
        failureData.push({
            onyxMethod: Onyx.METHOD.MERGE,
            key: `${ONYXKEYS.COLLECTION.REPORT_ACTIONS}${optimisticIOUReport.reportID}`,
            value: {
                [optimisticIOUReportAction.reportActionID]: {
                    errors: getMicroSecondOnyxErrorWithTranslationKey('iou.error.other'),
                },
            },
        });
    }

    const optimisticData: OnyxUpdate[] = [
        optimisticChatReportData,
        optimisticQuickActionData,
        optimisticIOUReportData,
        optimisticChatReportActionsData,
        optimisticIOUReportActionsData,
        optimisticTransactionData,
        optimisticTransactionThreadData,
        ...optimisticMetaData,
    ];

    if (optimisticTransactionThreadReportActionsData) {
        optimisticData.push(optimisticTransactionThreadReportActionsData);
    }
    if (!isEmptyObject(optimisticPersonalDetailListData)) {
        optimisticData.push(optimisticPersonalDetailListData);
    }

    return {
        params: {
            iouReportID: optimisticIOUReport.reportID,
            chatReportID: chatReport.reportID,
            reportActionID: optimisticIOUReportAction.reportActionID,
            paymentMethodType,
            transactionID: optimisticTransaction.transactionID,
            newIOUReportDetails,
            createdReportActionID: isNewChat ? optimisticCreatedActionForChat.reportActionID : undefined,
            reportPreviewReportActionID: reportPreviewAction.reportActionID,
            createdIOUReportActionID: optimisticCreatedActionForIOUReport.reportActionID,
            transactionThreadReportID: optimisticTransactionThread.reportID,
            createdReportActionIDForThread: optimisticCreatedActionForTransactionThread?.reportActionID,
        },
        optimisticData,
        successData,
        failureData,
    };
}

type OptimisticHoldReportExpenseActionID = {
    optimisticReportActionID: string;
    oldReportActionID: string;
};

function getHoldReportActionsAndTransactions(reportID: string | undefined) {
    const iouReportActions = getAllReportActions(reportID);
    const holdReportActions: Array<OnyxTypes.ReportAction<typeof CONST.REPORT.ACTIONS.TYPE.IOU>> = [];
    const holdTransactions: OnyxTypes.Transaction[] = [];

    Object.values(iouReportActions).forEach((action) => {
        const transactionID = isMoneyRequestAction(action) ? getOriginalMessage(action)?.IOUTransactionID : undefined;
        const transaction = allTransactions?.[`${ONYXKEYS.COLLECTION.TRANSACTION}${transactionID}`];

        if (transaction?.comment?.hold) {
            holdReportActions.push(action as OnyxTypes.ReportAction<typeof CONST.REPORT.ACTIONS.TYPE.IOU>);
            holdTransactions.push(transaction);
        }
    });

    return {holdReportActions, holdTransactions};
}

function getReportFromHoldRequestsOnyxData(
    chatReport: OnyxTypes.Report,
    iouReport: OnyxEntry<OnyxTypes.Report>,
    recipient: Participant,
): {
    optimisticHoldReportID: string;
    optimisticHoldActionID: string;
    optimisticHoldReportExpenseActionIDs: OptimisticHoldReportExpenseActionID[];
    optimisticData: OnyxUpdate[];
    successData: OnyxUpdate[];
    failureData: OnyxUpdate[];
} {
    const {holdReportActions, holdTransactions} = getHoldReportActionsAndTransactions(iouReport?.reportID);
    const firstHoldTransaction = holdTransactions.at(0);
    const newParentReportActionID = rand64();

    const coefficient = isExpenseReport(iouReport) ? -1 : 1;
    const isPolicyExpenseChat = isPolicyExpenseChatReportUtil(chatReport);
    const holdAmount = ((iouReport?.total ?? 0) - (iouReport?.unheldTotal ?? 0)) * coefficient;
    const holdNonReimbursableAmount = ((iouReport?.nonReimbursableTotal ?? 0) - (iouReport?.unheldNonReimbursableTotal ?? 0)) * coefficient;
    const optimisticExpenseReport = isPolicyExpenseChat
        ? buildOptimisticExpenseReport(
              chatReport.reportID,
              chatReport.policyID ?? iouReport?.policyID,
              recipient.accountID ?? 1,
              holdAmount,
              iouReport?.currency ?? '',
              holdNonReimbursableAmount,
              newParentReportActionID,
          )
        : buildOptimisticIOUReport(
              iouReport?.ownerAccountID ?? CONST.DEFAULT_NUMBER_ID,
              iouReport?.managerID ?? CONST.DEFAULT_NUMBER_ID,
              holdAmount,
              chatReport.reportID,
              iouReport?.currency ?? '',
              false,
              newParentReportActionID,
          );

    const optimisticExpenseReportPreview = buildOptimisticReportPreview(
        chatReport,
        optimisticExpenseReport,
        '',
        firstHoldTransaction,
        optimisticExpenseReport.reportID,
        newParentReportActionID,
    );

    const updateHeldReports: Record<string, Pick<OnyxTypes.Report, 'parentReportActionID' | 'parentReportID' | 'chatReportID'>> = {};
    const addHoldReportActions: OnyxTypes.ReportActions = {};
    const addHoldReportActionsSuccess: OnyxCollection<NullishDeep<ReportAction>> = {};
    const deleteHoldReportActions: Record<string, Pick<OnyxTypes.ReportAction, 'message'>> = {};
    const optimisticHoldReportExpenseActionIDs: OptimisticHoldReportExpenseActionID[] = [];

    holdReportActions.forEach((holdReportAction) => {
        const originalMessage = getOriginalMessage(holdReportAction);

        deleteHoldReportActions[holdReportAction.reportActionID] = {
            message: [
                {
                    deleted: DateUtils.getDBTime(),
                    type: CONST.REPORT.MESSAGE.TYPE.TEXT,
                    text: '',
                },
            ],
        };

        const reportActionID = rand64();
        addHoldReportActions[reportActionID] = {
            ...holdReportAction,
            reportActionID,
            originalMessage: {
                ...originalMessage,
                IOUReportID: optimisticExpenseReport.reportID,
            },
            pendingAction: CONST.RED_BRICK_ROAD_PENDING_ACTION.ADD,
        };
        addHoldReportActionsSuccess[reportActionID] = {
            pendingAction: null,
        };

        const heldReport = getReportOrDraftReport(holdReportAction.childReportID);
        if (heldReport) {
            optimisticHoldReportExpenseActionIDs.push({optimisticReportActionID: reportActionID, oldReportActionID: holdReportAction.reportActionID});

            updateHeldReports[`${ONYXKEYS.COLLECTION.REPORT}${heldReport.reportID}`] = {
                parentReportActionID: reportActionID,
                parentReportID: optimisticExpenseReport.reportID,
                chatReportID: optimisticExpenseReport.reportID,
            };
        }
    });

    const updateHeldTransactions: Record<string, Pick<OnyxTypes.Transaction, 'reportID'>> = {};
    holdTransactions.forEach((transaction) => {
        updateHeldTransactions[`${ONYXKEYS.COLLECTION.TRANSACTION}${transaction.transactionID}`] = {
            reportID: optimisticExpenseReport.reportID,
        };
    });

    const optimisticData: OnyxUpdate[] = [
        {
            onyxMethod: Onyx.METHOD.MERGE,
            key: `${ONYXKEYS.COLLECTION.REPORT}${chatReport.reportID}`,
            value: {
                iouReportID: optimisticExpenseReport.reportID,
                lastVisibleActionCreated: optimisticExpenseReportPreview.created,
            },
        },
        // add new optimistic expense report
        {
            onyxMethod: Onyx.METHOD.MERGE,
            key: `${ONYXKEYS.COLLECTION.REPORT}${optimisticExpenseReport.reportID}`,
            value: {
                ...optimisticExpenseReport,
                unheldTotal: 0,
                unheldNonReimbursableTotal: 0,
            },
        },
        // add preview report action to main chat
        {
            onyxMethod: Onyx.METHOD.MERGE,
            key: `${ONYXKEYS.COLLECTION.REPORT_ACTIONS}${chatReport.reportID}`,
            value: {
                [optimisticExpenseReportPreview.reportActionID]: optimisticExpenseReportPreview,
            },
        },
        // remove hold report actions from old iou report
        {
            onyxMethod: Onyx.METHOD.MERGE,
            key: `${ONYXKEYS.COLLECTION.REPORT_ACTIONS}${iouReport?.reportID}`,
            value: deleteHoldReportActions,
        },
        // add hold report actions to new iou report
        {
            onyxMethod: Onyx.METHOD.MERGE,
            key: `${ONYXKEYS.COLLECTION.REPORT_ACTIONS}${optimisticExpenseReport.reportID}`,
            value: addHoldReportActions,
        },
        // update held reports with new parentReportActionID
        {
            onyxMethod: Onyx.METHOD.MERGE_COLLECTION,
            key: `${ONYXKEYS.COLLECTION.REPORT}`,
            value: updateHeldReports,
        },
        // update transactions with new iouReportID
        {
            onyxMethod: Onyx.METHOD.MERGE_COLLECTION,
            key: `${ONYXKEYS.COLLECTION.TRANSACTION}`,
            value: updateHeldTransactions,
        },
    ];

    const bringReportActionsBack: Record<string, OnyxTypes.ReportAction> = {};
    holdReportActions.forEach((reportAction) => {
        bringReportActionsBack[reportAction.reportActionID] = reportAction;
    });

    const bringHeldTransactionsBack: Record<string, OnyxTypes.Transaction> = {};
    holdTransactions.forEach((transaction) => {
        bringHeldTransactionsBack[`${ONYXKEYS.COLLECTION.TRANSACTION}${transaction.transactionID}`] = transaction;
    });

    const successData: OnyxUpdate[] = [
        {
            onyxMethod: Onyx.METHOD.MERGE,
            key: `${ONYXKEYS.COLLECTION.REPORT_ACTIONS}${chatReport.reportID}`,
            value: {
                [optimisticExpenseReportPreview.reportActionID]: {
                    pendingAction: null,
                },
            },
        },
        {
            onyxMethod: Onyx.METHOD.MERGE,
            key: `${ONYXKEYS.COLLECTION.REPORT_ACTIONS}${optimisticExpenseReport.reportID}`,
            value: addHoldReportActionsSuccess,
        },
    ];

    const failureData: OnyxUpdate[] = [
        {
            onyxMethod: Onyx.METHOD.MERGE,
            key: `${ONYXKEYS.COLLECTION.REPORT}${chatReport.reportID}`,
            value: {
                iouReportID: chatReport.iouReportID,
                lastVisibleActionCreated: chatReport.lastVisibleActionCreated,
            },
        },
        // remove added optimistic expense report
        {
            onyxMethod: Onyx.METHOD.MERGE,
            key: `${ONYXKEYS.COLLECTION.REPORT}${optimisticExpenseReport.reportID}`,
            value: null,
        },
        // remove preview report action from the main chat
        {
            onyxMethod: Onyx.METHOD.MERGE,
            key: `${ONYXKEYS.COLLECTION.REPORT_ACTIONS}${chatReport.reportID}`,
            value: {
                [optimisticExpenseReportPreview.reportActionID]: null,
            },
        },
        // add hold report actions back to old iou report
        {
            onyxMethod: Onyx.METHOD.MERGE,
            key: `${ONYXKEYS.COLLECTION.REPORT_ACTIONS}${iouReport?.reportID}`,
            value: bringReportActionsBack,
        },
        // remove hold report actions from the new iou report
        {
            onyxMethod: Onyx.METHOD.MERGE,
            key: `${ONYXKEYS.COLLECTION.REPORT_ACTIONS}${optimisticExpenseReport.reportID}`,
            value: null,
        },
        // add hold transactions back to old iou report
        {
            onyxMethod: Onyx.METHOD.MERGE_COLLECTION,
            key: `${ONYXKEYS.COLLECTION.TRANSACTION}`,
            value: bringHeldTransactionsBack,
        },
    ];

    return {
        optimisticData,
        optimisticHoldActionID: optimisticExpenseReportPreview.reportActionID,
        failureData,
        successData,
        optimisticHoldReportID: optimisticExpenseReport.reportID,
        optimisticHoldReportExpenseActionIDs,
    };
}

function hasOutstandingChildRequest(chatReport: OnyxTypes.Report, excludedIOUReport: OnyxEntry<OnyxTypes.Report>, policyId?: string) {
    const policy = getPolicy(policyId);
    if (!policy?.achAccount?.bankAccountID) {
        return false;
    }
    const reportActions = getAllReportActions(chatReport.reportID);
    return !!Object.values(reportActions).find((action) => {
        const iouReportID = getIOUReportIDFromReportActionPreview(action);
        if (iouReportID === excludedIOUReport?.reportID) {
            return false;
        }
        const iouReport = getReportOrDraftReport(iouReportID);
        const transactions = getReportTransactions(iouReportID);
        return canIOUBePaid(iouReport, chatReport, policy, transactions) || canIOUBePaid(iouReport, chatReport, policy, transactions, true);
    });
}

function getPayMoneyRequestParams(
    initialChatReport: OnyxTypes.Report,
    iouReport: OnyxEntry<OnyxTypes.Report>,
    recipient: Participant,
    paymentMethodType: PaymentMethodType,
    full: boolean,
    payAsBusiness?: boolean,
): PayMoneyRequestData {
    const isInvoiceReport = isInvoiceReportReportUtils(iouReport);
    const activePolicy = getPolicy(activePolicyID);
    let payerPolicyID = activePolicyID;
    let chatReport = initialChatReport;
    let policyParams = {};
    const optimisticData: OnyxUpdate[] = [];
    const successData: OnyxUpdate[] = [];
    const failureData: OnyxUpdate[] = [];
    const shouldCreatePolicy = !activePolicy || !isPolicyAdmin(activePolicy) || !isPaidGroupPolicy(activePolicy);

    if (isIndividualInvoiceRoom(chatReport) && payAsBusiness && shouldCreatePolicy) {
        payerPolicyID = generatePolicyID();
        const {
            optimisticData: policyOptimisticData,
            failureData: policyFailureData,
            successData: policySuccessData,
            params,
        } = buildPolicyData(currentUserEmail, true, undefined, payerPolicyID);
        const {adminsChatReportID, adminsCreatedReportActionID, expenseChatReportID, expenseCreatedReportActionID, customUnitRateID, customUnitID, ownerEmail, policyName} = params;

        policyParams = {
            policyID: payerPolicyID,
            adminsChatReportID,
            adminsCreatedReportActionID,
            expenseChatReportID,
            expenseCreatedReportActionID,
            customUnitRateID,
            customUnitID,
            ownerEmail,
            policyName,
        };

        optimisticData.push(...policyOptimisticData, {onyxMethod: Onyx.METHOD.MERGE, key: ONYXKEYS.NVP_ACTIVE_POLICY_ID, value: payerPolicyID});
        successData.push(...policySuccessData);
        failureData.push(...policyFailureData, {onyxMethod: Onyx.METHOD.MERGE, key: ONYXKEYS.NVP_ACTIVE_POLICY_ID, value: activePolicyID ?? null});
    }

    if (isIndividualInvoiceRoom(chatReport) && payAsBusiness && activePolicyID) {
        const existingB2BInvoiceRoom = getInvoiceChatByParticipants(activePolicyID, CONST.REPORT.INVOICE_RECEIVER_TYPE.BUSINESS, chatReport.policyID);
        if (existingB2BInvoiceRoom) {
            chatReport = existingB2BInvoiceRoom;
        }
    }

    let total = (iouReport?.total ?? 0) - (iouReport?.nonReimbursableTotal ?? 0);
    if (hasHeldExpensesReportUtils(iouReport?.reportID) && !full && !!iouReport?.unheldTotal) {
        total = iouReport.unheldTotal - (iouReport?.unheldNonReimbursableTotal ?? 0);
    }

    const optimisticIOUReportAction = buildOptimisticIOUReportAction({
        type: CONST.IOU.REPORT_ACTION_TYPE.PAY,
        amount: isExpenseReport(iouReport) ? -total : total,
        currency: iouReport?.currency ?? '',
        comment: '',
        participants: [recipient],
        transactionID: '',
        paymentType: paymentMethodType,
        iouReportID: iouReport?.reportID,
        isSettlingUp: true,
    });

    // In some instances, the report preview action might not be available to the payer (only whispered to the requestor)
    // hence we need to make the updates to the action safely.
    let optimisticReportPreviewAction = null;
    const reportPreviewAction = getReportPreviewAction(chatReport.reportID, iouReport?.reportID);
    if (reportPreviewAction) {
        optimisticReportPreviewAction = updateReportPreview(iouReport, reportPreviewAction, true);
    }
    let currentNextStep = null;
    let optimisticNextStep = null;
    if (!isInvoiceReport) {
        currentNextStep = allNextSteps[`${ONYXKEYS.COLLECTION.NEXT_STEP}${iouReport?.reportID}`] ?? null;
        optimisticNextStep = buildNextStep(iouReport, CONST.REPORT.STATUS_NUM.REIMBURSED);
    }

    const optimisticChatReport = {
        ...chatReport,
        lastReadTime: DateUtils.getDBTime(),
        hasOutstandingChildRequest: hasOutstandingChildRequest(chatReport, iouReport, iouReport?.policyID),
        iouReportID: null,
        lastMessageText: getReportActionText(optimisticIOUReportAction),
        lastMessageHtml: getReportActionHtml(optimisticIOUReportAction),
    };
    if (isIndividualInvoiceRoom(chatReport) && payAsBusiness && payerPolicyID) {
        optimisticChatReport.invoiceReceiver = {
            type: CONST.REPORT.INVOICE_RECEIVER_TYPE.BUSINESS,
            policyID: payerPolicyID,
        };
    }

    optimisticData.push(
        {
            onyxMethod: Onyx.METHOD.MERGE,
            key: `${ONYXKEYS.COLLECTION.REPORT}${chatReport.reportID}`,
            value: optimisticChatReport,
        },
        {
            onyxMethod: Onyx.METHOD.MERGE,
            key: `${ONYXKEYS.COLLECTION.REPORT_ACTIONS}${iouReport?.reportID}`,
            value: {
                [optimisticIOUReportAction.reportActionID]: {
                    ...(optimisticIOUReportAction as OnyxTypes.ReportAction),
                    pendingAction: CONST.RED_BRICK_ROAD_PENDING_ACTION.ADD,
                },
            },
        },
        {
            onyxMethod: Onyx.METHOD.MERGE,
            key: `${ONYXKEYS.COLLECTION.REPORT}${iouReport?.reportID}`,
            value: {
                ...iouReport,
                lastMessageText: getReportActionText(optimisticIOUReportAction),
                lastMessageHtml: getReportActionHtml(optimisticIOUReportAction),
                lastVisibleActionCreated: optimisticIOUReportAction.created,
                hasOutstandingChildRequest: false,
                statusNum: CONST.REPORT.STATUS_NUM.REIMBURSED,
                pendingFields: {
                    preview: CONST.RED_BRICK_ROAD_PENDING_ACTION.UPDATE,
                    reimbursed: CONST.RED_BRICK_ROAD_PENDING_ACTION.UPDATE,
                    partial: full ? null : CONST.RED_BRICK_ROAD_PENDING_ACTION.UPDATE,
                },
                errors: null,
            },
        },
        {
            onyxMethod: Onyx.METHOD.MERGE,
            key: `${ONYXKEYS.COLLECTION.NEXT_STEP}${iouReport?.reportID}`,
            value: optimisticNextStep,
        },
    );

    if (iouReport?.policyID) {
        optimisticData.push({
            onyxMethod: Onyx.METHOD.MERGE,
            key: ONYXKEYS.NVP_LAST_PAYMENT_METHOD,
            value: {
                [iouReport.policyID]: paymentMethodType,
            },
        });
    }

    successData.push(
        {
            onyxMethod: Onyx.METHOD.MERGE,
            key: `${ONYXKEYS.COLLECTION.REPORT}${iouReport?.reportID}`,
            value: {
                pendingFields: {
                    preview: null,
                    reimbursed: null,
                    partial: null,
                },
                errors: null,
            },
        },
        {
            onyxMethod: Onyx.METHOD.MERGE,
            key: `${ONYXKEYS.COLLECTION.REPORT_ACTIONS}${iouReport?.reportID}`,
            value: {
                [optimisticIOUReportAction.reportActionID]: {
                    pendingAction: null,
                },
            },
        },
    );

    failureData.push(
        {
            onyxMethod: Onyx.METHOD.MERGE,
            key: `${ONYXKEYS.COLLECTION.REPORT_ACTIONS}${iouReport?.reportID}`,
            value: {
                [optimisticIOUReportAction.reportActionID]: {
                    errors: getMicroSecondOnyxErrorWithTranslationKey('iou.error.other'),
                },
            },
        },
        {
            onyxMethod: Onyx.METHOD.MERGE,
            key: `${ONYXKEYS.COLLECTION.REPORT}${iouReport?.reportID}`,
            value: {
                ...iouReport,
            },
        },
        {
            onyxMethod: Onyx.METHOD.MERGE,
            key: `${ONYXKEYS.COLLECTION.REPORT}${chatReport.reportID}`,
            value: chatReport,
        },
        {
            onyxMethod: Onyx.METHOD.MERGE,
            key: `${ONYXKEYS.COLLECTION.NEXT_STEP}${iouReport?.reportID}`,
            value: currentNextStep,
        },
    );

    // In case the report preview action is loaded locally, let's update it.
    if (optimisticReportPreviewAction) {
        optimisticData.push({
            onyxMethod: Onyx.METHOD.MERGE,
            key: `${ONYXKEYS.COLLECTION.REPORT_ACTIONS}${chatReport.reportID}`,
            value: {
                [optimisticReportPreviewAction.reportActionID]: optimisticReportPreviewAction,
            },
        });
        failureData.push({
            onyxMethod: Onyx.METHOD.MERGE,
            key: `${ONYXKEYS.COLLECTION.REPORT_ACTIONS}${chatReport.reportID}`,
            value: {
                [optimisticReportPreviewAction.reportActionID]: {
                    created: optimisticReportPreviewAction.created,
                },
            },
        });
    }

    // Optimistically unhold all transactions if we pay all requests
    if (full) {
        const reportTransactions = getReportTransactions(iouReport?.reportID);
        for (const transaction of reportTransactions) {
            optimisticData.push({
                onyxMethod: Onyx.METHOD.MERGE,
                key: `${ONYXKEYS.COLLECTION.TRANSACTION}${transaction.transactionID}`,
                value: {
                    comment: {
                        hold: null,
                    },
                },
            });
            failureData.push({
                onyxMethod: Onyx.METHOD.MERGE,
                key: `${ONYXKEYS.COLLECTION.TRANSACTION}${transaction.transactionID}`,
                value: {
                    comment: {
                        hold: transaction.comment?.hold,
                    },
                },
            });
        }

        const optimisticTransactionViolations: OnyxUpdate[] = reportTransactions.map(({transactionID}) => {
            return {
                onyxMethod: Onyx.METHOD.MERGE,
                key: `${ONYXKEYS.COLLECTION.TRANSACTION_VIOLATIONS}${transactionID}`,
                value: null,
            };
        });
        optimisticData.push(...optimisticTransactionViolations);

        const failureTransactionViolations: OnyxUpdate[] = reportTransactions.map(({transactionID}) => {
            const violations = allTransactionViolations[`${ONYXKEYS.COLLECTION.TRANSACTION_VIOLATIONS}${transactionID}`] ?? [];
            return {
                onyxMethod: Onyx.METHOD.MERGE,
                key: `${ONYXKEYS.COLLECTION.TRANSACTION_VIOLATIONS}${transactionID}`,
                value: violations,
            };
        });
        failureData.push(...failureTransactionViolations);
    }

    let optimisticHoldReportID;
    let optimisticHoldActionID;
    let optimisticHoldReportExpenseActionIDs;
    if (!full) {
        const holdReportOnyxData = getReportFromHoldRequestsOnyxData(chatReport, iouReport, recipient);

        optimisticData.push(...holdReportOnyxData.optimisticData);
        successData.push(...holdReportOnyxData.successData);
        failureData.push(...holdReportOnyxData.failureData);
        optimisticHoldReportID = holdReportOnyxData.optimisticHoldReportID;
        optimisticHoldActionID = holdReportOnyxData.optimisticHoldActionID;
        optimisticHoldReportExpenseActionIDs = JSON.stringify(holdReportOnyxData.optimisticHoldReportExpenseActionIDs);
    }

    return {
        params: {
            iouReportID: iouReport?.reportID,
            chatReportID: chatReport.reportID,
            reportActionID: optimisticIOUReportAction.reportActionID,
            paymentMethodType,
            full,
            amount: Math.abs(total),
            optimisticHoldReportID,
            optimisticHoldActionID,
            optimisticHoldReportExpenseActionIDs,
            ...policyParams,
        },
        optimisticData,
        successData,
        failureData,
    };
}

/**
 * @param managerID - Account ID of the person sending the money
 * @param recipient - The user receiving the money
 */
function sendMoneyElsewhere(report: OnyxEntry<OnyxTypes.Report>, amount: number, currency: string, comment: string, managerID: number, recipient: Participant) {
    const {params, optimisticData, successData, failureData} = getSendMoneyParams(report, amount, currency, comment, CONST.IOU.PAYMENT_TYPE.ELSEWHERE, managerID, recipient);
    playSound(SOUNDS.DONE);
    API.write(WRITE_COMMANDS.SEND_MONEY_ELSEWHERE, params, {optimisticData, successData, failureData});

    dismissModalAndOpenReportInInboxTab(params.chatReportID);
    notifyNewAction(params.chatReportID, managerID);
}

/**
 * @param managerID - Account ID of the person sending the money
 * @param recipient - The user receiving the money
 */
function sendMoneyWithWallet(report: OnyxEntry<OnyxTypes.Report>, amount: number, currency: string, comment: string, managerID: number, recipient: Participant | OptionData) {
    const {params, optimisticData, successData, failureData} = getSendMoneyParams(report, amount, currency, comment, CONST.IOU.PAYMENT_TYPE.EXPENSIFY, managerID, recipient);
    playSound(SOUNDS.DONE);
    API.write(WRITE_COMMANDS.SEND_MONEY_WITH_WALLET, params, {optimisticData, successData, failureData});

    dismissModalAndOpenReportInInboxTab(params.chatReportID);
    notifyNewAction(params.chatReportID, managerID);
}

function canApproveIOU(
    iouReport: OnyxTypes.OnyxInputOrEntry<OnyxTypes.Report> | SearchReport,
    policy: OnyxTypes.OnyxInputOrEntry<OnyxTypes.Policy> | SearchPolicy,
    iouTransactions?: OnyxTypes.Transaction[],
) {
    // Only expense reports can be approved
    if (!isExpenseReport(iouReport) || !(policy && isPaidGroupPolicy(policy))) {
        return false;
    }

    const isOnSubmitAndClosePolicy = isSubmitAndClose(policy);
    if (isOnSubmitAndClosePolicy) {
        return false;
    }

    const managerID = iouReport?.managerID ?? CONST.DEFAULT_NUMBER_ID;
    const isCurrentUserManager = managerID === userAccountID;
    const isOpenExpenseReport = isOpenExpenseReportReportUtils(iouReport);
    const isApproved = isReportApproved({report: iouReport});
    const iouSettled = isSettled(iouReport);
    const reportNameValuePairs = allReportNameValuePairs?.[`${ONYXKEYS.COLLECTION.REPORT_NAME_VALUE_PAIRS}${iouReport?.reportID}`];
    const isArchivedExpenseReport = isArchivedReport(reportNameValuePairs);
    const reportTransactions = iouTransactions ?? getReportTransactions(iouReport?.reportID);
    const hasOnlyPendingCardOrScanningTransactions = reportTransactions.length > 0 && reportTransactions.every(isPendingCardOrScanningTransaction);
    if (hasOnlyPendingCardOrScanningTransactions) {
        return false;
    }
    const isPayAtEndExpenseReport = isPayAtEndExpenseReportReportUtils(iouReport?.reportID, reportTransactions);
    const isClosedReport = isClosedReportUtil(iouReport);
    return (
        reportTransactions.length > 0 && isCurrentUserManager && !isOpenExpenseReport && !isApproved && !iouSettled && !isArchivedExpenseReport && !isPayAtEndExpenseReport && !isClosedReport
    );
}

function canUnapproveIOU(iouReport: OnyxEntry<OnyxTypes.Report>, policy: OnyxEntry<OnyxTypes.Policy>) {
    return (
        isExpenseReport(iouReport) &&
        (isReportManager(iouReport) || isPolicyAdmin(policy)) &&
        isReportApproved({report: iouReport}) &&
        !isSubmitAndClose(policy) &&
        !iouReport?.isWaitingOnBankAccount
    );
}

function canIOUBePaid(
    iouReport: OnyxTypes.OnyxInputOrEntry<OnyxTypes.Report> | SearchReport,
    chatReport: OnyxTypes.OnyxInputOrEntry<OnyxTypes.Report> | SearchReport,
    policy: OnyxTypes.OnyxInputOrEntry<OnyxTypes.Policy> | SearchPolicy,
    transactions?: OnyxTypes.Transaction[] | SearchTransaction[],
    onlyShowPayElsewhere = false,
    chatReportRNVP?: OnyxTypes.ReportNameValuePairs,
    invoiceReceiverPolicy?: SearchPolicy,
    shouldCheckApprovedState = true,
) {
    const reportNameValuePairs = chatReportRNVP ?? allReportNameValuePairs?.[`${ONYXKEYS.COLLECTION.REPORT_NAME_VALUE_PAIRS}${chatReport?.reportID}`];
    const isChatReportArchived = isArchivedReport(reportNameValuePairs);
    const iouSettled = isSettled(iouReport);

    if (isEmptyObject(iouReport)) {
        return false;
    }

    if (policy?.reimbursementChoice === CONST.POLICY.REIMBURSEMENT_CHOICES.REIMBURSEMENT_NO) {
        if (!onlyShowPayElsewhere) {
            return false;
        }
        if (iouReport?.statusNum !== CONST.REPORT.STATUS_NUM.SUBMITTED) {
            return false;
        }
    }

    if (isInvoiceReportReportUtils(iouReport)) {
        if (isChatReportArchived || iouSettled || isOpenInvoiceReportReportUtils(iouReport)) {
            return false;
        }
        if (chatReport?.invoiceReceiver?.type === CONST.REPORT.INVOICE_RECEIVER_TYPE.INDIVIDUAL) {
            return chatReport?.invoiceReceiver?.accountID === userAccountID;
        }
        return (invoiceReceiverPolicy ?? getPolicy(chatReport?.invoiceReceiver?.policyID))?.role === CONST.POLICY.ROLE.ADMIN;
    }

    const isPayer = isPayerReportUtils(
        {
            email: currentUserEmail,
            accountID: userAccountID,
        },
        iouReport,
        onlyShowPayElsewhere,
        policy,
    );

    const isOpenExpenseReport = isOpenExpenseReportReportUtils(iouReport);

    const {reimbursableSpend} = getMoneyRequestSpendBreakdown(iouReport);
    const isAutoReimbursable = policy?.reimbursementChoice === CONST.POLICY.REIMBURSEMENT_CHOICES.REIMBURSEMENT_YES ? false : canBeAutoReimbursed(iouReport, policy);
    const shouldBeApproved = canApproveIOU(iouReport, policy);

    const isPayAtEndExpenseReport = isPayAtEndExpenseReportReportUtils(iouReport?.reportID, transactions);
    return (
        isPayer &&
        !isOpenExpenseReport &&
        !iouSettled &&
        !iouReport?.isWaitingOnBankAccount &&
        reimbursableSpend > 0 &&
        !isChatReportArchived &&
        !isAutoReimbursable &&
        (!shouldBeApproved || !shouldCheckApprovedState) &&
        !isPayAtEndExpenseReport
    );
}

function canCancelPayment(iouReport: OnyxEntry<OnyxTypes.Report>, session: OnyxEntry<OnyxTypes.Session>) {
    return isPayerReportUtils(session, iouReport) && (isSettled(iouReport) || iouReport?.isWaitingOnBankAccount) && isExpenseReport(iouReport);
}

function canSubmitReport(
    report: OnyxEntry<OnyxTypes.Report> | SearchReport,
    policy: OnyxEntry<OnyxTypes.Policy> | SearchPolicy,
    transactions: OnyxTypes.Transaction[] | SearchTransaction[],
    allViolations: OnyxCollection<OnyxTypes.TransactionViolations> | undefined,
    isReportArchived = false,
) {
    const currentUserAccountID = getCurrentUserAccountID();
    const isOpenExpenseReport = isOpenExpenseReportReportUtils(report);
    const isAdmin = policy?.role === CONST.POLICY.ROLE.ADMIN;
    const transactionIDList = transactions.map((transaction) => transaction.transactionID);
    const hasAllPendingRTERViolations = allHavePendingRTERViolation(transactionIDList, allViolations);
    const isManualSubmitEnabled = getCorrectedAutoReportingFrequency(policy) === CONST.POLICY.AUTO_REPORTING_FREQUENCIES.MANUAL;
    const hasTransactionWithoutRTERViolation = hasAnyTransactionWithoutRTERViolation(transactionIDList, allViolations);
    const hasOnlyPendingCardOrScanFailTransactions =
        transactions.length > 0 &&
        transactions.every((t) => (isExpensifyCardTransaction(t) && isPending(t)) || (isPartialMerchant(getMerchant(t)) && isAmountMissing(t)) || isReceiptBeingScannedTransactionUtils(t));

    return (
        transactions.length > 0 &&
        isOpenExpenseReport &&
        isManualSubmitEnabled &&
        !isReportArchived &&
        !hasOnlyPendingCardOrScanFailTransactions &&
        !hasAllPendingRTERViolations &&
        hasTransactionWithoutRTERViolation &&
        (report?.ownerAccountID === currentUserAccountID || isAdmin || report?.managerID === currentUserAccountID)
    );
}

function getIOUReportActionToApproveOrPay(chatReport: OnyxEntry<OnyxTypes.Report>, excludedIOUReportID: string | undefined): OnyxEntry<ReportAction> {
    const chatReportActions = allReportActions?.[`${ONYXKEYS.COLLECTION.REPORT_ACTIONS}${chatReport?.reportID}`] ?? {};

    return Object.values(chatReportActions).find((action) => {
        if (!action) {
            return false;
        }
        const iouReport = getReportOrDraftReport(action.childReportID);
        const policy = getPolicy(iouReport?.policyID);
        const shouldShowSettlementButton = canIOUBePaid(iouReport, chatReport, policy) || canApproveIOU(iouReport, policy);
        return action.childReportID?.toString() !== excludedIOUReportID && action.actionName === CONST.REPORT.ACTIONS.TYPE.REPORT_PREVIEW && shouldShowSettlementButton;
    });
}

function hasIOUToApproveOrPay(chatReport: OnyxEntry<OnyxTypes.Report>, excludedIOUReportID: string | undefined): boolean {
    return !!getIOUReportActionToApproveOrPay(chatReport, excludedIOUReportID);
}

function isLastApprover(approvalChain: string[]): boolean {
    if (approvalChain.length === 0) {
        return true;
    }
    return approvalChain.at(-1) === currentUserEmail;
}

function getNextApproverAccountID(report: OnyxEntry<OnyxTypes.Report>, isUnapproved = false) {
    const policy = getPolicy(report?.policyID);
    const approvalChain = getApprovalChain(policy, report);
    const submitToAccountID = getSubmitToAccountID(policy, report);

    if (isUnapproved) {
        if (approvalChain.includes(currentUserEmail)) {
            return userAccountID;
        }

        return report?.managerID;
    }

    if (approvalChain.length === 0) {
        return submitToAccountID;
    }

    const nextApproverEmail = approvalChain.length === 1 ? approvalChain.at(0) : approvalChain.at(approvalChain.indexOf(currentUserEmail) + 1);
    if (!nextApproverEmail) {
        return submitToAccountID;
    }

    return getAccountIDsByLogins([nextApproverEmail]).at(0);
}

function approveMoneyRequest(expenseReport: OnyxEntry<OnyxTypes.Report>, full?: boolean) {
    if (!expenseReport) {
        return;
    }

    if (expenseReport.policyID && shouldRestrictUserBillableActions(expenseReport.policyID)) {
        Navigation.navigate(ROUTES.RESTRICTED_ACTION.getRoute(expenseReport.policyID));
        return;
    }

    const currentNextStep = allNextSteps[`${ONYXKEYS.COLLECTION.NEXT_STEP}${expenseReport.reportID}`] ?? null;
    let total = expenseReport.total ?? 0;
    const hasHeldExpenses = hasHeldExpensesReportUtils(expenseReport.reportID);
    const hasDuplicates = hasDuplicateTransactions(expenseReport.reportID);
    if (hasHeldExpenses && !full && !!expenseReport.unheldTotal) {
        total = expenseReport.unheldTotal;
    }
    const optimisticApprovedReportAction = buildOptimisticApprovedReportAction(total, expenseReport.currency ?? '', expenseReport.reportID);

    const approvalChain = getApprovalChain(getPolicy(expenseReport.policyID), expenseReport);

    const predictedNextStatus = isLastApprover(approvalChain) ? CONST.REPORT.STATUS_NUM.APPROVED : CONST.REPORT.STATUS_NUM.SUBMITTED;
    const predictedNextState = isLastApprover(approvalChain) ? CONST.REPORT.STATE_NUM.APPROVED : CONST.REPORT.STATE_NUM.SUBMITTED;
    const managerID = isLastApprover(approvalChain) ? expenseReport.managerID : getNextApproverAccountID(expenseReport);

    const optimisticNextStep = buildNextStep(expenseReport, predictedNextStatus);
    const chatReport = getReportOrDraftReport(expenseReport.chatReportID);

    const optimisticReportActionsData: OnyxUpdate = {
        onyxMethod: Onyx.METHOD.MERGE,
        key: `${ONYXKEYS.COLLECTION.REPORT_ACTIONS}${expenseReport.reportID}`,
        value: {
            [optimisticApprovedReportAction.reportActionID]: {
                ...(optimisticApprovedReportAction as OnyxTypes.ReportAction),
                pendingAction: CONST.RED_BRICK_ROAD_PENDING_ACTION.ADD,
            },
        },
    };
    const optimisticIOUReportData: OnyxUpdate = {
        onyxMethod: Onyx.METHOD.MERGE,
        key: `${ONYXKEYS.COLLECTION.REPORT}${expenseReport.reportID}`,
        value: {
            ...expenseReport,
            lastMessageText: getReportActionText(optimisticApprovedReportAction),
            lastMessageHtml: getReportActionHtml(optimisticApprovedReportAction),
            stateNum: predictedNextState,
            statusNum: predictedNextStatus,
            managerID,
            pendingFields: {
                partial: full ? null : CONST.RED_BRICK_ROAD_PENDING_ACTION.UPDATE,
            },
        },
    };

    const optimisticChatReportData: OnyxUpdate = {
        onyxMethod: Onyx.METHOD.MERGE,
        key: `${ONYXKEYS.COLLECTION.REPORT}${expenseReport.chatReportID}`,
        value: {
            hasOutstandingChildRequest: hasIOUToApproveOrPay(chatReport, expenseReport.reportID),
        },
    };

    const optimisticNextStepData: OnyxUpdate = {
        onyxMethod: Onyx.METHOD.MERGE,
        key: `${ONYXKEYS.COLLECTION.NEXT_STEP}${expenseReport.reportID}`,
        value: optimisticNextStep,
    };
    const optimisticData: OnyxUpdate[] = [optimisticIOUReportData, optimisticReportActionsData, optimisticNextStepData, optimisticChatReportData];

    const successData: OnyxUpdate[] = [
        {
            onyxMethod: Onyx.METHOD.MERGE,
            key: `${ONYXKEYS.COLLECTION.REPORT_ACTIONS}${expenseReport.reportID}`,
            value: {
                [optimisticApprovedReportAction.reportActionID]: {
                    pendingAction: null,
                },
            },
        },
        {
            onyxMethod: Onyx.METHOD.MERGE,
            key: `${ONYXKEYS.COLLECTION.REPORT}${expenseReport.reportID}`,
            value: {
                pendingFields: {
                    partial: null,
                },
            },
        },
    ];

    const failureData: OnyxUpdate[] = [
        {
            onyxMethod: Onyx.METHOD.MERGE,
            key: `${ONYXKEYS.COLLECTION.REPORT_ACTIONS}${expenseReport.reportID}`,
            value: {
                [optimisticApprovedReportAction.reportActionID]: {
                    errors: getMicroSecondOnyxErrorWithTranslationKey('iou.error.other'),
                },
            },
        },
        {
            onyxMethod: Onyx.METHOD.MERGE,
            key: `${ONYXKEYS.COLLECTION.REPORT}${expenseReport.chatReportID}`,
            value: {
                hasOutstandingChildRequest: chatReport?.hasOutstandingChildRequest,
                pendingFields: {
                    partial: null,
                },
            },
        },
        {
            onyxMethod: Onyx.METHOD.MERGE,
            key: `${ONYXKEYS.COLLECTION.NEXT_STEP}${expenseReport.reportID}`,
            value: currentNextStep,
        },
    ];

    // Clear hold reason of all transactions if we approve all requests
    if (full && hasHeldExpenses) {
        const heldTransactions = getAllHeldTransactionsReportUtils(expenseReport.reportID);
        heldTransactions.forEach((heldTransaction) => {
            optimisticData.push({
                onyxMethod: Onyx.METHOD.MERGE,
                key: `${ONYXKEYS.COLLECTION.TRANSACTION}${heldTransaction.transactionID}`,
                value: {
                    comment: {
                        hold: '',
                    },
                },
            });
            failureData.push({
                onyxMethod: Onyx.METHOD.MERGE,
                key: `${ONYXKEYS.COLLECTION.TRANSACTION}${heldTransaction.transactionID}`,
                value: {
                    comment: {
                        hold: heldTransaction.comment?.hold,
                    },
                },
            });
        });
    }

    let optimisticHoldReportID;
    let optimisticHoldActionID;
    let optimisticHoldReportExpenseActionIDs;
    if (!full && !!chatReport && !!expenseReport) {
        const holdReportOnyxData = getReportFromHoldRequestsOnyxData(chatReport, expenseReport, {accountID: expenseReport.ownerAccountID});

        optimisticData.push(...holdReportOnyxData.optimisticData);
        successData.push(...holdReportOnyxData.successData);
        failureData.push(...holdReportOnyxData.failureData);
        optimisticHoldReportID = holdReportOnyxData.optimisticHoldReportID;
        optimisticHoldActionID = holdReportOnyxData.optimisticHoldActionID;
        optimisticHoldReportExpenseActionIDs = JSON.stringify(holdReportOnyxData.optimisticHoldReportExpenseActionIDs);
    }

    // Remove duplicates violations if we approve the report
    if (hasDuplicates) {
        const transactions = getReportTransactions(expenseReport.reportID).filter((transaction) => isDuplicate(transaction.transactionID, true));
        if (!full) {
            transactions.filter((transaction) => !isOnHold(transaction));
        }

        transactions.forEach((transaction) => {
            const transactionViolations = allTransactionViolations?.[`${ONYXKEYS.COLLECTION.TRANSACTION_VIOLATIONS}${transaction.transactionID}`] ?? [];
            const newTransactionViolations = transactionViolations.filter((violation) => violation.name !== CONST.VIOLATIONS.DUPLICATED_TRANSACTION);
            optimisticData.push({
                onyxMethod: Onyx.METHOD.MERGE,
                key: `${ONYXKEYS.COLLECTION.TRANSACTION_VIOLATIONS}${transaction.transactionID}`,
                value: newTransactionViolations,
            });

            failureData.push({
                onyxMethod: Onyx.METHOD.MERGE,
                key: `${ONYXKEYS.COLLECTION.TRANSACTION_VIOLATIONS}${transaction.transactionID}`,
                value: transactionViolations,
            });
        });
    }

    const parameters: ApproveMoneyRequestParams = {
        reportID: expenseReport.reportID,
        approvedReportActionID: optimisticApprovedReportAction.reportActionID,
        full,
        optimisticHoldReportID,
        optimisticHoldActionID,
        optimisticHoldReportExpenseActionIDs,
    };

    playSound(SOUNDS.SUCCESS);
    API.write(WRITE_COMMANDS.APPROVE_MONEY_REQUEST, parameters, {optimisticData, successData, failureData});
}

function reopenReport(expenseReport: OnyxEntry<OnyxTypes.Report>) {
    if (!expenseReport) {
        return;
    }

    const currentNextStep = allNextSteps[`${ONYXKEYS.COLLECTION.NEXT_STEP}${expenseReport.reportID}`] ?? null;
    const optimisticReopenedReportAction = buildOptimisticReopenedReportAction();
    const predictedNextState = CONST.REPORT.STATE_NUM.OPEN;
    const predictedNextStatus = CONST.REPORT.STATUS_NUM.OPEN;

    const optimisticNextStep = buildNextStep(expenseReport, predictedNextStatus);
    const optimisticReportActionsData: OnyxUpdate = {
        onyxMethod: Onyx.METHOD.MERGE,
        key: `${ONYXKEYS.COLLECTION.REPORT_ACTIONS}${expenseReport.reportID}`,
        value: {
            [optimisticReopenedReportAction.reportActionID]: {
                ...(optimisticReopenedReportAction as OnyxTypes.ReportAction),
                pendingAction: CONST.RED_BRICK_ROAD_PENDING_ACTION.ADD,
            },
        },
    };
    const optimisticIOUReportData: OnyxUpdate = {
        onyxMethod: Onyx.METHOD.MERGE,
        key: `${ONYXKEYS.COLLECTION.REPORT}${expenseReport.reportID}`,
        value: {
            ...expenseReport,
            lastMessageText: getReportActionText(optimisticReopenedReportAction),
            lastMessageHtml: getReportActionHtml(optimisticReopenedReportAction),
            stateNum: predictedNextState,
            statusNum: predictedNextStatus,
            pendingFields: {
                partial: CONST.RED_BRICK_ROAD_PENDING_ACTION.UPDATE,
            },
        },
    };

    const optimisticNextStepData: OnyxUpdate = {
        onyxMethod: Onyx.METHOD.MERGE,
        key: `${ONYXKEYS.COLLECTION.NEXT_STEP}${expenseReport.reportID}`,
        value: optimisticNextStep,
    };

    const optimisticData: OnyxUpdate[] = [optimisticIOUReportData, optimisticReportActionsData, optimisticNextStepData];

    const successData: OnyxUpdate[] = [
        {
            onyxMethod: Onyx.METHOD.MERGE,
            key: `${ONYXKEYS.COLLECTION.REPORT_ACTIONS}${expenseReport.reportID}`,
            value: {
                [optimisticReopenedReportAction.reportActionID]: {
                    pendingAction: null,
                },
            },
        },
        {
            onyxMethod: Onyx.METHOD.MERGE,
            key: `${ONYXKEYS.COLLECTION.REPORT}${expenseReport.reportID}`,
            value: {
                pendingFields: {
                    partial: null,
                },
            },
        },
    ];

    const failureData: OnyxUpdate[] = [
        {
            onyxMethod: Onyx.METHOD.MERGE,
            key: `${ONYXKEYS.COLLECTION.REPORT_ACTIONS}${expenseReport.reportID}`,
            value: {
                [optimisticReopenedReportAction.reportActionID]: {
                    pendingAction: null,
                    errors: getMicroSecondOnyxErrorWithTranslationKey('iou.error.other'),
                },
            },
        },
        {
            onyxMethod: Onyx.METHOD.MERGE,
            key: `${ONYXKEYS.COLLECTION.NEXT_STEP}${expenseReport.reportID}`,
            value: currentNextStep,
        },
        {
            onyxMethod: Onyx.METHOD.MERGE,
            key: `${ONYXKEYS.COLLECTION.REPORT}${expenseReport.reportID}`,
            value: {
                stateNum: expenseReport.stateNum,
                statusNum: expenseReport.statusNum,
            },
        },
    ];

    if (expenseReport.parentReportID && expenseReport.parentReportActionID) {
        optimisticData.push({
            onyxMethod: Onyx.METHOD.MERGE,
            key: `${ONYXKEYS.COLLECTION.REPORT_ACTIONS}${expenseReport.parentReportID}`,
            value: {
                [expenseReport.parentReportActionID]: {
                    childStateNum: predictedNextState,
                    childStatusNum: predictedNextStatus,
                },
            },
        });

        failureData.push({
            onyxMethod: Onyx.METHOD.MERGE,
            key: `${ONYXKEYS.COLLECTION.REPORT_ACTIONS}${expenseReport.parentReportID}`,
            value: {
                [expenseReport.parentReportActionID]: {
                    childStateNum: expenseReport.stateNum,
                    childStatusNum: expenseReport.statusNum,
                },
            },
        });
    }

    const parameters: ReopenReportParams = {
        reportID: expenseReport.reportID,
        reportActionID: optimisticReopenedReportAction.reportActionID,
    };

    API.write(WRITE_COMMANDS.REOPEN_REPORT, parameters, {optimisticData, successData, failureData});
}

function retractReport(expenseReport: OnyxEntry<OnyxTypes.Report>) {
    if (!expenseReport) {
        return;
    }

    const currentNextStep = allNextSteps[`${ONYXKEYS.COLLECTION.NEXT_STEP}${expenseReport.reportID}`] ?? null;
    const optimisticRetractReportAction = buildOptimisticRetractedReportAction();
    const predictedNextState = CONST.REPORT.STATE_NUM.OPEN;
    const predictedNextStatus = CONST.REPORT.STATUS_NUM.OPEN;

    const optimisticNextStep = buildNextStep(expenseReport, predictedNextStatus);
    const optimisticReportActionsData: OnyxUpdate = {
        onyxMethod: Onyx.METHOD.MERGE,
        key: `${ONYXKEYS.COLLECTION.REPORT_ACTIONS}${expenseReport.reportID}`,
        value: {
            [optimisticRetractReportAction.reportActionID]: {
                ...(optimisticRetractReportAction as OnyxTypes.ReportAction),
                pendingAction: CONST.RED_BRICK_ROAD_PENDING_ACTION.ADD,
            },
        },
    };
    const optimisticIOUReportData: OnyxUpdate = {
        onyxMethod: Onyx.METHOD.MERGE,
        key: `${ONYXKEYS.COLLECTION.REPORT}${expenseReport.reportID}`,
        value: {
            ...expenseReport,
            lastMessageText: getReportActionText(optimisticRetractReportAction),
            lastMessageHtml: getReportActionHtml(optimisticRetractReportAction),
            stateNum: predictedNextState,
            statusNum: predictedNextStatus,
            pendingFields: {
                partial: CONST.RED_BRICK_ROAD_PENDING_ACTION.UPDATE,
            },
        },
    };

    const optimisticNextStepData: OnyxUpdate = {
        onyxMethod: Onyx.METHOD.MERGE,
        key: `${ONYXKEYS.COLLECTION.NEXT_STEP}${expenseReport.reportID}`,
        value: optimisticNextStep,
    };

    const optimisticData: OnyxUpdate[] = [optimisticIOUReportData, optimisticReportActionsData, optimisticNextStepData];

    const successData: OnyxUpdate[] = [
        {
            onyxMethod: Onyx.METHOD.MERGE,
            key: `${ONYXKEYS.COLLECTION.REPORT_ACTIONS}${expenseReport.reportID}`,
            value: {
                [optimisticRetractReportAction.reportActionID]: {
                    pendingAction: null,
                },
            },
        },
        {
            onyxMethod: Onyx.METHOD.MERGE,
            key: `${ONYXKEYS.COLLECTION.REPORT}${expenseReport.reportID}`,
            value: {
                pendingFields: {
                    partial: null,
                },
            },
        },
    ];

    const failureData: OnyxUpdate[] = [
        {
            onyxMethod: Onyx.METHOD.MERGE,
            key: `${ONYXKEYS.COLLECTION.REPORT_ACTIONS}${expenseReport.reportID}`,
            value: {
                [optimisticRetractReportAction.reportActionID]: {
                    errors: getMicroSecondOnyxErrorWithTranslationKey('iou.error.other'),
                },
            },
        },
        {
            onyxMethod: Onyx.METHOD.MERGE,
            key: `${ONYXKEYS.COLLECTION.REPORT}${expenseReport.reportID}`,
            value: {
                stateNum: expenseReport.stateNum,
                statusNum: expenseReport.stateNum,
            },
        },
        {
            onyxMethod: Onyx.METHOD.MERGE,
            key: `${ONYXKEYS.COLLECTION.NEXT_STEP}${expenseReport.reportID}`,
            value: currentNextStep,
        },
    ];

    if (expenseReport.parentReportID && expenseReport.parentReportActionID) {
        optimisticData.push({
            onyxMethod: Onyx.METHOD.MERGE,
            key: `${ONYXKEYS.COLLECTION.REPORT_ACTIONS}${expenseReport.parentReportID}`,
            value: {
                [expenseReport.parentReportActionID]: {
                    childStateNum: predictedNextState,
                    childStatusNum: predictedNextStatus,
                },
            },
        });

        failureData.push({
            onyxMethod: Onyx.METHOD.MERGE,
            key: `${ONYXKEYS.COLLECTION.REPORT_ACTIONS}${expenseReport.parentReportID}`,
            value: {
                [expenseReport.parentReportActionID]: {
                    childStateNum: expenseReport.stateNum,
                    childStatusNum: expenseReport.statusNum,
                },
            },
        });
    }

    const parameters: RetractReportParams = {
        reportID: expenseReport.reportID,
        reportActionID: optimisticRetractReportAction.reportActionID,
    };

    API.write(WRITE_COMMANDS.RETRACT_REPORT, parameters, {optimisticData, successData, failureData});
}

function unapproveExpenseReport(expenseReport: OnyxEntry<OnyxTypes.Report>) {
    if (isEmptyObject(expenseReport)) {
        return;
    }

    const currentNextStep = allNextSteps[`${ONYXKEYS.COLLECTION.NEXT_STEP}${expenseReport.reportID}`] ?? null;

    const optimisticUnapprovedReportAction = buildOptimisticUnapprovedReportAction(expenseReport.total ?? 0, expenseReport.currency ?? '', expenseReport.reportID);
    const optimisticNextStep = buildNextStep(expenseReport, CONST.REPORT.STATUS_NUM.SUBMITTED, false, true);

    const optimisticReportActionData: OnyxUpdate = {
        onyxMethod: Onyx.METHOD.MERGE,
        key: `${ONYXKEYS.COLLECTION.REPORT_ACTIONS}${expenseReport.reportID}`,
        value: {
            [optimisticUnapprovedReportAction.reportActionID]: {
                ...(optimisticUnapprovedReportAction as OnyxTypes.ReportAction),
                pendingAction: CONST.RED_BRICK_ROAD_PENDING_ACTION.ADD,
            },
        },
    };
    const optimisticIOUReportData: OnyxUpdate = {
        onyxMethod: Onyx.METHOD.MERGE,
        key: `${ONYXKEYS.COLLECTION.REPORT}${expenseReport.reportID}`,
        value: {
            ...expenseReport,
            lastMessageText: getReportActionText(optimisticUnapprovedReportAction),
            lastMessageHtml: getReportActionHtml(optimisticUnapprovedReportAction),
            stateNum: CONST.REPORT.STATE_NUM.SUBMITTED,
            statusNum: CONST.REPORT.STATUS_NUM.SUBMITTED,
            pendingFields: {
                partial: CONST.RED_BRICK_ROAD_PENDING_ACTION.UPDATE,
            },
            isCancelledIOU: false,
        },
    };

    const optimisticNextStepData: OnyxUpdate = {
        onyxMethod: Onyx.METHOD.MERGE,
        key: `${ONYXKEYS.COLLECTION.NEXT_STEP}${expenseReport.reportID}`,
        value: optimisticNextStep,
    };

    const optimisticData: OnyxUpdate[] = [optimisticIOUReportData, optimisticReportActionData, optimisticNextStepData];

    const successData: OnyxUpdate[] = [
        {
            onyxMethod: Onyx.METHOD.MERGE,
            key: `${ONYXKEYS.COLLECTION.REPORT_ACTIONS}${expenseReport.reportID}`,
            value: {
                [optimisticUnapprovedReportAction.reportActionID]: {
                    pendingAction: null,
                },
            },
        },
        {
            onyxMethod: Onyx.METHOD.MERGE,
            key: `${ONYXKEYS.COLLECTION.REPORT}${expenseReport.reportID}`,
            value: {
                pendingFields: {
                    partial: null,
                },
            },
        },
    ];

    const failureData: OnyxUpdate[] = [
        {
            onyxMethod: Onyx.METHOD.MERGE,
            key: `${ONYXKEYS.COLLECTION.REPORT_ACTIONS}${expenseReport.reportID}`,
            value: {
                [optimisticUnapprovedReportAction.reportActionID]: {
                    errors: getMicroSecondOnyxErrorWithTranslationKey('iou.error.other'),
                },
            },
        },
        {
            onyxMethod: Onyx.METHOD.MERGE,
            key: `${ONYXKEYS.COLLECTION.NEXT_STEP}${expenseReport.reportID}`,
            value: currentNextStep,
        },
        {
            onyxMethod: Onyx.METHOD.MERGE,
            key: `${ONYXKEYS.COLLECTION.REPORT}${expenseReport.reportID}`,
            value: {
                pendingFields: {
                    partial: null,
                },
                isCancelledIOU: true,
            },
        },
    ];

    if (expenseReport.parentReportID && expenseReport.parentReportActionID) {
        optimisticData.push({
            onyxMethod: Onyx.METHOD.MERGE,
            key: `${ONYXKEYS.COLLECTION.REPORT_ACTIONS}${expenseReport.parentReportID}`,
            value: {
                [expenseReport.parentReportActionID]: {
                    childStateNum: CONST.REPORT.STATE_NUM.SUBMITTED,
                    childStatusNum: CONST.REPORT.STATUS_NUM.SUBMITTED,
                },
            },
        });

        failureData.push({
            onyxMethod: Onyx.METHOD.MERGE,
            key: `${ONYXKEYS.COLLECTION.REPORT_ACTIONS}${expenseReport.parentReportID}`,
            value: {
                [expenseReport.parentReportActionID]: {
                    childStateNum: expenseReport.stateNum,
                    childStatusNum: expenseReport.statusNum,
                },
            },
        });
    }

    const parameters: UnapproveExpenseReportParams = {
        reportID: expenseReport.reportID,
        reportActionID: optimisticUnapprovedReportAction.reportActionID,
    };

    API.write(WRITE_COMMANDS.UNAPPROVE_EXPENSE_REPORT, parameters, {optimisticData, successData, failureData});
}

function submitReport(expenseReport?: OnyxTypes.Report) {
    if (!expenseReport) {
        return;
    }
    if (expenseReport.policyID && shouldRestrictUserBillableActions(expenseReport.policyID)) {
        Navigation.navigate(ROUTES.RESTRICTED_ACTION.getRoute(expenseReport.policyID));
        return;
    }

    const currentNextStep = allNextSteps[`${ONYXKEYS.COLLECTION.NEXT_STEP}${expenseReport.reportID}`] ?? null;
    const parentReport = getReportOrDraftReport(expenseReport.parentReportID);
    const policy = getPolicy(expenseReport.policyID);
    const isCurrentUserManager = currentUserPersonalDetails?.accountID === expenseReport.managerID;
    const isSubmitAndClosePolicy = isSubmitAndClose(policy);
    const adminAccountID = policy?.role === CONST.POLICY.ROLE.ADMIN ? currentUserPersonalDetails?.accountID : undefined;
    const optimisticSubmittedReportAction = buildOptimisticSubmittedReportAction(expenseReport?.total ?? 0, expenseReport.currency ?? '', expenseReport.reportID, adminAccountID);
    const optimisticNextStep = buildNextStep(expenseReport, isSubmitAndClosePolicy ? CONST.REPORT.STATUS_NUM.CLOSED : CONST.REPORT.STATUS_NUM.SUBMITTED);
    const approvalChain = getApprovalChain(policy, expenseReport);
    const managerID = getAccountIDsByLogins(approvalChain).at(0);

    const optimisticData: OnyxUpdate[] = !isSubmitAndClosePolicy
        ? [
              {
                  onyxMethod: Onyx.METHOD.MERGE,
                  key: `${ONYXKEYS.COLLECTION.REPORT_ACTIONS}${expenseReport.reportID}`,
                  value: {
                      [optimisticSubmittedReportAction.reportActionID]: {
                          ...(optimisticSubmittedReportAction as OnyxTypes.ReportAction),
                          pendingAction: CONST.RED_BRICK_ROAD_PENDING_ACTION.ADD,
                      },
                  },
              },
              {
                  onyxMethod: Onyx.METHOD.MERGE,
                  key: `${ONYXKEYS.COLLECTION.REPORT}${expenseReport.reportID}`,
                  value: {
                      ...expenseReport,
                      managerID,
                      lastMessageText: getReportActionText(optimisticSubmittedReportAction),
                      lastMessageHtml: getReportActionHtml(optimisticSubmittedReportAction),
                      stateNum: CONST.REPORT.STATE_NUM.SUBMITTED,
                      statusNum: CONST.REPORT.STATUS_NUM.SUBMITTED,
                  },
              },
          ]
        : [
              {
                  onyxMethod: Onyx.METHOD.MERGE,
                  key: `${ONYXKEYS.COLLECTION.REPORT}${expenseReport.reportID}`,
                  value: {
                      ...expenseReport,
                      stateNum: CONST.REPORT.STATE_NUM.APPROVED,
                      statusNum: CONST.REPORT.STATUS_NUM.CLOSED,
                  },
              },
          ];

    optimisticData.push({
        onyxMethod: Onyx.METHOD.MERGE,
        key: `${ONYXKEYS.COLLECTION.NEXT_STEP}${expenseReport.reportID}`,
        value: optimisticNextStep,
    });

    if (parentReport?.reportID) {
        optimisticData.push({
            onyxMethod: Onyx.METHOD.MERGE,
            key: `${ONYXKEYS.COLLECTION.REPORT}${parentReport.reportID}`,
            value: {
                ...parentReport,
                // In case its a manager who force submitted the report, they are the next user who needs to take an action
                hasOutstandingChildRequest: isCurrentUserManager,
                iouReportID: null,
            },
        });
    }

    const successData: OnyxUpdate[] = [];
    if (!isSubmitAndClosePolicy) {
        successData.push({
            onyxMethod: Onyx.METHOD.MERGE,
            key: `${ONYXKEYS.COLLECTION.REPORT_ACTIONS}${expenseReport.reportID}`,
            value: {
                [optimisticSubmittedReportAction.reportActionID]: {
                    pendingAction: null,
                },
            },
        });
    }

    const failureData: OnyxUpdate[] = [
        {
            onyxMethod: Onyx.METHOD.MERGE,
            key: `${ONYXKEYS.COLLECTION.REPORT}${expenseReport.reportID}`,
            value: {
                statusNum: CONST.REPORT.STATUS_NUM.OPEN,
                stateNum: CONST.REPORT.STATE_NUM.OPEN,
            },
        },
        {
            onyxMethod: Onyx.METHOD.MERGE,
            key: `${ONYXKEYS.COLLECTION.NEXT_STEP}${expenseReport.reportID}`,
            value: currentNextStep,
        },
    ];
    if (!isSubmitAndClosePolicy) {
        failureData.push({
            onyxMethod: Onyx.METHOD.MERGE,
            key: `${ONYXKEYS.COLLECTION.REPORT_ACTIONS}${expenseReport.reportID}`,
            value: {
                [optimisticSubmittedReportAction.reportActionID]: {
                    errors: getMicroSecondOnyxErrorWithTranslationKey('iou.error.other'),
                },
            },
        });
    }

    if (parentReport?.reportID) {
        failureData.push({
            onyxMethod: Onyx.METHOD.MERGE,
            key: `${ONYXKEYS.COLLECTION.REPORT}${parentReport.reportID}`,
            value: {
                hasOutstandingChildRequest: parentReport.hasOutstandingChildRequest,
                iouReportID: expenseReport.reportID,
            },
        });
    }

    const parameters: SubmitReportParams = {
        reportID: expenseReport.reportID,
        managerAccountID: getSubmitToAccountID(policy, expenseReport) ?? expenseReport.managerID,
        reportActionID: optimisticSubmittedReportAction.reportActionID,
    };

    API.write(WRITE_COMMANDS.SUBMIT_REPORT, parameters, {optimisticData, successData, failureData});
}

function cancelPayment(expenseReport: OnyxEntry<OnyxTypes.Report>, chatReport: OnyxTypes.Report) {
    if (isEmptyObject(expenseReport)) {
        return;
    }

    const optimisticReportAction = buildOptimisticCancelPaymentReportAction(
        expenseReport.reportID,
        -((expenseReport.total ?? 0) - (expenseReport?.nonReimbursableTotal ?? 0)),
        expenseReport.currency ?? '',
    );
    const policy = getPolicy(chatReport.policyID);
    const approvalMode = policy?.approvalMode ?? CONST.POLICY.APPROVAL_MODE.BASIC;
    const stateNum: ValueOf<typeof CONST.REPORT.STATE_NUM> = approvalMode === CONST.POLICY.APPROVAL_MODE.OPTIONAL ? CONST.REPORT.STATE_NUM.SUBMITTED : CONST.REPORT.STATE_NUM.APPROVED;
    const statusNum: ValueOf<typeof CONST.REPORT.STATUS_NUM> = approvalMode === CONST.POLICY.APPROVAL_MODE.OPTIONAL ? CONST.REPORT.STATUS_NUM.SUBMITTED : CONST.REPORT.STATUS_NUM.APPROVED;
    const optimisticNextStep = buildNextStep(expenseReport, statusNum);
    const iouReportActions = getAllReportActions(chatReport.iouReportID);
    const expenseReportActions = getAllReportActions(expenseReport.reportID);
    const iouCreatedAction = Object.values(iouReportActions).find((action) => isCreatedAction(action));
    const expenseCreatedAction = Object.values(expenseReportActions).find((action) => isCreatedAction(action));
    const optimisticData: OnyxUpdate[] = [
        {
            onyxMethod: Onyx.METHOD.MERGE,
            key: `${ONYXKEYS.COLLECTION.REPORT_ACTIONS}${expenseReport.reportID}`,
            value: {
                [optimisticReportAction.reportActionID]: {
                    ...(optimisticReportAction as OnyxTypes.ReportAction),
                    pendingAction: CONST.RED_BRICK_ROAD_PENDING_ACTION.ADD,
                },
            },
        },
        {
            onyxMethod: Onyx.METHOD.MERGE,
            key: `${ONYXKEYS.COLLECTION.REPORT}${chatReport.reportID}`,
            value: {
                // The report created later will become the iouReportID of the chat report
                iouReportID: (iouCreatedAction?.created ?? '') > (expenseCreatedAction?.created ?? '') ? chatReport?.iouReportID : expenseReport.reportID,
            },
        },
        {
            onyxMethod: Onyx.METHOD.MERGE,
            key: `${ONYXKEYS.COLLECTION.REPORT}${expenseReport.reportID}`,
            value: {
                ...expenseReport,
                isWaitingOnBankAccount: false,
                lastVisibleActionCreated: optimisticReportAction?.created,
                lastMessageText: getReportActionText(optimisticReportAction),
                lastMessageHtml: getReportActionHtml(optimisticReportAction),
                stateNum,
                statusNum,
                isCancelledIOU: true,
            },
        },
    ];

    optimisticData.push({
        onyxMethod: Onyx.METHOD.MERGE,
        key: `${ONYXKEYS.COLLECTION.NEXT_STEP}${expenseReport.reportID}`,
        value: optimisticNextStep,
    });

    const successData: OnyxUpdate[] = [
        {
            onyxMethod: Onyx.METHOD.MERGE,
            key: `${ONYXKEYS.COLLECTION.REPORT_ACTIONS}${expenseReport.reportID}`,
            value: {
                [optimisticReportAction.reportActionID]: {
                    pendingAction: null,
                },
            },
        },
    ];

    const failureData: OnyxUpdate[] = [
        {
            onyxMethod: Onyx.METHOD.MERGE,
            key: `${ONYXKEYS.COLLECTION.REPORT_ACTIONS}${expenseReport.reportID}`,
            value: {
                [optimisticReportAction.reportActionID]: {
                    errors: getMicroSecondOnyxErrorWithTranslationKey('iou.error.other'),
                },
            },
        },
        {
            onyxMethod: Onyx.METHOD.MERGE,
            key: `${ONYXKEYS.COLLECTION.REPORT}${expenseReport.reportID}`,
            value: {
                statusNum: CONST.REPORT.STATUS_NUM.REIMBURSED,
                isWaitingOnBankAccount: expenseReport.isWaitingOnBankAccount,
                isCancelledIOU: false,
            },
        },
    ];

    if (expenseReport.parentReportID && expenseReport.parentReportActionID) {
        optimisticData.push({
            onyxMethod: Onyx.METHOD.MERGE,
            key: `${ONYXKEYS.COLLECTION.REPORT_ACTIONS}${expenseReport.parentReportID}`,
            value: {
                [expenseReport.parentReportActionID]: {
                    childStateNum: stateNum,
                    childStatusNum: statusNum,
                },
            },
        });

        failureData.push({
            onyxMethod: Onyx.METHOD.MERGE,
            key: `${ONYXKEYS.COLLECTION.REPORT_ACTIONS}${expenseReport.parentReportID}`,
            value: {
                [expenseReport.parentReportActionID]: {
                    childStateNum: expenseReport.stateNum,
                    childStatusNum: expenseReport.statusNum,
                },
            },
        });
    }

    if (chatReport?.reportID) {
        optimisticData.push({
            onyxMethod: Onyx.METHOD.MERGE,
            key: `${ONYXKEYS.COLLECTION.REPORT}${chatReport.reportID}`,
            value: {
                iouReportID: expenseReport.reportID,
            },
        });
        failureData.push({
            onyxMethod: Onyx.METHOD.MERGE,
            key: `${ONYXKEYS.COLLECTION.REPORT}${chatReport.reportID}`,
            value: {
                hasOutstandingChildRequest: chatReport.hasOutstandingChildRequest,
                iouReportID: chatReport.iouReportID,
            },
        });
    }
    failureData.push({
        onyxMethod: Onyx.METHOD.MERGE,
        key: `${ONYXKEYS.COLLECTION.NEXT_STEP}${expenseReport.reportID}`,
        value: buildNextStep(expenseReport, CONST.REPORT.STATUS_NUM.REIMBURSED),
    });

    API.write(
        WRITE_COMMANDS.CANCEL_PAYMENT,
        {
            iouReportID: expenseReport.reportID,
            chatReportID: chatReport.reportID,
            managerAccountID: expenseReport.managerID ?? CONST.DEFAULT_NUMBER_ID,
            reportActionID: optimisticReportAction.reportActionID,
        },
        {optimisticData, successData, failureData},
    );
    notifyNewAction(expenseReport.reportID, userAccountID);
}

/**
 * Completes onboarding for invite link flow based on the selected payment option
 *
 * @param paymentSelected based on which we choose the onboarding choice and concierge message
 */
function completePaymentOnboarding(paymentSelected: ValueOf<typeof CONST.PAYMENT_SELECTED>, adminsChatReportID?: string, onboardingPolicyID?: string) {
    const isInviteOnboardingComplete = introSelected?.isInviteOnboardingComplete ?? false;

    if (isInviteOnboardingComplete || !introSelected?.choice || !introSelected?.inviteType) {
        return;
    }

    const session = getSession();

    const personalDetailsListValues = Object.values(getPersonalDetailsForAccountIDs(session?.accountID ? [session.accountID] : [], personalDetailsList));
    const personalDetails = personalDetailsListValues.at(0);

    let onboardingPurpose = introSelected?.choice;
    if (introSelected?.inviteType === CONST.ONBOARDING_INVITE_TYPES.IOU && paymentSelected === CONST.IOU.PAYMENT_SELECTED.BBA) {
        onboardingPurpose = CONST.ONBOARDING_CHOICES.MANAGE_TEAM;
    }

    if (introSelected?.inviteType === CONST.ONBOARDING_INVITE_TYPES.INVOICE && paymentSelected !== CONST.IOU.PAYMENT_SELECTED.BBA) {
        onboardingPurpose = CONST.ONBOARDING_CHOICES.CHAT_SPLIT;
    }

    completeOnboarding({
        engagementChoice: onboardingPurpose,
        onboardingMessage: CONST.ONBOARDING_MESSAGES[onboardingPurpose],
        firstName: personalDetails?.firstName,
        lastName: personalDetails?.lastName,
        adminsChatReportID,
        onboardingPolicyID,
        paymentSelected,
        wasInvited: true,
    });
}
function payMoneyRequest(paymentType: PaymentMethodType, chatReport: OnyxTypes.Report, iouReport: OnyxEntry<OnyxTypes.Report>, full = true) {
    if (chatReport.policyID && shouldRestrictUserBillableActions(chatReport.policyID)) {
        Navigation.navigate(ROUTES.RESTRICTED_ACTION.getRoute(chatReport.policyID));
        return;
    }

    const paymentSelected = paymentType === CONST.IOU.PAYMENT_TYPE.VBBA ? CONST.IOU.PAYMENT_SELECTED.BBA : CONST.IOU.PAYMENT_SELECTED.PBA;
    completePaymentOnboarding(paymentSelected);

    const recipient = {accountID: iouReport?.ownerAccountID ?? CONST.DEFAULT_NUMBER_ID};
    const {params, optimisticData, successData, failureData} = getPayMoneyRequestParams(chatReport, iouReport, recipient, paymentType, full);

    // For now, we need to call the PayMoneyRequestWithWallet API since PayMoneyRequest was not updated to work with
    // Expensify Wallets.
    const apiCommand = paymentType === CONST.IOU.PAYMENT_TYPE.EXPENSIFY ? WRITE_COMMANDS.PAY_MONEY_REQUEST_WITH_WALLET : WRITE_COMMANDS.PAY_MONEY_REQUEST;

    playSound(SOUNDS.SUCCESS);
    API.write(apiCommand, params, {optimisticData, successData, failureData});
    notifyNewAction(Navigation.getTopmostReportId() ?? iouReport?.reportID, userAccountID);
}

function payInvoice(
    paymentMethodType: PaymentMethodType,
    chatReport: OnyxTypes.Report,
    invoiceReport: OnyxEntry<OnyxTypes.Report>,
    payAsBusiness = false,
    methodID?: number,
    paymentMethod?: PaymentMethod,
) {
    const recipient = {accountID: invoiceReport?.ownerAccountID ?? CONST.DEFAULT_NUMBER_ID};
    const {
        optimisticData,
        successData,
        failureData,
        params: {
            reportActionID,
            policyID,
            adminsChatReportID,
            adminsCreatedReportActionID,
            expenseChatReportID,
            expenseCreatedReportActionID,
            customUnitRateID,
            customUnitID,
            ownerEmail,
            policyName,
        },
    } = getPayMoneyRequestParams(chatReport, invoiceReport, recipient, paymentMethodType, true, payAsBusiness);

    const paymentSelected = paymentMethodType === CONST.IOU.PAYMENT_TYPE.VBBA ? CONST.IOU.PAYMENT_SELECTED.BBA : CONST.IOU.PAYMENT_SELECTED.PBA;
    completePaymentOnboarding(paymentSelected);

    let params: PayInvoiceParams = {
        reportID: invoiceReport?.reportID,
        reportActionID,
        paymentMethodType,
        payAsBusiness,
    };

    if (paymentMethod === CONST.PAYMENT_METHODS.PERSONAL_BANK_ACCOUNT) {
        params.bankAccountID = methodID;
    }

    if (paymentMethod === CONST.PAYMENT_METHODS.DEBIT_CARD) {
        params.fundID = methodID;
    }

    if (policyID) {
        params = {
            ...params,
            policyID,
            adminsChatReportID,
            adminsCreatedReportActionID,
            expenseChatReportID,
            expenseCreatedReportActionID,
            customUnitRateID,
            customUnitID,
            ownerEmail,
            policyName,
        };
    }

    playSound(SOUNDS.SUCCESS);
    API.write(WRITE_COMMANDS.PAY_INVOICE, params, {optimisticData, successData, failureData});
}

function detachReceipt(transactionID: string | undefined) {
    if (!transactionID) {
        return;
    }
    const transaction = allTransactions[`${ONYXKEYS.COLLECTION.TRANSACTION}${transactionID}`];
    const newTransaction = transaction
        ? {
              ...transaction,
              filename: '',
              receipt: {
                  source: '',
              },
          }
        : null;

    const optimisticData: OnyxUpdate[] = [
        {
            onyxMethod: Onyx.METHOD.SET,
            key: `${ONYXKEYS.COLLECTION.TRANSACTION}${transactionID}`,
            value: {
                ...newTransaction,
                pendingFields: {
                    receipt: CONST.RED_BRICK_ROAD_PENDING_ACTION.UPDATE,
                },
            },
        },
    ];

    const successData: OnyxUpdate[] = [
        {
            onyxMethod: Onyx.METHOD.MERGE,
            key: `${ONYXKEYS.COLLECTION.TRANSACTION}${transactionID}`,
            value: {
                pendingFields: {
                    receipt: null,
                },
            },
        },
    ];
    const failureData: OnyxUpdate[] = [
        {
            onyxMethod: Onyx.METHOD.MERGE,
            key: `${ONYXKEYS.COLLECTION.TRANSACTION}${transactionID}`,
            value: {
                ...(transaction ?? null),
                errors: getMicroSecondOnyxErrorWithTranslationKey('iou.error.receiptDeleteFailureError'),
                pendingFields: {
                    receipt: null,
                },
            },
        },
    ];
    const expenseReport = allReports?.[`${ONYXKEYS.COLLECTION.REPORT}${transaction?.reportID}`] ?? null;
    const updatedReportAction = buildOptimisticDetachReceipt(expenseReport?.reportID, transactionID, transaction?.merchant);

    optimisticData.push({
        onyxMethod: Onyx.METHOD.MERGE,
        key: `${ONYXKEYS.COLLECTION.REPORT_ACTIONS}${updatedReportAction?.reportID}`,
        value: {
            [updatedReportAction.reportActionID]: updatedReportAction as OnyxTypes.ReportAction,
        },
    });
    optimisticData.push({
        onyxMethod: Onyx.METHOD.MERGE,
        key: `${ONYXKEYS.COLLECTION.REPORT}${updatedReportAction?.reportID}`,
        value: {
            lastVisibleActionCreated: updatedReportAction.created,
            lastReadTime: updatedReportAction.created,
        },
    });
    failureData.push({
        onyxMethod: Onyx.METHOD.MERGE,
        key: `${ONYXKEYS.COLLECTION.REPORT}${updatedReportAction?.reportID}`,
        value: {
            lastVisibleActionCreated: expenseReport?.lastVisibleActionCreated,
            lastReadTime: expenseReport?.lastReadTime,
        },
    });
    successData.push({
        onyxMethod: Onyx.METHOD.MERGE,
        key: `${ONYXKEYS.COLLECTION.REPORT_ACTIONS}${expenseReport?.reportID}`,
        value: {
            [updatedReportAction.reportActionID]: {pendingAction: null},
        },
    });
    failureData.push({
        onyxMethod: Onyx.METHOD.MERGE,
        key: `${ONYXKEYS.COLLECTION.REPORT_ACTIONS}${expenseReport?.reportID}`,
        value: {
            [updatedReportAction.reportActionID]: {
                ...(updatedReportAction as OnyxTypes.ReportAction),
                errors: getMicroSecondOnyxErrorWithTranslationKey('iou.error.genericEditFailureMessage'),
            },
        },
    });

    const parameters: DetachReceiptParams = {transactionID, reportActionID: updatedReportAction.reportActionID};

    API.write(WRITE_COMMANDS.DETACH_RECEIPT, parameters, {optimisticData, successData, failureData});
}

function replaceReceipt({transactionID, file, source}: ReplaceReceipt) {
    if (!file) {
        return;
    }

    const transaction = allTransactions[`${ONYXKEYS.COLLECTION.TRANSACTION}${transactionID}`];
    const oldReceipt = transaction?.receipt ?? {};
    const receiptOptimistic = {
        source,
        state: CONST.IOU.RECEIPT_STATE.OPEN,
    };

    const retryParams = {transactionID, file: undefined, source};
    const currentSearchQueryJSON = getCurrentSearchQueryJSON();

    const optimisticData: OnyxUpdate[] = [
        {
            onyxMethod: Onyx.METHOD.MERGE,
            key: `${ONYXKEYS.COLLECTION.TRANSACTION}${transactionID}`,
            value: {
                receipt: receiptOptimistic,
                filename: file.name,
                pendingFields: {
                    receipt: CONST.RED_BRICK_ROAD_PENDING_ACTION.UPDATE,
                },
                errors: null,
            },
        },
    ];

    const successData: OnyxUpdate[] = [
        {
            onyxMethod: Onyx.METHOD.MERGE,
            key: `${ONYXKEYS.COLLECTION.TRANSACTION}${transactionID}`,
            value: {
                pendingFields: {
                    receipt: null,
                },
            },
        },
    ];

    const failureData: OnyxUpdate[] = [
        {
            onyxMethod: Onyx.METHOD.MERGE,
            key: `${ONYXKEYS.COLLECTION.TRANSACTION}${transactionID}`,
            value: {
                receipt: !isEmptyObject(oldReceipt) ? oldReceipt : null,
                filename: transaction?.filename,
                errors: getReceiptError(receiptOptimistic, file.name, undefined, undefined, CONST.IOU.ACTION_PARAMS.REPLACE_RECEIPT, retryParams),
                pendingFields: {
                    receipt: null,
                },
            },
        },
    ];

    if (currentSearchQueryJSON?.hash) {
        optimisticData.push({
            onyxMethod: Onyx.METHOD.MERGE,
            key: `${ONYXKEYS.COLLECTION.SNAPSHOT}${currentSearchQueryJSON.hash}`,
            value: {
                data: {
                    [`${ONYXKEYS.COLLECTION.TRANSACTION}${transactionID}`]: {
                        receipt: receiptOptimistic,
                        filename: file.name,
                    },
                },
            },
        });

        failureData.push({
            onyxMethod: Onyx.METHOD.MERGE,
            key: `${ONYXKEYS.COLLECTION.SNAPSHOT}${currentSearchQueryJSON.hash}`,
            value: {
                data: {
                    [`${ONYXKEYS.COLLECTION.TRANSACTION}${transactionID}`]: {
                        receipt: !isEmptyObject(oldReceipt) ? oldReceipt : null,
                        filename: transaction?.filename,
                    },
                },
            },
        });
    }

    const parameters: ReplaceReceiptParams = {
        transactionID,
        receipt: file,
    };

    API.write(WRITE_COMMANDS.REPLACE_RECEIPT, parameters, {optimisticData, successData, failureData});
}

/**
 * Finds the participants for an IOU based on the attached report
 * @param transactionID of the transaction to set the participants of
 * @param report attached to the transaction
 */
function getMoneyRequestParticipantsFromReport(report: OnyxEntry<OnyxTypes.Report>): Participant[] {
    // If the report is iou or expense report, we should get the chat report to set participant for request money
    const chatReport = isMoneyRequestReportReportUtils(report) ? getReportOrDraftReport(report?.chatReportID) : report;
    const currentUserAccountID = currentUserPersonalDetails?.accountID;
    const shouldAddAsReport = !isEmptyObject(chatReport) && isSelfDM(chatReport);
    let participants: Participant[] = [];

    if (isPolicyExpenseChatReportUtil(chatReport) || shouldAddAsReport) {
        participants = [{accountID: 0, reportID: chatReport?.reportID, isPolicyExpenseChat: isPolicyExpenseChatReportUtil(chatReport), selected: true}];
    } else if (isInvoiceRoom(chatReport)) {
        participants = [
            {reportID: chatReport?.reportID, selected: true},
            {
                policyID: chatReport?.policyID,
                isSender: true,
                selected: false,
            },
        ];
    } else {
        const chatReportOtherParticipants = Object.keys(chatReport?.participants ?? {})
            .map(Number)
            .filter((accountID) => accountID !== currentUserAccountID);
        participants = chatReportOtherParticipants.map((accountID) => ({accountID, selected: true}));
    }

    return participants;
}

/**
 * Sets the participants for an IOU based on the attached report
 * @param transactionID of the transaction to set the participants of
 * @param report attached to the transaction
 */
function setMoneyRequestParticipantsFromReport(transactionID: string, report: OnyxEntry<OnyxTypes.Report>) {
    const participants = getMoneyRequestParticipantsFromReport(report);
    return Onyx.merge(`${ONYXKEYS.COLLECTION.TRANSACTION_DRAFT}${transactionID}`, {participants, participantsAutoAssigned: true});
}

function setMoneyRequestTaxRate(transactionID: string, taxCode: string | null) {
    Onyx.merge(`${ONYXKEYS.COLLECTION.TRANSACTION_DRAFT}${transactionID}`, {taxCode});
}

function setMoneyRequestTaxAmount(transactionID: string, taxAmount: number | null) {
    Onyx.merge(`${ONYXKEYS.COLLECTION.TRANSACTION_DRAFT}${transactionID}`, {taxAmount});
}

function dismissHoldUseExplanation() {
    const parameters: SetNameValuePairParams = {
        name: ONYXKEYS.NVP_DISMISSED_HOLD_USE_EXPLANATION,
        value: true,
    };

    const optimisticData: OnyxUpdate[] = [
        {
            onyxMethod: Onyx.METHOD.MERGE,
            key: ONYXKEYS.NVP_DISMISSED_HOLD_USE_EXPLANATION,
            value: true,
        },
    ];

    API.write(WRITE_COMMANDS.SET_NAME_VALUE_PAIR, parameters, {
        optimisticData,
    });
}

/**
 * Sets the `splitShares` map that holds individual shares of a split bill
 */
function setSplitShares(transaction: OnyxEntry<OnyxTypes.Transaction>, amount: number, currency: string, newAccountIDs: number[]) {
    if (!transaction) {
        return;
    }
    const oldAccountIDs = Object.keys(transaction.splitShares ?? {}).map((key) => Number(key));

    // Create an array containing unique IDs of the current transaction participants and the new ones
    // The current userAccountID might not be included in newAccountIDs if this is called from the participants step using Global Create
    // If this is called from an existing group chat, it'll be included. So we manually add them to account for both cases.
    const accountIDs = [...new Set<number>([userAccountID, ...newAccountIDs, ...oldAccountIDs])];

    const splitShares: SplitShares = accountIDs.reduce((acc: SplitShares, accountID): SplitShares => {
        // We want to replace the contents of splitShares to contain only `newAccountIDs` entries
        // In the case of going back to the participants page and removing a participant
        // a simple merge will have the previous participant still present in the splitShares object
        // So we manually set their entry to null
        if (!newAccountIDs.includes(accountID) && accountID !== userAccountID) {
            acc[accountID] = null;
            return acc;
        }

        const isPayer = accountID === userAccountID;
        const participantsLength = newAccountIDs.includes(userAccountID) ? newAccountIDs.length - 1 : newAccountIDs.length;
        const splitAmount = calculateIOUAmount(participantsLength, amount, currency, isPayer);
        acc[accountID] = {
            amount: splitAmount,
            isModified: false,
        };
        return acc;
    }, {});

    Onyx.merge(`${ONYXKEYS.COLLECTION.TRANSACTION_DRAFT}${transaction.transactionID}`, {splitShares});
}

function resetSplitShares(transaction: OnyxEntry<OnyxTypes.Transaction>, newAmount?: number, currency?: string) {
    if (!transaction) {
        return;
    }
    const accountIDs = Object.keys(transaction.splitShares ?? {}).map((key) => Number(key));
    if (!accountIDs) {
        return;
    }
    setSplitShares(transaction, newAmount ?? transaction.amount, currency ?? transaction.currency, accountIDs);
}

/**
 * Sets an individual split share of the participant accountID supplied
 */
function setIndividualShare(transactionID: string, participantAccountID: number, participantShare: number) {
    Onyx.merge(`${ONYXKEYS.COLLECTION.TRANSACTION_DRAFT}${transactionID}`, {
        splitShares: {
            [participantAccountID]: {amount: participantShare, isModified: true},
        },
    });
}

/**
 * Adjusts remaining unmodified shares when another share is modified
 * E.g. if total bill is $100 and split between 3 participants, when the user changes the first share to $50, the remaining unmodified shares will become $25 each.
 */
function adjustRemainingSplitShares(transaction: NonNullable<OnyxTypes.Transaction>) {
    const modifiedShares = Object.keys(transaction.splitShares ?? {}).filter((key: string) => transaction?.splitShares?.[Number(key)]?.isModified);

    if (!modifiedShares.length) {
        return;
    }

    const sumOfManualShares = modifiedShares
        .map((key: string): number => transaction?.splitShares?.[Number(key)]?.amount ?? 0)
        .reduce((prev: number, current: number): number => prev + current, 0);

    const unmodifiedSharesAccountIDs = Object.keys(transaction.splitShares ?? {})
        .filter((key: string) => !transaction?.splitShares?.[Number(key)]?.isModified)
        .map((key: string) => Number(key));

    const remainingTotal = transaction.amount - sumOfManualShares;
    if (remainingTotal < 0) {
        return;
    }

    const splitShares: SplitShares = unmodifiedSharesAccountIDs.reduce((acc: SplitShares, accountID: number, index: number): SplitShares => {
        const splitAmount = calculateIOUAmount(unmodifiedSharesAccountIDs.length - 1, remainingTotal, transaction.currency, index === 0);
        acc[accountID] = {
            amount: splitAmount,
        };
        return acc;
    }, {});

    Onyx.merge(`${ONYXKEYS.COLLECTION.TRANSACTION_DRAFT}${transaction.transactionID}`, {splitShares});
}

/**
 * Put expense on HOLD
 */
function putOnHold(transactionID: string, comment: string, reportID: string, searchHash?: number) {
    const currentTime = DateUtils.getDBTime();
    const createdReportAction = buildOptimisticHoldReportAction(currentTime);
    const createdReportActionComment = buildOptimisticHoldReportActionComment(comment, DateUtils.addMillisecondsFromDateTime(currentTime, 1));
    const newViolation = {name: CONST.VIOLATIONS.HOLD, type: CONST.VIOLATION_TYPES.VIOLATION, showInReview: true};
    const transactionViolations = allTransactionViolations[`${ONYXKEYS.COLLECTION.TRANSACTION_VIOLATIONS}${transactionID}`] ?? [];
    const updatedViolations = [...transactionViolations, newViolation];
    const parentReportActionOptimistic = getOptimisticDataForParentReportAction(reportID, createdReportActionComment.created, CONST.RED_BRICK_ROAD_PENDING_ACTION.ADD);
    const transaction = allTransactions[`${ONYXKEYS.COLLECTION.TRANSACTION}${transactionID}`];
    const iouReport = allReports?.[`${ONYXKEYS.COLLECTION.REPORT}${transaction?.reportID}`];
    const report = allReports?.[`${ONYXKEYS.COLLECTION.REPORT}${reportID}`];

    const optimisticData: OnyxUpdate[] = [
        {
            onyxMethod: Onyx.METHOD.MERGE,
            key: `${ONYXKEYS.COLLECTION.REPORT_ACTIONS}${reportID}`,
            value: {
                [createdReportAction.reportActionID]: createdReportAction as ReportAction,
                [createdReportActionComment.reportActionID]: createdReportActionComment as ReportAction,
            },
        },
        {
            onyxMethod: Onyx.METHOD.MERGE,
            key: `${ONYXKEYS.COLLECTION.TRANSACTION}${transactionID}`,
            value: {
                pendingAction: CONST.RED_BRICK_ROAD_PENDING_ACTION.UPDATE,
                comment: {
                    hold: createdReportAction.reportActionID,
                },
            },
        },
        {
            onyxMethod: Onyx.METHOD.MERGE,
            key: `${ONYXKEYS.COLLECTION.TRANSACTION_VIOLATIONS}${transactionID}`,
            value: updatedViolations,
        },
        {
            onyxMethod: Onyx.METHOD.MERGE,
            key: `${ONYXKEYS.COLLECTION.REPORT}${reportID}`,
            value: {
                lastVisibleActionCreated: createdReportActionComment.created,
            },
        },
    ];

    if (iouReport && iouReport.currency === transaction?.currency) {
        const isExpenseReportLocal = isExpenseReport(iouReport);
        const coefficient = isExpenseReportLocal ? -1 : 1;
        const transactionAmount = getAmount(transaction, isExpenseReportLocal) * coefficient;
        optimisticData.push({
            onyxMethod: Onyx.METHOD.MERGE,
            key: `${ONYXKEYS.COLLECTION.REPORT}${iouReport.reportID}`,
            value: {
                unheldTotal: (iouReport.unheldTotal ?? 0) - transactionAmount,
                unheldNonReimbursableTotal: !transaction?.reimbursable ? (iouReport.unheldNonReimbursableTotal ?? 0) - transactionAmount : iouReport.unheldNonReimbursableTotal,
            },
        });
    }

    parentReportActionOptimistic.forEach((parentActionData) => {
        if (!parentActionData) {
            return;
        }
        optimisticData.push(parentActionData);
    });

    const successData: OnyxUpdate[] = [
        {
            onyxMethod: Onyx.METHOD.MERGE,
            key: `${ONYXKEYS.COLLECTION.TRANSACTION}${transactionID}`,
            value: {
                pendingAction: null,
            },
        },
    ];

    const failureData: OnyxUpdate[] = [
        {
            onyxMethod: Onyx.METHOD.MERGE,
            key: `${ONYXKEYS.COLLECTION.TRANSACTION}${transactionID}`,
            value: {
                pendingAction: null,
                comment: {
                    hold: null,
                },
                errors: getMicroSecondOnyxErrorWithTranslationKey('iou.error.genericHoldExpenseFailureMessage'),
            },
        },
        {
            onyxMethod: Onyx.METHOD.MERGE,
            key: `${ONYXKEYS.COLLECTION.REPORT_ACTIONS}${reportID}`,
            value: {
                [createdReportAction.reportActionID]: null,
                [createdReportActionComment.reportActionID]: null,
            },
        },
        {
            onyxMethod: Onyx.METHOD.MERGE,
            key: `${ONYXKEYS.COLLECTION.REPORT}${reportID}`,
            value: {
                lastVisibleActionCreated: report?.lastVisibleActionCreated,
            },
        },
    ];

    // If we are holding from the search page, we optimistically update the snapshot data that search uses so that it is kept in sync
    if (searchHash) {
        optimisticData.push({
            onyxMethod: Onyx.METHOD.MERGE,
            key: `${ONYXKEYS.COLLECTION.SNAPSHOT}${searchHash}`,
            value: {
                data: {
                    [`${ONYXKEYS.COLLECTION.TRANSACTION}${transactionID}`]: {
                        canHold: false,
                        canUnhold: true,
                    },
                },
            } as Record<string, Record<string, Partial<SearchTransaction>>>,
        });
        failureData.push({
            onyxMethod: Onyx.METHOD.MERGE,
            key: `${ONYXKEYS.COLLECTION.SNAPSHOT}${searchHash}`,
            value: {
                data: {
                    [`${ONYXKEYS.COLLECTION.TRANSACTION}${transactionID}`]: {
                        canHold: true,
                        canUnhold: false,
                    },
                },
            } as Record<string, Record<string, Partial<SearchTransaction>>>,
        });
    }

    API.write(
        'HoldRequest',
        {
            transactionID,
            comment,
            reportActionID: createdReportAction.reportActionID,
            commentReportActionID: createdReportActionComment.reportActionID,
        },
        {optimisticData, successData, failureData},
    );

    const currentReportID = getDisplayedReportID(reportID);
    Navigation.setNavigationActionToMicrotaskQueue(() => notifyNewAction(currentReportID, userAccountID));
}

/**
 * Remove expense from HOLD
 */
function unholdRequest(transactionID: string, reportID: string, searchHash?: number) {
    const createdReportAction = buildOptimisticUnHoldReportAction();
    const transactionViolations = allTransactionViolations[`${ONYXKEYS.COLLECTION.TRANSACTION_VIOLATIONS}${transactionID}`];
    const transaction = allTransactions[`${ONYXKEYS.COLLECTION.TRANSACTION}${transactionID}`];
    const iouReport = allReports?.[`${ONYXKEYS.COLLECTION.REPORT}${transaction?.reportID}`];
    const report = allReports?.[`${ONYXKEYS.COLLECTION.REPORT}${reportID}`];

    const optimisticData: OnyxUpdate[] = [
        {
            onyxMethod: Onyx.METHOD.MERGE,
            key: `${ONYXKEYS.COLLECTION.REPORT_ACTIONS}${reportID}`,
            value: {
                [createdReportAction.reportActionID]: createdReportAction as ReportAction,
            },
        },
        {
            onyxMethod: Onyx.METHOD.MERGE,
            key: `${ONYXKEYS.COLLECTION.TRANSACTION}${transactionID}`,
            value: {
                pendingAction: CONST.RED_BRICK_ROAD_PENDING_ACTION.UPDATE,
                comment: {
                    hold: null,
                },
            },
        },
        {
            onyxMethod: Onyx.METHOD.SET,
            key: `${ONYXKEYS.COLLECTION.TRANSACTION_VIOLATIONS}${transactionID}`,
            value: transactionViolations?.filter((violation) => violation.name !== CONST.VIOLATIONS.HOLD) ?? [],
        },
        {
            onyxMethod: Onyx.METHOD.MERGE,
            key: `${ONYXKEYS.COLLECTION.REPORT}${reportID}`,
            value: {
                lastVisibleActionCreated: createdReportAction.created,
            },
        },
    ];

    if (iouReport && iouReport.currency === transaction?.currency) {
        const isExpenseReportLocal = isExpenseReport(iouReport);
        const coefficient = isExpenseReportLocal ? -1 : 1;
        const transactionAmount = getAmount(transaction, isExpenseReportLocal) * coefficient;
        optimisticData.push({
            onyxMethod: Onyx.METHOD.MERGE,
            key: `${ONYXKEYS.COLLECTION.REPORT}${iouReport.reportID}`,
            value: {
                unheldTotal: (iouReport.unheldTotal ?? 0) + transactionAmount,
                unheldNonReimbursableTotal: !transaction?.reimbursable ? (iouReport.unheldNonReimbursableTotal ?? 0) + transactionAmount : iouReport.unheldNonReimbursableTotal,
            },
        });
    }

    const successData: OnyxUpdate[] = [
        {
            onyxMethod: Onyx.METHOD.MERGE,
            key: `${ONYXKEYS.COLLECTION.TRANSACTION}${transactionID}`,
            value: {
                pendingAction: null,
                comment: {
                    hold: null,
                },
            },
        },
    ];

    const failureData: OnyxUpdate[] = [
        {
            onyxMethod: Onyx.METHOD.MERGE,
            key: `${ONYXKEYS.COLLECTION.REPORT_ACTIONS}${reportID}`,
            value: {
                [createdReportAction.reportActionID]: null,
            },
        },
        {
            onyxMethod: Onyx.METHOD.MERGE,
            key: `${ONYXKEYS.COLLECTION.TRANSACTION}${transactionID}`,
            value: {
                pendingAction: null,
                errors: getMicroSecondOnyxErrorWithTranslationKey('iou.error.genericUnholdExpenseFailureMessage'),
            },
        },
        {
            onyxMethod: Onyx.METHOD.SET,
            key: `${ONYXKEYS.COLLECTION.TRANSACTION_VIOLATIONS}${transactionID}`,
            value: transactionViolations ?? null,
        },
        {
            onyxMethod: Onyx.METHOD.MERGE,
            key: `${ONYXKEYS.COLLECTION.REPORT}${reportID}`,
            value: {
                lastVisibleActionCreated: report?.lastVisibleActionCreated,
            },
        },
    ];

    // If we are un-holding from the search page, we optimistically update the snapshot data that search uses so that it is kept in sync
    if (searchHash) {
        optimisticData.push({
            onyxMethod: Onyx.METHOD.MERGE,
            key: `${ONYXKEYS.COLLECTION.SNAPSHOT}${searchHash}`,
            value: {
                data: {
                    [`${ONYXKEYS.COLLECTION.TRANSACTION}${transactionID}`]: {
                        canHold: true,
                        canUnhold: false,
                    },
                },
            } as Record<string, Record<string, Partial<SearchTransaction>>>,
        });
        failureData.push({
            onyxMethod: Onyx.METHOD.MERGE,
            key: `${ONYXKEYS.COLLECTION.SNAPSHOT}${searchHash}`,
            value: {
                data: {
                    [`${ONYXKEYS.COLLECTION.TRANSACTION}${transactionID}`]: {
                        canHold: false,
                        canUnhold: true,
                    },
                },
            } as Record<string, Record<string, Partial<SearchTransaction>>>,
        });
    }

    API.write(
        'UnHoldRequest',
        {
            transactionID,
            reportActionID: createdReportAction.reportActionID,
        },
        {optimisticData, successData, failureData},
    );

    const currentReportID = getDisplayedReportID(reportID);
    notifyNewAction(currentReportID, userAccountID);
}
// eslint-disable-next-line rulesdir/no-negated-variables
function navigateToStartStepIfScanFileCannotBeRead(
    receiptFilename: string | undefined,
    receiptPath: ReceiptSource | undefined,
    onSuccess: (file: File) => void,
    requestType: IOURequestType,
    iouType: IOUType,
    transactionID: string,
    reportID: string,
    receiptType: string | undefined,
    onFailureCallback?: () => void,
) {
    if (!receiptFilename || !receiptPath) {
        return;
    }

    const onFailure = () => {
        setMoneyRequestReceipt(transactionID, '', '', true);
        if (requestType === CONST.IOU.REQUEST_TYPE.MANUAL) {
            if (onFailureCallback) {
                onFailureCallback();
                return;
            }
            Navigation.navigate(ROUTES.MONEY_REQUEST_STEP_SCAN.getRoute(CONST.IOU.ACTION.CREATE, iouType, transactionID, reportID, Navigation.getActiveRouteWithoutParams()));
            return;
        }
        navigateToStartMoneyRequestStep(requestType, iouType, transactionID, reportID);
    };
    readFileAsync(receiptPath.toString(), receiptFilename, onSuccess, onFailure, receiptType);
}

function checkIfScanFileCanBeRead(
    receiptFilename: string | undefined,
    receiptPath: ReceiptSource | undefined,
    receiptType: string | undefined,
    onSuccess: (file: File) => void,
    onFailure: () => void,
) {
    if (!receiptFilename || !receiptPath) {
        return;
    }

    return readFileAsync(receiptPath.toString(), receiptFilename, onSuccess, onFailure, receiptType);
}

/** Save the preferred payment method for a policy */
function savePreferredPaymentMethod(policyID: string, paymentMethod: PaymentMethodType, type: ValueOf<typeof CONST.LAST_PAYMENT_METHOD> | undefined) {
    Onyx.merge(`${ONYXKEYS.NVP_LAST_PAYMENT_METHOD}`, {[policyID]: type ? {[type]: paymentMethod, [CONST.LAST_PAYMENT_METHOD.LAST_USED]: paymentMethod} : paymentMethod});
}

/** Get report policy id of IOU request */
function getIOURequestPolicyID(transaction: OnyxEntry<OnyxTypes.Transaction>, report: OnyxEntry<OnyxTypes.Report>): string | undefined {
    // Workspace sender will exist for invoices
    const workspaceSender = transaction?.participants?.find((participant) => participant.isSender);
    return workspaceSender?.policyID ?? report?.policyID;
}

function getIOUActionForTransactions(transactionIDList: Array<string | undefined>, iouReportID: string | undefined): Array<ReportAction<typeof CONST.REPORT.ACTIONS.TYPE.IOU>> {
    return Object.values(allReportActions?.[`${ONYXKEYS.COLLECTION.REPORT_ACTIONS}${iouReportID}`] ?? {})?.filter(
        (reportAction): reportAction is ReportAction<typeof CONST.REPORT.ACTIONS.TYPE.IOU> => {
            if (!isMoneyRequestAction(reportAction)) {
                return false;
            }
            const message = getOriginalMessage(reportAction);
            if (!message?.IOUTransactionID) {
                return false;
            }
            return transactionIDList.includes(message.IOUTransactionID);
        },
    );
}

/** Merge several transactions into one by updating the fields of the one we want to keep and deleting the rest */
function mergeDuplicates(params: MergeDuplicatesParams) {
    const originalSelectedTransaction = allTransactions[`${ONYXKEYS.COLLECTION.TRANSACTION}${params.transactionID}`];

    const optimisticTransactionData: OnyxUpdate = {
        onyxMethod: Onyx.METHOD.MERGE,
        key: `${ONYXKEYS.COLLECTION.TRANSACTION}${params.transactionID}`,
        value: {
            ...originalSelectedTransaction,
            billable: params.billable,
            comment: {
                comment: params.comment,
            },
            category: params.category,
            created: params.created,
            currency: params.currency,
            modifiedMerchant: params.merchant,
            reimbursable: params.reimbursable,
            tag: params.tag,
        },
    };

    const failureTransactionData: OnyxUpdate = {
        onyxMethod: Onyx.METHOD.MERGE,
        key: `${ONYXKEYS.COLLECTION.TRANSACTION}${params.transactionID}`,
        // eslint-disable-next-line @typescript-eslint/non-nullable-type-assertion-style
        value: originalSelectedTransaction as OnyxTypes.Transaction,
    };

    const optimisticTransactionDuplicatesData: OnyxUpdate[] = params.transactionIDList.map((id) => ({
        onyxMethod: Onyx.METHOD.SET,
        key: `${ONYXKEYS.COLLECTION.TRANSACTION}${id}`,
        value: null,
    }));

    const failureTransactionDuplicatesData: OnyxUpdate[] = params.transactionIDList.map((id) => ({
        onyxMethod: Onyx.METHOD.MERGE,
        key: `${ONYXKEYS.COLLECTION.TRANSACTION}${id}`,
        // eslint-disable-next-line @typescript-eslint/non-nullable-type-assertion-style
        value: allTransactions[`${ONYXKEYS.COLLECTION.TRANSACTION}${id}`] as OnyxTypes.Transaction,
    }));

    const optimisticTransactionViolations: OnyxUpdate[] = [...params.transactionIDList, params.transactionID].map((id) => {
        const violations = allTransactionViolations[`${ONYXKEYS.COLLECTION.TRANSACTION_VIOLATIONS}${id}`] ?? [];
        return {
            onyxMethod: Onyx.METHOD.MERGE,
            key: `${ONYXKEYS.COLLECTION.TRANSACTION_VIOLATIONS}${id}`,
            value: violations.filter((violation) => violation.name !== CONST.VIOLATIONS.DUPLICATED_TRANSACTION),
        };
    });

    const failureTransactionViolations: OnyxUpdate[] = [...params.transactionIDList, params.transactionID].map((id) => {
        const violations = allTransactionViolations[`${ONYXKEYS.COLLECTION.TRANSACTION_VIOLATIONS}${id}`] ?? [];
        return {
            onyxMethod: Onyx.METHOD.MERGE,
            key: `${ONYXKEYS.COLLECTION.TRANSACTION_VIOLATIONS}${id}`,
            value: violations,
        };
    });

    const duplicateTransactionTotals = params.transactionIDList.reduce((total, id) => {
        const duplicateTransaction = allTransactions[`${ONYXKEYS.COLLECTION.TRANSACTION}${id}`];
        if (!duplicateTransaction) {
            return total;
        }
        return total + duplicateTransaction.amount;
    }, 0);

    const expenseReport = allReports?.[`${ONYXKEYS.COLLECTION.REPORT}${params.reportID}`];
    const expenseReportOptimisticData: OnyxUpdate = {
        onyxMethod: Onyx.METHOD.MERGE,
        key: `${ONYXKEYS.COLLECTION.REPORT}${params.reportID}`,
        value: {
            total: (expenseReport?.total ?? 0) - duplicateTransactionTotals,
        },
    };
    const expenseReportFailureData: OnyxUpdate = {
        onyxMethod: Onyx.METHOD.MERGE,
        key: `${ONYXKEYS.COLLECTION.REPORT}${params.reportID}`,
        value: {
            total: expenseReport?.total,
        },
    };

    const iouActionsToDelete = params.reportID ? getIOUActionForTransactions(params.transactionIDList, params.reportID) : [];

    const deletedTime = DateUtils.getDBTime();
    const expenseReportActionsOptimisticData: OnyxUpdate = {
        onyxMethod: Onyx.METHOD.MERGE,
        key: `${ONYXKEYS.COLLECTION.REPORT_ACTIONS}${params.reportID}`,
        value: iouActionsToDelete.reduce<Record<string, PartialDeep<ReportAction<typeof CONST.REPORT.ACTIONS.TYPE.IOU>>>>((val, reportAction) => {
            const firstMessage = Array.isArray(reportAction.message) ? reportAction.message.at(0) : null;
            // eslint-disable-next-line no-param-reassign
            val[reportAction.reportActionID] = {
                originalMessage: {
                    deleted: deletedTime,
                },
                ...(firstMessage && {
                    message: [
                        {
                            ...firstMessage,
                            deleted: deletedTime,
                        },
                        ...(Array.isArray(reportAction.message) ? reportAction.message.slice(1) : []),
                    ],
                }),
                ...(!Array.isArray(reportAction.message) && {
                    message: {
                        deleted: deletedTime,
                    },
                }),
            };
            return val;
        }, {}),
    };
    const expenseReportActionsFailureData: OnyxUpdate = {
        onyxMethod: Onyx.METHOD.MERGE,
        key: `${ONYXKEYS.COLLECTION.REPORT_ACTIONS}${params.reportID}`,
        value: iouActionsToDelete.reduce<Record<string, NullishDeep<PartialDeep<ReportAction<typeof CONST.REPORT.ACTIONS.TYPE.IOU>>>>>((val, reportAction) => {
            // eslint-disable-next-line no-param-reassign
            val[reportAction.reportActionID] = {
                originalMessage: {
                    deleted: null,
                },
                message: reportAction.message,
            };
            return val;
        }, {}),
    };

    const optimisticReportAction = buildOptimisticResolvedDuplicatesReportAction();

    const transactionThreadReportID = params.reportID ? getIOUActionForTransactions([params.transactionID], params.reportID).at(0)?.childReportID : undefined;
    const optimisticReportActionData: OnyxUpdate = {
        onyxMethod: Onyx.METHOD.MERGE,
        key: `${ONYXKEYS.COLLECTION.REPORT_ACTIONS}${transactionThreadReportID}`,
        value: {
            [optimisticReportAction.reportActionID]: optimisticReportAction,
        },
    };

    const failureReportActionData: OnyxUpdate = {
        onyxMethod: Onyx.METHOD.MERGE,
        key: `${ONYXKEYS.COLLECTION.REPORT_ACTIONS}${transactionThreadReportID}`,
        value: {
            [optimisticReportAction.reportActionID]: null,
        },
    };

    const optimisticData: OnyxUpdate[] = [];
    const failureData: OnyxUpdate[] = [];

    optimisticData.push(
        optimisticTransactionData,
        ...optimisticTransactionDuplicatesData,
        ...optimisticTransactionViolations,
        expenseReportOptimisticData,
        expenseReportActionsOptimisticData,
        optimisticReportActionData,
    );
    failureData.push(
        failureTransactionData,
        ...failureTransactionDuplicatesData,
        ...failureTransactionViolations,
        expenseReportFailureData,
        expenseReportActionsFailureData,
        failureReportActionData,
    );

    API.write(WRITE_COMMANDS.MERGE_DUPLICATES, {...params, reportActionID: optimisticReportAction.reportActionID}, {optimisticData, failureData});
}

function updateLastLocationPermissionPrompt() {
    Onyx.set(ONYXKEYS.NVP_LAST_LOCATION_PERMISSION_PROMPT, new Date().toISOString());
}

/** Instead of merging the duplicates, it updates the transaction we want to keep and puts the others on hold without deleting them */
function resolveDuplicates(params: MergeDuplicatesParams) {
    if (!params.transactionID) {
        return;
    }

    const originalSelectedTransaction = allTransactions[`${ONYXKEYS.COLLECTION.TRANSACTION}${params.transactionID}`];

    const optimisticTransactionData: OnyxUpdate = {
        onyxMethod: Onyx.METHOD.MERGE,
        key: `${ONYXKEYS.COLLECTION.TRANSACTION}${params.transactionID}`,
        value: {
            ...originalSelectedTransaction,
            billable: params.billable,
            comment: {
                comment: params.comment,
            },
            category: params.category,
            created: params.created,
            currency: params.currency,
            modifiedMerchant: params.merchant,
            reimbursable: params.reimbursable,
            tag: params.tag,
        },
    };

    const failureTransactionData: OnyxUpdate = {
        onyxMethod: Onyx.METHOD.MERGE,
        key: `${ONYXKEYS.COLLECTION.TRANSACTION}${params.transactionID}`,
        // eslint-disable-next-line @typescript-eslint/non-nullable-type-assertion-style
        value: originalSelectedTransaction as OnyxTypes.Transaction,
    };

    const optimisticTransactionViolations: OnyxUpdate[] = [...params.transactionIDList, params.transactionID].map((id) => {
        const violations = allTransactionViolations[`${ONYXKEYS.COLLECTION.TRANSACTION_VIOLATIONS}${id}`] ?? [];
        const newViolation = {name: CONST.VIOLATIONS.HOLD, type: CONST.VIOLATION_TYPES.VIOLATION};
        const updatedViolations = id === params.transactionID ? violations : [...violations, newViolation];
        return {
            onyxMethod: Onyx.METHOD.MERGE,
            key: `${ONYXKEYS.COLLECTION.TRANSACTION_VIOLATIONS}${id}`,
            value: updatedViolations.filter((violation) => violation.name !== CONST.VIOLATIONS.DUPLICATED_TRANSACTION),
        };
    });

    const failureTransactionViolations: OnyxUpdate[] = [...params.transactionIDList, params.transactionID].map((id) => {
        const violations = allTransactionViolations[`${ONYXKEYS.COLLECTION.TRANSACTION_VIOLATIONS}${id}`] ?? [];
        return {
            onyxMethod: Onyx.METHOD.MERGE,
            key: `${ONYXKEYS.COLLECTION.TRANSACTION_VIOLATIONS}${id}`,
            value: violations,
        };
    });

    const iouActionList = params.reportID ? getIOUActionForTransactions(params.transactionIDList, params.reportID) : [];
    const orderedTransactionIDList = iouActionList
        .map((action) => {
            const message = getOriginalMessage(action);
            return message?.IOUTransactionID;
        })
        .filter((id): id is string => !!id);

    const optimisticHoldActions: OnyxUpdate[] = [];
    const failureHoldActions: OnyxUpdate[] = [];
    const reportActionIDList: string[] = [];
    const optimisticHoldTransactionActions: OnyxUpdate[] = [];
    const failureHoldTransactionActions: OnyxUpdate[] = [];
    iouActionList.forEach((action) => {
        const transactionThreadReportID = action?.childReportID;
        const createdReportAction = buildOptimisticHoldReportAction();
        reportActionIDList.push(createdReportAction.reportActionID);
        const transactionID = isMoneyRequestAction(action) ? getOriginalMessage(action)?.IOUTransactionID ?? CONST.DEFAULT_NUMBER_ID : CONST.DEFAULT_NUMBER_ID;
        optimisticHoldTransactionActions.push({
            onyxMethod: Onyx.METHOD.MERGE,
            key: `${ONYXKEYS.COLLECTION.TRANSACTION}${transactionID}`,
            value: {
                comment: {
                    hold: createdReportAction.reportActionID,
                },
            },
        });
        failureHoldTransactionActions.push({
            onyxMethod: Onyx.METHOD.MERGE,
            key: `${ONYXKEYS.COLLECTION.TRANSACTION}${transactionID}`,
            value: {
                comment: {
                    hold: null,
                },
            },
        });
        optimisticHoldActions.push({
            onyxMethod: Onyx.METHOD.MERGE,
            key: `${ONYXKEYS.COLLECTION.REPORT_ACTIONS}${transactionThreadReportID}`,
            value: {
                [createdReportAction.reportActionID]: createdReportAction,
            },
        });
        failureHoldActions.push({
            onyxMethod: Onyx.METHOD.MERGE,
            key: `${ONYXKEYS.COLLECTION.REPORT_ACTIONS}${transactionThreadReportID}`,
            value: {
                [createdReportAction.reportActionID]: {
                    errors: getMicroSecondOnyxErrorWithTranslationKey('iou.error.genericHoldExpenseFailureMessage'),
                },
            },
        });
    });

    const transactionThreadReportID = params.reportID ? getIOUActionForTransactions([params.transactionID], params.reportID).at(0)?.childReportID : undefined;
    const optimisticReportAction = buildOptimisticDismissedViolationReportAction({
        reason: 'manual',
        violationName: CONST.VIOLATIONS.DUPLICATED_TRANSACTION,
    });

    const optimisticReportActionData: OnyxUpdate = {
        onyxMethod: Onyx.METHOD.MERGE,
        key: `${ONYXKEYS.COLLECTION.REPORT_ACTIONS}${transactionThreadReportID}`,
        value: {
            [optimisticReportAction.reportActionID]: optimisticReportAction,
        },
    };

    const failureReportActionData: OnyxUpdate = {
        onyxMethod: Onyx.METHOD.MERGE,
        key: `${ONYXKEYS.COLLECTION.REPORT_ACTIONS}${transactionThreadReportID}`,
        value: {
            [optimisticReportAction.reportActionID]: null,
        },
    };

    const optimisticData: OnyxUpdate[] = [];
    const failureData: OnyxUpdate[] = [];

    optimisticData.push(optimisticTransactionData, ...optimisticTransactionViolations, ...optimisticHoldActions, ...optimisticHoldTransactionActions, optimisticReportActionData);
    failureData.push(failureTransactionData, ...failureTransactionViolations, ...failureHoldActions, ...failureHoldTransactionActions, failureReportActionData);
    const {reportID, transactionIDList, receiptID, ...otherParams} = params;

    const parameters: ResolveDuplicatesParams = {
        ...otherParams,
        transactionID: params.transactionID,
        reportActionIDList,
        transactionIDList: orderedTransactionIDList,
        dismissedViolationReportActionID: optimisticReportAction.reportActionID,
    };

    API.write(WRITE_COMMANDS.RESOLVE_DUPLICATES, parameters, {optimisticData, failureData});
}

<<<<<<< HEAD
function getSearchOnyxUpdate({participant, transaction, iouReport}: GetSearchOnyxUpdateParams) {
=======
function getSearchOnyxUpdate({participant, transaction}: GetSearchOnyxUpdateParams): OnyxData | undefined {
>>>>>>> be602885
    const toAccountID = participant?.accountID;
    const fromAccountID = currentUserPersonalDetails?.accountID;
    const currentSearchQueryJSON = getCurrentSearchQueryJSON();

    if (currentSearchQueryJSON && toAccountID != null && fromAccountID != null) {
        const validSearchTypes: SearchDataTypes[] = [CONST.SEARCH.DATA_TYPES.EXPENSE, CONST.SEARCH.DATA_TYPES.INVOICE];
        const shouldOptimisticallyUpdate =
            currentSearchQueryJSON.status === CONST.SEARCH.STATUS.EXPENSE.ALL && validSearchTypes.includes(currentSearchQueryJSON.type) && currentSearchQueryJSON.flatFilters.length === 0;

        if (shouldOptimisticallyUpdate) {
            const isOptimisticToAccountData = isOptimisticPersonalDetail(toAccountID);
            const successData = [];
            if (isOptimisticToAccountData) {
                // The optimistic personal detail is removed on the API's success data but we can't change the managerID of the transaction in the snapshot.
                // So we need to add the optimistic personal detail back to the snapshot in success data to prevent the flickering.
                // After that, it will be cleared via Search API.
                // See https://github.com/Expensify/App/issues/61310 for more information.
                successData.push({
                    onyxMethod: Onyx.METHOD.MERGE,
                    key: `${ONYXKEYS.COLLECTION.SNAPSHOT}${currentSearchQueryJSON.hash}` as const,
                    value: {
                        data: {
                            [ONYXKEYS.PERSONAL_DETAILS_LIST]: {
                                [toAccountID]: {
                                    accountID: toAccountID,
                                    displayName: participant?.displayName,
                                    login: participant?.login,
                                },
                            },
                        },
                    },
                });
            }
            return {
                optimisticData: [
                    {
                        onyxMethod: Onyx.METHOD.MERGE,
                        key: `${ONYXKEYS.COLLECTION.SNAPSHOT}${currentSearchQueryJSON.hash}` as const,
                        value: {
                            data: {
                                [ONYXKEYS.PERSONAL_DETAILS_LIST]: {
                                    [toAccountID]: {
                                        accountID: toAccountID,
                                        displayName: participant?.displayName,
                                        login: participant?.login,
                                    },
                                    [fromAccountID]: {
                                        accountID: fromAccountID,
                                        avatar: currentUserPersonalDetails?.avatar,
                                        displayName: currentUserPersonalDetails?.displayName,
                                        login: currentUserPersonalDetails?.login,
                                    },
                                },
                                [`${ONYXKEYS.COLLECTION.TRANSACTION}${transaction.transactionID}`]: {
                                    accountID: fromAccountID,
                                    managerID: toAccountID,
                                    ...transaction,
                                },
                            },
                        },
                        ...(iouReport ? {[`${ONYXKEYS.COLLECTION.REPORT}${iouReport.reportID}`]: iouReport} : {}),
                    },
                ],
                successData,
            };
        }
    }
}

export {
    adjustRemainingSplitShares,
    getNextApproverAccountID,
    approveMoneyRequest,
    canApproveIOU,
    canUnapproveIOU,
    cancelPayment,
    canIOUBePaid,
    canCancelPayment,
    cleanUpMoneyRequest,
    clearMoneyRequest,
    completeSplitBill,
    createDistanceRequest,
    createDraftTransaction,
    deleteMoneyRequest,
    deleteTrackExpense,
    detachReceipt,
    dismissHoldUseExplanation,
    getIOURequestPolicyID,
    initMoneyRequest,
    checkIfScanFileCanBeRead,
    dismissModalAndOpenReportInInboxTab,
    navigateToStartStepIfScanFileCannotBeRead,
    completePaymentOnboarding,
    payInvoice,
    payMoneyRequest,
    putOnHold,
    replaceReceipt,
    requestMoney,
    resetSplitShares,
    resetDraftTransactionsCustomUnit,
    savePreferredPaymentMethod,
    sendInvoice,
    sendMoneyElsewhere,
    sendMoneyWithWallet,
    setCustomUnitRateID,
    setCustomUnitID,
    removeSubrate,
    addSubrate,
    updateSubrate,
    clearSubrates,
    setDraftSplitTransaction,
    setIndividualShare,
    setMoneyRequestAmount,
    setMoneyRequestAttendees,
    setMoneyRequestAccountant,
    setMoneyRequestBillable,
    setMoneyRequestCategory,
    setMoneyRequestCreated,
    setMoneyRequestDateAttribute,
    setMoneyRequestCurrency,
    setMoneyRequestDescription,
    setMoneyRequestDistanceRate,
    setMoneyRequestMerchant,
    setMoneyRequestParticipants,
    setMoneyRequestParticipantsFromReport,
    getMoneyRequestParticipantsFromReport,
    setMoneyRequestPendingFields,
    setMoneyRequestReceipt,
    setMoneyRequestTag,
    setMoneyRequestTaxAmount,
    setMoneyRequestTaxRate,
    setSplitPayer,
    setSplitShares,
    splitBill,
    splitBillAndOpenReport,
    startMoneyRequest,
    startSplitBill,
    submitReport,
    trackExpense,
    unapproveExpenseReport,
    unholdRequest,
    updateMoneyRequestAttendees,
    updateMoneyRequestAmountAndCurrency,
    updateMoneyRequestBillable,
    updateMoneyRequestCategory,
    updateMoneyRequestDate,
    updateMoneyRequestDescription,
    updateMoneyRequestDistance,
    updateMoneyRequestDistanceRate,
    updateMoneyRequestMerchant,
    updateMoneyRequestTag,
    updateMoneyRequestTaxAmount,
    updateMoneyRequestTaxRate,
    mergeDuplicates,
    updateLastLocationPermissionPrompt,
    resolveDuplicates,
    getIOUReportActionToApproveOrPay,
    getNavigationUrlOnMoneyRequestDelete,
    getNavigationUrlAfterTrackExpenseDelete,
    canSubmitReport,
    submitPerDiemExpense,
    calculateDiffAmount,
    reopenReport,
    retractReport,
};
export type {GPSPoint as GpsPoint, IOURequestType, StartSplitBilActionParams, CreateTrackExpenseParams, RequestMoneyInformation, ReplaceReceipt};<|MERGE_RESOLUTION|>--- conflicted
+++ resolved
@@ -11195,11 +11195,7 @@
     API.write(WRITE_COMMANDS.RESOLVE_DUPLICATES, parameters, {optimisticData, failureData});
 }
 
-<<<<<<< HEAD
-function getSearchOnyxUpdate({participant, transaction, iouReport}: GetSearchOnyxUpdateParams) {
-=======
-function getSearchOnyxUpdate({participant, transaction}: GetSearchOnyxUpdateParams): OnyxData | undefined {
->>>>>>> be602885
+function getSearchOnyxUpdate({participant, transaction, iouReport}: GetSearchOnyxUpdateParams): OnyxData | undefined {
     const toAccountID = participant?.accountID;
     const fromAccountID = currentUserPersonalDetails?.accountID;
     const currentSearchQueryJSON = getCurrentSearchQueryJSON();
@@ -11230,6 +11226,7 @@
                                 },
                             },
                         },
+                        ...(iouReport ? {[`${ONYXKEYS.COLLECTION.REPORT}${iouReport.reportID}`]: iouReport} : {}),
                     },
                 });
             }
@@ -11260,7 +11257,6 @@
                                 },
                             },
                         },
-                        ...(iouReport ? {[`${ONYXKEYS.COLLECTION.REPORT}${iouReport.reportID}`]: iouReport} : {}),
                     },
                 ],
                 successData,
