import type {StackScreenProps} from '@react-navigation/stack';
import {format} from 'date-fns';
import fastMerge from 'expensify-common/lib/fastMerge';
import Str from 'expensify-common/lib/str';
import Onyx from 'react-native-onyx';
import type {OnyxCollection, OnyxEntry, OnyxUpdate} from 'react-native-onyx';
import type {ValueOf} from 'type-fest';
import ReceiptGeneric from '@assets/images/receipt-generic.png';
import * as API from '@libs/API';
import type {
    ApproveMoneyRequestParams,
    CompleteSplitBillParams,
    CreateDistanceRequestParams,
    DeleteMoneyRequestParams,
    DetachReceiptParams,
    EditMoneyRequestParams,
    PayMoneyRequestParams,
    ReplaceReceiptParams,
    RequestMoneyParams,
    SendMoneyParams,
    SplitBillParams,
    StartSplitBillParams,
    SubmitReportParams,
    UpdateMoneyRequestParams,
} from '@libs/API/parameters';
import {WRITE_COMMANDS} from '@libs/API/types';
import * as CurrencyUtils from '@libs/CurrencyUtils';
import DateUtils from '@libs/DateUtils';
import * as ErrorUtils from '@libs/ErrorUtils';
import * as FileUtils from '@libs/fileDownload/FileUtils';
import * as IOUUtils from '@libs/IOUUtils';
import * as LocalePhoneNumber from '@libs/LocalePhoneNumber';
import * as Localize from '@libs/Localize';
import Navigation from '@libs/Navigation/Navigation';
import * as NextStepUtils from '@libs/NextStepUtils';
import * as NumberUtils from '@libs/NumberUtils';
import * as OptionsListUtils from '@libs/OptionsListUtils';
import Permissions from '@libs/Permissions';
import * as PolicyUtils from '@libs/PolicyUtils';
import * as ReportActionsUtils from '@libs/ReportActionsUtils';
import * as ReportUtils from '@libs/ReportUtils';
import type {OptimisticChatReport, OptimisticCreatedReportAction, OptimisticIOUReportAction, TransactionDetails} from '@libs/ReportUtils';
import * as TransactionUtils from '@libs/TransactionUtils';
import * as UserUtils from '@libs/UserUtils';
import ViolationsUtils from '@libs/Violations/ViolationsUtils';
import type {MoneyRequestNavigatorParamList} from '@navigation/types';
import CONST from '@src/CONST';
import ONYXKEYS from '@src/ONYXKEYS';
import ROUTES from '@src/ROUTES';
import type SCREENS from '@src/SCREENS';
import type * as OnyxTypes from '@src/types/onyx';
import type {Participant, Split} from '@src/types/onyx/IOU';
import type {ErrorFields, Errors, PendingFields} from '@src/types/onyx/OnyxCommon';
import type {PaymentMethodType} from '@src/types/onyx/OriginalMessage';
import type ReportAction from '@src/types/onyx/ReportAction';
import type {OnyxData} from '@src/types/onyx/Request';
import type {Comment, Receipt, ReceiptSource, TaxRate, TransactionChanges, WaypointCollection} from '@src/types/onyx/Transaction';
import type {EmptyObject} from '@src/types/utils/EmptyObject';
import {isEmptyObject} from '@src/types/utils/EmptyObject';
import * as Policy from './Policy';
import * as Report from './Report';

type MoneyRequestRoute = StackScreenProps<MoneyRequestNavigatorParamList, typeof SCREENS.MONEY_REQUEST.CATEGORY | typeof SCREENS.MONEY_REQUEST.CONFIRMATION>['route'];

type IOURequestType = ValueOf<typeof CONST.IOU.REQUEST_TYPE>;

type OneOnOneIOUReport = OnyxTypes.Report | undefined | null;

type MoneyRequestInformation = {
    payerAccountID: number;
    payerEmail: string;
    iouReport: OnyxTypes.Report;
    chatReport: OnyxTypes.Report;
    transaction: OnyxTypes.Transaction;
    iouAction: OptimisticIOUReportAction;
    createdChatReportActionID: string;
    createdIOUReportActionID: string;
    reportPreviewAction: OnyxTypes.ReportAction;
    onyxData: OnyxData;
};

type SplitData = {
    chatReportID: string;
    transactionID: string;
    reportActionID: string;
    policyID?: string;
    createdReportActionID?: string;
};

type SplitsAndOnyxData = {
    splitData: SplitData;
    splits: Split[];
    onyxData: OnyxData;
};

type UpdateMoneyRequestData = {
    params: UpdateMoneyRequestParams;
    onyxData: OnyxData;
};

type PayMoneyRequestData = {
    params: PayMoneyRequestParams;
    optimisticData: OnyxUpdate[];
    successData: OnyxUpdate[];
    failureData: OnyxUpdate[];
};

type SendMoneyParamsData = {
    params: SendMoneyParams;
    optimisticData: OnyxUpdate[];
    successData: OnyxUpdate[];
    failureData: OnyxUpdate[];
};

type OutstandingChildRequest = {
    hasOutstandingChildRequest?: boolean;
};

let betas: OnyxTypes.Beta[] = [];
Onyx.connect({
    key: ONYXKEYS.BETAS,
    callback: (value) => (betas = value ?? []),
});

let allPersonalDetails: OnyxTypes.PersonalDetailsList = {};
Onyx.connect({
    key: ONYXKEYS.PERSONAL_DETAILS_LIST,
    callback: (value) => {
        allPersonalDetails = value ?? {};
    },
});

let allReports: OnyxCollection<OnyxTypes.Report> = null;
Onyx.connect({
    key: ONYXKEYS.COLLECTION.REPORT,
    waitForCollectionCallback: true,
    callback: (value) => (allReports = value),
});

let allTransactions: NonNullable<OnyxCollection<OnyxTypes.Transaction>> = {};
Onyx.connect({
    key: ONYXKEYS.COLLECTION.TRANSACTION,
    waitForCollectionCallback: true,
    callback: (value) => {
        if (!value) {
            allTransactions = {};
            return;
        }

        allTransactions = value;
    },
});

let allTransactionDrafts: NonNullable<OnyxCollection<OnyxTypes.Transaction>> = {};
Onyx.connect({
    key: ONYXKEYS.COLLECTION.TRANSACTION_DRAFT,
    waitForCollectionCallback: true,
    callback: (value) => {
        allTransactionDrafts = value ?? {};
    },
});

let allTransactionViolations: NonNullable<OnyxCollection<OnyxTypes.TransactionViolations>> = {};
Onyx.connect({
    key: ONYXKEYS.COLLECTION.TRANSACTION_VIOLATIONS,
    waitForCollectionCallback: true,
    callback: (value) => {
        if (!value) {
            allTransactionViolations = {};
            return;
        }

        allTransactionViolations = value;
    },
});

let allDraftSplitTransactions: NonNullable<OnyxCollection<OnyxTypes.Transaction>> = {};
Onyx.connect({
    key: ONYXKEYS.COLLECTION.SPLIT_TRANSACTION_DRAFT,
    waitForCollectionCallback: true,
    callback: (value) => {
        allDraftSplitTransactions = value ?? {};
    },
});

let allNextSteps: NonNullable<OnyxCollection<OnyxTypes.ReportNextStep>> = {};
Onyx.connect({
    key: ONYXKEYS.COLLECTION.NEXT_STEP,
    waitForCollectionCallback: true,
    callback: (value) => {
        allNextSteps = value ?? {};
    },
});

let userAccountID = -1;
let currentUserEmail = '';
Onyx.connect({
    key: ONYXKEYS.SESSION,
    callback: (value) => {
        currentUserEmail = value?.email ?? '';
        userAccountID = value?.accountID ?? -1;
    },
});

let currentUserPersonalDetails: OnyxTypes.PersonalDetails | EmptyObject = {};
Onyx.connect({
    key: ONYXKEYS.PERSONAL_DETAILS_LIST,
    callback: (value) => {
        currentUserPersonalDetails = value?.[userAccountID] ?? {};
    },
});

let currentDate: OnyxEntry<string> = '';
Onyx.connect({
    key: ONYXKEYS.CURRENT_DATE,
    callback: (value) => {
        currentDate = value;
    },
});

/**
 * Initialize money request info
 * @param reportID to attach the transaction to
 * @param iouRequestType one of manual/scan/distance
 */
function initMoneyRequest(reportID: string, isFromGlobalCreate: boolean, iouRequestType: IOURequestType = CONST.IOU.REQUEST_TYPE.MANUAL) {
    // Generate a brand new transactionID
    const newTransactionID = CONST.IOU.OPTIMISTIC_TRANSACTION_ID;
    // Disabling this line since currentDate can be an empty string
    // eslint-disable-next-line @typescript-eslint/prefer-nullish-coalescing
    const created = currentDate || format(new Date(), 'yyyy-MM-dd');
    const comment: Comment = {};

    // Add initial empty waypoints when starting a distance request
    if (iouRequestType === CONST.IOU.REQUEST_TYPE.DISTANCE) {
        comment.waypoints = {
            waypoint0: {},
            waypoint1: {},
        };
    }

    // Store the transaction in Onyx and mark it as not saved so it can be cleaned up later
    // Use set() here so that there is no way that data will be leaked between objects when it gets reset
    Onyx.set(`${ONYXKEYS.COLLECTION.TRANSACTION_DRAFT}${newTransactionID}`, {
        amount: 0,
        comment,
        created,
        currency: currentUserPersonalDetails.localCurrencyCode ?? CONST.CURRENCY.USD,
        iouRequestType,
        reportID,
        transactionID: newTransactionID,
        isFromGlobalCreate,
        merchant: CONST.TRANSACTION.PARTIAL_TRANSACTION_MERCHANT,
    });
}

function clearMoneyRequest(transactionID: string) {
    Onyx.set(`${ONYXKEYS.COLLECTION.TRANSACTION_DRAFT}${transactionID}`, null);
}

// eslint-disable-next-line @typescript-eslint/naming-convention
function startMoneyRequest_temporaryForRefactor(iouType: ValueOf<typeof CONST.IOU.TYPE>, reportID: string) {
    clearMoneyRequest(CONST.IOU.OPTIMISTIC_TRANSACTION_ID);
    Navigation.navigate(ROUTES.MONEY_REQUEST_CREATE.getRoute(iouType, CONST.IOU.OPTIMISTIC_TRANSACTION_ID, reportID));
}

// eslint-disable-next-line @typescript-eslint/naming-convention
function setMoneyRequestAmount_temporaryForRefactor(transactionID: string, amount: number, currency: string, removeOriginalCurrency = false) {
    if (removeOriginalCurrency) {
        Onyx.merge(`${ONYXKEYS.COLLECTION.TRANSACTION_DRAFT}${transactionID}`, {amount, currency, originalCurrency: null});
        return;
    }
    Onyx.merge(`${ONYXKEYS.COLLECTION.TRANSACTION_DRAFT}${transactionID}`, {amount, currency});
}

// eslint-disable-next-line @typescript-eslint/naming-convention
function setMoneyRequestCreated(transactionID: string, created: string, isDraft: boolean) {
    Onyx.merge(`${isDraft ? ONYXKEYS.COLLECTION.TRANSACTION_DRAFT : ONYXKEYS.COLLECTION.TRANSACTION}${transactionID}`, {created});
}

// eslint-disable-next-line @typescript-eslint/naming-convention
function setMoneyRequestCurrency_temporaryForRefactor(transactionID: string, currency: string, removeOriginalCurrency = false) {
    if (removeOriginalCurrency) {
        Onyx.merge(`${ONYXKEYS.COLLECTION.TRANSACTION_DRAFT}${transactionID}`, {currency, originalCurrency: null});
        return;
    }
    Onyx.merge(`${ONYXKEYS.COLLECTION.TRANSACTION_DRAFT}${transactionID}`, {currency});
}

// eslint-disable-next-line @typescript-eslint/naming-convention
function setMoneyRequestOriginalCurrency_temporaryForRefactor(transactionID: string, originalCurrency: string) {
    Onyx.merge(`${ONYXKEYS.COLLECTION.TRANSACTION_DRAFT}${transactionID}`, {originalCurrency});
}

function setMoneyRequestDescription(transactionID: string, comment: string, isDraft: boolean) {
    Onyx.merge(`${isDraft ? ONYXKEYS.COLLECTION.TRANSACTION_DRAFT : ONYXKEYS.COLLECTION.TRANSACTION}${transactionID}`, {comment: {comment: comment.trim()}});
}

function setMoneyRequestMerchant(transactionID: string, merchant: string, isDraft: boolean) {
    Onyx.merge(`${isDraft ? ONYXKEYS.COLLECTION.TRANSACTION_DRAFT : ONYXKEYS.COLLECTION.TRANSACTION}${transactionID}`, {merchant});
}

function setMoneyRequestPendingFields(transactionID: string, pendingFields: PendingFields) {
    Onyx.merge(`${ONYXKEYS.COLLECTION.TRANSACTION_DRAFT}${transactionID}`, {pendingFields});
}

// eslint-disable-next-line @typescript-eslint/naming-convention
function setMoneyRequestCategory_temporaryForRefactor(transactionID: string, category: string) {
    Onyx.merge(`${ONYXKEYS.COLLECTION.TRANSACTION_DRAFT}${transactionID}`, {category});
}

// eslint-disable-next-line @typescript-eslint/naming-convention
function resetMoneyRequestCategory_temporaryForRefactor(transactionID: string) {
    Onyx.merge(`${ONYXKEYS.COLLECTION.TRANSACTION_DRAFT}${transactionID}`, {category: null});
}

function setMoneyRequestTag(transactionID: string, tag: string) {
    Onyx.merge(`${ONYXKEYS.COLLECTION.TRANSACTION_DRAFT}${transactionID}`, {tag});
}

// eslint-disable-next-line @typescript-eslint/naming-convention
function setMoneyRequestBillable_temporaryForRefactor(transactionID: string, billable: boolean) {
    Onyx.merge(`${ONYXKEYS.COLLECTION.TRANSACTION_DRAFT}${transactionID}`, {billable});
}

// eslint-disable-next-line @typescript-eslint/naming-convention
function setMoneyRequestParticipants_temporaryForRefactor(transactionID: string, participants: Participant[]) {
    Onyx.merge(`${ONYXKEYS.COLLECTION.TRANSACTION_DRAFT}${transactionID}`, {participants});
}

function setMoneyRequestReceipt(transactionID: string, source: string, filename: string, isDraft: boolean) {
    Onyx.merge(`${isDraft ? ONYXKEYS.COLLECTION.TRANSACTION_DRAFT : ONYXKEYS.COLLECTION.TRANSACTION}${transactionID}`, {
        receipt: {source},
        filename,
    });
}

/** Reset money request info from the store with its initial value */
function resetMoneyRequestInfo(id = '') {
    // Disabling this line since currentDate can be an empty string
    // eslint-disable-next-line @typescript-eslint/prefer-nullish-coalescing
    const created = currentDate || format(new Date(), CONST.DATE.FNS_FORMAT_STRING);
    Onyx.merge(ONYXKEYS.IOU, {
        id,
        amount: 0,
        currency: currentUserPersonalDetails.localCurrencyCode ?? CONST.CURRENCY.USD,
        comment: '',
        participants: [],
        merchant: CONST.TRANSACTION.PARTIAL_TRANSACTION_MERCHANT,
        category: '',
        tag: '',
        created,
        receiptPath: '',
        receiptFilename: '',
        transactionID: '',
        billable: null,
        isSplitRequest: false,
    });
}

/** Helper function to get the receipt error for money requests, or the generic error if there's no receipt */
function getReceiptError(receipt?: Receipt, filename?: string, isScanRequest = true): Errors | ErrorFields {
    return isEmptyObject(receipt) || !isScanRequest
        ? ErrorUtils.getMicroSecondOnyxError('iou.error.genericCreateFailureMessage')
        : ErrorUtils.getMicroSecondOnyxErrorObject({error: CONST.IOU.RECEIPT_ERROR, source: receipt.source?.toString() ?? '', filename: filename ?? ''});
}

/** Return the object to update hasOutstandingChildRequest */
function getOutstandingChildRequest(needsToBeManuallySubmitted: boolean, policy: OnyxEntry<OnyxTypes.Policy> | EmptyObject = null): OutstandingChildRequest {
    if (!needsToBeManuallySubmitted) {
        return {
            hasOutstandingChildRequest: false,
        };
    }

    if (PolicyUtils.isPolicyAdmin(policy)) {
        return {
            hasOutstandingChildRequest: true,
        };
    }

    // We don't need to update hasOutstandingChildRequest in this case
    return {};
}

/** Builds the Onyx data for a money request */
function buildOnyxDataForMoneyRequest(
    chatReport: OnyxEntry<OnyxTypes.Report>,
    iouReport: OnyxTypes.Report,
    transaction: OnyxTypes.Transaction,
    chatCreatedAction: OptimisticCreatedReportAction,
    iouCreatedAction: OptimisticCreatedReportAction,
    iouAction: OptimisticIOUReportAction,
    optimisticPersonalDetailListAction: OnyxTypes.PersonalDetailsList,
    reportPreviewAction: ReportAction,
    optimisticPolicyRecentlyUsedCategories: string[],
    optimisticPolicyRecentlyUsedTags: OnyxTypes.RecentlyUsedTags,
    isNewChatReport: boolean,
    shouldCreateNewMoneyRequestReport: boolean,
    policy?: OnyxEntry<OnyxTypes.Policy>,
    policyTagList?: OnyxEntry<OnyxTypes.PolicyTagList>,
    policyCategories?: OnyxEntry<OnyxTypes.PolicyCategories>,
    optimisticNextStep?: OnyxTypes.ReportNextStep | null,
    needsToBeManuallySubmitted = true,
): [OnyxUpdate[], OnyxUpdate[], OnyxUpdate[]] {
    const isScanRequest = TransactionUtils.isScanRequest(transaction);
    const outstandingChildRequest = getOutstandingChildRequest(needsToBeManuallySubmitted, policy);
    const optimisticData: OnyxUpdate[] = [];

    if (chatReport) {
        optimisticData.push({
            // Use SET for new reports because it doesn't exist yet, is faster and we need the data to be available when we navigate to the chat page
            onyxMethod: isNewChatReport ? Onyx.METHOD.SET : Onyx.METHOD.MERGE,
            key: `${ONYXKEYS.COLLECTION.REPORT}${chatReport.reportID}`,
            value: {
                ...chatReport,
                lastReadTime: DateUtils.getDBTime(),
                lastMessageTranslationKey: '',
                iouReportID: iouReport.reportID,
                ...outstandingChildRequest,
                ...(isNewChatReport ? {pendingFields: {createChat: CONST.RED_BRICK_ROAD_PENDING_ACTION.ADD}} : {}),
            },
        });
    }

    optimisticData.push(
        {
            onyxMethod: shouldCreateNewMoneyRequestReport ? Onyx.METHOD.SET : Onyx.METHOD.MERGE,
            key: `${ONYXKEYS.COLLECTION.REPORT}${iouReport.reportID}`,
            value: {
                ...iouReport,
                lastMessageText: iouAction.message?.[0].text,
                lastMessageHtml: iouAction.message?.[0].html,
                pendingFields: {
                    ...(shouldCreateNewMoneyRequestReport ? {createChat: CONST.RED_BRICK_ROAD_PENDING_ACTION.ADD} : {preview: CONST.RED_BRICK_ROAD_PENDING_ACTION.UPDATE}),
                },
            },
        },
        {
            onyxMethod: Onyx.METHOD.SET,
            key: `${ONYXKEYS.COLLECTION.TRANSACTION}${transaction.transactionID}`,
            value: transaction,
        },
        isNewChatReport
            ? {
                  onyxMethod: Onyx.METHOD.SET,
                  key: `${ONYXKEYS.COLLECTION.REPORT_ACTIONS}${chatReport?.reportID}`,
                  value: {
                      [chatCreatedAction.reportActionID]: chatCreatedAction,
                      [reportPreviewAction.reportActionID]: reportPreviewAction,
                  },
              }
            : {
                  onyxMethod: Onyx.METHOD.MERGE,
                  key: `${ONYXKEYS.COLLECTION.REPORT_ACTIONS}${chatReport?.reportID}`,
                  value: {
                      [reportPreviewAction.reportActionID]: reportPreviewAction,
                  },
              },
        shouldCreateNewMoneyRequestReport
            ? {
                  onyxMethod: Onyx.METHOD.SET,
                  key: `${ONYXKEYS.COLLECTION.REPORT_ACTIONS}${iouReport.reportID}`,
                  value: {
                      [iouCreatedAction.reportActionID]: iouCreatedAction as OnyxTypes.ReportAction,
                      [iouAction.reportActionID]: iouAction as OnyxTypes.ReportAction,
                  },
              }
            : {
                  onyxMethod: Onyx.METHOD.MERGE,
                  key: `${ONYXKEYS.COLLECTION.REPORT_ACTIONS}${iouReport.reportID}`,
                  value: {
                      [iouAction.reportActionID]: iouAction as OnyxTypes.ReportAction,
                  },
              },

        // Remove the temporary transaction used during the creation flow
        {
            onyxMethod: Onyx.METHOD.SET,
            key: `${ONYXKEYS.COLLECTION.TRANSACTION_DRAFT}${CONST.IOU.OPTIMISTIC_TRANSACTION_ID}`,
            value: null,
        },
    );

    if (optimisticPolicyRecentlyUsedCategories.length) {
        optimisticData.push({
            onyxMethod: Onyx.METHOD.SET,
            key: `${ONYXKEYS.COLLECTION.POLICY_RECENTLY_USED_CATEGORIES}${iouReport.policyID}`,
            value: optimisticPolicyRecentlyUsedCategories,
        });
    }

    if (!isEmptyObject(optimisticPolicyRecentlyUsedTags)) {
        optimisticData.push({
            onyxMethod: Onyx.METHOD.MERGE,
            key: `${ONYXKEYS.COLLECTION.POLICY_RECENTLY_USED_TAGS}${iouReport.policyID}`,
            value: optimisticPolicyRecentlyUsedTags,
        });
    }

    if (!isEmptyObject(optimisticPersonalDetailListAction)) {
        optimisticData.push({
            onyxMethod: Onyx.METHOD.MERGE,
            key: ONYXKEYS.PERSONAL_DETAILS_LIST,
            value: optimisticPersonalDetailListAction,
        });
    }

    if (!isEmptyObject(optimisticNextStep)) {
        optimisticData.push({
            onyxMethod: Onyx.METHOD.MERGE,
            key: `${ONYXKEYS.COLLECTION.NEXT_STEP}${iouReport.reportID}`,
            value: optimisticNextStep,
        });
    }

    const successData: OnyxUpdate[] = [];

    if (isNewChatReport) {
        successData.push({
            onyxMethod: Onyx.METHOD.MERGE,
            key: `${ONYXKEYS.COLLECTION.REPORT}${chatReport?.reportID}`,
            value: {
                pendingFields: null,
                errorFields: null,
            },
        });
    }

    successData.push(
        {
            onyxMethod: Onyx.METHOD.MERGE,
            key: `${ONYXKEYS.COLLECTION.REPORT}${iouReport.reportID}`,
            value: {
                pendingFields: null,
                errorFields: null,
            },
        },
        {
            onyxMethod: Onyx.METHOD.MERGE,
            key: `${ONYXKEYS.COLLECTION.TRANSACTION}${transaction.transactionID}`,
            value: {
                pendingAction: null,
                pendingFields: null,
            },
        },

        {
            onyxMethod: Onyx.METHOD.MERGE,
            key: `${ONYXKEYS.COLLECTION.REPORT_ACTIONS}${chatReport?.reportID}`,
            value: {
                ...(isNewChatReport
                    ? {
                          [chatCreatedAction.reportActionID]: {
                              pendingAction: null,
                              errors: null,
                          },
                      }
                    : {}),
                [reportPreviewAction.reportActionID]: {
                    pendingAction: null,
                },
            },
        },
        {
            onyxMethod: Onyx.METHOD.MERGE,
            key: `${ONYXKEYS.COLLECTION.REPORT_ACTIONS}${iouReport.reportID}`,
            value: {
                ...(shouldCreateNewMoneyRequestReport
                    ? {
                          [iouCreatedAction.reportActionID]: {
                              pendingAction: null,
                              errors: null,
                          },
                      }
                    : {}),
                [iouAction.reportActionID]: {
                    pendingAction: null,
                    errors: null,
                },
            },
        },
    );

    const failureData: OnyxUpdate[] = [
        {
            onyxMethod: Onyx.METHOD.MERGE,
            key: `${ONYXKEYS.COLLECTION.REPORT}${chatReport?.reportID}`,
            value: {
                iouReportID: chatReport?.iouReportID,
                lastReadTime: chatReport?.lastReadTime,
                pendingFields: null,
                hasOutstandingChildRequest: chatReport?.hasOutstandingChildRequest,
                ...(isNewChatReport
                    ? {
                          errorFields: {
                              createChat: ErrorUtils.getMicroSecondOnyxError('report.genericCreateReportFailureMessage'),
                          },
                      }
                    : {}),
            },
        },
        {
            onyxMethod: Onyx.METHOD.MERGE,
            key: `${ONYXKEYS.COLLECTION.REPORT}${iouReport.reportID}`,
            value: {
                pendingFields: null,
                errorFields: {
                    ...(shouldCreateNewMoneyRequestReport ? {createChat: ErrorUtils.getMicroSecondOnyxError('report.genericCreateReportFailureMessage')} : {}),
                },
            },
        },
        {
            onyxMethod: Onyx.METHOD.MERGE,
            key: `${ONYXKEYS.COLLECTION.TRANSACTION}${transaction.transactionID}`,
            value: {
                errors: ErrorUtils.getMicroSecondOnyxError('iou.error.genericCreateFailureMessage'),
                pendingAction: null,
                pendingFields: null,
            },
        },

        // Remove the temporary transaction used during the creation flow
        {
            onyxMethod: Onyx.METHOD.SET,
            key: `${ONYXKEYS.COLLECTION.TRANSACTION_DRAFT}${CONST.IOU.OPTIMISTIC_TRANSACTION_ID}`,
            value: null,
        },

        {
            onyxMethod: Onyx.METHOD.MERGE,
            key: `${ONYXKEYS.COLLECTION.REPORT_ACTIONS}${chatReport?.reportID}`,
            value: {
                ...(isNewChatReport
                    ? {
                          [chatCreatedAction.reportActionID]: {
                              // Disabling this line since transaction.filename can be an empty string
                              // eslint-disable-next-line @typescript-eslint/prefer-nullish-coalescing
                              errors: getReceiptError(transaction?.receipt, transaction.filename || transaction.receipt?.filename, isScanRequest),
                          },
                          [reportPreviewAction.reportActionID]: {
                              errors: ErrorUtils.getMicroSecondOnyxError(null),
                          },
                      }
                    : {
                          [reportPreviewAction.reportActionID]: {
                              created: reportPreviewAction.created,
                              // Disabling this line since transaction.filename can be an empty string
                              // eslint-disable-next-line @typescript-eslint/prefer-nullish-coalescing
                              errors: getReceiptError(transaction?.receipt, transaction.filename || transaction.receipt?.filename, isScanRequest),
                          },
                      }),
            },
        },
        {
            onyxMethod: Onyx.METHOD.MERGE,
            key: `${ONYXKEYS.COLLECTION.REPORT_ACTIONS}${iouReport.reportID}`,
            value: {
                ...(shouldCreateNewMoneyRequestReport
                    ? {
                          [iouCreatedAction.reportActionID]: {
                              // Disabling this line since transaction.filename can be an empty string
                              // eslint-disable-next-line @typescript-eslint/prefer-nullish-coalescing
                              errors: getReceiptError(transaction.receipt, transaction.filename || transaction.receipt?.filename, isScanRequest),
                          },
                          [iouAction.reportActionID]: {
                              errors: ErrorUtils.getMicroSecondOnyxError(null),
                          },
                      }
                    : {
                          [iouAction.reportActionID]: {
                              // Disabling this line since transaction.filename can be an empty string
                              // eslint-disable-next-line @typescript-eslint/prefer-nullish-coalescing
                              errors: getReceiptError(transaction.receipt, transaction.filename || transaction.receipt?.filename, isScanRequest),
                          },
                      }),
            },
        },
    ];

    // We don't need to compute violations unless we're on a paid policy
    if (!policy || !PolicyUtils.isPaidGroupPolicy(policy)) {
        return [optimisticData, successData, failureData];
    }

    const violationsOnyxData = ViolationsUtils.getViolationsOnyxData(transaction, [], !!policy.requiresTag, policyTagList ?? {}, !!policy.requiresCategory, policyCategories ?? {});

    if (violationsOnyxData) {
        optimisticData.push(violationsOnyxData);
        failureData.push({
            onyxMethod: Onyx.METHOD.SET,
            key: `${ONYXKEYS.COLLECTION.TRANSACTION_VIOLATIONS}${transaction.transactionID}`,
            value: [],
        });
    }

    return [optimisticData, successData, failureData];
}

/**
 * Gathers all the data needed to make a money request. It attempts to find existing reports, iouReports, and receipts. If it doesn't find them, then
 * it creates optimistic versions of them and uses those instead
 */
function getMoneyRequestInformation(
    parentChatReport: OnyxEntry<OnyxTypes.Report> | EmptyObject,
    participant: Participant,
    comment: string,
    amount: number,
    currency: string,
    created: string,
    merchant: string,
    receipt: Receipt | undefined,
    existingTransactionID: string | undefined,
    category: string | undefined,
    tag: string | undefined,
    billable: boolean | undefined,
    policy: OnyxEntry<OnyxTypes.Policy> | undefined,
    policyTagList: OnyxEntry<OnyxTypes.PolicyTagList> | undefined,
    policyCategories: OnyxEntry<OnyxTypes.PolicyCategories> | undefined,
    payeeAccountID = userAccountID,
    payeeEmail = currentUserEmail,
    moneyRequestReportID = '',
): MoneyRequestInformation {
    const payerEmail = OptionsListUtils.addSMSDomainIfPhoneNumber(participant.login ?? '');
    const payerAccountID = Number(participant.accountID);
    const isPolicyExpenseChat = participant.isPolicyExpenseChat;

    // STEP 1: Get existing chat report OR build a new optimistic one
    let isNewChatReport = false;
    let chatReport = !isEmptyObject(parentChatReport) && parentChatReport?.reportID ? parentChatReport : null;

    // If this is a policyExpenseChat, the chatReport must exist and we can get it from Onyx.
    // report is null if the flow is initiated from the global create menu. However, participant always stores the reportID if it exists, which is the case for policyExpenseChats
    if (!chatReport && isPolicyExpenseChat) {
        chatReport = allReports?.[`${ONYXKEYS.COLLECTION.REPORT}${participant.reportID}`] ?? null;
    }

    if (!chatReport) {
        chatReport = ReportUtils.getChatByParticipants([payerAccountID]);
    }

    // If we still don't have a report, it likely doens't exist and we need to build an optimistic one
    if (!chatReport) {
        isNewChatReport = true;
        chatReport = ReportUtils.buildOptimisticChatReport([payerAccountID]);
    }

    // STEP 2: Get the money request report. If the moneyRequestReportID has been provided, we want to add the transaction to this specific report.
    // If no such reportID has been provided, let's use the chatReport.iouReportID property. In case that is not present, build a new optimistic money request report.
    let iouReport: OnyxEntry<OnyxTypes.Report> = null;
    const shouldCreateNewMoneyRequestReport = !moneyRequestReportID && (!chatReport.iouReportID || ReportUtils.hasIOUWaitingOnCurrentUserBankAccount(chatReport));
    if (moneyRequestReportID) {
        iouReport = allReports?.[`${ONYXKEYS.COLLECTION.REPORT}${moneyRequestReportID}`] ?? null;
    } else if (!shouldCreateNewMoneyRequestReport) {
        iouReport = allReports?.[`${ONYXKEYS.COLLECTION.REPORT}${chatReport.iouReportID}`] ?? null;
    }

    // Check if the Scheduled Submit is enabled in case of expense report
    let needsToBeManuallySubmitted = true;
    let isFromPaidPolicy = false;
    if (isPolicyExpenseChat) {
        isFromPaidPolicy = PolicyUtils.isPaidGroupPolicy(policy ?? null);

        // If the scheduled submit is turned off on the policy, user needs to manually submit the report which is indicated by GBR in LHN
        needsToBeManuallySubmitted = isFromPaidPolicy && !policy?.harvesting?.enabled;

        // If the linked expense report on paid policy is not draft, we need to create a new draft expense report
        if (iouReport && isFromPaidPolicy && !ReportUtils.isDraftExpenseReport(iouReport)) {
            iouReport = null;
        }
    }

    if (iouReport) {
        if (isPolicyExpenseChat) {
            iouReport = {...iouReport};
            if (iouReport?.currency === currency && typeof iouReport.total === 'number') {
                // Because of the Expense reports are stored as negative values, we substract the total from the amount
                iouReport.total -= amount;
            }
        } else {
            iouReport = IOUUtils.updateIOUOwnerAndTotal(iouReport, payeeAccountID, amount, currency);
        }
    } else {
        iouReport = isPolicyExpenseChat
            ? ReportUtils.buildOptimisticExpenseReport(chatReport.reportID, chatReport.policyID ?? '', payeeAccountID, amount, currency)
            : ReportUtils.buildOptimisticIOUReport(payeeAccountID, payerAccountID, amount, chatReport.reportID, currency);
    }

    // STEP 3: Build optimistic receipt and transaction
    const receiptObject: Receipt = {};
    let filename;
    if (receipt?.source) {
        receiptObject.source = receipt.source;
        receiptObject.state = receipt.state ?? CONST.IOU.RECEIPT_STATE.SCANREADY;
        filename = receipt.name;
    }
    const existingTransaction = allTransactionDrafts[`${ONYXKEYS.COLLECTION.TRANSACTION_DRAFT}${CONST.IOU.OPTIMISTIC_TRANSACTION_ID}`];
    const isDistanceRequest = existingTransaction && existingTransaction.iouRequestType === CONST.IOU.REQUEST_TYPE.DISTANCE;
    let optimisticTransaction = TransactionUtils.buildOptimisticTransaction(
        ReportUtils.isExpenseReport(iouReport) ? -amount : amount,
        currency,
        iouReport.reportID,
        comment,
        created,
        '',
        '',
        merchant,
        receiptObject,
        filename,
        existingTransactionID,
        category,
        tag,
        billable,
        isDistanceRequest ? {waypoints: CONST.RED_BRICK_ROAD_PENDING_ACTION.ADD} : undefined,
    );

    const optimisticPolicyRecentlyUsedCategories = Policy.buildOptimisticPolicyRecentlyUsedCategories(iouReport.policyID, category);
    const optimisticPolicyRecentlyUsedTags = Policy.buildOptimisticPolicyRecentlyUsedTags(iouReport.policyID, tag);

    // If there is an existing transaction (which is the case for distance requests), then the data from the existing transaction
    // needs to be manually merged into the optimistic transaction. This is because buildOnyxDataForMoneyRequest() uses `Onyx.set()` for the transaction
    // data. This is a big can of worms to change it to `Onyx.merge()` as explored in https://expensify.slack.com/archives/C05DWUDHVK7/p1692139468252109.
    // I want to clean this up at some point, but it's possible this will live in the code for a while so I've created https://github.com/Expensify/App/issues/25417
    // to remind me to do this.
    if (isDistanceRequest) {
        optimisticTransaction = fastMerge(existingTransaction, optimisticTransaction, false);
    }

    // STEP 4: Build optimistic reportActions. We need:
    // 1. CREATED action for the chatReport
    // 2. CREATED action for the iouReport
    // 3. IOU action for the iouReport
    // 4. REPORTPREVIEW action for the chatReport
    // Note: The CREATED action for the IOU report must be optimistically generated before the IOU action so there's no chance that it appears after the IOU action in the chat
    const currentTime = DateUtils.getDBTime();
    const optimisticCreatedActionForChat = ReportUtils.buildOptimisticCreatedReportAction(payeeEmail);
    const optimisticCreatedActionForIOU = ReportUtils.buildOptimisticCreatedReportAction(payeeEmail, DateUtils.subtractMillisecondsFromDateTime(currentTime, 1));
    const iouAction = ReportUtils.buildOptimisticIOUReportAction(
        CONST.IOU.REPORT_ACTION_TYPE.CREATE,
        amount,
        currency,
        comment,
        [participant],
        optimisticTransaction.transactionID,
        undefined,
        iouReport.reportID,
        false,
        false,
        receiptObject,
        false,
        currentTime,
    );

    let reportPreviewAction = shouldCreateNewMoneyRequestReport ? null : ReportActionsUtils.getReportPreviewAction(chatReport.reportID, iouReport.reportID);
    if (reportPreviewAction) {
        reportPreviewAction = ReportUtils.updateReportPreview(iouReport, reportPreviewAction, false, comment, optimisticTransaction);
    } else {
        reportPreviewAction = ReportUtils.buildOptimisticReportPreview(chatReport, iouReport, comment, optimisticTransaction);

        // Generated ReportPreview action is a parent report action of the iou report.
        // We are setting the iou report's parentReportActionID to display subtitle correctly in IOU page when offline.
        iouReport.parentReportActionID = reportPreviewAction.reportActionID;
    }

    const shouldCreateOptimisticPersonalDetails = isNewChatReport && !allPersonalDetails[payerAccountID];
    // Add optimistic personal details for participant
    const optimisticPersonalDetailListAction = shouldCreateOptimisticPersonalDetails
        ? {
              [payerAccountID]: {
                  accountID: payerAccountID,
                  avatar: UserUtils.getDefaultAvatarURL(payerAccountID),
                  // Disabling this line since participant.displayName can be an empty string
                  // eslint-disable-next-line @typescript-eslint/prefer-nullish-coalescing
                  displayName: LocalePhoneNumber.formatPhoneNumber(participant.displayName || payerEmail),
                  login: participant.login,
                  isOptimisticPersonalDetail: true,
              },
          }
        : {};

    const optimisticNextStep = NextStepUtils.buildNextStep(iouReport, CONST.REPORT.STATUS_NUM.OPEN);

    // STEP 5: Build Onyx Data
    const [optimisticData, successData, failureData] = buildOnyxDataForMoneyRequest(
        chatReport,
        iouReport,
        optimisticTransaction,
        optimisticCreatedActionForChat,
        optimisticCreatedActionForIOU,
        iouAction,
        optimisticPersonalDetailListAction,
        reportPreviewAction,
        optimisticPolicyRecentlyUsedCategories,
        optimisticPolicyRecentlyUsedTags,
        isNewChatReport,
        shouldCreateNewMoneyRequestReport,
        policy,
        policyTagList,
        policyCategories,
        optimisticNextStep,
        needsToBeManuallySubmitted,
    );

    return {
        payerAccountID,
        payerEmail,
        iouReport,
        chatReport,
        transaction: optimisticTransaction,
        iouAction,
        createdChatReportActionID: isNewChatReport ? optimisticCreatedActionForChat.reportActionID : '0',
        createdIOUReportActionID: shouldCreateNewMoneyRequestReport ? optimisticCreatedActionForIOU.reportActionID : '0',
        reportPreviewAction,
        onyxData: {
            optimisticData,
            successData,
            failureData,
        },
    };
}

/** Requests money based on a distance (eg. mileage from a map) */
function createDistanceRequest(
    report: OnyxTypes.Report,
    participant: Participant,
    comment: string,
    created: string,
    category: string | undefined,
    tag: string | undefined,
    amount: number,
    currency: string,
    merchant: string,
    billable: boolean | undefined,
    validWaypoints: WaypointCollection,
    policy: OnyxEntry<OnyxTypes.Policy>,
    policyTagList: OnyxEntry<OnyxTypes.PolicyTagList>,
    policyCategories: OnyxEntry<OnyxTypes.PolicyCategories>,
) {
    // If the report is an iou or expense report, we should get the linked chat report to be passed to the getMoneyRequestInformation function
    const isMoneyRequestReport = ReportUtils.isMoneyRequestReport(report);
    const currentChatReport = isMoneyRequestReport ? ReportUtils.getReport(report.chatReportID) : report;
    const moneyRequestReportID = isMoneyRequestReport ? report.reportID : '';
    const currentCreated = DateUtils.enrichMoneyRequestTimestamp(created);

    const optimisticReceipt: Receipt = {
        source: ReceiptGeneric as ReceiptSource,
        state: CONST.IOU.RECEIPT_STATE.OPEN,
    };
    const {iouReport, chatReport, transaction, iouAction, createdChatReportActionID, createdIOUReportActionID, reportPreviewAction, onyxData} = getMoneyRequestInformation(
        currentChatReport,
        participant,
        comment,
        amount,
        currency,
        currentCreated,
        merchant,
        optimisticReceipt,
        undefined,
        category,
        tag,
        billable,
        policy,
        policyTagList,
        policyCategories,
        userAccountID,
        currentUserEmail,
        moneyRequestReportID,
    );

    const parameters: CreateDistanceRequestParams = {
        comment,
        iouReportID: iouReport.reportID,
        chatReportID: chatReport.reportID,
        transactionID: transaction.transactionID,
        reportActionID: iouAction.reportActionID,
        createdChatReportActionID,
        createdIOUReportActionID,
        reportPreviewReportActionID: reportPreviewAction.reportActionID,
        waypoints: JSON.stringify(validWaypoints),
        created: currentCreated,
        category,
        tag,
        billable,
    };

    API.write(WRITE_COMMANDS.CREATE_DISTANCE_REQUEST, parameters, onyxData);
    Navigation.dismissModal(isMoneyRequestReport ? report.reportID : chatReport.reportID);
    Report.notifyNewAction(chatReport.reportID, userAccountID);
}

/**
 * Compute the diff amount when we update the transaction
 */
function calculateDiffAmount(iouReport: OnyxEntry<OnyxTypes.Report>, updatedTransaction: OnyxEntry<OnyxTypes.Transaction>, transaction: OnyxEntry<OnyxTypes.Transaction>): number {
    if (!iouReport) {
        return 0;
    }
    const isExpenseReport = ReportUtils.isExpenseReport(iouReport);
    const updatedCurrency = TransactionUtils.getCurrency(updatedTransaction);
    const currentCurrency = TransactionUtils.getCurrency(transaction);

    const currentAmount = TransactionUtils.getAmount(transaction, isExpenseReport);
    const updatedAmount = TransactionUtils.getAmount(updatedTransaction, isExpenseReport);

    if (updatedCurrency === iouReport?.currency && currentCurrency !== iouReport?.currency) {
        // Add the diff to the total if we change the currency from a different currency to the currency of the IOU report
        return updatedAmount;
    }
    if (updatedCurrency !== iouReport?.currency && currentCurrency === iouReport?.currency) {
        // Subtract the diff from the total if we change the currency from the currency of IOU report to a different currency
        return -updatedAmount;
    }
    if (updatedCurrency === iouReport?.currency && updatedAmount !== currentAmount) {
        // Calculate the diff between the updated amount and the current amount if we change the amount and the currency of the transaction is the currency of the report
        return updatedAmount - currentAmount;
    }

    return 0;
}

/**
 * @param transactionID
 * @param transactionThreadReportID
 * @param transactionChanges
 * @param [transactionChanges.created] Present when updated the date field
 * @param policy  May be undefined, an empty object, or an object matching the Policy type (src/types/onyx/Policy.ts)
 * @param policyTagList
 * @param policyCategories
 * @param onlyIncludeChangedFields
 *               When 'true', then the returned params will only include the transaction details for the fields that were changed.
 *               When `false`, then the returned params will include all the transaction details, regardless of which fields were changed.
 *               This setting is necessary while the UpdateDistanceRequest API is refactored to be fully 1:1:1 in https://github.com/Expensify/App/issues/28358
 */
function getUpdateMoneyRequestParams(
    transactionID: string,
    transactionThreadReportID: string,
    transactionChanges: TransactionChanges,
    policy: OnyxEntry<OnyxTypes.Policy>,
    policyTagList: OnyxEntry<OnyxTypes.PolicyTagList>,
    policyCategories: OnyxEntry<OnyxTypes.PolicyCategories>,
    onlyIncludeChangedFields: boolean,
): UpdateMoneyRequestData {
    const optimisticData: OnyxUpdate[] = [];
    const successData: OnyxUpdate[] = [];
    const failureData: OnyxUpdate[] = [];

    // Step 1: Set any "pending fields" (ones updated while the user was offline) to have error messages in the failureData
    const pendingFields = Object.fromEntries(Object.keys(transactionChanges).map((key) => [key, CONST.RED_BRICK_ROAD_PENDING_ACTION.UPDATE]));
    const clearedPendingFields = Object.fromEntries(Object.keys(transactionChanges).map((key) => [key, null]));
    const errorFields = Object.fromEntries(Object.keys(pendingFields).map((key) => [key, {[DateUtils.getMicroseconds()]: Localize.translateLocal('iou.error.genericEditFailureMessage')}]));

    // Step 2: Get all the collections being updated
    const transactionThread = allReports?.[`${ONYXKEYS.COLLECTION.REPORT}${transactionThreadReportID}`] ?? null;
    const transaction = allTransactions?.[`${ONYXKEYS.COLLECTION.TRANSACTION}${transactionID}`];
    const iouReport = allReports?.[`${ONYXKEYS.COLLECTION.REPORT}${transactionThread?.parentReportID}`] ?? null;
    const isFromExpenseReport = ReportUtils.isExpenseReport(iouReport);
    const isScanning = TransactionUtils.hasReceipt(transaction) && TransactionUtils.isReceiptBeingScanned(transaction);
    let updatedTransaction = transaction ? TransactionUtils.getUpdatedTransaction(transaction, transactionChanges, isFromExpenseReport) : null;
    const transactionDetails = ReportUtils.getTransactionDetails(updatedTransaction);

    if (transactionDetails?.waypoints) {
        // This needs to be a JSON string since we're sending this to the MapBox API
        transactionDetails.waypoints = JSON.stringify(transactionDetails.waypoints);
    }

    const dataToIncludeInParams: Partial<TransactionDetails> | undefined = onlyIncludeChangedFields
        ? Object.fromEntries(Object.entries(transactionDetails ?? {}).filter(([key]) => Object.keys(transactionChanges).includes(key)))
        : transactionDetails;

    const params: UpdateMoneyRequestParams = {
        ...dataToIncludeInParams,
        reportID: iouReport?.reportID,
        transactionID,
    };

    const hasPendingWaypoints = 'waypoints' in transactionChanges;
    if (transaction && updatedTransaction && hasPendingWaypoints) {
        updatedTransaction = {
            ...updatedTransaction,
            amount: CONST.IOU.DEFAULT_AMOUNT,
            modifiedAmount: CONST.IOU.DEFAULT_AMOUNT,
            modifiedMerchant: Localize.translateLocal('iou.routePending'),
        };

        // Delete the draft transaction when editing waypoints when the server responds successfully and there are no errors
        successData.push({
            onyxMethod: Onyx.METHOD.SET,
            key: `${ONYXKEYS.COLLECTION.TRANSACTION_DRAFT}${transactionID}`,
            value: null,
        });

        // Revert the transaction's amount to the original value on failure.
        // The IOU Report will be fully reverted in the failureData further below.
        failureData.push({
            onyxMethod: Onyx.METHOD.MERGE,
            key: `${ONYXKEYS.COLLECTION.TRANSACTION}${transactionID}`,
            value: {
                amount: transaction.amount,
                modifiedAmount: transaction.modifiedAmount,
                modifiedMerchant: transaction.modifiedMerchant,
            },
        });
    }

    // Step 3: Build the modified expense report actions
    // We don't create a modified report action if we're updating the waypoints,
    // since there isn't actually any optimistic data we can create for them and the report action is created on the server
    // with the response from the MapBox API
    const updatedReportAction = ReportUtils.buildOptimisticModifiedExpenseReportAction(transactionThread, transaction, transactionChanges, isFromExpenseReport);
    if (!hasPendingWaypoints) {
        params.reportActionID = updatedReportAction.reportActionID;

        optimisticData.push({
            onyxMethod: Onyx.METHOD.MERGE,
            key: `${ONYXKEYS.COLLECTION.REPORT_ACTIONS}${transactionThread?.reportID}`,
            value: {
                [updatedReportAction.reportActionID]: updatedReportAction as OnyxTypes.ReportAction,
            },
        });
        successData.push({
            onyxMethod: Onyx.METHOD.MERGE,
            key: `${ONYXKEYS.COLLECTION.REPORT_ACTIONS}${transactionThread?.reportID}`,
            value: {
                [updatedReportAction.reportActionID]: {pendingAction: null},
            },
        });
        failureData.push({
            onyxMethod: Onyx.METHOD.MERGE,
            key: `${ONYXKEYS.COLLECTION.REPORT_ACTIONS}${transactionThread?.reportID}`,
            value: {
                [updatedReportAction.reportActionID]: {
                    ...(updatedReportAction as OnyxTypes.ReportAction),
                    errors: ErrorUtils.getMicroSecondOnyxError('iou.error.genericEditFailureMessage'),
                },
            },
        });
    }

    // Step 4: Compute the IOU total and update the report preview message (and report header) so LHN amount owed is correct.
    let updatedMoneyRequestReport = {...iouReport};
    const diff = calculateDiffAmount(iouReport, updatedTransaction, transaction);

    if (ReportUtils.isExpenseReport(iouReport) && typeof updatedMoneyRequestReport.total === 'number') {
        // For expense report, the amount is negative so we should subtract total from diff
        updatedMoneyRequestReport.total -= diff;
    } else {
        updatedMoneyRequestReport = iouReport
            ? IOUUtils.updateIOUOwnerAndTotal(iouReport, updatedReportAction.actorAccountID ?? -1, diff, TransactionUtils.getCurrency(transaction), false, true)
            : {};
    }
    updatedMoneyRequestReport.cachedTotal = CurrencyUtils.convertToDisplayString(updatedMoneyRequestReport.total, transactionDetails?.currency);

    optimisticData.push({
        onyxMethod: Onyx.METHOD.MERGE,
        key: `${ONYXKEYS.COLLECTION.REPORT}${iouReport?.reportID}`,
        value: updatedMoneyRequestReport,
    });
    successData.push({
        onyxMethod: Onyx.METHOD.MERGE,
        key: `${ONYXKEYS.COLLECTION.REPORT}${iouReport?.reportID}`,
        value: {pendingAction: null},
    });

    // Optimistically modify the transaction and the transaction thread
    optimisticData.push({
        onyxMethod: Onyx.METHOD.MERGE,
        key: `${ONYXKEYS.COLLECTION.TRANSACTION}${transactionID}`,
        value: {
            ...updatedTransaction,
            pendingFields,
            isLoading: hasPendingWaypoints,
            errorFields: null,
        },
    });

    optimisticData.push({
        onyxMethod: Onyx.METHOD.MERGE,
        key: `${ONYXKEYS.COLLECTION.REPORT}${transactionThreadReportID}`,
        value: {
            lastActorAccountID: updatedReportAction.actorAccountID,
        },
    });

    if (isScanning && ('amount' in transactionChanges || 'currency' in transactionChanges)) {
        optimisticData.push(
            {
                onyxMethod: Onyx.METHOD.MERGE,
                key: `${ONYXKEYS.COLLECTION.REPORT_ACTIONS}${iouReport?.reportID}`,
                value: {
                    [transactionThread?.parentReportActionID ?? '']: {
                        whisperedToAccountIDs: [],
                    },
                },
            },
            {
                onyxMethod: Onyx.METHOD.MERGE,
                key: `${ONYXKEYS.COLLECTION.REPORT_ACTIONS}${iouReport?.parentReportID}`,
                value: {
                    [iouReport?.parentReportActionID ?? '']: {
                        whisperedToAccountIDs: [],
                    },
                },
            },
        );
    }

    // Update recently used categories if the category is changed
    if ('category' in transactionChanges) {
        const optimisticPolicyRecentlyUsedCategories = Policy.buildOptimisticPolicyRecentlyUsedCategories(iouReport?.policyID, transactionChanges.category);
        if (optimisticPolicyRecentlyUsedCategories.length) {
            optimisticData.push({
                onyxMethod: Onyx.METHOD.SET,
                key: `${ONYXKEYS.COLLECTION.POLICY_RECENTLY_USED_CATEGORIES}${iouReport?.policyID}`,
                value: optimisticPolicyRecentlyUsedCategories,
            });
        }
    }

    // Update recently used categories if the tag is changed
    if ('tag' in transactionChanges) {
        const optimisticPolicyRecentlyUsedTags = Policy.buildOptimisticPolicyRecentlyUsedTags(iouReport?.policyID, transactionChanges.tag);
        if (!isEmptyObject(optimisticPolicyRecentlyUsedTags)) {
            optimisticData.push({
                onyxMethod: Onyx.METHOD.MERGE,
                key: `${ONYXKEYS.COLLECTION.POLICY_RECENTLY_USED_TAGS}${iouReport?.policyID}`,
                value: optimisticPolicyRecentlyUsedTags,
            });
        }
    }

    // Clear out the error fields and loading states on success
    successData.push({
        onyxMethod: Onyx.METHOD.MERGE,
        key: `${ONYXKEYS.COLLECTION.TRANSACTION}${transactionID}`,
        value: {
            pendingFields: clearedPendingFields,
            isLoading: false,
            errorFields: null,
        },
    });

    // Clear out loading states, pending fields, and add the error fields
    failureData.push({
        onyxMethod: Onyx.METHOD.MERGE,
        key: `${ONYXKEYS.COLLECTION.TRANSACTION}${transactionID}`,
        value: {
            pendingFields: clearedPendingFields,
            isLoading: false,
            errorFields,
        },
    });

    if (iouReport) {
        // Reset the iouReport to its original state
        failureData.push({
            onyxMethod: Onyx.METHOD.MERGE,
            key: `${ONYXKEYS.COLLECTION.REPORT}${iouReport.reportID}`,
            value: iouReport,
        });
    }

    if (policy && PolicyUtils.isPaidGroupPolicy(policy) && updatedTransaction) {
        const currentTransactionViolations = allTransactionViolations[`${ONYXKEYS.COLLECTION.TRANSACTION_VIOLATIONS}${transactionID}`] ?? [];
        optimisticData.push(
            ViolationsUtils.getViolationsOnyxData(
                updatedTransaction,
                currentTransactionViolations,
                !!policy.requiresTag,
                policyTagList ?? {},
                !!policy.requiresCategory,
                policyCategories ?? {},
            ),
        );
        failureData.push({
            onyxMethod: Onyx.METHOD.MERGE,
            key: `${ONYXKEYS.COLLECTION.TRANSACTION_VIOLATIONS}${transactionID}`,
            value: currentTransactionViolations,
        });
    }

    // Reset the transaction thread to its original state
    failureData.push({
        onyxMethod: Onyx.METHOD.MERGE,
        key: `${ONYXKEYS.COLLECTION.REPORT}${transactionThreadReportID}`,
        value: transactionThread,
    });

    return {
        params,
        onyxData: {optimisticData, successData, failureData},
    };
}

/** Updates the created date of a money request */
function updateMoneyRequestDate(
    transactionID: string,
    transactionThreadReportID: string,
    value: string,
    policy: OnyxEntry<OnyxTypes.Policy>,
    policyTags: OnyxEntry<OnyxTypes.PolicyTagList>,
    policyCategories: OnyxEntry<OnyxTypes.PolicyCategories>,
) {
    const transactionChanges: TransactionChanges = {
        created: value,
    };
    const {params, onyxData} = getUpdateMoneyRequestParams(transactionID, transactionThreadReportID, transactionChanges, policy, policyTags, policyCategories, true);
    API.write(WRITE_COMMANDS.UPDATE_MONEY_REQUEST_DATE, params, onyxData);
}

/** Updates the billable field of a money request */
function updateMoneyRequestBillable(
    transactionID: string,
    transactionThreadReportID: string,
    value: boolean,
    policy: OnyxEntry<OnyxTypes.Policy>,
    policyTagList: OnyxEntry<OnyxTypes.PolicyTagList>,
    policyCategories: OnyxEntry<OnyxTypes.PolicyCategories>,
) {
    const transactionChanges: TransactionChanges = {
        billable: value,
    };
    const {params, onyxData} = getUpdateMoneyRequestParams(transactionID, transactionThreadReportID, transactionChanges, policy, policyTagList, policyCategories, true);
    API.write(WRITE_COMMANDS.UPDATE_MONEY_REQUEST_BILLABLE, params, onyxData);
}

/** Updates the merchant field of a money request */
function updateMoneyRequestMerchant(
    transactionID: string,
    transactionThreadReportID: string,
    value: string,
    policy: OnyxEntry<OnyxTypes.Policy>,
    policyTagList: OnyxEntry<OnyxTypes.PolicyTagList>,
    policyCategories: OnyxEntry<OnyxTypes.PolicyCategories>,
) {
    const transactionChanges: TransactionChanges = {
        merchant: value,
    };
    const {params, onyxData} = getUpdateMoneyRequestParams(transactionID, transactionThreadReportID, transactionChanges, policy, policyTagList, policyCategories, true);
    API.write(WRITE_COMMANDS.UPDATE_MONEY_REQUEST_MERCHANT, params, onyxData);
}

/** Updates the tag of a money request */
function updateMoneyRequestTag(
    transactionID: string,
    transactionThreadReportID: string,
    tag: string,
    policy: OnyxEntry<OnyxTypes.Policy>,
    policyTagList: OnyxEntry<OnyxTypes.PolicyTagList>,
    policyCategories: OnyxEntry<OnyxTypes.PolicyCategories>,
) {
    const transactionChanges: TransactionChanges = {
        tag,
    };
    const {params, onyxData} = getUpdateMoneyRequestParams(transactionID, transactionThreadReportID, transactionChanges, policy, policyTagList, policyCategories, true);
    API.write(WRITE_COMMANDS.UPDATE_MONEY_REQUEST_TAG, params, onyxData);
}

/** Updates the waypoints of a distance money request */
function updateMoneyRequestDistance(
    transactionID: string,
    transactionThreadReportID: string,
    waypoints: WaypointCollection,
    policy: OnyxEntry<OnyxTypes.Policy>,
    policyTagList: OnyxEntry<OnyxTypes.PolicyTagList>,
    policyCategories: OnyxEntry<OnyxTypes.PolicyCategories>,
) {
    const transactionChanges: TransactionChanges = {
        waypoints,
    };
    const {params, onyxData} = getUpdateMoneyRequestParams(transactionID, transactionThreadReportID, transactionChanges, policy, policyTagList, policyCategories, true);
    API.write(WRITE_COMMANDS.UPDATE_MONEY_REQUEST_DISTANCE, params, onyxData);
}

/** Updates the category of a money request */
function updateMoneyRequestCategory(
    transactionID: string,
    transactionThreadReportID: string,
    category: string,
    policy: OnyxEntry<OnyxTypes.Policy>,
    policyTagList: OnyxEntry<OnyxTypes.PolicyTagList>,
    policyCategories: OnyxEntry<OnyxTypes.PolicyCategories>,
) {
    const transactionChanges: TransactionChanges = {
        category,
    };
    const {params, onyxData} = getUpdateMoneyRequestParams(transactionID, transactionThreadReportID, transactionChanges, policy, policyTagList, policyCategories, true);
    API.write(WRITE_COMMANDS.UPDATE_MONEY_REQUEST_CATEGORY, params, onyxData);
}

/** Updates the description of a money request */
function updateMoneyRequestDescription(
    transactionID: string,
    transactionThreadReportID: string,
    comment: string,
    policy: OnyxEntry<OnyxTypes.Policy>,
    policyTagList: OnyxEntry<OnyxTypes.PolicyTagList>,
    policyCategories: OnyxEntry<OnyxTypes.PolicyCategories>,
) {
    const transactionChanges: TransactionChanges = {
        comment,
    };
    const {params, onyxData} = getUpdateMoneyRequestParams(transactionID, transactionThreadReportID, transactionChanges, policy, policyTagList, policyCategories, true);
    API.write(WRITE_COMMANDS.UPDATE_MONEY_REQUEST_DESCRIPTION, params, onyxData);
}

/** Edits an existing distance request */
function updateDistanceRequest(
    transactionID: string,
    transactionThreadReportID: string,
    transactionChanges: TransactionChanges,
    policy: OnyxTypes.Policy,
    policyTagList: OnyxTypes.PolicyTagList,
    policyCategories: OnyxTypes.PolicyCategories,
) {
    const {params, onyxData} = getUpdateMoneyRequestParams(transactionID, transactionThreadReportID, transactionChanges, policy, policyTagList, policyCategories, false);
    API.write(WRITE_COMMANDS.UPDATE_DISTANCE_REQUEST, params, onyxData);
}

/**
 * Request money from another user
 */
function requestMoney(
    report: OnyxTypes.Report,
    amount: number,
    currency: string,
    created: string,
    merchant: string,
    payeeEmail: string,
    payeeAccountID: number,
    participant: Participant,
    comment: string,
    receipt: Receipt,
    category?: string,
    tag?: string,
    taxCode = '',
    taxAmount = 0,
    billable?: boolean,
    policy?: OnyxEntry<OnyxTypes.Policy>,
    policyTagList?: OnyxEntry<OnyxTypes.PolicyTagList>,
    policyCategories?: OnyxEntry<OnyxTypes.PolicyCategories>,
    gpsPoints = undefined,
) {
    // If the report is iou or expense report, we should get the linked chat report to be passed to the getMoneyRequestInformation function
    const isMoneyRequestReport = ReportUtils.isMoneyRequestReport(report);
    const currentChatReport = isMoneyRequestReport ? ReportUtils.getReport(report.chatReportID) : report;
    const moneyRequestReportID = isMoneyRequestReport ? report.reportID : '';
    const currentCreated = DateUtils.enrichMoneyRequestTimestamp(created);
    const {payerAccountID, payerEmail, iouReport, chatReport, transaction, iouAction, createdChatReportActionID, createdIOUReportActionID, reportPreviewAction, onyxData} =
        getMoneyRequestInformation(
            currentChatReport,
            participant,
            comment,
            amount,
            currency,
            currentCreated,
            merchant,
            receipt,
            undefined,
            category,
            tag,
            billable,
            policy,
            policyTagList,
            policyCategories,
            payeeAccountID,
            payeeEmail,
            moneyRequestReportID,
        );
    const activeReportID = isMoneyRequestReport ? report.reportID : chatReport.reportID;

    const parameters: RequestMoneyParams = {
        debtorEmail: payerEmail,
        debtorAccountID: payerAccountID,
        amount,
        currency,
        comment,
        created: currentCreated,
        merchant,
        iouReportID: iouReport.reportID,
        chatReportID: chatReport.reportID,
        transactionID: transaction.transactionID,
        reportActionID: iouAction.reportActionID,
        createdChatReportActionID,
        createdIOUReportActionID,
        reportPreviewReportActionID: reportPreviewAction.reportActionID,
        receipt,
        receiptState: receipt?.state,
        category,
        tag,
        taxCode,
        taxAmount,
        billable,

        // This needs to be a string of JSON because of limitations with the fetch() API and nested objects
        gpsPoints: gpsPoints ? JSON.stringify(gpsPoints) : undefined,
    };

    API.write(WRITE_COMMANDS.REQUEST_MONEY, parameters, onyxData);
    resetMoneyRequestInfo();
    Navigation.dismissModal(activeReportID);
    Report.notifyNewAction(activeReportID, payeeAccountID);
}

/**
 * Build the Onyx data and IOU split necessary for splitting a bill with 3+ users.
 * 1. Build the optimistic Onyx data for the group chat, i.e. chatReport and iouReportAction creating the former if it doesn't yet exist.
 * 2. Loop over the group chat participant list, building optimistic or updating existing chatReports, iouReports and iouReportActions between the user and each participant.
 * We build both Onyx data and the IOU split that is sent as a request param and is used by Auth to create the chatReports, iouReports and iouReportActions in the database.
 * The IOU split has the following shape:
 *  [
 *      {email: 'currentUser', amount: 100},
 *      {email: 'user2', amount: 100, iouReportID: '100', chatReportID: '110', transactionID: '120', reportActionID: '130'},
 *      {email: 'user3', amount: 100, iouReportID: '200', chatReportID: '210', transactionID: '220', reportActionID: '230'}
 *  ]
 * @param amount - always in the smallest unit of the currency
 * @param existingSplitChatReportID - the report ID where the split bill happens, could be a group chat or a workspace chat
 */
function createSplitsAndOnyxData(
    participants: Participant[],
    currentUserLogin: string,
    currentUserAccountID: number,
    amount: number,
    comment: string,
    currency: string,
    merchant: string,
    created: string,
    category: string,
    tag: string,
    existingSplitChatReportID = '',
    billable = false,
): SplitsAndOnyxData {
    const currentUserEmailForIOUSplit = OptionsListUtils.addSMSDomainIfPhoneNumber(currentUserLogin);
    const participantAccountIDs = participants.map((participant) => Number(participant.accountID));
    const existingSplitChatReport =
        existingSplitChatReportID || participants[0].reportID
            ? allReports?.[`${ONYXKEYS.COLLECTION.REPORT}${existingSplitChatReportID || participants[0].reportID}`]
            : ReportUtils.getChatByParticipants(participantAccountIDs);
    const splitChatReport = existingSplitChatReport ?? ReportUtils.buildOptimisticChatReport(participantAccountIDs);
    const isOwnPolicyExpenseChat = !!splitChatReport.isOwnPolicyExpenseChat;

    const splitTransaction = TransactionUtils.buildOptimisticTransaction(
        amount,
        currency,
        CONST.REPORT.SPLIT_REPORTID,
        comment,
        created,
        '',
        '',
        merchant || Localize.translateLocal('iou.request'),
        undefined,
        undefined,
        undefined,
        category,
        tag,
        billable,
    );

    // Note: The created action must be optimistically generated before the IOU action so there's no chance that the created action appears after the IOU action in the chat
    const splitCreatedReportAction = ReportUtils.buildOptimisticCreatedReportAction(currentUserEmailForIOUSplit);
    const splitIOUReportAction = ReportUtils.buildOptimisticIOUReportAction(
        CONST.IOU.REPORT_ACTION_TYPE.SPLIT,
        amount,
        currency,
        comment,
        participants,
        splitTransaction.transactionID,
        undefined,
        '',
        false,
        false,
        {},
        isOwnPolicyExpenseChat,
    );

    splitChatReport.lastReadTime = DateUtils.getDBTime();
    splitChatReport.lastMessageText = splitIOUReportAction.message?.[0].text;
    splitChatReport.lastMessageHtml = splitIOUReportAction.message?.[0].html;

    // If we have an existing splitChatReport (group chat or workspace) use it's pending fields, otherwise indicate that we are adding a chat
    if (!existingSplitChatReport) {
        splitChatReport.pendingFields = {
            createChat: CONST.RED_BRICK_ROAD_PENDING_ACTION.ADD,
        };
    }

    const optimisticData: OnyxUpdate[] = [
        {
            // Use set for new reports because it doesn't exist yet, is faster,
            // and we need the data to be available when we navigate to the chat page
            onyxMethod: existingSplitChatReport ? Onyx.METHOD.MERGE : Onyx.METHOD.SET,
            key: `${ONYXKEYS.COLLECTION.REPORT}${splitChatReport.reportID}`,
            value: splitChatReport,
        },
        existingSplitChatReport
            ? {
                  onyxMethod: Onyx.METHOD.MERGE,
                  key: `${ONYXKEYS.COLLECTION.REPORT_ACTIONS}${splitChatReport.reportID}`,
                  value: {
                      [splitIOUReportAction.reportActionID]: splitIOUReportAction as OnyxTypes.ReportAction,
                  },
              }
            : {
                  onyxMethod: Onyx.METHOD.SET,
                  key: `${ONYXKEYS.COLLECTION.REPORT_ACTIONS}${splitChatReport.reportID}`,
                  value: {
                      [splitCreatedReportAction.reportActionID]: splitCreatedReportAction as OnyxTypes.ReportAction,
                      [splitIOUReportAction.reportActionID]: splitIOUReportAction as OnyxTypes.ReportAction,
                  },
              },
        {
            onyxMethod: Onyx.METHOD.SET,
            key: `${ONYXKEYS.COLLECTION.TRANSACTION}${splitTransaction.transactionID}`,
            value: splitTransaction,
        },
    ];

    const successData: OnyxUpdate[] = [
        {
            onyxMethod: Onyx.METHOD.MERGE,
            key: `${ONYXKEYS.COLLECTION.REPORT_ACTIONS}${splitChatReport.reportID}`,
            value: {
                ...(existingSplitChatReport ? {} : {[splitCreatedReportAction.reportActionID]: {pendingAction: null}}),
                [splitIOUReportAction.reportActionID]: {pendingAction: null},
            },
        },
        {
            onyxMethod: Onyx.METHOD.MERGE,
            key: `${ONYXKEYS.COLLECTION.TRANSACTION}${splitTransaction.transactionID}`,
            value: {pendingAction: null},
        },
        {
            onyxMethod: Onyx.METHOD.MERGE,
            key: `${ONYXKEYS.COLLECTION.TRANSACTION_DRAFT}${CONST.IOU.OPTIMISTIC_TRANSACTION_ID}`,
            value: null,
        },
    ];

    if (!existingSplitChatReport) {
        successData.push({
            onyxMethod: Onyx.METHOD.MERGE,
            key: `${ONYXKEYS.COLLECTION.REPORT}${splitChatReport.reportID}`,
            value: {pendingFields: {createChat: null}},
        });
    }

    const failureData: OnyxUpdate[] = [
        {
            onyxMethod: Onyx.METHOD.MERGE,
            key: `${ONYXKEYS.COLLECTION.TRANSACTION}${splitTransaction.transactionID}`,
            value: {
                errors: ErrorUtils.getMicroSecondOnyxError('iou.error.genericCreateFailureMessage'),
            },
        },
        {
            onyxMethod: Onyx.METHOD.MERGE,
            key: `${ONYXKEYS.COLLECTION.TRANSACTION_DRAFT}${CONST.IOU.OPTIMISTIC_TRANSACTION_ID}`,
            value: null,
        },
    ];

    if (existingSplitChatReport) {
        failureData.push({
            onyxMethod: Onyx.METHOD.MERGE,
            key: `${ONYXKEYS.COLLECTION.REPORT_ACTIONS}${splitChatReport.reportID}`,
            value: {
                [splitIOUReportAction.reportActionID]: {
                    errors: ErrorUtils.getMicroSecondOnyxError('iou.error.genericCreateFailureMessage'),
                },
            },
        });
    } else {
        failureData.push(
            {
                onyxMethod: Onyx.METHOD.MERGE,
                key: `${ONYXKEYS.COLLECTION.REPORT}${splitChatReport.reportID}`,
                value: {
                    errorFields: {
                        createChat: ErrorUtils.getMicroSecondOnyxError('report.genericCreateReportFailureMessage'),
                    },
                },
            },
            {
                onyxMethod: Onyx.METHOD.MERGE,
                key: `${ONYXKEYS.COLLECTION.REPORT_ACTIONS}${splitChatReport.reportID}`,
                value: {
                    [splitIOUReportAction.reportActionID]: {
                        errors: ErrorUtils.getMicroSecondOnyxError(null),
                    },
                },
            },
        );
    }

    // Loop through participants creating individual chats, iouReports and reportActionIDs as needed
    const splitAmount = IOUUtils.calculateAmount(participants.length, amount, currency, false);
    const splits: Split[] = [{email: currentUserEmailForIOUSplit, accountID: currentUserAccountID, amount: IOUUtils.calculateAmount(participants.length, amount, currency, true)}];

    const hasMultipleParticipants = participants.length > 1;
    participants.forEach((participant) => {
        // In a case when a participant is a workspace, even when a current user is not an owner of the workspace
        const isPolicyExpenseChat = ReportUtils.isPolicyExpenseChat(participant);

        // In case the participant is a workspace, email & accountID should remain undefined and won't be used in the rest of this code
        // participant.login is undefined when the request is initiated from a group DM with an unknown user, so we need to add a default
        const email = isOwnPolicyExpenseChat || isPolicyExpenseChat ? '' : OptionsListUtils.addSMSDomainIfPhoneNumber(participant.login ?? '').toLowerCase();
        const accountID = isOwnPolicyExpenseChat || isPolicyExpenseChat ? 0 : Number(participant.accountID);
        if (email === currentUserEmailForIOUSplit) {
            return;
        }

        // STEP 1: Get existing chat report OR build a new optimistic one
        // If we only have one participant and the request was initiated from the global create menu, i.e. !existingGroupChatReportID, the oneOnOneChatReport is the groupChatReport
        let oneOnOneChatReport: OnyxTypes.Report | OptimisticChatReport;
        let isNewOneOnOneChatReport = false;
        let shouldCreateOptimisticPersonalDetails = false;
        const personalDetailExists = accountID in allPersonalDetails;

        // If this is a split between two people only and the function
        // wasn't provided with an existing group chat report id
        // or, if the split is being made from the workspace chat, then the oneOnOneChatReport is the same as the splitChatReport
        // in this case existingSplitChatReport will belong to the policy expense chat and we won't be
        // entering code that creates optimistic personal details
        if ((!hasMultipleParticipants && !existingSplitChatReportID) || isOwnPolicyExpenseChat) {
            oneOnOneChatReport = splitChatReport;
            shouldCreateOptimisticPersonalDetails = !existingSplitChatReport && !personalDetailExists;
        } else {
            const existingChatReport = ReportUtils.getChatByParticipants([accountID]);
            isNewOneOnOneChatReport = !existingChatReport;
            shouldCreateOptimisticPersonalDetails = isNewOneOnOneChatReport && !personalDetailExists;
            oneOnOneChatReport = existingChatReport ?? ReportUtils.buildOptimisticChatReport([accountID]);
        }

        // STEP 2: Get existing IOU/Expense report and update its total OR build a new optimistic one
        // For Control policy expense chats, if the report is already approved, create a new expense report
        let oneOnOneIOUReport: OneOnOneIOUReport = oneOnOneChatReport.iouReportID ? allReports?.[`${ONYXKEYS.COLLECTION.REPORT}${oneOnOneChatReport.iouReportID}`] : null;
        const shouldCreateNewOneOnOneIOUReport =
            !oneOnOneIOUReport || (isOwnPolicyExpenseChat && ReportUtils.isControlPolicyExpenseReport(oneOnOneIOUReport) && ReportUtils.isReportApproved(oneOnOneIOUReport));

        if (!oneOnOneIOUReport || shouldCreateNewOneOnOneIOUReport) {
            oneOnOneIOUReport = isOwnPolicyExpenseChat
                ? ReportUtils.buildOptimisticExpenseReport(oneOnOneChatReport.reportID, oneOnOneChatReport.policyID ?? '', currentUserAccountID, splitAmount, currency)
                : ReportUtils.buildOptimisticIOUReport(currentUserAccountID, accountID, splitAmount, oneOnOneChatReport.reportID, currency);
        } else if (isOwnPolicyExpenseChat) {
            if (typeof oneOnOneIOUReport?.total === 'number') {
                // Because of the Expense reports are stored as negative values, we subtract the total from the amount
                oneOnOneIOUReport.total -= splitAmount;
            }
        } else {
            oneOnOneIOUReport = IOUUtils.updateIOUOwnerAndTotal(oneOnOneIOUReport, currentUserAccountID, splitAmount, currency);
        }

        // STEP 3: Build optimistic transaction
        const oneOnOneTransaction = TransactionUtils.buildOptimisticTransaction(
            ReportUtils.isExpenseReport(oneOnOneIOUReport) ? -splitAmount : splitAmount,
            currency,
            oneOnOneIOUReport.reportID,
            comment,
            created,
            CONST.IOU.TYPE.SPLIT,
            splitTransaction.transactionID,
            merchant || Localize.translateLocal('iou.request'),
            undefined,
            undefined,
            undefined,
            category,
            tag,
            billable,
        );

        // STEP 4: Build optimistic reportActions. We need:
        // 1. CREATED action for the chatReport
        // 2. CREATED action for the iouReport
        // 3. IOU action for the iouReport
        // 4. REPORTPREVIEW action for the chatReport
        // Note: The CREATED action for the IOU report must be optimistically generated before the IOU action so there's no chance that it appears after the IOU action in the chat
        const currentTime = DateUtils.getDBTime();
        const oneOnOneCreatedActionForChat = ReportUtils.buildOptimisticCreatedReportAction(currentUserEmailForIOUSplit);
        const oneOnOneCreatedActionForIOU = ReportUtils.buildOptimisticCreatedReportAction(currentUserEmailForIOUSplit, DateUtils.subtractMillisecondsFromDateTime(currentTime, 1));
        const oneOnOneIOUAction = ReportUtils.buildOptimisticIOUReportAction(
            CONST.IOU.REPORT_ACTION_TYPE.CREATE,
            splitAmount,
            currency,
            comment,
            [participant],
            oneOnOneTransaction.transactionID,
            undefined,
            oneOnOneIOUReport.reportID,
            undefined,
            undefined,
            undefined,
            undefined,
            currentTime,
        );

        // Add optimistic personal details for new participants
        const oneOnOnePersonalDetailListAction: OnyxTypes.PersonalDetailsList = shouldCreateOptimisticPersonalDetails
            ? {
                  [accountID]: {
                      accountID,
                      avatar: UserUtils.getDefaultAvatarURL(accountID),
                      // Disabling this line since participant.displayName can be an empty string
                      // eslint-disable-next-line @typescript-eslint/prefer-nullish-coalescing
                      displayName: LocalePhoneNumber.formatPhoneNumber(participant.displayName || email),
                      login: participant.login,
                      isOptimisticPersonalDetail: true,
                  },
              }
            : {};

        let oneOnOneReportPreviewAction = ReportActionsUtils.getReportPreviewAction(oneOnOneChatReport.reportID, oneOnOneIOUReport.reportID);
        if (oneOnOneReportPreviewAction) {
            oneOnOneReportPreviewAction = ReportUtils.updateReportPreview(oneOnOneIOUReport, oneOnOneReportPreviewAction);
        } else {
            oneOnOneReportPreviewAction = ReportUtils.buildOptimisticReportPreview(oneOnOneChatReport, oneOnOneIOUReport);
        }

        // Add category to optimistic policy recently used categories when a participant is a workspace
        const optimisticPolicyRecentlyUsedCategories = isPolicyExpenseChat ? Policy.buildOptimisticPolicyRecentlyUsedCategories(participant.policyID, category) : [];

        // Add tag to optimistic policy recently used tags when a participant is a workspace
        const optimisticPolicyRecentlyUsedTags = isPolicyExpenseChat ? Policy.buildOptimisticPolicyRecentlyUsedTags(participant.policyID, tag) : {};

        // STEP 5: Build Onyx Data
        const [oneOnOneOptimisticData, oneOnOneSuccessData, oneOnOneFailureData] = buildOnyxDataForMoneyRequest(
            oneOnOneChatReport,
            oneOnOneIOUReport,
            oneOnOneTransaction,
            oneOnOneCreatedActionForChat,
            oneOnOneCreatedActionForIOU,
            oneOnOneIOUAction,
            oneOnOnePersonalDetailListAction,
            oneOnOneReportPreviewAction,
            optimisticPolicyRecentlyUsedCategories,
            optimisticPolicyRecentlyUsedTags,
            isNewOneOnOneChatReport,
            shouldCreateNewOneOnOneIOUReport,
        );

        const individualSplit = {
            email,
            accountID,
            amount: splitAmount,
            iouReportID: oneOnOneIOUReport.reportID,
            chatReportID: oneOnOneChatReport.reportID,
            transactionID: oneOnOneTransaction.transactionID,
            reportActionID: oneOnOneIOUAction.reportActionID,
            createdChatReportActionID: oneOnOneCreatedActionForChat.reportActionID,
            createdIOUReportActionID: oneOnOneCreatedActionForIOU.reportActionID,
            reportPreviewReportActionID: oneOnOneReportPreviewAction.reportActionID,
        };

        splits.push(individualSplit);
        optimisticData.push(...oneOnOneOptimisticData);
        successData.push(...oneOnOneSuccessData);
        failureData.push(...oneOnOneFailureData);
    });

    const splitData: SplitData = {
        chatReportID: splitChatReport.reportID,
        transactionID: splitTransaction.transactionID,
        reportActionID: splitIOUReportAction.reportActionID,
        policyID: splitChatReport.policyID,
    };

    if (!existingSplitChatReport) {
        splitData.createdReportActionID = splitCreatedReportAction.reportActionID;
    }

    return {
        splitData,
        splits,
        onyxData: {optimisticData, successData, failureData},
    };
}

/**
 * @param amount - always in smallest currency unit
 * @param existingSplitChatReportID - Either a group DM or a workspace chat
 */
function splitBill(
    participants: Participant[],
    currentUserLogin: string,
    currentUserAccountID: number,
    amount: number,
    comment: string,
    currency: string,
    merchant: string,
    created: string,
    category: string,
    tag: string,
    existingSplitChatReportID = '',
    billable = false,
) {
    const currentCreated = DateUtils.enrichMoneyRequestTimestamp(created);
    const {splitData, splits, onyxData} = createSplitsAndOnyxData(
        participants,
        currentUserLogin,
        currentUserAccountID,
        amount,
        comment,
        currency,
        merchant,
        currentCreated,
        category,
        tag,
        existingSplitChatReportID,
        billable,
    );

    const parameters: SplitBillParams = {
        reportID: splitData.chatReportID,
        amount,
        splits: JSON.stringify(splits),
        currency,
        comment,
        category,
        merchant,
        created: currentCreated,
        tag,
        billable,
        transactionID: splitData.transactionID,
        reportActionID: splitData.reportActionID,
        createdReportActionID: splitData.createdReportActionID,
        policyID: splitData.policyID,
    };

    API.write(WRITE_COMMANDS.SPLIT_BILL, parameters, onyxData);

    resetMoneyRequestInfo();
    Navigation.dismissModal();
    Report.notifyNewAction(splitData.chatReportID, currentUserAccountID);
}

/**
 * @param amount - always in smallest currency unit
 */
function splitBillAndOpenReport(
    participants: Participant[],
    currentUserLogin: string,
    currentUserAccountID: number,
    amount: number,
    comment: string,
    currency: string,
    merchant: string,
    created: string,
    category: string,
    tag: string,
    billable: boolean,
) {
    const currentCreated = DateUtils.enrichMoneyRequestTimestamp(created);
    const {splitData, splits, onyxData} = createSplitsAndOnyxData(participants, currentUserLogin, currentUserAccountID, amount, comment, currency, merchant, currentCreated, category, tag);

    const parameters: SplitBillParams = {
        reportID: splitData.chatReportID,
        amount,
        splits: JSON.stringify(splits),
        currency,
        merchant,
        created: currentCreated,
        comment,
        category,
        tag,
        billable,
        transactionID: splitData.transactionID,
        reportActionID: splitData.reportActionID,
        createdReportActionID: splitData.createdReportActionID,
        policyID: splitData.policyID,
    };

    API.write(WRITE_COMMANDS.SPLIT_BILL_AND_OPEN_REPORT, parameters, onyxData);

    resetMoneyRequestInfo();
    Navigation.dismissModal(splitData.chatReportID);
    Report.notifyNewAction(splitData.chatReportID, currentUserAccountID);
}

/** Used exclusively for starting a split bill request that contains a receipt, the split request will be completed once the receipt is scanned
 *  or user enters details manually.
 *
 * @param existingSplitChatReportID - Either a group DM or a workspace chat
 */
function startSplitBill(
    participants: Participant[],
    currentUserLogin: string,
    currentUserAccountID: number,
    comment: string,
    category: string,
    tag: string,
    receipt: Receipt,
    existingSplitChatReportID = '',
    billable = false,
) {
    const currentUserEmailForIOUSplit = OptionsListUtils.addSMSDomainIfPhoneNumber(currentUserLogin);
    const participantAccountIDs = participants.map((participant) => Number(participant.accountID));
    const existingSplitChatReport =
        existingSplitChatReportID || participants[0].reportID
            ? allReports?.[`${ONYXKEYS.COLLECTION.REPORT}${existingSplitChatReportID || participants[0].reportID}`]
            : ReportUtils.getChatByParticipants(participantAccountIDs);
    const splitChatReport = existingSplitChatReport ?? ReportUtils.buildOptimisticChatReport(participantAccountIDs);
    const isOwnPolicyExpenseChat = !!splitChatReport.isOwnPolicyExpenseChat;

    const {name: filename, source, state = CONST.IOU.RECEIPT_STATE.SCANREADY} = receipt;
    const receiptObject: Receipt = {state, source};

    // ReportID is -2 (aka "deleted") on the group transaction
    const splitTransaction = TransactionUtils.buildOptimisticTransaction(
        0,
        CONST.CURRENCY.USD,
        CONST.REPORT.SPLIT_REPORTID,
        comment,
        '',
        '',
        '',
        CONST.TRANSACTION.PARTIAL_TRANSACTION_MERCHANT,
        receiptObject,
        filename,
        undefined,
        category,
        tag,
        billable,
    );

    // Note: The created action must be optimistically generated before the IOU action so there's no chance that the created action appears after the IOU action in the chat
    const splitChatCreatedReportAction = ReportUtils.buildOptimisticCreatedReportAction(currentUserEmailForIOUSplit);
    const splitIOUReportAction = ReportUtils.buildOptimisticIOUReportAction(
        CONST.IOU.REPORT_ACTION_TYPE.SPLIT,
        0,
        CONST.CURRENCY.USD,
        comment,
        participants,
        splitTransaction.transactionID,
        undefined,
        '',
        false,
        false,
        receiptObject,
        isOwnPolicyExpenseChat,
    );

    splitChatReport.lastReadTime = DateUtils.getDBTime();
    splitChatReport.lastMessageText = splitIOUReportAction.message?.[0].text;
    splitChatReport.lastMessageHtml = splitIOUReportAction.message?.[0].html;

    // If we have an existing splitChatReport (group chat or workspace) use it's pending fields, otherwise indicate that we are adding a chat
    if (!existingSplitChatReport) {
        splitChatReport.pendingFields = {
            createChat: CONST.RED_BRICK_ROAD_PENDING_ACTION.ADD,
        };
    }

    const optimisticData: OnyxUpdate[] = [
        {
            // Use set for new reports because it doesn't exist yet, is faster,
            // and we need the data to be available when we navigate to the chat page
            onyxMethod: existingSplitChatReport ? Onyx.METHOD.MERGE : Onyx.METHOD.SET,
            key: `${ONYXKEYS.COLLECTION.REPORT}${splitChatReport.reportID}`,
            value: splitChatReport,
        },
        existingSplitChatReport
            ? {
                  onyxMethod: Onyx.METHOD.MERGE,
                  key: `${ONYXKEYS.COLLECTION.REPORT_ACTIONS}${splitChatReport.reportID}`,
                  value: {
                      [splitIOUReportAction.reportActionID]: splitIOUReportAction as OnyxTypes.ReportAction,
                  },
              }
            : {
                  onyxMethod: Onyx.METHOD.SET,
                  key: `${ONYXKEYS.COLLECTION.REPORT_ACTIONS}${splitChatReport.reportID}`,
                  value: {
                      [splitChatCreatedReportAction.reportActionID]: splitChatCreatedReportAction,
                      [splitIOUReportAction.reportActionID]: splitIOUReportAction as OnyxTypes.ReportAction,
                  },
              },
        {
            onyxMethod: Onyx.METHOD.SET,
            key: `${ONYXKEYS.COLLECTION.TRANSACTION}${splitTransaction.transactionID}`,
            value: splitTransaction,
        },
    ];

    const successData: OnyxUpdate[] = [
        {
            onyxMethod: Onyx.METHOD.MERGE,
            key: `${ONYXKEYS.COLLECTION.REPORT_ACTIONS}${splitChatReport.reportID}`,
            value: {
                ...(existingSplitChatReport ? {} : {[splitChatCreatedReportAction.reportActionID]: {pendingAction: null}}),
                [splitIOUReportAction.reportActionID]: {pendingAction: null},
            },
        },
        {
            onyxMethod: Onyx.METHOD.MERGE,
            key: `${ONYXKEYS.COLLECTION.TRANSACTION}${splitTransaction.transactionID}`,
            value: {pendingAction: null},
        },
    ];

    if (!existingSplitChatReport) {
        successData.push({
            onyxMethod: Onyx.METHOD.MERGE,
            key: `${ONYXKEYS.COLLECTION.REPORT}${splitChatReport.reportID}`,
            value: {pendingFields: {createChat: null}},
        });
    }

    const failureData: OnyxUpdate[] = [
        {
            onyxMethod: Onyx.METHOD.MERGE,
            key: `${ONYXKEYS.COLLECTION.TRANSACTION}${splitTransaction.transactionID}`,
            value: {
                errors: ErrorUtils.getMicroSecondOnyxError('iou.error.genericCreateFailureMessage'),
            },
        },
    ];

    if (existingSplitChatReport) {
        failureData.push({
            onyxMethod: Onyx.METHOD.MERGE,
            key: `${ONYXKEYS.COLLECTION.REPORT_ACTIONS}${splitChatReport.reportID}`,
            value: {
                [splitIOUReportAction.reportActionID]: {
                    errors: getReceiptError(receipt, filename),
                },
            },
        });
    } else {
        failureData.push(
            {
                onyxMethod: Onyx.METHOD.MERGE,
                key: `${ONYXKEYS.COLLECTION.REPORT}${splitChatReport.reportID}`,
                value: {
                    errorFields: {
                        createChat: ErrorUtils.getMicroSecondOnyxError('report.genericCreateReportFailureMessage'),
                    },
                },
            },
            {
                onyxMethod: Onyx.METHOD.MERGE,
                key: `${ONYXKEYS.COLLECTION.REPORT_ACTIONS}${splitChatReport.reportID}`,
                value: {
                    [splitChatCreatedReportAction.reportActionID]: {
                        errors: ErrorUtils.getMicroSecondOnyxError('report.genericCreateReportFailureMessage'),
                    },
                    [splitIOUReportAction.reportActionID]: {
                        errors: getReceiptError(receipt, filename),
                    },
                },
            },
        );
    }

    const splits: Split[] = [{email: currentUserEmailForIOUSplit, accountID: currentUserAccountID}];

    participants.forEach((participant) => {
        // Disabling this line since participant.login can be an empty string
        // eslint-disable-next-line @typescript-eslint/prefer-nullish-coalescing
        const email = participant.isOwnPolicyExpenseChat ? '' : OptionsListUtils.addSMSDomainIfPhoneNumber(participant.login || participant.text || '').toLowerCase();
        const accountID = participant.isOwnPolicyExpenseChat ? 0 : Number(participant.accountID);
        if (email === currentUserEmailForIOUSplit) {
            return;
        }

        // When splitting with a workspace chat, we only need to supply the policyID and the workspace reportID as it's needed so we can update the report preview
        if (participant.isOwnPolicyExpenseChat) {
            splits.push({
                policyID: participant.policyID,
                chatReportID: splitChatReport.reportID,
            });
            return;
        }

        const participantPersonalDetails = allPersonalDetails[participant?.accountID ?? -1];
        if (!participantPersonalDetails) {
            optimisticData.push({
                onyxMethod: Onyx.METHOD.MERGE,
                key: ONYXKEYS.PERSONAL_DETAILS_LIST,
                value: {
                    [accountID]: {
                        accountID,
                        avatar: UserUtils.getDefaultAvatarURL(accountID),
                        // Disabling this line since participant.displayName can be an empty string
                        // eslint-disable-next-line @typescript-eslint/prefer-nullish-coalescing
                        displayName: LocalePhoneNumber.formatPhoneNumber(participant.displayName || email),
                        // Disabling this line since participant.login can be an empty string
                        // eslint-disable-next-line @typescript-eslint/prefer-nullish-coalescing
                        login: participant.login || participant.text,
                        isOptimisticPersonalDetail: true,
                    },
                },
            });
        }

        splits.push({
            email,
            accountID,
        });
    });

    participants.forEach((participant) => {
        const isPolicyExpenseChat = ReportUtils.isPolicyExpenseChat(participant);
        if (!isPolicyExpenseChat) {
            return;
        }

        const optimisticPolicyRecentlyUsedCategories = Policy.buildOptimisticPolicyRecentlyUsedCategories(participant.policyID, category);
        const optimisticPolicyRecentlyUsedTags = Policy.buildOptimisticPolicyRecentlyUsedTags(participant.policyID, tag);

        if (optimisticPolicyRecentlyUsedCategories.length > 0) {
            optimisticData.push({
                onyxMethod: Onyx.METHOD.SET,
                key: `${ONYXKEYS.COLLECTION.POLICY_RECENTLY_USED_CATEGORIES}${participant.policyID}`,
                value: optimisticPolicyRecentlyUsedCategories,
            });
        }

        if (!isEmptyObject(optimisticPolicyRecentlyUsedTags)) {
            optimisticData.push({
                onyxMethod: Onyx.METHOD.MERGE,
                key: `${ONYXKEYS.COLLECTION.POLICY_RECENTLY_USED_TAGS}${participant.policyID}`,
                value: optimisticPolicyRecentlyUsedTags,
            });
        }
    });

    // Save the new splits array into the transaction's comment in case the user calls CompleteSplitBill while offline
    optimisticData.push({
        onyxMethod: Onyx.METHOD.MERGE,
        key: `${ONYXKEYS.COLLECTION.TRANSACTION}${splitTransaction.transactionID}`,
        value: {
            comment: {
                splits,
            },
        },
    });

    const parameters: StartSplitBillParams = {
        chatReportID: splitChatReport.reportID,
        reportActionID: splitIOUReportAction.reportActionID,
        transactionID: splitTransaction.transactionID,
        splits: JSON.stringify(splits),
        receipt,
        comment,
        category,
        tag,
        isFromGroupDM: !existingSplitChatReport,
        billable,
        ...(existingSplitChatReport ? {} : {createdReportActionID: splitChatCreatedReportAction.reportActionID}),
    };

    API.write(WRITE_COMMANDS.START_SPLIT_BILL, parameters, {optimisticData, successData, failureData});

    resetMoneyRequestInfo();
    Navigation.dismissModalWithReport(splitChatReport);
    Report.notifyNewAction(splitChatReport.chatReportID ?? '', currentUserAccountID);
}

/** Used for editing a split bill while it's still scanning or when SmartScan fails, it completes a split bill started by startSplitBill above.
 *
 * @param chatReportID - The group chat or workspace reportID
 * @param reportAction - The split action that lives in the chatReport above
 * @param updatedTransaction - The updated **draft** split transaction
 * @param sessionAccountID - accountID of the current user
 * @param sessionEmail - email of the current user
 */
function completeSplitBill(chatReportID: string, reportAction: OnyxTypes.ReportAction, updatedTransaction: OnyxTypes.Transaction, sessionAccountID: number, sessionEmail: string) {
    const currentUserEmailForIOUSplit = OptionsListUtils.addSMSDomainIfPhoneNumber(sessionEmail);
    const {transactionID} = updatedTransaction;
    const unmodifiedTransaction = allTransactions[`${ONYXKEYS.COLLECTION.TRANSACTION}${transactionID}`];

    // Save optimistic updated transaction and action
    const optimisticData: OnyxUpdate[] = [
        {
            onyxMethod: Onyx.METHOD.MERGE,
            key: `${ONYXKEYS.COLLECTION.TRANSACTION}${transactionID}`,
            value: {
                ...updatedTransaction,
                receipt: {
                    state: CONST.IOU.RECEIPT_STATE.OPEN,
                },
            },
        },
        {
            onyxMethod: Onyx.METHOD.MERGE,
            key: `${ONYXKEYS.COLLECTION.REPORT_ACTIONS}${chatReportID}`,
            value: {
                [reportAction.reportActionID]: {
                    lastModified: DateUtils.getDBTime(),
                    whisperedToAccountIDs: [],
                },
            },
        },
    ];

    const successData: OnyxUpdate[] = [
        {
            onyxMethod: Onyx.METHOD.MERGE,
            key: `${ONYXKEYS.COLLECTION.TRANSACTION}${transactionID}`,
            value: {pendingAction: null},
        },
        {
            onyxMethod: Onyx.METHOD.MERGE,
            key: `${ONYXKEYS.COLLECTION.SPLIT_TRANSACTION_DRAFT}${transactionID}`,
            value: {pendingAction: null},
        },
    ];

    const failureData: OnyxUpdate[] = [
        {
            onyxMethod: Onyx.METHOD.MERGE,
            key: `${ONYXKEYS.COLLECTION.TRANSACTION}${transactionID}`,
            value: {
                ...unmodifiedTransaction,
                errors: ErrorUtils.getMicroSecondOnyxError('iou.error.genericCreateFailureMessage'),
            },
        },
        {
            onyxMethod: Onyx.METHOD.MERGE,
            key: `${ONYXKEYS.COLLECTION.REPORT_ACTIONS}${chatReportID}`,
            value: {
                [reportAction.reportActionID]: {
                    ...reportAction,
                    errors: ErrorUtils.getMicroSecondOnyxError('iou.error.genericCreateFailureMessage'),
                },
            },
        },
    ];

    const splitParticipants: Split[] = updatedTransaction.comment.splits ?? [];
    const {modifiedAmount: amount, modifiedCurrency: currency} = updatedTransaction;

    // Exclude the current user when calculating the split amount, `calculateAmount` takes it into account
    const splitAmount = IOUUtils.calculateAmount(splitParticipants.length - 1, amount ?? 0, currency ?? '', false);

    const splits: Split[] = [{email: currentUserEmailForIOUSplit}];
    splitParticipants.forEach((participant) => {
        // Skip creating the transaction for the current user
        if (participant.email === currentUserEmailForIOUSplit) {
            return;
        }
        const isPolicyExpenseChat = !!participant.policyID;

        if (!isPolicyExpenseChat) {
            // In case this is still the optimistic accountID saved in the splits array, return early as we cannot know
            // if there is an existing chat between the split creator and this participant
            // Instead, we will rely on Auth generating the report IDs and the user won't see any optimistic chats or reports created
            const participantPersonalDetails: OnyxTypes.PersonalDetails | EmptyObject = allPersonalDetails[participant?.accountID ?? -1] ?? {};
            if (!participantPersonalDetails || participantPersonalDetails.isOptimisticPersonalDetail) {
                splits.push({
                    email: participant.email,
                });
                return;
            }
        }

        let oneOnOneChatReport: OnyxTypes.Report | null;
        let isNewOneOnOneChatReport = false;
        if (isPolicyExpenseChat) {
            // The workspace chat reportID is saved in the splits array when starting a split bill with a workspace
            oneOnOneChatReport = allReports?.[`${ONYXKEYS.COLLECTION.REPORT}${participant.chatReportID}`] ?? null;
        } else {
            const existingChatReport = ReportUtils.getChatByParticipants(participant.accountID ? [participant.accountID] : []);
            isNewOneOnOneChatReport = !existingChatReport;
            oneOnOneChatReport = existingChatReport ?? ReportUtils.buildOptimisticChatReport(participant.accountID ? [participant.accountID] : []);
        }

        let oneOnOneIOUReport: OneOnOneIOUReport = oneOnOneChatReport?.iouReportID ? allReports?.[`${ONYXKEYS.COLLECTION.REPORT}${oneOnOneChatReport.iouReportID}`] : null;
        const shouldCreateNewOneOnOneIOUReport =
            !oneOnOneIOUReport || (isPolicyExpenseChat && ReportUtils.isControlPolicyExpenseReport(oneOnOneIOUReport) && ReportUtils.isReportApproved(oneOnOneIOUReport));

        if (!oneOnOneIOUReport || shouldCreateNewOneOnOneIOUReport) {
            oneOnOneIOUReport = isPolicyExpenseChat
                ? ReportUtils.buildOptimisticExpenseReport(oneOnOneChatReport?.reportID ?? '', participant.policyID ?? '', sessionAccountID, splitAmount, currency ?? '')
                : ReportUtils.buildOptimisticIOUReport(sessionAccountID, participant.accountID ?? -1, splitAmount, oneOnOneChatReport?.reportID ?? '', currency ?? '');
        } else if (isPolicyExpenseChat) {
            if (typeof oneOnOneIOUReport?.total === 'number') {
                // Because of the Expense reports are stored as negative values, we subtract the total from the amount
                oneOnOneIOUReport.total -= splitAmount;
            }
        } else {
            oneOnOneIOUReport = IOUUtils.updateIOUOwnerAndTotal(oneOnOneIOUReport, sessionAccountID, splitAmount, currency ?? '');
        }

        const oneOnOneTransaction = TransactionUtils.buildOptimisticTransaction(
            isPolicyExpenseChat ? -splitAmount : splitAmount,
            currency ?? '',
            oneOnOneIOUReport?.reportID ?? '',
            updatedTransaction.comment.comment,
            updatedTransaction.modifiedCreated,
            CONST.IOU.TYPE.SPLIT,
            transactionID,
            updatedTransaction.modifiedMerchant,
            {...updatedTransaction.receipt, state: CONST.IOU.RECEIPT_STATE.OPEN},
            updatedTransaction.filename,
            undefined,
            updatedTransaction.category,
            updatedTransaction.tag,
            updatedTransaction.billable,
        );

        const oneOnOneCreatedActionForChat = ReportUtils.buildOptimisticCreatedReportAction(currentUserEmailForIOUSplit);
        const oneOnOneCreatedActionForIOU = ReportUtils.buildOptimisticCreatedReportAction(currentUserEmailForIOUSplit);
        const oneOnOneIOUAction = ReportUtils.buildOptimisticIOUReportAction(
            CONST.IOU.REPORT_ACTION_TYPE.CREATE,
            splitAmount,
            currency ?? '',
            updatedTransaction.comment.comment ?? '',
            [participant],
            oneOnOneTransaction.transactionID,
            undefined,
            oneOnOneIOUReport?.reportID,
        );

        let oneOnOneReportPreviewAction = ReportActionsUtils.getReportPreviewAction(oneOnOneChatReport?.reportID ?? '', oneOnOneIOUReport?.reportID ?? '');
        if (oneOnOneReportPreviewAction) {
            oneOnOneReportPreviewAction = ReportUtils.updateReportPreview(oneOnOneIOUReport, oneOnOneReportPreviewAction);
        } else {
            oneOnOneReportPreviewAction = ReportUtils.buildOptimisticReportPreview(oneOnOneChatReport, oneOnOneIOUReport, '', oneOnOneTransaction);
        }

        const [oneOnOneOptimisticData, oneOnOneSuccessData, oneOnOneFailureData] = buildOnyxDataForMoneyRequest(
            oneOnOneChatReport,
            oneOnOneIOUReport,
            oneOnOneTransaction,
            oneOnOneCreatedActionForChat,
            oneOnOneCreatedActionForIOU,
            oneOnOneIOUAction,
            {},
            oneOnOneReportPreviewAction,
            [],
            {},
            isNewOneOnOneChatReport,
            shouldCreateNewOneOnOneIOUReport,
        );

        splits.push({
            email: participant.email,
            accountID: participant.accountID,
            policyID: participant.policyID,
            iouReportID: oneOnOneIOUReport?.reportID,
            chatReportID: oneOnOneChatReport?.reportID,
            transactionID: oneOnOneTransaction.transactionID,
            reportActionID: oneOnOneIOUAction.reportActionID,
            createdChatReportActionID: oneOnOneCreatedActionForChat.reportActionID,
            createdIOUReportActionID: oneOnOneCreatedActionForIOU.reportActionID,
            reportPreviewReportActionID: oneOnOneReportPreviewAction.reportActionID,
        });

        optimisticData.push(...oneOnOneOptimisticData);
        successData.push(...oneOnOneSuccessData);
        failureData.push(...oneOnOneFailureData);
    });

    const {
        amount: transactionAmount,
        currency: transactionCurrency,
        created: transactionCreated,
        merchant: transactionMerchant,
        comment: transactionComment,
        category: transactionCategory,
        tag: transactionTag,
    } = ReportUtils.getTransactionDetails(updatedTransaction) ?? {};

    const parameters: CompleteSplitBillParams = {
        transactionID,
        amount: transactionAmount,
        currency: transactionCurrency,
        created: transactionCreated,
        merchant: transactionMerchant,
        comment: transactionComment,
        category: transactionCategory,
        tag: transactionTag,
        splits: JSON.stringify(splits),
    };

    API.write(WRITE_COMMANDS.COMPLETE_SPLIT_BILL, parameters, {optimisticData, successData, failureData});
    Navigation.dismissModal(chatReportID);
    Report.notifyNewAction(chatReportID, sessionAccountID);
}

function setDraftSplitTransaction(transactionID: string, transactionChanges: TransactionChanges = {}) {
    let draftSplitTransaction = allDraftSplitTransactions[`${ONYXKEYS.COLLECTION.SPLIT_TRANSACTION_DRAFT}${transactionID}`];

    if (!draftSplitTransaction) {
        draftSplitTransaction = allTransactions[`${ONYXKEYS.COLLECTION.TRANSACTION}${transactionID}`];
    }

    const updatedTransaction = draftSplitTransaction ? TransactionUtils.getUpdatedTransaction(draftSplitTransaction, transactionChanges, false, false) : null;

    Onyx.merge(`${ONYXKEYS.COLLECTION.SPLIT_TRANSACTION_DRAFT}${transactionID}`, updatedTransaction);
}

function editRegularMoneyRequest(
    transactionID: string,
    transactionThreadReportID: string,
    transactionChanges: TransactionChanges,
    policy: OnyxTypes.Policy,
    policyTags: OnyxTypes.PolicyTagList,
    policyCategories: OnyxTypes.PolicyCategories,
) {
    // STEP 1: Get all collections we're updating
    const transactionThread = allReports?.[`${ONYXKEYS.COLLECTION.REPORT}${transactionThreadReportID}`] ?? null;
    const transaction = allTransactions[`${ONYXKEYS.COLLECTION.TRANSACTION}${transactionID}`];
    const iouReport = allReports?.[`${ONYXKEYS.COLLECTION.REPORT}${transactionThread?.parentReportID}`] ?? null;
    const chatReport = allReports?.[`${ONYXKEYS.COLLECTION.REPORT}${iouReport?.chatReportID}`] ?? null;
    const isFromExpenseReport = ReportUtils.isExpenseReport(iouReport);

    // STEP 2: Build new modified expense report action.
    const updatedReportAction = ReportUtils.buildOptimisticModifiedExpenseReportAction(transactionThread, transaction, transactionChanges, isFromExpenseReport);
    const updatedTransaction = transaction ? TransactionUtils.getUpdatedTransaction(transaction, transactionChanges, isFromExpenseReport) : null;

    // STEP 3: Compute the IOU total and update the report preview message so LHN amount owed is correct
    // Should only update if the transaction matches the currency of the report, else we wait for the update
    // from the server with the currency conversion
    let updatedMoneyRequestReport = {...iouReport};
    const updatedChatReport = {...chatReport};
    const diff = TransactionUtils.getAmount(transaction, true) - TransactionUtils.getAmount(updatedTransaction, true);
    if (updatedTransaction?.currency === iouReport?.currency && updatedTransaction?.modifiedAmount && diff !== 0) {
        if (ReportUtils.isExpenseReport(iouReport) && typeof updatedMoneyRequestReport.total === 'number') {
            updatedMoneyRequestReport.total += diff;
        } else {
            updatedMoneyRequestReport = iouReport
                ? IOUUtils.updateIOUOwnerAndTotal(iouReport, updatedReportAction.actorAccountID ?? -1, diff, TransactionUtils.getCurrency(transaction), false)
                : {};
        }

        updatedMoneyRequestReport.cachedTotal = CurrencyUtils.convertToDisplayString(updatedMoneyRequestReport.total, updatedTransaction.currency);

        // Update the last message of the IOU report
        const lastMessage = ReportUtils.getIOUReportActionMessage(
            iouReport?.reportID ?? '',
            CONST.IOU.REPORT_ACTION_TYPE.CREATE,
            updatedMoneyRequestReport.total ?? 0,
            '',
            updatedTransaction.currency,
            '',
            false,
        );
        updatedMoneyRequestReport.lastMessageText = lastMessage[0].text;
        updatedMoneyRequestReport.lastMessageHtml = lastMessage[0].html;

        // Update the last message of the chat report
        const hasNonReimbursableTransactions = ReportUtils.hasNonReimbursableTransactions(iouReport?.reportID);
        const messageText = Localize.translateLocal(hasNonReimbursableTransactions ? 'iou.payerSpentAmount' : 'iou.payerOwesAmount', {
            payer: ReportUtils.getPersonalDetailsForAccountID(updatedMoneyRequestReport.managerID ?? -1).login ?? '',
            amount: CurrencyUtils.convertToDisplayString(updatedMoneyRequestReport.total, updatedMoneyRequestReport.currency),
        });
        updatedChatReport.lastMessageText = messageText;
        updatedChatReport.lastMessageHtml = messageText;
    }

    const isScanning = TransactionUtils.hasReceipt(updatedTransaction) && TransactionUtils.isReceiptBeingScanned(updatedTransaction);

    // STEP 4: Compose the optimistic data
    const currentTime = DateUtils.getDBTime();
    const optimisticData: OnyxUpdate[] = [
        {
            onyxMethod: Onyx.METHOD.MERGE,
            key: `${ONYXKEYS.COLLECTION.REPORT_ACTIONS}${transactionThread?.reportID}`,
            value: {
                [updatedReportAction.reportActionID]: updatedReportAction as OnyxTypes.ReportAction,
            },
        },
        {
            onyxMethod: Onyx.METHOD.MERGE,
            key: `${ONYXKEYS.COLLECTION.TRANSACTION}${transactionID}`,
            value: updatedTransaction,
        },
        {
            onyxMethod: Onyx.METHOD.MERGE,
            key: `${ONYXKEYS.COLLECTION.REPORT}${iouReport?.reportID}`,
            value: updatedMoneyRequestReport,
        },
        {
            onyxMethod: Onyx.METHOD.MERGE,
            key: `${ONYXKEYS.COLLECTION.REPORT}${iouReport?.chatReportID}`,
            value: updatedChatReport,
        },
        {
            onyxMethod: Onyx.METHOD.MERGE,
            key: `${ONYXKEYS.COLLECTION.REPORT}${transactionThreadReportID}`,
            value: {
                lastReadTime: currentTime,
                lastVisibleActionCreated: currentTime,
            },
        },
    ];

    if (!isScanning) {
        optimisticData.push(
            {
                onyxMethod: Onyx.METHOD.MERGE,
                key: `${ONYXKEYS.COLLECTION.REPORT_ACTIONS}${iouReport?.reportID}`,
                value: {
                    [transactionThread?.parentReportActionID ?? '']: {
                        whisperedToAccountIDs: [],
                    },
                },
            },
            {
                onyxMethod: Onyx.METHOD.MERGE,
                key: `${ONYXKEYS.COLLECTION.REPORT_ACTIONS}${iouReport?.parentReportID}`,
                value: {
                    [iouReport?.parentReportActionID ?? '']: {
                        whisperedToAccountIDs: [],
                    },
                },
            },
        );
    }

    // Update recently used categories if the category is changed
    if ('category' in transactionChanges) {
        const optimisticPolicyRecentlyUsedCategories = Policy.buildOptimisticPolicyRecentlyUsedCategories(iouReport?.policyID, transactionChanges.category);
        if (optimisticPolicyRecentlyUsedCategories.length) {
            optimisticData.push({
                onyxMethod: Onyx.METHOD.SET,
                key: `${ONYXKEYS.COLLECTION.POLICY_RECENTLY_USED_CATEGORIES}${iouReport?.policyID}`,
                value: optimisticPolicyRecentlyUsedCategories,
            });
        }
    }

    // Update recently used categories if the tag is changed
    if ('tag' in transactionChanges) {
        const optimisticPolicyRecentlyUsedTags = Policy.buildOptimisticPolicyRecentlyUsedTags(iouReport?.policyID, transactionChanges.tag);
        if (!isEmptyObject(optimisticPolicyRecentlyUsedTags)) {
            optimisticData.push({
                onyxMethod: Onyx.METHOD.MERGE,
                key: `${ONYXKEYS.COLLECTION.POLICY_RECENTLY_USED_TAGS}${iouReport?.policyID}`,
                value: optimisticPolicyRecentlyUsedTags,
            });
        }
    }

    const successData: OnyxUpdate[] = [
        {
            onyxMethod: Onyx.METHOD.MERGE,
            key: `${ONYXKEYS.COLLECTION.REPORT_ACTIONS}${transactionThread?.reportID}`,
            value: {
                [updatedReportAction.reportActionID]: {pendingAction: null},
            },
        },
        {
            onyxMethod: Onyx.METHOD.MERGE,
            key: `${ONYXKEYS.COLLECTION.TRANSACTION}${transactionID}`,
            value: {
                pendingFields: {
                    comment: null,
                    amount: null,
                    created: null,
                    currency: null,
                    merchant: null,
                    billable: null,
                    category: null,
                    tag: null,
                },
            },
        },
        {
            onyxMethod: Onyx.METHOD.MERGE,
            key: `${ONYXKEYS.COLLECTION.REPORT}${iouReport?.reportID}`,
            value: {pendingAction: null},
        },
    ];

    const failureData: OnyxUpdate[] = [
        {
            onyxMethod: Onyx.METHOD.MERGE,
            key: `${ONYXKEYS.COLLECTION.REPORT_ACTIONS}${transactionThread?.reportID}`,
            value: {
                [updatedReportAction.reportActionID]: {
                    errors: ErrorUtils.getMicroSecondOnyxError('iou.error.genericEditFailureMessage'),
                },
            },
        },
        {
            onyxMethod: Onyx.METHOD.MERGE,
            key: `${ONYXKEYS.COLLECTION.TRANSACTION}${transactionID}`,
            value: {
                ...transaction,
                modifiedCreated: transaction?.modifiedCreated ? transaction.modifiedCreated : null,
                modifiedAmount: transaction?.modifiedAmount ? transaction.modifiedAmount : null,
                modifiedCurrency: transaction?.modifiedCurrency ? transaction.modifiedCurrency : null,
                modifiedMerchant: transaction?.modifiedMerchant ? transaction.modifiedMerchant : null,
                modifiedWaypoints: transaction?.modifiedWaypoints ? transaction.modifiedWaypoints : null,
                pendingFields: null,
            },
        },
        {
            onyxMethod: Onyx.METHOD.MERGE,
            key: `${ONYXKEYS.COLLECTION.REPORT}${iouReport?.reportID}`,
            value: {
                ...iouReport,
                cachedTotal: iouReport?.cachedTotal ? iouReport?.cachedTotal : null,
            },
        },
        {
            onyxMethod: Onyx.METHOD.MERGE,
            key: `${ONYXKEYS.COLLECTION.REPORT}${iouReport?.chatReportID}`,
            value: chatReport,
        },
        {
            onyxMethod: Onyx.METHOD.MERGE,
            key: `${ONYXKEYS.COLLECTION.REPORT}${transactionThreadReportID}`,
            value: {
                lastReadTime: transactionThread?.lastReadTime,
                lastVisibleActionCreated: transactionThread?.lastVisibleActionCreated,
            },
        },
    ];

    // Add transaction violations if we have a paid policy and an updated transaction
    if (policy && PolicyUtils.isPaidGroupPolicy(policy) && updatedTransaction) {
        const currentTransactionViolations = allTransactionViolations[`${ONYXKEYS.COLLECTION.TRANSACTION_VIOLATIONS}${transactionID}`] ?? [];
        const updatedViolationsOnyxData = ViolationsUtils.getViolationsOnyxData(
            updatedTransaction,
            currentTransactionViolations,
            !!policy.requiresTag,
            policyTags,
            !!policy.requiresCategory,
            policyCategories,
        );
        optimisticData.push(updatedViolationsOnyxData);
        failureData.push({
            onyxMethod: Onyx.METHOD.MERGE,
            key: `${ONYXKEYS.COLLECTION.TRANSACTION_VIOLATIONS}${transactionID}`,
            value: currentTransactionViolations,
        });
    }

    // STEP 6: Call the API endpoint
    const {created, amount, currency, comment, merchant, category, billable, tag} = ReportUtils.getTransactionDetails(updatedTransaction) ?? {};

    const parameters: EditMoneyRequestParams = {
        transactionID,
        reportActionID: updatedReportAction.reportActionID,
        created,
        amount,
        currency,
        comment,
        merchant,
        category,
        billable,
        tag,
    };

    API.write(WRITE_COMMANDS.EDIT_MONEY_REQUEST, parameters, {optimisticData, successData, failureData});
}

function editMoneyRequest(
    transaction: OnyxTypes.Transaction,
    transactionThreadReportID: string,
    transactionChanges: TransactionChanges,
    policy: OnyxTypes.Policy,
    policyTags: OnyxTypes.PolicyTagList,
    policyCategories: OnyxTypes.PolicyCategories,
) {
    if (TransactionUtils.isDistanceRequest(transaction)) {
        updateDistanceRequest(transaction.transactionID, transactionThreadReportID, transactionChanges, policy, policyTags, policyCategories);
    } else {
        editRegularMoneyRequest(transaction.transactionID, transactionThreadReportID, transactionChanges, policy, policyTags, policyCategories);
    }
}

/** Updates the amount and currency fields of a money request */
function updateMoneyRequestAmountAndCurrency(
    transactionID: string,
    transactionThreadReportID: string,
    currency: string,
    amount: number,
    policy: OnyxEntry<OnyxTypes.Policy>,
    policyTagList: OnyxEntry<OnyxTypes.PolicyTagList>,
    policyCategories: OnyxEntry<OnyxTypes.PolicyCategories>,
) {
    const transactionChanges = {
        amount,
        currency,
    };
    const {params, onyxData} = getUpdateMoneyRequestParams(transactionID, transactionThreadReportID, transactionChanges, policy, policyTagList, policyCategories, true);
    API.write(WRITE_COMMANDS.UPDATE_MONEY_REQUEST_AMOUNT_AND_CURRENCY, params, onyxData);
}

function deleteMoneyRequest(transactionID: string, reportAction: OnyxTypes.ReportAction, isSingleTransactionView = false) {
    // STEP 1: Get all collections we're updating
    const iouReportID = reportAction?.actionName === CONST.REPORT.ACTIONS.TYPE.IOU ? reportAction.originalMessage.IOUReportID : '';
    const iouReport = allReports?.[`${ONYXKEYS.COLLECTION.REPORT}${iouReportID}`] ?? null;
    const chatReport = allReports?.[`${ONYXKEYS.COLLECTION.REPORT}${iouReport?.chatReportID}`];
    const reportPreviewAction = ReportActionsUtils.getReportPreviewAction(iouReport?.chatReportID ?? '', iouReport?.reportID ?? '');
    const transaction = allTransactions[`${ONYXKEYS.COLLECTION.TRANSACTION}${transactionID}`];
    const transactionViolations = allTransactionViolations[`${ONYXKEYS.COLLECTION.TRANSACTION_VIOLATIONS}${transactionID}`];
    const transactionThreadID = reportAction.childReportID;
    let transactionThread = null;
    if (transactionThreadID) {
        transactionThread = allReports?.[`${ONYXKEYS.COLLECTION.REPORT}${transactionThreadID}`] ?? null;
    }

    // STEP 2: Decide if we need to:
    // 1. Delete the transactionThread - delete if there are no visible comments in the thread
    // 2. Update the moneyRequestPreview to show [Deleted request] - update if the transactionThread exists AND it isn't being deleted
    const shouldDeleteTransactionThread = transactionThreadID ? (reportAction?.childVisibleActionCount ?? 0) === 0 : false;
    const shouldShowDeletedRequestMessage = !!transactionThreadID && !shouldDeleteTransactionThread;

    // STEP 3: Update the IOU reportAction and decide if the iouReport should be deleted. We delete the iouReport if there are no visible comments left in the report.
    const updatedReportAction = {
        [reportAction.reportActionID]: {
            pendingAction: shouldShowDeletedRequestMessage ? CONST.RED_BRICK_ROAD_PENDING_ACTION.UPDATE : CONST.RED_BRICK_ROAD_PENDING_ACTION.DELETE,
            previousMessage: reportAction.message,
            message: [
                {
                    type: 'COMMENT',
                    html: '',
                    text: '',
                    isEdited: true,
                    isDeletedParentAction: shouldShowDeletedRequestMessage,
                },
            ],
            originalMessage: {
                IOUTransactionID: null,
            },
            errors: undefined,
        },
    } as OnyxTypes.ReportActions;

    const lastVisibleAction = ReportActionsUtils.getLastVisibleAction(iouReport?.reportID ?? '', updatedReportAction);
    const iouReportLastMessageText = ReportActionsUtils.getLastVisibleMessage(iouReport?.reportID ?? '', updatedReportAction).lastMessageText;
    const shouldDeleteIOUReport =
        iouReportLastMessageText.length === 0 && !ReportActionsUtils.isDeletedParentAction(lastVisibleAction) && (!transactionThreadID || shouldDeleteTransactionThread);

    // STEP 4: Update the iouReport and reportPreview with new totals and messages if it wasn't deleted
    let updatedIOUReport: OnyxTypes.Report | null;
    const currency = TransactionUtils.getCurrency(transaction);
    const updatedReportPreviewAction: OnyxTypes.ReportAction | EmptyObject = {...reportPreviewAction};
    updatedReportPreviewAction.pendingAction = shouldDeleteIOUReport ? CONST.RED_BRICK_ROAD_PENDING_ACTION.DELETE : CONST.RED_BRICK_ROAD_PENDING_ACTION.UPDATE;
    if (iouReport && ReportUtils.isExpenseReport(iouReport)) {
        updatedIOUReport = {...iouReport};

        if (typeof updatedIOUReport.total === 'number' && currency === iouReport?.currency) {
            // Because of the Expense reports are stored as negative values, we add the total from the amount
            updatedIOUReport.total += TransactionUtils.getAmount(transaction, true);
        }
    } else {
        updatedIOUReport = IOUUtils.updateIOUOwnerAndTotal(iouReport, reportAction.actorAccountID ?? -1, TransactionUtils.getAmount(transaction, false), currency, true);
    }

    if (updatedIOUReport) {
        updatedIOUReport.lastMessageText = iouReportLastMessageText;
        updatedIOUReport.lastVisibleActionCreated = lastVisibleAction?.created;
    }

    const hasNonReimbursableTransactions = ReportUtils.hasNonReimbursableTransactions(iouReport?.reportID);
    const messageText = Localize.translateLocal(hasNonReimbursableTransactions ? 'iou.payerSpentAmount' : 'iou.payerOwesAmount', {
        payer: ReportUtils.getPersonalDetailsForAccountID(updatedIOUReport?.managerID ?? -1).login ?? '',
        amount: CurrencyUtils.convertToDisplayString(updatedIOUReport?.total, updatedIOUReport?.currency),
    });

    if (updatedReportPreviewAction?.message?.[0]) {
        updatedReportPreviewAction.message[0].text = messageText;
        updatedReportPreviewAction.message[0].html = shouldDeleteIOUReport ? '' : messageText;
    }

    if (updatedReportPreviewAction && reportPreviewAction?.childMoneyRequestCount && reportPreviewAction?.childMoneyRequestCount > 0) {
        updatedReportPreviewAction.childMoneyRequestCount = reportPreviewAction.childMoneyRequestCount - 1;
    }

    // STEP 5: Build Onyx data
    const optimisticData: OnyxUpdate[] = [
        {
            onyxMethod: Onyx.METHOD.SET,
            key: `${ONYXKEYS.COLLECTION.TRANSACTION}${transactionID}`,
            value: null,
        },
    ];

    if (Permissions.canUseViolations(betas)) {
        optimisticData.push({
            onyxMethod: Onyx.METHOD.SET,
            key: `${ONYXKEYS.COLLECTION.TRANSACTION_VIOLATIONS}${transactionID}`,
            value: null,
        });
    }

    if (shouldDeleteTransactionThread) {
        optimisticData.push(
            {
                onyxMethod: Onyx.METHOD.SET,
                key: `${ONYXKEYS.COLLECTION.REPORT}${transactionThreadID}`,
                value: null,
            },
            {
                onyxMethod: Onyx.METHOD.SET,
                key: `${ONYXKEYS.COLLECTION.REPORT_ACTIONS}${transactionThreadID}`,
                value: null,
            },
        );
    }

    optimisticData.push(
        {
            onyxMethod: Onyx.METHOD.MERGE,
            key: `${ONYXKEYS.COLLECTION.REPORT_ACTIONS}${iouReport?.reportID}`,
            value: updatedReportAction,
        },
        {
            onyxMethod: Onyx.METHOD.MERGE,
            key: `${ONYXKEYS.COLLECTION.REPORT}${iouReport?.reportID}`,
            value: updatedIOUReport,
        },
        {
            onyxMethod: Onyx.METHOD.MERGE,
            key: `${ONYXKEYS.COLLECTION.REPORT_ACTIONS}${chatReport?.reportID}`,
            value: {
                [reportPreviewAction?.reportActionID ?? '']: updatedReportPreviewAction,
            },
        },
    );

    if (!shouldDeleteIOUReport && updatedReportPreviewAction.childMoneyRequestCount === 0) {
        optimisticData.push({
            onyxMethod: Onyx.METHOD.MERGE,
            key: `${ONYXKEYS.COLLECTION.REPORT}${chatReport?.reportID}`,
            value: {
                hasOutstandingChildRequest: false,
            },
        });
    }

    if (shouldDeleteIOUReport) {
        optimisticData.push({
            onyxMethod: Onyx.METHOD.MERGE,
            key: `${ONYXKEYS.COLLECTION.REPORT}${chatReport?.reportID}`,
            value: {
                hasOutstandingChildRequest: false,
                iouReportID: null,
                lastMessageText: ReportActionsUtils.getLastVisibleMessage(iouReport?.chatReportID ?? '', {[reportPreviewAction?.reportActionID ?? '']: null})?.lastMessageText,
                lastVisibleActionCreated: ReportActionsUtils.getLastVisibleAction(iouReport?.chatReportID ?? '', {[reportPreviewAction?.reportActionID ?? '']: null})?.created,
            },
        });
    }

    const successData: OnyxUpdate[] = [
        {
            onyxMethod: Onyx.METHOD.MERGE,
            key: `${ONYXKEYS.COLLECTION.REPORT_ACTIONS}${iouReport?.reportID}`,
            value: {
                [reportAction.reportActionID]: shouldDeleteIOUReport
                    ? null
                    : {
                          pendingAction: null,
                      },
            },
        },
        {
            onyxMethod: Onyx.METHOD.MERGE,
            key: `${ONYXKEYS.COLLECTION.REPORT_ACTIONS}${chatReport?.reportID}`,
            value: {
                [reportPreviewAction?.reportActionID ?? '']: shouldDeleteIOUReport
                    ? null
                    : {
                          pendingAction: null,
                          errors: null,
                      },
            },
        },
    ];

    if (shouldDeleteIOUReport) {
        successData.push({
            onyxMethod: Onyx.METHOD.SET,
            key: `${ONYXKEYS.COLLECTION.REPORT}${iouReport?.reportID}`,
            value: null,
        });
    }

    const failureData: OnyxUpdate[] = [
        {
            onyxMethod: Onyx.METHOD.SET,
            key: `${ONYXKEYS.COLLECTION.TRANSACTION}${transactionID}`,
            value: transaction,
        },
    ];

    if (Permissions.canUseViolations(betas)) {
        failureData.push({
            onyxMethod: Onyx.METHOD.SET,
            key: `${ONYXKEYS.COLLECTION.TRANSACTION_VIOLATIONS}${transactionID}`,
            value: transactionViolations,
        });
    }

    if (shouldDeleteTransactionThread) {
        failureData.push({
            onyxMethod: Onyx.METHOD.SET,
            key: `${ONYXKEYS.COLLECTION.REPORT}${transactionThreadID}`,
            value: transactionThread,
        });
    }

    failureData.push(
        {
            onyxMethod: Onyx.METHOD.MERGE,
            key: `${ONYXKEYS.COLLECTION.REPORT_ACTIONS}${iouReport?.reportID}`,
            value: {
                [reportAction.reportActionID]: {
                    ...reportAction,
                    pendingAction: null,
                    errors: ErrorUtils.getMicroSecondOnyxError('iou.error.genericDeleteFailureMessage'),
                },
            },
        },
        shouldDeleteIOUReport
            ? {
                  onyxMethod: Onyx.METHOD.SET,
                  key: `${ONYXKEYS.COLLECTION.REPORT}${iouReport?.reportID}`,
                  value: iouReport,
              }
            : {
                  onyxMethod: Onyx.METHOD.MERGE,
                  key: `${ONYXKEYS.COLLECTION.REPORT}${iouReport?.reportID}`,
                  value: iouReport,
              },
        {
            onyxMethod: Onyx.METHOD.MERGE,
            key: `${ONYXKEYS.COLLECTION.REPORT_ACTIONS}${chatReport?.reportID}`,
            value: {
                [reportPreviewAction?.reportActionID ?? '']: {
                    ...reportPreviewAction,
                    pendingAction: null,
                    errors: ErrorUtils.getMicroSecondOnyxError('iou.error.genericDeleteFailureMessage'),
                },
            },
        },
    );

    if (chatReport && shouldDeleteIOUReport) {
        failureData.push({
            onyxMethod: Onyx.METHOD.MERGE,
            key: `${ONYXKEYS.COLLECTION.REPORT}${chatReport.reportID}`,
            value: chatReport,
        });
    }

    if (!shouldDeleteIOUReport && updatedReportPreviewAction.childMoneyRequestCount === 0) {
        failureData.push({
            onyxMethod: Onyx.METHOD.MERGE,
            key: `${ONYXKEYS.COLLECTION.REPORT}${chatReport?.reportID}`,
            value: {
                hasOutstandingChildRequest: true,
            },
        });
    }

    const parameters: DeleteMoneyRequestParams = {
        transactionID,
        reportActionID: reportAction.reportActionID,
    };

    // STEP 6: Make the API request
    API.write(WRITE_COMMANDS.DELETE_MONEY_REQUEST, parameters, {optimisticData, successData, failureData});

    // STEP 7: Navigate the user depending on which page they are on and which resources were deleted
    if (iouReport && isSingleTransactionView && shouldDeleteTransactionThread && !shouldDeleteIOUReport) {
        // Pop the deleted report screen before navigating. This prevents navigating to the Concierge chat due to the missing report.
        Navigation.goBack(ROUTES.REPORT_WITH_ID.getRoute(iouReport.reportID));
        return;
    }

    if (iouReport?.chatReportID && shouldDeleteIOUReport) {
        // Pop the deleted report screen before navigating. This prevents navigating to the Concierge chat due to the missing report.
        Navigation.goBack(ROUTES.REPORT_WITH_ID.getRoute(iouReport.chatReportID));
    }
}

/**
 * @param managerID - Account ID of the person sending the money
 * @param recipient - The user receiving the money
 */
function getSendMoneyParams(
    report: OnyxTypes.Report,
    amount: number,
    currency: string,
    comment: string,
    paymentMethodType: PaymentMethodType,
    managerID: number,
    recipient: Participant,
): SendMoneyParamsData {
    const recipientEmail = OptionsListUtils.addSMSDomainIfPhoneNumber(recipient.login ?? '');
    const recipientAccountID = Number(recipient.accountID);
    const newIOUReportDetails = JSON.stringify({
        amount,
        currency,
        requestorEmail: recipientEmail,
        requestorAccountID: recipientAccountID,
        comment,
        idempotencyKey: Str.guid(),
    });

    let chatReport = report.reportID ? report : null;
    let isNewChat = false;
    if (!chatReport) {
        chatReport = ReportUtils.getChatByParticipants([recipientAccountID]);
    }
    if (!chatReport) {
        chatReport = ReportUtils.buildOptimisticChatReport([recipientAccountID]);
        isNewChat = true;
    }
    const optimisticIOUReport = ReportUtils.buildOptimisticIOUReport(recipientAccountID, managerID, amount, chatReport.reportID, currency, true);

    const optimisticTransaction = TransactionUtils.buildOptimisticTransaction(amount, currency, optimisticIOUReport.reportID, comment);
    const optimisticTransactionData: OnyxUpdate = {
        onyxMethod: Onyx.METHOD.SET,
        key: `${ONYXKEYS.COLLECTION.TRANSACTION}${optimisticTransaction.transactionID}`,
        value: optimisticTransaction,
    };

    // Note: The created action must be optimistically generated before the IOU action so there's no chance that the created action appears after the IOU action in the chat
    const optimisticCreatedAction = ReportUtils.buildOptimisticCreatedReportAction(recipientEmail);
    const optimisticIOUReportAction = ReportUtils.buildOptimisticIOUReportAction(
        CONST.IOU.REPORT_ACTION_TYPE.PAY,
        amount,
        currency,
        comment,
        [recipient],
        optimisticTransaction.transactionID,
        paymentMethodType,
        optimisticIOUReport.reportID,
        false,
        true,
    );

    const reportPreviewAction = ReportUtils.buildOptimisticReportPreview(chatReport, optimisticIOUReport);

    // Change the method to set for new reports because it doesn't exist yet, is faster,
    // and we need the data to be available when we navigate to the chat page
    const optimisticChatReportData: OnyxUpdate = isNewChat
        ? {
              onyxMethod: Onyx.METHOD.SET,
              key: `${ONYXKEYS.COLLECTION.REPORT}${chatReport.reportID}`,
              value: {
                  ...chatReport,
                  // Set and clear pending fields on the chat report
                  pendingFields: {createChat: CONST.RED_BRICK_ROAD_PENDING_ACTION.ADD},
                  lastReadTime: DateUtils.getDBTime(),
                  lastVisibleActionCreated: reportPreviewAction.created,
              },
          }
        : {
              onyxMethod: Onyx.METHOD.MERGE,
              key: `${ONYXKEYS.COLLECTION.REPORT}${chatReport.reportID}`,
              value: {
                  ...chatReport,
                  lastReadTime: DateUtils.getDBTime(),
                  lastVisibleActionCreated: reportPreviewAction.created,
              },
          };
    const optimisticIOUReportData: OnyxUpdate = {
        onyxMethod: Onyx.METHOD.SET,
        key: `${ONYXKEYS.COLLECTION.REPORT}${optimisticIOUReport.reportID}`,
        value: {
            ...optimisticIOUReport,
            lastMessageText: optimisticIOUReportAction.message?.[0].text,
            lastMessageHtml: optimisticIOUReportAction.message?.[0].html,
        },
    };
    const optimisticIOUReportActionsData: OnyxUpdate = {
        onyxMethod: Onyx.METHOD.MERGE,
        key: `${ONYXKEYS.COLLECTION.REPORT_ACTIONS}${optimisticIOUReport.reportID}`,
        value: {
            [optimisticIOUReportAction.reportActionID]: {
                ...(optimisticIOUReportAction as OnyxTypes.ReportAction),
                pendingAction: CONST.RED_BRICK_ROAD_PENDING_ACTION.ADD,
            },
        },
    };
    const optimisticChatReportActionsData: OnyxUpdate = {
        onyxMethod: Onyx.METHOD.MERGE,
        key: `${ONYXKEYS.COLLECTION.REPORT_ACTIONS}${chatReport.reportID}`,
        value: {
            [reportPreviewAction.reportActionID]: reportPreviewAction,
        },
    };

    const successData: OnyxUpdate[] = [
        {
            onyxMethod: Onyx.METHOD.MERGE,
            key: `${ONYXKEYS.COLLECTION.REPORT_ACTIONS}${optimisticIOUReport.reportID}`,
            value: {
                [optimisticIOUReportAction.reportActionID]: {
                    pendingAction: null,
                },
            },
        },
        {
            onyxMethod: Onyx.METHOD.MERGE,
            key: `${ONYXKEYS.COLLECTION.TRANSACTION}${optimisticTransaction.transactionID}`,
            value: {pendingAction: null},
        },
        {
            onyxMethod: Onyx.METHOD.MERGE,
            key: `${ONYXKEYS.COLLECTION.REPORT_ACTIONS}${chatReport.reportID}`,
            value: {
                [reportPreviewAction.reportActionID]: {
                    pendingAction: null,
                },
            },
        },
    ];

    const failureData: OnyxUpdate[] = [
        {
            onyxMethod: Onyx.METHOD.MERGE,
            key: `${ONYXKEYS.COLLECTION.TRANSACTION}${optimisticTransaction.transactionID}`,
            value: {
                errors: ErrorUtils.getMicroSecondOnyxError('iou.error.other'),
            },
        },
    ];

    let optimisticPersonalDetailListData: OnyxUpdate | EmptyObject = {};

    // Now, let's add the data we need just when we are creating a new chat report
    if (isNewChat) {
        successData.push({
            onyxMethod: Onyx.METHOD.MERGE,
            key: `${ONYXKEYS.COLLECTION.REPORT}${chatReport.reportID}`,
            value: {pendingFields: null},
        });
        failureData.push(
            {
                onyxMethod: Onyx.METHOD.MERGE,
                key: `${ONYXKEYS.COLLECTION.REPORT}${chatReport.reportID}`,
                value: {
                    errorFields: {
                        createChat: ErrorUtils.getMicroSecondOnyxError('report.genericCreateReportFailureMessage'),
                    },
                },
            },
            {
                onyxMethod: Onyx.METHOD.MERGE,
                key: `${ONYXKEYS.COLLECTION.REPORT_ACTIONS}${optimisticIOUReport.reportID}`,
                value: {
                    [optimisticIOUReportAction.reportActionID]: {
                        errors: ErrorUtils.getMicroSecondOnyxError(null),
                    },
                },
            },
        );

        // Add optimistic personal details for recipient
        optimisticPersonalDetailListData = {
            onyxMethod: Onyx.METHOD.MERGE,
            key: ONYXKEYS.PERSONAL_DETAILS_LIST,
            value: {
                [recipientAccountID]: {
                    accountID: recipientAccountID,
                    avatar: UserUtils.getDefaultAvatarURL(recipient.accountID),
                    // Disabling this line since participant.displayName can be an empty string
                    // eslint-disable-next-line @typescript-eslint/prefer-nullish-coalescing
                    displayName: recipient.displayName || recipient.login,
                    login: recipient.login,
                },
            },
        };

        if (optimisticChatReportActionsData.value) {
            // Add an optimistic created action to the optimistic chat reportActions data
            optimisticChatReportActionsData.value[optimisticCreatedAction.reportActionID] = optimisticCreatedAction;
        }
    } else {
        failureData.push({
            onyxMethod: Onyx.METHOD.MERGE,
            key: `${ONYXKEYS.COLLECTION.REPORT_ACTIONS}${optimisticIOUReport.reportID}`,
            value: {
                [optimisticIOUReportAction.reportActionID]: {
                    errors: ErrorUtils.getMicroSecondOnyxError('iou.error.other'),
                },
            },
        });
    }

    const optimisticData: OnyxUpdate[] = [optimisticChatReportData, optimisticIOUReportData, optimisticChatReportActionsData, optimisticIOUReportActionsData, optimisticTransactionData];
    if (!isEmptyObject(optimisticPersonalDetailListData)) {
        optimisticData.push(optimisticPersonalDetailListData);
    }

    return {
        params: {
            iouReportID: optimisticIOUReport.reportID,
            chatReportID: chatReport.reportID,
            reportActionID: optimisticIOUReportAction.reportActionID,
            paymentMethodType,
            transactionID: optimisticTransaction.transactionID,
            newIOUReportDetails,
            createdReportActionID: isNewChat ? optimisticCreatedAction.reportActionID : '0',
            reportPreviewReportActionID: reportPreviewAction.reportActionID,
        },
        optimisticData,
        successData,
        failureData,
    };
}

function getPayMoneyRequestParams(chatReport: OnyxTypes.Report, iouReport: OnyxTypes.Report, recipient: Participant, paymentMethodType: PaymentMethodType): PayMoneyRequestData {
<<<<<<< HEAD
    const amount = -(iouReport.total ?? 0);
    const optimisticIOUReportAction = ReportUtils.buildOptimisticIOUReportAction(
        CONST.IOU.REPORT_ACTION_TYPE.PAY,
        amount,
=======
    const total = iouReport.total ?? 0;
    const optimisticIOUReportAction = ReportUtils.buildOptimisticIOUReportAction(
        CONST.IOU.REPORT_ACTION_TYPE.PAY,
        ReportUtils.isExpenseReport(iouReport) ? -total : total,
>>>>>>> 5f84683e
        iouReport.currency ?? '',
        '',
        [recipient],
        '',
        paymentMethodType,
        iouReport.reportID,
        true,
    );

    // In some instances, the report preview action might not be available to the payer (only whispered to the requestor)
    // hence we need to make the updates to the action safely.
    let optimisticReportPreviewAction = null;
    const reportPreviewAction = ReportActionsUtils.getReportPreviewAction(chatReport.reportID, iouReport.reportID);
    if (reportPreviewAction) {
        optimisticReportPreviewAction = ReportUtils.updateReportPreview(iouReport, reportPreviewAction, true);
    }

    const currentNextStep = allNextSteps[`${ONYXKEYS.COLLECTION.NEXT_STEP}${iouReport.reportID}`] ?? null;
    const optimisticNextStep = NextStepUtils.buildNextStep(iouReport, CONST.REPORT.STATUS_NUM.REIMBURSED, {isPaidWithExpensify: paymentMethodType === CONST.IOU.PAYMENT_TYPE.VBBA});

    const optimisticData: OnyxUpdate[] = [
        {
            onyxMethod: Onyx.METHOD.MERGE,
            key: `${ONYXKEYS.COLLECTION.REPORT}${chatReport.reportID}`,
            value: {
                ...chatReport,
                lastReadTime: DateUtils.getDBTime(),
                lastVisibleActionCreated: optimisticIOUReportAction.created,
                hasOutstandingChildRequest: false,
                iouReportID: null,
                lastMessageText: optimisticIOUReportAction.message?.[0].text,
                lastMessageHtml: optimisticIOUReportAction.message?.[0].html,
            },
        },
        {
            onyxMethod: Onyx.METHOD.MERGE,
            key: `${ONYXKEYS.COLLECTION.REPORT_ACTIONS}${iouReport.reportID}`,
            value: {
                [optimisticIOUReportAction.reportActionID]: {
                    ...(optimisticIOUReportAction as OnyxTypes.ReportAction),
                    pendingAction: CONST.RED_BRICK_ROAD_PENDING_ACTION.ADD,
                },
            },
        },
        {
            onyxMethod: Onyx.METHOD.MERGE,
            key: `${ONYXKEYS.COLLECTION.REPORT}${iouReport.reportID}`,
            value: {
                ...iouReport,
                lastMessageText: optimisticIOUReportAction.message?.[0].text,
                lastMessageHtml: optimisticIOUReportAction.message?.[0].html,
                hasOutstandingChildRequest: false,
                statusNum: CONST.REPORT.STATUS_NUM.REIMBURSED,
                pendingFields: {
                    preview: CONST.RED_BRICK_ROAD_PENDING_ACTION.UPDATE,
                    reimbursed: CONST.RED_BRICK_ROAD_PENDING_ACTION.UPDATE,
                },
            },
        },
        {
            onyxMethod: Onyx.METHOD.MERGE,
            key: ONYXKEYS.NVP_LAST_PAYMENT_METHOD,
            value: {[iouReport.policyID ?? '']: paymentMethodType},
        },
        {
            onyxMethod: Onyx.METHOD.MERGE,
            key: `${ONYXKEYS.COLLECTION.NEXT_STEP}${iouReport.reportID}`,
            value: optimisticNextStep,
        },
    ];

    const successData: OnyxUpdate[] = [
        {
            onyxMethod: Onyx.METHOD.MERGE,
            key: `${ONYXKEYS.COLLECTION.REPORT_ACTIONS}${iouReport.reportID}`,
            value: {
                [optimisticIOUReportAction.reportActionID]: {
                    pendingAction: null,
                },
            },
        },
        {
            onyxMethod: Onyx.METHOD.MERGE,
            key: `${ONYXKEYS.COLLECTION.REPORT}${iouReport.reportID}`,
            value: {
                pendingFields: {
                    preview: null,
                    reimbursed: null,
                },
            },
        },
    ];

    const failureData: OnyxUpdate[] = [
        {
            onyxMethod: Onyx.METHOD.MERGE,
            key: `${ONYXKEYS.COLLECTION.REPORT_ACTIONS}${iouReport.reportID}`,
            value: {
                [optimisticIOUReportAction.reportActionID]: {
                    errors: ErrorUtils.getMicroSecondOnyxError('iou.error.other'),
                },
            },
        },
        {
            onyxMethod: Onyx.METHOD.MERGE,
            key: `${ONYXKEYS.COLLECTION.REPORT}${iouReport.reportID}`,
            value: iouReport,
        },
        {
            onyxMethod: Onyx.METHOD.MERGE,
            key: `${ONYXKEYS.COLLECTION.REPORT}${chatReport.reportID}`,
            value: chatReport,
        },
        {
            onyxMethod: Onyx.METHOD.MERGE,
            key: `${ONYXKEYS.COLLECTION.NEXT_STEP}${iouReport.reportID}`,
            value: currentNextStep,
        },
    ];

    // In case the report preview action is loaded locally, let's update it.
    if (optimisticReportPreviewAction) {
        optimisticData.push({
            onyxMethod: Onyx.METHOD.MERGE,
            key: `${ONYXKEYS.COLLECTION.REPORT_ACTIONS}${chatReport.reportID}`,
            value: {
                [optimisticReportPreviewAction.reportActionID]: optimisticReportPreviewAction,
            },
        });
        failureData.push({
            onyxMethod: Onyx.METHOD.MERGE,
            key: `${ONYXKEYS.COLLECTION.REPORT_ACTIONS}${chatReport.reportID}`,
            value: {
                [optimisticReportPreviewAction.reportActionID]: {
                    created: optimisticReportPreviewAction.created,
                },
            },
        });
    }

    return {
        params: {
            iouReportID: iouReport.reportID,
            chatReportID: chatReport.reportID,
            reportActionID: optimisticIOUReportAction.reportActionID,
            paymentMethodType,
            amount,
        },
        optimisticData,
        successData,
        failureData,
    };
}

/**
 * @param managerID - Account ID of the person sending the money
 * @param recipient - The user receiving the money
 */
function sendMoneyElsewhere(report: OnyxTypes.Report, amount: number, currency: string, comment: string, managerID: number, recipient: Participant) {
    const {params, optimisticData, successData, failureData} = getSendMoneyParams(report, amount, currency, comment, CONST.IOU.PAYMENT_TYPE.ELSEWHERE, managerID, recipient);

    API.write(WRITE_COMMANDS.SEND_MONEY_ELSEWHERE, params, {optimisticData, successData, failureData});

    resetMoneyRequestInfo();
    Navigation.dismissModal(params.chatReportID);
    Report.notifyNewAction(params.chatReportID, managerID);
}

/**
 * @param managerID - Account ID of the person sending the money
 * @param recipient - The user receiving the money
 */
function sendMoneyWithWallet(report: OnyxTypes.Report, amount: number, currency: string, comment: string, managerID: number, recipient: Participant) {
    const {params, optimisticData, successData, failureData} = getSendMoneyParams(report, amount, currency, comment, CONST.IOU.PAYMENT_TYPE.EXPENSIFY, managerID, recipient);

    API.write(WRITE_COMMANDS.SEND_MONEY_WITH_WALLET, params, {optimisticData, successData, failureData});

    resetMoneyRequestInfo();
    Navigation.dismissModal(params.chatReportID);
    Report.notifyNewAction(params.chatReportID, managerID);
}

function approveMoneyRequest(expenseReport: OnyxTypes.Report | EmptyObject) {
    const currentNextStep = allNextSteps[`${ONYXKEYS.COLLECTION.NEXT_STEP}${expenseReport.reportID}`] ?? null;
    const optimisticApprovedReportAction = ReportUtils.buildOptimisticApprovedReportAction(expenseReport.total ?? 0, expenseReport.currency ?? '', expenseReport.reportID);
    const optimisticNextStep = NextStepUtils.buildNextStep(expenseReport, CONST.REPORT.STATUS_NUM.APPROVED);

    const optimisticReportActionsData: OnyxUpdate = {
        onyxMethod: Onyx.METHOD.MERGE,
        key: `${ONYXKEYS.COLLECTION.REPORT_ACTIONS}${expenseReport.reportID}`,
        value: {
            [optimisticApprovedReportAction.reportActionID]: {
                ...(optimisticApprovedReportAction as OnyxTypes.ReportAction),
                pendingAction: CONST.RED_BRICK_ROAD_PENDING_ACTION.ADD,
            },
        },
    };
    const optimisticIOUReportData: OnyxUpdate = {
        onyxMethod: Onyx.METHOD.MERGE,
        key: `${ONYXKEYS.COLLECTION.REPORT}${expenseReport.reportID}`,
        value: {
            ...expenseReport,
            lastMessageText: optimisticApprovedReportAction.message?.[0].text,
            lastMessageHtml: optimisticApprovedReportAction.message?.[0].html,
            stateNum: CONST.REPORT.STATE_NUM.APPROVED,
            statusNum: CONST.REPORT.STATUS_NUM.APPROVED,
        },
    };
    const optimisticNextStepData: OnyxUpdate = {
        onyxMethod: Onyx.METHOD.MERGE,
        key: `${ONYXKEYS.COLLECTION.NEXT_STEP}${expenseReport.reportID}`,
        value: optimisticNextStep,
    };
    const optimisticData: OnyxUpdate[] = [optimisticIOUReportData, optimisticReportActionsData, optimisticNextStepData];

    const successData: OnyxUpdate[] = [
        {
            onyxMethod: Onyx.METHOD.MERGE,
            key: `${ONYXKEYS.COLLECTION.REPORT_ACTIONS}${expenseReport.reportID}`,
            value: {
                [optimisticApprovedReportAction.reportActionID]: {
                    pendingAction: null,
                },
            },
        },
    ];

    const failureData: OnyxUpdate[] = [
        {
            onyxMethod: Onyx.METHOD.MERGE,
            key: `${ONYXKEYS.COLLECTION.REPORT_ACTIONS}${expenseReport.reportID}`,
            value: {
                [expenseReport.reportActionID ?? '']: {
                    errors: ErrorUtils.getMicroSecondOnyxError('iou.error.other'),
                },
            },
        },
        {
            onyxMethod: Onyx.METHOD.MERGE,
            key: `${ONYXKEYS.COLLECTION.NEXT_STEP}${expenseReport.reportID}`,
            value: currentNextStep,
        },
    ];

    const parameters: ApproveMoneyRequestParams = {
        reportID: expenseReport.reportID,
        approvedReportActionID: optimisticApprovedReportAction.reportActionID,
    };

    API.write(WRITE_COMMANDS.APPROVE_MONEY_REQUEST, parameters, {optimisticData, successData, failureData});
}

function submitReport(expenseReport: OnyxTypes.Report) {
    const currentNextStep = allNextSteps[`${ONYXKEYS.COLLECTION.NEXT_STEP}${expenseReport.reportID}`] ?? null;
    const optimisticSubmittedReportAction = ReportUtils.buildOptimisticSubmittedReportAction(expenseReport?.total ?? 0, expenseReport.currency ?? '', expenseReport.reportID);
    const parentReport = ReportUtils.getReport(expenseReport.parentReportID);
    const policy = ReportUtils.getPolicy(expenseReport.policyID);
    const isCurrentUserManager = currentUserPersonalDetails.accountID === expenseReport.managerID;
    const optimisticNextStep = NextStepUtils.buildNextStep(expenseReport, CONST.REPORT.STATUS_NUM.SUBMITTED);

    const optimisticData: OnyxUpdate[] = [
        {
            onyxMethod: Onyx.METHOD.MERGE,
            key: `${ONYXKEYS.COLLECTION.REPORT_ACTIONS}${expenseReport.reportID}`,
            value: {
                [optimisticSubmittedReportAction.reportActionID]: {
                    ...(optimisticSubmittedReportAction as OnyxTypes.ReportAction),
                    pendingAction: CONST.RED_BRICK_ROAD_PENDING_ACTION.ADD,
                },
            },
        },
        {
            onyxMethod: Onyx.METHOD.MERGE,
            key: `${ONYXKEYS.COLLECTION.REPORT}${expenseReport.reportID}`,
            value: {
                ...expenseReport,
                lastMessageText: optimisticSubmittedReportAction.message?.[0].text ?? '',
                lastMessageHtml: optimisticSubmittedReportAction.message?.[0].html ?? '',
                stateNum: CONST.REPORT.STATE_NUM.SUBMITTED,
                statusNum: CONST.REPORT.STATUS_NUM.SUBMITTED,
            },
        },
        {
            onyxMethod: Onyx.METHOD.MERGE,
            key: `${ONYXKEYS.COLLECTION.NEXT_STEP}${expenseReport.reportID}`,
            value: optimisticNextStep,
        },
    ];

    if (parentReport?.reportID) {
        optimisticData.push({
            onyxMethod: Onyx.METHOD.MERGE,
            key: `${ONYXKEYS.COLLECTION.REPORT}${parentReport.reportID}`,
            value: {
                ...parentReport,
                // In case its a manager who force submitted the report, they are the next user who needs to take an action
                hasOutstandingChildRequest: isCurrentUserManager,
                iouReportID: null,
            },
        });
    }

    const successData: OnyxUpdate[] = [
        {
            onyxMethod: Onyx.METHOD.MERGE,
            key: `${ONYXKEYS.COLLECTION.REPORT_ACTIONS}${expenseReport.reportID}`,
            value: {
                [optimisticSubmittedReportAction.reportActionID]: {
                    pendingAction: null,
                },
            },
        },
    ];

    const failureData: OnyxUpdate[] = [
        {
            onyxMethod: Onyx.METHOD.MERGE,
            key: `${ONYXKEYS.COLLECTION.REPORT_ACTIONS}${expenseReport.reportID}`,
            value: {
                [optimisticSubmittedReportAction.reportActionID]: {
                    errors: ErrorUtils.getMicroSecondOnyxError('iou.error.other'),
                },
            },
        },
        {
            onyxMethod: Onyx.METHOD.MERGE,
            key: `${ONYXKEYS.COLLECTION.REPORT}${expenseReport.reportID}`,
            value: {
                statusNum: CONST.REPORT.STATUS_NUM.OPEN,
                stateNum: CONST.REPORT.STATE_NUM.OPEN,
            },
        },
        {
            onyxMethod: Onyx.METHOD.MERGE,
            key: `${ONYXKEYS.COLLECTION.NEXT_STEP}${expenseReport.reportID}`,
            value: currentNextStep,
        },
    ];

    if (parentReport?.reportID) {
        failureData.push({
            onyxMethod: Onyx.METHOD.MERGE,
            key: `${ONYXKEYS.COLLECTION.REPORT}${parentReport.reportID}`,
            value: {
                hasOutstandingChildRequest: parentReport.hasOutstandingChildRequest,
                iouReportID: expenseReport.reportID,
            },
        });
    }

    const parameters: SubmitReportParams = {
        reportID: expenseReport.reportID,
        managerAccountID: policy.submitsTo ?? expenseReport.managerID,
        reportActionID: optimisticSubmittedReportAction.reportActionID,
    };

    API.write(WRITE_COMMANDS.SUBMIT_REPORT, parameters, {optimisticData, successData, failureData});
}

function cancelPayment(expenseReport: OnyxTypes.Report, chatReport: OnyxTypes.Report) {
    const optimisticReportAction = ReportUtils.buildOptimisticCancelPaymentReportAction(expenseReport.reportID, -(expenseReport.total ?? 0), expenseReport.currency ?? '');
    const policy = ReportUtils.getPolicy(chatReport.policyID);
    const isFree = policy && policy.type === CONST.POLICY.TYPE.FREE;
    const approvalMode = policy.approvalMode ?? CONST.POLICY.APPROVAL_MODE.BASIC;
    let stateNum: ValueOf<typeof CONST.REPORT.STATE_NUM> = CONST.REPORT.STATE_NUM.SUBMITTED;
    let statusNum: ValueOf<typeof CONST.REPORT.STATUS_NUM> = CONST.REPORT.STATUS_NUM.SUBMITTED;
    if (!isFree) {
        stateNum = approvalMode === CONST.POLICY.APPROVAL_MODE.OPTIONAL ? CONST.REPORT.STATE_NUM.SUBMITTED : CONST.REPORT.STATE_NUM.APPROVED;
        statusNum = approvalMode === CONST.POLICY.APPROVAL_MODE.OPTIONAL ? CONST.REPORT.STATUS_NUM.CLOSED : CONST.REPORT.STATUS_NUM.APPROVED;
    }
    const optimisticNextStep = NextStepUtils.buildNextStep(expenseReport, statusNum);
    const optimisticData: OnyxUpdate[] = [
        {
            onyxMethod: Onyx.METHOD.MERGE,
            key: `${ONYXKEYS.COLLECTION.REPORT_ACTIONS}${expenseReport.reportID}`,
            value: {
                [optimisticReportAction.reportActionID]: {
                    ...(optimisticReportAction as OnyxTypes.ReportAction),
                    pendingAction: CONST.RED_BRICK_ROAD_PENDING_ACTION.ADD,
                },
            },
        },
        {
            onyxMethod: Onyx.METHOD.MERGE,
            key: `${ONYXKEYS.COLLECTION.REPORT}${expenseReport.reportID}`,
            value: {
                ...expenseReport,
                lastMessageText: optimisticReportAction.message?.[0].text,
                lastMessageHtml: optimisticReportAction.message?.[0].html,
                stateNum,
                statusNum,
            },
        },
    ];

    if (!isFree) {
        optimisticData.push({
            onyxMethod: Onyx.METHOD.MERGE,
            key: `${ONYXKEYS.COLLECTION.NEXT_STEP}${expenseReport.reportID}`,
            value: optimisticNextStep,
        });
    }

    const successData: OnyxUpdate[] = [
        {
            onyxMethod: Onyx.METHOD.MERGE,
            key: `${ONYXKEYS.COLLECTION.REPORT_ACTIONS}${expenseReport.reportID}`,
            value: {
                [optimisticReportAction.reportActionID]: {
                    pendingAction: null,
                },
            },
        },
    ];

    const failureData: OnyxUpdate[] = [
        {
            onyxMethod: Onyx.METHOD.MERGE,
            key: `${ONYXKEYS.COLLECTION.REPORT_ACTIONS}${expenseReport.reportID}`,
            value: {
                [optimisticReportAction.reportActionID ?? '']: {
                    errors: ErrorUtils.getMicroSecondOnyxError('iou.error.other'),
                },
            },
        },
        {
            onyxMethod: Onyx.METHOD.MERGE,
            key: `${ONYXKEYS.COLLECTION.REPORT}${expenseReport.reportID}`,
            value: {
                statusNum: CONST.REPORT.STATUS_NUM.REIMBURSED,
            },
        },
    ];

    if (chatReport?.reportID) {
        failureData.push({
            onyxMethod: Onyx.METHOD.MERGE,
            key: `${ONYXKEYS.COLLECTION.REPORT}${chatReport.reportID}`,
            value: {
                hasOutstandingChildRequest: true,
                iouReportID: expenseReport.reportID,
            },
        });
    }
    if (!isFree) {
        failureData.push({
            onyxMethod: Onyx.METHOD.MERGE,
            key: `${ONYXKEYS.COLLECTION.NEXT_STEP}${expenseReport.reportID}`,
            value: NextStepUtils.buildNextStep(expenseReport, CONST.REPORT.STATUS_NUM.REIMBURSED),
        });
    }

    API.write(
        WRITE_COMMANDS.CANCEL_PAYMENT,
        {
            iouReportID: expenseReport.reportID,
            chatReportID: chatReport.reportID,
            managerAccountID: expenseReport.managerID ?? 0,
            reportActionID: optimisticReportAction.reportActionID,
        },
        {optimisticData, successData, failureData},
    );
}

function payMoneyRequest(paymentType: PaymentMethodType, chatReport: OnyxTypes.Report, iouReport: OnyxTypes.Report) {
    const recipient = {accountID: iouReport.ownerAccountID};
    const {params, optimisticData, successData, failureData} = getPayMoneyRequestParams(chatReport, iouReport, recipient, paymentType);

    // For now we need to call the PayMoneyRequestWithWallet API since PayMoneyRequest was not updated to work with
    // Expensify Wallets.
    const apiCommand = paymentType === CONST.IOU.PAYMENT_TYPE.EXPENSIFY ? WRITE_COMMANDS.PAY_MONEY_REQUEST_WITH_WALLET : WRITE_COMMANDS.PAY_MONEY_REQUEST;

    API.write(apiCommand, params, {optimisticData, successData, failureData});
    Navigation.dismissModalWithReport(chatReport);
}

function detachReceipt(transactionID: string) {
    const transaction = allTransactions[`${ONYXKEYS.COLLECTION.TRANSACTION}${transactionID}`];
    const newTransaction = transaction ? {...transaction, filename: '', receipt: {}} : null;

    const optimisticData: OnyxUpdate[] = [
        {
            onyxMethod: Onyx.METHOD.SET,
            key: `${ONYXKEYS.COLLECTION.TRANSACTION}${transactionID}`,
            value: newTransaction,
        },
    ];

    const failureData: OnyxUpdate[] = [
        {
            onyxMethod: Onyx.METHOD.MERGE,
            key: `${ONYXKEYS.COLLECTION.TRANSACTION}${transactionID}`,
            value: transaction,
        },
    ];

    const parameters: DetachReceiptParams = {transactionID};

    API.write(WRITE_COMMANDS.DETACH_RECEIPT, parameters, {optimisticData, failureData});
}

function replaceReceipt(transactionID: string, file: File, source: string) {
    const transaction = allTransactions[`${ONYXKEYS.COLLECTION.TRANSACTION}${transactionID}`];
    const oldReceipt = transaction?.receipt ?? {};
    const receiptOptimistic = {
        source,
        state: CONST.IOU.RECEIPT_STATE.OPEN,
    };

    const optimisticData: OnyxUpdate[] = [
        {
            onyxMethod: Onyx.METHOD.MERGE,
            key: `${ONYXKEYS.COLLECTION.TRANSACTION}${transactionID}`,
            value: {
                receipt: receiptOptimistic,
                filename: file.name,
            },
        },
    ];

    const failureData: OnyxUpdate[] = [
        {
            onyxMethod: Onyx.METHOD.MERGE,
            key: `${ONYXKEYS.COLLECTION.TRANSACTION}${transactionID}`,
            value: {
                receipt: oldReceipt,
                filename: transaction?.filename,
                errors: getReceiptError(receiptOptimistic, file.name),
            },
        },
    ];

    const parameters: ReplaceReceiptParams = {
        transactionID,
        receipt: file,
    };

    API.write(WRITE_COMMANDS.REPLACE_RECEIPT, parameters, {optimisticData, failureData});
}

/**
 * Finds the participants for an IOU based on the attached report
 * @param transactionID of the transaction to set the participants of
 * @param report attached to the transaction
 */
function setMoneyRequestParticipantsFromReport(transactionID: string, report: OnyxTypes.Report) {
    // If the report is iou or expense report, we should get the chat report to set participant for request money
    const chatReport = ReportUtils.isMoneyRequestReport(report) ? ReportUtils.getReport(report.chatReportID) : report;
    const currentUserAccountID = currentUserPersonalDetails.accountID;
    const participants: Participant[] = ReportUtils.isPolicyExpenseChat(chatReport)
        ? [{reportID: chatReport?.reportID, isPolicyExpenseChat: true, selected: true}]
        : (chatReport?.participantAccountIDs ?? []).filter((accountID) => currentUserAccountID !== accountID).map((accountID) => ({accountID, selected: true}));

    Onyx.merge(`${ONYXKEYS.COLLECTION.TRANSACTION_DRAFT}${transactionID}`, {participants, participantsAutoAssigned: true});
}

/** Initialize money request info and navigate to the MoneyRequest page */
function startMoneyRequest(iouType: string, reportID = '') {
    resetMoneyRequestInfo(`${iouType}${reportID}`);
    Navigation.navigate(ROUTES.MONEY_REQUEST.getRoute(iouType, reportID));
}

function setMoneyRequestId(id: string) {
    Onyx.merge(ONYXKEYS.IOU, {id});
}

function setMoneyRequestAmount(amount: number) {
    Onyx.merge(ONYXKEYS.IOU, {amount});
}

function setMoneyRequestCurrency(currency: string) {
    Onyx.merge(ONYXKEYS.IOU, {currency});
}

function setMoneyRequestCategory(category: string) {
    Onyx.merge(ONYXKEYS.IOU, {category});
}

function resetMoneyRequestCategory() {
    Onyx.merge(ONYXKEYS.IOU, {category: ''});
}

function setMoneyRequestTaxRate(transactionID: string, taxRate: TaxRate) {
    Onyx.merge(`${ONYXKEYS.COLLECTION.TRANSACTION_DRAFT}${transactionID}`, {taxRate});
}

function setMoneyRequestTaxAmount(transactionID: string, taxAmount: number) {
    Onyx.merge(`${ONYXKEYS.COLLECTION.TRANSACTION_DRAFT}${transactionID}`, {taxAmount});
}

function setMoneyRequestBillable(billable: boolean) {
    Onyx.merge(ONYXKEYS.IOU, {billable});
}

function setMoneyRequestParticipants(participants: Participant[], isSplitRequest?: boolean) {
    Onyx.merge(ONYXKEYS.IOU, {participants, isSplitRequest});
}

function setShownHoldUseExplanation() {
    Onyx.set(ONYXKEYS.NVP_HOLD_USE_EXPLAINED, true);
}

function setUpDistanceTransaction() {
    const transactionID = NumberUtils.rand64();
    Onyx.merge(`${ONYXKEYS.COLLECTION.TRANSACTION}${transactionID}`, {
        transactionID,
        comment: {type: CONST.TRANSACTION.TYPE.CUSTOM_UNIT, customUnit: {name: CONST.CUSTOM_UNITS.NAME_DISTANCE}},
    });
    Onyx.merge(ONYXKEYS.IOU, {transactionID});
}

/** Navigates to the next IOU page based on where the IOU request was started */
function navigateToNextPage(iou: OnyxEntry<OnyxTypes.IOU>, iouType: string, report?: OnyxTypes.Report, path = '') {
    const moneyRequestID = `${iouType}${report?.reportID ?? ''}`;
    const shouldReset = iou?.id !== moneyRequestID && !!report?.reportID;

    // If the money request ID in Onyx does not match the ID from params, we want to start a new request
    // with the ID from params. We need to clear the participants in case the new request is initiated from FAB.
    if (shouldReset) {
        resetMoneyRequestInfo(moneyRequestID);
    }

    // If we're adding a receipt, that means the user came from the confirmation page and we need to navigate back to it.
    if (path.slice(1) === ROUTES.MONEY_REQUEST_RECEIPT.getRoute(iouType, report?.reportID)) {
        Navigation.navigate(ROUTES.MONEY_REQUEST_CONFIRMATION.getRoute(iouType, report?.reportID));
        return;
    }

    // If a request is initiated on a report, skip the participants selection step and navigate to the confirmation page.
    if (report?.reportID) {
        // If the report is iou or expense report, we should get the chat report to set participant for request money
        const chatReport = ReportUtils.isMoneyRequestReport(report) ? ReportUtils.getReport(report.chatReportID) : report;
        // Reinitialize the participants when the money request ID in Onyx does not match the ID from params
        if (!iou?.participants?.length || shouldReset) {
            const currentUserAccountID = currentUserPersonalDetails.accountID;
            const participants: Participant[] = ReportUtils.isPolicyExpenseChat(chatReport)
                ? [{reportID: chatReport?.reportID, isPolicyExpenseChat: true, selected: true}]
                : (chatReport?.participantAccountIDs ?? []).filter((accountID) => currentUserAccountID !== accountID).map((accountID) => ({accountID, selected: true}));
            setMoneyRequestParticipants(participants);
            resetMoneyRequestCategory();
        }
        Navigation.navigate(ROUTES.MONEY_REQUEST_CONFIRMATION.getRoute(iouType, report.reportID));
        return;
    }
    Navigation.navigate(ROUTES.MONEY_REQUEST_PARTICIPANTS.getRoute(iouType));
}

/**
 *  When the money request or split bill creation flow is initialized via FAB, the reportID is not passed as a navigation
 * parameter.
 * Gets a report id from the first participant of the IOU object stored in Onyx.
 */
function getIOUReportID(iou?: OnyxTypes.IOU, route?: MoneyRequestRoute): string {
    // Disabling this line for safeness as nullish coalescing works only if the value is undefined or null
    // eslint-disable-next-line @typescript-eslint/prefer-nullish-coalescing
    return route?.params.reportID || iou?.participants?.[0]?.reportID || '';
}

/**
 * Put money request on HOLD
 */
function putOnHold(transactionID: string, comment: string, reportID: string) {
    const createdReportAction = ReportUtils.buildOptimisticHoldReportAction(comment);

    const optimisticData: OnyxUpdate[] = [
        {
            onyxMethod: Onyx.METHOD.MERGE,
            key: `${ONYXKEYS.COLLECTION.REPORT_ACTIONS}${reportID}`,
            value: {
                [createdReportAction.reportActionID]: createdReportAction as ReportAction,
            },
        },
        {
            onyxMethod: Onyx.METHOD.MERGE,
            key: `${ONYXKEYS.COLLECTION.TRANSACTION}${transactionID}`,
            value: {
                comment: {
                    hold: createdReportAction.reportActionID,
                },
            },
        },
    ];

    const successData: OnyxUpdate[] = [];

    const failureData: OnyxUpdate[] = [
        {
            onyxMethod: Onyx.METHOD.MERGE,
            key: `${ONYXKEYS.COLLECTION.TRANSACTION}${transactionID}`,
            value: {
                comment: {
                    hold: null,
                },
            },
        },
    ];

    API.write(
        'HoldRequest',
        {
            transactionID,
            comment,
            reportActionID: createdReportAction.reportActionID,
        },
        {optimisticData, successData, failureData},
    );
}

/**
 * Remove money request from HOLD
 */
function unholdRequest(transactionID: string, reportID: string) {
    const createdReportAction = ReportUtils.buildOptimisticUnHoldReportAction();

    const optimisticData: OnyxUpdate[] = [
        {
            onyxMethod: Onyx.METHOD.MERGE,
            key: `${ONYXKEYS.COLLECTION.REPORT_ACTIONS}${reportID}`,
            value: {
                [createdReportAction.reportActionID]: createdReportAction as ReportAction,
            },
        },
        {
            onyxMethod: Onyx.METHOD.MERGE,
            key: `${ONYXKEYS.COLLECTION.TRANSACTION}${transactionID}`,
            value: {
                comment: {
                    hold: null,
                },
            },
        },
    ];

    const successData: OnyxUpdate[] = [
        {
            onyxMethod: Onyx.METHOD.MERGE,
            key: `${ONYXKEYS.COLLECTION.TRANSACTION}${transactionID}`,
            value: {
                comment: {
                    hold: null,
                },
            },
        },
    ];

    API.write(
        'UnHoldRequest',
        {
            transactionID,
            reportActionID: createdReportAction.reportActionID,
        },
        {optimisticData, successData, failureData: []},
    );
}
// eslint-disable-next-line rulesdir/no-negated-variables
function navigateToStartStepIfScanFileCannotBeRead(
    receiptFilename: string,
    receiptPath: string,
    onSuccess: (file: File) => void,
    requestType: ValueOf<typeof CONST.IOU.REQUEST_TYPE>,
    iouType: ValueOf<typeof CONST.IOU.TYPE>,
    transactionID: string,
    reportID: string,
) {
    if (!receiptFilename || !receiptPath) {
        return;
    }

    const onFailure = () => {
        setMoneyRequestReceipt(transactionID, '', '', true);
        if (requestType === CONST.IOU.REQUEST_TYPE.MANUAL) {
            Navigation.navigate(ROUTES.MONEY_REQUEST_STEP_SCAN.getRoute(CONST.IOU.ACTION.CREATE, iouType, transactionID, reportID, Navigation.getActiveRouteWithoutParams()));
            return;
        }
        IOUUtils.navigateToStartMoneyRequestStep(requestType, iouType, transactionID, reportID);
    };
    FileUtils.readFileAsync(receiptPath, receiptFilename, onSuccess, onFailure);
}

/** Save the preferred payment method for a policy */
function savePreferredPaymentMethod(policyID: string, paymentMethod: PaymentMethodType) {
    Onyx.merge(`${ONYXKEYS.NVP_LAST_PAYMENT_METHOD}`, {[policyID]: paymentMethod});
}

export {
    setMoneyRequestParticipants,
    createDistanceRequest,
    deleteMoneyRequest,
    splitBill,
    splitBillAndOpenReport,
    setDraftSplitTransaction,
    startSplitBill,
    completeSplitBill,
    requestMoney,
    sendMoneyElsewhere,
    approveMoneyRequest,
    submitReport,
    payMoneyRequest,
    sendMoneyWithWallet,
    startMoneyRequest,
    initMoneyRequest,
    startMoneyRequest_temporaryForRefactor,
    resetMoneyRequestCategory,
    resetMoneyRequestCategory_temporaryForRefactor,
    resetMoneyRequestInfo,
    setMoneyRequestAmount_temporaryForRefactor,
    setMoneyRequestBillable_temporaryForRefactor,
    setMoneyRequestCategory_temporaryForRefactor,
    setMoneyRequestCreated,
    setMoneyRequestCurrency_temporaryForRefactor,
    setMoneyRequestDescription,
    setMoneyRequestOriginalCurrency_temporaryForRefactor,
    setMoneyRequestParticipants_temporaryForRefactor,
    setMoneyRequestPendingFields,
    setMoneyRequestReceipt,
    setMoneyRequestAmount,
    setMoneyRequestBillable,
    setMoneyRequestCategory,
    setMoneyRequestCurrency,
    setMoneyRequestId,
    setMoneyRequestMerchant,
    setMoneyRequestParticipantsFromReport,
    setMoneyRequestTag,
    setMoneyRequestTaxAmount,
    setMoneyRequestTaxRate,
    setUpDistanceTransaction,
    setShownHoldUseExplanation,
    navigateToNextPage,
    updateMoneyRequestDate,
    updateMoneyRequestBillable,
    updateMoneyRequestMerchant,
    updateMoneyRequestTag,
    updateMoneyRequestDistance,
    updateMoneyRequestCategory,
    updateMoneyRequestAmountAndCurrency,
    updateMoneyRequestDescription,
    replaceReceipt,
    detachReceipt,
    getIOUReportID,
    editMoneyRequest,
    putOnHold,
    unholdRequest,
    cancelPayment,
    navigateToStartStepIfScanFileCannotBeRead,
    savePreferredPaymentMethod,
};<|MERGE_RESOLUTION|>--- conflicted
+++ resolved
@@ -3300,17 +3300,10 @@
 }
 
 function getPayMoneyRequestParams(chatReport: OnyxTypes.Report, iouReport: OnyxTypes.Report, recipient: Participant, paymentMethodType: PaymentMethodType): PayMoneyRequestData {
-<<<<<<< HEAD
-    const amount = -(iouReport.total ?? 0);
-    const optimisticIOUReportAction = ReportUtils.buildOptimisticIOUReportAction(
-        CONST.IOU.REPORT_ACTION_TYPE.PAY,
-        amount,
-=======
     const total = iouReport.total ?? 0;
     const optimisticIOUReportAction = ReportUtils.buildOptimisticIOUReportAction(
         CONST.IOU.REPORT_ACTION_TYPE.PAY,
         ReportUtils.isExpenseReport(iouReport) ? -total : total,
->>>>>>> 5f84683e
         iouReport.currency ?? '',
         '',
         [recipient],
@@ -3457,7 +3450,7 @@
             chatReportID: chatReport.reportID,
             reportActionID: optimisticIOUReportAction.reportActionID,
             paymentMethodType,
-            amount,
+            amount: total,
         },
         optimisticData,
         successData,
