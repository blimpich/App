--- conflicted
+++ resolved
@@ -9259,7 +9259,6 @@
         // This will be fixed as part of https://github.com/Expensify/Expensify/issues/507850
         // eslint-disable-next-line deprecation/deprecation
         const policy = getPolicy(iouReport?.policyID);
-<<<<<<< HEAD
 
         const canPay = canIOUBePaid(iouReport, chatReport, policy);
         const canApprove = canApproveIOU(iouReport, policy);
@@ -9273,16 +9272,7 @@
         const isSubmittedExpenseReport = isExpenseReport(iouReport) && iouReport?.stateNum === CONST.REPORT.STATE_NUM.SUBMITTED;
         const shouldShowSettlementButton = isSubmittedExpenseReport ? canApprove : canUserPay || canApprove;
 
-        return (
-            action.childReportID?.toString() !== excludedIOUReportID &&
-            action.actionName === CONST.REPORT.ACTIONS.TYPE.REPORT_PREVIEW &&
-            shouldShowSettlementButton &&
-            !isDeletedAction(action)
-        );
-=======
-        const shouldShowSettlementButton = canIOUBePaid(iouReport, chatReport, policy) || canApproveIOU(iouReport, policy);
         return action.actionName === CONST.REPORT.ACTIONS.TYPE.REPORT_PREVIEW && shouldShowSettlementButton && !isDeletedAction(action);
->>>>>>> 4053d409
     });
 }
 
