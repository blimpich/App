--- conflicted
+++ resolved
@@ -2177,17 +2177,6 @@
     API.write('UpdateMoneyRequestTaxRate', params, onyxData);
 }
 
-<<<<<<< HEAD
-/** Updates the waypoints of a distance expense */
-function updateMoneyRequestDistance(
-    transactionID: string,
-    transactionThreadReportID: string,
-    waypoints: WaypointCollection,
-    policy: OnyxEntry<OnyxTypes.Policy>,
-    policyTagList: OnyxEntry<OnyxTypes.PolicyTagList>,
-    policyCategories: OnyxEntry<OnyxTypes.PolicyCategories>,
-) {
-=======
 type UpdateMoneyRequestDistanceParams = {
     transactionID: string;
     transactionThreadReportID: string;
@@ -2197,7 +2186,7 @@
     policyCategories?: OnyxEntry<OnyxTypes.PolicyCategories>;
 };
 
-/** Updates the waypoints of a distance money request */
+/** Updates the waypoints of a distance expense */
 function updateMoneyRequestDistance({
     transactionID,
     transactionThreadReportID,
@@ -2206,7 +2195,6 @@
     policyTagList = {},
     policyCategories = {},
 }: UpdateMoneyRequestDistanceParams) {
->>>>>>> d4bc1b08
     const transactionChanges: TransactionChanges = {
         waypoints,
     };
@@ -3841,18 +3829,6 @@
     }
 }
 
-<<<<<<< HEAD
-/** Updates the amount and currency fields of an expense */
-function updateMoneyRequestAmountAndCurrency(
-    transactionID: string,
-    transactionThreadReportID: string,
-    currency: string,
-    amount: number,
-    policy: OnyxEntry<OnyxTypes.Policy>,
-    policyTagList: OnyxEntry<OnyxTypes.PolicyTagList>,
-    policyCategories: OnyxEntry<OnyxTypes.PolicyCategories>,
-) {
-=======
 type UpdateMoneyRequestAmountAndCurrencyParams = {
     transactionID: string;
     transactionThreadReportID: string;
@@ -3863,7 +3839,7 @@
     policyCategories?: OnyxEntry<OnyxTypes.PolicyCategories>;
 };
 
-/** Updates the amount and currency fields of a money request */
+/** Updates the amount and currency fields of an expense */
 function updateMoneyRequestAmountAndCurrency({
     transactionID,
     transactionThreadReportID,
@@ -3873,7 +3849,6 @@
     policyTagList,
     policyCategories,
 }: UpdateMoneyRequestAmountAndCurrencyParams) {
->>>>>>> d4bc1b08
     const transactionChanges = {
         amount,
         currency,
