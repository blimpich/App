--- conflicted
+++ resolved
@@ -7549,11 +7549,7 @@
         chatReport,
         iouReport,
         reportPreviewAction,
-<<<<<<< HEAD
-    } = prepareToCleanUpMoneyRequest(transactionID, reportAction, Permissions.isBetaEnabled(CONST.BETAS.TABLE_REPORT_VIEW, betas));
-=======
-    } = prepareToCleanUpMoneyRequest(transactionID, reportAction, !Permissions.canUseTableReportView(betas));
->>>>>>> 8bb818d7
+    } = prepareToCleanUpMoneyRequest(transactionID, reportAction, !Permissions.isBetaEnabled(CONST.BETAS.TABLE_REPORT_VIEW, betas));
 
     const urlToNavigateBack = getNavigationUrlOnMoneyRequestDelete(transactionID, reportAction, isSingleTransactionView);
     // build Onyx data
@@ -7704,7 +7700,7 @@
     transactionID: string | undefined,
     reportAction: OnyxTypes.ReportAction,
     isSingleTransactionView = false,
-    shouldRemoveIOUTransactionID = !Permissions.canUseTableReportView(betas),
+    shouldRemoveIOUTransactionID = !Permissions.isBetaEnabled(CONST.BETAS.TABLE_REPORT_VIEW, betas),
 ) {
     if (!transactionID) {
         return;
@@ -8039,7 +8035,7 @@
     transactionID: string | undefined,
     reportAction: OnyxTypes.ReportAction,
     isSingleTransactionView = false,
-    shouldRemoveIOUTransaction = !Permissions.canUseTableReportView(betas),
+    shouldRemoveIOUTransaction = !Permissions.isBetaEnabled(CONST.BETAS.TABLE_REPORT_VIEW, betas),
 ) {
     if (!chatReportID || !transactionID) {
         return;
