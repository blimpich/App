--- conflicted
+++ resolved
@@ -1,16 +1,10 @@
-<<<<<<< HEAD
 import {generateReportAttributes, generateReportName, isValidReport} from '@libs/ReportUtils';
 import SidebarUtils from '@libs/SidebarUtils';
-=======
-import {generateReportName, isValidReport} from '@libs/ReportUtils';
->>>>>>> 069891a0
 import createOnyxDerivedValueConfig from '@userActions/OnyxDerived/createOnyxDerivedValueConfig';
 import hasKeyTriggeredCompute from '@userActions/OnyxDerived/utils';
 import CONST from '@src/CONST';
 import ONYXKEYS from '@src/ONYXKEYS';
 import type {ReportAttributesDerivedValue} from '@src/types/onyx';
-
-let isFullyComputed = false;
 
 let isFullyComputed = false;
 
@@ -25,16 +19,12 @@
         ONYXKEYS.NVP_PREFERRED_LOCALE,
         ONYXKEYS.PERSONAL_DETAILS_LIST,
         ONYXKEYS.COLLECTION.TRANSACTION,
-<<<<<<< HEAD
         ONYXKEYS.COLLECTION.TRANSACTION_VIOLATIONS,
-=======
->>>>>>> 069891a0
         ONYXKEYS.COLLECTION.REPORT_ACTIONS,
         ONYXKEYS.COLLECTION.POLICY,
         ONYXKEYS.COLLECTION.REPORT_NAME_VALUE_PAIRS,
     ],
     compute: (dependencies, {currentValue, sourceValues}) => {
-<<<<<<< HEAD
         // transactions are undefined by default so it needs to be set to an empty object as default
         const [reports, preferredLocale, personalDetails, transactions = {}, transactionViolations, reportActions, ...rest] = dependencies;
 
@@ -42,21 +32,10 @@
             (dependency) => dependency !== undefined,
         );
         if (!areAllDependenciesSet) {
-            return {};
-=======
-        const areAllDependenciesSet = [...dependencies].every((dependency) => dependency !== undefined);
-        if (!areAllDependenciesSet) {
             return {
                 reports: {},
                 locale: null,
             };
-        }
-        const [reports, preferredLocale] = dependencies;
-
-        // if the preferred locale has changed, reset the isFullyComputed flag
-        if (preferredLocale !== currentValue?.locale) {
-            isFullyComputed = false;
->>>>>>> 069891a0
         }
         // if any of those keys changed, reset the isFullyComputed flag to recompute all reports
         if (hasKeyTriggeredCompute(ONYXKEYS.NVP_PREFERRED_LOCALE, sourceValues) || hasKeyTriggeredCompute(ONYXKEYS.PERSONAL_DETAILS_LIST, sourceValues)) {
@@ -67,20 +46,12 @@
 
         // if we already computed the report attributes and there is no new reports data, return the current value
         if ((isFullyComputed && reportUpdates === undefined) || !reports) {
-<<<<<<< HEAD
-            return currentValue ?? {};
+            return currentValue ?? {reports: {}, locale: null};
         }
 
         const dataToIterate = isFullyComputed && reportUpdates !== undefined ? reportUpdates : reports ?? {};
 
-        const reportAttributes = Object.keys(dataToIterate).reduce<Record<string, ReportAttributes>>((acc, reportID) => {
-=======
-            return currentValue ?? {reports: {}, locale: null};
-        }
-
-        const dataToIterate = isFullyComputed && reportUpdates !== undefined ? reportUpdates : reports ?? {};
         const reportAttributes = Object.keys(dataToIterate).reduce<ReportAttributesDerivedValue['reports']>((acc, reportID) => {
->>>>>>> 069891a0
             // source value sends partial data, so we need an entire report object to do computations
             const report = reports[reportID];
 
@@ -88,7 +59,6 @@
                 return acc;
             }
 
-<<<<<<< HEAD
             const reportActionsList = reportActions?.[`${ONYXKEYS.COLLECTION.REPORT_ACTIONS}${report.reportID}`];
             const {hasAnyViolations, hasErrors, oneTransactionThreadReportID, requiresAttention} = generateReportAttributes({
                 report,
@@ -111,28 +81,16 @@
             };
 
             return acc;
-        }, currentValue ?? {});
-=======
-            acc[report.reportID] = {
-                reportName: generateReportName(report),
-            };
-
-            return acc;
         }, currentValue?.reports ?? {});
->>>>>>> 069891a0
 
         // mark the report attributes as fully computed after first iteration to avoid unnecessary recomputations on all objects
         if (reportUpdates === undefined && Object.keys(reports ?? {}).length > 0 && !isFullyComputed) {
             isFullyComputed = true;
         }
 
-<<<<<<< HEAD
-        return reportAttributes;
-=======
         return {
             reports: reportAttributes,
             locale: preferredLocale ?? null,
         };
->>>>>>> 069891a0
     },
 });