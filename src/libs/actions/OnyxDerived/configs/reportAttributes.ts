--- conflicted
+++ resolved
@@ -2,11 +2,8 @@
 import createOnyxDerivedValueConfig from '@userActions/OnyxDerived/createOnyxDerivedValueConfig';
 import ONYXKEYS from '@src/ONYXKEYS';
 import type {ReportAttributesDerivedValue} from '@src/types/onyx';
-<<<<<<< HEAD
-=======
 
 let isFullyComputed = false;
->>>>>>> 069891a0
 
 /**
  * This derived value is used to get the report attributes for the report.
@@ -14,11 +11,6 @@
 
 export default createOnyxDerivedValueConfig({
     key: ONYXKEYS.DERIVED.REPORT_ATTRIBUTES,
-<<<<<<< HEAD
-    dependencies: [ONYXKEYS.COLLECTION.REPORT, ONYXKEYS.PERSONAL_DETAILS_LIST, ONYXKEYS.NVP_PREFERRED_LOCALE],
-    compute: ([reports, personalDetails, preferredLocale], {currentValue, sourceValues}) => {
-        if (!reports || !personalDetails || !preferredLocale) {
-=======
     dependencies: [
         ONYXKEYS.COLLECTION.REPORT,
         ONYXKEYS.NVP_PREFERRED_LOCALE,
@@ -31,36 +23,24 @@
     compute: (dependencies, {currentValue, sourceValues}) => {
         const areAllDependenciesSet = [...dependencies].every((dependency) => dependency !== undefined);
         if (!areAllDependenciesSet) {
->>>>>>> 069891a0
             return {
                 reports: {},
                 locale: null,
             };
-<<<<<<< HEAD
-=======
         }
         const [reports, preferredLocale] = dependencies;
 
         // if the preferred locale has changed, reset the isFullyComputed flag
         if (preferredLocale !== currentValue?.locale) {
             isFullyComputed = false;
->>>>>>> 069891a0
         }
 
         const reportUpdates = sourceValues?.[ONYXKEYS.COLLECTION.REPORT];
 
-<<<<<<< HEAD
-        const reportAttributes = Object.values(reportUpdates ?? reports).reduce<ReportAttributesDerivedValue['reports']>(
-            (acc, report) => {
-                if (!report) {
-                    return acc;
-                }
-=======
         // if we already computed the report attributes and there is no new reports data, return the current value
         if ((isFullyComputed && reportUpdates === undefined) || !reports) {
             return currentValue ?? {reports: {}, locale: null};
         }
->>>>>>> 069891a0
 
         const dataToIterate = isFullyComputed && reportUpdates !== undefined ? reportUpdates : reports ?? {};
         const reportAttributes = Object.keys(dataToIterate).reduce<ReportAttributesDerivedValue['reports']>((acc, reportID) => {
@@ -69,15 +49,6 @@
 
             if (!report || !isValidReport(report)) {
                 return acc;
-<<<<<<< HEAD
-            },
-            reportUpdates && currentValue ? currentValue.reports : {},
-        );
-
-        return {
-            reports: reportAttributes,
-            locale: preferredLocale,
-=======
             }
 
             acc[report.reportID] = {
@@ -95,7 +66,6 @@
         return {
             reports: reportAttributes,
             locale: preferredLocale ?? null,
->>>>>>> 069891a0
         };
     },
 });