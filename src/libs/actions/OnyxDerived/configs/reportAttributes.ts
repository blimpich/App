--- conflicted
+++ resolved
@@ -131,11 +131,8 @@
                 reportName: generateReportName(report),
                 isEmpty: generateIsEmptyReport(report),
                 brickRoadStatus,
-<<<<<<< HEAD
+                requiresAttention,
                 reportErrors,
-=======
-                requiresAttention,
->>>>>>> 15463cac
             };
 
             return acc;
