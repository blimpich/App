import type {OnyxEntry, OnyxUpdate} from 'react-native-onyx';
import Onyx from 'react-native-onyx';
import {isClientTheLeader} from '@libs/ActiveClientManager';
import Log from '@libs/Log';
import {setAuthToken} from '@libs/Network/NetworkStore';
import {unpause as unpauseSequentialQueue} from '@libs/Network/SequentialQueue';
import {finalReconnectAppAfterActivatingReliableUpdates, getMissingOnyxUpdates} from '@userActions/App';
import updateSessionAuthTokens from '@userActions/Session/updateSessionAuthTokens';
import CONST from '@src/CONST';
import ONYXKEYS from '@src/ONYXKEYS';
import type {OnyxUpdatesFromServer, Session} from '@src/types/onyx';
import {isValidOnyxUpdateFromServer} from '@src/types/onyx/OnyxUpdatesFromServer';
import {validateAndApplyDeferredUpdates} from './utils';
import {
    clear as clearDeferredOnyxUpdates,
    enqueue as enqueueDeferredOnyxUpdates,
    getMissingOnyxUpdatesQueryPromise,
    isEmpty as isEmptyDeferredOnyxUpdates,
    setMissingOnyxUpdatesQueryPromise,
} from './utils/DeferredOnyxUpdates';

// This file is in charge of looking at the updateIDs coming from the server and comparing them to the last updateID that the client has.
// If the client is behind the server, then we need to
// 1. Pause all sequential queue requests
// 2. Pause all Onyx updates from Pusher
// 3. Get the missing updates from the server
// 4. Apply those updates
// 5. Apply the original update that triggered this request (it could have come from either HTTPS or Pusher)
// 6. Restart the sequential queue
// 7. Restart the Onyx updates from Pusher
// This will ensure that the client is up-to-date with the server and all the updates have been applied in the correct order.
// It's important that this file is separate and not imported by OnyxUpdates.js, so that there are no circular dependencies.
// Onyx is used as a pub/sub mechanism to break out of the circular dependency.
// The circular dependency happens because this file calls API.GetMissingOnyxUpdates() which uses the SaveResponseInOnyx.js file (as a middleware).
// Therefore, SaveResponseInOnyx.js can't import and use this file directly.

let lastUpdateIDAppliedToClient: number = CONST.DEFAULT_NUMBER_ID;
Onyx.connect({
    key: ONYXKEYS.ONYX_UPDATES_LAST_UPDATE_ID_APPLIED_TO_CLIENT,
    callback: (value) => (lastUpdateIDAppliedToClient = value ?? CONST.DEFAULT_NUMBER_ID),
});

let isLoadingApp = false;
Onyx.connect({
    key: ONYXKEYS.IS_LOADING_APP,
    callback: (value) => {
        isLoadingApp = value ?? false;
    },
});

let resolveQueryPromiseWrapper: () => void;
const createQueryPromiseWrapper = () =>
    new Promise<void>((resolve) => {
        resolveQueryPromiseWrapper = resolve;
    });
// eslint-disable-next-line import/no-mutable-exports
let queryPromiseWrapper = createQueryPromiseWrapper();
let isFetchingForPendingUpdates = false;

const resetDeferralLogicVariables = () => {
    clearDeferredOnyxUpdates({shouldUnpauseSequentialQueue: false});
};

// This function will reset the query variables, unpause the SequentialQueue and log an info to the user.
function finalizeUpdatesAndResumeQueue() {
    console.debug('[OnyxUpdateManager] Done applying all updates');

    resolveQueryPromiseWrapper();
    queryPromiseWrapper = createQueryPromiseWrapper();

    clearDeferredOnyxUpdates();
    isFetchingForPendingUpdates = false;
}

/**
 * Triggers the fetching process of either pending or missing updates.
 *
 * @param onyxUpdatesFromServer the current update that is supposed to be applied
 * @param clientLastUpdateID an optional override for the lastUpdateIDAppliedToClient
 *
 * @returns a promise that resolves when all Onyx updates are done being processed
 */
function handleMissingOnyxUpdates(onyxUpdatesFromServer: OnyxEntry<OnyxUpdatesFromServer>, clientLastUpdateID?: number): Promise<void> {
    // If isLoadingApp is positive it means that OpenApp command hasn't finished yet, and in that case
    // we don't have base state of the app (reports, policies, etc.) setup. If we apply this update,
    // we'll only have them overwritten by the openApp response. So let's skip it and return.
    if (isLoadingApp) {
        // When ONYX_UPDATES_FROM_SERVER is set, we pause the queue. Let's unpause
        // it so the app is not stuck forever without processing requests.
        unpauseSequentialQueue();
        console.debug(`[OnyxUpdateManager] Ignoring Onyx updates while OpenApp hasn't finished yet.`);
        return Promise.resolve();
    }
    // This key is shared across clients, thus every client/tab will have a copy and try to execute this method.
    // It is very important to only process the missing onyx updates from leader client otherwise requests we'll execute
    // several duplicated requests that are not controlled by the SequentialQueue.
<<<<<<< HEAD
    if (!ActiveClientManager.isClientTheLeader()) {
        return Promise.resolve();
=======
    if (!isClientTheLeader()) {
        return;
>>>>>>> 8339cb45
    }

    // When there is no value or an invalid value, there's nothing to process, so let's return early.
    if (!isValidOnyxUpdateFromServer(onyxUpdatesFromServer)) {
        return Promise.resolve();
    }

    // Check if one of these onyx updates is for the authToken. If it is, let's update our authToken now because our
    // current authToken is probably invalid.
    updateAuthTokenIfNecessary(onyxUpdatesFromServer);

    const shouldFetchPendingUpdates = onyxUpdatesFromServer?.shouldFetchPendingUpdates ?? false;
    const lastUpdateIDFromServer = onyxUpdatesFromServer.lastUpdateID;
    const previousUpdateIDFromServer = onyxUpdatesFromServer.previousUpdateID;
    const lastUpdateIDFromClient = clientLastUpdateID ?? lastUpdateIDAppliedToClient ?? CONST.DEFAULT_NUMBER_ID;

    // Check if the client needs to send a backend request to fetch missing or pending updates and/or queue deferred updates.
    // Returns a boolean indicating whether we should execute the finally block after the promise is done,
    // in which the OnyxUpdateManager finishes its work and the SequentialQueue will is unpaused.
    const checkIfClientNeedsToBeUpdated = (): boolean => {
        // The OnyxUpdateManager can handle different types of re-fetch processes. Either there are pending updates,
        // that we need to fetch manually, or we detected gaps in the previously fetched updates.
        // Each of the flows below sets a promise through `DeferredOnyxUpdates.setMissingOnyxUpdatesQueryPromise`, which we further process.
        if (shouldFetchPendingUpdates) {
            // This flow handles the case where the server didn't send updates because the payload was too big.
            // We need to call the GetMissingOnyxUpdates query to fetch the missing updates up to the pendingLastUpdateID.
            const pendingUpdateID = Number(lastUpdateIDFromServer);

            isFetchingForPendingUpdates = true;

            // If the pendingUpdateID is not newer than the last locally applied update, we don't need to fetch the missing updates.
            if (pendingUpdateID <= lastUpdateIDFromClient) {
                setMissingOnyxUpdatesQueryPromise(Promise.resolve());
                return true;
            }

            console.debug(`[OnyxUpdateManager] Client is fetching pending updates from the server, from updates ${lastUpdateIDFromClient} to ${Number(pendingUpdateID)}`);
            Log.info('There are pending updates from the server, so fetching incremental updates', true, {
                pendingUpdateID,
                lastUpdateIDFromClient,
            });

            // Get the missing Onyx updates from the server and afterward validate and apply the deferred updates.
            // This will trigger recursive calls to "validateAndApplyDeferredUpdates" if there are gaps in the deferred updates.
            setMissingOnyxUpdatesQueryPromise(getMissingOnyxUpdates(lastUpdateIDFromClient, lastUpdateIDFromServer).then(() => validateAndApplyDeferredUpdates(clientLastUpdateID)));

            return true;
        }

        if (!lastUpdateIDFromClient) {
            // This is the first time we're receiving an lastUpdateID, so we need to do a final ReconnectApp query before
            // This flow is setting the promise to a ReconnectApp query.

            // If there is a ReconnectApp query in progress, we should not start another one.
            if (getMissingOnyxUpdatesQueryPromise()) {
                return false;
            }

            Log.info('Client has not gotten reliable updates before so reconnecting the app to start the process');

            // Since this is a full reconnectApp, we'll not apply the updates we received - those will come in the reconnect app request.
            setMissingOnyxUpdatesQueryPromise(finalReconnectAppAfterActivatingReliableUpdates());

            return true;
        }

        // This client already has the reliable updates mode enabled, but it's missing some updates and it needs to fetch those.
        // Therefore, we are calling the GetMissingOnyxUpdates query, to fetch the missing updates.

        const areDeferredUpdatesQueued = !isEmptyDeferredOnyxUpdates();

        // Add the new update to the deferred updates
        enqueueDeferredOnyxUpdates(onyxUpdatesFromServer, {shouldPauseSequentialQueue: false});

        // If there are deferred updates already, we don't need to fetch the missing updates again.
        if (areDeferredUpdatesQueued || isFetchingForPendingUpdates) {
            return false;
        }

        console.debug(`[OnyxUpdateManager] Client is fetching missing updates from the server, from updates ${lastUpdateIDFromClient} to ${Number(previousUpdateIDFromServer)}`);
        Log.info('Gap detected in update IDs from the server so fetching incremental updates', true, {
            lastUpdateIDFromClient,
            lastUpdateIDFromServer,
            previousUpdateIDFromServer,
        });

        // Get the missing Onyx updates from the server and afterwards validate and apply the deferred updates.
        // This will trigger recursive calls to "validateAndApplyDeferredUpdates" if there are gaps in the deferred updates.
        setMissingOnyxUpdatesQueryPromise(getMissingOnyxUpdates(lastUpdateIDFromClient, previousUpdateIDFromServer).then(() => validateAndApplyDeferredUpdates(clientLastUpdateID)));

        return true;
    };
    const shouldFinalizeAndResume = checkIfClientNeedsToBeUpdated();

    if (shouldFinalizeAndResume) {
        return getMissingOnyxUpdatesQueryPromise()?.finally(finalizeUpdatesAndResumeQueue) as Promise<void>;
    }

    return Promise.resolve();
}

function updateAuthTokenIfNecessary(onyxUpdatesFromServer: OnyxEntry<OnyxUpdatesFromServer>): void {
    // Consolidate all of the given Onyx updates
    const onyxUpdates: OnyxUpdate[] = [];
    onyxUpdatesFromServer?.updates?.forEach((updateEvent) => onyxUpdates.push(...updateEvent.data));
    onyxUpdates.push(...(onyxUpdatesFromServer?.response?.onyxData ?? []));

    // Find any session updates
    const sessionUpdates = onyxUpdates?.filter((onyxUpdate) => onyxUpdate.key === ONYXKEYS.SESSION);

    // If any of the updates changes the authToken, let's update it now
    sessionUpdates?.forEach((sessionUpdate) => {
        const session = (sessionUpdate.value ?? {}) as Session;
        const newAuthToken = session.authToken ?? '';
        if (!newAuthToken) {
            return;
        }

        Log.info('[OnyxUpdateManager] Found an authToken update while handling an Onyx update gap. Updating the authToken.');
        updateSessionAuthTokens(newAuthToken);
        setAuthToken(newAuthToken);
    });
}

export default () => {
    console.debug('[OnyxUpdateManager] Listening for updates from the server');
    Onyx.connect({
        key: ONYXKEYS.ONYX_UPDATES_FROM_SERVER,
        callback: (value) => {
            handleMissingOnyxUpdates(value);
        },
    });
};

export {handleMissingOnyxUpdates, queryPromiseWrapper as queryPromise, resetDeferralLogicVariables};<|MERGE_RESOLUTION|>--- conflicted
+++ resolved
@@ -94,13 +94,8 @@
     // This key is shared across clients, thus every client/tab will have a copy and try to execute this method.
     // It is very important to only process the missing onyx updates from leader client otherwise requests we'll execute
     // several duplicated requests that are not controlled by the SequentialQueue.
-<<<<<<< HEAD
-    if (!ActiveClientManager.isClientTheLeader()) {
+    if (!isClientTheLeader()) {
         return Promise.resolve();
-=======
-    if (!isClientTheLeader()) {
-        return;
->>>>>>> 8339cb45
     }
 
     // When there is no value or an invalid value, there's nothing to process, so let's return early.
