--- conflicted
+++ resolved
@@ -4,7 +4,7 @@
 import type {OnyxEntry, OnyxUpdate} from 'react-native-onyx';
 import Onyx from 'react-native-onyx';
 import * as API from '@libs/API';
-import type {AddPaymentCardParams, DeletePaymentCardParams, MakeDefaultPaymentMethodParams, TransferWalletBalanceParams} from '@libs/API/parameters';
+import type {AddPaymentCardParams, DeletePaymentCardParams, MakeDefaultPaymentMethodParams, PaymentCardParams, TransferWalletBalanceParams} from '@libs/API/parameters';
 import {READ_COMMANDS, WRITE_COMMANDS} from '@libs/API/types';
 import * as CardUtils from '@libs/CardUtils';
 import Navigation from '@libs/Navigation/Navigation';
@@ -12,11 +12,7 @@
 import ONYXKEYS from '@src/ONYXKEYS';
 import ROUTES from '@src/ROUTES';
 import type {Route} from '@src/ROUTES';
-<<<<<<< HEAD
-import type {AddDebitCardForm} from '@src/types/form';
-=======
 import INPUT_IDS from '@src/types/form/AddDebitCardForm';
->>>>>>> 4a885f59
 import type {BankAccountList, FundList} from '@src/types/onyx';
 import type {PaymentMethodType} from '@src/types/onyx/OriginalMessage';
 import type PaymentMethod from '@src/types/onyx/PaymentMethod';
@@ -157,17 +153,17 @@
  * Calls the API to add a new card.
  *
  */
-function addPaymentCard(params: AddDebitCardForm) {
-    const cardMonth = CardUtils.getMonthFromExpirationDateString(params.expirationDate ?? '');
-    const cardYear = CardUtils.getYearFromExpirationDateString(params.expirationDate ?? '');
+function addPaymentCard(params: PaymentCardParams) {
+    const cardMonth = CardUtils.getMonthFromExpirationDateString(params.expirationDate);
+    const cardYear = CardUtils.getYearFromExpirationDateString(params.expirationDate);
 
     const parameters: AddPaymentCardParams = {
-        cardNumber: params.cardNumber ?? '',
+        cardNumber: params.cardNumber,
         cardYear,
         cardMonth,
-        cardCVV: params.securityCode ?? '',
-        addressName: params.nameOnCard ?? '',
-        addressZip: params.addressZipCode ?? '',
+        cardCVV: params.securityCode,
+        addressName: params.nameOnCard,
+        addressZip: params.addressZipCode,
         currency: CONST.CURRENCY.USD,
         isP2PDebitCard: true,
     };
