import {deepEqual} from 'fast-equals';
import Onyx from 'react-native-onyx';
import Log from '@libs/Log';
import ONYXKEYS from '@src/ONYXKEYS';
import type {Request} from '@src/types/onyx';

let persistedRequests: Request[] = [];
let ongoingRequest: Request | null = null;

Onyx.connect({
    key: ONYXKEYS.PERSISTED_REQUESTS,
    callback: (val) => {
        Log.info('[PersistedRequests] hit Onyx connect callback', false, {isValNullish: val == null});
        persistedRequests = val ?? [];

        if (ongoingRequest && persistedRequests.length > 0) {
            const nextRequestToProcess = persistedRequests.at(0);

            // We try to remove the next request from the persistedRequests if it is the same as ongoingRequest
            // so we don't process it twice.
<<<<<<< HEAD
            if (isEqual(nextRequestToProcess, ongoingRequest) && val?.length) {
                Onyx.set(ONYXKEYS.PERSISTED_REQUESTS, val.slice(1));
=======
            if (deepEqual(nextRequestToProcess, ongoingRequest)) {
                persistedRequests = persistedRequests.slice(1);
>>>>>>> 06862785
            }
        }
    },
});
Onyx.connect({
    key: ONYXKEYS.PERSISTED_ONGOING_REQUESTS,
    callback: (val) => {
        ongoingRequest = val ?? null;
    },
});

/**
 * This promise is only used by tests. DO NOT USE THIS PROMISE IN THE APPLICATION CODE
 */
function clear() {
    ongoingRequest = null;
    Onyx.set(ONYXKEYS.PERSISTED_ONGOING_REQUESTS, null);
    return Onyx.set(ONYXKEYS.PERSISTED_REQUESTS, []);
}

function getLength(): number {
    // Making it backwards compatible with the old implementation
    return persistedRequests.length + (ongoingRequest ? 1 : 0);
}

function save(requestToPersist: Request) {
    // If the command is not in the keepLastInstance array, add the new request as usual
    const requests = [...persistedRequests, requestToPersist];
    persistedRequests = requests;
    Onyx.set(ONYXKEYS.PERSISTED_REQUESTS, requests).then(() => {
        Log.info(`[SequentialQueue] '${requestToPersist.command}' command queued. Queue length is ${getLength()}`);
    });
}

function endRequestAndRemoveFromQueue(requestToRemove: Request) {
    ongoingRequest = null;
    /**
     * We only remove the first matching request because the order of requests matters.
     * If we were to remove all matching requests, we can end up with a final state that is different than what the user intended.
     */
    const requests = [...persistedRequests];
    const index = requests.findIndex((persistedRequest) => deepEqual(persistedRequest, requestToRemove));

    if (index !== -1) {
        requests.splice(index, 1);
    }

    persistedRequests = requests;

    Onyx.multiSet({
        [ONYXKEYS.PERSISTED_REQUESTS]: persistedRequests,
        [ONYXKEYS.PERSISTED_ONGOING_REQUESTS]: null,
    }).then(() => {
        Log.info(`[SequentialQueue] '${requestToRemove.command}' removed from the queue. Queue length is ${getLength()}`);
    });
}

function deleteRequestsByIndices(indices: number[]) {
    // Create a Set from the indices array for efficient lookup
    const indicesSet = new Set(indices);

    // Create a new array excluding elements at the specified indices
    persistedRequests = persistedRequests.filter((_, index) => !indicesSet.has(index));

    // Update the persisted requests in storage or state as necessary
    Onyx.set(ONYXKEYS.PERSISTED_REQUESTS, persistedRequests).then(() => {
        Log.info(`Multiple (${indices.length}) requests removed from the queue. Queue length is ${persistedRequests.length}`);
    });
}

function update(oldRequestIndex: number, newRequest: Request) {
    const requests = [...persistedRequests];
    const oldRequest = requests.at(oldRequestIndex);
    Log.info('[PersistedRequests] Updating a request', false, {oldRequest, newRequest, oldRequestIndex});
    requests.splice(oldRequestIndex, 1, newRequest);
    persistedRequests = requests;
    Onyx.set(ONYXKEYS.PERSISTED_REQUESTS, requests);
}

function updateOngoingRequest(newRequest: Request) {
    Log.info('[PersistedRequests] Updating the ongoing request', false, {ongoingRequest, newRequest});
    ongoingRequest = newRequest;

    if (newRequest.persistWhenOngoing) {
        Onyx.set(ONYXKEYS.PERSISTED_ONGOING_REQUESTS, newRequest);
    }
}

function processNextRequest(): Request | null {
    if (ongoingRequest) {
        Log.info(`Ongoing Request already set returning same one ${ongoingRequest.commandName}`);
        return ongoingRequest;
    }

    // You must handle the case where there are no requests to process
    if (persistedRequests.length === 0) {
        throw new Error('No requests to process');
    }

    ongoingRequest = persistedRequests.shift() ?? null;

    if (ongoingRequest && ongoingRequest.persistWhenOngoing) {
        Onyx.set(ONYXKEYS.PERSISTED_ONGOING_REQUESTS, ongoingRequest);
    }

    return ongoingRequest;
}

function rollbackOngoingRequest() {
    if (!ongoingRequest) {
        return;
    }

    // Prepend ongoingRequest to persistedRequests
    persistedRequests.unshift({...ongoingRequest, isRollback: true});

    // Clear the ongoingRequest
    ongoingRequest = null;
}

function getAll(): Request[] {
    return persistedRequests;
}

function getOngoingRequest(): Request | null {
    return ongoingRequest;
}

export {clear, save, getAll, endRequestAndRemoveFromQueue, update, getLength, getOngoingRequest, processNextRequest, updateOngoingRequest, rollbackOngoingRequest, deleteRequestsByIndices};<|MERGE_RESOLUTION|>--- conflicted
+++ resolved
@@ -18,13 +18,8 @@
 
             // We try to remove the next request from the persistedRequests if it is the same as ongoingRequest
             // so we don't process it twice.
-<<<<<<< HEAD
-            if (isEqual(nextRequestToProcess, ongoingRequest) && val?.length) {
-                Onyx.set(ONYXKEYS.PERSISTED_REQUESTS, val.slice(1));
-=======
             if (deepEqual(nextRequestToProcess, ongoingRequest)) {
                 persistedRequests = persistedRequests.slice(1);
->>>>>>> 06862785
             }
         }
     },
