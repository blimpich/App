import _ from 'underscore';
import Onyx from 'react-native-onyx';
import lodashGet from 'lodash/get';
import * as API from '../API';
import ONYXKEYS from '../../ONYXKEYS';
import {formatPersonalDetails} from './PersonalDetails';
import Growl from '../Growl';
import CONST from '../../CONST';
import {translateLocal} from '../translate';
import Navigation from '../Navigation/Navigation';
import ROUTES from '../../ROUTES';
import {addSMSDomainIfPhoneNumber} from '../OptionsListUtils';

const allPolicies = {};
Onyx.connect({
    key: ONYXKEYS.COLLECTION.POLICY,
    callback: (val, key) => {
        if (val && key) {
            allPolicies[key] = {...allPolicies[key], ...val};
        }
    },
});

/**
 * Simplifies the employeeList response into an object containing an array of emails
 *
 * @param {Object} employeeList
 * @returns {Array}
 */
function getSimplifiedEmployeeList(employeeList) {
    const employeeListEmails = _.chain(employeeList)
        .pluck('email')
        .flatten()
        .unique()
        .value();

    return employeeListEmails;
}

/**
 * Takes a full policy that is returned from the policyList and simplifies it so we are only storing
 * the pieces of data that we need to in Onyx
 *
 * @param {Object} fullPolicy
 * @param {String} fullPolicy.id
 * @param {String} fullPolicy.name
 * @param {String} fullPolicy.role
 * @param {String} fullPolicy.type
 * @param {String} fullPolicy.value.outputCurrency
 * @param {Object} fullPolicy.value.employeeList
 * @param {String} [fullPolicy.value.avatarURL]
 * @returns {Object}
 */
function getSimplifiedPolicyObject(fullPolicy) {
    return {
        id: fullPolicy.id,
        name: fullPolicy.name,
        role: fullPolicy.role,
        type: fullPolicy.type,
<<<<<<< HEAD
        owner: fullPolicy.owner,
=======
        outputCurrency: lodashGet(fullPolicy, 'value.outputCurrency', ''),
        employeeList: getSimplifiedEmployeeList(lodashGet(fullPolicy, 'value.employeeList')),
        avatarURL: lodashGet(fullPolicy, 'value.avatarURL', ''),
>>>>>>> e484a75b
    };
}

/**
 * @param {Array<Object>} policyList
 * @returns {Object}
 */
function transformPolicyListToOnyxCollection(policyList) {
    return _.reduce(policyList, (memo, policy) => ({
        ...memo,
        [`${ONYXKEYS.COLLECTION.POLICY}${policy.id}`]: getSimplifiedPolicyObject(policy),
    }), {});
}

/**
 * Used to update ALL of the policies at once. If a policy is present locally, but not in the policies object passed here it will be removed.
 * @param {Object} policyCollection - object of policy key and partial policy object
 */
function updateAllPolicies(policyCollection) {
    // Clear out locally cached policies that have been deleted (i.e. they exist locally but not in our new policy collection object)
    _.each(allPolicies, (policy, key) => {
        if (policyCollection[key]) {
            return;
        }

        Onyx.set(key, null);
    });

    // Set all the policies
    _.each(policyCollection, (policyData, key) => {
        Onyx.merge(key, {...policyData, alertMessage: '', errors: null});
    });
}

/**
 * Merges the passed in login into the specified policy
 *
 * @param {String} [name]
 * @param {Boolean} [shouldAutomaticallyReroute]
 * @returns {Promise}
 */
function create(name = '', shouldAutomaticallyReroute = true) {
    let res = null;
    return API.Policy_Create({type: CONST.POLICY.TYPE.FREE, policyName: name})
        .then((response) => {
            if (response.jsonCode !== 200) {
                // Show the user feedback
                const errorMessage = translateLocal('workspace.new.genericFailureMessage');
                Growl.error(errorMessage, 5000);
                return;
            }
            res = response;

            // We are awaiting this merge so that we can guarantee our policy is available to any React components connected to the policies collection before we navigate to a new route.
            return Onyx.merge(`${ONYXKEYS.COLLECTION.POLICY}${response.policyID}`, {
                employeeList: getSimplifiedEmployeeList(response.policy.employeeList),
                id: response.policyID,
                type: response.policy.type,
                name: response.policy.name,
                role: CONST.POLICY.ROLE.ADMIN,
                outputCurrency: response.policy.outputCurrency,
            });
        }).then(() => {
            const policyID = lodashGet(res, 'policyID');
            if (shouldAutomaticallyReroute) {
                Navigation.dismissModal();
                Navigation.navigate(policyID ? ROUTES.getWorkspaceCardRoute(policyID) : ROUTES.HOME);
            }
            return Promise.resolve(policyID);
        });
}

/**
 * Fetches policy list from the API and saves a simplified version in Onyx, optionally creating a new policy first.
 *
 * More specifically, this action will:
 * 1. Optionally create a new policy.
 * 2. Fetch policy summaries.
 * 3. Optionally navigate to the new policy.
 * 4. Then fetch full policies.
 *
 * This way, we ensure that there's no race condition between creating the new policy and fetching existing ones,
 * and we also don't have to wait for full policies to load before navigating to the new policy.
 *
 * @param {Boolean} [shouldCreateNewPolicy]
 */
function getPolicyList(shouldCreateNewPolicy = false) {
    let newPolicyID;
    const createPolicyPromise = shouldCreateNewPolicy
        ? create('', false)
        : Promise.resolve();
    createPolicyPromise
        .then((policyID) => {
            newPolicyID = policyID;
            return API.GetPolicySummaryList();
        })
        .then((data) => {
            if (data.jsonCode === 200) {
                const policyDataToStore = transformPolicyListToOnyxCollection(data.policySummaryList || []);
                updateAllPolicies(policyDataToStore);
            }

            if (shouldCreateNewPolicy) {
                Navigation.dismissModal();
                Navigation.navigate(newPolicyID ? ROUTES.getWorkspaceInitialRoute(newPolicyID) : ROUTES.HOME);
            }

            return API.GetPolicyList();
        })
        .then((data) => {
            if (data.jsonCode === 200) {
                const policyDataToStore = transformPolicyListToOnyxCollection(data.policyList || []);
                updateAllPolicies(policyDataToStore);
            }
        });
}

/**
 * Is the user an admin of a free policy (aka workspace)?
 *
 * @param {Array} policies
 * @returns {Boolean}
 */
function isAdminOfFreePolicy(policies) {
    return _.some(policies, policy => policy
        && policy.type === CONST.POLICY.TYPE.FREE
        && policy.role === CONST.POLICY.ROLE.ADMIN);
}

/**
 * Remove the passed members from the policy employeeList
 *
 * @param {Array} members
 * @param {String} policyID
 */
function removeMembers(members, policyID) {
    // In case user selects only themselves (admin), their email will be filtered out and the members
    // array passed will be empty, prevent the funtion from proceeding in that case as there is noone to remove
    if (members.length === 0) {
        return;
    }

    const key = `${ONYXKEYS.COLLECTION.POLICY}${policyID}`;

    // Make a shallow copy to preserve original data and remove the members
    const policy = _.clone(allPolicies[key]);
    policy.employeeList = _.without(policy.employeeList, ...members);

    // Optimistically remove the members from the policy
    Onyx.set(key, policy);

    // Make the API call to remove a login from the policy
    API.Policy_Employees_Remove({
        emailList: members.join(','),
        policyID,
    })
        .then((data) => {
            if (data.jsonCode === 200) {
                return;
            }
            const policyDataWithMembersRemoved = _.clone(allPolicies[key]);
            policyDataWithMembersRemoved.employeeList = [...policyDataWithMembersRemoved.employeeList, ...members];
            Onyx.set(key, policyDataWithMembersRemoved);

            // Show the user feedback that the removal failed
            console.error(data.message);
            Growl.show(translateLocal('workspace.people.genericFailureMessage'), CONST.GROWL.ERROR, 5000);
        });
}

/**
 * Merges the passed in login into the specified policy
 *
 * @param {Array<String>} logins
 * @param {String} welcomeNote
 * @param {String} policyID
 */
function invite(logins, welcomeNote, policyID) {
    const key = `${ONYXKEYS.COLLECTION.POLICY}${policyID}`;
    const newEmployeeList = _.map(logins, login => addSMSDomainIfPhoneNumber(login));

    // Make a shallow copy to preserve original data, and concat the login
    const policy = _.clone(allPolicies[key]);
    policy.employeeList = [...policy.employeeList, ...newEmployeeList];
    policy.alertMessage = '';

    // Optimistically add the user to the policy
    Onyx.set(key, policy);

    // Make the API call to merge the login into the policy
    API.Policy_Employees_Merge({
        employees: JSON.stringify(_.map(logins, login => ({email: login}))),
        welcomeNote,
        policyID,
    })
        .then((data) => {
            // Save the personalDetails for the invited user in Onyx
            if (data.jsonCode === 200) {
                Onyx.merge(ONYXKEYS.PERSONAL_DETAILS, formatPersonalDetails(data.personalDetails));
                Navigation.goBack();
                return;
            }

            // If the operation failed, undo the optimistic addition
            const policyDataWithoutLogin = _.clone(allPolicies[key]);
            policyDataWithoutLogin.employeeList = _.without(allPolicies[key].employeeList, ...newEmployeeList);

            // Show the user feedback that the addition failed
            policyDataWithoutLogin.alertMessage = translateLocal('workspace.invite.genericFailureMessage');
            if (data.jsonCode === 402) {
                policyDataWithoutLogin.alertMessage += ` ${translateLocal('workspace.invite.pleaseEnterValidLogin')}`;
            }

            Onyx.set(key, policyDataWithoutLogin);
        });
}

/**
 * @param {Object} file
 * @returns {Promise}
 */
function uploadAvatar(file) {
    return API.User_UploadAvatar({file})
        .then((response) => {
            if (response.jsonCode !== 200) {
                // Show the user feedback
                const errorMessage = translateLocal('workspace.editor.avatarUploadFailureMessage');
                Growl.error(errorMessage, 5000);
                return;
            }

            return response.s3url;
        });
}

/**
 * Sets the name of the policy
 *
 * @param {String} policyID
 * @param {Object} values
 */
function update(policyID, values) {
    API.UpdatePolicy({policyID, value: JSON.stringify(values), lastModified: null})
        .then((policyResponse) => {
            if (policyResponse.jsonCode !== 200) {
                // Show the user feedback
                const errorMessage = translateLocal('workspace.editor.genericFailureMessage');
                Growl.error(errorMessage, 5000);
                Onyx.merge(`${ONYXKEYS.COLLECTION.POLICY}${policyID}`, {isPolicyUpdating: false});
                return;
            }

            const updatedValues = {...values, ...{isPolicyUpdating: false}};
            Onyx.merge(`${ONYXKEYS.COLLECTION.POLICY}${policyID}`, updatedValues);
        }).catch(() => {
            Onyx.merge(`${ONYXKEYS.COLLECTION.POLICY}${policyID}`, {isPolicyUpdating: false});
            const errorMessage = translateLocal('workspace.editor.genericFailureMessage');
            Growl.error(errorMessage, 5000);
        });
}

/**
 * Sets local values for the policy
 * @param {String} policyID
 * @param {Object} values
 */
function updateLocalPolicyValues(policyID, values) {
    Onyx.merge(`${ONYXKEYS.COLLECTION.POLICY}${policyID}`, values);
}

/**
 * @param {String} policyID
 * @param {Object} errors
 */
function setWorkspaceErrors(policyID, errors) {
    Onyx.merge(`${ONYXKEYS.COLLECTION.POLICY}${policyID}`, {errors: null});
    Onyx.merge(`${ONYXKEYS.COLLECTION.POLICY}${policyID}`, {errors});
}

/**
 * @param {String} policyID
 */
function hideWorkspaceAlertMessage(policyID) {
    Onyx.merge(`${ONYXKEYS.COLLECTION.POLICY}${policyID}`, {alertMessage: ''});
}

export {
    getPolicyList,
    removeMembers,
    invite,
    isAdminOfFreePolicy,
    create,
    uploadAvatar,
    update,
    updateLocalPolicyValues,
    setWorkspaceErrors,
    hideWorkspaceAlertMessage,
};<|MERGE_RESOLUTION|>--- conflicted
+++ resolved
@@ -57,13 +57,10 @@
         name: fullPolicy.name,
         role: fullPolicy.role,
         type: fullPolicy.type,
-<<<<<<< HEAD
         owner: fullPolicy.owner,
-=======
         outputCurrency: lodashGet(fullPolicy, 'value.outputCurrency', ''),
         employeeList: getSimplifiedEmployeeList(lodashGet(fullPolicy, 'value.employeeList')),
         avatarURL: lodashGet(fullPolicy, 'value.avatarURL', ''),
->>>>>>> e484a75b
     };
 }
 
