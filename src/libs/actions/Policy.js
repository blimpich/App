--- conflicted
+++ resolved
@@ -247,14 +247,10 @@
                 return;
             }
 
-<<<<<<< HEAD
             Onyx.set(`${ONYXKEYS.COLLECTION.POLICY}${policy.id}`, {
                 ...allPolicies[`${ONYXKEYS.COLLECTION.POLICY}${policy.id}`],
-                ...getSimplifiedPolicyObject(policy),
+                ...getSimplifiedPolicyObject(policy, true),
             });
-=======
-            Onyx.merge(`${ONYXKEYS.COLLECTION.POLICY}${policy.id}`, getSimplifiedPolicyObject(policy, true));
->>>>>>> 16d38de1
         });
 }
 
