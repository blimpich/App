--- conflicted
+++ resolved
@@ -316,46 +316,20 @@
     API.UpdatePolicy({policyID, value: JSON.stringify(values), lastModified: null})
         .then((policyResponse) => {
             if (policyResponse.jsonCode !== 200) {
-<<<<<<< HEAD
                 throw new Error();
             }
 
             updateLocalPolicyValues(policyID, {...values, isPolicyUpdating: false});
-            Navigation.dismissModal();
+            if (shouldGrowl) {
+                Growl.show(translateLocal('workspace.common.growlMessageOnSave'), CONST.GROWL.SUCCESS, 3000);
+            }
         }).catch(() => {
             updateLocalPolicyValues(policyID, {isPolicyUpdating: false});
 
             // Show the user feedback
-=======
-                // Show the user feedback
-                const errorMessage = translateLocal('workspace.editor.genericFailureMessage');
-                Growl.error(errorMessage, 5000);
-                Onyx.merge(`${ONYXKEYS.COLLECTION.POLICY}${policyID}`, {isPolicyUpdating: false});
-                return;
-            }
-
-            const updatedValues = {...values, ...{isPolicyUpdating: false}};
-            Onyx.merge(`${ONYXKEYS.COLLECTION.POLICY}${policyID}`, updatedValues);
-            if (shouldGrowl) {
-                Growl.show(translateLocal('workspace.common.growlMessageOnSave'), CONST.GROWL.SUCCESS, 3000);
-            }
-        }).catch(() => {
-            Onyx.merge(`${ONYXKEYS.COLLECTION.POLICY}${policyID}`, {isPolicyUpdating: false});
->>>>>>> 2e57dee3
             const errorMessage = translateLocal('workspace.editor.genericFailureMessage');
             Growl.error(errorMessage, 5000);
         });
-}
-
-<<<<<<< HEAD
-=======
-/**
- * Sets local values for the policy
- * @param {String} policyID
- * @param {Object} values
- */
-function updateLocalPolicyValues(policyID, values) {
-    Onyx.merge(`${ONYXKEYS.COLLECTION.POLICY}${policyID}`, values);
 }
 
 /**
@@ -374,7 +348,6 @@
     Onyx.merge(`${ONYXKEYS.COLLECTION.POLICY}${policyID}`, {alertMessage: ''});
 }
 
->>>>>>> 2e57dee3
 export {
     getPolicyList,
     removeMembers,
