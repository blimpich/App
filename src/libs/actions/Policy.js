--- conflicted
+++ resolved
@@ -1128,9 +1128,5 @@
     openWorkspaceInvitePage,
     removeWorkspace,
     setWorkspaceInviteMembersDraft,
-<<<<<<< HEAD
-=======
-    isPolicyOwner,
     clearErrors,
->>>>>>> 1fac96bb
 };