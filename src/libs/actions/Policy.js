--- conflicted
+++ resolved
@@ -1,11 +1,3 @@
-<<<<<<< HEAD
-import _ from 'underscore';
-import filter from 'lodash/filter';
-import Onyx from 'react-native-onyx';
-import lodashGet from 'lodash/get';
-import lodashUnion from 'lodash/union';
-=======
->>>>>>> 3db5ff4a
 import {PUBLIC_DOMAINS} from 'expensify-common/lib/CONST';
 import Str from 'expensify-common/lib/str';
 import {escapeRegExp} from 'lodash';
