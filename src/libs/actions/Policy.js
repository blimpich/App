import _ from 'underscore';
import Onyx from 'react-native-onyx';
import lodashMerge from 'lodash/merge';
import lodashGet from 'lodash/get';
import * as API from '../API';
import ONYXKEYS from '../../ONYXKEYS';
import {formatPersonalDetails} from './PersonalDetails';
import Growl from '../Growl';
import CONST from '../../CONST';
import {translateLocal} from '../translate';
import Navigation from '../Navigation/Navigation';
import ROUTES from '../../ROUTES';
import {addSMSDomainIfPhoneNumber} from '../OptionsListUtils';

const allPolicies = {};
Onyx.connect({
    key: ONYXKEYS.COLLECTION.POLICY,
    callback: (val, key) => {
        if (val && key) {
            allPolicies[key] = {...allPolicies[key], ...val};
        }
    },
});

/**
 * Simplifies the employeeList response into an object containing an array of emails
 *
 * @param {Object} employeeList
 * @returns {Array}
 */
function getSimplifiedEmployeeList(employeeList) {
    const employeeListEmails = _.chain(employeeList)
        .pluck('email')
        .flatten()
        .unique()
        .value();

    return employeeListEmails;
}

/**
 * Takes a full policy that is returned from the policyList and simplifies it so we are only storing
 * the pieces of data that we need to in Onyx
 *
 * @param {Object} fullPolicyOrPolicySummary
 * @param {String} fullPolicyOrPolicySummary.id
 * @param {String} fullPolicyOrPolicySummary.name
 * @param {String} fullPolicyOrPolicySummary.role
 * @param {String} fullPolicyOrPolicySummary.type
 * @param {String} fullPolicyOrPolicySummary.outputCurrency
 * @param {String} [fullPolicyOrPolicySummary.value.avatarURL]
 * @param {Object} [fullPolicyOrPolicySummary.value.employeeList]
 * @returns {Object}
 */
function getSimplifiedPolicyObject(fullPolicyOrPolicySummary) {
    return {
        id: fullPolicyOrPolicySummary.id,
        name: fullPolicyOrPolicySummary.name,
        role: fullPolicyOrPolicySummary.role,
        type: fullPolicyOrPolicySummary.type,
        owner: fullPolicyOrPolicySummary.owner,
        outputCurrency: fullPolicyOrPolicySummary.outputCurrency,
        avatarURL: fullPolicyOrPolicySummary.avatarURL || '',
        employeeList: getSimplifiedEmployeeList(lodashGet(fullPolicyOrPolicySummary, 'value.employeeList')),
    };
}

/**
 * Used to update ALL of the policies at once. If a policy is present locally, but not in the policies object passed here it will be removed.
 * @param {Object} policyCollection - object of policy key and partial policy object
 */
function updateAllPolicies(policyCollection) {
    // Clear out locally cached policies that have been deleted (i.e. they exist locally but not in our new policy collection object)
    _.each(allPolicies, (policy, key) => {
        if (policyCollection[key]) {
            return;
        }

        Onyx.set(key, null);
    });

    // Set all the policies
    _.each(policyCollection, (policyData, key) => {
        Onyx.merge(key, {...policyData, alertMessage: '', errors: null});
    });
}

/**
 * Merges the passed in login into the specified policy
 *
 * @param {String} [name]
 * @param {Boolean} [shouldAutomaticallyReroute]
 * @returns {Promise}
 */
function create(name = '') {
    let res = null;
    return API.Policy_Create({type: CONST.POLICY.TYPE.FREE, policyName: name})
        .then((response) => {
            if (response.jsonCode !== 200) {
                // Show the user feedback
                const errorMessage = translateLocal('workspace.new.genericFailureMessage');
                Growl.error(errorMessage, 5000);
                return;
            }
            res = response;

            // We are awaiting this merge so that we can guarantee our policy is available to any React components connected to the policies collection before we navigate to a new route.
            return Onyx.merge(`${ONYXKEYS.COLLECTION.POLICY}${response.policyID}`, {
                employeeList: getSimplifiedEmployeeList(response.policy.employeeList),
                id: response.policyID,
                type: response.policy.type,
                name: response.policy.name,
                role: CONST.POLICY.ROLE.ADMIN,
                outputCurrency: response.policy.outputCurrency,
            });
        }).then(() => Promise.resolve(lodashGet(res, 'policyID')));
}

/**
 * @param {String} policyID
 */
function navigateToPolicy(policyID) {
    Navigation.dismissModal();
    Navigation.navigate(policyID ? ROUTES.getWorkspaceInitialRoute(policyID) : ROUTES.HOME);
}

/**
 * @param {String} [name]
 */
function createAndNavigate(name = '') {
    create(name).then(navigateToPolicy);
}

/**
 * Fetches policy list from the API and saves a simplified version in Onyx, optionally creating a new policy first.
 *
 * More specifically, this action will:
 * 1. Optionally create a new policy.
 * 2. Fetch policy summaries.
 * 3. Optionally navigate to the new policy.
 * 4. Then fetch full policies.
 *
 * This way, we ensure that there's no race condition between creating the new policy and fetching existing ones,
 * and we also don't have to wait for full policies to load before navigating to the new policy.
 */
function getPolicyList() {
    const policyCollection = {};
    API.GetPolicySummaryList()
        .then((data) => {
            if (data.jsonCode === 200) {
<<<<<<< HEAD
                const policyDataToStore = _.reduce(data.policySummaryList, (memo, policy) => ({
                    ...memo,
                    [`${ONYXKEYS.COLLECTION.POLICY}${policy.id}`]: getSimplifiedPolicyObject(policy),
                }), {});
                updateAllPolicies(policyDataToStore);
            }

            if (shouldCreateNewPolicy) {
                Navigation.dismissModal();
                Navigation.navigate(newPolicyID ? ROUTES.getWorkspaceInitialRoute(newPolicyID) : ROUTES.HOME);
=======
                lodashMerge(policyCollection, transformPolicyListToOnyxCollection(data.policySummaryList || []));
>>>>>>> 0c43cf7d
            }
        });
}

/**
 * @param {String} policyID
 */
function loadFullPolicy(policyID) {
    API.GetFullPolicy(policyID)
        .then((data) => {
            if (data.jsonCode === 200) {
<<<<<<< HEAD
                const policy = data.policyList[0] || {};
                if (policy.id) {
                    Onyx.merge(`${ONYXKEYS.COLLECTION.POLICY}${policy.id}`, getSimplifiedPolicyObject(policy));
                }
=======
                lodashMerge(policyCollection, transformPolicyListToOnyxCollection(data.policyList || []));
            }
        })
        .finally(() => {
            if (_.isEmpty(policyCollection)) {
                return;
>>>>>>> 0c43cf7d
            }

            updateAllPolicies(policyCollection);
        });
}

function createAndGetPolicyList() {
    let newPolicyID;
    create()
        .then((policyID) => {
            newPolicyID = policyID;
            return getPolicyList();
        })
        .then(() => navigateToPolicy(newPolicyID));
}

/**
 * Is the user an admin of a free policy (aka workspace)?
 *
 * @param {Array} policies
 * @returns {Boolean}
 */
function isAdminOfFreePolicy(policies) {
    return _.some(policies, policy => policy
        && policy.type === CONST.POLICY.TYPE.FREE
        && policy.role === CONST.POLICY.ROLE.ADMIN);
}

/**
 * Remove the passed members from the policy employeeList
 *
 * @param {Array} members
 * @param {String} policyID
 */
function removeMembers(members, policyID) {
    // In case user selects only themselves (admin), their email will be filtered out and the members
    // array passed will be empty, prevent the funtion from proceeding in that case as there is noone to remove
    if (members.length === 0) {
        return;
    }

    const key = `${ONYXKEYS.COLLECTION.POLICY}${policyID}`;

    // Make a shallow copy to preserve original data and remove the members
    const policy = _.clone(allPolicies[key]);
    policy.employeeList = _.without(policy.employeeList, ...members);

    // Optimistically remove the members from the policy
    Onyx.set(key, policy);

    // Make the API call to remove a login from the policy
    API.Policy_Employees_Remove({
        emailList: members.join(','),
        policyID,
    })
        .then((data) => {
            if (data.jsonCode === 200) {
                return;
            }
            const policyDataWithMembersRemoved = _.clone(allPolicies[key]);
            policyDataWithMembersRemoved.employeeList = [...policyDataWithMembersRemoved.employeeList, ...members];
            Onyx.set(key, policyDataWithMembersRemoved);

            // Show the user feedback that the removal failed
            console.error(data.message);
            Growl.show(translateLocal('workspace.people.genericFailureMessage'), CONST.GROWL.ERROR, 5000);
        });
}

/**
 * Merges the passed in login into the specified policy
 *
 * @param {Array<String>} logins
 * @param {String} welcomeNote
 * @param {String} policyID
 */
function invite(logins, welcomeNote, policyID) {
    const key = `${ONYXKEYS.COLLECTION.POLICY}${policyID}`;
    const newEmployeeList = _.map(logins, login => addSMSDomainIfPhoneNumber(login));

    // Make a shallow copy to preserve original data, and concat the login
    const policy = _.clone(allPolicies[key]);
    policy.employeeList = [...policy.employeeList, ...newEmployeeList];
    policy.alertMessage = '';

    // Optimistically add the user to the policy
    Onyx.merge(key, policy);

    // Make the API call to merge the login into the policy
    API.Policy_Employees_Merge({
        employees: JSON.stringify(_.map(logins, login => ({email: login}))),
        welcomeNote,
        policyID,
    })
        .then((data) => {
            // Save the personalDetails for the invited user in Onyx
            if (data.jsonCode === 200) {
                Onyx.merge(ONYXKEYS.PERSONAL_DETAILS, formatPersonalDetails(data.personalDetails));
                Navigation.goBack();
                return;
            }

            // If the operation failed, undo the optimistic addition
            const policyDataWithoutLogin = _.clone(allPolicies[key]);
            policyDataWithoutLogin.employeeList = _.without(allPolicies[key].employeeList, ...newEmployeeList);

            // Show the user feedback that the addition failed
            policyDataWithoutLogin.alertMessage = translateLocal('workspace.invite.genericFailureMessage');
            if (data.jsonCode === 402) {
                policyDataWithoutLogin.alertMessage += ` ${translateLocal('workspace.invite.pleaseEnterValidLogin')}`;
            }

            Onyx.set(key, policyDataWithoutLogin);
        });
}

/**
 * Sets local values for the policy
 * @param {String} policyID
 * @param {Object} values
 */
function updateLocalPolicyValues(policyID, values) {
    Onyx.merge(`${ONYXKEYS.COLLECTION.POLICY}${policyID}`, values);
}

/**
 * Sets the name of the policy
 *
 * @param {String} policyID
 * @param {Object} values
 * @param {Boolean} [shouldGrowl]
 */
function update(policyID, values, shouldGrowl = false) {
    updateLocalPolicyValues(policyID, {isPolicyUpdating: true});
    API.UpdatePolicy({policyID, value: JSON.stringify(values), lastModified: null})
        .then((policyResponse) => {
            if (policyResponse.jsonCode !== 200) {
                throw new Error();
            }

            updateLocalPolicyValues(policyID, {...values, isPolicyUpdating: false});
            if (shouldGrowl) {
                Growl.show(translateLocal('workspace.common.growlMessageOnSave'), CONST.GROWL.SUCCESS, 3000);
            }
        }).catch(() => {
            updateLocalPolicyValues(policyID, {isPolicyUpdating: false});

            // Show the user feedback
            const errorMessage = translateLocal('workspace.editor.genericFailureMessage');
            Growl.error(errorMessage, 5000);
        });
}

/**
 * Uploads the avatar image to S3 bucket and updates the policy with new avatarURL
 *
 * @param {String} policyID
 * @param {Object} file
 */
function uploadAvatar(policyID, file) {
    updateLocalPolicyValues(policyID, {isAvatarUploading: true});
    API.User_UploadAvatar({file})
        .then((response) => {
            if (response.jsonCode === 200) {
                // Update the policy with the new avatarURL as soon as we get it
                Onyx.merge(`${ONYXKEYS.COLLECTION.POLICY}${policyID}`, {avatarURL: response.s3url, isAvatarUploading: false});
                update(policyID, {avatarURL: response.s3url}, true);
                return;
            }

            Onyx.merge(`${ONYXKEYS.COLLECTION.POLICY}${policyID}`, {isAvatarUploading: false});
            const errorMessage = translateLocal('workspace.editor.avatarUploadFailureMessage');
            Growl.error(errorMessage, 5000);
        });
}

/**
 * @param {String} policyID
 * @param {Object} errors
 */
function setWorkspaceErrors(policyID, errors) {
    Onyx.merge(`${ONYXKEYS.COLLECTION.POLICY}${policyID}`, {errors: null});
    Onyx.merge(`${ONYXKEYS.COLLECTION.POLICY}${policyID}`, {errors});
}

/**
 * @param {String} policyID
 */
function hideWorkspaceAlertMessage(policyID) {
    Onyx.merge(`${ONYXKEYS.COLLECTION.POLICY}${policyID}`, {alertMessage: ''});
}

export {
    getPolicyList,
    loadFullPolicy,
    removeMembers,
    invite,
    isAdminOfFreePolicy,
    create,
    uploadAvatar,
    update,
    setWorkspaceErrors,
    hideWorkspaceAlertMessage,
    createAndNavigate,
    createAndGetPolicyList,
};<|MERGE_RESOLUTION|>--- conflicted
+++ resolved
@@ -1,6 +1,5 @@
 import _ from 'underscore';
 import Onyx from 'react-native-onyx';
-import lodashMerge from 'lodash/merge';
 import lodashGet from 'lodash/get';
 import * as API from '../API';
 import ONYXKEYS from '../../ONYXKEYS';
@@ -113,7 +112,8 @@
                 role: CONST.POLICY.ROLE.ADMIN,
                 outputCurrency: response.policy.outputCurrency,
             });
-        }).then(() => Promise.resolve(lodashGet(res, 'policyID')));
+        })
+        .then(() => Promise.resolve(lodashGet(res, 'policyID')));
 }
 
 /**
@@ -144,51 +144,18 @@
  * and we also don't have to wait for full policies to load before navigating to the new policy.
  */
 function getPolicyList() {
-    const policyCollection = {};
     API.GetPolicySummaryList()
         .then((data) => {
             if (data.jsonCode === 200) {
-<<<<<<< HEAD
-                const policyDataToStore = _.reduce(data.policySummaryList, (memo, policy) => ({
+                const policyCollection = _.reduce(data.policySummaryList, (memo, policy) => ({
                     ...memo,
                     [`${ONYXKEYS.COLLECTION.POLICY}${policy.id}`]: getSimplifiedPolicyObject(policy),
                 }), {});
-                updateAllPolicies(policyDataToStore);
-            }
-
-            if (shouldCreateNewPolicy) {
-                Navigation.dismissModal();
-                Navigation.navigate(newPolicyID ? ROUTES.getWorkspaceInitialRoute(newPolicyID) : ROUTES.HOME);
-=======
-                lodashMerge(policyCollection, transformPolicyListToOnyxCollection(data.policySummaryList || []));
->>>>>>> 0c43cf7d
-            }
-        });
-}
-
-/**
- * @param {String} policyID
- */
-function loadFullPolicy(policyID) {
-    API.GetFullPolicy(policyID)
-        .then((data) => {
-            if (data.jsonCode === 200) {
-<<<<<<< HEAD
-                const policy = data.policyList[0] || {};
-                if (policy.id) {
-                    Onyx.merge(`${ONYXKEYS.COLLECTION.POLICY}${policy.id}`, getSimplifiedPolicyObject(policy));
+
+                if (!_.isEmpty(policyCollection)) {
+                    updateAllPolicies(policyCollection);
                 }
-=======
-                lodashMerge(policyCollection, transformPolicyListToOnyxCollection(data.policyList || []));
-            }
-        })
-        .finally(() => {
-            if (_.isEmpty(policyCollection)) {
-                return;
->>>>>>> 0c43cf7d
-            }
-
-            updateAllPolicies(policyCollection);
+            }
         });
 }
 
@@ -200,6 +167,21 @@
             return getPolicyList();
         })
         .then(() => navigateToPolicy(newPolicyID));
+}
+
+/**
+ * @param {String} policyID
+ */
+function loadFullPolicy(policyID) {
+    API.GetFullPolicy(policyID)
+        .then((data) => {
+            if (data.jsonCode === 200) {
+                const policy = lodashGet(data, 'policyList[0]', {});
+                if (policy.id) {
+                    Onyx.merge(`${ONYXKEYS.COLLECTION.POLICY}${policy.id}`, getSimplifiedPolicyObject(policy));
+                }
+            }
+        });
 }
 
 /**
