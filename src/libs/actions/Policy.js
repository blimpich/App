--- conflicted
+++ resolved
@@ -691,10 +691,7 @@
     clearDeleteMemberError,
     clearAddMemberError,
     hasPolicyMemberError,
-<<<<<<< HEAD
     generateDefaultWorkspaceName,
-=======
     deleteWorkspaceAvatar,
     clearAvatarErrors,
->>>>>>> e6b6dd20
 };