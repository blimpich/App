--- conflicted
+++ resolved
@@ -2194,18 +2194,13 @@
     return policyID;
 }
 
-<<<<<<< HEAD
 function setWorkspaceCategoryEnabled(policyID: string, categoriesToUpdate: Record<string, {name: string; enabled: boolean}>) {
     const policyCategories = allCategoryPolicies?.[policyID] ?? {};
 
-=======
-const setWorkspaceRequiresCategory = (policyID: string, requiresCategory: boolean) => {
->>>>>>> dcf2e3e1
     const onyxData: OnyxData = {
         optimisticData: [
             {
                 onyxMethod: Onyx.METHOD.MERGE,
-<<<<<<< HEAD
                 key: `${ONYXKEYS.COLLECTION.POLICY_CATEGORIES}${policyID}`,
                 value: {
                     ...Object.keys(categoriesToUpdate).reduce<Record<string, PolicyCategory>>((acc, key) => {
@@ -2213,7 +2208,33 @@
 
                         return acc;
                     }, {}),
-=======
+                },
+            },
+        ],
+        failureData: [
+            {
+                onyxMethod: Onyx.METHOD.MERGE,
+                key: `${ONYXKEYS.COLLECTION.POLICY_CATEGORIES}${policyID}`,
+                value: {
+                    ...policyCategories,
+                },
+            },
+        ],
+    };
+
+    const parameters = {
+        policyID,
+        categories: JSON.stringify(Object.keys(categoriesToUpdate).map((key) => categoriesToUpdate[key])),
+    };
+
+    API.write('SetWorkspaceCategoriesEnabled', parameters, onyxData);
+}
+
+const setWorkspaceRequiresCategory = (policyID: string, requiresCategory: boolean) => {
+    const onyxData: OnyxData = {
+        optimisticData: [
+            {
+                onyxMethod: Onyx.METHOD.MERGE,
                 key: `${ONYXKEYS.COLLECTION.POLICY}${policyID}`,
                 value: {
                     requiresCategory,
@@ -2237,18 +2258,12 @@
                     pendingFields: {
                         requiresCategory: null,
                     },
->>>>>>> dcf2e3e1
                 },
             },
         ],
         failureData: [
             {
                 onyxMethod: Onyx.METHOD.MERGE,
-<<<<<<< HEAD
-                key: `${ONYXKEYS.COLLECTION.POLICY_CATEGORIES}${policyID}`,
-                value: {
-                    ...policyCategories,
-=======
                 key: `${ONYXKEYS.COLLECTION.POLICY}${policyID}`,
                 value: {
                     requiresCategory: !requiresCategory,
@@ -2256,7 +2271,6 @@
                     pendingFields: {
                         requiresCategory: null,
                     },
->>>>>>> dcf2e3e1
                 },
             },
         ],
@@ -2264,19 +2278,11 @@
 
     const parameters = {
         policyID,
-<<<<<<< HEAD
-        categories: JSON.stringify(Object.keys(categoriesToUpdate).map((key) => categoriesToUpdate[key])),
-    };
-
-    API.write('SetWorkspaceCategoriesEnabled', parameters, onyxData);
-}
-=======
         requiresCategory,
     };
 
     API.write('SetWorkspaceRequiresCategory', parameters, onyxData);
 };
->>>>>>> dcf2e3e1
 
 export {
     removeMembers,
@@ -2321,9 +2327,6 @@
     setWorkspaceAutoReporting,
     setWorkspaceApprovalMode,
     updateWorkspaceDescription,
-<<<<<<< HEAD
     setWorkspaceCategoryEnabled,
-=======
     setWorkspaceRequiresCategory,
->>>>>>> dcf2e3e1
 };