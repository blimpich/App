import {PUBLIC_DOMAINS} from 'expensify-common/lib/CONST';
import ExpensiMark from 'expensify-common/lib/ExpensiMark';
import Str from 'expensify-common/lib/str';
import {escapeRegExp} from 'lodash';
import lodashClone from 'lodash/clone';
import lodashUnion from 'lodash/union';
import type {NullishDeep, OnyxCollection, OnyxEntry, OnyxUpdate} from 'react-native-onyx';
import Onyx from 'react-native-onyx';
import type {ValueOf} from 'type-fest';
import * as API from '@libs/API';
import type {
    AddBillingCardAndRequestWorkspaceOwnerChangeParams,
    AddMembersToWorkspaceParams,
    CreatePolicyDistanceRateParams,
    CreateWorkspaceFromIOUPaymentParams,
    CreateWorkspaceParams,
    DeleteMembersFromWorkspaceParams,
    DeletePolicyDistanceRatesParams,
    DeleteWorkspaceAvatarParams,
    DeleteWorkspaceParams,
    EnablePolicyCategoriesParams,
    EnablePolicyConnectionsParams,
    EnablePolicyDistanceRatesParams,
    EnablePolicyReportFieldsParams,
    EnablePolicyTagsParams,
    EnablePolicyTaxesParams,
    EnablePolicyWorkflowsParams,
    OpenDraftWorkspaceRequestParams,
    OpenPolicyCategoriesPageParams,
    OpenPolicyDistanceRatesPageParams,
    OpenPolicyMoreFeaturesPageParams,
    OpenPolicyTagsPageParams,
    OpenPolicyTaxesPageParams,
    OpenPolicyWorkflowsPageParams,
    OpenWorkspaceInvitePageParams,
    OpenWorkspaceMembersPageParams,
    OpenWorkspaceParams,
    OpenWorkspaceReimburseViewParams,
    RequestWorkspaceOwnerChangeParams,
    SetPolicyDistanceRatesDefaultCategoryParams,
    SetPolicyDistanceRatesEnabledParams,
    SetPolicyDistanceRatesUnitParams,
    SetWorkspaceApprovalModeParams,
    SetWorkspaceAutoReportingFrequencyParams,
    SetWorkspaceAutoReportingMonthlyOffsetParams,
    SetWorkspaceAutoReportingParams,
    SetWorkspacePayerParams,
    SetWorkspaceReimbursementParams,
    UpdatePolicyDistanceRateValueParams,
    UpdateWorkspaceAvatarParams,
    UpdateWorkspaceCustomUnitAndRateParams,
    UpdateWorkspaceDescriptionParams,
    UpdateWorkspaceGeneralSettingsParams,
    UpdateWorkspaceMembersRoleParams,
} from '@libs/API/parameters';
import {READ_COMMANDS, WRITE_COMMANDS} from '@libs/API/types';
import DateUtils from '@libs/DateUtils';
import * as ErrorUtils from '@libs/ErrorUtils';
import getIsNarrowLayout from '@libs/getIsNarrowLayout';
import Log from '@libs/Log';
import Navigation from '@libs/Navigation/Navigation';
import * as NumberUtils from '@libs/NumberUtils';
import * as PersonalDetailsUtils from '@libs/PersonalDetailsUtils';
import * as PhoneNumber from '@libs/PhoneNumber';
import * as PolicyUtils from '@libs/PolicyUtils';
import * as ReportActionsUtils from '@libs/ReportActionsUtils';
import * as ReportUtils from '@libs/ReportUtils';
import * as TransactionUtils from '@libs/TransactionUtils';
import CONST from '@src/CONST';
import ONYXKEYS from '@src/ONYXKEYS';
import type {Route} from '@src/ROUTES';
import ROUTES from '@src/ROUTES';
import type {
    InvitedEmailsToAccountIDs,
    PersonalDetailsList,
    Policy,
    PolicyCategories,
    PolicyCategory,
    PolicyMember,
    PolicyOwnershipChangeChecks,
    PolicyTag,
    PolicyTagList,
    PolicyTags,
    RecentlyUsedCategories,
    RecentlyUsedTags,
    ReimbursementAccount,
    Report,
    ReportAction,
    TaxRatesWithDefault,
    Transaction,
} from '@src/types/onyx';
import type {ErrorFields, Errors, OnyxValueWithOfflineFeedback, PendingAction} from '@src/types/onyx/OnyxCommon';
import type {OriginalMessageJoinPolicyChangeLog} from '@src/types/onyx/OriginalMessage';
import type {Attributes, CustomUnit, Rate, Unit} from '@src/types/onyx/Policy';
import type {OnyxData} from '@src/types/onyx/Request';
import type {EmptyObject} from '@src/types/utils/EmptyObject';
import {isEmptyObject} from '@src/types/utils/EmptyObject';

type AnnounceRoomMembersOnyxData = {
    onyxOptimisticData: OnyxUpdate[];
    onyxSuccessData: OnyxUpdate[];
    onyxFailureData: OnyxUpdate[];
};

type ReportCreationData = Record<
    string,
    {
        reportID: string;
        reportActionID?: string;
    }
>;

type WorkspaceMembersChats = {
    onyxSuccessData: OnyxUpdate[];
    onyxOptimisticData: OnyxUpdate[];
    onyxFailureData: OnyxUpdate[];
    reportCreationData: ReportCreationData;
};

type OptimisticCustomUnits = {
    customUnits: Record<string, CustomUnit>;
    customUnitID: string;
    customUnitRateID: string;
    outputCurrency: string;
};

type PoliciesRecord = Record<string, OnyxEntry<Policy>>;

type NewCustomUnit = {
    customUnitID: string;
    name: string;
    attributes: Attributes;
    rates: Rate;
};

type WorkspaceMembersRoleData = {
    accountID: number;
    email: string;
    role: typeof CONST.POLICY.ROLE.ADMIN | typeof CONST.POLICY.ROLE.USER;
};

const allPolicies: OnyxCollection<Policy> = {};
Onyx.connect({
    key: ONYXKEYS.COLLECTION.POLICY,
    callback: (val, key) => {
        if (!key) {
            return;
        }
        if (val === null || val === undefined) {
            // If we are deleting a policy, we have to check every report linked to that policy
            // and unset the draft indicator (pencil icon) alongside removing any draft comments. Clearing these values will keep the newly archived chats from being displayed in the LHN.
            // More info: https://github.com/Expensify/App/issues/14260
            const policyID = key.replace(ONYXKEYS.COLLECTION.POLICY, '');
            const policyReports = ReportUtils.getAllPolicyReports(policyID);
            const cleanUpMergeQueries: Record<`${typeof ONYXKEYS.COLLECTION.REPORT}${string}`, NullishDeep<Report>> = {};
            const cleanUpSetQueries: Record<`${typeof ONYXKEYS.COLLECTION.REPORT_DRAFT_COMMENT}${string}` | `${typeof ONYXKEYS.COLLECTION.REPORT_ACTIONS_DRAFTS}${string}`, null> = {};
            policyReports.forEach((policyReport) => {
                if (!policyReport) {
                    return;
                }
                const {reportID} = policyReport;
                cleanUpMergeQueries[`${ONYXKEYS.COLLECTION.REPORT}${reportID}`] = {hasDraft: false};
                cleanUpSetQueries[`${ONYXKEYS.COLLECTION.REPORT_DRAFT_COMMENT}${reportID}`] = null;
                cleanUpSetQueries[`${ONYXKEYS.COLLECTION.REPORT_ACTIONS_DRAFTS}${reportID}`] = null;
            });
            Onyx.mergeCollection(ONYXKEYS.COLLECTION.REPORT, cleanUpMergeQueries);
            Onyx.multiSet(cleanUpSetQueries);
            delete allPolicies[key];
            return;
        }

        allPolicies[key] = val;
    },
});

let allReports: OnyxCollection<Report> = null;
Onyx.connect({
    key: ONYXKEYS.COLLECTION.REPORT,
    waitForCollectionCallback: true,
    callback: (value) => (allReports = value),
});

let allPolicyMembers: OnyxCollection<PolicyMember>;
Onyx.connect({
    key: ONYXKEYS.COLLECTION.POLICY_MEMBERS,
    waitForCollectionCallback: true,
    callback: (val) => {
        allPolicyMembers = val;
    },
});

let lastAccessedWorkspacePolicyID: OnyxEntry<string> = null;
Onyx.connect({
    key: ONYXKEYS.LAST_ACCESSED_WORKSPACE_POLICY_ID,
    callback: (value) => (lastAccessedWorkspacePolicyID = value),
});

let sessionEmail = '';
let sessionAccountID = 0;
Onyx.connect({
    key: ONYXKEYS.SESSION,
    callback: (val) => {
        sessionEmail = val?.email ?? '';
        sessionAccountID = val?.accountID ?? -1;
    },
});

let allPersonalDetails: OnyxEntry<PersonalDetailsList>;
Onyx.connect({
    key: ONYXKEYS.PERSONAL_DETAILS_LIST,
    callback: (val) => (allPersonalDetails = val),
});

let reimbursementAccount: OnyxEntry<ReimbursementAccount>;
Onyx.connect({
    key: ONYXKEYS.REIMBURSEMENT_ACCOUNT,
    callback: (val) => (reimbursementAccount = val),
});

let allRecentlyUsedCategories: OnyxCollection<RecentlyUsedCategories> = {};
Onyx.connect({
    key: ONYXKEYS.COLLECTION.POLICY_RECENTLY_USED_CATEGORIES,
    waitForCollectionCallback: true,
    callback: (val) => (allRecentlyUsedCategories = val),
});

let allPolicyTags: OnyxCollection<PolicyTagList> = {};
Onyx.connect({
    key: ONYXKEYS.COLLECTION.POLICY_TAGS,
    waitForCollectionCallback: true,
    callback: (value) => {
        if (!value) {
            allPolicyTags = {};
            return;
        }

        allPolicyTags = value;
    },
});

let allRecentlyUsedTags: OnyxCollection<RecentlyUsedTags> = {};
Onyx.connect({
    key: ONYXKEYS.COLLECTION.POLICY_RECENTLY_USED_TAGS,
    waitForCollectionCallback: true,
    callback: (val) => (allRecentlyUsedTags = val),
});

let allPolicyCategories: OnyxCollection<PolicyCategories> = {};
Onyx.connect({
    key: ONYXKEYS.COLLECTION.POLICY_CATEGORIES,
    waitForCollectionCallback: true,
    callback: (val) => (allPolicyCategories = val),
});

let policyOwnershipChecks: Record<string, PolicyOwnershipChangeChecks>;
Onyx.connect({
    key: ONYXKEYS.POLICY_OWNERSHIP_CHANGE_CHECKS,
    callback: (value) => {
        policyOwnershipChecks = value ?? {};
    },
});

/**
 * Stores in Onyx the policy ID of the last workspace that was accessed by the user
 */
function updateLastAccessedWorkspace(policyID: OnyxEntry<string>) {
    Onyx.set(ONYXKEYS.LAST_ACCESSED_WORKSPACE_POLICY_ID, policyID);
}

/**
 * Checks if the currency is supported for direct reimbursement
 * USD currency is the only one supported in NewDot for now
 */
function isCurrencySupportedForDirectReimbursement(currency: string) {
    return currency === CONST.CURRENCY.USD;
}

/**
 * Check if the user has any active free policies (aka workspaces)
 */
function hasActiveChatEnabledPolicies(policies: Array<OnyxEntry<Policy>> | PoliciesRecord, includeOnlyFreePolicies = false): boolean {
    const adminChatEnabledPolicies = Object.values(policies).filter(
        (policy) =>
            policy &&
            ((policy.type === CONST.POLICY.TYPE.FREE && policy.role === CONST.POLICY.ROLE.ADMIN) ||
                (!includeOnlyFreePolicies && policy.type !== CONST.POLICY.TYPE.PERSONAL && policy.role === CONST.POLICY.ROLE.ADMIN && policy.isPolicyExpenseChatEnabled)),
    );

    if (adminChatEnabledPolicies.length === 0) {
        return false;
    }

    if (adminChatEnabledPolicies.some((policy) => !policy?.pendingAction)) {
        return true;
    }

    if (adminChatEnabledPolicies.some((policy) => policy?.pendingAction === CONST.RED_BRICK_ROAD_PENDING_ACTION.ADD)) {
        return true;
    }

    if (adminChatEnabledPolicies.some((policy) => policy?.pendingAction === CONST.RED_BRICK_ROAD_PENDING_ACTION.DELETE)) {
        return false;
    }

    // If there are no add or delete pending actions the only option left is an update
    // pendingAction, in which case we should return true.
    return true;
}

/**
 * Delete the workspace
 */
function deleteWorkspace(policyID: string, policyName: string) {
    if (!allPolicies) {
        return;
    }

    const filteredPolicies = Object.values(allPolicies).filter((policy): policy is Policy => policy?.id !== policyID);
    const optimisticData: OnyxUpdate[] = [
        {
            onyxMethod: Onyx.METHOD.MERGE,
            key: `${ONYXKEYS.COLLECTION.POLICY}${policyID}`,
            value: {
                avatar: '',
                pendingAction: CONST.RED_BRICK_ROAD_PENDING_ACTION.DELETE,
                errors: null,
            },
        },
        ...(!hasActiveChatEnabledPolicies(filteredPolicies, true)
            ? [
                  {
                      onyxMethod: Onyx.METHOD.MERGE,
                      key: ONYXKEYS.REIMBURSEMENT_ACCOUNT,
                      value: {
                          errors: null,
                      },
                  },
              ]
            : []),
    ];

    const reportsToArchive = Object.values(allReports ?? {}).filter(
        (report) => report?.policyID === policyID && (ReportUtils.isChatRoom(report) || ReportUtils.isPolicyExpenseChat(report) || ReportUtils.isTaskReport(report)),
    );
    const finallyData: OnyxUpdate[] = [];
    reportsToArchive.forEach((report) => {
        const {reportID, ownerAccountID} = report ?? {};
        optimisticData.push({
            onyxMethod: Onyx.METHOD.MERGE,
            key: `${ONYXKEYS.COLLECTION.REPORT}${reportID}`,
            value: {
                stateNum: CONST.REPORT.STATE_NUM.APPROVED,
                statusNum: CONST.REPORT.STATUS_NUM.CLOSED,
                hasDraft: false,
                oldPolicyName: allPolicies?.[`${ONYXKEYS.COLLECTION.POLICY}${policyID}`]?.name ?? '',
                policyName: '',
            },
        });

        optimisticData.push({
            onyxMethod: Onyx.METHOD.SET,
            key: `${ONYXKEYS.COLLECTION.REPORT_ACTIONS_DRAFTS}${reportID}`,
            value: null,
        });

        // Add closed actions to all chat reports linked to this policy
        // Announce & admin chats have FAKE owners, but workspace chats w/ users do have owners.
        let emailClosingReport: string = CONST.POLICY.OWNER_EMAIL_FAKE;
        if (!!ownerAccountID && ownerAccountID !== CONST.POLICY.OWNER_ACCOUNT_ID_FAKE) {
            emailClosingReport = allPersonalDetails?.[ownerAccountID]?.login ?? '';
        }
        const optimisticClosedReportAction = ReportUtils.buildOptimisticClosedReportAction(emailClosingReport, policyName, CONST.REPORT.ARCHIVE_REASON.POLICY_DELETED);
        optimisticData.push({
            onyxMethod: Onyx.METHOD.MERGE,
            key: `${ONYXKEYS.COLLECTION.REPORT_ACTIONS}${reportID}`,
            value: {
                [optimisticClosedReportAction.reportActionID]: optimisticClosedReportAction as ReportAction,
            },
        });

        // We are temporarily adding this workaround because 'DeleteWorkspace' doesn't
        // support receiving the optimistic reportActions' ids for the moment.
        finallyData.push({
            onyxMethod: Onyx.METHOD.MERGE,
            key: `${ONYXKEYS.COLLECTION.REPORT_ACTIONS}${reportID}`,
            value: {
                [optimisticClosedReportAction.reportActionID]: null,
            },
        });
    });

    // Restore the old report stateNum and statusNum
    const failureData: OnyxUpdate[] = [
        {
            onyxMethod: Onyx.METHOD.MERGE,
            key: ONYXKEYS.REIMBURSEMENT_ACCOUNT,
            value: {
                errors: reimbursementAccount?.errors ?? null,
            },
        },
    ];

    reportsToArchive.forEach((report) => {
        const {reportID, stateNum, statusNum, hasDraft, oldPolicyName} = report ?? {};
        failureData.push({
            onyxMethod: Onyx.METHOD.MERGE,
            key: `${ONYXKEYS.COLLECTION.REPORT}${reportID}`,
            value: {
                stateNum,
                statusNum,
                hasDraft,
                oldPolicyName,
                policyName: report?.policyName,
            },
        });
    });

    const params: DeleteWorkspaceParams = {policyID};

    API.write(WRITE_COMMANDS.DELETE_WORKSPACE, params, {optimisticData, finallyData, failureData});

    // Reset the lastAccessedWorkspacePolicyID
    if (policyID === lastAccessedWorkspacePolicyID) {
        updateLastAccessedWorkspace(null);
    }
}

/**
 * Is the user an admin of a free policy (aka workspace)?
 */
function isAdminOfFreePolicy(policies?: PoliciesRecord): boolean {
    return Object.values(policies ?? {}).some((policy) => policy && policy.type === CONST.POLICY.TYPE.FREE && policy.role === CONST.POLICY.ROLE.ADMIN);
}

/**
 * Build optimistic data for adding members to the announcement room
 */
function buildAnnounceRoomMembersOnyxData(policyID: string, accountIDs: number[]): AnnounceRoomMembersOnyxData {
    const announceReport = ReportUtils.getRoom(CONST.REPORT.CHAT_TYPE.POLICY_ANNOUNCE, policyID);
    const announceRoomMembers: AnnounceRoomMembersOnyxData = {
        onyxOptimisticData: [],
        onyxFailureData: [],
        onyxSuccessData: [],
    };

    if (!announceReport) {
        return announceRoomMembers;
    }

    if (announceReport?.participantAccountIDs) {
        // Everyone in special policy rooms is visible
        const participantAccountIDs = [...announceReport.participantAccountIDs, ...accountIDs];
        const pendingChatMembers = ReportUtils.getPendingChatMembers(accountIDs, announceReport?.pendingChatMembers ?? [], CONST.RED_BRICK_ROAD_PENDING_ACTION.ADD);

        announceRoomMembers.onyxOptimisticData.push({
            onyxMethod: Onyx.METHOD.MERGE,
            key: `${ONYXKEYS.COLLECTION.REPORT}${announceReport?.reportID}`,
            value: {
                participantAccountIDs,
                visibleChatMemberAccountIDs: participantAccountIDs,
                pendingChatMembers,
            },
        });
    }

    announceRoomMembers.onyxFailureData.push({
        onyxMethod: Onyx.METHOD.MERGE,
        key: `${ONYXKEYS.COLLECTION.REPORT}${announceReport?.reportID}`,
        value: {
            participantAccountIDs: announceReport?.participantAccountIDs,
            visibleChatMemberAccountIDs: announceReport?.visibleChatMemberAccountIDs,
            pendingChatMembers: announceReport?.pendingChatMembers ?? null,
        },
    });
    announceRoomMembers.onyxSuccessData.push({
        onyxMethod: Onyx.METHOD.MERGE,
        key: `${ONYXKEYS.COLLECTION.REPORT}${announceReport?.reportID}`,
        value: {
            pendingChatMembers: announceReport?.pendingChatMembers ?? null,
        },
    });
    return announceRoomMembers;
}

function setWorkspaceAutoReporting(policyID: string, enabled: boolean, frequency: ValueOf<typeof CONST.POLICY.AUTO_REPORTING_FREQUENCIES>) {
    const policy = ReportUtils.getPolicy(policyID);
    const optimisticData: OnyxUpdate[] = [
        {
            onyxMethod: Onyx.METHOD.MERGE,
            key: `${ONYXKEYS.COLLECTION.POLICY}${policyID}`,
            value: {
                autoReporting: enabled,
                harvesting: {
                    enabled,
                },
                autoReportingFrequency: frequency,
                pendingFields: {autoReporting: CONST.RED_BRICK_ROAD_PENDING_ACTION.UPDATE},
            },
        },
    ];

    const failureData: OnyxUpdate[] = [
        {
            onyxMethod: Onyx.METHOD.MERGE,
            key: `${ONYXKEYS.COLLECTION.POLICY}${policyID}`,
            value: {
                autoReporting: policy.autoReporting ?? null,
                harvesting: {
                    enabled: policy.harvesting?.enabled ?? null,
                },
                autoReportingFrequency: policy.autoReportingFrequency ?? null,
                pendingFields: {autoReporting: null},
                errorFields: {autoReporting: ErrorUtils.getMicroSecondOnyxError('workflowsDelayedSubmissionPage.autoReportingErrorMessage')},
            },
        },
    ];

    const successData: OnyxUpdate[] = [
        {
            onyxMethod: Onyx.METHOD.MERGE,
            key: `${ONYXKEYS.COLLECTION.POLICY}${policyID}`,
            value: {
                pendingFields: {autoReporting: null},
            },
        },
    ];

    const params: SetWorkspaceAutoReportingParams = {policyID, enabled};

    API.write(WRITE_COMMANDS.SET_WORKSPACE_AUTO_REPORTING, params, {optimisticData, failureData, successData});
}

function setWorkspaceAutoReportingFrequency(policyID: string, frequency: ValueOf<typeof CONST.POLICY.AUTO_REPORTING_FREQUENCIES>) {
    const policy = ReportUtils.getPolicy(policyID);

    const optimisticData: OnyxUpdate[] = [
        {
            onyxMethod: Onyx.METHOD.MERGE,
            key: `${ONYXKEYS.COLLECTION.POLICY}${policyID}`,
            value: {
                autoReportingFrequency: frequency,
                pendingFields: {autoReportingFrequency: CONST.RED_BRICK_ROAD_PENDING_ACTION.UPDATE},
            },
        },
    ];

    const failureData: OnyxUpdate[] = [
        {
            onyxMethod: Onyx.METHOD.MERGE,
            key: `${ONYXKEYS.COLLECTION.POLICY}${policyID}`,
            value: {
                autoReportingFrequency: policy.autoReportingFrequency ?? null,
                pendingFields: {autoReportingFrequency: null},
                errorFields: {autoReportingFrequency: ErrorUtils.getMicroSecondOnyxError('workflowsDelayedSubmissionPage.autoReportingFrequencyErrorMessage')},
            },
        },
    ];

    const successData: OnyxUpdate[] = [
        {
            onyxMethod: Onyx.METHOD.MERGE,
            key: `${ONYXKEYS.COLLECTION.POLICY}${policyID}`,
            value: {
                pendingFields: {autoReportingFrequency: null},
            },
        },
    ];

    const params: SetWorkspaceAutoReportingFrequencyParams = {policyID, frequency};
    API.write(WRITE_COMMANDS.SET_WORKSPACE_AUTO_REPORTING_FREQUENCY, params, {optimisticData, failureData, successData});
}

function setWorkspaceAutoReportingMonthlyOffset(policyID: string, autoReportingOffset: number | ValueOf<typeof CONST.POLICY.AUTO_REPORTING_OFFSET>) {
    const value = JSON.stringify({autoReportingOffset: autoReportingOffset.toString()});
    const policy = ReportUtils.getPolicy(policyID);

    const optimisticData: OnyxUpdate[] = [
        {
            onyxMethod: Onyx.METHOD.MERGE,
            key: `${ONYXKEYS.COLLECTION.POLICY}${policyID}`,
            value: {
                autoReportingOffset,
                pendingFields: {autoReportingOffset: CONST.RED_BRICK_ROAD_PENDING_ACTION.UPDATE},
            },
        },
    ];

    const failureData: OnyxUpdate[] = [
        {
            onyxMethod: Onyx.METHOD.MERGE,
            key: `${ONYXKEYS.COLLECTION.POLICY}${policyID}`,
            value: {
                autoReportingOffset: policy.autoReportingOffset ?? null,
                pendingFields: {autoReportingOffset: null},
                errorFields: {autoReportingOffset: ErrorUtils.getMicroSecondOnyxError('workflowsDelayedSubmissionPage.monthlyOffsetErrorMessage')},
            },
        },
    ];

    const successData: OnyxUpdate[] = [
        {
            onyxMethod: Onyx.METHOD.MERGE,
            key: `${ONYXKEYS.COLLECTION.POLICY}${policyID}`,
            value: {
                pendingFields: {autoReportingOffset: null},
            },
        },
    ];

    const params: SetWorkspaceAutoReportingMonthlyOffsetParams = {policyID, value};
    API.write(WRITE_COMMANDS.SET_WORKSPACE_AUTO_REPORTING_MONTHLY_OFFSET, params, {optimisticData, failureData, successData});
}

function setWorkspaceApprovalMode(policyID: string, approver: string, approvalMode: ValueOf<typeof CONST.POLICY.APPROVAL_MODE>) {
    const policy = ReportUtils.getPolicy(policyID);

    const value = {
        approver,
        approvalMode,
    };

    const optimisticData: OnyxUpdate[] = [
        {
            onyxMethod: Onyx.METHOD.MERGE,
            key: `${ONYXKEYS.COLLECTION.POLICY}${policyID}`,
            value: {
                ...value,
                pendingFields: {approvalMode: CONST.RED_BRICK_ROAD_PENDING_ACTION.UPDATE},
            },
        },
    ];

    const failureData: OnyxUpdate[] = [
        {
            onyxMethod: Onyx.METHOD.MERGE,
            key: `${ONYXKEYS.COLLECTION.POLICY}${policyID}`,
            value: {
                approver: policy.approver ?? null,
                approvalMode: policy.approvalMode ?? null,
                pendingFields: {approvalMode: null},
                errorFields: {approvalMode: ErrorUtils.getMicroSecondOnyxError('workflowsApprovalPage.genericErrorMessage')},
            },
        },
    ];

    const successData: OnyxUpdate[] = [
        {
            onyxMethod: Onyx.METHOD.MERGE,
            key: `${ONYXKEYS.COLLECTION.POLICY}${policyID}`,
            value: {
                pendingFields: {approvalMode: null},
            },
        },
    ];

    const params: SetWorkspaceApprovalModeParams = {
        policyID,
        value: JSON.stringify({
            ...value,
            // This property should now be set to false for all Collect policies
            isAutoApprovalEnabled: false,
        }),
    };
    API.write(WRITE_COMMANDS.SET_WORKSPACE_APPROVAL_MODE, params, {optimisticData, failureData, successData});
}

function setWorkspacePayer(policyID: string, reimburserEmail: string, reimburserAccountID: number) {
    const policy = ReportUtils.getPolicy(policyID);

    const optimisticData: OnyxUpdate[] = [
        {
            onyxMethod: Onyx.METHOD.MERGE,
            key: `${ONYXKEYS.COLLECTION.POLICY}${policyID}`,
            value: {
                reimburserEmail,
                reimburserAccountID,
                errorFields: {reimburserEmail: null},
                pendingFields: {reimburserEmail: CONST.RED_BRICK_ROAD_PENDING_ACTION.UPDATE},
            },
        },
    ];

    const successData: OnyxUpdate[] = [
        {
            onyxMethod: Onyx.METHOD.MERGE,
            key: `${ONYXKEYS.COLLECTION.POLICY}${policyID}`,
            value: {
                errorFields: {reimburserEmail: null},
                pendingFields: {reimburserEmail: null},
            },
        },
    ];

    const failureData: OnyxUpdate[] = [
        {
            onyxMethod: Onyx.METHOD.MERGE,
            key: `${ONYXKEYS.COLLECTION.POLICY}${policyID}`,
            value: {
                reimburserEmail: policy.reimburserEmail ?? null,
                reimburserAccountID: policy.reimburserAccountID ?? null,
                errorFields: {reimburserEmail: ErrorUtils.getMicroSecondOnyxError('workflowsPayerPage.genericErrorMessage')},
                pendingFields: {reimburserEmail: null},
            },
        },
    ];

    const params: SetWorkspacePayerParams = {policyID, reimburserEmail};

    API.write(WRITE_COMMANDS.SET_WORKSPACE_PAYER, params, {optimisticData, failureData, successData});
}

function clearPolicyErrorField(policyID: string, fieldName: string) {
    Onyx.merge(`${ONYXKEYS.COLLECTION.POLICY}${policyID}`, {errorFields: {[fieldName]: null}});
}

function setWorkspaceReimbursement(policyID: string, reimbursementChoice: ValueOf<typeof CONST.POLICY.REIMBURSEMENT_CHOICES>, reimburserAccountID: number, reimburserEmail: string) {
    const policy = ReportUtils.getPolicy(policyID);

    const optimisticData: OnyxUpdate[] = [
        {
            onyxMethod: Onyx.METHOD.MERGE,
            key: `${ONYXKEYS.COLLECTION.POLICY}${policyID}`,
            value: {
                reimbursementChoice,
                reimburserAccountID,
                reimburserEmail,
                errorFields: {reimbursementChoice: null},
                pendingFields: {reimbursementChoice: CONST.RED_BRICK_ROAD_PENDING_ACTION.UPDATE},
            },
        },
    ];

    const successData: OnyxUpdate[] = [
        {
            onyxMethod: Onyx.METHOD.MERGE,
            key: `${ONYXKEYS.COLLECTION.POLICY}${policyID}`,
            value: {
                errorFields: {reimbursementChoice: null},
                pendingFields: {reimbursementChoice: null},
            },
        },
    ];

    const failureData: OnyxUpdate[] = [
        {
            onyxMethod: Onyx.METHOD.MERGE,
            key: `${ONYXKEYS.COLLECTION.POLICY}${policyID}`,
            value: {
                reimbursementChoice: policy.reimbursementChoice ?? null,
                reimburserAccountID: policy.reimburserAccountID ?? null,
                reimburserEmail: policy.reimburserEmail ?? null,
                errorFields: {reimbursementChoice: ErrorUtils.getMicroSecondOnyxError('common.genericErrorMessage')},
                pendingFields: {reimbursementChoice: null},
            },
        },
    ];

    const params: SetWorkspaceReimbursementParams = {policyID, reimbursementChoice};

    API.write(WRITE_COMMANDS.SET_WORKSPACE_REIMBURSEMENT, params, {optimisticData, failureData, successData});
}

function clearWorkspaceReimbursementErrors(policyID: string) {
    Onyx.merge(`${ONYXKEYS.COLLECTION.POLICY}${policyID}`, {errorFields: {reimbursementChoice: null}});
}

/**
 * Build optimistic data for removing users from the announcement room
 */
function removeOptimisticAnnounceRoomMembers(policyID: string, accountIDs: number[]): AnnounceRoomMembersOnyxData {
    const announceReport = ReportUtils.getRoom(CONST.REPORT.CHAT_TYPE.POLICY_ANNOUNCE, policyID);
    const announceRoomMembers: AnnounceRoomMembersOnyxData = {
        onyxOptimisticData: [],
        onyxFailureData: [],
        onyxSuccessData: [],
    };

    if (!announceReport) {
        return announceRoomMembers;
    }

    if (announceReport?.participantAccountIDs) {
        const remainUsers = announceReport.participantAccountIDs.filter((e) => !accountIDs.includes(e));
        const pendingChatMembers = ReportUtils.getPendingChatMembers(accountIDs, announceReport?.pendingChatMembers ?? [], CONST.RED_BRICK_ROAD_PENDING_ACTION.DELETE);

        announceRoomMembers.onyxOptimisticData.push({
            onyxMethod: Onyx.METHOD.MERGE,
            key: `${ONYXKEYS.COLLECTION.REPORT}${announceReport.reportID}`,
            value: {
                participantAccountIDs: [...remainUsers],
                visibleChatMemberAccountIDs: [...remainUsers],
                pendingChatMembers,
            },
        });

        announceRoomMembers.onyxFailureData.push({
            onyxMethod: Onyx.METHOD.MERGE,
            key: `${ONYXKEYS.COLLECTION.REPORT}${announceReport.reportID}`,
            value: {
                participantAccountIDs: announceReport.participantAccountIDs,
                visibleChatMemberAccountIDs: announceReport.visibleChatMemberAccountIDs,
                pendingChatMembers: announceReport?.pendingChatMembers ?? null,
            },
        });
        announceRoomMembers.onyxSuccessData.push({
            onyxMethod: Onyx.METHOD.MERGE,
            key: `${ONYXKEYS.COLLECTION.REPORT}${announceReport.reportID}`,
            value: {
                pendingChatMembers: announceReport?.pendingChatMembers ?? null,
            },
        });
    }

    return announceRoomMembers;
}

/**
 * Remove the passed members from the policy employeeList
 * Please see https://github.com/Expensify/App/blob/main/README.md#Security for more details
 */
function removeMembers(accountIDs: number[], policyID: string) {
    // In case user selects only themselves (admin), their email will be filtered out and the members
    // array passed will be empty, prevent the function from proceeding in that case as there is no one to remove
    if (accountIDs.length === 0) {
        return;
    }

    const membersListKey = `${ONYXKEYS.COLLECTION.POLICY_MEMBERS}${policyID}` as const;
    const policy = ReportUtils.getPolicy(policyID);
    const workspaceChats = ReportUtils.getWorkspaceChats(policyID, accountIDs);
    const optimisticClosedReportActions = workspaceChats.map(() => ReportUtils.buildOptimisticClosedReportAction(sessionEmail, policy.name, CONST.REPORT.ARCHIVE_REASON.REMOVED_FROM_POLICY));

    const announceRoomMembers = removeOptimisticAnnounceRoomMembers(policyID, accountIDs);

    const optimisticMembersState: OnyxCollection<PolicyMember> = {};
    const successMembersState: OnyxCollection<PolicyMember> = {};
    const failureMembersState: OnyxCollection<PolicyMember> = {};
    accountIDs.forEach((accountID) => {
        optimisticMembersState[accountID] = {pendingAction: CONST.RED_BRICK_ROAD_PENDING_ACTION.DELETE};
        successMembersState[accountID] = null;
        failureMembersState[accountID] = {errors: ErrorUtils.getMicroSecondOnyxError('workspace.people.error.genericRemove')};
    });

    const optimisticData: OnyxUpdate[] = [
        {
            onyxMethod: Onyx.METHOD.MERGE,
            key: membersListKey,
            value: optimisticMembersState,
        },
        ...announceRoomMembers.onyxOptimisticData,
    ];

    const successData: OnyxUpdate[] = [
        {
            onyxMethod: Onyx.METHOD.MERGE,
            key: membersListKey,
            value: successMembersState,
        },
        ...announceRoomMembers.onyxSuccessData,
    ];

    const failureData: OnyxUpdate[] = [
        {
            onyxMethod: Onyx.METHOD.MERGE,
            key: membersListKey,
            value: failureMembersState,
        },
        ...announceRoomMembers.onyxFailureData,
    ];

    const pendingChatMembers = ReportUtils.getPendingChatMembers(accountIDs, [], CONST.RED_BRICK_ROAD_PENDING_ACTION.DELETE);

    workspaceChats.forEach((report) => {
        optimisticData.push({
            onyxMethod: Onyx.METHOD.MERGE,
            key: `${ONYXKEYS.COLLECTION.REPORT}${report?.reportID}`,
            value: {
                statusNum: CONST.REPORT.STATUS_NUM.CLOSED,
                stateNum: CONST.REPORT.STATE_NUM.APPROVED,
                oldPolicyName: policy.name,
                hasDraft: false,
                pendingChatMembers,
            },
        });
        successData.push({
            onyxMethod: Onyx.METHOD.MERGE,
            key: `${ONYXKEYS.COLLECTION.REPORT}${report?.reportID}`,
            value: {
                pendingChatMembers: null,
            },
        });
        failureData.push({
            onyxMethod: Onyx.METHOD.MERGE,
            key: `${ONYXKEYS.COLLECTION.REPORT}${report?.reportID}`,
            value: {
                pendingChatMembers: null,
            },
        });
    });
    // comment out for time this issue would be resolved https://github.com/Expensify/App/issues/35952
    // optimisticClosedReportActions.forEach((reportAction, index) => {
    //     optimisticData.push({
    //         onyxMethod: Onyx.METHOD.MERGE,
    //         key: `${ONYXKEYS.COLLECTION.REPORT_ACTIONS}${workspaceChats?.[index]?.reportID}`,
    //         value: {[reportAction.reportActionID]: reportAction as ReportAction},
    //     });
    // });

    // If the policy has primaryLoginsInvited, then it displays informative messages on the members page about which primary logins were added by secondary logins.
    // If we delete all these logins then we should clear the informative messages since they are no longer relevant.
    if (!isEmptyObject(policy?.primaryLoginsInvited ?? {})) {
        // Take the current policy members and remove them optimistically
        const policyMemberAccountIDs = Object.keys(allPolicyMembers?.[`${ONYXKEYS.COLLECTION.POLICY_MEMBERS}${policyID}`] ?? {}).map((accountID) => Number(accountID));
        const remainingMemberAccountIDs = policyMemberAccountIDs.filter((accountID) => !accountIDs.includes(accountID));
        const remainingLogins: string[] = PersonalDetailsUtils.getLoginsByAccountIDs(remainingMemberAccountIDs);
        const invitedPrimaryToSecondaryLogins: Record<string, string> = {};

        if (policy.primaryLoginsInvited) {
            Object.keys(policy.primaryLoginsInvited).forEach((key) => (invitedPrimaryToSecondaryLogins[policy.primaryLoginsInvited?.[key] ?? ''] = key));
        }

        // Then, if no remaining members exist that were invited by a secondary login, clear the informative messages
        if (!remainingLogins.some((remainingLogin) => !!invitedPrimaryToSecondaryLogins[remainingLogin])) {
            optimisticData.push({
                onyxMethod: Onyx.METHOD.MERGE,
                key: membersListKey,
                value: {
                    primaryLoginsInvited: null,
                },
            });
        }
    }

    const filteredWorkspaceChats = workspaceChats.filter((report): report is Report => report !== null);

    filteredWorkspaceChats.forEach(({reportID, stateNum, statusNum, hasDraft, oldPolicyName = null}) => {
        failureData.push({
            onyxMethod: Onyx.METHOD.MERGE,
            key: `${ONYXKEYS.COLLECTION.REPORT}${reportID}`,
            value: {
                stateNum,
                statusNum,
                hasDraft,
                oldPolicyName,
            },
        });
    });
    optimisticClosedReportActions.forEach((reportAction, index) => {
        failureData.push({
            onyxMethod: Onyx.METHOD.MERGE,
            key: `${ONYXKEYS.COLLECTION.REPORT_ACTIONS}${workspaceChats?.[index]?.reportID}`,
            value: {[reportAction.reportActionID]: null},
        });
    });

    const params: DeleteMembersFromWorkspaceParams = {
        emailList: accountIDs.map((accountID) => allPersonalDetails?.[accountID]?.login).join(','),
        policyID,
    };

    API.write(WRITE_COMMANDS.DELETE_MEMBERS_FROM_WORKSPACE, params, {optimisticData, successData, failureData});
}

function updateWorkspaceMembersRole(policyID: string, accountIDs: number[], newRole: typeof CONST.POLICY.ROLE.ADMIN | typeof CONST.POLICY.ROLE.USER) {
    const previousPolicyMembers = {...allPolicyMembers};
    const memberRoles: WorkspaceMembersRoleData[] = accountIDs.reduce((result: WorkspaceMembersRoleData[], accountID: number) => {
        if (!allPersonalDetails?.[accountID]?.login) {
            return result;
        }

        result.push({
            accountID,
            email: allPersonalDetails?.[accountID]?.login ?? '',
            role: newRole,
        });

        return result;
    }, []);

    const optimisticData: OnyxUpdate[] = [
        {
            onyxMethod: Onyx.METHOD.MERGE,
            key: `${ONYXKEYS.COLLECTION.POLICY_MEMBERS}${policyID}`,
            value: {
                ...memberRoles.reduce((member: Record<number, {role: string; pendingAction: PendingAction}>, current) => {
                    // eslint-disable-next-line no-param-reassign
                    member[current.accountID] = {role: current?.role, pendingAction: CONST.RED_BRICK_ROAD_PENDING_ACTION.UPDATE};
                    return member;
                }, {}),
                errors: null,
            },
        },
    ];

    const successData: OnyxUpdate[] = [
        {
            onyxMethod: Onyx.METHOD.MERGE,
            key: `${ONYXKEYS.COLLECTION.POLICY_MEMBERS}${policyID}`,
            value: {
                ...memberRoles.reduce((member: Record<number, {role: string; pendingAction: PendingAction}>, current) => {
                    // eslint-disable-next-line no-param-reassign
                    member[current.accountID] = {role: current?.role, pendingAction: null};
                    return member;
                }, {}),
                errors: null,
            },
        },
    ];

    const failureData: OnyxUpdate[] = [
        {
            onyxMethod: Onyx.METHOD.MERGE,
            key: `${ONYXKEYS.COLLECTION.POLICY_MEMBERS}${policyID}`,
            value: {
                ...(previousPolicyMembers[`${ONYXKEYS.COLLECTION.POLICY_MEMBERS}${policyID}`] as Record<string, PolicyMember | null>),
                errors: ErrorUtils.getMicroSecondOnyxError('workspace.editor.genericFailureMessage'),
            },
        },
    ];

    const params: UpdateWorkspaceMembersRoleParams = {
        policyID,
        employees: JSON.stringify(memberRoles.map((item) => ({email: item.email, role: item.role}))),
    };

    API.write(WRITE_COMMANDS.UPDATE_WORKSPACE_MEMBERS_ROLE, params, {optimisticData, successData, failureData});
}

function requestWorkspaceOwnerChange(policyID: string) {
    const policy = allPolicies?.[`${ONYXKEYS.COLLECTION.POLICY}${policyID}`] ?? ({} as Policy);
    const ownershipChecks = {...policyOwnershipChecks?.[policyID]} ?? {};

    const changeOwnerErrors = Object.keys(policy?.errorFields?.changeOwner ?? {});

    if (changeOwnerErrors && changeOwnerErrors.length > 0) {
        const currentError = changeOwnerErrors[0];
        if (currentError === CONST.POLICY.OWNERSHIP_ERRORS.AMOUNT_OWED) {
            ownershipChecks.shouldClearOutstandingBalance = true;
        }

        if (currentError === CONST.POLICY.OWNERSHIP_ERRORS.OWNER_OWES_AMOUNT) {
            ownershipChecks.shouldTransferAmountOwed = true;
        }

        if (currentError === CONST.POLICY.OWNERSHIP_ERRORS.SUBSCRIPTION) {
            ownershipChecks.shouldTransferSubscription = true;
        }

        if (currentError === CONST.POLICY.OWNERSHIP_ERRORS.DUPLICATE_SUBSCRIPTION) {
            ownershipChecks.shouldTransferSingleSubscription = true;
        }

        Onyx.merge(ONYXKEYS.POLICY_OWNERSHIP_CHANGE_CHECKS, {
            [policyID]: ownershipChecks,
        });
    }

    const optimisticData: OnyxUpdate[] = [
        {
            onyxMethod: Onyx.METHOD.MERGE,
            key: `${ONYXKEYS.COLLECTION.POLICY}${policyID}`,
            value: {
                errorFields: null,
                isLoading: true,
                isChangeOwnerSuccessful: false,
                isChangeOwnerFailed: false,
            },
        },
    ];

    const successData: OnyxUpdate[] = [
        {
            onyxMethod: Onyx.METHOD.MERGE,
            key: `${ONYXKEYS.COLLECTION.POLICY}${policyID}`,
            value: {
                isLoading: false,
                isChangeOwnerSuccessful: true,
                isChangeOwnerFailed: false,
                owner: sessionEmail,
                ownerAccountID: sessionAccountID,
            },
        },
    ];

    const failureData: OnyxUpdate[] = [
        {
            onyxMethod: Onyx.METHOD.MERGE,
            key: `${ONYXKEYS.COLLECTION.POLICY}${policyID}`,
            value: {
                isLoading: false,
                isChangeOwnerSuccessful: false,
                isChangeOwnerFailed: true,
            },
        },
    ];

    const params: RequestWorkspaceOwnerChangeParams = {
        policyID,
        ...ownershipChecks,
    };

    API.write(WRITE_COMMANDS.REQUEST_WORKSPACE_OWNER_CHANGE, params, {optimisticData, successData, failureData});
}

function clearWorkspaceOwnerChangeFlow(policyID: string) {
    Onyx.merge(ONYXKEYS.POLICY_OWNERSHIP_CHANGE_CHECKS, null);
    Onyx.merge(`${ONYXKEYS.COLLECTION.POLICY}${policyID}`, {
        errorFields: null,
        isLoading: false,
        isChangeOwnerSuccessful: false,
        isChangeOwnerFailed: false,
    });
}

function addBillingCardAndRequestPolicyOwnerChange(
    policyID: string,
    cardData: {
        cardNumber: string;
        cardYear: string;
        cardMonth: string;
        cardCVV: string;
        addressName: string;
        addressZip: string;
        currency: string;
    },
) {
    const {cardNumber, cardYear, cardMonth, cardCVV, addressName, addressZip, currency} = cardData;

    const optimisticData: OnyxUpdate[] = [
        {
            onyxMethod: Onyx.METHOD.MERGE,
            key: `${ONYXKEYS.COLLECTION.POLICY}${policyID}`,
            value: {
                errorFields: null,
                isLoading: true,
                isChangeOwnerSuccessful: false,
                isChangeOwnerFailed: false,
            },
        },
    ];

    const successData: OnyxUpdate[] = [
        {
            onyxMethod: Onyx.METHOD.MERGE,
            key: `${ONYXKEYS.COLLECTION.POLICY}${policyID}`,
            value: {
                isLoading: false,
<<<<<<< HEAD
                owner: sessionEmail,
                ownerAccountID: sessionAccountID,
=======
                isChangeOwnerSuccessful: true,
                isChangeOwnerFailed: false,
>>>>>>> 5a8cb7fb
            },
        },
    ];

    const failureData: OnyxUpdate[] = [
        {
            onyxMethod: Onyx.METHOD.MERGE,
            key: `${ONYXKEYS.COLLECTION.POLICY}${policyID}`,
            value: {
                isLoading: false,
                isChangeOwnerSuccessful: false,
                isChangeOwnerFailed: true,
            },
        },
    ];

    const params: AddBillingCardAndRequestWorkspaceOwnerChangeParams = {
        policyID,
        cardNumber,
        cardYear,
        cardMonth,
        cardCVV,
        addressName,
        addressZip,
        currency,
    };

    API.write(WRITE_COMMANDS.ADD_BILLING_CARD_AND_REQUEST_WORKSPACE_OWNER_CHANGE, params, {optimisticData, successData, failureData});
}

/**
 * Optimistically create a chat for each member of the workspace, creates both optimistic and success data for onyx.
 *
 * @returns - object with onyxSuccessData, onyxOptimisticData, and optimisticReportIDs (map login to reportID)
 */
function createPolicyExpenseChats(policyID: string, invitedEmailsToAccountIDs: InvitedEmailsToAccountIDs, hasOutstandingChildRequest = false): WorkspaceMembersChats {
    const workspaceMembersChats: WorkspaceMembersChats = {
        onyxSuccessData: [],
        onyxOptimisticData: [],
        onyxFailureData: [],
        reportCreationData: {},
    };

    Object.keys(invitedEmailsToAccountIDs).forEach((email) => {
        const accountID = invitedEmailsToAccountIDs[email];
        const cleanAccountID = Number(accountID);
        const login = PhoneNumber.addSMSDomainIfPhoneNumber(email);

        const oldChat = ReportUtils.getChatByParticipantsAndPolicy([sessionAccountID, cleanAccountID], policyID);

        // If the chat already exists, we don't want to create a new one - just make sure it's not archived
        if (oldChat) {
            workspaceMembersChats.reportCreationData[login] = {
                reportID: oldChat.reportID,
            };
            workspaceMembersChats.onyxOptimisticData.push({
                onyxMethod: Onyx.METHOD.MERGE,
                key: `${ONYXKEYS.COLLECTION.REPORT}${oldChat.reportID}`,
                value: {
                    stateNum: CONST.REPORT.STATE_NUM.OPEN,
                    statusNum: CONST.REPORT.STATUS_NUM.OPEN,
                },
            });
            return;
        }
        const optimisticReport = ReportUtils.buildOptimisticChatReport([sessionAccountID, cleanAccountID], undefined, CONST.REPORT.CHAT_TYPE.POLICY_EXPENSE_CHAT, policyID, cleanAccountID);
        const optimisticCreatedAction = ReportUtils.buildOptimisticCreatedReportAction(login);

        workspaceMembersChats.reportCreationData[login] = {
            reportID: optimisticReport.reportID,
            reportActionID: optimisticCreatedAction.reportActionID,
        };

        workspaceMembersChats.onyxOptimisticData.push({
            onyxMethod: Onyx.METHOD.SET,
            key: `${ONYXKEYS.COLLECTION.REPORT}${optimisticReport.reportID}`,
            value: {
                ...optimisticReport,
                pendingFields: {
                    createChat: CONST.RED_BRICK_ROAD_PENDING_ACTION.ADD,
                },
                isOptimisticReport: true,
                hasOutstandingChildRequest,
                pendingChatMembers: [
                    {
                        accountID: accountID.toString(),
                        pendingAction: CONST.RED_BRICK_ROAD_PENDING_ACTION.ADD,
                    },
                ],
            },
        });
        workspaceMembersChats.onyxOptimisticData.push({
            onyxMethod: Onyx.METHOD.SET,
            key: `${ONYXKEYS.COLLECTION.REPORT_ACTIONS}${optimisticReport.reportID}`,
            value: {[optimisticCreatedAction.reportActionID]: optimisticCreatedAction},
        });

        workspaceMembersChats.onyxSuccessData.push({
            onyxMethod: Onyx.METHOD.MERGE,
            key: `${ONYXKEYS.COLLECTION.REPORT}${optimisticReport.reportID}`,
            value: {
                pendingFields: {
                    createChat: null,
                },
                errorFields: {
                    createChat: null,
                },
                isOptimisticReport: false,
                pendingChatMembers: null,
            },
        });
        workspaceMembersChats.onyxSuccessData.push({
            onyxMethod: Onyx.METHOD.MERGE,
            key: `${ONYXKEYS.COLLECTION.REPORT_ACTIONS}${optimisticReport.reportID}`,
            value: {[optimisticCreatedAction.reportActionID]: {pendingAction: null}},
        });

        workspaceMembersChats.onyxFailureData.push({
            onyxMethod: Onyx.METHOD.MERGE,
            key: `${ONYXKEYS.COLLECTION.REPORT_METADATA}${optimisticReport.reportID}`,
            value: {
                isLoadingInitialReportActions: false,
            },
        });
    });
    return workspaceMembersChats;
}

/**
 * Adds members to the specified workspace/policyID
 * Please see https://github.com/Expensify/App/blob/main/README.md#Security for more details
 */
function addMembersToWorkspace(invitedEmailsToAccountIDs: InvitedEmailsToAccountIDs, welcomeNote: string, policyID: string) {
    const membersListKey = `${ONYXKEYS.COLLECTION.POLICY_MEMBERS}${policyID}` as const;
    const logins = Object.keys(invitedEmailsToAccountIDs).map((memberLogin) => PhoneNumber.addSMSDomainIfPhoneNumber(memberLogin));
    const accountIDs = Object.values(invitedEmailsToAccountIDs);

    const newPersonalDetailsOnyxData = PersonalDetailsUtils.getNewPersonalDetailsOnyxData(logins, accountIDs);

    const announceRoomMembers = buildAnnounceRoomMembersOnyxData(policyID, accountIDs);

    // create onyx data for policy expense chats for each new member
    const membersChats = createPolicyExpenseChats(policyID, invitedEmailsToAccountIDs);

    const optimisticMembersState: OnyxCollection<PolicyMember> = {};
    const failureMembersState: OnyxCollection<PolicyMember> = {};
    accountIDs.forEach((accountID) => {
        optimisticMembersState[accountID] = {pendingAction: CONST.RED_BRICK_ROAD_PENDING_ACTION.ADD};
        failureMembersState[accountID] = {
            errors: ErrorUtils.getMicroSecondOnyxError('workspace.people.error.genericAdd'),
        };
    });

    const optimisticData: OnyxUpdate[] = [
        {
            onyxMethod: Onyx.METHOD.MERGE,
            key: membersListKey,

            // Convert to object with each key containing {pendingAction: ‘add’}
            value: optimisticMembersState,
        },
        ...newPersonalDetailsOnyxData.optimisticData,
        ...membersChats.onyxOptimisticData,
        ...announceRoomMembers.onyxOptimisticData,
    ];

    const successData: OnyxUpdate[] = [
        {
            onyxMethod: Onyx.METHOD.MERGE,
            key: membersListKey,

            // Convert to object with each key clearing pendingAction, when it is an existing account.
            // Remove the object, when it is a newly created account.
            value: accountIDs.reduce((accountIDsWithClearedPendingAction, accountID) => {
                let value = null;
                const accountAlreadyExists = !isEmptyObject(allPersonalDetails?.[accountID]);

                if (accountAlreadyExists) {
                    value = {pendingAction: null, errors: null};
                }

                return {...accountIDsWithClearedPendingAction, [accountID]: value};
            }, {}),
        },
        ...newPersonalDetailsOnyxData.finallyData,
        ...membersChats.onyxSuccessData,
        ...announceRoomMembers.onyxSuccessData,
    ];

    const failureData: OnyxUpdate[] = [
        {
            onyxMethod: Onyx.METHOD.MERGE,
            key: membersListKey,

            // Convert to object with each key containing the error. We don’t
            // need to remove the members since that is handled by onClose of OfflineWithFeedback.
            value: failureMembersState,
        },
        ...membersChats.onyxFailureData,
        ...announceRoomMembers.onyxFailureData,
    ];

    const params: AddMembersToWorkspaceParams = {
        employees: JSON.stringify(logins.map((login) => ({email: login}))),
        welcomeNote: new ExpensiMark().replace(welcomeNote),
        policyID,
    };
    if (!isEmptyObject(membersChats.reportCreationData)) {
        params.reportCreationData = JSON.stringify(membersChats.reportCreationData);
    }
    API.write(WRITE_COMMANDS.ADD_MEMBERS_TO_WORKSPACE, params, {optimisticData, successData, failureData});
}

/**
 * Invite member to the specified policyID
 * Please see https://github.com/Expensify/App/blob/main/README.md#Security for more details
 */
function inviteMemberToWorkspace(policyID: string, inviterEmail: string) {
    const memberJoinKey = `${ONYXKEYS.COLLECTION.POLICY_JOIN_MEMBER}${policyID}` as const;

    const optimisticMembersState = {policyID, inviterEmail};
    const failureMembersState = {policyID, inviterEmail};

    const optimisticData: OnyxUpdate[] = [
        {
            onyxMethod: Onyx.METHOD.MERGE,
            key: memberJoinKey,
            value: optimisticMembersState,
        },
    ];

    const failureData: OnyxUpdate[] = [
        {
            onyxMethod: Onyx.METHOD.MERGE,
            key: memberJoinKey,
            value: {...failureMembersState, errors: ErrorUtils.getMicroSecondOnyxError('common.genericEditFailureMessage')},
        },
    ];

    const params = {policyID, inviterEmail};

    API.write(WRITE_COMMANDS.JOIN_POLICY_VIA_INVITE_LINK, params, {optimisticData, failureData});
}

/**
 * Updates a workspace avatar image
 */
function updateWorkspaceAvatar(policyID: string, file: File) {
    const optimisticData: OnyxUpdate[] = [
        {
            onyxMethod: Onyx.METHOD.MERGE,
            key: `${ONYXKEYS.COLLECTION.POLICY}${policyID}`,
            value: {
                avatar: file.uri,
                originalFileName: file.name,
                errorFields: {
                    avatar: null,
                },
                pendingFields: {
                    avatar: CONST.RED_BRICK_ROAD_PENDING_ACTION.UPDATE,
                },
            },
        },
    ];
    const finallyData: OnyxUpdate[] = [
        {
            onyxMethod: Onyx.METHOD.MERGE,
            key: `${ONYXKEYS.COLLECTION.POLICY}${policyID}`,
            value: {
                pendingFields: {
                    avatar: null,
                },
            },
        },
    ];
    const failureData: OnyxUpdate[] = [
        {
            onyxMethod: Onyx.METHOD.MERGE,
            key: `${ONYXKEYS.COLLECTION.POLICY}${policyID}`,
            value: {
                avatar: allPolicies?.[`${ONYXKEYS.COLLECTION.POLICY}${policyID}`]?.avatar,
            },
        },
    ];

    const params: UpdateWorkspaceAvatarParams = {
        policyID,
        file,
    };

    API.write(WRITE_COMMANDS.UPDATE_WORKSPACE_AVATAR, params, {optimisticData, finallyData, failureData});
}

/**
 * Deletes the avatar image for the workspace
 */
function deleteWorkspaceAvatar(policyID: string) {
    const optimisticData: OnyxUpdate[] = [
        {
            onyxMethod: Onyx.METHOD.MERGE,
            key: `${ONYXKEYS.COLLECTION.POLICY}${policyID}`,
            value: {
                pendingFields: {
                    avatar: CONST.RED_BRICK_ROAD_PENDING_ACTION.UPDATE,
                },
                errorFields: {
                    avatar: null,
                },
                avatar: '',
            },
        },
    ];
    const finallyData: OnyxUpdate[] = [
        {
            onyxMethod: Onyx.METHOD.MERGE,
            key: `${ONYXKEYS.COLLECTION.POLICY}${policyID}`,
            value: {
                pendingFields: {
                    avatar: null,
                },
            },
        },
    ];
    const failureData: OnyxUpdate[] = [
        {
            onyxMethod: Onyx.METHOD.MERGE,
            key: `${ONYXKEYS.COLLECTION.POLICY}${policyID}`,
            value: {
                errorFields: {
                    avatar: ErrorUtils.getMicroSecondOnyxError('avatarWithImagePicker.deleteWorkspaceError'),
                },
            },
        },
    ];

    const params: DeleteWorkspaceAvatarParams = {policyID};

    API.write(WRITE_COMMANDS.DELETE_WORKSPACE_AVATAR, params, {optimisticData, finallyData, failureData});
}

/**
 * Clear error and pending fields for the workspace avatar
 */
function clearAvatarErrors(policyID: string) {
    Onyx.merge(`${ONYXKEYS.COLLECTION.POLICY}${policyID}`, {
        errorFields: {
            avatar: null,
        },
        pendingFields: {
            avatar: null,
        },
    });
}

/**
 * Optimistically update the general settings. Set the general settings as pending until the response succeeds.
 * If the response fails set a general error message. Clear the error message when updating.
 */
function updateGeneralSettings(policyID: string, name: string, currency: string) {
    const policy = allPolicies?.[`${ONYXKEYS.COLLECTION.POLICY}${policyID}`];
    const distanceUnit = Object.values(policy?.customUnits ?? {}).find((unit) => unit.name === CONST.CUSTOM_UNITS.NAME_DISTANCE);
    const customUnitID = distanceUnit?.customUnitID;

    if (!policy || !customUnitID) {
        return;
    }

    const currentRates = distanceUnit?.rates ?? {};
    const optimisticRates: Record<string, Rate> = {};
    const finallyRates: Record<string, Rate> = {};
    const failureRates: Record<string, Rate> = {};

    for (const rateID of Object.keys(currentRates)) {
        optimisticRates[rateID] = {
            ...currentRates[rateID],
            pendingFields: {currency: CONST.RED_BRICK_ROAD_PENDING_ACTION.UPDATE},
            currency,
        };
        finallyRates[rateID] = {
            ...currentRates[rateID],
            pendingFields: {currency: null},
            currency,
        };
        failureRates[rateID] = {
            ...currentRates[rateID],
            pendingFields: {currency: null},
            errorFields: {currency: ErrorUtils.getMicroSecondOnyxError('common.genericErrorMessage')},
        };
    }

    const optimisticData: OnyxUpdate[] = [
        {
            // We use SET because it's faster than merge and avoids a race condition when setting the currency and navigating the user to the Bank account page in confirmCurrencyChangeAndHideModal
            onyxMethod: Onyx.METHOD.SET,
            key: `${ONYXKEYS.COLLECTION.POLICY}${policyID}`,
            value: {
                ...policy,

                pendingFields: {
                    ...policy.pendingFields,
                    generalSettings: CONST.RED_BRICK_ROAD_PENDING_ACTION.UPDATE,
                },

                // Clear errorFields in case the user didn't dismiss the general settings error
                errorFields: {
                    generalSettings: null,
                },
                name,
                outputCurrency: currency,
                customUnits: {
                    [customUnitID]: {
                        ...distanceUnit,
                        rates: optimisticRates,
                    },
                },
            },
        },
    ];
    const finallyData: OnyxUpdate[] = [
        {
            onyxMethod: Onyx.METHOD.MERGE,
            key: `${ONYXKEYS.COLLECTION.POLICY}${policyID}`,
            value: {
                pendingFields: {
                    generalSettings: null,
                },
                customUnits: {
                    [customUnitID]: {
                        rates: finallyRates,
                    },
                },
            },
        },
    ];

    const failureData: OnyxUpdate[] = [
        {
            onyxMethod: Onyx.METHOD.MERGE,
            key: `${ONYXKEYS.COLLECTION.POLICY}${policyID}`,
            value: {
                errorFields: {
                    generalSettings: ErrorUtils.getMicroSecondOnyxError('workspace.editor.genericFailureMessage'),
                },
                customUnits: {
                    [customUnitID]: {
                        rates: failureRates,
                    },
                },
            },
        },
    ];

    const params: UpdateWorkspaceGeneralSettingsParams = {
        policyID,
        workspaceName: name,
        currency,
    };

    API.write(WRITE_COMMANDS.UPDATE_WORKSPACE_GENERAL_SETTINGS, params, {
        optimisticData,
        finallyData,
        failureData,
    });
}

function updateWorkspaceDescription(policyID: string, description: string, currentDescription: string) {
    if (description === currentDescription) {
        return;
    }
    const parsedDescription = ReportUtils.getParsedComment(description);

    const optimisticData: OnyxUpdate[] = [
        {
            onyxMethod: Onyx.METHOD.MERGE,
            key: `${ONYXKEYS.COLLECTION.POLICY}${policyID}`,
            value: {
                description: parsedDescription,
                pendingFields: {
                    description: CONST.RED_BRICK_ROAD_PENDING_ACTION.UPDATE,
                },
                errorFields: {
                    description: null,
                },
            },
        },
    ];
    const finallyData: OnyxUpdate[] = [
        {
            onyxMethod: Onyx.METHOD.MERGE,
            key: `${ONYXKEYS.COLLECTION.POLICY}${policyID}`,
            value: {
                pendingFields: {
                    description: null,
                },
            },
        },
    ];
    const failureData: OnyxUpdate[] = [
        {
            onyxMethod: Onyx.METHOD.MERGE,
            key: `${ONYXKEYS.COLLECTION.POLICY}${policyID}`,
            value: {
                errorFields: {
                    description: ErrorUtils.getMicroSecondOnyxError('workspace.editor.genericFailureMessage'),
                },
            },
        },
    ];

    const params: UpdateWorkspaceDescriptionParams = {
        policyID,
        description: parsedDescription,
    };

    API.write(WRITE_COMMANDS.UPDATE_WORKSPACE_DESCRIPTION, params, {
        optimisticData,
        finallyData,
        failureData,
    });
}

function clearWorkspaceGeneralSettingsErrors(policyID: string) {
    Onyx.merge(`${ONYXKEYS.COLLECTION.POLICY}${policyID}`, {
        errorFields: {
            generalSettings: null,
        },
    });
}

function setWorkspaceErrors(policyID: string, errors: Errors) {
    if (!allPolicies?.[policyID]) {
        return;
    }

    Onyx.merge(`${ONYXKEYS.COLLECTION.POLICY}${policyID}`, {errors: null});
    Onyx.merge(`${ONYXKEYS.COLLECTION.POLICY}${policyID}`, {errors});
}

function clearCustomUnitErrors(policyID: string, customUnitID: string, customUnitRateID: string) {
    Onyx.merge(`${ONYXKEYS.COLLECTION.POLICY}${policyID}`, {
        customUnits: {
            [customUnitID]: {
                errors: null,
                pendingAction: null,
                rates: {
                    [customUnitRateID]: {
                        errors: null,
                        pendingAction: null,
                    },
                },
            },
        },
    });
}

function hideWorkspaceAlertMessage(policyID: string) {
    if (!allPolicies?.[policyID]) {
        return;
    }

    Onyx.merge(`${ONYXKEYS.COLLECTION.POLICY}${policyID}`, {alertMessage: ''});
}

function updateWorkspaceCustomUnitAndRate(policyID: string, currentCustomUnit: CustomUnit, newCustomUnit: NewCustomUnit, lastModified?: string) {
    if (!currentCustomUnit.customUnitID || !newCustomUnit?.customUnitID || !newCustomUnit.rates?.customUnitRateID) {
        return;
    }

    const optimisticData: OnyxUpdate[] = [
        {
            onyxMethod: Onyx.METHOD.MERGE,
            key: `${ONYXKEYS.COLLECTION.POLICY}${policyID}`,
            value: {
                customUnits: {
                    [newCustomUnit.customUnitID]: {
                        ...newCustomUnit,
                        rates: {
                            [newCustomUnit.rates.customUnitRateID]: {
                                ...newCustomUnit.rates,
                                errors: null,
                                pendingAction: CONST.RED_BRICK_ROAD_PENDING_ACTION.UPDATE,
                            },
                        },
                        pendingAction: CONST.RED_BRICK_ROAD_PENDING_ACTION.UPDATE,
                    },
                },
            },
        },
    ];

    const successData: OnyxUpdate[] = [
        {
            onyxMethod: Onyx.METHOD.MERGE,
            key: `${ONYXKEYS.COLLECTION.POLICY}${policyID}`,
            value: {
                customUnits: {
                    [newCustomUnit.customUnitID]: {
                        pendingAction: null,
                        errors: null,
                        rates: {
                            [newCustomUnit.rates.customUnitRateID]: {
                                pendingAction: null,
                            },
                        },
                    },
                },
            },
        },
    ];

    const failureData: OnyxUpdate[] = [
        {
            onyxMethod: Onyx.METHOD.MERGE,
            key: `${ONYXKEYS.COLLECTION.POLICY}${policyID}`,
            value: {
                customUnits: {
                    [currentCustomUnit.customUnitID]: {
                        customUnitID: currentCustomUnit.customUnitID,
                        rates: {
                            [newCustomUnit.rates.customUnitRateID]: {
                                ...currentCustomUnit.rates,
                                errors: ErrorUtils.getMicroSecondOnyxError('workspace.reimburse.updateCustomUnitError'),
                            },
                        },
                    },
                },
            },
        },
    ];

    const newCustomUnitParam = lodashClone(newCustomUnit);
    const {pendingAction, errors, ...newRates} = newCustomUnitParam.rates ?? {};
    newCustomUnitParam.rates = newRates;

    const params: UpdateWorkspaceCustomUnitAndRateParams = {
        policyID,
        lastModified,
        customUnit: JSON.stringify(newCustomUnitParam),
        customUnitRate: JSON.stringify(newCustomUnitParam.rates),
    };

    API.write(WRITE_COMMANDS.UPDATE_WORKSPACE_CUSTOM_UNIT_AND_RATE, params, {optimisticData, successData, failureData});
}

/**
 * Removes an error after trying to delete a member
 */
function clearDeleteMemberError(policyID: string, accountID: number) {
    Onyx.merge(`${ONYXKEYS.COLLECTION.POLICY_MEMBERS}${policyID}`, {
        [accountID]: {
            pendingAction: null,
            errors: null,
        },
    });
}

/**
 * Removes an error after trying to add a member
 */
function clearAddMemberError(policyID: string, accountID: number) {
    Onyx.merge(`${ONYXKEYS.COLLECTION.POLICY_MEMBERS}${policyID}`, {
        [accountID]: null,
    });
    Onyx.merge(`${ONYXKEYS.PERSONAL_DETAILS_LIST}`, {
        [accountID]: null,
    });
}

/**
 * Removes an error after trying to delete a workspace
 */
function clearDeleteWorkspaceError(policyID: string) {
    Onyx.merge(`${ONYXKEYS.COLLECTION.POLICY}${policyID}`, {
        pendingAction: null,
        errors: null,
    });
}

/**
 * Removes the workspace after failure to create.
 */
function removeWorkspace(policyID: string) {
    Onyx.set(`${ONYXKEYS.COLLECTION.POLICY}${policyID}`, null);
}

/**
 * Generate a policy name based on an email and policy list.
 * @param [email] the email to base the workspace name on. If not passed, will use the logged-in user's email instead
 */
function generateDefaultWorkspaceName(email = ''): string {
    const emailParts = email ? email.split('@') : sessionEmail.split('@');
    let defaultWorkspaceName = '';
    if (!emailParts || emailParts.length !== 2) {
        return defaultWorkspaceName;
    }
    const username = emailParts[0];
    const domain = emailParts[1];

    if (PUBLIC_DOMAINS.some((publicDomain) => publicDomain === domain.toLowerCase())) {
        defaultWorkspaceName = `${Str.UCFirst(username)}'s Workspace`;
    } else {
        defaultWorkspaceName = `${Str.UCFirst(domain.split('.')[0])}'s Workspace`;
    }

    if (`@${domain.toLowerCase()}` === CONST.SMS.DOMAIN) {
        defaultWorkspaceName = 'My Group Workspace';
    }

    if (isEmptyObject(allPolicies)) {
        return defaultWorkspaceName;
    }

    // find default named workspaces and increment the last number
    const numberRegEx = new RegExp(`${escapeRegExp(defaultWorkspaceName)} ?(\\d*)`, 'i');
    const parsedWorkspaceNumbers = Object.values(allPolicies ?? {})
        .filter((policy) => policy?.name && numberRegEx.test(policy.name))
        .map((policy) => Number(numberRegEx.exec(policy?.name ?? '')?.[1] ?? '1')); // parse the number at the end
    const lastWorkspaceNumber = Math.max(...parsedWorkspaceNumbers);
    return lastWorkspaceNumber !== -Infinity ? `${defaultWorkspaceName} ${lastWorkspaceNumber + 1}` : defaultWorkspaceName;
}

/**
 * Returns a client generated 16 character hexadecimal value for the policyID
 */
function generatePolicyID(): string {
    return NumberUtils.generateHexadecimalValue(16);
}

/**
 * Returns a client generated 13 character hexadecimal value for a custom unit ID
 */
function generateCustomUnitID(): string {
    return NumberUtils.generateHexadecimalValue(13);
}

function buildOptimisticCustomUnits(): OptimisticCustomUnits {
    const currency = allPersonalDetails?.[sessionAccountID]?.localCurrencyCode ?? CONST.CURRENCY.USD;
    const customUnitID = generateCustomUnitID();
    const customUnitRateID = generateCustomUnitID();

    const customUnits: Record<string, CustomUnit> = {
        [customUnitID]: {
            customUnitID,
            name: CONST.CUSTOM_UNITS.NAME_DISTANCE,
            attributes: {
                unit: CONST.CUSTOM_UNITS.DISTANCE_UNIT_MILES,
            },
            rates: {
                [customUnitRateID]: {
                    customUnitRateID,
                    name: CONST.CUSTOM_UNITS.DEFAULT_RATE,
                    rate: CONST.CUSTOM_UNITS.MILEAGE_IRS_RATE * CONST.POLICY.CUSTOM_UNIT_RATE_BASE_OFFSET,
                    currency,
                },
            },
        },
    };

    return {
        customUnits,
        customUnitID,
        customUnitRateID,
        outputCurrency: currency,
    };
}

/**
 * Optimistically creates a Policy Draft for a new workspace
 *
 * @param [policyOwnerEmail] the email of the account to make the owner of the policy
 * @param [policyName] custom policy name we will use for created workspace
 * @param [policyID] custom policy id we will use for created workspace
 * @param [makeMeAdmin] leave the calling account as an admin on the policy
 */
function createDraftInitialWorkspace(policyOwnerEmail = '', policyName = '', policyID = generatePolicyID(), makeMeAdmin = false) {
    const workspaceName = policyName || generateDefaultWorkspaceName(policyOwnerEmail);
    const {customUnits, outputCurrency} = buildOptimisticCustomUnits();

    const optimisticData: OnyxUpdate[] = [
        {
            onyxMethod: Onyx.METHOD.SET,
            key: `${ONYXKEYS.COLLECTION.POLICY_DRAFTS}${policyID}`,
            value: {
                id: policyID,
                type: CONST.POLICY.TYPE.TEAM,
                name: workspaceName,
                role: CONST.POLICY.ROLE.ADMIN,
                owner: sessionEmail,
                ownerAccountID: sessionAccountID,
                isPolicyExpenseChatEnabled: true,
                outputCurrency,
                pendingAction: CONST.RED_BRICK_ROAD_PENDING_ACTION.ADD,
                customUnits,
                makeMeAdmin,
            },
        },
        {
            onyxMethod: Onyx.METHOD.SET,
            key: `${ONYXKEYS.COLLECTION.POLICY_MEMBERS_DRAFTS}${policyID}`,
            value: {
                [sessionAccountID]: {
                    role: CONST.POLICY.ROLE.ADMIN,
                    errors: {},
                },
            },
        },
    ];

    Onyx.update(optimisticData);
}

/**
 * Optimistically creates a new workspace and default workspace chats
 *
 * @param [policyOwnerEmail] the email of the account to make the owner of the policy
 * @param [makeMeAdmin] leave the calling account as an admin on the policy
 * @param [policyName] custom policy name we will use for created workspace
 * @param [policyID] custom policy id we will use for created workspace
 */
function createWorkspace(policyOwnerEmail = '', makeMeAdmin = false, policyName = '', policyID = generatePolicyID()): string {
    const workspaceName = policyName || generateDefaultWorkspaceName(policyOwnerEmail);

    const {customUnits, customUnitID, customUnitRateID, outputCurrency} = buildOptimisticCustomUnits();

    const {
        announceChatReportID,
        announceChatData,
        announceReportActionData,
        announceCreatedReportActionID,
        adminsChatReportID,
        adminsChatData,
        adminsReportActionData,
        adminsCreatedReportActionID,
        expenseChatReportID,
        expenseChatData,
        expenseReportActionData,
        expenseCreatedReportActionID,
    } = ReportUtils.buildOptimisticWorkspaceChats(policyID, workspaceName);
    const optimisticData: OnyxUpdate[] = [
        {
            onyxMethod: Onyx.METHOD.SET,
            key: `${ONYXKEYS.COLLECTION.POLICY}${policyID}`,
            value: {
                id: policyID,
                type: CONST.POLICY.TYPE.TEAM,
                name: workspaceName,
                role: CONST.POLICY.ROLE.ADMIN,
                owner: sessionEmail,
                ownerAccountID: sessionAccountID,
                isPolicyExpenseChatEnabled: true,
                outputCurrency,
                pendingAction: CONST.RED_BRICK_ROAD_PENDING_ACTION.ADD,
                customUnits,
                areCategoriesEnabled: true,
                areTagsEnabled: false,
                areDistanceRatesEnabled: false,
                areWorkflowsEnabled: false,
                areReportFieldsEnabled: false,
                areConnectionsEnabled: false,
            },
        },
        {
            onyxMethod: Onyx.METHOD.SET,
            key: `${ONYXKEYS.COLLECTION.POLICY_MEMBERS}${policyID}`,
            value: {
                [sessionAccountID]: {
                    role: CONST.POLICY.ROLE.ADMIN,
                    errors: {},
                },
            },
        },
        {
            onyxMethod: Onyx.METHOD.SET,
            key: `${ONYXKEYS.COLLECTION.REPORT}${announceChatReportID}`,
            value: {
                pendingFields: {
                    addWorkspaceRoom: CONST.RED_BRICK_ROAD_PENDING_ACTION.ADD,
                },
                ...announceChatData,
            },
        },
        {
            onyxMethod: Onyx.METHOD.SET,
            key: `${ONYXKEYS.COLLECTION.REPORT_ACTIONS}${announceChatReportID}`,
            value: announceReportActionData,
        },
        {
            onyxMethod: Onyx.METHOD.SET,
            key: `${ONYXKEYS.COLLECTION.REPORT}${adminsChatReportID}`,
            value: {
                pendingFields: {
                    addWorkspaceRoom: CONST.RED_BRICK_ROAD_PENDING_ACTION.ADD,
                },
                ...adminsChatData,
            },
        },
        {
            onyxMethod: Onyx.METHOD.SET,
            key: `${ONYXKEYS.COLLECTION.REPORT_ACTIONS}${adminsChatReportID}`,
            value: adminsReportActionData,
        },
        {
            onyxMethod: Onyx.METHOD.SET,
            key: `${ONYXKEYS.COLLECTION.REPORT}${expenseChatReportID}`,
            value: {
                pendingFields: {
                    addWorkspaceRoom: CONST.RED_BRICK_ROAD_PENDING_ACTION.ADD,
                },
                ...expenseChatData,
            },
        },
        {
            onyxMethod: Onyx.METHOD.SET,
            key: `${ONYXKEYS.COLLECTION.REPORT_ACTIONS}${expenseChatReportID}`,
            value: expenseReportActionData,
        },
        {
            onyxMethod: Onyx.METHOD.SET,
            key: `${ONYXKEYS.COLLECTION.POLICY_DRAFTS}${policyID}`,
            value: null,
        },
        {
            onyxMethod: Onyx.METHOD.SET,
            key: `${ONYXKEYS.COLLECTION.POLICY_MEMBERS_DRAFTS}${policyID}`,
            value: null,
        },
    ];

    const successData: OnyxUpdate[] = [
        {
            onyxMethod: Onyx.METHOD.MERGE,
            key: `${ONYXKEYS.COLLECTION.POLICY}${policyID}`,
            value: {pendingAction: null},
        },
        {
            onyxMethod: Onyx.METHOD.MERGE,
            key: `${ONYXKEYS.COLLECTION.REPORT}${announceChatReportID}`,
            value: {
                pendingFields: {
                    addWorkspaceRoom: null,
                },
                pendingAction: null,
            },
        },
        {
            onyxMethod: Onyx.METHOD.MERGE,
            key: `${ONYXKEYS.COLLECTION.REPORT_ACTIONS}${announceChatReportID}`,
            value: {
                [announceCreatedReportActionID]: {
                    pendingAction: null,
                },
            },
        },
        {
            onyxMethod: Onyx.METHOD.MERGE,
            key: `${ONYXKEYS.COLLECTION.REPORT}${adminsChatReportID}`,
            value: {
                pendingFields: {
                    addWorkspaceRoom: null,
                },
                pendingAction: null,
                pendingChatMembers: [],
            },
        },
        {
            onyxMethod: Onyx.METHOD.MERGE,
            key: `${ONYXKEYS.COLLECTION.REPORT_ACTIONS}${adminsChatReportID}`,
            value: {
                [adminsCreatedReportActionID]: {
                    pendingAction: null,
                },
            },
        },
        {
            onyxMethod: Onyx.METHOD.MERGE,
            key: `${ONYXKEYS.COLLECTION.REPORT}${expenseChatReportID}`,
            value: {
                pendingFields: {
                    addWorkspaceRoom: null,
                },
                pendingAction: null,
            },
        },
        {
            onyxMethod: Onyx.METHOD.MERGE,
            key: `${ONYXKEYS.COLLECTION.REPORT_ACTIONS}${expenseChatReportID}`,
            value: {
                [expenseCreatedReportActionID]: {
                    pendingAction: null,
                },
            },
        },
    ];

    const failureData: OnyxUpdate[] = [
        {
            onyxMethod: Onyx.METHOD.SET,
            key: `${ONYXKEYS.COLLECTION.POLICY_MEMBERS}${policyID}`,
            value: null,
        },
        {
            onyxMethod: Onyx.METHOD.SET,
            key: `${ONYXKEYS.COLLECTION.REPORT}${announceChatReportID}`,
            value: null,
        },
        {
            onyxMethod: Onyx.METHOD.SET,
            key: `${ONYXKEYS.COLLECTION.REPORT_ACTIONS}${announceChatReportID}`,
            value: null,
        },
        {
            onyxMethod: Onyx.METHOD.SET,
            key: `${ONYXKEYS.COLLECTION.REPORT}${adminsChatReportID}`,
            value: null,
        },
        {
            onyxMethod: Onyx.METHOD.SET,
            key: `${ONYXKEYS.COLLECTION.REPORT_ACTIONS}${adminsChatReportID}`,
            value: null,
        },
        {
            onyxMethod: Onyx.METHOD.SET,
            key: `${ONYXKEYS.COLLECTION.REPORT}${expenseChatReportID}`,
            value: null,
        },
        {
            onyxMethod: Onyx.METHOD.SET,
            key: `${ONYXKEYS.COLLECTION.REPORT_ACTIONS}${expenseChatReportID}`,
            value: null,
        },
    ];

    const params: CreateWorkspaceParams = {
        policyID,
        announceChatReportID,
        adminsChatReportID,
        expenseChatReportID,
        ownerEmail: policyOwnerEmail,
        makeMeAdmin,
        policyName: workspaceName,
        type: CONST.POLICY.TYPE.TEAM,
        announceCreatedReportActionID,
        adminsCreatedReportActionID,
        expenseCreatedReportActionID,
        customUnitID,
        customUnitRateID,
    };

    API.write(WRITE_COMMANDS.CREATE_WORKSPACE, params, {optimisticData, successData, failureData});

    return adminsChatReportID;
}

function openWorkspaceReimburseView(policyID: string) {
    if (!policyID) {
        Log.warn('openWorkspaceReimburseView invalid params', {policyID});
        return;
    }

    const successData: OnyxUpdate[] = [
        {
            onyxMethod: Onyx.METHOD.MERGE,
            key: ONYXKEYS.REIMBURSEMENT_ACCOUNT,
            value: {
                isLoading: false,
            },
        },
    ];

    const failureData: OnyxUpdate[] = [
        {
            onyxMethod: Onyx.METHOD.MERGE,
            key: ONYXKEYS.REIMBURSEMENT_ACCOUNT,
            value: {
                isLoading: false,
            },
        },
    ];

    const params: OpenWorkspaceReimburseViewParams = {policyID};

    API.read(READ_COMMANDS.OPEN_WORKSPACE_REIMBURSE_VIEW, params, {successData, failureData});
}

function openPolicyWorkflowsPage(policyID: string) {
    if (!policyID) {
        Log.warn('openPolicyWorkflowsPage invalid params', {policyID});
        return;
    }

    const onyxData: OnyxData = {
        optimisticData: [
            {
                onyxMethod: Onyx.METHOD.MERGE,
                key: `${ONYXKEYS.COLLECTION.POLICY}${policyID}`,
                value: {
                    isLoading: true,
                },
            },
        ],
        successData: [
            {
                onyxMethod: Onyx.METHOD.MERGE,
                key: `${ONYXKEYS.COLLECTION.POLICY}${policyID}`,
                value: {
                    isLoading: false,
                },
            },
        ],
        failureData: [
            {
                onyxMethod: Onyx.METHOD.MERGE,
                key: `${ONYXKEYS.COLLECTION.POLICY}${policyID}`,
                value: {
                    isLoading: false,
                },
            },
        ],
    };

    const params: OpenPolicyWorkflowsPageParams = {policyID};

    API.read(READ_COMMANDS.OPEN_POLICY_WORKFLOWS_PAGE, params, onyxData);
}

function setPolicyIDForReimburseView(policyID: string) {
    Onyx.merge(ONYXKEYS.WORKSPACE_RATE_AND_UNIT, {policyID, rate: null, unit: null});
}

function clearOnyxDataForReimburseView() {
    Onyx.merge(ONYXKEYS.WORKSPACE_RATE_AND_UNIT, null);
}

function setRateForReimburseView(rate: string) {
    Onyx.merge(ONYXKEYS.WORKSPACE_RATE_AND_UNIT, {rate});
}

function setUnitForReimburseView(unit: Unit) {
    Onyx.merge(ONYXKEYS.WORKSPACE_RATE_AND_UNIT, {unit});
}

/**
 * Returns the accountIDs of the members of the policy whose data is passed in the parameters
 */
function openWorkspace(policyID: string, clientMemberAccountIDs: number[]) {
    if (!policyID || !clientMemberAccountIDs) {
        Log.warn('openWorkspace invalid params', {policyID, clientMemberAccountIDs});
        return;
    }

    const params: OpenWorkspaceParams = {
        policyID,
        clientMemberAccountIDs: JSON.stringify(clientMemberAccountIDs),
    };

    API.read(READ_COMMANDS.OPEN_WORKSPACE, params);
}

function openWorkspaceMembersPage(policyID: string, clientMemberEmails: string[]) {
    if (!policyID || !clientMemberEmails) {
        Log.warn('openWorkspaceMembersPage invalid params', {policyID, clientMemberEmails});
        return;
    }

    const params: OpenWorkspaceMembersPageParams = {
        policyID,
        clientMemberEmails: JSON.stringify(clientMemberEmails),
    };

    API.read(READ_COMMANDS.OPEN_WORKSPACE_MEMBERS_PAGE, params);
}

function openPolicyCategoriesPage(policyID: string) {
    if (!policyID) {
        Log.warn('openPolicyCategoriesPage invalid params', {policyID});
        return;
    }

    const params: OpenPolicyCategoriesPageParams = {
        policyID,
    };

    API.read(READ_COMMANDS.OPEN_POLICY_CATEGORIES_PAGE, params);
}

function openPolicyTagsPage(policyID: string) {
    if (!policyID) {
        Log.warn('openPolicyTasgPage invalid params', {policyID});
        return;
    }

    const params: OpenPolicyTagsPageParams = {
        policyID,
    };

    API.read(READ_COMMANDS.OPEN_POLICY_TAGS_PAGE, params);
}

function openPolicyTaxesPage(policyID: string) {
    if (!policyID) {
        Log.warn('openPolicyTaxesPage invalid params', {policyID});
        return;
    }

    const params: OpenPolicyTaxesPageParams = {
        policyID,
    };

    API.read(READ_COMMANDS.OPEN_POLICY_TAXES_PAGE, params);
}

function openWorkspaceInvitePage(policyID: string, clientMemberEmails: string[]) {
    if (!policyID || !clientMemberEmails) {
        Log.warn('openWorkspaceInvitePage invalid params', {policyID, clientMemberEmails});
        return;
    }

    const params: OpenWorkspaceInvitePageParams = {
        policyID,
        clientMemberEmails: JSON.stringify(clientMemberEmails),
    };

    API.read(READ_COMMANDS.OPEN_WORKSPACE_INVITE_PAGE, params);
}

function openDraftWorkspaceRequest(policyID: string) {
    const params: OpenDraftWorkspaceRequestParams = {policyID};

    API.read(READ_COMMANDS.OPEN_DRAFT_WORKSPACE_REQUEST, params);
}

function setWorkspaceInviteMembersDraft(policyID: string, invitedEmailsToAccountIDs: InvitedEmailsToAccountIDs) {
    Onyx.set(`${ONYXKEYS.COLLECTION.WORKSPACE_INVITE_MEMBERS_DRAFT}${policyID}`, invitedEmailsToAccountIDs);
}

function setWorkspaceInviteMessageDraft(policyID: string, message: string | null) {
    Onyx.set(`${ONYXKEYS.COLLECTION.WORKSPACE_INVITE_MESSAGE_DRAFT}${policyID}`, message);
}

function clearErrors(policyID: string) {
    setWorkspaceErrors(policyID, {});
    hideWorkspaceAlertMessage(policyID);
}

/**
 * Dismiss the informative messages about which policy members were added with primary logins when invited with their secondary login.
 */
function dismissAddedWithPrimaryLoginMessages(policyID: string) {
    Onyx.merge(`${ONYXKEYS.COLLECTION.POLICY}${policyID}`, {primaryLoginsInvited: null});
}

function buildOptimisticPolicyRecentlyUsedCategories(policyID?: string, category?: string) {
    if (!policyID || !category) {
        return [];
    }

    const policyRecentlyUsedCategories = allRecentlyUsedCategories?.[`${ONYXKEYS.COLLECTION.POLICY_RECENTLY_USED_CATEGORIES}${policyID}`] ?? [];

    return lodashUnion([category], policyRecentlyUsedCategories);
}

function buildOptimisticPolicyRecentlyUsedTags(policyID?: string, transactionTags?: string): RecentlyUsedTags {
    if (!policyID || !transactionTags) {
        return {};
    }

    const policyTags = allPolicyTags?.[`${ONYXKEYS.COLLECTION.POLICY_TAGS}${policyID}`] ?? {};
    const policyTagKeys = Object.keys(policyTags);
    const policyRecentlyUsedTags = allRecentlyUsedTags?.[`${ONYXKEYS.COLLECTION.POLICY_RECENTLY_USED_TAGS}${policyID}`] ?? {};
    const newOptimisticPolicyRecentlyUsedTags: RecentlyUsedTags = {};

    TransactionUtils.getTagArrayFromName(transactionTags).forEach((tag, index) => {
        if (!tag) {
            return;
        }

        const tagListKey = policyTagKeys[index];
        newOptimisticPolicyRecentlyUsedTags[tagListKey] = [...new Set([...tag, ...(policyRecentlyUsedTags[tagListKey] ?? [])])];
    });

    return newOptimisticPolicyRecentlyUsedTags;
}

/**
 * This flow is used for bottom up flow converting IOU report to an expense report. When user takes this action,
 * we create a Collect type workspace when the person taking the action becomes an owner and an admin, while we
 * add a new member to the workspace as an employee and convert the IOU report passed as a param into an expense report.
 *
 * @returns policyID of the workspace we have created
 */
function createWorkspaceFromIOUPayment(iouReport: Report | EmptyObject): string | undefined {
    // This flow only works for IOU reports
    if (!ReportUtils.isIOUReportUsingReport(iouReport)) {
        return;
    }

    // Generate new variables for the policy
    const policyID = generatePolicyID();
    const workspaceName = generateDefaultWorkspaceName(sessionEmail);
    const employeeAccountID = iouReport.ownerAccountID;
    const employeeEmail = iouReport.ownerEmail ?? '';
    const {customUnits, customUnitID, customUnitRateID} = buildOptimisticCustomUnits();
    const oldPersonalPolicyID = iouReport.policyID;
    const iouReportID = iouReport.reportID;

    const {
        announceChatReportID,
        announceChatData,
        announceReportActionData,
        announceCreatedReportActionID,
        adminsChatReportID,
        adminsChatData,
        adminsReportActionData,
        adminsCreatedReportActionID,
        expenseChatReportID: workspaceChatReportID,
        expenseChatData: workspaceChatData,
        expenseReportActionData: workspaceChatReportActionData,
        expenseCreatedReportActionID: workspaceChatCreatedReportActionID,
    } = ReportUtils.buildOptimisticWorkspaceChats(policyID, workspaceName);

    if (!employeeAccountID) {
        return;
    }

    // Create the workspace chat for the employee whose IOU is being paid
    const employeeWorkspaceChat = createPolicyExpenseChats(policyID, {[employeeEmail]: employeeAccountID}, true);
    const newWorkspace = {
        id: policyID,

        // We are creating a collect policy in this case
        type: CONST.POLICY.TYPE.TEAM,
        name: workspaceName,
        role: CONST.POLICY.ROLE.ADMIN,
        owner: sessionEmail,
        ownerAccountID: sessionAccountID,
        isPolicyExpenseChatEnabled: true,

        // Setting the currency to USD as we can only add the VBBA for this policy currency right now
        outputCurrency: CONST.CURRENCY.USD,
        pendingAction: CONST.RED_BRICK_ROAD_PENDING_ACTION.ADD,
        customUnits,
        areCategoriesEnabled: true,
        areTagsEnabled: false,
        areDistanceRatesEnabled: false,
        areWorkflowsEnabled: false,
        areReportFieldsEnabled: false,
        areConnectionsEnabled: false,
    };

    const optimisticData: OnyxUpdate[] = [
        {
            onyxMethod: Onyx.METHOD.SET,
            key: `${ONYXKEYS.COLLECTION.POLICY}${policyID}`,
            value: newWorkspace,
        },
        {
            onyxMethod: Onyx.METHOD.SET,
            key: `${ONYXKEYS.COLLECTION.POLICY_MEMBERS}${policyID}`,
            value: {
                [sessionAccountID]: {
                    role: CONST.POLICY.ROLE.ADMIN,
                    errors: {},
                },
                [employeeAccountID]: {
                    role: CONST.POLICY.ROLE.USER,
                    errors: {},
                },
            },
        },
        {
            onyxMethod: Onyx.METHOD.SET,
            key: `${ONYXKEYS.COLLECTION.REPORT}${announceChatReportID}`,
            value: {
                pendingFields: {
                    addWorkspaceRoom: CONST.RED_BRICK_ROAD_PENDING_ACTION.ADD,
                },
                ...announceChatData,
            },
        },
        {
            onyxMethod: Onyx.METHOD.SET,
            key: `${ONYXKEYS.COLLECTION.REPORT_ACTIONS}${announceChatReportID}`,
            value: announceReportActionData,
        },
        {
            onyxMethod: Onyx.METHOD.SET,
            key: `${ONYXKEYS.COLLECTION.REPORT}${adminsChatReportID}`,
            value: {
                pendingFields: {
                    addWorkspaceRoom: CONST.RED_BRICK_ROAD_PENDING_ACTION.ADD,
                },
                ...adminsChatData,
            },
        },
        {
            onyxMethod: Onyx.METHOD.SET,
            key: `${ONYXKEYS.COLLECTION.REPORT_ACTIONS}${adminsChatReportID}`,
            value: adminsReportActionData,
        },
        {
            onyxMethod: Onyx.METHOD.SET,
            key: `${ONYXKEYS.COLLECTION.REPORT}${workspaceChatReportID}`,
            value: {
                pendingFields: {
                    addWorkspaceRoom: CONST.RED_BRICK_ROAD_PENDING_ACTION.ADD,
                },
                ...workspaceChatData,
            },
        },
        {
            onyxMethod: Onyx.METHOD.SET,
            key: `${ONYXKEYS.COLLECTION.REPORT_ACTIONS}${workspaceChatReportID}`,
            value: workspaceChatReportActionData,
        },
        {
            onyxMethod: Onyx.METHOD.MERGE,
            key: `${ONYXKEYS.COLLECTION.POLICY_DRAFTS}${policyID}`,
            value: {
                pendingFields: {
                    addWorkspaceRoom: null,
                },
                pendingAction: null,
            },
        },
        {
            onyxMethod: Onyx.METHOD.MERGE,
            key: `${ONYXKEYS.COLLECTION.POLICY_MEMBERS_DRAFTS}${policyID}`,
            value: {
                pendingAction: null,
            },
        },
        ...employeeWorkspaceChat.onyxOptimisticData,
    ];

    const successData: OnyxUpdate[] = [
        {
            onyxMethod: Onyx.METHOD.MERGE,
            key: `${ONYXKEYS.COLLECTION.POLICY}${policyID}`,
            value: {pendingAction: null},
        },
        {
            onyxMethod: Onyx.METHOD.MERGE,
            key: `${ONYXKEYS.COLLECTION.REPORT}${announceChatReportID}`,
            value: {
                pendingFields: {
                    addWorkspaceRoom: null,
                },
                pendingAction: null,
            },
        },
        {
            onyxMethod: Onyx.METHOD.MERGE,
            key: `${ONYXKEYS.COLLECTION.REPORT_ACTIONS}${announceChatReportID}`,
            value: {
                [Object.keys(announceChatData)[0]]: {
                    pendingAction: null,
                },
            },
        },
        {
            onyxMethod: Onyx.METHOD.MERGE,
            key: `${ONYXKEYS.COLLECTION.REPORT}${adminsChatReportID}`,
            value: {
                pendingFields: {
                    addWorkspaceRoom: null,
                },
                pendingAction: null,
            },
        },
        {
            onyxMethod: Onyx.METHOD.MERGE,
            key: `${ONYXKEYS.COLLECTION.REPORT_ACTIONS}${adminsChatReportID}`,
            value: {
                [Object.keys(adminsChatData)[0]]: {
                    pendingAction: null,
                },
            },
        },
        {
            onyxMethod: Onyx.METHOD.MERGE,
            key: `${ONYXKEYS.COLLECTION.REPORT}${workspaceChatReportID}`,
            value: {
                pendingFields: {
                    addWorkspaceRoom: null,
                },
                pendingAction: null,
            },
        },
        {
            onyxMethod: Onyx.METHOD.MERGE,
            key: `${ONYXKEYS.COLLECTION.REPORT_ACTIONS}${workspaceChatReportID}`,
            value: {
                [Object.keys(workspaceChatData)[0]]: {
                    pendingAction: null,
                },
            },
        },
        ...employeeWorkspaceChat.onyxSuccessData,
    ];

    const failureData: OnyxUpdate[] = [
        {
            onyxMethod: Onyx.METHOD.MERGE,
            key: `${ONYXKEYS.COLLECTION.POLICY_MEMBERS}${policyID}`,
            value: {
                pendingAction: null,
            },
        },
        {
            onyxMethod: Onyx.METHOD.MERGE,
            key: `${ONYXKEYS.COLLECTION.REPORT}${announceChatReportID}`,
            value: {
                pendingFields: {
                    addWorkspaceRoom: null,
                },
                pendingAction: null,
            },
        },
        {
            onyxMethod: Onyx.METHOD.MERGE,
            key: `${ONYXKEYS.COLLECTION.REPORT_ACTIONS}${announceChatReportID}`,
            value: {
                pendingAction: null,
            },
        },
        {
            onyxMethod: Onyx.METHOD.MERGE,
            key: `${ONYXKEYS.COLLECTION.REPORT}${adminsChatReportID}`,
            value: {
                pendingFields: {
                    addWorkspaceRoom: null,
                },
                pendingAction: null,
            },
        },
        {
            onyxMethod: Onyx.METHOD.MERGE,
            key: `${ONYXKEYS.COLLECTION.REPORT_ACTIONS}${adminsChatReportID}`,
            value: {
                pendingAction: null,
            },
        },
        {
            onyxMethod: Onyx.METHOD.MERGE,
            key: `${ONYXKEYS.COLLECTION.REPORT}${workspaceChatReportID}`,
            value: {
                pendingFields: {
                    addWorkspaceRoom: null,
                },
                pendingAction: null,
            },
        },
        {
            onyxMethod: Onyx.METHOD.MERGE,
            key: `${ONYXKEYS.COLLECTION.REPORT_ACTIONS}${workspaceChatReportID}`,
            value: {
                pendingAction: null,
            },
        },
    ];

    // Compose the memberData object which is used to add the employee to the workspace and
    // optimistically create the workspace chat for them.
    const memberData = {
        accountID: Number(employeeAccountID),
        email: employeeEmail,
        workspaceChatReportID: employeeWorkspaceChat.reportCreationData[employeeEmail].reportID,
        workspaceChatCreatedReportActionID: employeeWorkspaceChat.reportCreationData[employeeEmail].reportActionID,
    };

    const oldChatReportID = iouReport.chatReportID;

    // Next we need to convert the IOU report to Expense report.
    // We need to change:
    // - report type
    // - change the sign of the report total
    // - update its policyID and policyName
    // - update the chatReportID to point to the new workspace chat
    const expenseReport = {
        ...iouReport,
        chatReportID: memberData.workspaceChatReportID,
        policyID,
        policyName: workspaceName,
        type: CONST.REPORT.TYPE.EXPENSE,
        total: -(iouReport?.total ?? 0),
    };
    optimisticData.push({
        onyxMethod: Onyx.METHOD.MERGE,
        key: `${ONYXKEYS.COLLECTION.REPORT}${iouReportID}`,
        value: expenseReport,
    });
    failureData.push({
        onyxMethod: Onyx.METHOD.MERGE,
        key: `${ONYXKEYS.COLLECTION.REPORT}${iouReportID}`,
        value: iouReport,
    });

    // The expense report transactions need to have the amount reversed to negative values
    const reportTransactions = TransactionUtils.getAllReportTransactions(iouReportID);

    // For performance reasons, we are going to compose a merge collection data for transactions
    const transactionsOptimisticData: Record<string, Transaction> = {};
    const transactionFailureData: Record<string, Transaction> = {};
    reportTransactions.forEach((transaction) => {
        transactionsOptimisticData[`${ONYXKEYS.COLLECTION.TRANSACTION}${transaction.transactionID}`] = {
            ...transaction,
            amount: -transaction.amount,
            modifiedAmount: transaction.modifiedAmount ? -transaction.modifiedAmount : 0,
        };

        transactionFailureData[`${ONYXKEYS.COLLECTION.TRANSACTION}${transaction.transactionID}`] = transaction;
    });

    optimisticData.push({
        onyxMethod: Onyx.METHOD.MERGE_COLLECTION,
        key: `${ONYXKEYS.COLLECTION.TRANSACTION}`,
        value: transactionsOptimisticData,
    });
    failureData.push({
        onyxMethod: Onyx.METHOD.MERGE_COLLECTION,
        key: `${ONYXKEYS.COLLECTION.TRANSACTION}`,
        value: transactionFailureData,
    });

    // We need to move the report preview action from the DM to the workspace chat.
    const reportPreview = ReportActionsUtils.getParentReportAction(iouReport);
    optimisticData.push({
        onyxMethod: Onyx.METHOD.MERGE,
        key: `${ONYXKEYS.COLLECTION.REPORT_ACTIONS}${oldChatReportID}`,
        value: {[reportPreview.reportActionID]: null},
    });
    failureData.push({
        onyxMethod: Onyx.METHOD.MERGE,
        key: `${ONYXKEYS.COLLECTION.REPORT_ACTIONS}${oldChatReportID}`,
        value: {[reportPreview.reportActionID]: reportPreview},
    });

    // To optimistically remove the GBR from the DM we need to update the hasOutstandingChildRequest param to false
    optimisticData.push({
        onyxMethod: Onyx.METHOD.MERGE,
        key: `${ONYXKEYS.COLLECTION.REPORT}${oldChatReportID}`,
        value: {
            hasOutstandingChildRequest: false,
        },
    });
    failureData.push({
        onyxMethod: Onyx.METHOD.MERGE,
        key: `${ONYXKEYS.COLLECTION.REPORT}${oldChatReportID}`,
        value: {
            hasOutstandingChildRequest: true,
        },
    });

    if (reportPreview?.reportActionID) {
        // Update the created timestamp of the report preview action to be after the workspace chat created timestamp.
        optimisticData.push({
            onyxMethod: Onyx.METHOD.MERGE,
            key: `${ONYXKEYS.COLLECTION.REPORT_ACTIONS}${memberData.workspaceChatReportID}`,
            value: {
                [reportPreview.reportActionID]: {
                    ...reportPreview,
                    message: [
                        {
                            type: CONST.REPORT.MESSAGE.TYPE.TEXT,
                            text: ReportUtils.getReportPreviewMessage(expenseReport, {}, false, false, newWorkspace),
                        },
                    ],
                    created: DateUtils.getDBTime(),
                },
            },
        });
    }

    failureData.push({
        onyxMethod: Onyx.METHOD.MERGE,
        key: `${ONYXKEYS.COLLECTION.REPORT_ACTIONS}${memberData.workspaceChatReportID}`,
        value: {[reportPreview.reportActionID]: null},
    });

    // Create the MOVED report action and add it to the DM chat which indicates to the user where the report has been moved
    const movedReportAction = ReportUtils.buildOptimisticMovedReportAction(oldPersonalPolicyID ?? '', policyID, memberData.workspaceChatReportID, iouReportID, workspaceName);
    optimisticData.push({
        onyxMethod: Onyx.METHOD.MERGE,
        key: `${ONYXKEYS.COLLECTION.REPORT_ACTIONS}${oldChatReportID}`,
        value: {[movedReportAction.reportActionID]: movedReportAction},
    });
    successData.push({
        onyxMethod: Onyx.METHOD.MERGE,
        key: `${ONYXKEYS.COLLECTION.REPORT_ACTIONS}${oldChatReportID}`,
        value: {
            [movedReportAction.reportActionID]: {
                ...movedReportAction,
                pendingAction: null,
            },
        },
    });
    failureData.push({
        onyxMethod: Onyx.METHOD.MERGE,
        key: `${ONYXKEYS.COLLECTION.REPORT_ACTIONS}${oldChatReportID}`,
        value: {[movedReportAction.reportActionID]: null},
    });

    const params: CreateWorkspaceFromIOUPaymentParams = {
        policyID,
        announceChatReportID,
        adminsChatReportID,
        expenseChatReportID: workspaceChatReportID,
        ownerEmail: '',
        makeMeAdmin: false,
        policyName: workspaceName,
        type: CONST.POLICY.TYPE.TEAM,
        announceCreatedReportActionID,
        adminsCreatedReportActionID,
        expenseCreatedReportActionID: workspaceChatCreatedReportActionID,
        customUnitID,
        customUnitRateID,
        iouReportID,
        memberData: JSON.stringify(memberData),
        reportActionID: movedReportAction.reportActionID,
    };

    API.write(WRITE_COMMANDS.CREATE_WORKSPACE_FROM_IOU_PAYMENT, params, {optimisticData, successData, failureData});

    return policyID;
}

function setWorkspaceCategoryEnabled(policyID: string, categoriesToUpdate: Record<string, {name: string; enabled: boolean}>) {
    const policyCategories = allPolicyCategories?.[`${ONYXKEYS.COLLECTION.POLICY_CATEGORIES}${policyID}`] ?? {};

    const onyxData: OnyxData = {
        optimisticData: [
            {
                onyxMethod: Onyx.METHOD.MERGE,
                key: `${ONYXKEYS.COLLECTION.POLICY_CATEGORIES}${policyID}`,
                value: {
                    ...Object.keys(categoriesToUpdate).reduce<PolicyCategories>((acc, key) => {
                        acc[key] = {
                            ...policyCategories[key],
                            ...categoriesToUpdate[key],
                            errors: null,
                            pendingFields: {
                                enabled: CONST.RED_BRICK_ROAD_PENDING_ACTION.UPDATE,
                            },
                            pendingAction: CONST.RED_BRICK_ROAD_PENDING_ACTION.UPDATE,
                        };

                        return acc;
                    }, {}),
                },
            },
        ],
        successData: [
            {
                onyxMethod: Onyx.METHOD.MERGE,
                key: `${ONYXKEYS.COLLECTION.POLICY_CATEGORIES}${policyID}`,
                value: {
                    ...Object.keys(categoriesToUpdate).reduce<PolicyCategories>((acc, key) => {
                        acc[key] = {
                            ...policyCategories[key],
                            ...categoriesToUpdate[key],
                            errors: null,
                            pendingFields: {
                                enabled: null,
                            },
                            pendingAction: null,
                        };

                        return acc;
                    }, {}),
                },
            },
        ],
        failureData: [
            {
                onyxMethod: Onyx.METHOD.MERGE,
                key: `${ONYXKEYS.COLLECTION.POLICY_CATEGORIES}${policyID}`,
                value: {
                    ...Object.keys(categoriesToUpdate).reduce<PolicyCategories>((acc, key) => {
                        acc[key] = {
                            ...policyCategories[key],
                            ...categoriesToUpdate[key],
                            errors: ErrorUtils.getMicroSecondOnyxError('workspace.categories.updateFailureMessage'),
                            pendingFields: {
                                enabled: null,
                            },
                            pendingAction: null,
                        };

                        return acc;
                    }, {}),
                },
            },
        ],
    };

    const parameters = {
        policyID,
        categories: JSON.stringify(Object.keys(categoriesToUpdate).map((key) => categoriesToUpdate[key])),
    };

    API.write(WRITE_COMMANDS.SET_WORKSPACE_CATEGORIES_ENABLED, parameters, onyxData);
}

function createPolicyCategory(policyID: string, categoryName: string) {
    const onyxData: OnyxData = {
        optimisticData: [
            {
                onyxMethod: Onyx.METHOD.MERGE,
                key: `${ONYXKEYS.COLLECTION.POLICY_CATEGORIES}${policyID}`,
                value: {
                    [categoryName]: {
                        name: categoryName,
                        enabled: true,
                        errors: null,
                        pendingAction: CONST.RED_BRICK_ROAD_PENDING_ACTION.ADD,
                    },
                },
            },
        ],
        successData: [
            {
                onyxMethod: Onyx.METHOD.MERGE,
                key: `${ONYXKEYS.COLLECTION.POLICY_CATEGORIES}${policyID}`,
                value: {
                    [categoryName]: {
                        errors: null,
                        pendingAction: null,
                    },
                },
            },
        ],
        failureData: [
            {
                onyxMethod: Onyx.METHOD.MERGE,
                key: `${ONYXKEYS.COLLECTION.POLICY_CATEGORIES}${policyID}`,
                value: {
                    [categoryName]: {
                        errors: ErrorUtils.getMicroSecondOnyxError('workspace.categories.createFailureMessage'),
                        pendingAction: null,
                    },
                },
            },
        ],
    };

    const parameters = {
        policyID,
        categories: JSON.stringify([{name: categoryName}]),
    };

    API.write(WRITE_COMMANDS.CREATE_WORKSPACE_CATEGORIES, parameters, onyxData);
}

function renamePolicyCategory(policyID: string, policyCategory: {oldName: string; newName: string}) {
    const policyCategoryToUpdate = allPolicyCategories?.[`${ONYXKEYS.COLLECTION.POLICY_CATEGORIES}${policyID}`]?.[policyCategory.oldName] ?? {};

    const onyxData: OnyxData = {
        optimisticData: [
            {
                onyxMethod: Onyx.METHOD.MERGE,
                key: `${ONYXKEYS.COLLECTION.POLICY_CATEGORIES}${policyID}`,
                value: {
                    [policyCategory.oldName]: null,
                    [policyCategory.newName]: {
                        ...policyCategoryToUpdate,
                        name: policyCategory.newName,
                        unencodedName: decodeURIComponent(policyCategory.newName),
                        pendingAction: CONST.RED_BRICK_ROAD_PENDING_ACTION.UPDATE,
                    },
                },
            },
        ],
        successData: [
            {
                onyxMethod: Onyx.METHOD.MERGE,
                key: `${ONYXKEYS.COLLECTION.POLICY_CATEGORIES}${policyID}`,
                value: {
                    [policyCategory.oldName]: null,
                    [policyCategory.newName]: {
                        ...policyCategoryToUpdate,
                        name: policyCategory.newName,
                        unencodedName: decodeURIComponent(policyCategory.newName),
                        errors: null,
                        pendingAction: null,
                    },
                },
            },
        ],
        failureData: [
            {
                onyxMethod: Onyx.METHOD.MERGE,
                key: `${ONYXKEYS.COLLECTION.POLICY_CATEGORIES}${policyID}`,
                value: {
                    [policyCategory.newName]: null,
                    [policyCategory.oldName]: {
                        ...policyCategoryToUpdate,
                        name: policyCategory.oldName,
                        unencodedName: decodeURIComponent(policyCategory.oldName),
                        errors: ErrorUtils.getMicroSecondOnyxError('workspace.categories.updateFailureMessage'),
                        pendingAction: null,
                    },
                },
            },
        ],
    };

    const parameters = {
        policyID,
        categories: JSON.stringify({[policyCategory.oldName]: policyCategory.newName}),
    };

    API.write(WRITE_COMMANDS.RENAME_WORKSPACE_CATEGORY, parameters, onyxData);
}

function createPolicyTag(policyID: string, tagName: string) {
    const policyTag = PolicyUtils.getTagLists(allPolicyTags?.[`${ONYXKEYS.COLLECTION.POLICY_TAGS}${policyID}`] ?? {})?.[0] ?? {};

    const onyxData: OnyxData = {
        optimisticData: [
            {
                onyxMethod: Onyx.METHOD.MERGE,
                key: `${ONYXKEYS.COLLECTION.POLICY_TAGS}${policyID}`,
                value: {
                    [policyTag.name]: {
                        tags: {
                            [tagName]: {
                                name: tagName,
                                enabled: true,
                                errors: null,
                                pendingAction: CONST.RED_BRICK_ROAD_PENDING_ACTION.ADD,
                            },
                        },
                    },
                },
            },
        ],
        successData: [
            {
                onyxMethod: Onyx.METHOD.MERGE,
                key: `${ONYXKEYS.COLLECTION.POLICY_TAGS}${policyID}`,
                value: {
                    [policyTag.name]: {
                        tags: {
                            [tagName]: {
                                errors: null,
                                pendingAction: null,
                            },
                        },
                    },
                },
            },
        ],
        failureData: [
            {
                onyxMethod: Onyx.METHOD.MERGE,
                key: `${ONYXKEYS.COLLECTION.POLICY_TAGS}${policyID}`,
                value: {
                    [policyTag.name]: {
                        tags: {
                            [tagName]: {
                                errors: ErrorUtils.getMicroSecondOnyxError('workspace.tags.genericFailureMessage'),
                            },
                        },
                    },
                },
            },
        ],
    };

    const parameters = {
        policyID,
        tags: JSON.stringify([{name: tagName}]),
    };

    API.write(WRITE_COMMANDS.CREATE_POLICY_TAG, parameters, onyxData);
}

function setWorkspaceTagEnabled(policyID: string, tagsToUpdate: Record<string, {name: string; enabled: boolean}>) {
    const policyTag = PolicyUtils.getTagLists(allPolicyTags?.[`${ONYXKEYS.COLLECTION.POLICY_TAGS}${policyID}`] ?? {})?.[0] ?? {};

    const onyxData: OnyxData = {
        optimisticData: [
            {
                onyxMethod: Onyx.METHOD.MERGE,
                key: `${ONYXKEYS.COLLECTION.POLICY_TAGS}${policyID}`,
                value: {
                    [policyTag.name]: {
                        tags: {
                            ...Object.keys(tagsToUpdate).reduce<PolicyTags>((acc, key) => {
                                acc[key] = {
                                    ...policyTag.tags[key],
                                    ...tagsToUpdate[key],
                                    errors: null,
                                    pendingFields: {
                                        enabled: CONST.RED_BRICK_ROAD_PENDING_ACTION.UPDATE,
                                    },
                                    pendingAction: CONST.RED_BRICK_ROAD_PENDING_ACTION.UPDATE,
                                };

                                return acc;
                            }, {}),
                        },
                    },
                },
            },
        ],
        successData: [
            {
                onyxMethod: Onyx.METHOD.MERGE,
                key: `${ONYXKEYS.COLLECTION.POLICY_TAGS}${policyID}`,
                value: {
                    [policyTag.name]: {
                        tags: {
                            ...Object.keys(tagsToUpdate).reduce<PolicyTags>((acc, key) => {
                                acc[key] = {
                                    ...policyTag.tags[key],
                                    ...tagsToUpdate[key],
                                    errors: null,
                                    pendingFields: {
                                        enabled: null,
                                    },
                                    pendingAction: null,
                                };

                                return acc;
                            }, {}),
                        },
                    },
                },
            },
        ],
        failureData: [
            {
                onyxMethod: Onyx.METHOD.MERGE,
                key: `${ONYXKEYS.COLLECTION.POLICY_TAGS}${policyID}`,
                value: {
                    [policyTag.name]: {
                        tags: {
                            ...Object.keys(tagsToUpdate).reduce<PolicyTags>((acc, key) => {
                                acc[key] = {
                                    ...policyTag.tags[key],
                                    ...tagsToUpdate[key],
                                    errors: ErrorUtils.getMicroSecondOnyxError('workspace.tags.genericFailureMessage'),
                                    pendingFields: {
                                        enabled: null,
                                    },
                                    pendingAction: null,
                                };

                                return acc;
                            }, {}),
                        },
                    },
                },
            },
        ],
    };

    const parameters = {
        policyID,
        tags: JSON.stringify(Object.keys(tagsToUpdate).map((key) => tagsToUpdate[key])),
    };

    API.write(WRITE_COMMANDS.SET_POLICY_TAGS_ENABLED, parameters, onyxData);
}

function deletePolicyTags(policyID: string, tagsToDelete: string[]) {
    const policyTag = PolicyUtils.getTagLists(allPolicyTags?.[`${ONYXKEYS.COLLECTION.POLICY_TAGS}${policyID}`] ?? {})?.[0] ?? {};

    const onyxData: OnyxData = {
        optimisticData: [
            {
                onyxMethod: Onyx.METHOD.MERGE,
                key: `${ONYXKEYS.COLLECTION.POLICY_TAGS}${policyID}`,
                value: {
                    [policyTag.name]: {
                        tags: {
                            ...tagsToDelete.reduce<Record<string, Partial<OnyxValueWithOfflineFeedback<PolicyTag>>>>((acc, tagName) => {
                                acc[tagName] = {pendingAction: CONST.RED_BRICK_ROAD_PENDING_ACTION.DELETE};
                                return acc;
                            }, {}),
                        },
                    },
                },
            },
        ],
        successData: [
            {
                onyxMethod: Onyx.METHOD.MERGE,
                key: `${ONYXKEYS.COLLECTION.POLICY_TAGS}${policyID}`,
                value: {
                    [policyTag.name]: {
                        tags: {
                            ...tagsToDelete.reduce<Record<string, null | Partial<OnyxValueWithOfflineFeedback<PolicyTag>>>>((acc, tagName) => {
                                acc[tagName] = null;
                                return acc;
                            }, {}),
                        },
                    },
                },
            },
        ],
        failureData: [
            {
                onyxMethod: Onyx.METHOD.MERGE,
                key: `${ONYXKEYS.COLLECTION.POLICY_TAGS}${policyID}`,
                value: {
                    [policyTag.name]: {
                        tags: {
                            ...tagsToDelete.reduce<Record<string, Partial<OnyxValueWithOfflineFeedback<PolicyTag>>>>((acc, tagName) => {
                                acc[tagName] = {pendingAction: null, errors: ErrorUtils.getMicroSecondOnyxError('workspace.tags.deleteFailureMessage')};
                                return acc;
                            }, {}),
                        },
                    },
                },
            },
        ],
    };

    const parameters = {
        policyID,
        tags: JSON.stringify(tagsToDelete),
    };

    API.write(WRITE_COMMANDS.DELETE_POLICY_TAGS, parameters, onyxData);
}

function clearPolicyTagErrors(policyID: string, tagName: string) {
    const tagListName = Object.keys(allPolicyTags?.[`${ONYXKEYS.COLLECTION.POLICY_TAGS}${policyID}`] ?? {})[0];
    const tag = allPolicyTags?.[`${ONYXKEYS.COLLECTION.POLICY_TAGS}${policyID}`]?.[tagListName].tags?.[tagName];
    if (!tag) {
        return;
    }

    if (tag.pendingAction === CONST.RED_BRICK_ROAD_PENDING_ACTION.ADD) {
        Onyx.merge(`${ONYXKEYS.COLLECTION.POLICY_TAGS}${policyID}`, {
            [tagListName]: {
                tags: {
                    [tagName]: null,
                },
            },
        });
        return;
    }

    Onyx.merge(`${ONYXKEYS.COLLECTION.POLICY_TAGS}${policyID}`, {
        [tagListName]: {
            tags: {
                [tagName]: {
                    errors: null,
                    pendingAction: null,
                },
            },
        },
    });
}

function renamePolicyTag(policyID: string, policyTag: {oldName: string; newName: string}) {
    const tagListName = Object.keys(allPolicyTags?.[`${ONYXKEYS.COLLECTION.POLICY_TAGS}${policyID}`] ?? {})[0];
    const oldTag = allPolicyTags?.[`${ONYXKEYS.COLLECTION.POLICY_TAGS}${policyID}`]?.[tagListName]?.tags?.[policyTag.oldName] ?? {};
    const onyxData: OnyxData = {
        optimisticData: [
            {
                onyxMethod: Onyx.METHOD.MERGE,
                key: `${ONYXKEYS.COLLECTION.POLICY_TAGS}${policyID}`,
                value: {
                    [tagListName]: {
                        tags: {
                            [policyTag.oldName]: null,
                            [policyTag.newName]: {
                                ...oldTag,
                                name: policyTag.newName,
                                pendingAction: CONST.RED_BRICK_ROAD_PENDING_ACTION.UPDATE,
                            },
                        },
                    },
                },
            },
        ],
        successData: [
            {
                onyxMethod: Onyx.METHOD.MERGE,
                key: `${ONYXKEYS.COLLECTION.POLICY_TAGS}${policyID}`,
                value: {
                    [tagListName]: {
                        tags: {
                            [policyTag.newName]: {
                                errors: null,
                                pendingAction: null,
                            },
                        },
                    },
                },
            },
        ],
        failureData: [
            {
                onyxMethod: Onyx.METHOD.MERGE,
                key: `${ONYXKEYS.COLLECTION.POLICY_TAGS}${policyID}`,
                value: {
                    [tagListName]: {
                        tags: {
                            [policyTag.newName]: null,
                            [policyTag.oldName]: {
                                ...oldTag,
                                errors: ErrorUtils.getMicroSecondOnyxError('workspace.tags.genericFailureMessage'),
                            },
                        },
                    },
                },
            },
        ],
    };

    const parameters = {
        policyID,
        oldName: policyTag.oldName,
        newName: policyTag.newName,
    };

    API.write(WRITE_COMMANDS.RENAME_POLICY_TAG, parameters, onyxData);
}

function setWorkspaceRequiresCategory(policyID: string, requiresCategory: boolean) {
    const onyxData: OnyxData = {
        optimisticData: [
            {
                onyxMethod: Onyx.METHOD.MERGE,
                key: `${ONYXKEYS.COLLECTION.POLICY}${policyID}`,
                value: {
                    requiresCategory,
                    errors: {
                        requiresCategory: null,
                    },
                    pendingFields: {
                        requiresCategory: CONST.RED_BRICK_ROAD_PENDING_ACTION.UPDATE,
                    },
                },
            },
        ],
        successData: [
            {
                onyxMethod: Onyx.METHOD.MERGE,
                key: `${ONYXKEYS.COLLECTION.POLICY}${policyID}`,
                value: {
                    errors: {
                        requiresCategory: null,
                    },
                    pendingFields: {
                        requiresCategory: null,
                    },
                },
            },
        ],
        failureData: [
            {
                onyxMethod: Onyx.METHOD.MERGE,
                key: `${ONYXKEYS.COLLECTION.POLICY}${policyID}`,
                value: {
                    requiresCategory: !requiresCategory,
                    errors: ErrorUtils.getMicroSecondOnyxError('workspace.categories.updateFailureMessage'),
                    pendingFields: {
                        requiresCategory: null,
                    },
                },
            },
        ],
    };

    const parameters = {
        policyID,
        requiresCategory,
    };

    API.write(WRITE_COMMANDS.SET_WORKSPACE_REQUIRES_CATEGORY, parameters, onyxData);
}

function clearCategoryErrors(policyID: string, categoryName: string) {
    const category = allPolicyCategories?.[`${ONYXKEYS.COLLECTION.POLICY_CATEGORIES}${policyID}`]?.[categoryName];

    if (!category) {
        return;
    }

    Onyx.merge(`${ONYXKEYS.COLLECTION.POLICY_CATEGORIES}${policyID}`, {
        [category.name]: {
            errors: null,
        },
    });
}

function deleteWorkspaceCategories(policyID: string, categoryNamesToDelete: string[]) {
    const onyxData: OnyxData = {
        optimisticData: [
            {
                onyxMethod: Onyx.METHOD.MERGE,
                key: `${ONYXKEYS.COLLECTION.POLICY_CATEGORIES}${policyID}`,
                value: categoryNamesToDelete.reduce<Record<string, Partial<PolicyCategory>>>((acc, categoryName) => {
                    acc[categoryName] = {pendingAction: CONST.RED_BRICK_ROAD_PENDING_ACTION.DELETE};
                    return acc;
                }, {}),
            },
        ],
        successData: [
            {
                onyxMethod: Onyx.METHOD.MERGE,
                key: `${ONYXKEYS.COLLECTION.POLICY_CATEGORIES}${policyID}`,
                value: categoryNamesToDelete.reduce<Record<string, null>>((acc, categoryName) => {
                    acc[categoryName] = null;
                    return acc;
                }, {}),
            },
        ],
        failureData: [
            {
                onyxMethod: Onyx.METHOD.MERGE,
                key: `${ONYXKEYS.COLLECTION.POLICY_CATEGORIES}${policyID}`,
                value: categoryNamesToDelete.reduce<Record<string, Partial<PolicyCategory>>>((acc, categoryName) => {
                    acc[categoryName] = {
                        pendingAction: null,
                        errors: ErrorUtils.getMicroSecondOnyxError('workspace.categories.deleteFailureMessage'),
                    };
                    return acc;
                }, {}),
            },
        ],
    };

    const parameters = {
        policyID,
        categories: JSON.stringify(categoryNamesToDelete),
    };

    API.write(WRITE_COMMANDS.DELETE_WORKSPACE_CATEGORIES, parameters, onyxData);
}

/**
 * Accept user join request to a workspace
 */
function acceptJoinRequest(reportID: string, reportAction: OnyxEntry<ReportAction>) {
    const choice = CONST.REPORT.ACTIONABLE_MENTION_JOIN_WORKSPACE_RESOLUTION.ACCEPT;
    if (!reportAction) {
        return;
    }

    const optimisticData: OnyxUpdate[] = [
        {
            onyxMethod: Onyx.METHOD.MERGE,
            key: `${ONYXKEYS.COLLECTION.REPORT_ACTIONS}${reportID}`,
            value: {
                [reportAction.reportActionID]: {
                    originalMessage: {choice},
                    pendingAction: CONST.RED_BRICK_ROAD_PENDING_ACTION.UPDATE,
                },
            },
        },
    ];

    const successData: OnyxUpdate[] = [
        {
            onyxMethod: Onyx.METHOD.MERGE,
            key: `${ONYXKEYS.COLLECTION.REPORT_ACTIONS}${reportID}`,
            value: {
                [reportAction.reportActionID]: {
                    originalMessage: {choice},
                    pendingAction: null,
                },
            },
        },
    ];

    const failureData: OnyxUpdate[] = [
        {
            onyxMethod: Onyx.METHOD.MERGE,
            key: `${ONYXKEYS.COLLECTION.REPORT_ACTIONS}${reportID}`,
            value: {
                [reportAction.reportActionID]: {
                    originalMessage: {choice: ''},
                    pendingAction: null,
                },
            },
        },
    ];

    const parameters = {
        requests: JSON.stringify({
            [(reportAction.originalMessage as OriginalMessageJoinPolicyChangeLog['originalMessage']).policyID]: {
                requests: [{accountID: reportAction?.actorAccountID, adminsRoomMessageReportActionID: reportAction.reportActionID}],
            },
        }),
    };

    API.write(WRITE_COMMANDS.ACCEPT_JOIN_REQUEST, parameters, {optimisticData, failureData, successData});
}

/**
 * Decline user join request to a workspace
 */
function declineJoinRequest(reportID: string, reportAction: OnyxEntry<ReportAction>) {
    if (!reportAction) {
        return;
    }
    const choice = CONST.REPORT.ACTIONABLE_MENTION_JOIN_WORKSPACE_RESOLUTION.DECLINE;
    const optimisticData: OnyxUpdate[] = [
        {
            onyxMethod: Onyx.METHOD.MERGE,
            key: `${ONYXKEYS.COLLECTION.REPORT_ACTIONS}${reportID}`,
            value: {
                [reportAction.reportActionID]: {
                    originalMessage: {choice},
                    pendingAction: CONST.RED_BRICK_ROAD_PENDING_ACTION.UPDATE,
                },
            },
        },
    ];

    const successData: OnyxUpdate[] = [
        {
            onyxMethod: Onyx.METHOD.MERGE,
            key: `${ONYXKEYS.COLLECTION.REPORT_ACTIONS}${reportID}`,
            value: {
                [reportAction.reportActionID]: {
                    originalMessage: {choice},
                    pendingAction: null,
                },
            },
        },
    ];

    const failureData: OnyxUpdate[] = [
        {
            onyxMethod: Onyx.METHOD.MERGE,
            key: `${ONYXKEYS.COLLECTION.REPORT_ACTIONS}${reportID}`,
            value: {
                [reportAction.reportActionID]: {
                    originalMessage: {choice: ''},
                    pendingAction: null,
                },
            },
        },
    ];

    const parameters = {
        requests: JSON.stringify({
            [(reportAction.originalMessage as OriginalMessageJoinPolicyChangeLog['originalMessage']).policyID]: {
                requests: [{accountID: reportAction?.actorAccountID, adminsRoomMessageReportActionID: reportAction.reportActionID}],
            },
        }),
    };

    API.write(WRITE_COMMANDS.DECLINE_JOIN_REQUEST, parameters, {optimisticData, failureData, successData});
}

function openPolicyDistanceRatesPage(policyID?: string) {
    if (!policyID) {
        return;
    }

    const params: OpenPolicyDistanceRatesPageParams = {policyID};

    API.read(READ_COMMANDS.OPEN_POLICY_DISTANCE_RATES_PAGE, params);
}

function navigateWhenEnableFeature(policyID: string, featureRoute: Route) {
    const isNarrowLayout = getIsNarrowLayout();

    if (isNarrowLayout) {
        Navigation.goBack(ROUTES.WORKSPACE_INITIAL.getRoute(policyID));
        return;
    }

    /**
     * The app needs to set a navigation action to the microtask queue, it guarantees to execute Onyx.update first, then the navigation action.
     * More details - https://github.com/Expensify/App/issues/37785#issuecomment-1989056726.
     */
    new Promise<void>((resolve) => {
        resolve();
    }).then(() => {
        Navigation.navigate(featureRoute);
    });
}

function enablePolicyCategories(policyID: string, enabled: boolean) {
    const onyxData: OnyxData = {
        optimisticData: [
            {
                onyxMethod: Onyx.METHOD.MERGE,
                key: `${ONYXKEYS.COLLECTION.POLICY}${policyID}`,
                value: {
                    areCategoriesEnabled: enabled,
                    pendingFields: {
                        areCategoriesEnabled: CONST.RED_BRICK_ROAD_PENDING_ACTION.UPDATE,
                    },
                },
            },
        ],
        successData: [
            {
                onyxMethod: Onyx.METHOD.MERGE,
                key: `${ONYXKEYS.COLLECTION.POLICY}${policyID}`,
                value: {
                    pendingFields: {
                        areCategoriesEnabled: null,
                    },
                },
            },
        ],
        failureData: [
            {
                onyxMethod: Onyx.METHOD.MERGE,
                key: `${ONYXKEYS.COLLECTION.POLICY}${policyID}`,
                value: {
                    areCategoriesEnabled: !enabled,
                    pendingFields: {
                        areCategoriesEnabled: null,
                    },
                },
            },
        ],
    };

    const parameters: EnablePolicyCategoriesParams = {policyID, enabled};

    API.write(WRITE_COMMANDS.ENABLE_POLICY_CATEGORIES, parameters, onyxData);

    if (enabled) {
        navigateWhenEnableFeature(policyID, ROUTES.WORKSPACE_CATEGORIES.getRoute(policyID));
    }
}

function enablePolicyConnections(policyID: string, enabled: boolean) {
    const onyxData: OnyxData = {
        optimisticData: [
            {
                onyxMethod: Onyx.METHOD.MERGE,
                key: `${ONYXKEYS.COLLECTION.POLICY}${policyID}`,
                value: {
                    areConnectionsEnabled: enabled,
                    pendingFields: {
                        areConnectionsEnabled: CONST.RED_BRICK_ROAD_PENDING_ACTION.UPDATE,
                    },
                },
            },
        ],
        successData: [
            {
                onyxMethod: Onyx.METHOD.MERGE,
                key: `${ONYXKEYS.COLLECTION.POLICY}${policyID}`,
                value: {
                    pendingFields: {
                        areConnectionsEnabled: null,
                    },
                },
            },
        ],
        failureData: [
            {
                onyxMethod: Onyx.METHOD.MERGE,
                key: `${ONYXKEYS.COLLECTION.POLICY}${policyID}`,
                value: {
                    areConnectionsEnabled: !enabled,
                    pendingFields: {
                        areConnectionsEnabled: null,
                    },
                },
            },
        ],
    };

    const parameters: EnablePolicyConnectionsParams = {policyID, enabled};

    API.write(WRITE_COMMANDS.ENABLE_POLICY_CONNECTIONS, parameters, onyxData);
}

function enablePolicyDistanceRates(policyID: string, enabled: boolean) {
    const onyxData: OnyxData = {
        optimisticData: [
            {
                onyxMethod: Onyx.METHOD.MERGE,
                key: `${ONYXKEYS.COLLECTION.POLICY}${policyID}`,
                value: {
                    areDistanceRatesEnabled: enabled,
                    pendingFields: {
                        areDistanceRatesEnabled: CONST.RED_BRICK_ROAD_PENDING_ACTION.UPDATE,
                    },
                },
            },
        ],
        successData: [
            {
                onyxMethod: Onyx.METHOD.MERGE,
                key: `${ONYXKEYS.COLLECTION.POLICY}${policyID}`,
                value: {
                    pendingFields: {
                        areDistanceRatesEnabled: null,
                    },
                },
            },
        ],
        failureData: [
            {
                onyxMethod: Onyx.METHOD.MERGE,
                key: `${ONYXKEYS.COLLECTION.POLICY}${policyID}`,
                value: {
                    areDistanceRatesEnabled: !enabled,
                    pendingFields: {
                        areDistanceRatesEnabled: null,
                    },
                },
            },
        ],
    };

    const parameters: EnablePolicyDistanceRatesParams = {policyID, enabled};

    API.write(WRITE_COMMANDS.ENABLE_POLICY_DISTANCE_RATES, parameters, onyxData);

    if (enabled) {
        navigateWhenEnableFeature(policyID, ROUTES.WORKSPACE_DISTANCE_RATES.getRoute(policyID));
    }
}

function enablePolicyReportFields(policyID: string, enabled: boolean) {
    const onyxData: OnyxData = {
        optimisticData: [
            {
                onyxMethod: Onyx.METHOD.MERGE,
                key: `${ONYXKEYS.COLLECTION.POLICY}${policyID}`,
                value: {
                    areReportFieldsEnabled: enabled,
                    pendingFields: {
                        areReportFieldsEnabled: CONST.RED_BRICK_ROAD_PENDING_ACTION.UPDATE,
                    },
                },
            },
        ],
        successData: [
            {
                onyxMethod: Onyx.METHOD.MERGE,
                key: `${ONYXKEYS.COLLECTION.POLICY}${policyID}`,
                value: {
                    pendingFields: {
                        areReportFieldsEnabled: null,
                    },
                },
            },
        ],
        failureData: [
            {
                onyxMethod: Onyx.METHOD.MERGE,
                key: `${ONYXKEYS.COLLECTION.POLICY}${policyID}`,
                value: {
                    areReportFieldsEnabled: !enabled,
                    pendingFields: {
                        areReportFieldsEnabled: null,
                    },
                },
            },
        ],
    };

    const parameters: EnablePolicyReportFieldsParams = {policyID, enabled};

    API.write(WRITE_COMMANDS.ENABLE_POLICY_REPORT_FIELDS, parameters, onyxData);
}

function enablePolicyTags(policyID: string, enabled: boolean) {
    const onyxData: OnyxData = {
        optimisticData: [
            {
                onyxMethod: Onyx.METHOD.MERGE,
                key: `${ONYXKEYS.COLLECTION.POLICY}${policyID}`,
                value: {
                    areTagsEnabled: enabled,
                    pendingFields: {
                        areTagsEnabled: CONST.RED_BRICK_ROAD_PENDING_ACTION.UPDATE,
                    },
                },
            },
        ],
        successData: [
            {
                onyxMethod: Onyx.METHOD.MERGE,
                key: `${ONYXKEYS.COLLECTION.POLICY}${policyID}`,
                value: {
                    pendingFields: {
                        areTagsEnabled: null,
                    },
                },
            },
        ],
        failureData: [
            {
                onyxMethod: Onyx.METHOD.MERGE,
                key: `${ONYXKEYS.COLLECTION.POLICY}${policyID}`,
                value: {
                    areTagsEnabled: !enabled,
                    pendingFields: {
                        areTagsEnabled: null,
                    },
                },
            },
        ],
    };

    const parameters: EnablePolicyTagsParams = {policyID, enabled};

    API.write(WRITE_COMMANDS.ENABLE_POLICY_TAGS, parameters, onyxData);

    if (enabled) {
        navigateWhenEnableFeature(policyID, ROUTES.WORKSPACE_TAGS.getRoute(policyID));
    }
}

function enablePolicyTaxes(policyID: string, enabled: boolean) {
    const defaultTaxRates: TaxRatesWithDefault = CONST.DEFAULT_TAX;
    const taxRatesData: OnyxData = {
        optimisticData: [
            {
                onyxMethod: Onyx.METHOD.MERGE,
                key: `${ONYXKEYS.COLLECTION.POLICY}${policyID}`,
                value: {
                    taxRates: {
                        ...defaultTaxRates,
                        taxes: {
                            ...Object.keys(defaultTaxRates.taxes).reduce(
                                (prevTaxesData, taxKey) => ({
                                    ...prevTaxesData,
                                    [taxKey]: {
                                        ...defaultTaxRates.taxes[taxKey],
                                        pendingAction: CONST.RED_BRICK_ROAD_PENDING_ACTION.ADD,
                                    },
                                }),
                                {},
                            ),
                        },
                    },
                },
            },
        ],
        successData: [
            {
                onyxMethod: Onyx.METHOD.MERGE,
                key: `${ONYXKEYS.COLLECTION.POLICY}${policyID}`,
                value: {
                    taxRates: {
                        taxes: {
                            ...Object.keys(defaultTaxRates.taxes).reduce(
                                (prevTaxesData, taxKey) => ({
                                    ...prevTaxesData,
                                    [taxKey]: {pendingAction: null},
                                }),
                                {},
                            ),
                        },
                    },
                },
            },
        ],
        failureData: [
            {
                onyxMethod: Onyx.METHOD.MERGE,
                key: `${ONYXKEYS.COLLECTION.POLICY}${policyID}`,
                value: {
                    taxRates: undefined,
                },
            },
        ],
    };
    const policy = allPolicies?.[`${ONYXKEYS.COLLECTION.POLICY}${policyID}`];
    const shouldAddDefaultTaxRatesData = (!policy?.taxRates || isEmptyObject(policy.taxRates)) && enabled;
    const onyxData: OnyxData = {
        optimisticData: [
            {
                onyxMethod: Onyx.METHOD.MERGE,
                key: `${ONYXKEYS.COLLECTION.POLICY}${policyID}`,
                value: {
                    tax: {
                        trackingEnabled: enabled,
                    },
                    pendingFields: {
                        tax: CONST.RED_BRICK_ROAD_PENDING_ACTION.UPDATE,
                    },
                },
            },
            ...(shouldAddDefaultTaxRatesData ? taxRatesData.optimisticData ?? [] : []),
        ],
        successData: [
            {
                onyxMethod: Onyx.METHOD.MERGE,
                key: `${ONYXKEYS.COLLECTION.POLICY}${policyID}`,
                value: {
                    pendingFields: {
                        tax: null,
                    },
                },
            },
            ...(shouldAddDefaultTaxRatesData ? taxRatesData.successData ?? [] : []),
        ],
        failureData: [
            {
                onyxMethod: Onyx.METHOD.MERGE,
                key: `${ONYXKEYS.COLLECTION.POLICY}${policyID}`,
                value: {
                    tax: {
                        trackingEnabled: !enabled,
                    },
                    pendingFields: {
                        tax: null,
                    },
                },
            },
            ...(shouldAddDefaultTaxRatesData ? taxRatesData.failureData ?? [] : []),
        ],
    };

    const parameters: EnablePolicyTaxesParams = {policyID, enabled};
    if (shouldAddDefaultTaxRatesData) {
        parameters.taxFields = JSON.stringify(defaultTaxRates);
    }
    API.write(WRITE_COMMANDS.ENABLE_POLICY_TAXES, parameters, onyxData);

    if (enabled) {
        navigateWhenEnableFeature(policyID, ROUTES.WORKSPACE_TAXES.getRoute(policyID));
    }
}

function enablePolicyWorkflows(policyID: string, enabled: boolean) {
    const policy = ReportUtils.getPolicy(policyID);
    const onyxData: OnyxData = {
        optimisticData: [
            {
                onyxMethod: Onyx.METHOD.MERGE,
                key: `${ONYXKEYS.COLLECTION.POLICY}${policyID}`,
                value: {
                    areWorkflowsEnabled: enabled,
                    ...(!enabled
                        ? {
                              approvalMode: CONST.POLICY.APPROVAL_MODE.OPTIONAL,
                              autoReporting: false,
                              harvesting: {
                                  enabled: false,
                              },
                              reimbursementChoice: CONST.POLICY.REIMBURSEMENT_CHOICES.REIMBURSEMENT_NO,
                          }
                        : {}),
                    pendingFields: {
                        areWorkflowsEnabled: CONST.RED_BRICK_ROAD_PENDING_ACTION.UPDATE,
                        ...(!enabled
                            ? {
                                  approvalMode: CONST.RED_BRICK_ROAD_PENDING_ACTION.UPDATE,
                                  autoReporting: CONST.RED_BRICK_ROAD_PENDING_ACTION.UPDATE,
                                  harvesting: CONST.RED_BRICK_ROAD_PENDING_ACTION.UPDATE,
                                  reimbursementChoice: CONST.RED_BRICK_ROAD_PENDING_ACTION.UPDATE,
                              }
                            : {}),
                    },
                },
            },
        ],
        successData: [
            {
                onyxMethod: Onyx.METHOD.MERGE,
                key: `${ONYXKEYS.COLLECTION.POLICY}${policyID}`,
                value: {
                    pendingFields: {
                        areWorkflowsEnabled: null,
                        ...(!enabled
                            ? {
                                  approvalMode: null,
                                  autoReporting: null,
                                  harvesting: null,
                                  reimbursementChoice: null,
                              }
                            : {}),
                    },
                },
            },
        ],
        failureData: [
            {
                onyxMethod: Onyx.METHOD.MERGE,
                key: `${ONYXKEYS.COLLECTION.POLICY}${policyID}`,
                value: {
                    areWorkflowsEnabled: !enabled,
                    ...(!enabled
                        ? {
                              approvalMode: policy.approvalMode,
                              autoReporting: policy.autoReporting,
                              harvesting: policy.harvesting,
                              reimbursementChoice: policy.reimbursementChoice,
                          }
                        : {}),
                    pendingFields: {
                        areWorkflowsEnabled: null,
                        ...(!enabled
                            ? {
                                  approvalMode: null,
                                  autoReporting: null,
                                  harvesting: null,
                                  reimbursementChoice: null,
                              }
                            : {}),
                    },
                },
            },
        ],
    };

    const parameters: EnablePolicyWorkflowsParams = {policyID, enabled};

    API.write(WRITE_COMMANDS.ENABLE_POLICY_WORKFLOWS, parameters, onyxData);

    if (enabled) {
        navigateWhenEnableFeature(policyID, ROUTES.WORKSPACE_WORKFLOWS.getRoute(policyID));
    }
}

function renamePolicyTaglist(policyID: string, policyTagListName: {oldName: string; newName: string}, policyTags: OnyxEntry<PolicyTagList>) {
    const newName = policyTagListName.newName;
    const oldName = policyTagListName.oldName;
    const oldPolicyTags = policyTags?.[oldName] ?? {};
    const onyxData: OnyxData = {
        optimisticData: [
            {
                onyxMethod: Onyx.METHOD.MERGE,
                key: `${ONYXKEYS.COLLECTION.POLICY_TAGS}${policyID}`,
                value: {
                    [newName]: {...oldPolicyTags, name: newName, pendingAction: CONST.RED_BRICK_ROAD_PENDING_ACTION.ADD},
                    [oldName]: null,
                },
            },
        ],
        successData: [
            {
                onyxMethod: Onyx.METHOD.MERGE,
                key: `${ONYXKEYS.COLLECTION.POLICY_TAGS}${policyID}`,
                value: {
                    [newName]: {pendingAction: null},
                    [oldName]: null,
                },
            },
        ],
        failureData: [
            {
                onyxMethod: Onyx.METHOD.MERGE,
                key: `${ONYXKEYS.COLLECTION.POLICY_TAGS}${policyID}`,
                value: {
                    errors: {
                        [oldName]: oldName,
                        [newName]: ErrorUtils.getMicroSecondOnyxError('workspace.tags.genericFailureMessage'),
                    },
                    [newName]: null,
                    [oldName]: oldPolicyTags,
                },
            },
        ],
    };
    const parameters = {
        policyID,
        oldName,
        newName,
    };

    API.write(WRITE_COMMANDS.RENAME_POLICY_TAG_LIST, parameters, onyxData);
}

function setPolicyRequiresTag(policyID: string, requiresTag: boolean) {
    const onyxData: OnyxData = {
        optimisticData: [
            {
                onyxMethod: Onyx.METHOD.MERGE,
                key: `${ONYXKEYS.COLLECTION.POLICY}${policyID}`,
                value: {
                    requiresTag,
                    errors: {requiresTag: null},
                    pendingFields: {
                        requiresTag: CONST.RED_BRICK_ROAD_PENDING_ACTION.UPDATE,
                    },
                },
            },
        ],
        successData: [
            {
                onyxMethod: Onyx.METHOD.MERGE,
                key: `${ONYXKEYS.COLLECTION.POLICY}${policyID}`,
                value: {
                    errors: {
                        requiresTag: null,
                    },
                    pendingFields: {
                        requiresTag: null,
                    },
                },
            },
        ],
        failureData: [
            {
                onyxMethod: Onyx.METHOD.MERGE,
                key: `${ONYXKEYS.COLLECTION.POLICY}${policyID}`,
                value: {
                    requiresTag: !requiresTag,
                    errors: ErrorUtils.getMicroSecondOnyxError('workspace.tags.genericFailureMessage'),
                    pendingFields: {
                        requiresTag: null,
                    },
                },
            },
        ],
    };

    const parameters = {
        policyID,
        requiresTag,
    };

    API.write(WRITE_COMMANDS.SET_POLICY_REQUIRES_TAG, parameters, onyxData);
}

function openPolicyMoreFeaturesPage(policyID: string) {
    const params: OpenPolicyMoreFeaturesPageParams = {policyID};

    API.read(READ_COMMANDS.OPEN_POLICY_MORE_FEATURES_PAGE, params);
}

function createPolicyDistanceRate(policyID: string, customUnitID: string, customUnitRate: Rate) {
    const optimisticData: OnyxUpdate[] = [
        {
            onyxMethod: Onyx.METHOD.MERGE,
            key: `${ONYXKEYS.COLLECTION.POLICY}${policyID}`,
            value: {
                customUnits: {
                    [customUnitID]: {
                        rates: {
                            [customUnitRate.customUnitRateID ?? '']: {
                                ...customUnitRate,
                                pendingAction: CONST.RED_BRICK_ROAD_PENDING_ACTION.ADD,
                            },
                        },
                    },
                },
            },
        },
    ];

    const successData: OnyxUpdate[] = [
        {
            onyxMethod: Onyx.METHOD.MERGE,
            key: `${ONYXKEYS.COLLECTION.POLICY}${policyID}`,
            value: {
                customUnits: {
                    [customUnitID]: {
                        rates: {
                            [customUnitRate.customUnitRateID ?? '']: {
                                pendingAction: null,
                            },
                        },
                    },
                },
            },
        },
    ];

    const failureData: OnyxUpdate[] = [
        {
            onyxMethod: Onyx.METHOD.MERGE,
            key: `${ONYXKEYS.COLLECTION.POLICY}${policyID}`,
            value: {
                customUnits: {
                    [customUnitID]: {
                        rates: {
                            [customUnitRate.customUnitRateID ?? '']: {
                                errors: ErrorUtils.getMicroSecondOnyxError('common.genericErrorMessage'),
                            },
                        },
                    },
                },
            },
        },
    ];

    const params: CreatePolicyDistanceRateParams = {
        policyID,
        customUnitID,
        customUnitRate: JSON.stringify(customUnitRate),
    };

    API.write(WRITE_COMMANDS.CREATE_POLICY_DISTANCE_RATE, params, {optimisticData, successData, failureData});
}

function clearCreateDistanceRateItemAndError(policyID: string, customUnitID: string, customUnitRateIDToClear: string) {
    Onyx.merge(`${ONYXKEYS.COLLECTION.POLICY}${policyID}`, {
        customUnits: {
            [customUnitID]: {
                rates: {
                    [customUnitRateIDToClear]: null,
                },
            },
        },
    });
}

function clearPolicyDistanceRatesErrorFields(policyID: string, customUnitID: string, updatedErrorFields: ErrorFields) {
    Onyx.merge(`${ONYXKEYS.COLLECTION.POLICY}${policyID}`, {
        customUnits: {
            [customUnitID]: {
                errorFields: updatedErrorFields,
            },
        },
    });
}

function clearDeleteDistanceRateError(policyID: string, customUnitID: string, rateID: string) {
    Onyx.merge(`${ONYXKEYS.COLLECTION.POLICY}${policyID}`, {
        customUnits: {
            [customUnitID]: {
                rates: {
                    [rateID]: {
                        errors: null,
                    },
                },
            },
        },
    });
}

function clearPolicyDistanceRateErrorFields(policyID: string, customUnitID: string, rateID: string, updatedErrorFields: ErrorFields) {
    Onyx.merge(`${ONYXKEYS.COLLECTION.POLICY}${policyID}`, {
        customUnits: {
            [customUnitID]: {
                rates: {
                    [rateID]: {
                        errorFields: updatedErrorFields,
                    },
                },
            },
        },
    });
}

function setPolicyDistanceRatesUnit(policyID: string, currentCustomUnit: CustomUnit, newCustomUnit: CustomUnit) {
    const optimisticData: OnyxUpdate[] = [
        {
            onyxMethod: Onyx.METHOD.MERGE,
            key: `${ONYXKEYS.COLLECTION.POLICY}${policyID}`,
            value: {
                customUnits: {
                    [newCustomUnit.customUnitID]: {
                        ...newCustomUnit,
                        pendingFields: {attributes: CONST.RED_BRICK_ROAD_PENDING_ACTION.UPDATE},
                    },
                },
            },
        },
    ];

    const successData: OnyxUpdate[] = [
        {
            onyxMethod: Onyx.METHOD.MERGE,
            key: `${ONYXKEYS.COLLECTION.POLICY}${policyID}`,
            value: {
                customUnits: {
                    [newCustomUnit.customUnitID]: {
                        pendingFields: {attributes: null},
                    },
                },
            },
        },
    ];

    const failureData: OnyxUpdate[] = [
        {
            onyxMethod: Onyx.METHOD.MERGE,
            key: `${ONYXKEYS.COLLECTION.POLICY}${policyID}`,
            value: {
                customUnits: {
                    [currentCustomUnit.customUnitID]: {
                        ...currentCustomUnit,
                        errorFields: {attributes: ErrorUtils.getMicroSecondOnyxError('common.genericErrorMessage')},
                        pendingFields: {attributes: null},
                    },
                },
            },
        },
    ];

    const params: SetPolicyDistanceRatesUnitParams = {
        policyID,
        customUnit: JSON.stringify(newCustomUnit),
    };

    API.write(WRITE_COMMANDS.SET_POLICY_DISTANCE_RATES_UNIT, params, {optimisticData, successData, failureData});
}

function setPolicyDistanceRatesDefaultCategory(policyID: string, currentCustomUnit: CustomUnit, newCustomUnit: CustomUnit) {
    const optimisticData: OnyxUpdate[] = [
        {
            onyxMethod: Onyx.METHOD.MERGE,
            key: `${ONYXKEYS.COLLECTION.POLICY}${policyID}`,
            value: {
                customUnits: {
                    [newCustomUnit.customUnitID]: {
                        ...newCustomUnit,
                        pendingFields: {defaultCategory: CONST.RED_BRICK_ROAD_PENDING_ACTION.UPDATE},
                    },
                },
            },
        },
    ];

    const successData: OnyxUpdate[] = [
        {
            onyxMethod: Onyx.METHOD.MERGE,
            key: `${ONYXKEYS.COLLECTION.POLICY}${policyID}`,
            value: {
                customUnits: {
                    [newCustomUnit.customUnitID]: {
                        pendingFields: {defaultCategory: null},
                    },
                },
            },
        },
    ];

    const failureData: OnyxUpdate[] = [
        {
            onyxMethod: Onyx.METHOD.MERGE,
            key: `${ONYXKEYS.COLLECTION.POLICY}${policyID}`,
            value: {
                customUnits: {
                    [currentCustomUnit.customUnitID]: {
                        ...currentCustomUnit,
                        errorFields: {defaultCategory: ErrorUtils.getMicroSecondOnyxError('common.genericErrorMessage')},
                        pendingFields: {defaultCategory: null},
                    },
                },
            },
        },
    ];

    const params: SetPolicyDistanceRatesDefaultCategoryParams = {
        policyID,
        customUnit: JSON.stringify(newCustomUnit),
    };

    API.write(WRITE_COMMANDS.SET_POLICY_DISTANCE_RATES_DEFAULT_CATEGORY, params, {optimisticData, successData, failureData});
}

/**
 * Takes array of customUnitRates and removes pendingFields and errorFields from each rate - we don't want to send those via API
 */
function prepareCustomUnitRatesArray(customUnitRates: Rate[]): Rate[] {
    const customUnitRateArray: Rate[] = [];
    customUnitRates.forEach((rate) => {
        const cleanedRate = {...rate};
        delete cleanedRate.pendingFields;
        delete cleanedRate.errorFields;
        customUnitRateArray.push(cleanedRate);
    });

    return customUnitRateArray;
}

function updatePolicyDistanceRateValue(policyID: string, customUnit: CustomUnit, customUnitRates: Rate[]) {
    const currentRates = customUnit.rates;
    const optimisticRates: Record<string, Rate> = {};
    const successRates: Record<string, Rate> = {};
    const failureRates: Record<string, Rate> = {};
    const rateIDs = customUnitRates.map((rate) => rate.customUnitRateID);

    for (const rateID of Object.keys(customUnit.rates)) {
        if (rateIDs.includes(rateID)) {
            const foundRate = customUnitRates.find((rate) => rate.customUnitRateID === rateID);
            optimisticRates[rateID] = {...foundRate, pendingFields: {rate: CONST.RED_BRICK_ROAD_PENDING_ACTION.UPDATE}};
            successRates[rateID] = {...foundRate, pendingFields: {rate: null}};
            failureRates[rateID] = {
                ...currentRates[rateID],
                pendingFields: {rate: null},
                errorFields: {rate: ErrorUtils.getMicroSecondOnyxError('common.genericErrorMessage')},
            };
        }
    }

    const optimisticData: OnyxUpdate[] = [
        {
            onyxMethod: Onyx.METHOD.MERGE,
            key: `${ONYXKEYS.COLLECTION.POLICY}${policyID}`,
            value: {
                customUnits: {
                    [customUnit.customUnitID]: {
                        rates: optimisticRates,
                    },
                },
            },
        },
    ];

    const successData: OnyxUpdate[] = [
        {
            onyxMethod: Onyx.METHOD.MERGE,
            key: `${ONYXKEYS.COLLECTION.POLICY}${policyID}`,
            value: {
                customUnits: {
                    [customUnit.customUnitID]: {
                        rates: successRates,
                    },
                },
            },
        },
    ];

    const failureData: OnyxUpdate[] = [
        {
            onyxMethod: Onyx.METHOD.MERGE,
            key: `${ONYXKEYS.COLLECTION.POLICY}${policyID}`,
            value: {
                customUnits: {
                    [customUnit.customUnitID]: {
                        rates: failureRates,
                    },
                },
            },
        },
    ];

    const params: UpdatePolicyDistanceRateValueParams = {
        policyID,
        customUnitID: customUnit.customUnitID,
        customUnitRateArray: JSON.stringify(prepareCustomUnitRatesArray(customUnitRates)),
    };

    API.write(WRITE_COMMANDS.UPDATE_POLICY_DISTANCE_RATE_VALUE, params, {optimisticData, successData, failureData});
}

function setPolicyDistanceRatesEnabled(policyID: string, customUnit: CustomUnit, customUnitRates: Rate[]) {
    const currentRates = customUnit.rates;
    const optimisticRates: Record<string, Rate> = {};
    const successRates: Record<string, Rate> = {};
    const failureRates: Record<string, Rate> = {};
    const rateIDs = customUnitRates.map((rate) => rate.customUnitRateID);

    for (const rateID of Object.keys(currentRates)) {
        if (rateIDs.includes(rateID)) {
            const foundRate = customUnitRates.find((rate) => rate.customUnitRateID === rateID);
            optimisticRates[rateID] = {...foundRate, pendingFields: {enabled: CONST.RED_BRICK_ROAD_PENDING_ACTION.UPDATE}};
            successRates[rateID] = {...foundRate, pendingFields: {enabled: null}};
            failureRates[rateID] = {
                ...currentRates[rateID],
                pendingFields: {enabled: null},
                errorFields: {enabled: ErrorUtils.getMicroSecondOnyxError('common.genericErrorMessage')},
            };
        }
    }

    const optimisticData: OnyxUpdate[] = [
        {
            onyxMethod: Onyx.METHOD.MERGE,
            key: `${ONYXKEYS.COLLECTION.POLICY}${policyID}`,
            value: {
                customUnits: {
                    [customUnit.customUnitID]: {
                        rates: optimisticRates,
                    },
                },
            },
        },
    ];

    const successData: OnyxUpdate[] = [
        {
            onyxMethod: Onyx.METHOD.MERGE,
            key: `${ONYXKEYS.COLLECTION.POLICY}${policyID}`,
            value: {
                customUnits: {
                    [customUnit.customUnitID]: {
                        rates: successRates,
                    },
                },
            },
        },
    ];

    const failureData: OnyxUpdate[] = [
        {
            onyxMethod: Onyx.METHOD.MERGE,
            key: `${ONYXKEYS.COLLECTION.POLICY}${policyID}`,
            value: {
                customUnits: {
                    [customUnit.customUnitID]: {
                        rates: failureRates,
                    },
                },
            },
        },
    ];

    const params: SetPolicyDistanceRatesEnabledParams = {
        policyID,
        customUnitID: customUnit.customUnitID,
        customUnitRateArray: JSON.stringify(prepareCustomUnitRatesArray(customUnitRates)),
    };

    API.write(WRITE_COMMANDS.SET_POLICY_DISTANCE_RATES_ENABLED, params, {optimisticData, successData, failureData});
}

function deletePolicyDistanceRates(policyID: string, customUnit: CustomUnit, rateIDsToDelete: string[]) {
    const currentRates = customUnit.rates;
    const optimisticRates: Record<string, Rate> = {};
    const successRates: Record<string, Rate> = {};
    const failureRates: Record<string, Rate> = {};

    for (const rateID of Object.keys(currentRates)) {
        if (rateIDsToDelete.includes(rateID)) {
            optimisticRates[rateID] = {
                ...currentRates[rateID],
                pendingAction: CONST.RED_BRICK_ROAD_PENDING_ACTION.DELETE,
            };
            failureRates[rateID] = {
                ...currentRates[rateID],
                pendingAction: null,
                errors: ErrorUtils.getMicroSecondOnyxError('common.genericErrorMessage'),
            };
        } else {
            optimisticRates[rateID] = currentRates[rateID];
            successRates[rateID] = currentRates[rateID];
        }
    }

    const optimisticData: OnyxUpdate[] = [
        {
            onyxMethod: Onyx.METHOD.MERGE,
            key: `${ONYXKEYS.COLLECTION.POLICY}${policyID}`,
            value: {
                customUnits: {
                    [customUnit.customUnitID]: {
                        rates: optimisticRates,
                    },
                },
            },
        },
    ];

    const successData: OnyxUpdate[] = [
        {
            onyxMethod: Onyx.METHOD.MERGE,
            key: `${ONYXKEYS.COLLECTION.POLICY}${policyID}`,
            value: {
                customUnits: {
                    [customUnit.customUnitID]: {
                        rates: successRates,
                    },
                },
            },
        },
    ];

    const failureData: OnyxUpdate[] = [
        {
            onyxMethod: Onyx.METHOD.MERGE,
            key: `${ONYXKEYS.COLLECTION.POLICY}${policyID}`,
            value: {
                customUnits: {
                    [customUnit.customUnitID]: {
                        rates: failureRates,
                    },
                },
            },
        },
    ];

    const params: DeletePolicyDistanceRatesParams = {
        policyID,
        customUnitID: customUnit.customUnitID,
        customUnitRateID: rateIDsToDelete,
    };

    API.write(WRITE_COMMANDS.DELETE_POLICY_DISTANCE_RATES, params, {optimisticData, successData, failureData});
}

function setPolicyCustomTaxName(policyID: string, customTaxName: string) {
    const policy = allPolicies?.[`${ONYXKEYS.COLLECTION.POLICY}${policyID}`];
    const originalCustomTaxName = policy?.taxRates?.name;
    const onyxData: OnyxData = {
        optimisticData: [
            {
                onyxMethod: Onyx.METHOD.MERGE,
                key: `${ONYXKEYS.COLLECTION.POLICY}${policyID}`,
                value: {
                    taxRates: {
                        name: customTaxName,
                        pendingFields: {name: CONST.RED_BRICK_ROAD_PENDING_ACTION.UPDATE},
                        errorFields: null,
                    },
                },
            },
        ],
        successData: [
            {
                onyxMethod: Onyx.METHOD.MERGE,
                key: `${ONYXKEYS.COLLECTION.POLICY}${policyID}`,
                value: {
                    taxRates: {
                        pendingFields: {name: null},
                        errorFields: null,
                    },
                },
            },
        ],
        failureData: [
            {
                onyxMethod: Onyx.METHOD.MERGE,
                key: `${ONYXKEYS.COLLECTION.POLICY}${policyID}`,
                value: {
                    taxRates: {
                        name: originalCustomTaxName,
                        pendingFields: {name: null},
                        errorFields: {name: ErrorUtils.getMicroSecondOnyxError('common.genericErrorMessage')},
                    },
                },
            },
        ],
    };

    const parameters = {
        policyID,
        customTaxName,
    };

    API.write(WRITE_COMMANDS.SET_POLICY_CUSTOM_TAX_NAME, parameters, onyxData);
}

function setWorkspaceCurrencyDefault(policyID: string, taxCode: string) {
    const policy = allPolicies?.[`${ONYXKEYS.COLLECTION.POLICY}${policyID}`];
    const originalDefaultExternalID = policy?.taxRates?.defaultExternalID;
    const onyxData: OnyxData = {
        optimisticData: [
            {
                onyxMethod: Onyx.METHOD.MERGE,
                key: `${ONYXKEYS.COLLECTION.POLICY}${policyID}`,
                value: {
                    taxRates: {
                        defaultExternalID: taxCode,
                        pendingFields: {defaultExternalID: CONST.RED_BRICK_ROAD_PENDING_ACTION.UPDATE},
                        errorFields: null,
                    },
                },
            },
        ],
        successData: [
            {
                onyxMethod: Onyx.METHOD.MERGE,
                key: `${ONYXKEYS.COLLECTION.POLICY}${policyID}`,
                value: {
                    taxRates: {
                        pendingFields: {defaultExternalID: null},
                        errorFields: null,
                    },
                },
            },
        ],
        failureData: [
            {
                onyxMethod: Onyx.METHOD.MERGE,
                key: `${ONYXKEYS.COLLECTION.POLICY}${policyID}`,
                value: {
                    taxRates: {
                        defaultExternalID: originalDefaultExternalID,
                        pendingFields: {defaultExternalID: null},
                        errorFields: {defaultExternalID: ErrorUtils.getMicroSecondOnyxError('common.genericErrorMessage')},
                    },
                },
            },
        ],
    };

    const parameters = {
        policyID,
        taxCode,
    };

    API.write(WRITE_COMMANDS.SET_POLICY_TAXES_CURRENCY_DEFAULT, parameters, onyxData);
}

function setForeignCurrencyDefault(policyID: string, taxCode: string) {
    const policy = allPolicies?.[`${ONYXKEYS.COLLECTION.POLICY}${policyID}`];
    const originalDefaultForeignCurrencyID = policy?.taxRates?.foreignTaxDefault;
    const onyxData: OnyxData = {
        optimisticData: [
            {
                onyxMethod: Onyx.METHOD.MERGE,
                key: `${ONYXKEYS.COLLECTION.POLICY}${policyID}`,
                value: {
                    taxRates: {
                        foreignTaxDefault: taxCode,
                        pendingFields: {foreignTaxDefault: CONST.RED_BRICK_ROAD_PENDING_ACTION.UPDATE},
                        errorFields: null,
                    },
                },
            },
        ],
        successData: [
            {
                onyxMethod: Onyx.METHOD.MERGE,
                key: `${ONYXKEYS.COLLECTION.POLICY}${policyID}`,
                value: {
                    taxRates: {
                        pendingFields: {foreignTaxDefault: null},
                        errorFields: null,
                    },
                },
            },
        ],
        failureData: [
            {
                onyxMethod: Onyx.METHOD.MERGE,
                key: `${ONYXKEYS.COLLECTION.POLICY}${policyID}`,
                value: {
                    taxRates: {
                        foreignTaxDefault: originalDefaultForeignCurrencyID,
                        pendingFields: {foreignTaxDefault: null},
                        errorFields: {foreignTaxDefault: ErrorUtils.getMicroSecondOnyxError('common.genericErrorMessage')},
                    },
                },
            },
        ],
    };

    const parameters = {
        policyID,
        taxCode,
    };

    API.write(WRITE_COMMANDS.SET_POLICY_TAXES_FOREIGN_CURRENCY_DEFAULT, parameters, onyxData);
}

export {
    removeMembers,
    updateWorkspaceMembersRole,
    requestWorkspaceOwnerChange,
    clearWorkspaceOwnerChangeFlow,
    addBillingCardAndRequestPolicyOwnerChange,
    addMembersToWorkspace,
    isAdminOfFreePolicy,
    hasActiveChatEnabledPolicies,
    setWorkspaceErrors,
    clearCustomUnitErrors,
    hideWorkspaceAlertMessage,
    deleteWorkspace,
    updateWorkspaceCustomUnitAndRate,
    updateLastAccessedWorkspace,
    clearDeleteMemberError,
    clearAddMemberError,
    clearDeleteWorkspaceError,
    openWorkspaceReimburseView,
    setPolicyIDForReimburseView,
    clearOnyxDataForReimburseView,
    setRateForReimburseView,
    setUnitForReimburseView,
    generateDefaultWorkspaceName,
    updateGeneralSettings,
    clearWorkspaceGeneralSettingsErrors,
    deleteWorkspaceAvatar,
    updateWorkspaceAvatar,
    clearAvatarErrors,
    generatePolicyID,
    createWorkspace,
    openWorkspaceMembersPage,
    openPolicyCategoriesPage,
    openPolicyTagsPage,
    openPolicyTaxesPage,
    openWorkspaceInvitePage,
    openWorkspace,
    removeWorkspace,
    createWorkspaceFromIOUPayment,
    setWorkspaceInviteMembersDraft,
    clearErrors,
    dismissAddedWithPrimaryLoginMessages,
    openDraftWorkspaceRequest,
    buildOptimisticPolicyRecentlyUsedCategories,
    buildOptimisticPolicyRecentlyUsedTags,
    createDraftInitialWorkspace,
    setWorkspaceInviteMessageDraft,
    setWorkspaceAutoReporting,
    setWorkspaceApprovalMode,
    setWorkspaceAutoReportingFrequency,
    setWorkspaceAutoReportingMonthlyOffset,
    updateWorkspaceDescription,
    setWorkspaceCategoryEnabled,
    setWorkspaceRequiresCategory,
    inviteMemberToWorkspace,
    acceptJoinRequest,
    declineJoinRequest,
    createPolicyCategory,
    renamePolicyCategory,
    clearCategoryErrors,
    setWorkspacePayer,
    setWorkspaceReimbursement,
    openPolicyWorkflowsPage,
    setPolicyRequiresTag,
    renamePolicyTaglist,
    enablePolicyCategories,
    enablePolicyConnections,
    enablePolicyDistanceRates,
    enablePolicyReportFields,
    enablePolicyTags,
    enablePolicyTaxes,
    enablePolicyWorkflows,
    openPolicyDistanceRatesPage,
    openPolicyMoreFeaturesPage,
    generateCustomUnitID,
    createPolicyDistanceRate,
    clearCreateDistanceRateItemAndError,
    clearDeleteDistanceRateError,
    setPolicyDistanceRatesUnit,
    setPolicyDistanceRatesDefaultCategory,
    createPolicyTag,
    renamePolicyTag,
    clearPolicyTagErrors,
    clearWorkspaceReimbursementErrors,
    deleteWorkspaceCategories,
    deletePolicyTags,
    setWorkspaceTagEnabled,
    setWorkspaceCurrencyDefault,
    setForeignCurrencyDefault,
    setPolicyCustomTaxName,
    clearPolicyErrorField,
    isCurrencySupportedForDirectReimbursement,
    clearPolicyDistanceRatesErrorFields,
    clearPolicyDistanceRateErrorFields,
    updatePolicyDistanceRateValue,
    setPolicyDistanceRatesEnabled,
    deletePolicyDistanceRates,
};

export type {NewCustomUnit};<|MERGE_RESOLUTION|>--- conflicted
+++ resolved
@@ -1145,13 +1145,10 @@
             key: `${ONYXKEYS.COLLECTION.POLICY}${policyID}`,
             value: {
                 isLoading: false,
-<<<<<<< HEAD
+                isChangeOwnerSuccessful: true,
+                isChangeOwnerFailed: false,
                 owner: sessionEmail,
                 ownerAccountID: sessionAccountID,
-=======
-                isChangeOwnerSuccessful: true,
-                isChangeOwnerFailed: false,
->>>>>>> 5a8cb7fb
             },
         },
     ];
