--- conflicted
+++ resolved
@@ -72,11 +72,8 @@
     PolicyCategories,
     PolicyCategory,
     PolicyMember,
-<<<<<<< HEAD
+    PolicyTag,
     PolicyOwnershipChangeChecks,
-=======
-    PolicyTag,
->>>>>>> 34fa9871
     PolicyTagList,
     PolicyTags,
     RecentlyUsedCategories,
