import {PUBLIC_DOMAINS} from 'expensify-common/lib/CONST';
import ExpensiMark from 'expensify-common/lib/ExpensiMark';
import Str from 'expensify-common/lib/str';
import {escapeRegExp} from 'lodash';
import lodashClone from 'lodash/clone';
import lodashUnion from 'lodash/union';
import type {NullishDeep, OnyxCollection, OnyxEntry, OnyxUpdate} from 'react-native-onyx';
import Onyx from 'react-native-onyx';
import type {ValueOf} from 'type-fest';
import * as API from '@libs/API';
import type {
    AddMembersToWorkspaceParams,
    CreateWorkspaceFromIOUPaymentParams,
    CreateWorkspaceParams,
    DeleteMembersFromWorkspaceParams,
    DeleteWorkspaceAvatarParams,
    DeleteWorkspaceParams,
    EnablePolicyCategoriesParams,
    EnablePolicyConnectionsParams,
    EnablePolicyDistanceRatesParams,
    EnablePolicyReportFieldsParams,
    EnablePolicyTagsParams,
    EnablePolicyTaxesParams,
    EnablePolicyWorkflowsParams,
    OpenDraftWorkspaceRequestParams,
    OpenPolicyCategoriesPageParams,
<<<<<<< HEAD
    OpenPolicyTagsPageParams,
=======
    OpenPolicyDistanceRatesPageParams,
>>>>>>> 59ac1136
    OpenWorkspaceInvitePageParams,
    OpenWorkspaceMembersPageParams,
    OpenWorkspaceParams,
    OpenWorkspaceReimburseViewParams,
    SetWorkspaceApprovalModeParams,
    SetWorkspaceAutoReportingFrequencyParams,
    SetWorkspaceAutoReportingMonthlyOffsetParams,
    SetWorkspaceAutoReportingParams,
    UpdateWorkspaceAvatarParams,
    UpdateWorkspaceCustomUnitAndRateParams,
    UpdateWorkspaceDescriptionParams,
    UpdateWorkspaceGeneralSettingsParams,
    UpdateWorkspaceMembersRoleParams,
} from '@libs/API/parameters';
import {READ_COMMANDS, WRITE_COMMANDS} from '@libs/API/types';
import DateUtils from '@libs/DateUtils';
import * as ErrorUtils from '@libs/ErrorUtils';
import getIsNarrowLayout from '@libs/getIsNarrowLayout';
import Log from '@libs/Log';
import Navigation from '@libs/Navigation/Navigation';
import * as NumberUtils from '@libs/NumberUtils';
import * as PersonalDetailsUtils from '@libs/PersonalDetailsUtils';
import * as PhoneNumber from '@libs/PhoneNumber';
import * as ReportActionsUtils from '@libs/ReportActionsUtils';
import * as ReportUtils from '@libs/ReportUtils';
import * as TransactionUtils from '@libs/TransactionUtils';
import CONST from '@src/CONST';
import ONYXKEYS from '@src/ONYXKEYS';
import type {Route} from '@src/ROUTES';
import ROUTES from '@src/ROUTES';
import type {
    InvitedEmailsToAccountIDs,
    PersonalDetailsList,
    Policy,
    PolicyCategories,
    PolicyMember,
    PolicyTagList,
    RecentlyUsedCategories,
    RecentlyUsedTags,
    ReimbursementAccount,
    Report,
    ReportAction,
    Transaction,
} from '@src/types/onyx';
import type {Errors, PendingAction} from '@src/types/onyx/OnyxCommon';
import type {OriginalMessageJoinPolicyChangeLog} from '@src/types/onyx/OriginalMessage';
import type {Attributes, CustomUnit, Rate, Unit} from '@src/types/onyx/Policy';
import type {OnyxData} from '@src/types/onyx/Request';
import type {EmptyObject} from '@src/types/utils/EmptyObject';
import {isEmptyObject} from '@src/types/utils/EmptyObject';

type AnnounceRoomMembersOnyxData = {
    onyxOptimisticData: OnyxUpdate[];
    onyxSuccessData: OnyxUpdate[];
    onyxFailureData: OnyxUpdate[];
};

type ReportCreationData = Record<
    string,
    {
        reportID: string;
        reportActionID?: string;
    }
>;

type WorkspaceMembersChats = {
    onyxSuccessData: OnyxUpdate[];
    onyxOptimisticData: OnyxUpdate[];
    onyxFailureData: OnyxUpdate[];
    reportCreationData: ReportCreationData;
};

type OptimisticCustomUnits = {
    customUnits: Record<string, CustomUnit>;
    customUnitID: string;
    customUnitRateID: string;
    outputCurrency: string;
};

type PoliciesRecord = Record<string, OnyxEntry<Policy>>;

type NewCustomUnit = {
    customUnitID: string;
    name: string;
    attributes: Attributes;
    rates: Rate;
};

type WorkspaceMembersRoleData = {
    accountID: number;
    email: string;
    role: typeof CONST.POLICY.ROLE.ADMIN | typeof CONST.POLICY.ROLE.USER;
};

const allPolicies: OnyxCollection<Policy> = {};
Onyx.connect({
    key: ONYXKEYS.COLLECTION.POLICY,
    callback: (val, key) => {
        if (!key) {
            return;
        }
        if (val === null || val === undefined) {
            // If we are deleting a policy, we have to check every report linked to that policy
            // and unset the draft indicator (pencil icon) alongside removing any draft comments. Clearing these values will keep the newly archived chats from being displayed in the LHN.
            // More info: https://github.com/Expensify/App/issues/14260
            const policyID = key.replace(ONYXKEYS.COLLECTION.POLICY, '');
            const policyReports = ReportUtils.getAllPolicyReports(policyID);
            const cleanUpMergeQueries: Record<`${typeof ONYXKEYS.COLLECTION.REPORT}${string}`, NullishDeep<Report>> = {};
            const cleanUpSetQueries: Record<`${typeof ONYXKEYS.COLLECTION.REPORT_DRAFT_COMMENT}${string}` | `${typeof ONYXKEYS.COLLECTION.REPORT_ACTIONS_DRAFTS}${string}`, null> = {};
            policyReports.forEach((policyReport) => {
                if (!policyReport) {
                    return;
                }
                const {reportID} = policyReport;
                cleanUpMergeQueries[`${ONYXKEYS.COLLECTION.REPORT}${reportID}`] = {hasDraft: false};
                cleanUpSetQueries[`${ONYXKEYS.COLLECTION.REPORT_DRAFT_COMMENT}${reportID}`] = null;
                cleanUpSetQueries[`${ONYXKEYS.COLLECTION.REPORT_ACTIONS_DRAFTS}${reportID}`] = null;
            });
            Onyx.mergeCollection(ONYXKEYS.COLLECTION.REPORT, cleanUpMergeQueries);
            Onyx.multiSet(cleanUpSetQueries);
            delete allPolicies[key];
            return;
        }

        allPolicies[key] = val;
    },
});

let allReports: OnyxCollection<Report> = null;
Onyx.connect({
    key: ONYXKEYS.COLLECTION.REPORT,
    waitForCollectionCallback: true,
    callback: (value) => (allReports = value),
});

let allPolicyMembers: OnyxCollection<PolicyMember>;
Onyx.connect({
    key: ONYXKEYS.COLLECTION.POLICY_MEMBERS,
    waitForCollectionCallback: true,
    callback: (val) => {
        allPolicyMembers = val;
    },
});

let lastAccessedWorkspacePolicyID: OnyxEntry<string> = null;
Onyx.connect({
    key: ONYXKEYS.LAST_ACCESSED_WORKSPACE_POLICY_ID,
    callback: (value) => (lastAccessedWorkspacePolicyID = value),
});

let sessionEmail = '';
let sessionAccountID = 0;
Onyx.connect({
    key: ONYXKEYS.SESSION,
    callback: (val) => {
        sessionEmail = val?.email ?? '';
        sessionAccountID = val?.accountID ?? -1;
    },
});

let allPersonalDetails: OnyxEntry<PersonalDetailsList>;
Onyx.connect({
    key: ONYXKEYS.PERSONAL_DETAILS_LIST,
    callback: (val) => (allPersonalDetails = val),
});

let reimbursementAccount: OnyxEntry<ReimbursementAccount>;
Onyx.connect({
    key: ONYXKEYS.REIMBURSEMENT_ACCOUNT,
    callback: (val) => (reimbursementAccount = val),
});

let allRecentlyUsedCategories: OnyxCollection<RecentlyUsedCategories> = {};
Onyx.connect({
    key: ONYXKEYS.COLLECTION.POLICY_RECENTLY_USED_CATEGORIES,
    waitForCollectionCallback: true,
    callback: (val) => (allRecentlyUsedCategories = val),
});

let allPolicyTags: OnyxCollection<PolicyTagList> = {};
Onyx.connect({
    key: ONYXKEYS.COLLECTION.POLICY_TAGS,
    waitForCollectionCallback: true,
    callback: (value) => {
        if (!value) {
            allPolicyTags = {};
            return;
        }

        allPolicyTags = value;
    },
});

let allRecentlyUsedTags: OnyxCollection<RecentlyUsedTags> = {};
Onyx.connect({
    key: ONYXKEYS.COLLECTION.POLICY_RECENTLY_USED_TAGS,
    waitForCollectionCallback: true,
    callback: (val) => (allRecentlyUsedTags = val),
});

let allPolicyCategories: OnyxCollection<PolicyCategories> = {};
Onyx.connect({
    key: ONYXKEYS.COLLECTION.POLICY_CATEGORIES,
    waitForCollectionCallback: true,
    callback: (val) => (allPolicyCategories = val),
});

/**
 * Stores in Onyx the policy ID of the last workspace that was accessed by the user
 */
function updateLastAccessedWorkspace(policyID: OnyxEntry<string>) {
    Onyx.set(ONYXKEYS.LAST_ACCESSED_WORKSPACE_POLICY_ID, policyID);
}

/**
 * Check if the user has any active free policies (aka workspaces)
 */
function hasActiveFreePolicy(policies: Array<OnyxEntry<Policy>> | PoliciesRecord): boolean {
    const adminFreePolicies = Object.values(policies).filter((policy) => policy && policy.type === CONST.POLICY.TYPE.FREE && policy.role === CONST.POLICY.ROLE.ADMIN);

    if (adminFreePolicies.length === 0) {
        return false;
    }

    if (adminFreePolicies.some((policy) => !policy?.pendingAction)) {
        return true;
    }

    if (adminFreePolicies.some((policy) => policy?.pendingAction === CONST.RED_BRICK_ROAD_PENDING_ACTION.ADD)) {
        return true;
    }

    if (adminFreePolicies.some((policy) => policy?.pendingAction === CONST.RED_BRICK_ROAD_PENDING_ACTION.DELETE)) {
        return false;
    }

    // If there are no add or delete pending actions the only option left is an update
    // pendingAction, in which case we should return true.
    return true;
}

/**
 * Delete the workspace
 */
function deleteWorkspace(policyID: string, policyName: string) {
    if (!allPolicies) {
        return;
    }

    const filteredPolicies = Object.values(allPolicies).filter((policy): policy is Policy => policy?.id !== policyID);
    const optimisticData: OnyxUpdate[] = [
        {
            onyxMethod: Onyx.METHOD.MERGE,
            key: `${ONYXKEYS.COLLECTION.POLICY}${policyID}`,
            value: {
                avatar: '',
                pendingAction: CONST.RED_BRICK_ROAD_PENDING_ACTION.DELETE,
                errors: null,
            },
        },
        ...(!hasActiveFreePolicy(filteredPolicies)
            ? [
                  {
                      onyxMethod: Onyx.METHOD.MERGE,
                      key: ONYXKEYS.REIMBURSEMENT_ACCOUNT,
                      value: {
                          errors: null,
                      },
                  },
              ]
            : []),
    ];

    const reportsToArchive = Object.values(allReports ?? {}).filter(
        (report) => report?.policyID === policyID && (ReportUtils.isChatRoom(report) || ReportUtils.isPolicyExpenseChat(report) || ReportUtils.isTaskReport(report)),
    );
    reportsToArchive.forEach((report) => {
        const {reportID, ownerAccountID} = report ?? {};
        optimisticData.push({
            onyxMethod: Onyx.METHOD.MERGE,
            key: `${ONYXKEYS.COLLECTION.REPORT}${reportID}`,
            value: {
                stateNum: CONST.REPORT.STATE_NUM.APPROVED,
                statusNum: CONST.REPORT.STATUS_NUM.CLOSED,
                hasDraft: false,
                oldPolicyName: allPolicies?.[`${ONYXKEYS.COLLECTION.POLICY}${policyID}`]?.name ?? '',
            },
        });

        optimisticData.push({
            onyxMethod: Onyx.METHOD.SET,
            key: `${ONYXKEYS.COLLECTION.REPORT_ACTIONS_DRAFTS}${reportID}`,
            value: null,
        });

        // Add closed actions to all chat reports linked to this policy
        // Announce & admin chats have FAKE owners, but workspace chats w/ users do have owners.
        let emailClosingReport: string = CONST.POLICY.OWNER_EMAIL_FAKE;
        if (!!ownerAccountID && ownerAccountID !== CONST.POLICY.OWNER_ACCOUNT_ID_FAKE) {
            emailClosingReport = allPersonalDetails?.[ownerAccountID]?.login ?? '';
        }
        const optimisticClosedReportAction = ReportUtils.buildOptimisticClosedReportAction(emailClosingReport, policyName, CONST.REPORT.ARCHIVE_REASON.POLICY_DELETED);
        const optimisticReportActions: Record<string, ReportAction> = {};
        optimisticReportActions[optimisticClosedReportAction.reportActionID] = optimisticClosedReportAction as ReportAction;
        optimisticData.push({
            onyxMethod: Onyx.METHOD.MERGE,
            key: `${ONYXKEYS.COLLECTION.REPORT_ACTIONS}${reportID}`,
            value: optimisticReportActions,
        });
    });

    // Restore the old report stateNum and statusNum
    const failureData: OnyxUpdate[] = [
        {
            onyxMethod: Onyx.METHOD.MERGE,
            key: ONYXKEYS.REIMBURSEMENT_ACCOUNT,
            value: {
                errors: reimbursementAccount?.errors ?? null,
            },
        },
    ];

    reportsToArchive.forEach((report) => {
        const {reportID, stateNum, statusNum, hasDraft, oldPolicyName} = report ?? {};
        failureData.push({
            onyxMethod: Onyx.METHOD.MERGE,
            key: `${ONYXKEYS.COLLECTION.REPORT}${reportID}`,
            value: {
                stateNum,
                statusNum,
                hasDraft,
                oldPolicyName,
            },
        });
    });

    const params: DeleteWorkspaceParams = {policyID};

    API.write(WRITE_COMMANDS.DELETE_WORKSPACE, params, {optimisticData, failureData});

    // Reset the lastAccessedWorkspacePolicyID
    if (policyID === lastAccessedWorkspacePolicyID) {
        updateLastAccessedWorkspace(null);
    }
}

/**
 * Is the user an admin of a free policy (aka workspace)?
 */
function isAdminOfFreePolicy(policies?: PoliciesRecord): boolean {
    return Object.values(policies ?? {}).some((policy) => policy && policy.type === CONST.POLICY.TYPE.FREE && policy.role === CONST.POLICY.ROLE.ADMIN);
}

/**
 * Build optimistic data for adding members to the announcement room
 */
function buildAnnounceRoomMembersOnyxData(policyID: string, accountIDs: number[]): AnnounceRoomMembersOnyxData {
    const announceReport = ReportUtils.getRoom(CONST.REPORT.CHAT_TYPE.POLICY_ANNOUNCE, policyID);
    const announceRoomMembers: AnnounceRoomMembersOnyxData = {
        onyxOptimisticData: [],
        onyxFailureData: [],
        onyxSuccessData: [],
    };

    if (!announceReport) {
        return announceRoomMembers;
    }

    if (announceReport?.participantAccountIDs) {
        // Everyone in special policy rooms is visible
        const participantAccountIDs = [...announceReport.participantAccountIDs, ...accountIDs];
        const pendingChatMembers = ReportUtils.getPendingChatMembers(accountIDs, announceReport?.pendingChatMembers ?? [], CONST.RED_BRICK_ROAD_PENDING_ACTION.ADD);

        announceRoomMembers.onyxOptimisticData.push({
            onyxMethod: Onyx.METHOD.MERGE,
            key: `${ONYXKEYS.COLLECTION.REPORT}${announceReport?.reportID}`,
            value: {
                participantAccountIDs,
                visibleChatMemberAccountIDs: participantAccountIDs,
                pendingChatMembers,
            },
        });
    }

    announceRoomMembers.onyxFailureData.push({
        onyxMethod: Onyx.METHOD.MERGE,
        key: `${ONYXKEYS.COLLECTION.REPORT}${announceReport?.reportID}`,
        value: {
            participantAccountIDs: announceReport?.participantAccountIDs,
            visibleChatMemberAccountIDs: announceReport?.visibleChatMemberAccountIDs,
            pendingChatMembers: announceReport?.pendingChatMembers ?? null,
        },
    });
    announceRoomMembers.onyxSuccessData.push({
        onyxMethod: Onyx.METHOD.MERGE,
        key: `${ONYXKEYS.COLLECTION.REPORT}${announceReport?.reportID}`,
        value: {
            pendingChatMembers: announceReport?.pendingChatMembers ?? null,
        },
    });
    return announceRoomMembers;
}

function setWorkspaceAutoReporting(policyID: string, enabled: boolean, frequency: ValueOf<typeof CONST.POLICY.AUTO_REPORTING_FREQUENCIES>) {
    const optimisticData: OnyxUpdate[] = [
        {
            onyxMethod: Onyx.METHOD.MERGE,
            key: `${ONYXKEYS.COLLECTION.POLICY}${policyID}`,
            value: {
                autoReporting: enabled,
                harvesting: {
                    enabled: true,
                },
                autoReportingFrequency: frequency,
                pendingFields: {isAutoApprovalEnabled: CONST.RED_BRICK_ROAD_PENDING_ACTION.UPDATE},
            },
        },
    ];

    const failureData: OnyxUpdate[] = [
        {
            onyxMethod: Onyx.METHOD.MERGE,
            key: `${ONYXKEYS.COLLECTION.POLICY}${policyID}`,
            value: {
                autoReporting: !enabled,
                pendingFields: {isAutoApprovalEnabled: null, harvesting: null},
            },
        },
    ];

    const successData: OnyxUpdate[] = [
        {
            onyxMethod: Onyx.METHOD.MERGE,
            key: `${ONYXKEYS.COLLECTION.POLICY}${policyID}`,
            value: {
                pendingFields: {isAutoApprovalEnabled: null, harvesting: null},
            },
        },
    ];

    const params: SetWorkspaceAutoReportingParams = {policyID, enabled};

    API.write(WRITE_COMMANDS.SET_WORKSPACE_AUTO_REPORTING, params, {optimisticData, failureData, successData});
}

function setWorkspaceAutoReportingFrequency(policyID: string, frequency: ValueOf<typeof CONST.POLICY.AUTO_REPORTING_FREQUENCIES>) {
    const optimisticData: OnyxUpdate[] = [
        {
            onyxMethod: Onyx.METHOD.MERGE,
            key: `${ONYXKEYS.COLLECTION.POLICY}${policyID}`,
            value: {
                autoReportingFrequency: frequency,
                pendingFields: {autoReportingFrequency: CONST.RED_BRICK_ROAD_PENDING_ACTION.UPDATE},
            },
        },
    ];

    const failureData: OnyxUpdate[] = [
        {
            onyxMethod: Onyx.METHOD.MERGE,
            key: `${ONYXKEYS.COLLECTION.POLICY}${policyID}`,
            value: {
                pendingFields: {autoReportingFrequency: null},
            },
        },
    ];

    const successData: OnyxUpdate[] = [
        {
            onyxMethod: Onyx.METHOD.MERGE,
            key: `${ONYXKEYS.COLLECTION.POLICY}${policyID}`,
            value: {
                pendingFields: {autoReportingFrequency: null},
            },
        },
    ];

    const params: SetWorkspaceAutoReportingFrequencyParams = {policyID, frequency};
    API.write(WRITE_COMMANDS.SET_WORKSPACE_AUTO_REPORTING_FREQUENCY, params, {optimisticData, failureData, successData});
}

function setWorkspaceAutoReportingMonthlyOffset(policyID: string, autoReportingOffset: number | ValueOf<typeof CONST.POLICY.AUTO_REPORTING_OFFSET>) {
    const value = JSON.stringify({autoReportingOffset: autoReportingOffset.toString()});

    const optimisticData: OnyxUpdate[] = [
        {
            onyxMethod: Onyx.METHOD.MERGE,
            key: `${ONYXKEYS.COLLECTION.POLICY}${policyID}`,
            value: {
                autoReportingOffset,
                pendingFields: {autoReportingOffset: CONST.RED_BRICK_ROAD_PENDING_ACTION.UPDATE},
            },
        },
    ];

    const failureData: OnyxUpdate[] = [
        {
            onyxMethod: Onyx.METHOD.MERGE,
            key: `${ONYXKEYS.COLLECTION.POLICY}${policyID}`,
            value: {
                pendingFields: {autoReportingOffset: null},
            },
        },
    ];

    const successData: OnyxUpdate[] = [
        {
            onyxMethod: Onyx.METHOD.MERGE,
            key: `${ONYXKEYS.COLLECTION.POLICY}${policyID}`,
            value: {
                pendingFields: {autoReportingOffset: null},
            },
        },
    ];

    const params: SetWorkspaceAutoReportingMonthlyOffsetParams = {policyID, value};
    API.write(WRITE_COMMANDS.SET_WORKSPACE_AUTO_REPORTING_MONTHLY_OFFSET, params, {optimisticData, failureData, successData});
}

function setWorkspaceApprovalMode(policyID: string, approver: string, approvalMode: ValueOf<typeof CONST.POLICY.APPROVAL_MODE>) {
    const isAutoApprovalEnabled = approvalMode === CONST.POLICY.APPROVAL_MODE.BASIC;

    const value = {
        approver,
        approvalMode,
        isAutoApprovalEnabled,
    };

    const optimisticData: OnyxUpdate[] = [
        {
            onyxMethod: Onyx.METHOD.MERGE,
            key: `${ONYXKEYS.COLLECTION.POLICY}${policyID}`,
            value: {
                ...value,
                pendingFields: {approvalMode: CONST.RED_BRICK_ROAD_PENDING_ACTION.UPDATE},
            },
        },
    ];

    const failureData: OnyxUpdate[] = [
        {
            onyxMethod: Onyx.METHOD.MERGE,
            key: `${ONYXKEYS.COLLECTION.POLICY}${policyID}`,
            value: {
                pendingFields: {approvalMode: null},
            },
        },
    ];

    const successData: OnyxUpdate[] = [
        {
            onyxMethod: Onyx.METHOD.MERGE,
            key: `${ONYXKEYS.COLLECTION.POLICY}${policyID}`,
            value: {
                pendingFields: {approvalMode: null},
            },
        },
    ];

    const params: SetWorkspaceApprovalModeParams = {policyID, value: JSON.stringify(value)};
    API.write(WRITE_COMMANDS.SET_WORKSPACE_APPROVAL_MODE, params, {optimisticData, failureData, successData});
}

/**
 * Build optimistic data for removing users from the announcement room
 */
function removeOptimisticAnnounceRoomMembers(policyID: string, accountIDs: number[]): AnnounceRoomMembersOnyxData {
    const announceReport = ReportUtils.getRoom(CONST.REPORT.CHAT_TYPE.POLICY_ANNOUNCE, policyID);
    const announceRoomMembers: AnnounceRoomMembersOnyxData = {
        onyxOptimisticData: [],
        onyxFailureData: [],
        onyxSuccessData: [],
    };

    if (!announceReport) {
        return announceRoomMembers;
    }

    if (announceReport?.participantAccountIDs) {
        const remainUsers = announceReport.participantAccountIDs.filter((e) => !accountIDs.includes(e));
        const pendingChatMembers = ReportUtils.getPendingChatMembers(accountIDs, announceReport?.pendingChatMembers ?? [], CONST.RED_BRICK_ROAD_PENDING_ACTION.DELETE);

        announceRoomMembers.onyxOptimisticData.push({
            onyxMethod: Onyx.METHOD.MERGE,
            key: `${ONYXKEYS.COLLECTION.REPORT}${announceReport.reportID}`,
            value: {
                participantAccountIDs: [...remainUsers],
                visibleChatMemberAccountIDs: [...remainUsers],
                pendingChatMembers,
            },
        });

        announceRoomMembers.onyxFailureData.push({
            onyxMethod: Onyx.METHOD.MERGE,
            key: `${ONYXKEYS.COLLECTION.REPORT}${announceReport.reportID}`,
            value: {
                participantAccountIDs: announceReport.participantAccountIDs,
                visibleChatMemberAccountIDs: announceReport.visibleChatMemberAccountIDs,
                pendingChatMembers: announceReport?.pendingChatMembers ?? null,
            },
        });
        announceRoomMembers.onyxSuccessData.push({
            onyxMethod: Onyx.METHOD.MERGE,
            key: `${ONYXKEYS.COLLECTION.REPORT}${announceReport.reportID}`,
            value: {
                pendingChatMembers: announceReport?.pendingChatMembers ?? null,
            },
        });
    }

    return announceRoomMembers;
}

/**
 * Remove the passed members from the policy employeeList
 * Please see https://github.com/Expensify/App/blob/main/README.md#Security for more details
 */
function removeMembers(accountIDs: number[], policyID: string) {
    // In case user selects only themselves (admin), their email will be filtered out and the members
    // array passed will be empty, prevent the function from proceeding in that case as there is no one to remove
    if (accountIDs.length === 0) {
        return;
    }

    const membersListKey = `${ONYXKEYS.COLLECTION.POLICY_MEMBERS}${policyID}` as const;
    const policy = ReportUtils.getPolicy(policyID);
    const workspaceChats = ReportUtils.getWorkspaceChats(policyID, accountIDs);
    const optimisticClosedReportActions = workspaceChats.map(() => ReportUtils.buildOptimisticClosedReportAction(sessionEmail, policy.name, CONST.REPORT.ARCHIVE_REASON.REMOVED_FROM_POLICY));

    const announceRoomMembers = removeOptimisticAnnounceRoomMembers(policyID, accountIDs);

    const optimisticMembersState: OnyxCollection<PolicyMember> = {};
    const successMembersState: OnyxCollection<PolicyMember> = {};
    const failureMembersState: OnyxCollection<PolicyMember> = {};
    accountIDs.forEach((accountID) => {
        optimisticMembersState[accountID] = {pendingAction: CONST.RED_BRICK_ROAD_PENDING_ACTION.DELETE};
        successMembersState[accountID] = null;
        failureMembersState[accountID] = {errors: ErrorUtils.getMicroSecondOnyxError('workspace.people.error.genericRemove')};
    });

    const optimisticData: OnyxUpdate[] = [
        {
            onyxMethod: Onyx.METHOD.MERGE,
            key: membersListKey,
            value: optimisticMembersState,
        },
        ...announceRoomMembers.onyxOptimisticData,
    ];

    const successData: OnyxUpdate[] = [
        {
            onyxMethod: Onyx.METHOD.MERGE,
            key: membersListKey,
            value: successMembersState,
        },
        ...announceRoomMembers.onyxSuccessData,
    ];

    const failureData: OnyxUpdate[] = [
        {
            onyxMethod: Onyx.METHOD.MERGE,
            key: membersListKey,
            value: failureMembersState,
        },
        ...announceRoomMembers.onyxFailureData,
    ];

    const pendingChatMembers = ReportUtils.getPendingChatMembers(accountIDs, [], CONST.RED_BRICK_ROAD_PENDING_ACTION.DELETE);

    workspaceChats.forEach((report) => {
        optimisticData.push({
            onyxMethod: Onyx.METHOD.MERGE,
            key: `${ONYXKEYS.COLLECTION.REPORT}${report?.reportID}`,
            value: {
                statusNum: CONST.REPORT.STATUS_NUM.CLOSED,
                stateNum: CONST.REPORT.STATE_NUM.APPROVED,
                oldPolicyName: policy.name,
                hasDraft: false,
                pendingChatMembers,
            },
        });
        successData.push({
            onyxMethod: Onyx.METHOD.MERGE,
            key: `${ONYXKEYS.COLLECTION.REPORT}${report?.reportID}`,
            value: {
                pendingChatMembers: null,
            },
        });
        failureData.push({
            onyxMethod: Onyx.METHOD.MERGE,
            key: `${ONYXKEYS.COLLECTION.REPORT}${report?.reportID}`,
            value: {
                pendingChatMembers: null,
            },
        });
    });
    optimisticClosedReportActions.forEach((reportAction, index) => {
        optimisticData.push({
            onyxMethod: Onyx.METHOD.MERGE,
            key: `${ONYXKEYS.COLLECTION.REPORT_ACTIONS}${workspaceChats?.[index]?.reportID}`,
            value: {[reportAction.reportActionID]: reportAction as ReportAction},
        });
    });

    // If the policy has primaryLoginsInvited, then it displays informative messages on the members page about which primary logins were added by secondary logins.
    // If we delete all these logins then we should clear the informative messages since they are no longer relevant.
    if (!isEmptyObject(policy?.primaryLoginsInvited ?? {})) {
        // Take the current policy members and remove them optimistically
        const policyMemberAccountIDs = Object.keys(allPolicyMembers?.[`${ONYXKEYS.COLLECTION.POLICY_MEMBERS}${policyID}`] ?? {}).map((accountID) => Number(accountID));
        const remainingMemberAccountIDs = policyMemberAccountIDs.filter((accountID) => !accountIDs.includes(accountID));
        const remainingLogins: string[] = PersonalDetailsUtils.getLoginsByAccountIDs(remainingMemberAccountIDs);
        const invitedPrimaryToSecondaryLogins: Record<string, string> = {};

        if (policy.primaryLoginsInvited) {
            Object.keys(policy.primaryLoginsInvited).forEach((key) => (invitedPrimaryToSecondaryLogins[policy.primaryLoginsInvited?.[key] ?? ''] = key));
        }

        // Then, if no remaining members exist that were invited by a secondary login, clear the informative messages
        if (!remainingLogins.some((remainingLogin) => !!invitedPrimaryToSecondaryLogins[remainingLogin])) {
            optimisticData.push({
                onyxMethod: Onyx.METHOD.MERGE,
                key: membersListKey,
                value: {
                    primaryLoginsInvited: null,
                },
            });
        }
    }

    const filteredWorkspaceChats = workspaceChats.filter((report): report is Report => report !== null);

    filteredWorkspaceChats.forEach(({reportID, stateNum, statusNum, hasDraft, oldPolicyName = null}) => {
        failureData.push({
            onyxMethod: Onyx.METHOD.MERGE,
            key: `${ONYXKEYS.COLLECTION.REPORT}${reportID}`,
            value: {
                stateNum,
                statusNum,
                hasDraft,
                oldPolicyName,
            },
        });
    });
    optimisticClosedReportActions.forEach((reportAction, index) => {
        failureData.push({
            onyxMethod: Onyx.METHOD.MERGE,
            key: `${ONYXKEYS.COLLECTION.REPORT_ACTIONS}${workspaceChats?.[index]?.reportID}`,
            value: {[reportAction.reportActionID]: null},
        });
    });

    const params: DeleteMembersFromWorkspaceParams = {
        emailList: accountIDs.map((accountID) => allPersonalDetails?.[accountID]?.login).join(','),
        policyID,
    };

    API.write(WRITE_COMMANDS.DELETE_MEMBERS_FROM_WORKSPACE, params, {optimisticData, successData, failureData});
}

function updateWorkspaceMembersRole(policyID: string, accountIDs: number[], newRole: typeof CONST.POLICY.ROLE.ADMIN | typeof CONST.POLICY.ROLE.USER) {
    const previousPolicyMembers = {...allPolicyMembers};
    const memberRoles: WorkspaceMembersRoleData[] = accountIDs.reduce((result: WorkspaceMembersRoleData[], accountID: number) => {
        if (!allPersonalDetails?.[accountID]?.login) {
            return result;
        }

        result.push({
            accountID,
            email: allPersonalDetails?.[accountID]?.login ?? '',
            role: newRole,
        });

        return result;
    }, []);

    const optimisticData: OnyxUpdate[] = [
        {
            onyxMethod: Onyx.METHOD.MERGE,
            key: `${ONYXKEYS.COLLECTION.POLICY_MEMBERS}${policyID}`,
            value: {
                ...memberRoles.reduce((member: Record<number, {role: string; pendingAction: PendingAction}>, current) => {
                    // eslint-disable-next-line no-param-reassign
                    member[current.accountID] = {role: current?.role, pendingAction: CONST.RED_BRICK_ROAD_PENDING_ACTION.UPDATE};
                    return member;
                }, {}),
                errors: null,
            },
        },
    ];

    const successData: OnyxUpdate[] = [
        {
            onyxMethod: Onyx.METHOD.MERGE,
            key: `${ONYXKEYS.COLLECTION.POLICY_MEMBERS}${policyID}`,
            value: {
                ...memberRoles.reduce((member: Record<number, {role: string; pendingAction: PendingAction}>, current) => {
                    // eslint-disable-next-line no-param-reassign
                    member[current.accountID] = {role: current?.role, pendingAction: null};
                    return member;
                }, {}),
                errors: null,
            },
        },
    ];

    const failureData: OnyxUpdate[] = [
        {
            onyxMethod: Onyx.METHOD.MERGE,
            key: `${ONYXKEYS.COLLECTION.POLICY_MEMBERS}${policyID}`,
            value: {
                ...(previousPolicyMembers[`${ONYXKEYS.COLLECTION.POLICY_MEMBERS}${policyID}`] as Record<string, PolicyMember | null>),
                errors: ErrorUtils.getMicroSecondOnyxError('workspace.editor.genericFailureMessage'),
            },
        },
    ];

    const params: UpdateWorkspaceMembersRoleParams = {
        policyID,
        employees: JSON.stringify(memberRoles.map((item) => ({email: item.email, role: item.role}))),
    };

    API.write(WRITE_COMMANDS.UPDATE_WORKSPACE_MEMBERS_ROLE, params, {optimisticData, successData, failureData});
}

/**
 * Optimistically create a chat for each member of the workspace, creates both optimistic and success data for onyx.
 *
 * @returns - object with onyxSuccessData, onyxOptimisticData, and optimisticReportIDs (map login to reportID)
 */
function createPolicyExpenseChats(policyID: string, invitedEmailsToAccountIDs: InvitedEmailsToAccountIDs, hasOutstandingChildRequest = false): WorkspaceMembersChats {
    const workspaceMembersChats: WorkspaceMembersChats = {
        onyxSuccessData: [],
        onyxOptimisticData: [],
        onyxFailureData: [],
        reportCreationData: {},
    };

    Object.keys(invitedEmailsToAccountIDs).forEach((email) => {
        const accountID = invitedEmailsToAccountIDs[email];
        const cleanAccountID = Number(accountID);
        const login = PhoneNumber.addSMSDomainIfPhoneNumber(email);

        const oldChat = ReportUtils.getChatByParticipantsAndPolicy([sessionAccountID, cleanAccountID], policyID);

        // If the chat already exists, we don't want to create a new one - just make sure it's not archived
        if (oldChat) {
            workspaceMembersChats.reportCreationData[login] = {
                reportID: oldChat.reportID,
            };
            workspaceMembersChats.onyxOptimisticData.push({
                onyxMethod: Onyx.METHOD.MERGE,
                key: `${ONYXKEYS.COLLECTION.REPORT}${oldChat.reportID}`,
                value: {
                    stateNum: CONST.REPORT.STATE_NUM.OPEN,
                    statusNum: CONST.REPORT.STATUS_NUM.OPEN,
                },
            });
            return;
        }
        const optimisticReport = ReportUtils.buildOptimisticChatReport([sessionAccountID, cleanAccountID], undefined, CONST.REPORT.CHAT_TYPE.POLICY_EXPENSE_CHAT, policyID, cleanAccountID);
        const optimisticCreatedAction = ReportUtils.buildOptimisticCreatedReportAction(login);

        workspaceMembersChats.reportCreationData[login] = {
            reportID: optimisticReport.reportID,
            reportActionID: optimisticCreatedAction.reportActionID,
        };

        workspaceMembersChats.onyxOptimisticData.push({
            onyxMethod: Onyx.METHOD.SET,
            key: `${ONYXKEYS.COLLECTION.REPORT}${optimisticReport.reportID}`,
            value: {
                ...optimisticReport,
                pendingFields: {
                    createChat: CONST.RED_BRICK_ROAD_PENDING_ACTION.ADD,
                },
                isOptimisticReport: true,
                hasOutstandingChildRequest,
                pendingChatMembers: [
                    {
                        accountID: accountID.toString(),
                        pendingAction: CONST.RED_BRICK_ROAD_PENDING_ACTION.ADD,
                    },
                ],
            },
        });
        workspaceMembersChats.onyxOptimisticData.push({
            onyxMethod: Onyx.METHOD.SET,
            key: `${ONYXKEYS.COLLECTION.REPORT_ACTIONS}${optimisticReport.reportID}`,
            value: {[optimisticCreatedAction.reportActionID]: optimisticCreatedAction},
        });

        workspaceMembersChats.onyxSuccessData.push({
            onyxMethod: Onyx.METHOD.MERGE,
            key: `${ONYXKEYS.COLLECTION.REPORT}${optimisticReport.reportID}`,
            value: {
                pendingFields: {
                    createChat: null,
                },
                errorFields: {
                    createChat: null,
                },
                isOptimisticReport: false,
                pendingChatMembers: null,
            },
        });
        workspaceMembersChats.onyxSuccessData.push({
            onyxMethod: Onyx.METHOD.MERGE,
            key: `${ONYXKEYS.COLLECTION.REPORT_ACTIONS}${optimisticReport.reportID}`,
            value: {[optimisticCreatedAction.reportActionID]: {pendingAction: null}},
        });

        workspaceMembersChats.onyxFailureData.push({
            onyxMethod: Onyx.METHOD.MERGE,
            key: `${ONYXKEYS.COLLECTION.REPORT_METADATA}${optimisticReport.reportID}`,
            value: {
                isLoadingInitialReportActions: false,
            },
        });
    });
    return workspaceMembersChats;
}

/**
 * Adds members to the specified workspace/policyID
 * Please see https://github.com/Expensify/App/blob/main/README.md#Security for more details
 */
function addMembersToWorkspace(invitedEmailsToAccountIDs: InvitedEmailsToAccountIDs, welcomeNote: string, policyID: string) {
    const membersListKey = `${ONYXKEYS.COLLECTION.POLICY_MEMBERS}${policyID}` as const;
    const logins = Object.keys(invitedEmailsToAccountIDs).map((memberLogin) => PhoneNumber.addSMSDomainIfPhoneNumber(memberLogin));
    const accountIDs = Object.values(invitedEmailsToAccountIDs);

    const newPersonalDetailsOnyxData = PersonalDetailsUtils.getNewPersonalDetailsOnyxData(logins, accountIDs);

    const announceRoomMembers = buildAnnounceRoomMembersOnyxData(policyID, accountIDs);

    // create onyx data for policy expense chats for each new member
    const membersChats = createPolicyExpenseChats(policyID, invitedEmailsToAccountIDs);

    const optimisticMembersState: OnyxCollection<PolicyMember> = {};
    const failureMembersState: OnyxCollection<PolicyMember> = {};
    accountIDs.forEach((accountID) => {
        optimisticMembersState[accountID] = {pendingAction: CONST.RED_BRICK_ROAD_PENDING_ACTION.ADD};
        failureMembersState[accountID] = {
            errors: ErrorUtils.getMicroSecondOnyxError('workspace.people.error.genericAdd'),
        };
    });

    const optimisticData: OnyxUpdate[] = [
        {
            onyxMethod: Onyx.METHOD.MERGE,
            key: membersListKey,

            // Convert to object with each key containing {pendingAction: ‘add’}
            value: optimisticMembersState,
        },
        ...newPersonalDetailsOnyxData.optimisticData,
        ...membersChats.onyxOptimisticData,
        ...announceRoomMembers.onyxOptimisticData,
    ];

    const successData: OnyxUpdate[] = [
        {
            onyxMethod: Onyx.METHOD.MERGE,
            key: membersListKey,

            // Convert to object with each key clearing pendingAction, when it is an existing account.
            // Remove the object, when it is a newly created account.
            value: accountIDs.reduce((accountIDsWithClearedPendingAction, accountID) => {
                let value = null;
                const accountAlreadyExists = !isEmptyObject(allPersonalDetails?.[accountID]);

                if (accountAlreadyExists) {
                    value = {pendingAction: null, errors: null};
                }

                return {...accountIDsWithClearedPendingAction, [accountID]: value};
            }, {}),
        },
        ...newPersonalDetailsOnyxData.finallyData,
        ...membersChats.onyxSuccessData,
        ...announceRoomMembers.onyxSuccessData,
    ];

    const failureData: OnyxUpdate[] = [
        {
            onyxMethod: Onyx.METHOD.MERGE,
            key: membersListKey,

            // Convert to object with each key containing the error. We don’t
            // need to remove the members since that is handled by onClose of OfflineWithFeedback.
            value: failureMembersState,
        },
        ...newPersonalDetailsOnyxData.finallyData,
        ...membersChats.onyxFailureData,
        ...announceRoomMembers.onyxFailureData,
    ];

    const params: AddMembersToWorkspaceParams = {
        employees: JSON.stringify(logins.map((login) => ({email: login}))),
        welcomeNote: new ExpensiMark().replace(welcomeNote),
        policyID,
    };
    if (!isEmptyObject(membersChats.reportCreationData)) {
        params.reportCreationData = JSON.stringify(membersChats.reportCreationData);
    }
    API.write(WRITE_COMMANDS.ADD_MEMBERS_TO_WORKSPACE, params, {optimisticData, successData, failureData});
}

/**
 * Invite member to the specified policyID
 * Please see https://github.com/Expensify/App/blob/main/README.md#Security for more details
 */
function inviteMemberToWorkspace(policyID: string, inviterEmail: string) {
    const memberJoinKey = `${ONYXKEYS.COLLECTION.POLICY_JOIN_MEMBER}${policyID}` as const;

    const optimisticMembersState = {policyID, inviterEmail};
    const failureMembersState = {policyID, inviterEmail};

    const optimisticData: OnyxUpdate[] = [
        {
            onyxMethod: Onyx.METHOD.MERGE,
            key: memberJoinKey,
            value: optimisticMembersState,
        },
    ];

    const failureData: OnyxUpdate[] = [
        {
            onyxMethod: Onyx.METHOD.MERGE,
            key: memberJoinKey,
            value: {...failureMembersState, errors: ErrorUtils.getMicroSecondOnyxError('common.genericEditFailureMessage')},
        },
    ];

    const params = {policyID, inviterEmail};

    API.write(WRITE_COMMANDS.JOIN_POLICY_VIA_INVITE_LINK, params, {optimisticData, failureData});
}

/**
 * Updates a workspace avatar image
 */
function updateWorkspaceAvatar(policyID: string, file: File) {
    const optimisticData: OnyxUpdate[] = [
        {
            onyxMethod: Onyx.METHOD.MERGE,
            key: `${ONYXKEYS.COLLECTION.POLICY}${policyID}`,
            value: {
                avatar: file.uri,
                originalFileName: file.name,
                errorFields: {
                    avatar: null,
                },
                pendingFields: {
                    avatar: CONST.RED_BRICK_ROAD_PENDING_ACTION.UPDATE,
                },
            },
        },
    ];
    const finallyData: OnyxUpdate[] = [
        {
            onyxMethod: Onyx.METHOD.MERGE,
            key: `${ONYXKEYS.COLLECTION.POLICY}${policyID}`,
            value: {
                pendingFields: {
                    avatar: null,
                },
            },
        },
    ];
    const failureData: OnyxUpdate[] = [
        {
            onyxMethod: Onyx.METHOD.MERGE,
            key: `${ONYXKEYS.COLLECTION.POLICY}${policyID}`,
            value: {
                avatar: allPolicies?.[`${ONYXKEYS.COLLECTION.POLICY}${policyID}`]?.avatar,
            },
        },
    ];

    const params: UpdateWorkspaceAvatarParams = {
        policyID,
        file,
    };

    API.write(WRITE_COMMANDS.UPDATE_WORKSPACE_AVATAR, params, {optimisticData, finallyData, failureData});
}

/**
 * Deletes the avatar image for the workspace
 */
function deleteWorkspaceAvatar(policyID: string) {
    const optimisticData: OnyxUpdate[] = [
        {
            onyxMethod: Onyx.METHOD.MERGE,
            key: `${ONYXKEYS.COLLECTION.POLICY}${policyID}`,
            value: {
                pendingFields: {
                    avatar: CONST.RED_BRICK_ROAD_PENDING_ACTION.UPDATE,
                },
                errorFields: {
                    avatar: null,
                },
                avatar: '',
            },
        },
    ];
    const finallyData: OnyxUpdate[] = [
        {
            onyxMethod: Onyx.METHOD.MERGE,
            key: `${ONYXKEYS.COLLECTION.POLICY}${policyID}`,
            value: {
                pendingFields: {
                    avatar: null,
                },
            },
        },
    ];
    const failureData: OnyxUpdate[] = [
        {
            onyxMethod: Onyx.METHOD.MERGE,
            key: `${ONYXKEYS.COLLECTION.POLICY}${policyID}`,
            value: {
                errorFields: {
                    avatar: ErrorUtils.getMicroSecondOnyxError('avatarWithImagePicker.deleteWorkspaceError'),
                },
            },
        },
    ];

    const params: DeleteWorkspaceAvatarParams = {policyID};

    API.write(WRITE_COMMANDS.DELETE_WORKSPACE_AVATAR, params, {optimisticData, finallyData, failureData});
}

/**
 * Clear error and pending fields for the workspace avatar
 */
function clearAvatarErrors(policyID: string) {
    Onyx.merge(`${ONYXKEYS.COLLECTION.POLICY}${policyID}`, {
        errorFields: {
            avatar: null,
        },
        pendingFields: {
            avatar: null,
        },
    });
}

/**
 * Optimistically update the general settings. Set the general settings as pending until the response succeeds.
 * If the response fails set a general error message. Clear the error message when updating.
 */
function updateGeneralSettings(policyID: string, name: string, currency: string) {
    const policy = allPolicies?.[`${ONYXKEYS.COLLECTION.POLICY}${policyID}`];

    if (!policy) {
        return;
    }

    const distanceUnit = Object.values(policy?.customUnits ?? {}).find((unit) => unit.name === CONST.CUSTOM_UNITS.NAME_DISTANCE);
    const distanceRate = Object.values(distanceUnit?.rates ?? {}).find((rate) => rate.name === CONST.CUSTOM_UNITS.DEFAULT_RATE);

    const optimisticData: OnyxUpdate[] = [
        {
            // We use SET because it's faster than merge and avoids a race condition when setting the currency and navigating the user to the Bank account page in confirmCurrencyChangeAndHideModal
            onyxMethod: Onyx.METHOD.SET,
            key: `${ONYXKEYS.COLLECTION.POLICY}${policyID}`,
            value: {
                ...policy,

                pendingFields: {
                    generalSettings: CONST.RED_BRICK_ROAD_PENDING_ACTION.UPDATE,
                },

                // Clear errorFields in case the user didn't dismiss the general settings error
                errorFields: {
                    generalSettings: null,
                },
                name,
                outputCurrency: currency,
                ...(distanceUnit?.customUnitID && distanceRate?.customUnitRateID
                    ? {
                          customUnits: {
                              [distanceUnit?.customUnitID]: {
                                  ...distanceUnit,
                                  rates: {
                                      [distanceRate?.customUnitRateID]: {
                                          ...distanceRate,
                                          currency,
                                      },
                                  },
                              },
                          },
                      }
                    : {}),
            },
        },
    ];
    const finallyData: OnyxUpdate[] = [
        {
            onyxMethod: Onyx.METHOD.MERGE,
            key: `${ONYXKEYS.COLLECTION.POLICY}${policyID}`,
            value: {
                pendingFields: {
                    generalSettings: null,
                },
            },
        },
    ];
    const failureData: OnyxUpdate[] = [
        {
            onyxMethod: Onyx.METHOD.MERGE,
            key: `${ONYXKEYS.COLLECTION.POLICY}${policyID}`,
            value: {
                errorFields: {
                    generalSettings: ErrorUtils.getMicroSecondOnyxError('workspace.editor.genericFailureMessage'),
                },
                ...(distanceUnit?.customUnitID
                    ? {
                          customUnits: {
                              [distanceUnit.customUnitID]: distanceUnit,
                          },
                      }
                    : {}),
            },
        },
    ];

    const params: UpdateWorkspaceGeneralSettingsParams = {
        policyID,
        workspaceName: name,
        currency,
    };

    API.write(WRITE_COMMANDS.UPDATE_WORKSPACE_GENERAL_SETTINGS, params, {
        optimisticData,
        finallyData,
        failureData,
    });
}

function updateWorkspaceDescription(policyID: string, description: string, currentDescription: string) {
    if (description === currentDescription) {
        return;
    }
    const parsedDescription = ReportUtils.getParsedComment(description);

    const optimisticData: OnyxUpdate[] = [
        {
            onyxMethod: Onyx.METHOD.MERGE,
            key: `${ONYXKEYS.COLLECTION.POLICY}${policyID}`,
            value: {
                description: parsedDescription,
                pendingFields: {
                    description: CONST.RED_BRICK_ROAD_PENDING_ACTION.UPDATE,
                },
                errorFields: {
                    description: null,
                },
            },
        },
    ];
    const finallyData: OnyxUpdate[] = [
        {
            onyxMethod: Onyx.METHOD.MERGE,
            key: `${ONYXKEYS.COLLECTION.POLICY}${policyID}`,
            value: {
                pendingFields: {
                    description: null,
                },
            },
        },
    ];
    const failureData: OnyxUpdate[] = [
        {
            onyxMethod: Onyx.METHOD.MERGE,
            key: `${ONYXKEYS.COLLECTION.POLICY}${policyID}`,
            value: {
                errorFields: {
                    description: ErrorUtils.getMicroSecondOnyxError('workspace.editor.genericFailureMessage'),
                },
            },
        },
    ];

    const params: UpdateWorkspaceDescriptionParams = {
        policyID,
        description: parsedDescription,
    };

    API.write(WRITE_COMMANDS.UPDATE_WORKSPACE_DESCRIPTION, params, {
        optimisticData,
        finallyData,
        failureData,
    });
}

function clearWorkspaceGeneralSettingsErrors(policyID: string) {
    Onyx.merge(`${ONYXKEYS.COLLECTION.POLICY}${policyID}`, {
        errorFields: {
            generalSettings: null,
        },
    });
}

function setWorkspaceErrors(policyID: string, errors: Errors) {
    if (!allPolicies?.[policyID]) {
        return;
    }

    Onyx.merge(`${ONYXKEYS.COLLECTION.POLICY}${policyID}`, {errors: null});
    Onyx.merge(`${ONYXKEYS.COLLECTION.POLICY}${policyID}`, {errors});
}

function clearCustomUnitErrors(policyID: string, customUnitID: string, customUnitRateID: string) {
    Onyx.merge(`${ONYXKEYS.COLLECTION.POLICY}${policyID}`, {
        customUnits: {
            [customUnitID]: {
                errors: null,
                pendingAction: null,
                rates: {
                    [customUnitRateID]: {
                        errors: null,
                        pendingAction: null,
                    },
                },
            },
        },
    });
}

function hideWorkspaceAlertMessage(policyID: string) {
    if (!allPolicies?.[policyID]) {
        return;
    }

    Onyx.merge(`${ONYXKEYS.COLLECTION.POLICY}${policyID}`, {alertMessage: ''});
}

function updateWorkspaceCustomUnitAndRate(policyID: string, currentCustomUnit: CustomUnit, newCustomUnit: NewCustomUnit, lastModified?: string) {
    if (!currentCustomUnit.customUnitID || !newCustomUnit?.customUnitID || !newCustomUnit.rates?.customUnitRateID) {
        return;
    }

    const optimisticData: OnyxUpdate[] = [
        {
            onyxMethod: Onyx.METHOD.MERGE,
            key: `${ONYXKEYS.COLLECTION.POLICY}${policyID}`,
            value: {
                customUnits: {
                    [newCustomUnit.customUnitID]: {
                        ...newCustomUnit,
                        rates: {
                            [newCustomUnit.rates.customUnitRateID]: {
                                ...newCustomUnit.rates,
                                errors: null,
                                pendingAction: CONST.RED_BRICK_ROAD_PENDING_ACTION.UPDATE,
                            },
                        },
                        pendingAction: CONST.RED_BRICK_ROAD_PENDING_ACTION.UPDATE,
                    },
                },
            },
        },
    ];

    const successData: OnyxUpdate[] = [
        {
            onyxMethod: Onyx.METHOD.MERGE,
            key: `${ONYXKEYS.COLLECTION.POLICY}${policyID}`,
            value: {
                customUnits: {
                    [newCustomUnit.customUnitID]: {
                        pendingAction: null,
                        errors: null,
                        rates: {
                            [newCustomUnit.rates.customUnitRateID]: {
                                pendingAction: null,
                            },
                        },
                    },
                },
            },
        },
    ];

    const failureData: OnyxUpdate[] = [
        {
            onyxMethod: Onyx.METHOD.MERGE,
            key: `${ONYXKEYS.COLLECTION.POLICY}${policyID}`,
            value: {
                customUnits: {
                    [currentCustomUnit.customUnitID]: {
                        customUnitID: currentCustomUnit.customUnitID,
                        rates: {
                            [newCustomUnit.rates.customUnitRateID]: {
                                ...currentCustomUnit.rates,
                                errors: ErrorUtils.getMicroSecondOnyxError('workspace.reimburse.updateCustomUnitError'),
                            },
                        },
                    },
                },
            },
        },
    ];

    const newCustomUnitParam = lodashClone(newCustomUnit);
    const {pendingAction, errors, ...newRates} = newCustomUnitParam.rates ?? {};
    newCustomUnitParam.rates = newRates;

    const params: UpdateWorkspaceCustomUnitAndRateParams = {
        policyID,
        lastModified,
        customUnit: JSON.stringify(newCustomUnitParam),
        customUnitRate: JSON.stringify(newCustomUnitParam.rates),
    };

    API.write(WRITE_COMMANDS.UPDATE_WORKSPACE_CUSTOM_UNIT_AND_RATE, params, {optimisticData, successData, failureData});
}

/**
 * Removes an error after trying to delete a member
 */
function clearDeleteMemberError(policyID: string, accountID: number) {
    Onyx.merge(`${ONYXKEYS.COLLECTION.POLICY_MEMBERS}${policyID}`, {
        [accountID]: {
            pendingAction: null,
            errors: null,
        },
    });
}

/**
 * Removes an error after trying to add a member
 */
function clearAddMemberError(policyID: string, accountID: number) {
    Onyx.merge(`${ONYXKEYS.COLLECTION.POLICY_MEMBERS}${policyID}`, {
        [accountID]: null,
    });
    Onyx.merge(`${ONYXKEYS.PERSONAL_DETAILS_LIST}`, {
        [accountID]: null,
    });
}

/**
 * Removes an error after trying to delete a workspace
 */
function clearDeleteWorkspaceError(policyID: string) {
    Onyx.merge(`${ONYXKEYS.COLLECTION.POLICY}${policyID}`, {
        pendingAction: null,
        errors: null,
    });
}

/**
 * Removes the workspace after failure to create.
 */
function removeWorkspace(policyID: string) {
    Onyx.set(`${ONYXKEYS.COLLECTION.POLICY}${policyID}`, null);
}

/**
 * Generate a policy name based on an email and policy list.
 * @param [email] the email to base the workspace name on. If not passed, will use the logged-in user's email instead
 */
function generateDefaultWorkspaceName(email = ''): string {
    const emailParts = email ? email.split('@') : sessionEmail.split('@');
    let defaultWorkspaceName = '';
    if (!emailParts || emailParts.length !== 2) {
        return defaultWorkspaceName;
    }
    const username = emailParts[0];
    const domain = emailParts[1];

    if (PUBLIC_DOMAINS.some((publicDomain) => publicDomain === domain.toLowerCase())) {
        defaultWorkspaceName = `${Str.UCFirst(username)}'s Workspace`;
    } else {
        defaultWorkspaceName = `${Str.UCFirst(domain.split('.')[0])}'s Workspace`;
    }

    if (`@${domain.toLowerCase()}` === CONST.SMS.DOMAIN) {
        defaultWorkspaceName = 'My Group Workspace';
    }

    if (isEmptyObject(allPolicies)) {
        return defaultWorkspaceName;
    }

    // find default named workspaces and increment the last number
    const numberRegEx = new RegExp(`${escapeRegExp(defaultWorkspaceName)} ?(\\d*)`, 'i');
    const parsedWorkspaceNumbers = Object.values(allPolicies ?? {})
        .filter((policy) => policy?.name && numberRegEx.test(policy.name))
        .map((policy) => Number(numberRegEx.exec(policy?.name ?? '')?.[1] ?? '1')); // parse the number at the end
    const lastWorkspaceNumber = Math.max(...parsedWorkspaceNumbers);
    return lastWorkspaceNumber !== -Infinity ? `${defaultWorkspaceName} ${lastWorkspaceNumber + 1}` : defaultWorkspaceName;
}

/**
 * Returns a client generated 16 character hexadecimal value for the policyID
 */
function generatePolicyID(): string {
    return NumberUtils.generateHexadecimalValue(16);
}

/**
 * Returns a client generated 13 character hexadecimal value for a custom unit ID
 */
function generateCustomUnitID(): string {
    return NumberUtils.generateHexadecimalValue(13);
}

function buildOptimisticCustomUnits(): OptimisticCustomUnits {
    const currency = allPersonalDetails?.[sessionAccountID]?.localCurrencyCode ?? CONST.CURRENCY.USD;
    const customUnitID = generateCustomUnitID();
    const customUnitRateID = generateCustomUnitID();

    const customUnits: Record<string, CustomUnit> = {
        [customUnitID]: {
            customUnitID,
            name: CONST.CUSTOM_UNITS.NAME_DISTANCE,
            attributes: {
                unit: CONST.CUSTOM_UNITS.DISTANCE_UNIT_MILES,
            },
            rates: {
                [customUnitRateID]: {
                    customUnitRateID,
                    name: CONST.CUSTOM_UNITS.DEFAULT_RATE,
                    rate: CONST.CUSTOM_UNITS.MILEAGE_IRS_RATE * CONST.POLICY.CUSTOM_UNIT_RATE_BASE_OFFSET,
                    currency,
                },
            },
        },
    };

    return {
        customUnits,
        customUnitID,
        customUnitRateID,
        outputCurrency: currency,
    };
}

/**
 * Optimistically creates a Policy Draft for a new workspace
 *
 * @param [policyOwnerEmail] the email of the account to make the owner of the policy
 * @param [policyName] custom policy name we will use for created workspace
 * @param [policyID] custom policy id we will use for created workspace
 * @param [makeMeAdmin] leave the calling account as an admin on the policy
 */
function createDraftInitialWorkspace(policyOwnerEmail = '', policyName = '', policyID = generatePolicyID(), makeMeAdmin = false) {
    const workspaceName = policyName || generateDefaultWorkspaceName(policyOwnerEmail);
    const {customUnits, outputCurrency} = buildOptimisticCustomUnits();

    const optimisticData: OnyxUpdate[] = [
        {
            onyxMethod: Onyx.METHOD.SET,
            key: `${ONYXKEYS.COLLECTION.POLICY_DRAFTS}${policyID}`,
            value: {
                id: policyID,
                type: CONST.POLICY.TYPE.FREE,
                name: workspaceName,
                role: CONST.POLICY.ROLE.ADMIN,
                owner: sessionEmail,
                ownerAccountID: sessionAccountID,
                isPolicyExpenseChatEnabled: true,
                outputCurrency,
                pendingAction: CONST.RED_BRICK_ROAD_PENDING_ACTION.ADD,
                customUnits,
                makeMeAdmin,
            },
        },
        {
            onyxMethod: Onyx.METHOD.SET,
            key: `${ONYXKEYS.COLLECTION.POLICY_MEMBERS_DRAFTS}${policyID}`,
            value: {
                [sessionAccountID]: {
                    role: CONST.POLICY.ROLE.ADMIN,
                    errors: {},
                },
            },
        },
    ];

    Onyx.update(optimisticData);
}

/**
 * Optimistically creates a new workspace and default workspace chats
 *
 * @param [policyOwnerEmail] the email of the account to make the owner of the policy
 * @param [makeMeAdmin] leave the calling account as an admin on the policy
 * @param [policyName] custom policy name we will use for created workspace
 * @param [policyID] custom policy id we will use for created workspace
 */
function createWorkspace(policyOwnerEmail = '', makeMeAdmin = false, policyName = '', policyID = generatePolicyID()): string {
    const workspaceName = policyName || generateDefaultWorkspaceName(policyOwnerEmail);

    const {customUnits, customUnitID, customUnitRateID, outputCurrency} = buildOptimisticCustomUnits();

    const {
        announceChatReportID,
        announceChatData,
        announceReportActionData,
        announceCreatedReportActionID,
        adminsChatReportID,
        adminsChatData,
        adminsReportActionData,
        adminsCreatedReportActionID,
        expenseChatReportID,
        expenseChatData,
        expenseReportActionData,
        expenseCreatedReportActionID,
    } = ReportUtils.buildOptimisticWorkspaceChats(policyID, workspaceName);
    const optimisticData: OnyxUpdate[] = [
        {
            onyxMethod: Onyx.METHOD.SET,
            key: `${ONYXKEYS.COLLECTION.POLICY}${policyID}`,
            value: {
                id: policyID,
                type: CONST.POLICY.TYPE.FREE,
                name: workspaceName,
                role: CONST.POLICY.ROLE.ADMIN,
                owner: sessionEmail,
                ownerAccountID: sessionAccountID,
                isPolicyExpenseChatEnabled: true,
                outputCurrency,
                pendingAction: CONST.RED_BRICK_ROAD_PENDING_ACTION.ADD,
                customUnits,
                areCategoriesEnabled: true,
                areTagsEnabled: false,
                areDistanceRatesEnabled: false,
                areWorkflowsEnabled: false,
                areReportFieldsEnabled: false,
                areConnectionsEnabled: false,
            },
        },
        {
            onyxMethod: Onyx.METHOD.SET,
            key: `${ONYXKEYS.COLLECTION.POLICY_MEMBERS}${policyID}`,
            value: {
                [sessionAccountID]: {
                    role: CONST.POLICY.ROLE.ADMIN,
                    errors: {},
                },
            },
        },
        {
            onyxMethod: Onyx.METHOD.SET,
            key: `${ONYXKEYS.COLLECTION.REPORT}${announceChatReportID}`,
            value: {
                pendingFields: {
                    addWorkspaceRoom: CONST.RED_BRICK_ROAD_PENDING_ACTION.ADD,
                },
                ...announceChatData,
            },
        },
        {
            onyxMethod: Onyx.METHOD.SET,
            key: `${ONYXKEYS.COLLECTION.REPORT_ACTIONS}${announceChatReportID}`,
            value: announceReportActionData,
        },
        {
            onyxMethod: Onyx.METHOD.SET,
            key: `${ONYXKEYS.COLLECTION.REPORT}${adminsChatReportID}`,
            value: {
                pendingFields: {
                    addWorkspaceRoom: CONST.RED_BRICK_ROAD_PENDING_ACTION.ADD,
                },
                ...adminsChatData,
            },
        },
        {
            onyxMethod: Onyx.METHOD.SET,
            key: `${ONYXKEYS.COLLECTION.REPORT_ACTIONS}${adminsChatReportID}`,
            value: adminsReportActionData,
        },
        {
            onyxMethod: Onyx.METHOD.SET,
            key: `${ONYXKEYS.COLLECTION.REPORT}${expenseChatReportID}`,
            value: {
                pendingFields: {
                    addWorkspaceRoom: CONST.RED_BRICK_ROAD_PENDING_ACTION.ADD,
                },
                ...expenseChatData,
            },
        },
        {
            onyxMethod: Onyx.METHOD.SET,
            key: `${ONYXKEYS.COLLECTION.REPORT_ACTIONS}${expenseChatReportID}`,
            value: expenseReportActionData,
        },
        {
            onyxMethod: Onyx.METHOD.SET,
            key: `${ONYXKEYS.COLLECTION.POLICY_DRAFTS}${policyID}`,
            value: null,
        },
        {
            onyxMethod: Onyx.METHOD.SET,
            key: `${ONYXKEYS.COLLECTION.POLICY_MEMBERS_DRAFTS}${policyID}`,
            value: null,
        },
    ];

    const successData: OnyxUpdate[] = [
        {
            onyxMethod: Onyx.METHOD.MERGE,
            key: `${ONYXKEYS.COLLECTION.POLICY}${policyID}`,
            value: {pendingAction: null},
        },
        {
            onyxMethod: Onyx.METHOD.MERGE,
            key: `${ONYXKEYS.COLLECTION.REPORT}${announceChatReportID}`,
            value: {
                pendingFields: {
                    addWorkspaceRoom: null,
                },
                pendingAction: null,
            },
        },
        {
            onyxMethod: Onyx.METHOD.MERGE,
            key: `${ONYXKEYS.COLLECTION.REPORT_ACTIONS}${announceChatReportID}`,
            value: {
                [announceCreatedReportActionID]: {
                    pendingAction: null,
                },
            },
        },
        {
            onyxMethod: Onyx.METHOD.MERGE,
            key: `${ONYXKEYS.COLLECTION.REPORT}${adminsChatReportID}`,
            value: {
                pendingFields: {
                    addWorkspaceRoom: null,
                },
                pendingAction: null,
                pendingChatMembers: [],
            },
        },
        {
            onyxMethod: Onyx.METHOD.MERGE,
            key: `${ONYXKEYS.COLLECTION.REPORT_ACTIONS}${adminsChatReportID}`,
            value: {
                [adminsCreatedReportActionID]: {
                    pendingAction: null,
                },
            },
        },
        {
            onyxMethod: Onyx.METHOD.MERGE,
            key: `${ONYXKEYS.COLLECTION.REPORT}${expenseChatReportID}`,
            value: {
                pendingFields: {
                    addWorkspaceRoom: null,
                },
                pendingAction: null,
            },
        },
        {
            onyxMethod: Onyx.METHOD.MERGE,
            key: `${ONYXKEYS.COLLECTION.REPORT_ACTIONS}${expenseChatReportID}`,
            value: {
                [expenseCreatedReportActionID]: {
                    pendingAction: null,
                },
            },
        },
    ];

    const failureData: OnyxUpdate[] = [
        {
            onyxMethod: Onyx.METHOD.SET,
            key: `${ONYXKEYS.COLLECTION.POLICY_MEMBERS}${policyID}`,
            value: null,
        },
        {
            onyxMethod: Onyx.METHOD.SET,
            key: `${ONYXKEYS.COLLECTION.REPORT}${announceChatReportID}`,
            value: null,
        },
        {
            onyxMethod: Onyx.METHOD.SET,
            key: `${ONYXKEYS.COLLECTION.REPORT_ACTIONS}${announceChatReportID}`,
            value: null,
        },
        {
            onyxMethod: Onyx.METHOD.SET,
            key: `${ONYXKEYS.COLLECTION.REPORT}${adminsChatReportID}`,
            value: null,
        },
        {
            onyxMethod: Onyx.METHOD.SET,
            key: `${ONYXKEYS.COLLECTION.REPORT_ACTIONS}${adminsChatReportID}`,
            value: null,
        },
        {
            onyxMethod: Onyx.METHOD.SET,
            key: `${ONYXKEYS.COLLECTION.REPORT}${expenseChatReportID}`,
            value: null,
        },
        {
            onyxMethod: Onyx.METHOD.SET,
            key: `${ONYXKEYS.COLLECTION.REPORT_ACTIONS}${expenseChatReportID}`,
            value: null,
        },
    ];

    const params: CreateWorkspaceParams = {
        policyID,
        announceChatReportID,
        adminsChatReportID,
        expenseChatReportID,
        ownerEmail: policyOwnerEmail,
        makeMeAdmin,
        policyName: workspaceName,
        type: CONST.POLICY.TYPE.FREE,
        announceCreatedReportActionID,
        adminsCreatedReportActionID,
        expenseCreatedReportActionID,
        customUnitID,
        customUnitRateID,
    };

    API.write(WRITE_COMMANDS.CREATE_WORKSPACE, params, {optimisticData, successData, failureData});

    return adminsChatReportID;
}

function openWorkspaceReimburseView(policyID: string) {
    if (!policyID) {
        Log.warn('openWorkspaceReimburseView invalid params', {policyID});
        return;
    }

    const successData: OnyxUpdate[] = [
        {
            onyxMethod: Onyx.METHOD.MERGE,
            key: ONYXKEYS.REIMBURSEMENT_ACCOUNT,
            value: {
                isLoading: false,
            },
        },
    ];

    const failureData: OnyxUpdate[] = [
        {
            onyxMethod: Onyx.METHOD.MERGE,
            key: ONYXKEYS.REIMBURSEMENT_ACCOUNT,
            value: {
                isLoading: false,
            },
        },
    ];

    const params: OpenWorkspaceReimburseViewParams = {policyID};

    API.read(READ_COMMANDS.OPEN_WORKSPACE_REIMBURSE_VIEW, params, {successData, failureData});
}

function setPolicyIDForReimburseView(policyID: string) {
    Onyx.merge(ONYXKEYS.WORKSPACE_RATE_AND_UNIT, {policyID, rate: null, unit: null});
}

function clearOnyxDataForReimburseView() {
    Onyx.merge(ONYXKEYS.WORKSPACE_RATE_AND_UNIT, null);
}

function setRateForReimburseView(rate: string) {
    Onyx.merge(ONYXKEYS.WORKSPACE_RATE_AND_UNIT, {rate});
}

function setUnitForReimburseView(unit: Unit) {
    Onyx.merge(ONYXKEYS.WORKSPACE_RATE_AND_UNIT, {unit});
}

/**
 * Returns the accountIDs of the members of the policy whose data is passed in the parameters
 */
function openWorkspace(policyID: string, clientMemberAccountIDs: number[]) {
    if (!policyID || !clientMemberAccountIDs) {
        Log.warn('openWorkspace invalid params', {policyID, clientMemberAccountIDs});
        return;
    }

    const params: OpenWorkspaceParams = {
        policyID,
        clientMemberAccountIDs: JSON.stringify(clientMemberAccountIDs),
    };

    API.read(READ_COMMANDS.OPEN_WORKSPACE, params);
}

function openWorkspaceMembersPage(policyID: string, clientMemberEmails: string[]) {
    if (!policyID || !clientMemberEmails) {
        Log.warn('openWorkspaceMembersPage invalid params', {policyID, clientMemberEmails});
        return;
    }

    const params: OpenWorkspaceMembersPageParams = {
        policyID,
        clientMemberEmails: JSON.stringify(clientMemberEmails),
    };

    API.read(READ_COMMANDS.OPEN_WORKSPACE_MEMBERS_PAGE, params);
}

function openPolicyCategoriesPage(policyID: string) {
    if (!policyID) {
        Log.warn('openPolicyCategoriesPage invalid params', {policyID});
        return;
    }

    const params: OpenPolicyCategoriesPageParams = {
        policyID,
    };

    API.read(READ_COMMANDS.OPEN_POLICY_CATEGORIES_PAGE, params);
}

function openPolicyTagsPage(policyID: string) {
    if (!policyID) {
        Log.warn('openPolicyTasgPage invalid params', {policyID});
        return;
    }

    const params: OpenPolicyTagsPageParams = {
        policyID,
    };

    API.read(READ_COMMANDS.OPEN_POLICY_TAGS_PAGE, params);
}

function openWorkspaceInvitePage(policyID: string, clientMemberEmails: string[]) {
    if (!policyID || !clientMemberEmails) {
        Log.warn('openWorkspaceInvitePage invalid params', {policyID, clientMemberEmails});
        return;
    }

    const params: OpenWorkspaceInvitePageParams = {
        policyID,
        clientMemberEmails: JSON.stringify(clientMemberEmails),
    };

    API.read(READ_COMMANDS.OPEN_WORKSPACE_INVITE_PAGE, params);
}

function openDraftWorkspaceRequest(policyID: string) {
    const params: OpenDraftWorkspaceRequestParams = {policyID};

    API.read(READ_COMMANDS.OPEN_DRAFT_WORKSPACE_REQUEST, params);
}

function setWorkspaceInviteMembersDraft(policyID: string, invitedEmailsToAccountIDs: InvitedEmailsToAccountIDs) {
    Onyx.set(`${ONYXKEYS.COLLECTION.WORKSPACE_INVITE_MEMBERS_DRAFT}${policyID}`, invitedEmailsToAccountIDs);
}

function setWorkspaceInviteMessageDraft(policyID: string, message: string) {
    Onyx.set(`${ONYXKEYS.COLLECTION.WORKSPACE_INVITE_MESSAGE_DRAFT}${policyID}`, message);
}

function clearErrors(policyID: string) {
    setWorkspaceErrors(policyID, {});
    hideWorkspaceAlertMessage(policyID);
}

/**
 * Dismiss the informative messages about which policy members were added with primary logins when invited with their secondary login.
 */
function dismissAddedWithPrimaryLoginMessages(policyID: string) {
    Onyx.merge(`${ONYXKEYS.COLLECTION.POLICY}${policyID}`, {primaryLoginsInvited: null});
}

function buildOptimisticPolicyRecentlyUsedCategories(policyID?: string, category?: string) {
    if (!policyID || !category) {
        return [];
    }

    const policyRecentlyUsedCategories = allRecentlyUsedCategories?.[`${ONYXKEYS.COLLECTION.POLICY_RECENTLY_USED_CATEGORIES}${policyID}`] ?? [];

    return lodashUnion([category], policyRecentlyUsedCategories);
}

function buildOptimisticPolicyRecentlyUsedTags(policyID?: string, transactionTags?: string): RecentlyUsedTags {
    if (!policyID || !transactionTags) {
        return {};
    }

    const policyTags = allPolicyTags?.[`${ONYXKEYS.COLLECTION.POLICY_TAGS}${policyID}`] ?? {};
    const policyTagKeys = Object.keys(policyTags);
    const policyRecentlyUsedTags = allRecentlyUsedTags?.[`${ONYXKEYS.COLLECTION.POLICY_RECENTLY_USED_TAGS}${policyID}`] ?? {};
    const newOptimisticPolicyRecentlyUsedTags: RecentlyUsedTags = {};

    TransactionUtils.getTagArrayFromName(transactionTags).forEach((tag, index) => {
        if (!tag) {
            return;
        }

        const tagListKey = policyTagKeys[index];
        newOptimisticPolicyRecentlyUsedTags[tagListKey] = [...new Set([...tag, ...(policyRecentlyUsedTags[tagListKey] ?? [])])];
    });

    return newOptimisticPolicyRecentlyUsedTags;
}

/**
 * This flow is used for bottom up flow converting IOU report to an expense report. When user takes this action,
 * we create a Collect type workspace when the person taking the action becomes an owner and an admin, while we
 * add a new member to the workspace as an employee and convert the IOU report passed as a param into an expense report.
 *
 * @returns policyID of the workspace we have created
 */
function createWorkspaceFromIOUPayment(iouReport: Report | EmptyObject): string | undefined {
    // This flow only works for IOU reports
    if (!ReportUtils.isIOUReportUsingReport(iouReport)) {
        return;
    }

    // Generate new variables for the policy
    const policyID = generatePolicyID();
    const workspaceName = generateDefaultWorkspaceName(sessionEmail);
    const employeeAccountID = iouReport.ownerAccountID;
    const employeeEmail = iouReport.ownerEmail ?? '';
    const {customUnits, customUnitID, customUnitRateID} = buildOptimisticCustomUnits();
    const oldPersonalPolicyID = iouReport.policyID;
    const iouReportID = iouReport.reportID;

    const {
        announceChatReportID,
        announceChatData,
        announceReportActionData,
        announceCreatedReportActionID,
        adminsChatReportID,
        adminsChatData,
        adminsReportActionData,
        adminsCreatedReportActionID,
        expenseChatReportID: workspaceChatReportID,
        expenseChatData: workspaceChatData,
        expenseReportActionData: workspaceChatReportActionData,
        expenseCreatedReportActionID: workspaceChatCreatedReportActionID,
    } = ReportUtils.buildOptimisticWorkspaceChats(policyID, workspaceName);

    if (!employeeAccountID) {
        return;
    }

    // Create the workspace chat for the employee whose IOU is being paid
    const employeeWorkspaceChat = createPolicyExpenseChats(policyID, {[employeeEmail]: employeeAccountID}, true);
    const newWorkspace = {
        id: policyID,

        // We are creating a collect policy in this case
        type: CONST.POLICY.TYPE.TEAM,
        name: workspaceName,
        role: CONST.POLICY.ROLE.ADMIN,
        owner: sessionEmail,
        ownerAccountID: sessionAccountID,
        isPolicyExpenseChatEnabled: true,

        // Setting the currency to USD as we can only add the VBBA for this policy currency right now
        outputCurrency: CONST.CURRENCY.USD,
        pendingAction: CONST.RED_BRICK_ROAD_PENDING_ACTION.ADD,
        customUnits,
        areCategoriesEnabled: true,
        areTagsEnabled: false,
        areDistanceRatesEnabled: false,
        areWorkflowsEnabled: false,
        areReportFieldsEnabled: false,
        areConnectionsEnabled: false,
    };

    const optimisticData: OnyxUpdate[] = [
        {
            onyxMethod: Onyx.METHOD.SET,
            key: `${ONYXKEYS.COLLECTION.POLICY}${policyID}`,
            value: newWorkspace,
        },
        {
            onyxMethod: Onyx.METHOD.SET,
            key: `${ONYXKEYS.COLLECTION.POLICY_MEMBERS}${policyID}`,
            value: {
                [sessionAccountID]: {
                    role: CONST.POLICY.ROLE.ADMIN,
                    errors: {},
                },
                [employeeAccountID]: {
                    role: CONST.POLICY.ROLE.USER,
                    errors: {},
                },
            },
        },
        {
            onyxMethod: Onyx.METHOD.SET,
            key: `${ONYXKEYS.COLLECTION.REPORT}${announceChatReportID}`,
            value: {
                pendingFields: {
                    addWorkspaceRoom: CONST.RED_BRICK_ROAD_PENDING_ACTION.ADD,
                },
                ...announceChatData,
            },
        },
        {
            onyxMethod: Onyx.METHOD.SET,
            key: `${ONYXKEYS.COLLECTION.REPORT_ACTIONS}${announceChatReportID}`,
            value: announceReportActionData,
        },
        {
            onyxMethod: Onyx.METHOD.SET,
            key: `${ONYXKEYS.COLLECTION.REPORT}${adminsChatReportID}`,
            value: {
                pendingFields: {
                    addWorkspaceRoom: CONST.RED_BRICK_ROAD_PENDING_ACTION.ADD,
                },
                ...adminsChatData,
            },
        },
        {
            onyxMethod: Onyx.METHOD.SET,
            key: `${ONYXKEYS.COLLECTION.REPORT_ACTIONS}${adminsChatReportID}`,
            value: adminsReportActionData,
        },
        {
            onyxMethod: Onyx.METHOD.SET,
            key: `${ONYXKEYS.COLLECTION.REPORT}${workspaceChatReportID}`,
            value: {
                pendingFields: {
                    addWorkspaceRoom: CONST.RED_BRICK_ROAD_PENDING_ACTION.ADD,
                },
                ...workspaceChatData,
            },
        },
        {
            onyxMethod: Onyx.METHOD.SET,
            key: `${ONYXKEYS.COLLECTION.REPORT_ACTIONS}${workspaceChatReportID}`,
            value: workspaceChatReportActionData,
        },
        {
            onyxMethod: Onyx.METHOD.MERGE,
            key: `${ONYXKEYS.COLLECTION.POLICY_DRAFTS}${policyID}`,
            value: {
                pendingFields: {
                    addWorkspaceRoom: null,
                },
                pendingAction: null,
            },
        },
        {
            onyxMethod: Onyx.METHOD.MERGE,
            key: `${ONYXKEYS.COLLECTION.POLICY_MEMBERS_DRAFTS}${policyID}`,
            value: {
                pendingAction: null,
            },
        },
        ...employeeWorkspaceChat.onyxOptimisticData,
    ];

    const successData: OnyxUpdate[] = [
        {
            onyxMethod: Onyx.METHOD.MERGE,
            key: `${ONYXKEYS.COLLECTION.POLICY}${policyID}`,
            value: {pendingAction: null},
        },
        {
            onyxMethod: Onyx.METHOD.MERGE,
            key: `${ONYXKEYS.COLLECTION.REPORT}${announceChatReportID}`,
            value: {
                pendingFields: {
                    addWorkspaceRoom: null,
                },
                pendingAction: null,
            },
        },
        {
            onyxMethod: Onyx.METHOD.MERGE,
            key: `${ONYXKEYS.COLLECTION.REPORT_ACTIONS}${announceChatReportID}`,
            value: {
                [Object.keys(announceChatData)[0]]: {
                    pendingAction: null,
                },
            },
        },
        {
            onyxMethod: Onyx.METHOD.MERGE,
            key: `${ONYXKEYS.COLLECTION.REPORT}${adminsChatReportID}`,
            value: {
                pendingFields: {
                    addWorkspaceRoom: null,
                },
                pendingAction: null,
            },
        },
        {
            onyxMethod: Onyx.METHOD.MERGE,
            key: `${ONYXKEYS.COLLECTION.REPORT_ACTIONS}${adminsChatReportID}`,
            value: {
                [Object.keys(adminsChatData)[0]]: {
                    pendingAction: null,
                },
            },
        },
        {
            onyxMethod: Onyx.METHOD.MERGE,
            key: `${ONYXKEYS.COLLECTION.REPORT}${workspaceChatReportID}`,
            value: {
                pendingFields: {
                    addWorkspaceRoom: null,
                },
                pendingAction: null,
            },
        },
        {
            onyxMethod: Onyx.METHOD.MERGE,
            key: `${ONYXKEYS.COLLECTION.REPORT_ACTIONS}${workspaceChatReportID}`,
            value: {
                [Object.keys(workspaceChatData)[0]]: {
                    pendingAction: null,
                },
            },
        },
        ...employeeWorkspaceChat.onyxSuccessData,
    ];

    const failureData: OnyxUpdate[] = [
        {
            onyxMethod: Onyx.METHOD.MERGE,
            key: `${ONYXKEYS.COLLECTION.POLICY_MEMBERS}${policyID}`,
            value: {
                pendingAction: null,
            },
        },
        {
            onyxMethod: Onyx.METHOD.MERGE,
            key: `${ONYXKEYS.COLLECTION.REPORT}${announceChatReportID}`,
            value: {
                pendingFields: {
                    addWorkspaceRoom: null,
                },
                pendingAction: null,
            },
        },
        {
            onyxMethod: Onyx.METHOD.MERGE,
            key: `${ONYXKEYS.COLLECTION.REPORT_ACTIONS}${announceChatReportID}`,
            value: {
                pendingAction: null,
            },
        },
        {
            onyxMethod: Onyx.METHOD.MERGE,
            key: `${ONYXKEYS.COLLECTION.REPORT}${adminsChatReportID}`,
            value: {
                pendingFields: {
                    addWorkspaceRoom: null,
                },
                pendingAction: null,
            },
        },
        {
            onyxMethod: Onyx.METHOD.MERGE,
            key: `${ONYXKEYS.COLLECTION.REPORT_ACTIONS}${adminsChatReportID}`,
            value: {
                pendingAction: null,
            },
        },
        {
            onyxMethod: Onyx.METHOD.MERGE,
            key: `${ONYXKEYS.COLLECTION.REPORT}${workspaceChatReportID}`,
            value: {
                pendingFields: {
                    addWorkspaceRoom: null,
                },
                pendingAction: null,
            },
        },
        {
            onyxMethod: Onyx.METHOD.MERGE,
            key: `${ONYXKEYS.COLLECTION.REPORT_ACTIONS}${workspaceChatReportID}`,
            value: {
                pendingAction: null,
            },
        },
    ];

    // Compose the memberData object which is used to add the employee to the workspace and
    // optimistically create the workspace chat for them.
    const memberData = {
        accountID: Number(employeeAccountID),
        email: employeeEmail,
        workspaceChatReportID: employeeWorkspaceChat.reportCreationData[employeeEmail].reportID,
        workspaceChatCreatedReportActionID: employeeWorkspaceChat.reportCreationData[employeeEmail].reportActionID,
    };

    const oldChatReportID = iouReport.chatReportID;

    // Next we need to convert the IOU report to Expense report.
    // We need to change:
    // - report type
    // - change the sign of the report total
    // - update its policyID and policyName
    // - update the chatReportID to point to the new workspace chat
    const expenseReport = {
        ...iouReport,
        chatReportID: memberData.workspaceChatReportID,
        policyID,
        policyName: workspaceName,
        type: CONST.REPORT.TYPE.EXPENSE,
        total: -(iouReport?.total ?? 0),
    };
    optimisticData.push({
        onyxMethod: Onyx.METHOD.MERGE,
        key: `${ONYXKEYS.COLLECTION.REPORT}${iouReportID}`,
        value: expenseReport,
    });
    failureData.push({
        onyxMethod: Onyx.METHOD.MERGE,
        key: `${ONYXKEYS.COLLECTION.REPORT}${iouReportID}`,
        value: iouReport,
    });

    // The expense report transactions need to have the amount reversed to negative values
    const reportTransactions = TransactionUtils.getAllReportTransactions(iouReportID);

    // For performance reasons, we are going to compose a merge collection data for transactions
    const transactionsOptimisticData: Record<string, Transaction> = {};
    const transactionFailureData: Record<string, Transaction> = {};
    reportTransactions.forEach((transaction) => {
        transactionsOptimisticData[`${ONYXKEYS.COLLECTION.TRANSACTION}${transaction.transactionID}`] = {
            ...transaction,
            amount: -transaction.amount,
            modifiedAmount: transaction.modifiedAmount ? -transaction.modifiedAmount : 0,
        };

        transactionFailureData[`${ONYXKEYS.COLLECTION.TRANSACTION}${transaction.transactionID}`] = transaction;
    });

    optimisticData.push({
        onyxMethod: Onyx.METHOD.MERGE_COLLECTION,
        key: `${ONYXKEYS.COLLECTION.TRANSACTION}`,
        value: transactionsOptimisticData,
    });
    failureData.push({
        onyxMethod: Onyx.METHOD.MERGE_COLLECTION,
        key: `${ONYXKEYS.COLLECTION.TRANSACTION}`,
        value: transactionFailureData,
    });

    // We need to move the report preview action from the DM to the workspace chat.
    const reportPreview = ReportActionsUtils.getParentReportAction(iouReport);
    optimisticData.push({
        onyxMethod: Onyx.METHOD.MERGE,
        key: `${ONYXKEYS.COLLECTION.REPORT_ACTIONS}${oldChatReportID}`,
        value: {[reportPreview.reportActionID]: null},
    });
    failureData.push({
        onyxMethod: Onyx.METHOD.MERGE,
        key: `${ONYXKEYS.COLLECTION.REPORT_ACTIONS}${oldChatReportID}`,
        value: {[reportPreview.reportActionID]: reportPreview},
    });

    // To optimistically remove the GBR from the DM we need to update the hasOutstandingChildRequest param to false
    optimisticData.push({
        onyxMethod: Onyx.METHOD.MERGE,
        key: `${ONYXKEYS.COLLECTION.REPORT}${oldChatReportID}`,
        value: {
            hasOutstandingChildRequest: false,
        },
    });
    failureData.push({
        onyxMethod: Onyx.METHOD.MERGE,
        key: `${ONYXKEYS.COLLECTION.REPORT}${oldChatReportID}`,
        value: {
            hasOutstandingChildRequest: true,
        },
    });

    if (reportPreview?.reportActionID) {
        // Update the created timestamp of the report preview action to be after the workspace chat created timestamp.
        optimisticData.push({
            onyxMethod: Onyx.METHOD.MERGE,
            key: `${ONYXKEYS.COLLECTION.REPORT_ACTIONS}${memberData.workspaceChatReportID}`,
            value: {
                [reportPreview.reportActionID]: {
                    ...reportPreview,
                    message: [
                        {
                            type: CONST.REPORT.MESSAGE.TYPE.TEXT,
                            text: ReportUtils.getReportPreviewMessage(expenseReport, {}, false, false, newWorkspace),
                        },
                    ],
                    created: DateUtils.getDBTime(),
                },
            },
        });
    }

    failureData.push({
        onyxMethod: Onyx.METHOD.MERGE,
        key: `${ONYXKEYS.COLLECTION.REPORT_ACTIONS}${memberData.workspaceChatReportID}`,
        value: {[reportPreview.reportActionID]: null},
    });

    // Create the MOVED report action and add it to the DM chat which indicates to the user where the report has been moved
    const movedReportAction = ReportUtils.buildOptimisticMovedReportAction(oldPersonalPolicyID ?? '', policyID, memberData.workspaceChatReportID, iouReportID, workspaceName);
    optimisticData.push({
        onyxMethod: Onyx.METHOD.MERGE,
        key: `${ONYXKEYS.COLLECTION.REPORT_ACTIONS}${oldChatReportID}`,
        value: {[movedReportAction.reportActionID]: movedReportAction},
    });
    successData.push({
        onyxMethod: Onyx.METHOD.MERGE,
        key: `${ONYXKEYS.COLLECTION.REPORT_ACTIONS}${oldChatReportID}`,
        value: {
            [movedReportAction.reportActionID]: {
                ...movedReportAction,
                pendingAction: null,
            },
        },
    });
    failureData.push({
        onyxMethod: Onyx.METHOD.MERGE,
        key: `${ONYXKEYS.COLLECTION.REPORT_ACTIONS}${oldChatReportID}`,
        value: {[movedReportAction.reportActionID]: null},
    });

    const params: CreateWorkspaceFromIOUPaymentParams = {
        policyID,
        announceChatReportID,
        adminsChatReportID,
        expenseChatReportID: workspaceChatReportID,
        ownerEmail: '',
        makeMeAdmin: false,
        policyName: workspaceName,
        type: CONST.POLICY.TYPE.TEAM,
        announceCreatedReportActionID,
        adminsCreatedReportActionID,
        expenseCreatedReportActionID: workspaceChatCreatedReportActionID,
        customUnitID,
        customUnitRateID,
        iouReportID,
        memberData: JSON.stringify(memberData),
        reportActionID: movedReportAction.reportActionID,
    };

    API.write(WRITE_COMMANDS.CREATE_WORKSPACE_FROM_IOU_PAYMENT, params, {optimisticData, successData, failureData});

    return policyID;
}

function setWorkspaceCategoryEnabled(policyID: string, categoriesToUpdate: Record<string, {name: string; enabled: boolean}>) {
    const policyCategories = allPolicyCategories?.[`${ONYXKEYS.COLLECTION.POLICY_CATEGORIES}${policyID}`] ?? {};

    const onyxData: OnyxData = {
        optimisticData: [
            {
                onyxMethod: Onyx.METHOD.MERGE,
                key: `${ONYXKEYS.COLLECTION.POLICY_CATEGORIES}${policyID}`,
                value: {
                    ...Object.keys(categoriesToUpdate).reduce<PolicyCategories>((acc, key) => {
                        acc[key] = {
                            ...policyCategories[key],
                            ...categoriesToUpdate[key],
                            errors: null,
                            pendingFields: {
                                enabled: CONST.RED_BRICK_ROAD_PENDING_ACTION.UPDATE,
                            },
                        };

                        return acc;
                    }, {}),
                },
            },
        ],
        successData: [
            {
                onyxMethod: Onyx.METHOD.MERGE,
                key: `${ONYXKEYS.COLLECTION.POLICY_CATEGORIES}${policyID}`,
                value: {
                    ...Object.keys(categoriesToUpdate).reduce<PolicyCategories>((acc, key) => {
                        acc[key] = {
                            ...policyCategories[key],
                            ...categoriesToUpdate[key],
                            errors: null,
                            pendingFields: {
                                enabled: null,
                            },
                        };

                        return acc;
                    }, {}),
                },
            },
        ],
        failureData: [
            {
                onyxMethod: Onyx.METHOD.MERGE,
                key: `${ONYXKEYS.COLLECTION.POLICY_CATEGORIES}${policyID}`,
                value: {
                    ...Object.keys(categoriesToUpdate).reduce<PolicyCategories>((acc, key) => {
                        acc[key] = {
                            ...policyCategories[key],
                            ...categoriesToUpdate[key],
                            errors: ErrorUtils.getMicroSecondOnyxError('workspace.categories.genericFailureMessage'),
                            pendingFields: {
                                enabled: null,
                            },
                        };

                        return acc;
                    }, {}),
                },
            },
        ],
    };

    const parameters = {
        policyID,
        categories: JSON.stringify(Object.keys(categoriesToUpdate).map((key) => categoriesToUpdate[key])),
    };

    API.write('SetWorkspaceCategoriesEnabled', parameters, onyxData);
}

function createPolicyCategory(policyID: string, categoryName: string) {
    const onyxData: OnyxData = {
        optimisticData: [
            {
                onyxMethod: Onyx.METHOD.MERGE,
                key: `${ONYXKEYS.COLLECTION.POLICY_CATEGORIES}${policyID}`,
                value: {
                    [categoryName]: {
                        name: categoryName,
                        enabled: true,
                        errors: null,
                        pendingAction: CONST.RED_BRICK_ROAD_PENDING_ACTION.ADD,
                    },
                },
            },
        ],
        successData: [
            {
                onyxMethod: Onyx.METHOD.MERGE,
                key: `${ONYXKEYS.COLLECTION.POLICY_CATEGORIES}${policyID}`,
                value: {
                    [categoryName]: {
                        errors: null,
                        pendingAction: null,
                    },
                },
            },
        ],
        failureData: [
            {
                onyxMethod: Onyx.METHOD.MERGE,
                key: `${ONYXKEYS.COLLECTION.POLICY_CATEGORIES}${policyID}`,
                value: {
                    [categoryName]: {
                        errors: ErrorUtils.getMicroSecondOnyxError('workspace.categories.genericFailureMessage'),
                        pendingAction: null,
                    },
                },
            },
        ],
    };

    const parameters = {
        policyID,
        categories: JSON.stringify([{name: categoryName}]),
    };

    API.write(WRITE_COMMANDS.CREATE_WORKSPACE_CATEGORIES, parameters, onyxData);
}

function setWorkspaceRequiresCategory(policyID: string, requiresCategory: boolean) {
    const onyxData: OnyxData = {
        optimisticData: [
            {
                onyxMethod: Onyx.METHOD.MERGE,
                key: `${ONYXKEYS.COLLECTION.POLICY}${policyID}`,
                value: {
                    requiresCategory,
                    errors: {
                        requiresCategory: null,
                    },
                    pendingFields: {
                        requiresCategory: CONST.RED_BRICK_ROAD_PENDING_ACTION.UPDATE,
                    },
                },
            },
        ],
        successData: [
            {
                onyxMethod: Onyx.METHOD.MERGE,
                key: `${ONYXKEYS.COLLECTION.POLICY}${policyID}`,
                value: {
                    errors: {
                        requiresCategory: null,
                    },
                    pendingFields: {
                        requiresCategory: null,
                    },
                },
            },
        ],
        failureData: [
            {
                onyxMethod: Onyx.METHOD.MERGE,
                key: `${ONYXKEYS.COLLECTION.POLICY}${policyID}`,
                value: {
                    requiresCategory: !requiresCategory,
                    errors: ErrorUtils.getMicroSecondOnyxError('workspace.categories.genericFailureMessage'),
                    pendingFields: {
                        requiresCategory: null,
                    },
                },
            },
        ],
    };

    const parameters = {
        policyID,
        requiresCategory,
    };

    API.write('SetWorkspaceRequiresCategory', parameters, onyxData);
}

function setPolicyRequiresTag(policyID: string, requiresTag: boolean) {
    const onyxData: OnyxData = {
        optimisticData: [
            {
                onyxMethod: Onyx.METHOD.MERGE,
                key: `${ONYXKEYS.COLLECTION.POLICY}${policyID}`,
                value: {
                    requiresTag,
                    errors: {
                        requiresTag: null,
                    },
                    pendingFields: {
                        requiresTag: CONST.RED_BRICK_ROAD_PENDING_ACTION.UPDATE,
                    },
                },
            },
        ],
        successData: [
            {
                onyxMethod: Onyx.METHOD.MERGE,
                key: `${ONYXKEYS.COLLECTION.POLICY}${policyID}`,
                value: {
                    errors: {
                        requiresTag: null,
                    },
                    pendingFields: {
                        requiresTag: null,
                    },
                },
            },
        ],
        failureData: [
            {
                onyxMethod: Onyx.METHOD.MERGE,
                key: `${ONYXKEYS.COLLECTION.POLICY}${policyID}`,
                value: {
                    requiresTag: !requiresTag,
                    errors: ErrorUtils.getMicroSecondOnyxError('workspace.tags.genericFailureMessage'),
                    pendingFields: {
                        requiresTag: null,
                    },
                },
            },
        ],
    };

    const parameters = {
        policyID,
        requiresTag,
    };

    API.write(WRITE_COMMANDS.SET_POLICY_REQUIRES_TAG, parameters, onyxData);
}

function renamePolicyTaglist(policyID: string, policyTagListName: {oldName: string; newName: string}, policyTags: OnyxEntry<PolicyTagList>) {
    const newName = policyTagListName.newName;
    const oldName = policyTagListName.oldName;
    const oldPolicyTags = policyTags?.[oldName] ?? {};
    const onyxData: OnyxData = {
        optimisticData: [
            {
                onyxMethod: Onyx.METHOD.MERGE,
                key: `${ONYXKEYS.COLLECTION.POLICY_TAGS}${policyID}`,
                value: {
                    [newName]: {...oldPolicyTags, name: newName, pendingAction: CONST.RED_BRICK_ROAD_PENDING_ACTION.ADD},
                    [oldName]: {pendingAction: CONST.RED_BRICK_ROAD_PENDING_ACTION.DELETE},
                },
            },
        ],
        successData: [
            {
                onyxMethod: Onyx.METHOD.MERGE,
                key: `${ONYXKEYS.COLLECTION.POLICY_TAGS}${policyID}`,
                value: {
                    [oldName]: null,
                    [newName]: {pendingAction: null},
                },
            },
        ],
        failureData: [
            {
                onyxMethod: Onyx.METHOD.MERGE,
                key: `${ONYXKEYS.COLLECTION.POLICY_TAGS}${policyID}`,
                value: {
                    errors: {
                        [oldName]: oldName,
                        [newName]: ErrorUtils.getMicroSecondOnyxError('workspace.tags.genericFailureMessage'),
                    },
                    [newName]: null,
                    [oldName]: oldPolicyTags,
                },
            },
        ],
    };
    const parameters = {
        policyID,
        oldName,
        newName,
    };

    API.write(WRITE_COMMANDS.RENAME_POLICY_TAG_LIST, parameters, onyxData);
}

function clearCategoryErrors(policyID: string, categoryName: string) {
    const category = allPolicyCategories?.[`${ONYXKEYS.COLLECTION.POLICY_CATEGORIES}${policyID}`]?.[categoryName];

    if (!category) {
        return;
    }

    Onyx.merge(`${ONYXKEYS.COLLECTION.POLICY_CATEGORIES}${policyID}`, {
        [category.name]: {
            errors: null,
        },
    });
}

function navigateWhenEnableFeature(policyID: string, featureRoute: Route) {
    const isNarrowLayout = getIsNarrowLayout();

    if (isNarrowLayout) {
        Navigation.navigate(ROUTES.WORKSPACE_INITIAL.getRoute(policyID), CONST.NAVIGATION.TYPE.FORCED_UP);

        return;
    }

    Navigation.navigate(featureRoute);
}

function enablePolicyCategories(policyID: string, enabled: boolean) {
    const onyxData: OnyxData = {
        optimisticData: [
            {
                onyxMethod: Onyx.METHOD.MERGE,
                key: `${ONYXKEYS.COLLECTION.POLICY}${policyID}`,
                value: {
                    areCategoriesEnabled: enabled,
                    pendingFields: {
                        areCategoriesEnabled: CONST.RED_BRICK_ROAD_PENDING_ACTION.UPDATE,
                    },
                },
            },
        ],
        successData: [
            {
                onyxMethod: Onyx.METHOD.MERGE,
                key: `${ONYXKEYS.COLLECTION.POLICY}${policyID}`,
                value: {
                    pendingFields: {
                        areCategoriesEnabled: null,
                    },
                },
            },
        ],
        failureData: [
            {
                onyxMethod: Onyx.METHOD.MERGE,
                key: `${ONYXKEYS.COLLECTION.POLICY}${policyID}`,
                value: {
                    areCategoriesEnabled: !enabled,
                    pendingFields: {
                        areCategoriesEnabled: null,
                    },
                },
            },
        ],
    };

    const parameters: EnablePolicyCategoriesParams = {policyID, enabled};

    API.write(WRITE_COMMANDS.ENABLE_POLICY_CATEGORIES, parameters, onyxData);

    if (enabled) {
        navigateWhenEnableFeature(policyID, ROUTES.WORKSPACE_CATEGORIES.getRoute(policyID));
    }
}

function enablePolicyConnections(policyID: string, enabled: boolean) {
    const onyxData: OnyxData = {
        optimisticData: [
            {
                onyxMethod: Onyx.METHOD.MERGE,
                key: `${ONYXKEYS.COLLECTION.POLICY}${policyID}`,
                value: {
                    areConnectionsEnabled: enabled,
                    pendingFields: {
                        areConnectionsEnabled: CONST.RED_BRICK_ROAD_PENDING_ACTION.UPDATE,
                    },
                },
            },
        ],
        successData: [
            {
                onyxMethod: Onyx.METHOD.MERGE,
                key: `${ONYXKEYS.COLLECTION.POLICY}${policyID}`,
                value: {
                    pendingFields: {
                        areConnectionsEnabled: null,
                    },
                },
            },
        ],
        failureData: [
            {
                onyxMethod: Onyx.METHOD.MERGE,
                key: `${ONYXKEYS.COLLECTION.POLICY}${policyID}`,
                value: {
                    areConnectionsEnabled: !enabled,
                    pendingFields: {
                        areConnectionsEnabled: null,
                    },
                },
            },
        ],
    };

    const parameters: EnablePolicyConnectionsParams = {policyID, enabled};

    API.write(WRITE_COMMANDS.ENABLE_POLICY_CONNECTIONS, parameters, onyxData);
}

function enablePolicyDistanceRates(policyID: string, enabled: boolean) {
    const onyxData: OnyxData = {
        optimisticData: [
            {
                onyxMethod: Onyx.METHOD.MERGE,
                key: `${ONYXKEYS.COLLECTION.POLICY}${policyID}`,
                value: {
                    areDistanceRatesEnabled: enabled,
                    pendingFields: {
                        areDistanceRatesEnabled: CONST.RED_BRICK_ROAD_PENDING_ACTION.UPDATE,
                    },
                },
            },
        ],
        successData: [
            {
                onyxMethod: Onyx.METHOD.MERGE,
                key: `${ONYXKEYS.COLLECTION.POLICY}${policyID}`,
                value: {
                    pendingFields: {
                        areDistanceRatesEnabled: null,
                    },
                },
            },
        ],
        failureData: [
            {
                onyxMethod: Onyx.METHOD.MERGE,
                key: `${ONYXKEYS.COLLECTION.POLICY}${policyID}`,
                value: {
                    areDistanceRatesEnabled: !enabled,
                    pendingFields: {
                        areDistanceRatesEnabled: null,
                    },
                },
            },
        ],
    };

    const parameters: EnablePolicyDistanceRatesParams = {policyID, enabled};

    API.write(WRITE_COMMANDS.ENABLE_POLICY_DISTANCE_RATES, parameters, onyxData);

    if (enabled) {
        navigateWhenEnableFeature(policyID, ROUTES.WORKSPACE_DISTANCE_RATES.getRoute(policyID));
    }
}

function enablePolicyReportFields(policyID: string, enabled: boolean) {
    const onyxData: OnyxData = {
        optimisticData: [
            {
                onyxMethod: Onyx.METHOD.MERGE,
                key: `${ONYXKEYS.COLLECTION.POLICY}${policyID}`,
                value: {
                    areReportFieldsEnabled: enabled,
                    pendingFields: {
                        areReportFieldsEnabled: CONST.RED_BRICK_ROAD_PENDING_ACTION.UPDATE,
                    },
                },
            },
        ],
        successData: [
            {
                onyxMethod: Onyx.METHOD.MERGE,
                key: `${ONYXKEYS.COLLECTION.POLICY}${policyID}`,
                value: {
                    pendingFields: {
                        areReportFieldsEnabled: null,
                    },
                },
            },
        ],
        failureData: [
            {
                onyxMethod: Onyx.METHOD.MERGE,
                key: `${ONYXKEYS.COLLECTION.POLICY}${policyID}`,
                value: {
                    areReportFieldsEnabled: !enabled,
                    pendingFields: {
                        areReportFieldsEnabled: null,
                    },
                },
            },
        ],
    };

    const parameters: EnablePolicyReportFieldsParams = {policyID, enabled};

    API.write(WRITE_COMMANDS.ENABLE_POLICY_REPORT_FIELDS, parameters, onyxData);
}

function enablePolicyTags(policyID: string, enabled: boolean) {
    const onyxData: OnyxData = {
        optimisticData: [
            {
                onyxMethod: Onyx.METHOD.MERGE,
                key: `${ONYXKEYS.COLLECTION.POLICY}${policyID}`,
                value: {
                    areTagsEnabled: enabled,
                    pendingFields: {
                        areTagsEnabled: CONST.RED_BRICK_ROAD_PENDING_ACTION.UPDATE,
                    },
                },
            },
        ],
        successData: [
            {
                onyxMethod: Onyx.METHOD.MERGE,
                key: `${ONYXKEYS.COLLECTION.POLICY}${policyID}`,
                value: {
                    pendingFields: {
                        areTagsEnabled: null,
                    },
                },
            },
        ],
        failureData: [
            {
                onyxMethod: Onyx.METHOD.MERGE,
                key: `${ONYXKEYS.COLLECTION.POLICY}${policyID}`,
                value: {
                    areTagsEnabled: !enabled,
                    pendingFields: {
                        areTagsEnabled: null,
                    },
                },
            },
        ],
    };

    const parameters: EnablePolicyTagsParams = {policyID, enabled};

    API.write(WRITE_COMMANDS.ENABLE_POLICY_TAGS, parameters, onyxData);

    if (enabled) {
        navigateWhenEnableFeature(policyID, ROUTES.WORKSPACE_TAGS.getRoute(policyID));
    }
}

function enablePolicyTaxes(policyID: string, enabled: boolean) {
    const onyxData: OnyxData = {
        optimisticData: [
            {
                onyxMethod: Onyx.METHOD.MERGE,
                key: `${ONYXKEYS.COLLECTION.POLICY}${policyID}`,
                value: {
                    tax: {
                        trackingEnabled: enabled,
                    },
                    pendingFields: {
                        tax: CONST.RED_BRICK_ROAD_PENDING_ACTION.UPDATE,
                    },
                },
            },
        ],
        successData: [
            {
                onyxMethod: Onyx.METHOD.MERGE,
                key: `${ONYXKEYS.COLLECTION.POLICY}${policyID}`,
                value: {
                    pendingFields: {
                        tax: null,
                    },
                },
            },
        ],
        failureData: [
            {
                onyxMethod: Onyx.METHOD.MERGE,
                key: `${ONYXKEYS.COLLECTION.POLICY}${policyID}`,
                value: {
                    tax: {
                        trackingEnabled: !enabled,
                    },
                    pendingFields: {
                        tax: null,
                    },
                },
            },
        ],
    };

    const parameters: EnablePolicyTaxesParams = {policyID, enabled};

    API.write(WRITE_COMMANDS.ENABLE_POLICY_TAXES, parameters, onyxData);
}

function enablePolicyWorkflows(policyID: string, enabled: boolean) {
    const onyxData: OnyxData = {
        optimisticData: [
            {
                onyxMethod: Onyx.METHOD.MERGE,
                key: `${ONYXKEYS.COLLECTION.POLICY}${policyID}`,
                value: {
                    areWorkflowsEnabled: enabled,
                    pendingFields: {
                        areWorkflowsEnabled: CONST.RED_BRICK_ROAD_PENDING_ACTION.UPDATE,
                    },
                },
            },
        ],
        successData: [
            {
                onyxMethod: Onyx.METHOD.MERGE,
                key: `${ONYXKEYS.COLLECTION.POLICY}${policyID}`,
                value: {
                    pendingFields: {
                        areWorkflowsEnabled: null,
                    },
                },
            },
        ],
        failureData: [
            {
                onyxMethod: Onyx.METHOD.MERGE,
                key: `${ONYXKEYS.COLLECTION.POLICY}${policyID}`,
                value: {
                    areWorkflowsEnabled: !enabled,
                    pendingFields: {
                        areWorkflowsEnabled: null,
                    },
                },
            },
        ],
    };

    const parameters: EnablePolicyWorkflowsParams = {policyID, enabled};

    API.write(WRITE_COMMANDS.ENABLE_POLICY_WORKFLOWS, parameters, onyxData);

    if (enabled) {
        navigateWhenEnableFeature(policyID, ROUTES.WORKSPACE_WORKFLOWS.getRoute(policyID));
    }
}

/**
 * Accept user join request to a workspace
 */
function acceptJoinRequest(reportID: string, reportAction: OnyxEntry<ReportAction>) {
    const choice = CONST.REPORT.ACTIONABLE_MENTION_JOIN_WORKSPACE_RESOLUTION.ACCEPT;
    if (!reportAction) {
        return;
    }

    const optimisticData: OnyxUpdate[] = [
        {
            onyxMethod: Onyx.METHOD.MERGE,
            key: `${ONYXKEYS.COLLECTION.REPORT_ACTIONS}${reportID}`,
            value: {
                [reportAction.reportActionID]: {
                    originalMessage: {choice},
                    pendingAction: CONST.RED_BRICK_ROAD_PENDING_ACTION.UPDATE,
                },
            },
        },
    ];

    const successData: OnyxUpdate[] = [
        {
            onyxMethod: Onyx.METHOD.MERGE,
            key: `${ONYXKEYS.COLLECTION.REPORT_ACTIONS}${reportID}`,
            value: {
                [reportAction.reportActionID]: {
                    originalMessage: {choice},
                    pendingAction: null,
                },
            },
        },
    ];

    const failureData: OnyxUpdate[] = [
        {
            onyxMethod: Onyx.METHOD.MERGE,
            key: `${ONYXKEYS.COLLECTION.REPORT_ACTIONS}${reportID}`,
            value: {
                [reportAction.reportActionID]: {
                    originalMessage: {choice: ''},
                    pendingAction: null,
                },
            },
        },
    ];

    const parameters = {
        requests: JSON.stringify({
            [(reportAction.originalMessage as OriginalMessageJoinPolicyChangeLog['originalMessage']).policyID]: {
                requests: [{accountID: reportAction?.actorAccountID, adminsRoomMessageReportActionID: reportAction.reportActionID}],
            },
        }),
    };

    API.write(WRITE_COMMANDS.ACCEPT_JOIN_REQUEST, parameters, {optimisticData, failureData, successData});
}

/**
 * Decline user join request to a workspace
 */
function declineJoinRequest(reportID: string, reportAction: OnyxEntry<ReportAction>) {
    if (!reportAction) {
        return;
    }
    const choice = CONST.REPORT.ACTIONABLE_MENTION_JOIN_WORKSPACE_RESOLUTION.DECLINE;
    const optimisticData: OnyxUpdate[] = [
        {
            onyxMethod: Onyx.METHOD.MERGE,
            key: `${ONYXKEYS.COLLECTION.REPORT_ACTIONS}${reportID}`,
            value: {
                [reportAction.reportActionID]: {
                    originalMessage: {choice},
                    pendingAction: CONST.RED_BRICK_ROAD_PENDING_ACTION.UPDATE,
                },
            },
        },
    ];

    const successData: OnyxUpdate[] = [
        {
            onyxMethod: Onyx.METHOD.MERGE,
            key: `${ONYXKEYS.COLLECTION.REPORT_ACTIONS}${reportID}`,
            value: {
                [reportAction.reportActionID]: {
                    originalMessage: {choice},
                    pendingAction: null,
                },
            },
        },
    ];

    const failureData: OnyxUpdate[] = [
        {
            onyxMethod: Onyx.METHOD.MERGE,
            key: `${ONYXKEYS.COLLECTION.REPORT_ACTIONS}${reportID}`,
            value: {
                [reportAction.reportActionID]: {
                    originalMessage: {choice: ''},
                    pendingAction: null,
                },
            },
        },
    ];

    const parameters = {
        requests: JSON.stringify({
            [(reportAction.originalMessage as OriginalMessageJoinPolicyChangeLog['originalMessage']).policyID]: {
                requests: [{accountID: reportAction?.actorAccountID, adminsRoomMessageReportActionID: reportAction.reportActionID}],
            },
        }),
    };

    API.write(WRITE_COMMANDS.DECLINE_JOIN_REQUEST, parameters, {optimisticData, failureData, successData});
}

function openPolicyDistanceRatesPage(policyID?: string) {
    if (!policyID) {
        return;
    }

    const params: OpenPolicyDistanceRatesPageParams = {policyID};

    API.read(READ_COMMANDS.OPEN_POLICY_DISTANCE_RATES_PAGE, params);
}

export {
    removeMembers,
    updateWorkspaceMembersRole,
    addMembersToWorkspace,
    isAdminOfFreePolicy,
    hasActiveFreePolicy,
    setWorkspaceErrors,
    clearCustomUnitErrors,
    hideWorkspaceAlertMessage,
    deleteWorkspace,
    updateWorkspaceCustomUnitAndRate,
    updateLastAccessedWorkspace,
    clearDeleteMemberError,
    clearAddMemberError,
    clearDeleteWorkspaceError,
    openWorkspaceReimburseView,
    setPolicyIDForReimburseView,
    clearOnyxDataForReimburseView,
    setRateForReimburseView,
    setUnitForReimburseView,
    generateDefaultWorkspaceName,
    updateGeneralSettings,
    clearWorkspaceGeneralSettingsErrors,
    deleteWorkspaceAvatar,
    updateWorkspaceAvatar,
    clearAvatarErrors,
    generatePolicyID,
    createWorkspace,
    openWorkspaceMembersPage,
    openPolicyCategoriesPage,
    openPolicyTagsPage,
    openWorkspaceInvitePage,
    openWorkspace,
    removeWorkspace,
    createWorkspaceFromIOUPayment,
    setWorkspaceInviteMembersDraft,
    clearErrors,
    dismissAddedWithPrimaryLoginMessages,
    openDraftWorkspaceRequest,
    buildOptimisticPolicyRecentlyUsedCategories,
    buildOptimisticPolicyRecentlyUsedTags,
    createDraftInitialWorkspace,
    setWorkspaceInviteMessageDraft,
    setWorkspaceAutoReporting,
    setWorkspaceApprovalMode,
    setWorkspaceAutoReportingFrequency,
    setWorkspaceAutoReportingMonthlyOffset,
    updateWorkspaceDescription,
    setWorkspaceCategoryEnabled,
    setWorkspaceRequiresCategory,
    inviteMemberToWorkspace,
    acceptJoinRequest,
    declineJoinRequest,
    createPolicyCategory,
    clearCategoryErrors,
<<<<<<< HEAD
    setPolicyRequiresTag,
    renamePolicyTaglist,
=======
    enablePolicyCategories,
    enablePolicyConnections,
    enablePolicyDistanceRates,
    enablePolicyReportFields,
    enablePolicyTags,
    enablePolicyTaxes,
    enablePolicyWorkflows,
    openPolicyDistanceRatesPage,
>>>>>>> 59ac1136
};<|MERGE_RESOLUTION|>--- conflicted
+++ resolved
@@ -24,11 +24,8 @@
     EnablePolicyWorkflowsParams,
     OpenDraftWorkspaceRequestParams,
     OpenPolicyCategoriesPageParams,
-<<<<<<< HEAD
+    OpenPolicyDistanceRatesPageParams,
     OpenPolicyTagsPageParams,
-=======
-    OpenPolicyDistanceRatesPageParams,
->>>>>>> 59ac1136
     OpenWorkspaceInvitePageParams,
     OpenWorkspaceMembersPageParams,
     OpenWorkspaceParams,
@@ -3295,10 +3292,8 @@
     declineJoinRequest,
     createPolicyCategory,
     clearCategoryErrors,
-<<<<<<< HEAD
     setPolicyRequiresTag,
     renamePolicyTaglist,
-=======
     enablePolicyCategories,
     enablePolicyConnections,
     enablePolicyDistanceRates,
@@ -3307,5 +3302,4 @@
     enablePolicyTaxes,
     enablePolicyWorkflows,
     openPolicyDistanceRatesPage,
->>>>>>> 59ac1136
 };