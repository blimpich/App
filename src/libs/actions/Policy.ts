--- conflicted
+++ resolved
@@ -40,12 +40,9 @@
     SetWorkspaceAutoReportingFrequencyParams,
     SetWorkspaceAutoReportingMonthlyOffsetParams,
     SetWorkspaceAutoReportingParams,
-<<<<<<< HEAD
-    UpdatePolicyDistanceRateValueParams,
-=======
     SetWorkspacePayerParams,
     SetWorkspaceReimbursementParams,
->>>>>>> 8a489d3a
+    UpdatePolicyDistanceRateValueParams,
     UpdateWorkspaceAvatarParams,
     UpdateWorkspaceCustomUnitAndRateParams,
     UpdateWorkspaceDescriptionParams,
@@ -3959,12 +3956,9 @@
     clearCreateDistanceRateError,
     setPolicyDistanceRatesUnit,
     setPolicyDistanceRatesDefaultCategory,
-<<<<<<< HEAD
+    createPolicyTag,
+    clearWorkspaceReimbursementErrors,
     updatePolicyDistanceRateValue,
     setPolicyDistanceRatesEnabled,
     deletePolicyDistanceRates,
-=======
-    createPolicyTag,
-    clearWorkspaceReimbursementErrors,
->>>>>>> 8a489d3a
 };