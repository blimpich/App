--- conflicted
+++ resolved
@@ -367,10 +367,7 @@
         ],
     };
 
-<<<<<<< HEAD
     pushTransactionViolationsOnyxData(onyxData, policyID, shouldDisableRequiresCategory ? {requiresCategory: false} : {}, optimisticPolicyCategoriesData);
-=======
->>>>>>> 6871ba97
     appendSetupCategoriesOnboardingData(onyxData);
 
     const parameters = {
@@ -946,13 +943,10 @@
         return acc;
     }, {});
 
-<<<<<<< HEAD
     const shouldDisableRequiresCategory = !hasEnabledOptions(
         Object.values(policyCategories).filter((category) => !categoryNamesToDelete.includes(category.name) && category.pendingAction !== CONST.RED_BRICK_ROAD_PENDING_ACTION.DELETE),
     );
 
-=======
->>>>>>> 6871ba97
     const onyxData: OnyxData = {
         optimisticData: [
             {
@@ -987,10 +981,7 @@
         ],
     };
 
-<<<<<<< HEAD
     pushTransactionViolationsOnyxData(onyxData, policyID, shouldDisableRequiresCategory ? {requiresCategory: false} : {}, optimisticPolicyCategoriesData);
-=======
->>>>>>> 6871ba97
     appendSetupCategoriesOnboardingData(onyxData);
 
     const parameters = {
