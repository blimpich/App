--- conflicted
+++ resolved
@@ -22,44 +22,6 @@
 import type {CustomUnit, Rate} from '@src/types/onyx/Policy';
 import type {OnyxData} from '@src/types/onyx/Request';
 
-<<<<<<< HEAD
-const allPolicies: OnyxCollection<Policy> = {};
-Onyx.connect({
-    key: ONYXKEYS.COLLECTION.POLICY,
-    callback: (val, key) => {
-        if (!key) {
-            return;
-        }
-        if (val === null || val === undefined) {
-            // If we are deleting a policy, we have to check every report linked to that policy
-            // and unset the draft indicator (pencil icon) alongside removing any draft comments. Clearing these values will keep the newly archived chats from being displayed in the LHN.
-            // More info: https://github.com/Expensify/App/issues/14260
-            const policyID = key.replace(ONYXKEYS.COLLECTION.POLICY, '');
-            const policyReports = ReportUtils.getAllPolicyReports(policyID);
-            const cleanUpMergeQueries: Record<`${typeof ONYXKEYS.COLLECTION.REPORT}${string}`, NullishDeep<Report>> = {};
-            const cleanUpSetQueries: Record<`${typeof ONYXKEYS.COLLECTION.REPORT_ACTIONS_DRAFTS}${string}`, null> = {};
-            const cleanUpDrafts: Record<string, null> = {};
-            policyReports.forEach((policyReport) => {
-                if (!policyReport) {
-                    return;
-                }
-                const {reportID} = policyReport;
-                cleanUpDrafts[reportID] = null;
-                cleanUpSetQueries[`${ONYXKEYS.COLLECTION.REPORT_ACTIONS_DRAFTS}${reportID}`] = null;
-            });
-            Onyx.mergeCollection(ONYXKEYS.COLLECTION.REPORT, cleanUpMergeQueries);
-            Onyx.multiSet(cleanUpSetQueries);
-            Onyx.merge(ONYXKEYS.NVP_DRAFT_REPORT_COMMENTS, cleanUpDrafts);
-            delete allPolicies[key];
-            return;
-        }
-
-        allPolicies[key] = val;
-    },
-});
-
-=======
->>>>>>> c72a491f
 /**
  * Takes array of customUnitRates and removes pendingFields and errorFields from each rate - we don't want to send those via API
  */
