import type {NullishDeep, OnyxCollection, OnyxCollectionInputValue, OnyxEntry, OnyxUpdate} from 'react-native-onyx';
import Onyx from 'react-native-onyx';
import type {ValueOf} from 'type-fest';
import * as API from '@libs/API';
import type {
    AddMembersToWorkspaceParams,
    DeleteMembersFromWorkspaceParams,
    OpenPolicyMemberProfilePageParams,
    OpenWorkspaceMembersPageParams,
    RequestWorkspaceOwnerChangeParams,
    UpdateWorkspaceMembersRoleParams,
} from '@libs/API/parameters';
import {READ_COMMANDS, WRITE_COMMANDS} from '@libs/API/types';
import * as ApiUtils from '@libs/ApiUtils';
import * as ErrorUtils from '@libs/ErrorUtils';
import fileDownload from '@libs/fileDownload';
import {translateLocal} from '@libs/Localize';
import Log from '@libs/Log';
import enhanceParameters from '@libs/Network/enhanceParameters';
import Parser from '@libs/Parser';
import * as PersonalDetailsUtils from '@libs/PersonalDetailsUtils';
import * as PhoneNumber from '@libs/PhoneNumber';
import {getDefaultApprover, isUserPolicyAdmin} from '@libs/PolicyUtils';
import * as ReportActionsUtils from '@libs/ReportActionsUtils';
import * as ReportUtils from '@libs/ReportUtils';
import * as FormActions from '@userActions/FormActions';
import CONST from '@src/CONST';
import ONYXKEYS from '@src/ONYXKEYS';
import type {InvitedEmailsToAccountIDs, PersonalDetailsList, Policy, PolicyEmployee, PolicyOwnershipChangeChecks, Report, ReportAction} from '@src/types/onyx';
import type {PendingAction} from '@src/types/onyx/OnyxCommon';
import type {JoinWorkspaceResolution} from '@src/types/onyx/OriginalMessage';
import type {ApprovalRule, Attributes, Rate} from '@src/types/onyx/Policy';
import type {Participant} from '@src/types/onyx/Report';
import type {OnyxData} from '@src/types/onyx/Request';
import {isEmptyObject} from '@src/types/utils/EmptyObject';
import {createPolicyExpenseChats} from './Policy';

type OnyxDataReturnType = {
    optimisticData: OnyxUpdate[];
    successData: OnyxUpdate[];
    failureData: OnyxUpdate[];
};

type NewCustomUnit = {
    customUnitID: string;
    name: string;
    attributes: Attributes;
    rates: Rate;
};

type WorkspaceMembersRoleData = {
    accountID: number;
    email: string;
    role: ValueOf<typeof CONST.POLICY.ROLE>;
};

const allPolicies: OnyxCollection<Policy> = {};
Onyx.connect({
    key: ONYXKEYS.COLLECTION.POLICY,
    callback: (val, key) => {
        if (!key) {
            return;
        }
        if (val === null || val === undefined) {
            // If we are deleting a policy, we have to check every report linked to that policy
            // and unset the draft indicator (pencil icon) alongside removing any draft comments. Clearing these values will keep the newly archived chats from being displayed in the LHN.
            // More info: https://github.com/Expensify/App/issues/14260
            const policyID = key.replace(ONYXKEYS.COLLECTION.POLICY, '');
            const policyReports = ReportUtils.getAllPolicyReports(policyID);
            const cleanUpMergeQueries: Record<`${typeof ONYXKEYS.COLLECTION.REPORT}${string}`, NullishDeep<Report>> = {};
            const cleanUpSetQueries: Record<`${typeof ONYXKEYS.COLLECTION.REPORT_DRAFT_COMMENT}${string}` | `${typeof ONYXKEYS.COLLECTION.REPORT_ACTIONS_DRAFTS}${string}`, null> = {};
            policyReports.forEach((policyReport) => {
                if (!policyReport) {
                    return;
                }
                const {reportID} = policyReport;
                cleanUpSetQueries[`${ONYXKEYS.COLLECTION.REPORT_DRAFT_COMMENT}${reportID}`] = null;
                cleanUpSetQueries[`${ONYXKEYS.COLLECTION.REPORT_ACTIONS_DRAFTS}${reportID}`] = null;
            });
            Onyx.mergeCollection(ONYXKEYS.COLLECTION.REPORT, cleanUpMergeQueries);
            Onyx.multiSet(cleanUpSetQueries);
            delete allPolicies[key];
            return;
        }

        allPolicies[key] = val;
    },
});

let sessionEmail = '';
let sessionAccountID = 0;
Onyx.connect({
    key: ONYXKEYS.SESSION,
    callback: (val) => {
        sessionEmail = val?.email ?? '';
        sessionAccountID = val?.accountID ?? CONST.DEFAULT_NUMBER_ID;
    },
});

let allPersonalDetails: OnyxEntry<PersonalDetailsList>;
Onyx.connect({
    key: ONYXKEYS.PERSONAL_DETAILS_LIST,
    callback: (val) => (allPersonalDetails = val),
});

let policyOwnershipChecks: Record<string, PolicyOwnershipChangeChecks>;
Onyx.connect({
    key: ONYXKEYS.POLICY_OWNERSHIP_CHANGE_CHECKS,
    callback: (value) => {
        policyOwnershipChecks = value ?? {};
    },
});

/** Check if the passed employee is an approver in the policy's employeeList */
function isApprover(policy: OnyxEntry<Policy>, employeeAccountID: number) {
    const employeeLogin = allPersonalDetails?.[employeeAccountID]?.login;
    if (policy?.approver === employeeLogin) {
        return true;
    }
    return Object.values(policy?.employeeList ?? {}).some(
        (employee) => employee?.submitsTo === employeeLogin || employee?.forwardsTo === employeeLogin || employee?.overLimitForwardsTo === employeeLogin,
    );
}

/**
 * Returns the policy of the report
 */
function getPolicy(policyID: string | undefined): OnyxEntry<Policy> {
    if (!allPolicies || !policyID) {
        return undefined;
    }
    return allPolicies[`${ONYXKEYS.COLLECTION.POLICY}${policyID}`];
}

/**
 * Build optimistic data for adding members to the announcement/admins room
 */
function buildRoomMembersOnyxData(
    roomType: typeof CONST.REPORT.CHAT_TYPE.POLICY_ANNOUNCE | typeof CONST.REPORT.CHAT_TYPE.POLICY_ADMINS,
    policyID: string,
    accountIDs: number[],
): OnyxDataReturnType {
    const report = ReportUtils.getRoom(roomType, policyID);
    const reportMetadata = ReportUtils.getReportMetadata(report?.reportID);
    const roomMembers: OnyxDataReturnType = {
        optimisticData: [],
        failureData: [],
        successData: [],
    };

    if (!report || accountIDs.length === 0) {
        return roomMembers;
    }

    const participantAccountIDs = [...Object.keys(report.participants ?? {}).map(Number), ...accountIDs];
    const pendingChatMembers = ReportUtils.getPendingChatMembers(accountIDs, reportMetadata?.pendingChatMembers ?? [], CONST.RED_BRICK_ROAD_PENDING_ACTION.ADD);

    roomMembers.optimisticData.push(
        {
            onyxMethod: Onyx.METHOD.MERGE,
            key: `${ONYXKEYS.COLLECTION.REPORT}${report?.reportID}`,
            value: {
                participants: ReportUtils.buildParticipantsFromAccountIDs(participantAccountIDs),
            },
        },
        {
            onyxMethod: Onyx.METHOD.MERGE,
            key: `${ONYXKEYS.COLLECTION.REPORT_METADATA}${report?.reportID}`,
            value: {
                pendingChatMembers,
            },
        },
    );

    roomMembers.failureData.push(
        {
            onyxMethod: Onyx.METHOD.MERGE,
            key: `${ONYXKEYS.COLLECTION.REPORT}${report?.reportID}`,
            value: {
                participants: accountIDs.reduce((acc, curr) => {
                    Object.assign(acc, {[curr]: null});
                    return acc;
                }, {}),
            },
        },
        {
            onyxMethod: Onyx.METHOD.MERGE,
            key: `${ONYXKEYS.COLLECTION.REPORT_METADATA}${report?.reportID}`,
            value: {
                pendingChatMembers: reportMetadata?.pendingChatMembers ?? null,
            },
        },
    );
    roomMembers.successData.push({
        onyxMethod: Onyx.METHOD.MERGE,
        key: `${ONYXKEYS.COLLECTION.REPORT_METADATA}${report?.reportID}`,
        value: {
            pendingChatMembers: reportMetadata?.pendingChatMembers ?? null,
        },
    });
    return roomMembers;
}
/**
 * Updates the import spreadsheet data according to the result of the import
 */
function updateImportSpreadsheetData(membersLength: number): OnyxData {
    const onyxData: OnyxData = {
        successData: [
            {
                onyxMethod: Onyx.METHOD.MERGE,
                key: ONYXKEYS.IMPORTED_SPREADSHEET,
                value: {
                    shouldFinalModalBeOpened: true,
                    importFinalModal: {
                        title: translateLocal('spreadsheet.importSuccessfullTitle'),
                        prompt: translateLocal('spreadsheet.importMembersSuccessfullDescription', {members: membersLength}),
                    },
                },
            },
        ],

        failureData: [
            {
                onyxMethod: Onyx.METHOD.MERGE,
                key: ONYXKEYS.IMPORTED_SPREADSHEET,
                value: {
                    shouldFinalModalBeOpened: true,
                    importFinalModal: {title: translateLocal('spreadsheet.importFailedTitle'), prompt: translateLocal('spreadsheet.importFailedDescription')},
                },
            },
        ],
    };

    return onyxData;
}

/**
 * Build optimistic data for removing users from the announcement/admins room
 */
function removeOptimisticRoomMembers(
    roomType: typeof CONST.REPORT.CHAT_TYPE.POLICY_ANNOUNCE | typeof CONST.REPORT.CHAT_TYPE.POLICY_ADMINS,
    policyID: string | undefined,
    policyName: string,
    accountIDs: number[],
): OnyxDataReturnType {
    const roomMembers: OnyxDataReturnType = {
        optimisticData: [],
        failureData: [],
        successData: [],
    };

    if (!policyID) {
        return roomMembers;
    }

    const report = ReportUtils.getRoom(roomType, policyID);
    const reportMetadata = ReportUtils.getReportMetadata(report?.reportID);

    if (!report) {
        return roomMembers;
    }

    const pendingChatMembers = ReportUtils.getPendingChatMembers(accountIDs, reportMetadata?.pendingChatMembers ?? [], CONST.RED_BRICK_ROAD_PENDING_ACTION.DELETE);

    roomMembers.optimisticData.push(
        {
            onyxMethod: Onyx.METHOD.MERGE,
            key: `${ONYXKEYS.COLLECTION.REPORT}${report.reportID}`,
            value: {
                ...(accountIDs.includes(sessionAccountID)
                    ? {
                          statusNum: CONST.REPORT.STATUS_NUM.CLOSED,
                          stateNum: CONST.REPORT.STATE_NUM.APPROVED,
                          oldPolicyName: policyName,
                      }
                    : {}),
            },
        },
        {
            onyxMethod: Onyx.METHOD.MERGE,
            key: `${ONYXKEYS.COLLECTION.REPORT_METADATA}${report.reportID}`,
            value: {
                pendingChatMembers,
            },
        },
    );
    roomMembers.failureData.push(
        {
            onyxMethod: Onyx.METHOD.MERGE,
            key: `${ONYXKEYS.COLLECTION.REPORT}${report.reportID}`,
            value: {
                ...(accountIDs.includes(sessionAccountID)
                    ? {
                          statusNum: report.statusNum,
                          stateNum: report.stateNum,
                          oldPolicyName: report.oldPolicyName,
                      }
                    : {}),
            },
        },
        {
            onyxMethod: Onyx.METHOD.MERGE,
            key: `${ONYXKEYS.COLLECTION.REPORT_METADATA}${report.reportID}`,
            value: {
                pendingChatMembers: reportMetadata?.pendingChatMembers ?? null,
            },
        },
    );
    roomMembers.successData.push({
        onyxMethod: Onyx.METHOD.MERGE,
        key: `${ONYXKEYS.COLLECTION.REPORT_METADATA}${report.reportID}`,
        value: {
            pendingChatMembers: reportMetadata?.pendingChatMembers ?? null,
        },
    });

    return roomMembers;
}
/**
 * This function will reset the preferred exporter to the owner of the workspace
 * if the current preferred exporter is removed from the admin role.
 * @param [policyID] The id of the policy.
 * @param [loginList] The logins of the users whose roles are being updated to non-admin role or are removed from a workspace
 */
function resetAccountingPreferredExporter(policyID: string, loginList: string[]): OnyxDataReturnType {
    const policy = getPolicy(policyID);
    const owner = policy?.owner ?? ReportUtils.getPersonalDetailsForAccountID(policy?.ownerAccountID).login ?? '';
    const optimisticData: OnyxUpdate[] = [];
    const successData: OnyxUpdate[] = [];
    const failureData: OnyxUpdate[] = [];
    const policyKey = `${ONYXKEYS.COLLECTION.POLICY}${policyID}` as const;
    const adminLoginList = loginList.filter((login) => isUserPolicyAdmin(policy, login));
    const connections = [CONST.POLICY.CONNECTIONS.NAME.XERO, CONST.POLICY.CONNECTIONS.NAME.QBO, CONST.POLICY.CONNECTIONS.NAME.SAGE_INTACCT, CONST.POLICY.CONNECTIONS.NAME.QBD];

    if (!adminLoginList.length) {
        return {optimisticData, successData, failureData};
    }

    connections.forEach((connection) => {
        const exporter = policy?.connections?.[connection]?.config.export.exporter;
        if (!exporter || !adminLoginList.includes(exporter)) {
            return;
        }

        const pendingFieldKey = connection === CONST.POLICY.CONNECTIONS.NAME.QBO ? CONST.QUICKBOOKS_CONFIG.EXPORT : CONST.QUICKBOOKS_CONFIG.EXPORTER;
        optimisticData.push({
            onyxMethod: Onyx.METHOD.MERGE,
            key: policyKey,
            value: {
                connections: {
                    [connection]: {
                        config: {
                            export: {exporter: owner},
                            pendingFields: {[pendingFieldKey]: CONST.RED_BRICK_ROAD_PENDING_ACTION.UPDATE},
                        },
                    },
                },
            },
        });
        successData.push({
            onyxMethod: Onyx.METHOD.MERGE,
            key: policyKey,
            value: {
                connections: {[connection]: {config: {pendingFields: {[pendingFieldKey]: null}}}},
            },
        });
        failureData.push({
            onyxMethod: Onyx.METHOD.MERGE,
            key: policyKey,
            value: {
                connections: {
                    [connection]: {
                        config: {
                            export: {exporter: policy?.connections?.[connection]?.config.export.exporter},
                            pendingFields: {[pendingFieldKey]: null},
                        },
                    },
                },
            },
        });
    });

    const exporter = policy?.connections?.netsuite?.options.config.exporter;
    if (exporter && adminLoginList.includes(exporter)) {
        optimisticData.push({
            onyxMethod: Onyx.METHOD.MERGE,
            key: policyKey,
            value: {
                connections: {netsuite: {options: {config: {exporter: owner, pendingFields: {exporter: CONST.RED_BRICK_ROAD_PENDING_ACTION.UPDATE}}}}},
            },
        });
        successData.push({
            onyxMethod: Onyx.METHOD.MERGE,
            key: policyKey,
            value: {
                connections: {netsuite: {options: {config: {pendingFields: {exporter: null}}}}},
            },
        });
        failureData.push({
            onyxMethod: Onyx.METHOD.MERGE,
            key: policyKey,
            value: {connections: {netsuite: {options: {config: {exporter: policy?.connections?.netsuite?.options.config.exporter, pendingFields: {exporter: null}}}}}},
        });
    }

    return {optimisticData, successData, failureData};
}

/**
 * Remove the passed members from the policy employeeList
 * Please see https://github.com/Expensify/App/blob/main/README.md#Security for more details
 */
function removeMembers(accountIDs: number[], policyID: string) {
    // In case user selects only themselves (admin), their email will be filtered out and the members
    // array passed will be empty, prevent the function from proceeding in that case as there is no one to remove
    if (accountIDs.length === 0) {
        return;
    }

    const policyKey = `${ONYXKEYS.COLLECTION.POLICY}${policyID}` as const;
    const policy = getPolicy(policyID);

    const workspaceChats = ReportUtils.getWorkspaceChats(policyID, accountIDs);
    const emailList = accountIDs.map((accountID) => allPersonalDetails?.[accountID]?.login).filter((login) => !!login) as string[];
    const optimisticClosedReportActions = workspaceChats.map(() =>
        ReportUtils.buildOptimisticClosedReportAction(sessionEmail, policy?.name ?? '', CONST.REPORT.ARCHIVE_REASON.REMOVED_FROM_POLICY),
    );

    const announceRoomMembers = removeOptimisticRoomMembers(CONST.REPORT.CHAT_TYPE.POLICY_ANNOUNCE, policy?.id, policy?.name ?? '', accountIDs);
    const adminRoomMembers = removeOptimisticRoomMembers(
        CONST.REPORT.CHAT_TYPE.POLICY_ADMINS,
        policy?.id,
        policy?.name ?? '',
        accountIDs.filter((accountID) => {
            const login = allPersonalDetails?.[accountID]?.login;
            const role = login ? policy?.employeeList?.[login]?.role : '';
            return role === CONST.POLICY.ROLE.ADMIN || role === CONST.POLICY.ROLE.AUDITOR;
        }),
    );
    const preferredExporterOnyxData = resetAccountingPreferredExporter(policyID, emailList);

    const optimisticMembersState: OnyxCollectionInputValue<PolicyEmployee> = {};
    const successMembersState: OnyxCollectionInputValue<PolicyEmployee> = {};
    const failureMembersState: OnyxCollectionInputValue<PolicyEmployee> = {};
    emailList.forEach((email) => {
        optimisticMembersState[email] = {pendingAction: CONST.RED_BRICK_ROAD_PENDING_ACTION.DELETE};
        successMembersState[email] = null;
        failureMembersState[email] = {errors: ErrorUtils.getMicroSecondOnyxErrorWithTranslationKey('workspace.people.error.genericRemove')};
    });

    Object.keys(policy?.employeeList ?? {}).forEach((employeeEmail) => {
        const employee = policy?.employeeList?.[employeeEmail];
        optimisticMembersState[employeeEmail] = optimisticMembersState[employeeEmail] ?? {};
        failureMembersState[employeeEmail] = failureMembersState[employeeEmail] ?? {};
        if (employee?.submitsTo && emailList.includes(employee?.submitsTo)) {
            optimisticMembersState[employeeEmail] = {
                ...optimisticMembersState[employeeEmail],
                submitsTo: policy?.owner,
            };
            failureMembersState[employeeEmail] = {
                ...failureMembersState[employeeEmail],
                submitsTo: employee?.submitsTo,
            };
        }
        if (employee?.forwardsTo && emailList.includes(employee?.forwardsTo)) {
            optimisticMembersState[employeeEmail] = {
                ...optimisticMembersState[employeeEmail],
                forwardsTo: policy?.owner,
            };
            failureMembersState[employeeEmail] = {
                ...failureMembersState[employeeEmail],
                forwardsTo: employee?.forwardsTo,
            };
        }
        if (employee?.overLimitForwardsTo && emailList.includes(employee?.overLimitForwardsTo)) {
            optimisticMembersState[employeeEmail] = {
                ...optimisticMembersState[employeeEmail],
                overLimitForwardsTo: policy?.owner,
            };
            failureMembersState[employeeEmail] = {
                ...failureMembersState[employeeEmail],
                overLimitForwardsTo: employee?.overLimitForwardsTo,
            };
        }
    });

    const approvalRules: ApprovalRule[] = policy?.rules?.approvalRules ?? [];
    const optimisticApprovalRules = approvalRules.filter((rule) => !emailList.includes(rule?.approver ?? ''));

    const optimisticData: OnyxUpdate[] = [
        {
            onyxMethod: Onyx.METHOD.MERGE,
            key: policyKey,
            value: {
                employeeList: optimisticMembersState,
                approver: emailList.includes(policy?.approver ?? '') ? policy?.owner : policy?.approver,
                rules: {
                    ...(policy?.rules ?? {}),
                    approvalRules: optimisticApprovalRules,
                },
            },
        },
    ];
    optimisticData.push(...announceRoomMembers.optimisticData, ...adminRoomMembers.optimisticData, ...preferredExporterOnyxData.optimisticData);

    const successData: OnyxUpdate[] = [
        {
            onyxMethod: Onyx.METHOD.MERGE,
            key: policyKey,
            value: {employeeList: successMembersState},
        },
    ];
    successData.push(...announceRoomMembers.successData, ...adminRoomMembers.successData, ...preferredExporterOnyxData.successData);

    const failureData: OnyxUpdate[] = [
        {
            onyxMethod: Onyx.METHOD.MERGE,
            key: policyKey,
            value: {employeeList: failureMembersState, approver: policy?.approver, rules: policy?.rules},
        },
    ];
    failureData.push(...announceRoomMembers.failureData, ...adminRoomMembers.failureData, ...preferredExporterOnyxData.failureData);

    const pendingChatMembers = ReportUtils.getPendingChatMembers(accountIDs, [], CONST.RED_BRICK_ROAD_PENDING_ACTION.DELETE);

    workspaceChats.forEach((report) => {
        optimisticData.push(
            {
                onyxMethod: Onyx.METHOD.MERGE,
                key: `${ONYXKEYS.COLLECTION.REPORT}${report?.reportID}`,
                value: {
                    statusNum: CONST.REPORT.STATUS_NUM.CLOSED,
                    stateNum: CONST.REPORT.STATE_NUM.APPROVED,
                    oldPolicyName: policy?.name,
                },
            },
            {
                onyxMethod: Onyx.METHOD.MERGE,
                key: `${ONYXKEYS.COLLECTION.REPORT_METADATA}${report?.reportID}`,
                value: {
                    pendingChatMembers,
                },
            },
            {
                onyxMethod: Onyx.METHOD.MERGE,
                key: `${ONYXKEYS.COLLECTION.REPORT_NAME_VALUE_PAIRS}${report?.reportID}`,
                value: {
                    private_isArchived: true,
                },
            },
        );
        successData.push({
            onyxMethod: Onyx.METHOD.MERGE,
            key: `${ONYXKEYS.COLLECTION.REPORT_METADATA}${report?.reportID}`,
            value: {
                pendingChatMembers: null,
            },
        });
        failureData.push(
            {
                onyxMethod: Onyx.METHOD.MERGE,
                key: `${ONYXKEYS.COLLECTION.REPORT_METADATA}${report?.reportID}`,
                value: {
                    pendingChatMembers: null,
                },
            },
            {
                onyxMethod: Onyx.METHOD.MERGE,
                key: `${ONYXKEYS.COLLECTION.REPORT_NAME_VALUE_PAIRS}${report?.reportID}`,
                value: {
                    private_isArchived: false,
                },
            },
        );
    });
    // comment out for time this issue would be resolved https://github.com/Expensify/App/issues/35952
    // optimisticClosedReportActions.forEach((reportAction, index) => {
    //     optimisticData.push({
    //         onyxMethod: Onyx.METHOD.MERGE,
    //         key: `${ONYXKEYS.COLLECTION.REPORT_ACTIONS}${workspaceChats?.[index]?.reportID}`,
    //         value: {[reportAction.reportActionID]: reportAction as ReportAction},
    //     });
    // });

    // If the policy has primaryLoginsInvited, then it displays informative messages on the members page about which primary logins were added by secondary logins.
    // If we delete all these logins then we should clear the informative messages since they are no longer relevant.
    if (!isEmptyObject(policy?.primaryLoginsInvited ?? {})) {
        // Take the current policy members and remove them optimistically
        const employeeListEmails = Object.keys(allPolicies?.[`${ONYXKEYS.COLLECTION.POLICY}${policyID}`]?.employeeList ?? {});
        const remainingLogins = employeeListEmails.filter((email) => !emailList.includes(email));
        const invitedPrimaryToSecondaryLogins: Record<string, string> = {};

        if (policy?.primaryLoginsInvited) {
            Object.keys(policy.primaryLoginsInvited).forEach((key) => (invitedPrimaryToSecondaryLogins[policy.primaryLoginsInvited?.[key] ?? ''] = key));
        }

        // Then, if no remaining members exist that were invited by a secondary login, clear the informative messages
        if (!remainingLogins.some((remainingLogin) => !!invitedPrimaryToSecondaryLogins[remainingLogin])) {
            optimisticData.push({
                onyxMethod: Onyx.METHOD.MERGE,
                key: policyKey,
                value: {
                    primaryLoginsInvited: null,
                },
            });
        }
    }

    const filteredWorkspaceChats = workspaceChats.filter((report): report is Report => report !== null);

    filteredWorkspaceChats.forEach(({reportID, stateNum, statusNum, oldPolicyName = null}) => {
        failureData.push({
            onyxMethod: Onyx.METHOD.MERGE,
            key: `${ONYXKEYS.COLLECTION.REPORT}${reportID}`,
            value: {
                stateNum,
                statusNum,
                oldPolicyName,
            },
        });
    });
    optimisticClosedReportActions.forEach((reportAction, index) => {
        failureData.push({
            onyxMethod: Onyx.METHOD.MERGE,
            key: `${ONYXKEYS.COLLECTION.REPORT_ACTIONS}${workspaceChats?.at(index)?.reportID}`,
            value: {[reportAction.reportActionID]: null},
        });
    });

    const params: DeleteMembersFromWorkspaceParams = {
        emailList: emailList.join(','),
        policyID,
    };

    API.write(WRITE_COMMANDS.DELETE_MEMBERS_FROM_WORKSPACE, params, {optimisticData, successData, failureData});
}

function updateWorkspaceMembersRole(policyID: string, accountIDs: number[], newRole: ValueOf<typeof CONST.POLICY.ROLE>) {
    const previousEmployeeList = {...allPolicies?.[`${ONYXKEYS.COLLECTION.POLICY}${policyID}`]?.employeeList};
    const memberRoles: WorkspaceMembersRoleData[] = accountIDs.reduce((result: WorkspaceMembersRoleData[], accountID: number) => {
        if (!allPersonalDetails?.[accountID]?.login) {
            return result;
        }

        result.push({
            accountID,
            email: allPersonalDetails?.[accountID]?.login ?? '',
            role: newRole,
        });

        return result;
    }, []);

    const optimisticData: OnyxUpdate[] = [
        {
            onyxMethod: Onyx.METHOD.MERGE,
            key: `${ONYXKEYS.COLLECTION.POLICY}${policyID}`,
            value: {
                employeeList: {
                    ...memberRoles.reduce((member: Record<string, {role: string; pendingAction: PendingAction}>, current) => {
                        // eslint-disable-next-line no-param-reassign
                        member[current.email] = {role: current?.role, pendingAction: CONST.RED_BRICK_ROAD_PENDING_ACTION.UPDATE};
                        return member;
                    }, {}),
                },
                errors: null,
            },
        },
    ];

    const successData: OnyxUpdate[] = [
        {
            onyxMethod: Onyx.METHOD.MERGE,
            key: `${ONYXKEYS.COLLECTION.POLICY}${policyID}`,
            value: {
                employeeList: {
                    ...memberRoles.reduce((member: Record<string, {role: string; pendingAction: PendingAction}>, current) => {
                        // eslint-disable-next-line no-param-reassign
                        member[current.email] = {role: current?.role, pendingAction: null};
                        return member;
                    }, {}),
                },
                errors: null,
            },
        },
    ];

    const failureData: OnyxUpdate[] = [
        {
            onyxMethod: Onyx.METHOD.MERGE,
            key: `${ONYXKEYS.COLLECTION.POLICY}${policyID}`,
            value: {
                employeeList: previousEmployeeList,
                errors: ErrorUtils.getMicroSecondOnyxErrorWithTranslationKey('workspace.editor.genericFailureMessage'),
            },
        },
    ];

    if (newRole !== CONST.POLICY.ROLE.ADMIN) {
        const preferredExporterOnyxData = resetAccountingPreferredExporter(
            policyID,
            memberRoles.map((member) => member.email),
        );
        optimisticData.push(...preferredExporterOnyxData.optimisticData);
        successData.push(...preferredExporterOnyxData.successData);
        failureData.push(...preferredExporterOnyxData.failureData);
    }

    const adminRoom = ReportUtils.getAllPolicyReports(policyID).find(ReportUtils.isAdminRoom);
    if (adminRoom) {
        const failureDataParticipants: Record<number, Participant | null> = {...adminRoom.participants};
        const optimisticParticipants: Record<number, Participant | null> = {};
        if (newRole === CONST.POLICY.ROLE.ADMIN || newRole === CONST.POLICY.ROLE.AUDITOR) {
            accountIDs.forEach((accountID) => {
                if (adminRoom?.participants?.[accountID]) {
                    return;
                }
                optimisticParticipants[accountID] = {notificationPreference: CONST.REPORT.NOTIFICATION_PREFERENCE.ALWAYS};
                failureDataParticipants[accountID] = null;
            });
        } else {
            accountIDs.forEach((accountID) => {
                if (!adminRoom?.participants?.[accountID]) {
                    return;
                }
                optimisticParticipants[accountID] = null;
            });
        }
        if (!isEmptyObject(optimisticParticipants)) {
            optimisticData.push({
                onyxMethod: Onyx.METHOD.MERGE,
                key: `${ONYXKEYS.COLLECTION.REPORT}${adminRoom.reportID}`,
                value: {
                    participants: optimisticParticipants,
                },
            });
            failureData.push({
                onyxMethod: Onyx.METHOD.MERGE,
                key: `${ONYXKEYS.COLLECTION.REPORT}${adminRoom.reportID}`,
                value: {
                    participants: failureDataParticipants,
                },
            });
        }
    }

    const params: UpdateWorkspaceMembersRoleParams = {
        policyID,
        employees: JSON.stringify(memberRoles.map((item) => ({email: item.email, role: item.role}))),
    };

    API.write(WRITE_COMMANDS.UPDATE_WORKSPACE_MEMBERS_ROLE, params, {optimisticData, successData, failureData});
}

function requestWorkspaceOwnerChange(policyID: string) {
    const policy = getPolicy(policyID);
    const ownershipChecks = {...policyOwnershipChecks?.[policyID]};

    const changeOwnerErrors = Object.keys(policy?.errorFields?.changeOwner ?? {});

    if (changeOwnerErrors && changeOwnerErrors.length > 0) {
        const currentError = changeOwnerErrors.at(0);
        if (currentError === CONST.POLICY.OWNERSHIP_ERRORS.AMOUNT_OWED) {
            ownershipChecks.shouldClearOutstandingBalance = true;
        }

        if (currentError === CONST.POLICY.OWNERSHIP_ERRORS.OWNER_OWES_AMOUNT) {
            ownershipChecks.shouldTransferAmountOwed = true;
        }

        if (currentError === CONST.POLICY.OWNERSHIP_ERRORS.SUBSCRIPTION) {
            ownershipChecks.shouldTransferSubscription = true;
        }

        if (currentError === CONST.POLICY.OWNERSHIP_ERRORS.DUPLICATE_SUBSCRIPTION) {
            ownershipChecks.shouldTransferSingleSubscription = true;
        }

        Onyx.merge(ONYXKEYS.POLICY_OWNERSHIP_CHANGE_CHECKS, {
            [policyID]: ownershipChecks,
        });
    }

    const optimisticData: OnyxUpdate[] = [
        {
            onyxMethod: Onyx.METHOD.MERGE,
            key: `${ONYXKEYS.COLLECTION.POLICY}${policyID}`,
            value: {
                errorFields: null,
                isLoading: true,
                isChangeOwnerSuccessful: false,
                isChangeOwnerFailed: false,
            },
        },
    ];

    const successData: OnyxUpdate[] = [
        {
            onyxMethod: Onyx.METHOD.MERGE,
            key: `${ONYXKEYS.COLLECTION.POLICY}${policyID}`,
            value: {
                isLoading: false,
                isChangeOwnerSuccessful: true,
                isChangeOwnerFailed: false,
                owner: sessionEmail,
                ownerAccountID: sessionAccountID,
            },
        },
    ];

    const failureData: OnyxUpdate[] = [
        {
            onyxMethod: Onyx.METHOD.MERGE,
            key: `${ONYXKEYS.COLLECTION.POLICY}${policyID}`,
            value: {
                isLoading: false,
                isChangeOwnerSuccessful: false,
                isChangeOwnerFailed: true,
            },
        },
    ];

    const params: RequestWorkspaceOwnerChangeParams = {
        policyID,
        ...ownershipChecks,
    };

    API.write(WRITE_COMMANDS.REQUEST_WORKSPACE_OWNER_CHANGE, params, {optimisticData, successData, failureData});
}

function clearWorkspaceOwnerChangeFlow(policyID: string) {
    Onyx.merge(ONYXKEYS.POLICY_OWNERSHIP_CHANGE_CHECKS, null);
    Onyx.merge(`${ONYXKEYS.COLLECTION.POLICY}${policyID}`, {
        errorFields: null,
        isLoading: false,
        isChangeOwnerSuccessful: false,
        isChangeOwnerFailed: false,
    });
}

/**
 * Adds members to the specified workspace/policyID
 * Please see https://github.com/Expensify/App/blob/main/README.md#Security for more details
 */
function addMembersToWorkspace(invitedEmailsToAccountIDs: InvitedEmailsToAccountIDs, welcomeNote: string, policyID: string, policyMemberAccountIDs: number[], role: string) {
    const policyKey = `${ONYXKEYS.COLLECTION.POLICY}${policyID}` as const;
    const logins = Object.keys(invitedEmailsToAccountIDs).map((memberLogin) => PhoneNumber.addSMSDomainIfPhoneNumber(memberLogin));
    const accountIDs = Object.values(invitedEmailsToAccountIDs);

    const {newAccountIDs, newLogins} = PersonalDetailsUtils.getNewAccountIDsAndLogins(logins, accountIDs);
    const newPersonalDetailsOnyxData = PersonalDetailsUtils.getPersonalDetailsOnyxDataForOptimisticUsers(newLogins, newAccountIDs);

    const announceRoomMembers = buildRoomMembersOnyxData(CONST.REPORT.CHAT_TYPE.POLICY_ANNOUNCE, policyID, accountIDs);
    const adminRoomMembers = buildRoomMembersOnyxData(
        CONST.REPORT.CHAT_TYPE.POLICY_ADMINS,
        policyID,
        role === CONST.POLICY.ROLE.ADMIN || role === CONST.POLICY.ROLE.AUDITOR ? accountIDs : [],
    );
    const optimisticAnnounceChat = ReportUtils.buildOptimisticAnnounceChat(policyID, [...policyMemberAccountIDs, ...accountIDs]);
    const announceRoomChat = optimisticAnnounceChat.announceChatData;

    // create onyx data for policy expense chats for each new member
    const membersChats = createPolicyExpenseChats(policyID, invitedEmailsToAccountIDs);

    const optimisticMembersState: OnyxCollectionInputValue<PolicyEmployee> = {};
    const successMembersState: OnyxCollectionInputValue<PolicyEmployee> = {};
    const failureMembersState: OnyxCollectionInputValue<PolicyEmployee> = {};
    logins.forEach((email) => {
        optimisticMembersState[email] = {
            email,
            pendingAction: CONST.RED_BRICK_ROAD_PENDING_ACTION.ADD,
            role,
            submitsTo: getDefaultApprover(allPolicies?.[policyKey]),
        };
        successMembersState[email] = {pendingAction: null};
        failureMembersState[email] = {
            errors: ErrorUtils.getMicroSecondOnyxErrorWithTranslationKey('workspace.people.error.genericAdd'),
        };
    });

    const optimisticData: OnyxUpdate[] = [
        {
            onyxMethod: Onyx.METHOD.MERGE,
            key: policyKey,

            // Convert to object with each key containing {pendingAction: ‘add’}
            value: {
                employeeList: optimisticMembersState,
            },
        },
    ];
    optimisticData.push(
        ...newPersonalDetailsOnyxData.optimisticData,
        ...membersChats.onyxOptimisticData,
        ...announceRoomChat.onyxOptimisticData,
        ...announceRoomMembers.optimisticData,
        ...adminRoomMembers.optimisticData,
    );

    const successData: OnyxUpdate[] = [
        {
            onyxMethod: Onyx.METHOD.MERGE,
            key: policyKey,
            value: {
                employeeList: successMembersState,
            },
        },
    ];
    successData.push(
        ...newPersonalDetailsOnyxData.finallyData,
        ...membersChats.onyxSuccessData,
        ...announceRoomChat.onyxSuccessData,
        ...announceRoomMembers.successData,
        ...adminRoomMembers.successData,
    );

    const failureData: OnyxUpdate[] = [
        {
            onyxMethod: Onyx.METHOD.MERGE,
            key: policyKey,

            // Convert to object with each key containing the error. We don’t
            // need to remove the members since that is handled by onClose of OfflineWithFeedback.
            value: {
                employeeList: failureMembersState,
            },
        },
    ];
    failureData.push(...membersChats.onyxFailureData, ...announceRoomChat.onyxFailureData, ...announceRoomMembers.failureData, ...adminRoomMembers.failureData);

    const params: AddMembersToWorkspaceParams = {
        employees: JSON.stringify(logins.map((login) => ({email: login, role}))),
        ...(optimisticAnnounceChat.announceChatReportID ? {announceChatReportID: optimisticAnnounceChat.announceChatReportID} : {}),
        ...(optimisticAnnounceChat.announceChatReportActionID ? {announceCreatedReportActionID: optimisticAnnounceChat.announceChatReportActionID} : {}),
        welcomeNote: Parser.replace(welcomeNote, {
            shouldEscapeText: false,
        }),
        policyID,
    };
    if (!isEmptyObject(membersChats.reportCreationData)) {
        params.reportCreationData = JSON.stringify(membersChats.reportCreationData);
    }
    API.write(WRITE_COMMANDS.ADD_MEMBERS_TO_WORKSPACE, params, {optimisticData, successData, failureData});
}

type PolicyMember = {
    email: string;
    role: string;
};

function importPolicyMembers(policyID: string, members: PolicyMember[]) {
    const onyxData = updateImportSpreadsheetData(members.length);

    const parameters = {
        policyID,
        employees: JSON.stringify(members.map((member) => ({email: member.email, role: member.role}))),
    };

    API.write(WRITE_COMMANDS.IMPORT_MEMBERS_SPREADSHEET, parameters, onyxData);
}

/**
 * Invite member to the specified policyID
 * Please see https://github.com/Expensify/App/blob/main/README.md#Security for more details
 */
function inviteMemberToWorkspace(policyID: string, inviterEmail: string) {
    const memberJoinKey = `${ONYXKEYS.COLLECTION.POLICY_JOIN_MEMBER}${policyID}` as const;

    const optimisticMembersState = {policyID, inviterEmail};
    const failureMembersState = {policyID, inviterEmail};

    const optimisticData: OnyxUpdate[] = [
        {
            onyxMethod: Onyx.METHOD.MERGE,
            key: memberJoinKey,
            value: optimisticMembersState,
        },
    ];

    const failureData: OnyxUpdate[] = [
        {
            onyxMethod: Onyx.METHOD.MERGE,
            key: memberJoinKey,
            value: {...failureMembersState, errors: ErrorUtils.getMicroSecondOnyxErrorWithTranslationKey('iou.error.genericEditFailureMessage')},
        },
    ];

    const params = {policyID, inviterEmail};

    API.write(WRITE_COMMANDS.JOIN_POLICY_VIA_INVITE_LINK, params, {optimisticData, failureData});
}

/**
 * Add member to the selected private domain workspace based on policyID
 */
function joinAccessiblePolicy(policyID: string) {
    const memberJoinKey = `${ONYXKEYS.COLLECTION.POLICY_JOIN_MEMBER}${policyID}` as const;

    const optimisticData: OnyxUpdate[] = [
        {
            onyxMethod: Onyx.METHOD.MERGE,
            key: memberJoinKey,
            value: {policyID},
        },
    ];

    const failureData: OnyxUpdate[] = [
        {
            onyxMethod: Onyx.METHOD.MERGE,
            key: memberJoinKey,
            value: {policyID, errors: ErrorUtils.getMicroSecondOnyxErrorWithTranslationKey('workspace.people.error.genericAdd')},
        },
    ];

    API.write(WRITE_COMMANDS.JOIN_ACCESSIBLE_POLICY, {policyID}, {optimisticData, failureData});
}

/**
 * Removes an error after trying to delete a member
 */
function clearDeleteMemberError(policyID: string, accountID: number) {
    const email = allPersonalDetails?.[accountID]?.login ?? '';
    Onyx.merge(`${ONYXKEYS.COLLECTION.POLICY}${policyID}`, {
        employeeList: {
            [email]: {
                pendingAction: null,
                errors: null,
            },
        },
    });
}

/**
 * Removes an error after trying to add a member
 */
function clearAddMemberError(policyID: string, accountID: number) {
    const email = allPersonalDetails?.[accountID]?.login ?? '';
    Onyx.merge(`${ONYXKEYS.COLLECTION.POLICY}${policyID}`, {
        employeeList: {
            [email]: null,
        },
    });
    Onyx.merge(`${ONYXKEYS.PERSONAL_DETAILS_LIST}`, {
        [accountID]: null,
    });
}

function openWorkspaceMembersPage(policyID: string, clientMemberEmails: string[]) {
    if (!policyID || !clientMemberEmails) {
        Log.warn('openWorkspaceMembersPage invalid params', {policyID, clientMemberEmails});
        return;
    }

    const params: OpenWorkspaceMembersPageParams = {
        policyID,
        clientMemberEmails: JSON.stringify(clientMemberEmails),
    };

    API.read(READ_COMMANDS.OPEN_WORKSPACE_MEMBERS_PAGE, params);
}

function openPolicyMemberProfilePage(policyID: string, accountID: number) {
    const params: OpenPolicyMemberProfilePageParams = {
        policyID,
        accountID,
    };

    API.read(READ_COMMANDS.OPEN_POLICY_MEMBER_PROFILE_PAGE, params);
}

function setWorkspaceInviteMembersDraft(policyID: string, invitedEmailsToAccountIDs: InvitedEmailsToAccountIDs) {
    Onyx.set(`${ONYXKEYS.COLLECTION.WORKSPACE_INVITE_MEMBERS_DRAFT}${policyID}`, invitedEmailsToAccountIDs);
}

/**
 * Accept user join request to a workspace
 */
function acceptJoinRequest(reportID: string | undefined, reportAction: OnyxEntry<ReportAction>) {
    if (!reportAction || !reportID) {
        Log.warn('acceptJoinRequest missing reportID or reportAction', {reportAction, reportID});
        return;
    }
    const choice = CONST.REPORT.ACTIONABLE_MENTION_JOIN_WORKSPACE_RESOLUTION.ACCEPT;

    const optimisticData: OnyxUpdate[] = [
        {
            onyxMethod: Onyx.METHOD.MERGE,
            key: `${ONYXKEYS.COLLECTION.REPORT_ACTIONS}${reportID}`,
            value: {
                [reportAction.reportActionID]: {
                    originalMessage: {choice},
                    pendingAction: CONST.RED_BRICK_ROAD_PENDING_ACTION.UPDATE,
                },
            },
        },
    ];

    const successData: OnyxUpdate[] = [
        {
            onyxMethod: Onyx.METHOD.MERGE,
            key: `${ONYXKEYS.COLLECTION.REPORT_ACTIONS}${reportID}`,
            value: {
                [reportAction.reportActionID]: {
                    originalMessage: {choice},
                    pendingAction: null,
                },
            },
        },
    ];

    const failureData: OnyxUpdate[] = [
        {
            onyxMethod: Onyx.METHOD.MERGE,
            key: `${ONYXKEYS.COLLECTION.REPORT_ACTIONS}${reportID}`,
            value: {
                [reportAction.reportActionID]: {
                    originalMessage: {choice: '' as JoinWorkspaceResolution},
                    pendingAction: null,
                },
            },
        },
    ];
    const accountIDToApprove = ReportActionsUtils.isActionableJoinRequest(reportAction)
        ? ReportActionsUtils.getOriginalMessage(reportAction)?.accountID ?? reportAction?.actorAccountID
        : CONST.DEFAULT_NUMBER_ID;
    const parameters = {
        requests: JSON.stringify({
            [ReportActionsUtils.isActionableJoinRequest(reportAction) ? ReportActionsUtils.getOriginalMessage(reportAction)?.policyID ?? CONST.DEFAULT_NUMBER_ID : CONST.DEFAULT_NUMBER_ID]: {
                requests: [{accountID: accountIDToApprove, adminsRoomMessageReportActionID: reportAction.reportActionID}],
            },
        }),
    };

    API.write(WRITE_COMMANDS.ACCEPT_JOIN_REQUEST, parameters, {optimisticData, failureData, successData});
}

/**
 * Decline user join request to a workspace
 */
function declineJoinRequest(reportID: string | undefined, reportAction: OnyxEntry<ReportAction>) {
    if (!reportAction || !reportID) {
        Log.warn('declineJoinRequest missing reportID or reportAction', {reportAction, reportID});
        return;
    }
    const choice = CONST.REPORT.ACTIONABLE_MENTION_JOIN_WORKSPACE_RESOLUTION.DECLINE;
    const optimisticData: OnyxUpdate[] = [
        {
            onyxMethod: Onyx.METHOD.MERGE,
            key: `${ONYXKEYS.COLLECTION.REPORT_ACTIONS}${reportID}`,
            value: {
                [reportAction.reportActionID]: {
                    originalMessage: {choice},
                    pendingAction: CONST.RED_BRICK_ROAD_PENDING_ACTION.UPDATE,
                },
            },
        },
    ];

    const successData: OnyxUpdate[] = [
        {
            onyxMethod: Onyx.METHOD.MERGE,
            key: `${ONYXKEYS.COLLECTION.REPORT_ACTIONS}${reportID}`,
            value: {
                [reportAction.reportActionID]: {
                    originalMessage: {choice},
                    pendingAction: null,
                },
            },
        },
    ];

    const failureData: OnyxUpdate[] = [
        {
            onyxMethod: Onyx.METHOD.MERGE,
            key: `${ONYXKEYS.COLLECTION.REPORT_ACTIONS}${reportID}`,
            value: {
                [reportAction.reportActionID]: {
                    originalMessage: {choice: '' as JoinWorkspaceResolution},
                    pendingAction: null,
                },
            },
        },
    ];
    const accountIDToApprove = ReportActionsUtils.isActionableJoinRequest(reportAction)
        ? ReportActionsUtils.getOriginalMessage(reportAction)?.accountID ?? reportAction?.actorAccountID
        : CONST.DEFAULT_NUMBER_ID;
    const parameters = {
        requests: JSON.stringify({
            [ReportActionsUtils.isActionableJoinRequest(reportAction) ? ReportActionsUtils.getOriginalMessage(reportAction)?.policyID ?? CONST.DEFAULT_NUMBER_ID : CONST.DEFAULT_NUMBER_ID]: {
                requests: [{accountID: accountIDToApprove, adminsRoomMessageReportActionID: reportAction.reportActionID}],
            },
        }),
    };

    API.write(WRITE_COMMANDS.DECLINE_JOIN_REQUEST, parameters, {optimisticData, failureData, successData});
}

function downloadMembersCSV(policyID: string, onDownloadFailed: () => void) {
    const finalParameters = enhanceParameters(WRITE_COMMANDS.EXPORT_MEMBERS_CSV, {
        policyID,
    });

    const fileName = 'Members.csv';

    const formData = new FormData();
    Object.entries(finalParameters).forEach(([key, value]) => {
        formData.append(key, String(value));
    });

    fileDownload(ApiUtils.getCommandURL({command: WRITE_COMMANDS.EXPORT_MEMBERS_CSV}), fileName, '', false, formData, CONST.NETWORK.METHOD.POST, onDownloadFailed);
}

function clearInviteDraft(policyID: string) {
    setWorkspaceInviteMembersDraft(policyID, {});
    FormActions.clearDraftValues(ONYXKEYS.FORMS.WORKSPACE_INVITE_MESSAGE_FORM);
}

export {
    removeMembers,
    updateWorkspaceMembersRole,
    requestWorkspaceOwnerChange,
    clearWorkspaceOwnerChangeFlow,
    addMembersToWorkspace,
    clearDeleteMemberError,
    clearAddMemberError,
    openWorkspaceMembersPage,
    setWorkspaceInviteMembersDraft,
    inviteMemberToWorkspace,
    joinAccessiblePolicy,
    acceptJoinRequest,
    declineJoinRequest,
    isApprover,
    importPolicyMembers,
    downloadMembersCSV,
    clearInviteDraft,
<<<<<<< HEAD
    buildRoomMembersOnyxData,
=======
    openPolicyMemberProfilePage,
>>>>>>> 4133a379
};

export type {NewCustomUnit};<|MERGE_RESOLUTION|>--- conflicted
+++ resolved
@@ -1233,11 +1233,8 @@
     importPolicyMembers,
     downloadMembersCSV,
     clearInviteDraft,
-<<<<<<< HEAD
     buildRoomMembersOnyxData,
-=======
     openPolicyMemberProfilePage,
->>>>>>> 4133a379
 };
 
 export type {NewCustomUnit};