import type {NullishDeep, OnyxCollection, OnyxCollectionInputValue, OnyxEntry, OnyxUpdate} from 'react-native-onyx';
import Onyx from 'react-native-onyx';
import type {ValueOf} from 'type-fest';
import * as API from '@libs/API';
import type {
    AddMembersToWorkspaceParams,
    DeleteMembersFromWorkspaceParams,
    OpenPolicyMemberProfilePageParams,
    OpenWorkspaceMembersPageParams,
    RequestWorkspaceOwnerChangeParams,
    UpdateWorkspaceMembersRoleParams,
} from '@libs/API/parameters';
import {READ_COMMANDS, WRITE_COMMANDS} from '@libs/API/types';
import * as ApiUtils from '@libs/ApiUtils';
import * as ErrorUtils from '@libs/ErrorUtils';
import fileDownload from '@libs/fileDownload';
import {translateLocal} from '@libs/Localize';
import Log from '@libs/Log';
import enhanceParameters from '@libs/Network/enhanceParameters';
import Parser from '@libs/Parser';
import * as PersonalDetailsUtils from '@libs/PersonalDetailsUtils';
import * as PhoneNumber from '@libs/PhoneNumber';
import {getDefaultApprover, isUserPolicyAdmin} from '@libs/PolicyUtils';
import * as ReportActionsUtils from '@libs/ReportActionsUtils';
import * as ReportUtils from '@libs/ReportUtils';
import * as FormActions from '@userActions/FormActions';
import CONST from '@src/CONST';
import ONYXKEYS from '@src/ONYXKEYS';
import type {InvitedEmailsToAccountIDs, PersonalDetailsList, Policy, PolicyEmployee, PolicyOwnershipChangeChecks, Report, ReportAction} from '@src/types/onyx';
import type {PendingAction} from '@src/types/onyx/OnyxCommon';
import type {JoinWorkspaceResolution} from '@src/types/onyx/OriginalMessage';
import type {ApprovalRule} from '@src/types/onyx/Policy';
import type {Participant} from '@src/types/onyx/Report';
import type {OnyxData} from '@src/types/onyx/Request';
import {isEmptyObject} from '@src/types/utils/EmptyObject';
import {createPolicyExpenseChats} from './Policy';

type OnyxDataReturnType = {
    optimisticData: OnyxUpdate[];
    successData: OnyxUpdate[];
    failureData: OnyxUpdate[];
};

type WorkspaceMembersRoleData = {
    accountID: number;
    email: string;
    role: ValueOf<typeof CONST.POLICY.ROLE>;
};

const allPolicies: OnyxCollection<Policy> = {};
Onyx.connect({
    key: ONYXKEYS.COLLECTION.POLICY,
    callback: (val, key) => {
        if (!key) {
            return;
        }
        if (val === null || val === undefined) {
            // If we are deleting a policy, we have to check every report linked to that policy
            // and unset the draft indicator (pencil icon) alongside removing any draft comments. Clearing these values will keep the newly archived chats from being displayed in the LHN.
            // More info: https://github.com/Expensify/App/issues/14260
            const policyID = key.replace(ONYXKEYS.COLLECTION.POLICY, '');
            const policyReports = ReportUtils.getAllPolicyReports(policyID);
            const cleanUpMergeQueries: Record<`${typeof ONYXKEYS.COLLECTION.REPORT}${string}`, NullishDeep<Report>> = {};
            const cleanUpSetQueries: Record<`${typeof ONYXKEYS.COLLECTION.REPORT_DRAFT_COMMENT}${string}` | `${typeof ONYXKEYS.COLLECTION.REPORT_ACTIONS_DRAFTS}${string}`, null> = {};
            policyReports.forEach((policyReport) => {
                if (!policyReport) {
                    return;
                }
                const {reportID} = policyReport;
                cleanUpSetQueries[`${ONYXKEYS.COLLECTION.REPORT_DRAFT_COMMENT}${reportID}`] = null;
                cleanUpSetQueries[`${ONYXKEYS.COLLECTION.REPORT_ACTIONS_DRAFTS}${reportID}`] = null;
            });
            Onyx.mergeCollection(ONYXKEYS.COLLECTION.REPORT, cleanUpMergeQueries);
            Onyx.multiSet(cleanUpSetQueries);
            delete allPolicies[key];
            return;
        }

        allPolicies[key] = val;
    },
});

let sessionEmail = '';
let sessionAccountID = 0;
Onyx.connect({
    key: ONYXKEYS.SESSION,
    callback: (val) => {
        sessionEmail = val?.email ?? '';
        sessionAccountID = val?.accountID ?? CONST.DEFAULT_NUMBER_ID;
    },
});

let allPersonalDetails: OnyxEntry<PersonalDetailsList>;
Onyx.connect({
    key: ONYXKEYS.PERSONAL_DETAILS_LIST,
    callback: (val) => (allPersonalDetails = val),
});

let policyOwnershipChecks: Record<string, PolicyOwnershipChangeChecks>;
Onyx.connect({
    key: ONYXKEYS.POLICY_OWNERSHIP_CHANGE_CHECKS,
    callback: (value) => {
        policyOwnershipChecks = value ?? {};
    },
});

/** Check if the passed employee is an approver in the policy's employeeList */
function isApprover(policy: OnyxEntry<Policy>, employeeAccountID: number) {
    const employeeLogin = allPersonalDetails?.[employeeAccountID]?.login;
    if (policy?.approver === employeeLogin) {
        return true;
    }
    return Object.values(policy?.employeeList ?? {}).some(
        (employee) => employee?.submitsTo === employeeLogin || employee?.forwardsTo === employeeLogin || employee?.overLimitForwardsTo === employeeLogin,
    );
}

/**
 * Returns the policy of the report
 */
function getPolicy(policyID: string | undefined): OnyxEntry<Policy> {
    if (!allPolicies || !policyID) {
        return undefined;
    }
    return allPolicies[`${ONYXKEYS.COLLECTION.POLICY}${policyID}`];
}

/**
 * Build optimistic data for adding members to the announcement/admins room
 */
function buildRoomMembersOnyxData(
    roomType: typeof CONST.REPORT.CHAT_TYPE.POLICY_ANNOUNCE | typeof CONST.REPORT.CHAT_TYPE.POLICY_ADMINS,
    policyID: string,
    accountIDs: number[],
): OnyxDataReturnType {
    const report = ReportUtils.getRoom(roomType, policyID);
    const reportMetadata = ReportUtils.getReportMetadata(report?.reportID);
    const roomMembers: OnyxDataReturnType = {
        optimisticData: [],
        failureData: [],
        successData: [],
    };

    if (!report || accountIDs.length === 0) {
        return roomMembers;
    }

    const participantAccountIDs = [...Object.keys(report.participants ?? {}).map(Number), ...accountIDs];
    const pendingChatMembers = ReportUtils.getPendingChatMembers(accountIDs, reportMetadata?.pendingChatMembers ?? [], CONST.RED_BRICK_ROAD_PENDING_ACTION.ADD);

    roomMembers.optimisticData.push(
        {
            onyxMethod: Onyx.METHOD.MERGE,
            key: `${ONYXKEYS.COLLECTION.REPORT}${report?.reportID}`,
            value: {
                participants: ReportUtils.buildParticipantsFromAccountIDs(participantAccountIDs),
            },
        },
        {
            onyxMethod: Onyx.METHOD.MERGE,
            key: `${ONYXKEYS.COLLECTION.REPORT_METADATA}${report?.reportID}`,
            value: {
                pendingChatMembers,
            },
        },
    );

    roomMembers.failureData.push(
        {
            onyxMethod: Onyx.METHOD.MERGE,
            key: `${ONYXKEYS.COLLECTION.REPORT}${report?.reportID}`,
            value: {
                participants: accountIDs.reduce((acc, curr) => {
                    Object.assign(acc, {[curr]: null});
                    return acc;
                }, {}),
            },
        },
        {
            onyxMethod: Onyx.METHOD.MERGE,
            key: `${ONYXKEYS.COLLECTION.REPORT_METADATA}${report?.reportID}`,
            value: {
                pendingChatMembers: reportMetadata?.pendingChatMembers ?? null,
            },
        },
    );
    roomMembers.successData.push({
        onyxMethod: Onyx.METHOD.MERGE,
        key: `${ONYXKEYS.COLLECTION.REPORT_METADATA}${report?.reportID}`,
        value: {
            pendingChatMembers: reportMetadata?.pendingChatMembers ?? null,
        },
    });
    return roomMembers;
}
/**
 * Updates the import spreadsheet data according to the result of the import
 */
function updateImportSpreadsheetData(addedMembersLength: number, updatedMembersLength: number): OnyxData {
    const onyxData: OnyxData = {
        successData: [
            {
                onyxMethod: Onyx.METHOD.MERGE,
                key: ONYXKEYS.IMPORTED_SPREADSHEET,
                value: {
                    shouldFinalModalBeOpened: true,
                    importFinalModal: {
                        title: translateLocal('spreadsheet.importSuccessfullTitle'),
                        prompt: translateLocal('spreadsheet.importMembersSuccessfullDescription', {added: addedMembersLength, updated: updatedMembersLength}),
                    },
                },
            },
        ],

        failureData: [
            {
                onyxMethod: Onyx.METHOD.MERGE,
                key: ONYXKEYS.IMPORTED_SPREADSHEET,
                value: {
                    shouldFinalModalBeOpened: true,
                    importFinalModal: {title: translateLocal('spreadsheet.importFailedTitle'), prompt: translateLocal('spreadsheet.importFailedDescription')},
                },
            },
        ],
    };

    return onyxData;
}

/**
 * Build optimistic data for removing users from the announcement/admins room
 */
function removeOptimisticRoomMembers(
    roomType: typeof CONST.REPORT.CHAT_TYPE.POLICY_ANNOUNCE | typeof CONST.REPORT.CHAT_TYPE.POLICY_ADMINS,
    policyID: string | undefined,
    policyName: string,
    accountIDs: number[],
): OnyxDataReturnType {
    const roomMembers: OnyxDataReturnType = {
        optimisticData: [],
        failureData: [],
        successData: [],
    };

    if (!policyID) {
        return roomMembers;
    }

    const report = ReportUtils.getRoom(roomType, policyID);
    const reportMetadata = ReportUtils.getReportMetadata(report?.reportID);

    if (!report) {
        return roomMembers;
    }

    const pendingChatMembers = ReportUtils.getPendingChatMembers(accountIDs, reportMetadata?.pendingChatMembers ?? [], CONST.RED_BRICK_ROAD_PENDING_ACTION.DELETE);

    roomMembers.optimisticData.push(
        {
            onyxMethod: Onyx.METHOD.MERGE,
            key: `${ONYXKEYS.COLLECTION.REPORT}${report.reportID}`,
            value: {
                ...(accountIDs.includes(sessionAccountID)
                    ? {
                          statusNum: CONST.REPORT.STATUS_NUM.CLOSED,
                          stateNum: CONST.REPORT.STATE_NUM.APPROVED,
                          oldPolicyName: policyName,
                      }
                    : {}),
            },
        },
        {
            onyxMethod: Onyx.METHOD.MERGE,
            key: `${ONYXKEYS.COLLECTION.REPORT_METADATA}${report.reportID}`,
            value: {
                pendingChatMembers,
            },
        },
    );
    roomMembers.failureData.push(
        {
            onyxMethod: Onyx.METHOD.MERGE,
            key: `${ONYXKEYS.COLLECTION.REPORT}${report.reportID}`,
            value: {
                ...(accountIDs.includes(sessionAccountID)
                    ? {
                          statusNum: report.statusNum,
                          stateNum: report.stateNum,
                          oldPolicyName: report.oldPolicyName,
                      }
                    : {}),
            },
        },
        {
            onyxMethod: Onyx.METHOD.MERGE,
            key: `${ONYXKEYS.COLLECTION.REPORT_METADATA}${report.reportID}`,
            value: {
                pendingChatMembers: reportMetadata?.pendingChatMembers ?? null,
            },
        },
    );
    roomMembers.successData.push({
        onyxMethod: Onyx.METHOD.MERGE,
        key: `${ONYXKEYS.COLLECTION.REPORT_METADATA}${report.reportID}`,
        value: {
            pendingChatMembers: reportMetadata?.pendingChatMembers ?? null,
        },
    });

    return roomMembers;
}
/**
 * This function will reset the preferred exporter to the owner of the workspace
 * if the current preferred exporter is removed from the admin role.
 * @param [policyID] The id of the policy.
 * @param [loginList] The logins of the users whose roles are being updated to non-admin role or are removed from a workspace
 */
function resetAccountingPreferredExporter(policyID: string, loginList: string[]): OnyxDataReturnType {
    const policy = getPolicy(policyID);
    const owner = policy?.owner ?? ReportUtils.getPersonalDetailsForAccountID(policy?.ownerAccountID).login ?? '';
    const optimisticData: OnyxUpdate[] = [];
    const successData: OnyxUpdate[] = [];
    const failureData: OnyxUpdate[] = [];
    const policyKey = `${ONYXKEYS.COLLECTION.POLICY}${policyID}` as const;
    const adminLoginList = loginList.filter((login) => isUserPolicyAdmin(policy, login));
    const connections = [CONST.POLICY.CONNECTIONS.NAME.XERO, CONST.POLICY.CONNECTIONS.NAME.QBO, CONST.POLICY.CONNECTIONS.NAME.SAGE_INTACCT, CONST.POLICY.CONNECTIONS.NAME.QBD];

    if (!adminLoginList.length) {
        return {optimisticData, successData, failureData};
    }

    connections.forEach((connection) => {
        const exporter = policy?.connections?.[connection]?.config.export.exporter;
        if (!exporter || !adminLoginList.includes(exporter)) {
            return;
        }

        const pendingFieldKey = connection === CONST.POLICY.CONNECTIONS.NAME.QBO ? CONST.QUICKBOOKS_CONFIG.EXPORT : CONST.QUICKBOOKS_CONFIG.EXPORTER;
        optimisticData.push({
            onyxMethod: Onyx.METHOD.MERGE,
            key: policyKey,
            value: {
                connections: {
                    [connection]: {
                        config: {
                            export: {exporter: owner},
                            pendingFields: {[pendingFieldKey]: CONST.RED_BRICK_ROAD_PENDING_ACTION.UPDATE},
                        },
                    },
                },
            },
        });
        successData.push({
            onyxMethod: Onyx.METHOD.MERGE,
            key: policyKey,
            value: {
                connections: {[connection]: {config: {pendingFields: {[pendingFieldKey]: null}}}},
            },
        });
        failureData.push({
            onyxMethod: Onyx.METHOD.MERGE,
            key: policyKey,
            value: {
                connections: {
                    [connection]: {
                        config: {
                            export: {exporter: policy?.connections?.[connection]?.config.export.exporter},
                            pendingFields: {[pendingFieldKey]: null},
                        },
                    },
                },
            },
        });
    });

    const exporter = policy?.connections?.netsuite?.options.config.exporter;
    if (exporter && adminLoginList.includes(exporter)) {
        optimisticData.push({
            onyxMethod: Onyx.METHOD.MERGE,
            key: policyKey,
            value: {
                connections: {netsuite: {options: {config: {exporter: owner, pendingFields: {exporter: CONST.RED_BRICK_ROAD_PENDING_ACTION.UPDATE}}}}},
            },
        });
        successData.push({
            onyxMethod: Onyx.METHOD.MERGE,
            key: policyKey,
            value: {
                connections: {netsuite: {options: {config: {pendingFields: {exporter: null}}}}},
            },
        });
        failureData.push({
            onyxMethod: Onyx.METHOD.MERGE,
            key: policyKey,
            value: {connections: {netsuite: {options: {config: {exporter: policy?.connections?.netsuite?.options.config.exporter, pendingFields: {exporter: null}}}}}},
        });
    }

    return {optimisticData, successData, failureData};
}

/**
 * Remove the passed members from the policy employeeList
 * Please see https://github.com/Expensify/App/blob/main/README.md#Security for more details
 */
function removeMembers(accountIDs: number[], policyID: string) {
    // In case user selects only themselves (admin), their email will be filtered out and the members
    // array passed will be empty, prevent the function from proceeding in that case as there is no one to remove
    if (accountIDs.length === 0) {
        return;
    }

    const policyKey = `${ONYXKEYS.COLLECTION.POLICY}${policyID}` as const;
    const policy = getPolicy(policyID);

    const workspaceChats = ReportUtils.getWorkspaceChats(policyID, accountIDs);
    const emailList = accountIDs.map((accountID) => allPersonalDetails?.[accountID]?.login).filter((login) => !!login) as string[];
    const optimisticClosedReportActions = workspaceChats.map(() =>
        ReportUtils.buildOptimisticClosedReportAction(sessionEmail, policy?.name ?? '', CONST.REPORT.ARCHIVE_REASON.REMOVED_FROM_POLICY),
    );

    const announceRoomMembers = removeOptimisticRoomMembers(CONST.REPORT.CHAT_TYPE.POLICY_ANNOUNCE, policy?.id, policy?.name ?? '', accountIDs);
    const adminRoomMembers = removeOptimisticRoomMembers(
        CONST.REPORT.CHAT_TYPE.POLICY_ADMINS,
        policy?.id,
        policy?.name ?? '',
        accountIDs.filter((accountID) => {
            const login = allPersonalDetails?.[accountID]?.login;
            const role = login ? policy?.employeeList?.[login]?.role : '';
            return role === CONST.POLICY.ROLE.ADMIN || role === CONST.POLICY.ROLE.AUDITOR;
        }),
    );
    const preferredExporterOnyxData = resetAccountingPreferredExporter(policyID, emailList);

    const optimisticMembersState: OnyxCollectionInputValue<PolicyEmployee> = {};
    const successMembersState: OnyxCollectionInputValue<PolicyEmployee> = {};
    const failureMembersState: OnyxCollectionInputValue<PolicyEmployee> = {};
    emailList.forEach((email) => {
        optimisticMembersState[email] = {pendingAction: CONST.RED_BRICK_ROAD_PENDING_ACTION.DELETE};
        successMembersState[email] = null;
        failureMembersState[email] = {errors: ErrorUtils.getMicroSecondOnyxErrorWithTranslationKey('workspace.people.error.genericRemove')};
    });

    Object.keys(policy?.employeeList ?? {}).forEach((employeeEmail) => {
        const employee = policy?.employeeList?.[employeeEmail];
        optimisticMembersState[employeeEmail] = optimisticMembersState[employeeEmail] ?? {};
        failureMembersState[employeeEmail] = failureMembersState[employeeEmail] ?? {};
        if (employee?.submitsTo && emailList.includes(employee?.submitsTo)) {
            optimisticMembersState[employeeEmail] = {
                ...optimisticMembersState[employeeEmail],
                submitsTo: policy?.owner,
            };
            failureMembersState[employeeEmail] = {
                ...failureMembersState[employeeEmail],
                submitsTo: employee?.submitsTo,
            };
        }
        if (employee?.forwardsTo && emailList.includes(employee?.forwardsTo)) {
            optimisticMembersState[employeeEmail] = {
                ...optimisticMembersState[employeeEmail],
                forwardsTo: policy?.owner,
            };
            failureMembersState[employeeEmail] = {
                ...failureMembersState[employeeEmail],
                forwardsTo: employee?.forwardsTo,
            };
        }
        if (employee?.overLimitForwardsTo && emailList.includes(employee?.overLimitForwardsTo)) {
            optimisticMembersState[employeeEmail] = {
                ...optimisticMembersState[employeeEmail],
                overLimitForwardsTo: policy?.owner,
            };
            failureMembersState[employeeEmail] = {
                ...failureMembersState[employeeEmail],
                overLimitForwardsTo: employee?.overLimitForwardsTo,
            };
        }
    });

    const approvalRules: ApprovalRule[] = policy?.rules?.approvalRules ?? [];
    const optimisticApprovalRules = approvalRules.filter((rule) => !emailList.includes(rule?.approver ?? ''));

    const optimisticData: OnyxUpdate[] = [
        {
            onyxMethod: Onyx.METHOD.MERGE,
            key: policyKey,
            value: {
                employeeList: optimisticMembersState,
                approver: emailList.includes(policy?.approver ?? '') ? policy?.owner : policy?.approver,
                rules: {
                    ...(policy?.rules ?? {}),
                    approvalRules: optimisticApprovalRules,
                },
            },
        },
    ];
    optimisticData.push(...announceRoomMembers.optimisticData, ...adminRoomMembers.optimisticData, ...preferredExporterOnyxData.optimisticData);

    const successData: OnyxUpdate[] = [
        {
            onyxMethod: Onyx.METHOD.MERGE,
            key: policyKey,
            value: {employeeList: successMembersState},
        },
    ];
    successData.push(...announceRoomMembers.successData, ...adminRoomMembers.successData, ...preferredExporterOnyxData.successData);

    const failureData: OnyxUpdate[] = [
        {
            onyxMethod: Onyx.METHOD.MERGE,
            key: policyKey,
            value: {employeeList: failureMembersState, approver: policy?.approver, rules: policy?.rules},
        },
    ];
    failureData.push(...announceRoomMembers.failureData, ...adminRoomMembers.failureData, ...preferredExporterOnyxData.failureData);

    const pendingChatMembers = ReportUtils.getPendingChatMembers(accountIDs, [], CONST.RED_BRICK_ROAD_PENDING_ACTION.DELETE);

    workspaceChats.forEach((report) => {
        optimisticData.push(
            {
                onyxMethod: Onyx.METHOD.MERGE,
                key: `${ONYXKEYS.COLLECTION.REPORT}${report?.reportID}`,
                value: {
                    statusNum: CONST.REPORT.STATUS_NUM.CLOSED,
                    stateNum: CONST.REPORT.STATE_NUM.APPROVED,
                    oldPolicyName: policy?.name,
                },
            },
            {
                onyxMethod: Onyx.METHOD.MERGE,
                key: `${ONYXKEYS.COLLECTION.REPORT_METADATA}${report?.reportID}`,
                value: {
                    pendingChatMembers,
                },
            },
            {
                onyxMethod: Onyx.METHOD.MERGE,
                key: `${ONYXKEYS.COLLECTION.REPORT_NAME_VALUE_PAIRS}${report?.reportID}`,
                value: {
                    private_isArchived: true,
                },
            },
        );
        successData.push({
            onyxMethod: Onyx.METHOD.MERGE,
            key: `${ONYXKEYS.COLLECTION.REPORT_METADATA}${report?.reportID}`,
            value: {
                pendingChatMembers: null,
            },
        });
        failureData.push(
            {
                onyxMethod: Onyx.METHOD.MERGE,
                key: `${ONYXKEYS.COLLECTION.REPORT_METADATA}${report?.reportID}`,
                value: {
                    pendingChatMembers: null,
                },
            },
            {
                onyxMethod: Onyx.METHOD.MERGE,
                key: `${ONYXKEYS.COLLECTION.REPORT_NAME_VALUE_PAIRS}${report?.reportID}`,
                value: {
                    private_isArchived: false,
                },
            },
        );
    });
    // comment out for time this issue would be resolved https://github.com/Expensify/App/issues/35952
    // optimisticClosedReportActions.forEach((reportAction, index) => {
    //     optimisticData.push({
    //         onyxMethod: Onyx.METHOD.MERGE,
    //         key: `${ONYXKEYS.COLLECTION.REPORT_ACTIONS}${workspaceChats?.[index]?.reportID}`,
    //         value: {[reportAction.reportActionID]: reportAction as ReportAction},
    //     });
    // });

    // If the policy has primaryLoginsInvited, then it displays informative messages on the members page about which primary logins were added by secondary logins.
    // If we delete all these logins then we should clear the informative messages since they are no longer relevant.
    if (!isEmptyObject(policy?.primaryLoginsInvited ?? {})) {
        // Take the current policy members and remove them optimistically
        const employeeListEmails = Object.keys(allPolicies?.[`${ONYXKEYS.COLLECTION.POLICY}${policyID}`]?.employeeList ?? {});
        const remainingLogins = employeeListEmails.filter((email) => !emailList.includes(email));
        const invitedPrimaryToSecondaryLogins: Record<string, string> = {};

        if (policy?.primaryLoginsInvited) {
            Object.keys(policy.primaryLoginsInvited).forEach((key) => (invitedPrimaryToSecondaryLogins[policy.primaryLoginsInvited?.[key] ?? ''] = key));
        }

        // Then, if no remaining members exist that were invited by a secondary login, clear the informative messages
        if (!remainingLogins.some((remainingLogin) => !!invitedPrimaryToSecondaryLogins[remainingLogin])) {
            optimisticData.push({
                onyxMethod: Onyx.METHOD.MERGE,
                key: policyKey,
                value: {
                    primaryLoginsInvited: null,
                },
            });
        }
    }

    const filteredWorkspaceChats = workspaceChats.filter((report): report is Report => report !== null);

    filteredWorkspaceChats.forEach(({reportID, stateNum, statusNum, oldPolicyName = null}) => {
        failureData.push({
            onyxMethod: Onyx.METHOD.MERGE,
            key: `${ONYXKEYS.COLLECTION.REPORT}${reportID}`,
            value: {
                stateNum,
                statusNum,
                oldPolicyName,
            },
        });
    });
    optimisticClosedReportActions.forEach((reportAction, index) => {
        failureData.push({
            onyxMethod: Onyx.METHOD.MERGE,
            key: `${ONYXKEYS.COLLECTION.REPORT_ACTIONS}${workspaceChats?.at(index)?.reportID}`,
            value: {[reportAction.reportActionID]: null},
        });
    });

    const params: DeleteMembersFromWorkspaceParams = {
        emailList: emailList.join(','),
        policyID,
    };

    API.write(WRITE_COMMANDS.DELETE_MEMBERS_FROM_WORKSPACE, params, {optimisticData, successData, failureData});
}

function updateWorkspaceMembersRole(policyID: string, accountIDs: number[], newRole: ValueOf<typeof CONST.POLICY.ROLE>) {
    const previousEmployeeList = {...allPolicies?.[`${ONYXKEYS.COLLECTION.POLICY}${policyID}`]?.employeeList};
    const memberRoles: WorkspaceMembersRoleData[] = accountIDs.reduce((result: WorkspaceMembersRoleData[], accountID: number) => {
        if (!allPersonalDetails?.[accountID]?.login) {
            return result;
        }

        result.push({
            accountID,
            email: allPersonalDetails?.[accountID]?.login ?? '',
            role: newRole,
        });

        return result;
    }, []);

    const optimisticData: OnyxUpdate[] = [
        {
            onyxMethod: Onyx.METHOD.MERGE,
            key: `${ONYXKEYS.COLLECTION.POLICY}${policyID}`,
            value: {
                employeeList: {
                    ...memberRoles.reduce((member: Record<string, {role: string; pendingAction: PendingAction}>, current) => {
                        // eslint-disable-next-line no-param-reassign
                        member[current.email] = {role: current?.role, pendingAction: CONST.RED_BRICK_ROAD_PENDING_ACTION.UPDATE};
                        return member;
                    }, {}),
                },
                errors: null,
            },
        },
    ];

    const successData: OnyxUpdate[] = [
        {
            onyxMethod: Onyx.METHOD.MERGE,
            key: `${ONYXKEYS.COLLECTION.POLICY}${policyID}`,
            value: {
                employeeList: {
                    ...memberRoles.reduce((member: Record<string, {role: string; pendingAction: PendingAction}>, current) => {
                        // eslint-disable-next-line no-param-reassign
                        member[current.email] = {role: current?.role, pendingAction: null};
                        return member;
                    }, {}),
                },
                errors: null,
            },
        },
    ];

    const failureData: OnyxUpdate[] = [
        {
            onyxMethod: Onyx.METHOD.MERGE,
            key: `${ONYXKEYS.COLLECTION.POLICY}${policyID}`,
            value: {
                employeeList: previousEmployeeList,
                errors: ErrorUtils.getMicroSecondOnyxErrorWithTranslationKey('workspace.editor.genericFailureMessage'),
            },
        },
    ];

    if (newRole !== CONST.POLICY.ROLE.ADMIN) {
        const preferredExporterOnyxData = resetAccountingPreferredExporter(
            policyID,
            memberRoles.map((member) => member.email),
        );
        optimisticData.push(...preferredExporterOnyxData.optimisticData);
        successData.push(...preferredExporterOnyxData.successData);
        failureData.push(...preferredExporterOnyxData.failureData);
    }

    const adminRoom = ReportUtils.getAllPolicyReports(policyID).find(ReportUtils.isAdminRoom);
    if (adminRoom) {
        const failureDataParticipants: Record<number, Participant | null> = {...adminRoom.participants};
        const optimisticParticipants: Record<number, Participant | null> = {};
        if (newRole === CONST.POLICY.ROLE.ADMIN || newRole === CONST.POLICY.ROLE.AUDITOR) {
            accountIDs.forEach((accountID) => {
                if (adminRoom?.participants?.[accountID]) {
                    return;
                }
                optimisticParticipants[accountID] = {notificationPreference: CONST.REPORT.NOTIFICATION_PREFERENCE.ALWAYS};
                failureDataParticipants[accountID] = null;
            });
        } else {
            accountIDs.forEach((accountID) => {
                if (!adminRoom?.participants?.[accountID]) {
                    return;
                }
                optimisticParticipants[accountID] = null;
            });
        }
        if (!isEmptyObject(optimisticParticipants)) {
            optimisticData.push({
                onyxMethod: Onyx.METHOD.MERGE,
                key: `${ONYXKEYS.COLLECTION.REPORT}${adminRoom.reportID}`,
                value: {
                    participants: optimisticParticipants,
                },
            });
            failureData.push({
                onyxMethod: Onyx.METHOD.MERGE,
                key: `${ONYXKEYS.COLLECTION.REPORT}${adminRoom.reportID}`,
                value: {
                    participants: failureDataParticipants,
                },
            });
        }
    }

    const params: UpdateWorkspaceMembersRoleParams = {
        policyID,
        employees: JSON.stringify(memberRoles.map((item) => ({email: item.email, role: item.role}))),
    };

    API.write(WRITE_COMMANDS.UPDATE_WORKSPACE_MEMBERS_ROLE, params, {optimisticData, successData, failureData});
}

function requestWorkspaceOwnerChange(policyID: string) {
    const policy = getPolicy(policyID);
    const ownershipChecks = {...policyOwnershipChecks?.[policyID]};

    const changeOwnerErrors = Object.keys(policy?.errorFields?.changeOwner ?? {});

    if (changeOwnerErrors && changeOwnerErrors.length > 0) {
        const currentError = changeOwnerErrors.at(0);
        if (currentError === CONST.POLICY.OWNERSHIP_ERRORS.AMOUNT_OWED) {
            ownershipChecks.shouldClearOutstandingBalance = true;
        }

        if (currentError === CONST.POLICY.OWNERSHIP_ERRORS.OWNER_OWES_AMOUNT) {
            ownershipChecks.shouldTransferAmountOwed = true;
        }

        if (currentError === CONST.POLICY.OWNERSHIP_ERRORS.SUBSCRIPTION) {
            ownershipChecks.shouldTransferSubscription = true;
        }

        if (currentError === CONST.POLICY.OWNERSHIP_ERRORS.DUPLICATE_SUBSCRIPTION) {
            ownershipChecks.shouldTransferSingleSubscription = true;
        }

        Onyx.merge(ONYXKEYS.POLICY_OWNERSHIP_CHANGE_CHECKS, {
            [policyID]: ownershipChecks,
        });
    }

    const optimisticData: OnyxUpdate[] = [
        {
            onyxMethod: Onyx.METHOD.MERGE,
            key: `${ONYXKEYS.COLLECTION.POLICY}${policyID}`,
            value: {
                errorFields: null,
                isLoading: true,
                isChangeOwnerSuccessful: false,
                isChangeOwnerFailed: false,
            },
        },
    ];

    const successData: OnyxUpdate[] = [
        {
            onyxMethod: Onyx.METHOD.MERGE,
            key: `${ONYXKEYS.COLLECTION.POLICY}${policyID}`,
            value: {
                isLoading: false,
                isChangeOwnerSuccessful: true,
                isChangeOwnerFailed: false,
                owner: sessionEmail,
                ownerAccountID: sessionAccountID,
            },
        },
    ];

    const failureData: OnyxUpdate[] = [
        {
            onyxMethod: Onyx.METHOD.MERGE,
            key: `${ONYXKEYS.COLLECTION.POLICY}${policyID}`,
            value: {
                isLoading: false,
                isChangeOwnerSuccessful: false,
                isChangeOwnerFailed: true,
            },
        },
    ];

    const params: RequestWorkspaceOwnerChangeParams = {
        policyID,
        ...ownershipChecks,
    };

    API.write(WRITE_COMMANDS.REQUEST_WORKSPACE_OWNER_CHANGE, params, {optimisticData, successData, failureData});
}

function clearWorkspaceOwnerChangeFlow(policyID: string) {
    Onyx.merge(ONYXKEYS.POLICY_OWNERSHIP_CHANGE_CHECKS, null);
    Onyx.merge(`${ONYXKEYS.COLLECTION.POLICY}${policyID}`, {
        errorFields: null,
        isLoading: false,
        isChangeOwnerSuccessful: false,
        isChangeOwnerFailed: false,
    });
}

/**
 * Adds members to the specified workspace/policyID
 * Please see https://github.com/Expensify/App/blob/main/README.md#Security for more details
 */
function addMembersToWorkspace(invitedEmailsToAccountIDs: InvitedEmailsToAccountIDs, welcomeNote: string, policyID: string, policyMemberAccountIDs: number[], role: string) {
    const policyKey = `${ONYXKEYS.COLLECTION.POLICY}${policyID}` as const;
    const logins = Object.keys(invitedEmailsToAccountIDs).map((memberLogin) => PhoneNumber.addSMSDomainIfPhoneNumber(memberLogin));
    const accountIDs = Object.values(invitedEmailsToAccountIDs);

    const {newAccountIDs, newLogins} = PersonalDetailsUtils.getNewAccountIDsAndLogins(logins, accountIDs);
    const newPersonalDetailsOnyxData = PersonalDetailsUtils.getPersonalDetailsOnyxDataForOptimisticUsers(newLogins, newAccountIDs);

    const announceRoomMembers = buildRoomMembersOnyxData(CONST.REPORT.CHAT_TYPE.POLICY_ANNOUNCE, policyID, accountIDs);
    const adminRoomMembers = buildRoomMembersOnyxData(
        CONST.REPORT.CHAT_TYPE.POLICY_ADMINS,
        policyID,
        role === CONST.POLICY.ROLE.ADMIN || role === CONST.POLICY.ROLE.AUDITOR ? accountIDs : [],
    );
    const optimisticAnnounceChat = ReportUtils.buildOptimisticAnnounceChat(policyID, [...policyMemberAccountIDs, ...accountIDs]);
    const announceRoomChat = optimisticAnnounceChat.announceChatData;

    // create onyx data for policy expense chats for each new member
    const membersChats = createPolicyExpenseChats(policyID, invitedEmailsToAccountIDs);

    const optimisticMembersState: OnyxCollectionInputValue<PolicyEmployee> = {};
    const successMembersState: OnyxCollectionInputValue<PolicyEmployee> = {};
    const failureMembersState: OnyxCollectionInputValue<PolicyEmployee> = {};
    logins.forEach((email) => {
        optimisticMembersState[email] = {
            email,
            pendingAction: CONST.RED_BRICK_ROAD_PENDING_ACTION.ADD,
            role,
            submitsTo: getDefaultApprover(allPolicies?.[policyKey]),
        };
        successMembersState[email] = {pendingAction: null};
        failureMembersState[email] = {
            errors: ErrorUtils.getMicroSecondOnyxErrorWithTranslationKey('workspace.people.error.genericAdd'),
        };
    });

    const optimisticData: OnyxUpdate[] = [
        {
            onyxMethod: Onyx.METHOD.MERGE,
            key: policyKey,

            // Convert to object with each key containing {pendingAction: 'add'}
            value: {
                employeeList: optimisticMembersState,
            },
        },
    ];
    optimisticData.push(
        ...newPersonalDetailsOnyxData.optimisticData,
        ...membersChats.onyxOptimisticData,
        ...announceRoomChat.onyxOptimisticData,
        ...announceRoomMembers.optimisticData,
        ...adminRoomMembers.optimisticData,
    );

    const successData: OnyxUpdate[] = [
        {
            onyxMethod: Onyx.METHOD.MERGE,
            key: policyKey,
            value: {
                employeeList: successMembersState,
            },
        },
    ];
    successData.push(
        ...newPersonalDetailsOnyxData.finallyData,
        ...membersChats.onyxSuccessData,
        ...announceRoomChat.onyxSuccessData,
        ...announceRoomMembers.successData,
        ...adminRoomMembers.successData,
    );

    const failureData: OnyxUpdate[] = [
        {
            onyxMethod: Onyx.METHOD.MERGE,
            key: policyKey,

            // Convert to object with each key containing the error. We don't
            // need to remove the members since that is handled by onClose of OfflineWithFeedback.
            value: {
                employeeList: failureMembersState,
            },
        },
    ];
    failureData.push(...membersChats.onyxFailureData, ...announceRoomChat.onyxFailureData, ...announceRoomMembers.failureData, ...adminRoomMembers.failureData);

    const params: AddMembersToWorkspaceParams = {
        employees: JSON.stringify(logins.map((login) => ({email: login, role}))),
        ...(optimisticAnnounceChat.announceChatReportID ? {announceChatReportID: optimisticAnnounceChat.announceChatReportID} : {}),
        ...(optimisticAnnounceChat.announceChatReportActionID ? {announceCreatedReportActionID: optimisticAnnounceChat.announceChatReportActionID} : {}),
        welcomeNote: Parser.replace(welcomeNote, {
            shouldEscapeText: false,
        }),
        policyID,
    };
    if (!isEmptyObject(membersChats.reportCreationData)) {
        params.reportCreationData = JSON.stringify(membersChats.reportCreationData);
    }
    API.write(WRITE_COMMANDS.ADD_MEMBERS_TO_WORKSPACE, params, {optimisticData, successData, failureData});
}

type PolicyMember = {
    email: string;
    role: string;
};

function importPolicyMembers(policyID: string, members: PolicyMember[]) {
    const policy = getPolicy(policyID);
    const {added, updated} = members.reduce(
        (acc, curr) => {
            const employee = policy?.employeeList?.[curr.email];
            if (employee) {
                if (curr.role !== employee.role) {
                    acc.updated++;
                }
            } else {
                acc.added++;
            }
            return acc;
        },
        {added: 0, updated: 0},
    );
    const onyxData = updateImportSpreadsheetData(added, updated);

    const parameters = {
        policyID,
        employees: JSON.stringify(members.map((member) => ({email: member.email, role: member.role}))),
    };

    API.write(WRITE_COMMANDS.IMPORT_MEMBERS_SPREADSHEET, parameters, onyxData);
}

/**
 * Invite member to the specified policyID
 * Please see https://github.com/Expensify/App/blob/main/README.md#Security for more details
 */
function inviteMemberToWorkspace(policyID: string, inviterEmail?: string) {
    const memberJoinKey = `${ONYXKEYS.COLLECTION.POLICY_JOIN_MEMBER}${policyID}` as const;

    const optimisticMembersState = {policyID, inviterEmail};
    const failureMembersState = {policyID, inviterEmail};

    const optimisticData: OnyxUpdate[] = [
        {
            onyxMethod: Onyx.METHOD.MERGE,
            key: memberJoinKey,
            value: optimisticMembersState,
        },
    ];

    const failureData: OnyxUpdate[] = [
        {
            onyxMethod: Onyx.METHOD.MERGE,
            key: memberJoinKey,
            value: {...failureMembersState, errors: ErrorUtils.getMicroSecondOnyxErrorWithTranslationKey('iou.error.genericEditFailureMessage')},
        },
    ];

    const params = {policyID, inviterEmail};

    API.write(WRITE_COMMANDS.JOIN_POLICY_VIA_INVITE_LINK, params, {optimisticData, failureData});
}

/**
 * Add member to the selected private domain workspace based on policyID
 */
function joinAccessiblePolicy(policyID: string) {
    const memberJoinKey = `${ONYXKEYS.COLLECTION.POLICY_JOIN_MEMBER}${policyID}` as const;

    const optimisticData: OnyxUpdate[] = [
        {
            onyxMethod: Onyx.METHOD.MERGE,
            key: memberJoinKey,
            value: {policyID},
        },
    ];

    const failureData: OnyxUpdate[] = [
        {
            onyxMethod: Onyx.METHOD.MERGE,
            key: memberJoinKey,
            value: {policyID, errors: ErrorUtils.getMicroSecondOnyxErrorWithTranslationKey('workspace.people.error.genericAdd')},
        },
    ];

    API.write(WRITE_COMMANDS.JOIN_ACCESSIBLE_POLICY, {policyID}, {optimisticData, failureData});
}

/**
 * Ask the policy admin to add member to the selected private domain workspace based on policyID
 */
function askToJoinPolicy(policyID: string) {
    const memberJoinKey = `${ONYXKEYS.COLLECTION.POLICY_JOIN_MEMBER}${policyID}` as const;

    const optimisticData: OnyxUpdate[] = [
        {
            onyxMethod: Onyx.METHOD.MERGE,
            key: memberJoinKey,
            value: {policyID},
        },
    ];

    const failureData: OnyxUpdate[] = [
        {
            onyxMethod: Onyx.METHOD.MERGE,
            key: memberJoinKey,
            value: {policyID, errors: ErrorUtils.getMicroSecondOnyxErrorWithTranslationKey('workspace.people.error.genericAdd')},
        },
    ];

    API.write(WRITE_COMMANDS.ASK_TO_JOIN_POLICY, {policyID}, {optimisticData, failureData});
}

/**
 * Removes an error after trying to delete a member
 */
function clearDeleteMemberError(policyID: string, accountID: number) {
    const email = allPersonalDetails?.[accountID]?.login ?? '';
    Onyx.merge(`${ONYXKEYS.COLLECTION.POLICY}${policyID}`, {
        employeeList: {
            [email]: {
                pendingAction: null,
                errors: null,
            },
        },
    });
}

/**
 * Removes an error after trying to add a member
 */
function clearAddMemberError(policyID: string, accountID: number) {
    const email = allPersonalDetails?.[accountID]?.login ?? '';
    Onyx.merge(`${ONYXKEYS.COLLECTION.POLICY}${policyID}`, {
        employeeList: {
            [email]: null,
        },
    });
    Onyx.merge(`${ONYXKEYS.PERSONAL_DETAILS_LIST}`, {
        [accountID]: null,
    });
}

function openWorkspaceMembersPage(policyID: string, clientMemberEmails: string[]) {
    if (!policyID || !clientMemberEmails) {
        Log.warn('openWorkspaceMembersPage invalid params', {policyID, clientMemberEmails});
        return;
    }

    const params: OpenWorkspaceMembersPageParams = {
        policyID,
        clientMemberEmails: JSON.stringify(clientMemberEmails),
    };

    API.read(READ_COMMANDS.OPEN_WORKSPACE_MEMBERS_PAGE, params);
}

function openPolicyMemberProfilePage(policyID: string, accountID: number) {
    const params: OpenPolicyMemberProfilePageParams = {
        policyID,
        accountID,
    };

    API.read(READ_COMMANDS.OPEN_POLICY_MEMBER_PROFILE_PAGE, params);
}

function setWorkspaceInviteMembersDraft(policyID: string, invitedEmailsToAccountIDs: InvitedEmailsToAccountIDs) {
    Onyx.set(`${ONYXKEYS.COLLECTION.WORKSPACE_INVITE_MEMBERS_DRAFT}${policyID}`, invitedEmailsToAccountIDs);
}

function setWorkspaceInviteRoleDraft(policyID: string, role: ValueOf<typeof CONST.POLICY.ROLE>) {
    Onyx.set(`${ONYXKEYS.COLLECTION.WORKSPACE_INVITE_ROLE_DRAFT}${policyID}`, role);
}

function clearWorkspaceInviteRoleDraft(policyID: string) {
    Onyx.set(`${ONYXKEYS.COLLECTION.WORKSPACE_INVITE_ROLE_DRAFT}${policyID}`, null);
}

/**
 * Accept user join request to a workspace
 */
function acceptJoinRequest(reportID: string | undefined, reportAction: OnyxEntry<ReportAction>) {
    if (!reportAction || !reportID) {
        Log.warn('acceptJoinRequest missing reportID or reportAction', {reportAction, reportID});
        return;
    }
    const choice = CONST.REPORT.ACTIONABLE_MENTION_JOIN_WORKSPACE_RESOLUTION.ACCEPT;

    const optimisticData: OnyxUpdate[] = [
        {
            onyxMethod: Onyx.METHOD.MERGE,
            key: `${ONYXKEYS.COLLECTION.REPORT_ACTIONS}${reportID}`,
            value: {
                [reportAction.reportActionID]: {
                    originalMessage: {choice},
                    pendingAction: CONST.RED_BRICK_ROAD_PENDING_ACTION.UPDATE,
                },
            },
        },
    ];

    const successData: OnyxUpdate[] = [
        {
            onyxMethod: Onyx.METHOD.MERGE,
            key: `${ONYXKEYS.COLLECTION.REPORT_ACTIONS}${reportID}`,
            value: {
                [reportAction.reportActionID]: {
                    originalMessage: {choice},
                    pendingAction: null,
                },
            },
        },
    ];

    const failureData: OnyxUpdate[] = [
        {
            onyxMethod: Onyx.METHOD.MERGE,
            key: `${ONYXKEYS.COLLECTION.REPORT_ACTIONS}${reportID}`,
            value: {
                [reportAction.reportActionID]: {
                    originalMessage: {choice: '' as JoinWorkspaceResolution},
                    pendingAction: null,
                },
            },
        },
    ];
    const accountIDToApprove = ReportActionsUtils.isActionableJoinRequest(reportAction)
        ? ReportActionsUtils.getOriginalMessage(reportAction)?.accountID ?? reportAction?.actorAccountID
        : CONST.DEFAULT_NUMBER_ID;
    const parameters = {
        requests: JSON.stringify({
            [ReportActionsUtils.isActionableJoinRequest(reportAction) ? ReportActionsUtils.getOriginalMessage(reportAction)?.policyID ?? CONST.DEFAULT_NUMBER_ID : CONST.DEFAULT_NUMBER_ID]: {
                requests: [{accountID: accountIDToApprove, adminsRoomMessageReportActionID: reportAction.reportActionID}],
            },
        }),
    };

    API.write(WRITE_COMMANDS.ACCEPT_JOIN_REQUEST, parameters, {optimisticData, failureData, successData});
}

/**
 * Decline user join request to a workspace
 */
function declineJoinRequest(reportID: string | undefined, reportAction: OnyxEntry<ReportAction>) {
    if (!reportAction || !reportID) {
        Log.warn('declineJoinRequest missing reportID or reportAction', {reportAction, reportID});
        return;
    }
    const choice = CONST.REPORT.ACTIONABLE_MENTION_JOIN_WORKSPACE_RESOLUTION.DECLINE;
    const optimisticData: OnyxUpdate[] = [
        {
            onyxMethod: Onyx.METHOD.MERGE,
            key: `${ONYXKEYS.COLLECTION.REPORT_ACTIONS}${reportID}`,
            value: {
                [reportAction.reportActionID]: {
                    originalMessage: {choice},
                    pendingAction: CONST.RED_BRICK_ROAD_PENDING_ACTION.UPDATE,
                },
            },
        },
    ];

    const successData: OnyxUpdate[] = [
        {
            onyxMethod: Onyx.METHOD.MERGE,
            key: `${ONYXKEYS.COLLECTION.REPORT_ACTIONS}${reportID}`,
            value: {
                [reportAction.reportActionID]: {
                    originalMessage: {choice},
                    pendingAction: null,
                },
            },
        },
    ];

    const failureData: OnyxUpdate[] = [
        {
            onyxMethod: Onyx.METHOD.MERGE,
            key: `${ONYXKEYS.COLLECTION.REPORT_ACTIONS}${reportID}`,
            value: {
                [reportAction.reportActionID]: {
                    originalMessage: {choice: '' as JoinWorkspaceResolution},
                    pendingAction: null,
                },
            },
        },
    ];
    const accountIDToApprove = ReportActionsUtils.isActionableJoinRequest(reportAction)
        ? ReportActionsUtils.getOriginalMessage(reportAction)?.accountID ?? reportAction?.actorAccountID
        : CONST.DEFAULT_NUMBER_ID;
    const parameters = {
        requests: JSON.stringify({
            [ReportActionsUtils.isActionableJoinRequest(reportAction) ? ReportActionsUtils.getOriginalMessage(reportAction)?.policyID ?? CONST.DEFAULT_NUMBER_ID : CONST.DEFAULT_NUMBER_ID]: {
                requests: [{accountID: accountIDToApprove, adminsRoomMessageReportActionID: reportAction.reportActionID}],
            },
        }),
    };

    API.write(WRITE_COMMANDS.DECLINE_JOIN_REQUEST, parameters, {optimisticData, failureData, successData});
}

function downloadMembersCSV(policyID: string, onDownloadFailed: () => void) {
    const finalParameters = enhanceParameters(WRITE_COMMANDS.EXPORT_MEMBERS_CSV, {
        policyID,
    });

    const fileName = 'Members.csv';

    const formData = new FormData();
    Object.entries(finalParameters).forEach(([key, value]) => {
        formData.append(key, String(value));
    });

    fileDownload(ApiUtils.getCommandURL({command: WRITE_COMMANDS.EXPORT_MEMBERS_CSV}), fileName, '', false, formData, CONST.NETWORK.METHOD.POST, onDownloadFailed);
}

function clearInviteDraft(policyID: string) {
    setWorkspaceInviteMembersDraft(policyID, {});
    FormActions.clearDraftValues(ONYXKEYS.FORMS.WORKSPACE_INVITE_MESSAGE_FORM);
}

export {
    removeMembers,
    updateWorkspaceMembersRole,
    requestWorkspaceOwnerChange,
    clearWorkspaceOwnerChangeFlow,
    addMembersToWorkspace,
    clearDeleteMemberError,
    clearAddMemberError,
    openWorkspaceMembersPage,
    setWorkspaceInviteMembersDraft,
    inviteMemberToWorkspace,
    joinAccessiblePolicy,
    askToJoinPolicy,
    acceptJoinRequest,
    declineJoinRequest,
    isApprover,
    importPolicyMembers,
    downloadMembersCSV,
    clearInviteDraft,
    buildRoomMembersOnyxData,
    openPolicyMemberProfilePage,
<<<<<<< HEAD
    setWorkspaceInviteRoleDraft,
    clearWorkspaceInviteRoleDraft,
};

export type {NewCustomUnit};
=======
};
>>>>>>> 069891a0
<|MERGE_RESOLUTION|>--- conflicted
+++ resolved
@@ -1277,12 +1277,6 @@
     clearInviteDraft,
     buildRoomMembersOnyxData,
     openPolicyMemberProfilePage,
-<<<<<<< HEAD
     setWorkspaceInviteRoleDraft,
     clearWorkspaceInviteRoleDraft,
-};
-
-export type {NewCustomUnit};
-=======
-};
->>>>>>> 069891a0
+};