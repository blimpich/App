import type {NullishDeep, OnyxCollection} from 'react-native-onyx';
import Onyx from 'react-native-onyx';
import * as API from '@libs/API';
import {READ_COMMANDS, WRITE_COMMANDS} from '@libs/API/types';
import * as ApiUtils from '@libs/ApiUtils';
import fileDownload from '@libs/fileDownload';
import getIsNarrowLayout from '@libs/getIsNarrowLayout';
import {translateLocal} from '@libs/Localize';
import enhanceParameters from '@libs/Network/enhanceParameters';
import * as NumberUtils from '@libs/NumberUtils';
import {navigateWhenEnableFeature} from '@libs/PolicyUtils';
import * as ReportUtils from '@libs/ReportUtils';
import CONST from '@src/CONST';
import ONYXKEYS from '@src/ONYXKEYS';
import type {Policy, Report} from '@src/types/onyx';
<<<<<<< HEAD
import type {Rate} from '@src/types/onyx/Policy';
=======
import type {ErrorFields} from '@src/types/onyx/OnyxCommon';
>>>>>>> 3797c31d
import type {OnyxData} from '@src/types/onyx/Request';

const allPolicies: OnyxCollection<Policy> = {};
Onyx.connect({
    key: ONYXKEYS.COLLECTION.POLICY,
    callback: (val, key) => {
        if (!key) {
            return;
        }
        if (val === null || val === undefined) {
            // If we are deleting a policy, we have to check every report linked to that policy
            // and unset the draft indicator (pencil icon) alongside removing any draft comments. Clearing these values will keep the newly archived chats from being displayed in the LHN.
            // More info: https://github.com/Expensify/App/issues/14260
            const policyID = key.replace(ONYXKEYS.COLLECTION.POLICY, '');
            const policyReports = ReportUtils.getAllPolicyReports(policyID);
            const cleanUpMergeQueries: Record<`${typeof ONYXKEYS.COLLECTION.REPORT}${string}`, NullishDeep<Report>> = {};
            const cleanUpSetQueries: Record<`${typeof ONYXKEYS.COLLECTION.REPORT_DRAFT_COMMENT}${string}` | `${typeof ONYXKEYS.COLLECTION.REPORT_ACTIONS_DRAFTS}${string}`, null> = {};
            policyReports.forEach((policyReport) => {
                if (!policyReport) {
                    return;
                }
                const {reportID} = policyReport;
                cleanUpSetQueries[`${ONYXKEYS.COLLECTION.REPORT_DRAFT_COMMENT}${reportID}`] = null;
                cleanUpSetQueries[`${ONYXKEYS.COLLECTION.REPORT_ACTIONS_DRAFTS}${reportID}`] = null;
            });
            Onyx.mergeCollection(ONYXKEYS.COLLECTION.REPORT, cleanUpMergeQueries);
            Onyx.multiSet(cleanUpSetQueries);
            delete allPolicies[key];
            return;
        }

        allPolicies[key] = val;
    },
});

/**
 * Returns a client generated 13 character hexadecimal value for a custom unit ID
 */
function generateCustomUnitID(): string {
    return NumberUtils.generateHexadecimalValue(13);
}

function enablePerDiem(policyID: string, enabled: boolean, customUnitID?: string, disableRedirect?: boolean) {
    const doesCustomUnitExists = !!customUnitID;
    const finalCustomUnitID = doesCustomUnitExists ? customUnitID : generateCustomUnitID();
    const optimisticCustomUnit = {
        name: CONST.CUSTOM_UNITS.NAME_PER_DIEM_INTERNATIONAL,
        customUnitID: finalCustomUnitID,
        enabled: true,
        defaultCategory: '',
        rates: {},
    };
    const onyxData: OnyxData = {
        optimisticData: [
            {
                onyxMethod: Onyx.METHOD.MERGE,
                key: `${ONYXKEYS.COLLECTION.POLICY}${policyID}`,
                value: {
                    arePerDiemRatesEnabled: enabled,
                    pendingFields: {
                        arePerDiemRatesEnabled: CONST.RED_BRICK_ROAD_PENDING_ACTION.UPDATE,
                    },
                    ...(doesCustomUnitExists ? {} : {customUnits: {[finalCustomUnitID]: optimisticCustomUnit}}),
                },
            },
        ],
        successData: [
            {
                onyxMethod: Onyx.METHOD.MERGE,
                key: `${ONYXKEYS.COLLECTION.POLICY}${policyID}`,
                value: {
                    pendingFields: {
                        arePerDiemRatesEnabled: null,
                    },
                },
            },
        ],
        failureData: [
            {
                onyxMethod: Onyx.METHOD.MERGE,
                key: `${ONYXKEYS.COLLECTION.POLICY}${policyID}`,
                value: {
                    arePerDiemRatesEnabled: !enabled,
                    pendingFields: {
                        arePerDiemRatesEnabled: null,
                    },
                },
            },
        ],
    };

    const parameters = {policyID, enabled, customUnitID: finalCustomUnitID};

    API.write(WRITE_COMMANDS.TOGGLE_POLICY_PER_DIEM, parameters, onyxData);

    if (enabled && getIsNarrowLayout() && !disableRedirect) {
        navigateWhenEnableFeature(policyID);
    }
}

function openPolicyPerDiemPage(policyID?: string) {
    if (!policyID) {
        return;
    }

    const params = {policyID};

    API.read(READ_COMMANDS.OPEN_POLICY_PER_DIEM_RATES_PAGE, params);
}

<<<<<<< HEAD
function updateImportSpreadsheetData(ratesLength: number) {
    const onyxData: OnyxData = {
        successData: [
            {
                onyxMethod: Onyx.METHOD.MERGE,
                key: ONYXKEYS.IMPORTED_SPREADSHEET,
                value: {
                    shouldFinalModalBeOpened: true,
                    importFinalModal: {
                        title: translateLocal('spreadsheet.importSuccessfullTitle'),
                        prompt: translateLocal('spreadsheet.importPerDiemRatesSuccessfullDescription', {rates: ratesLength}),
                    },
                },
            },
        ],

        failureData: [
            {
                onyxMethod: Onyx.METHOD.MERGE,
                key: ONYXKEYS.IMPORTED_SPREADSHEET,
                value: {
                    shouldFinalModalBeOpened: true,
                    importFinalModal: {title: translateLocal('spreadsheet.importFailedTitle'), prompt: translateLocal('spreadsheet.importFailedDescription')},
                },
            },
        ],
    };

    return onyxData;
}

function importPerDiemRates(policyID: string, customUnitID: string, rates: Rate[], rowsLength: number) {
    const onyxData = updateImportSpreadsheetData(rowsLength);

    const parameters = {
        policyID,
        customUnitID,
        customUnitRates: JSON.stringify(rates),
    };

    API.write(WRITE_COMMANDS.IMPORT_PER_DIEM_RATES, parameters, onyxData);
}

function downloadPerDiemCSV(policyID: string, onDownloadFailed: () => void) {
    const finalParameters = enhanceParameters(WRITE_COMMANDS.EXPORT_PER_DIEM_CSV, {
        policyID,
    });

    const fileName = 'PerDiem.csv';

    const formData = new FormData();
    Object.entries(finalParameters).forEach(([key, value]) => {
        formData.append(key, String(value));
    });

    fileDownload(ApiUtils.getCommandURL({command: WRITE_COMMANDS.EXPORT_PER_DIEM_CSV}), fileName, '', false, formData, CONST.NETWORK.METHOD.POST, onDownloadFailed);
}

export {generateCustomUnitID, enablePerDiem, openPolicyPerDiemPage, importPerDiemRates, downloadPerDiemCSV};
=======
function clearPolicyPerDiemRatesErrorFields(policyID: string, customUnitID: string, updatedErrorFields: ErrorFields) {
    Onyx.merge(`${ONYXKEYS.COLLECTION.POLICY}${policyID}`, {
        customUnits: {
            [customUnitID]: {
                errorFields: updatedErrorFields,
            },
        },
    });
}

export {enablePerDiem, openPolicyPerDiemPage, clearPolicyPerDiemRatesErrorFields};
>>>>>>> 3797c31d
<|MERGE_RESOLUTION|>--- conflicted
+++ resolved
@@ -13,11 +13,8 @@
 import CONST from '@src/CONST';
 import ONYXKEYS from '@src/ONYXKEYS';
 import type {Policy, Report} from '@src/types/onyx';
-<<<<<<< HEAD
+import type {ErrorFields} from '@src/types/onyx/OnyxCommon';
 import type {Rate} from '@src/types/onyx/Policy';
-=======
-import type {ErrorFields} from '@src/types/onyx/OnyxCommon';
->>>>>>> 3797c31d
 import type {OnyxData} from '@src/types/onyx/Request';
 
 const allPolicies: OnyxCollection<Policy> = {};
@@ -128,7 +125,6 @@
     API.read(READ_COMMANDS.OPEN_POLICY_PER_DIEM_RATES_PAGE, params);
 }
 
-<<<<<<< HEAD
 function updateImportSpreadsheetData(ratesLength: number) {
     const onyxData: OnyxData = {
         successData: [
@@ -187,8 +183,6 @@
     fileDownload(ApiUtils.getCommandURL({command: WRITE_COMMANDS.EXPORT_PER_DIEM_CSV}), fileName, '', false, formData, CONST.NETWORK.METHOD.POST, onDownloadFailed);
 }
 
-export {generateCustomUnitID, enablePerDiem, openPolicyPerDiemPage, importPerDiemRates, downloadPerDiemCSV};
-=======
 function clearPolicyPerDiemRatesErrorFields(policyID: string, customUnitID: string, updatedErrorFields: ErrorFields) {
     Onyx.merge(`${ONYXKEYS.COLLECTION.POLICY}${policyID}`, {
         customUnits: {
@@ -199,5 +193,4 @@
     });
 }
 
-export {enablePerDiem, openPolicyPerDiemPage, clearPolicyPerDiemRatesErrorFields};
->>>>>>> 3797c31d
+export {generateCustomUnitID, enablePerDiem, openPolicyPerDiemPage, importPerDiemRates, downloadPerDiemCSV, clearPolicyPerDiemRatesErrorFields};