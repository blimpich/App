import {PUBLIC_DOMAINS_SET, Str} from 'expensify-common';
import escapeRegExp from 'lodash/escapeRegExp';
import lodashUnion from 'lodash/union';
import type {NullishDeep, OnyxCollection, OnyxEntry, OnyxUpdate} from 'react-native-onyx';
import Onyx from 'react-native-onyx';
import type {TupleToUnion, ValueOf} from 'type-fest';
import type {ReportExportType} from '@components/ButtonWithDropdownMenu/types';
import * as API from '@libs/API';
import type {
    AddBillingCardAndRequestWorkspaceOwnerChangeParams,
    AddPaymentCardParams,
    CreateWorkspaceFromIOUPaymentParams,
    CreateWorkspaceParams,
    DeleteWorkspaceAvatarParams,
    DeleteWorkspaceParams,
    DisablePolicyBillableModeParams,
    DowngradeToTeamParams,
    DuplicateWorkspaceParams,
    EnablePolicyAutoApprovalOptionsParams,
    EnablePolicyAutoReimbursementLimitParams,
    EnablePolicyCompanyCardsParams,
    EnablePolicyConnectionsParams,
    EnablePolicyExpensifyCardsParams,
    EnablePolicyInvoicingParams,
    EnablePolicyReportFieldsParams,
    EnablePolicyTaxesParams,
    EnablePolicyWorkflowsParams,
    InviteWorkspaceEmployeesToUberParams,
    LeavePolicyParams,
    OpenDraftWorkspaceRequestParams,
    OpenDuplicatePolicyPageParams,
    OpenPolicyEditCardLimitTypePageParams,
    OpenPolicyExpensifyCardsPageParams,
    OpenPolicyInitialPageParams,
    OpenPolicyMoreFeaturesPageParams,
    OpenPolicyProfilePageParams,
    OpenPolicyReceiptPartnersPageParams,
    OpenPolicyTaxesPageParams,
    OpenPolicyWorkflowsPageParams,
    OpenWorkspaceInvitePageParams,
    OpenWorkspaceParams,
    RemovePolicyReceiptPartnersConnectionParams,
    RequestExpensifyCardLimitIncreaseParams,
    SetPolicyAutomaticApprovalLimitParams,
    SetPolicyAutomaticApprovalRateParams,
    SetPolicyAutoReimbursementLimitParams,
    SetPolicyBillableModeParams,
    SetPolicyDefaultReportTitleParams,
    SetPolicyPreventMemberCreatedTitleParams,
    SetPolicyPreventSelfApprovalParams,
    SetPolicyProhibitedExpensesParams,
    SetPolicyRulesEnabledParams,
    SetWorkspaceApprovalModeParams,
    SetWorkspaceAutoReportingFrequencyParams,
    SetWorkspaceAutoReportingMonthlyOffsetParams,
    SetWorkspacePayerParams,
    SetWorkspaceReimbursementParams,
    TogglePolicyReceiptPartnersParams,
    TogglePolicyUberAutoInvitePageParams,
    TogglePolicyUberAutoRemovePageParams,
    UpdateInvoiceCompanyNameParams,
    UpdateInvoiceCompanyWebsiteParams,
    UpdatePolicyAddressParams,
    UpdateWorkspaceAvatarParams,
    UpdateWorkspaceDescriptionParams,
    UpdateWorkspaceGeneralSettingsParams,
    UpgradeToCorporateParams,
} from '@libs/API/parameters';
import type SetPolicyCashExpenseModeParams from '@libs/API/parameters/SetPolicyCashExpenseModeParams';
import type UpdatePolicyMembersCustomFieldsParams from '@libs/API/parameters/UpdatePolicyMembersCustomFieldsParams';
import type {ApiRequestCommandParameters} from '@libs/API/types';
import {READ_COMMANDS, WRITE_COMMANDS} from '@libs/API/types';
import type {CustomRNImageManipulatorResult} from '@libs/cropOrRotateImage/types';
import * as CurrencyUtils from '@libs/CurrencyUtils';
import DateUtils from '@libs/DateUtils';
import * as ErrorUtils from '@libs/ErrorUtils';
import {createFile} from '@libs/fileDownload/FileUtils';
import getIsNarrowLayout from '@libs/getIsNarrowLayout';
import GoogleTagManager from '@libs/GoogleTagManager';
import {translate, translateLocal} from '@libs/Localize';
import Log from '@libs/Log';
import * as NetworkStore from '@libs/Network/NetworkStore';
import * as NumberUtils from '@libs/NumberUtils';
import * as PersonalDetailsUtils from '@libs/PersonalDetailsUtils';
import * as PhoneNumber from '@libs/PhoneNumber';
import * as PolicyUtils from '@libs/PolicyUtils';
import {getMemberAccountIDsForWorkspace, goBackWhenEnableFeature, isControlPolicy, navigateToExpensifyCardPage, navigateToReceiptPartnersPage} from '@libs/PolicyUtils';
import * as ReportUtils from '@libs/ReportUtils';
import type {PolicySelector} from '@pages/home/sidebar/FloatingActionButtonAndPopover';
import type {Feature} from '@pages/OnboardingInterestedFeatures/types';
import * as PaymentMethods from '@userActions/PaymentMethods';
import * as PersistedRequests from '@userActions/PersistedRequests';
import type {EnablePolicyFeatureCommand} from '@userActions/RequestConflictUtils';
import {buildTaskData} from '@userActions/Task';
import {getOnboardingMessages} from '@userActions/Welcome/OnboardingFlow';
import type {OnboardingCompanySize, OnboardingPurpose} from '@userActions/Welcome/OnboardingFlow';
import CONST from '@src/CONST';
import type {OnboardingAccounting} from '@src/CONST';
import ONYXKEYS from '@src/ONYXKEYS';
import type {
<<<<<<< HEAD
    CardFeeds,
=======
    DuplicateWorkspace,
>>>>>>> 247c2cee
    IntroSelected,
    InvitedEmailsToAccountIDs,
    LastPaymentMethod,
    LastPaymentMethodType,
    PersonalDetailsList,
    Policy,
    PolicyCategories,
    PolicyCategory,
    PolicyEmployee,
    ReimbursementAccount,
    Report,
    ReportAction,
    ReportActions,
    Request,
    TaxRatesWithDefault,
    Transaction,
    TransactionViolations,
} from '@src/types/onyx';
import type {Errors} from '@src/types/onyx/OnyxCommon';
import type {Attributes, CompanyAddress, CustomUnit, NetSuiteCustomList, NetSuiteCustomSegment, ProhibitedExpenses, Rate, TaxRate, UberReceiptPartner} from '@src/types/onyx/Policy';
import type {CustomFieldType} from '@src/types/onyx/PolicyEmployee';
import type {NotificationPreference} from '@src/types/onyx/Report';
import type {OnyxData} from '@src/types/onyx/Request';
import {isEmptyObject} from '@src/types/utils/EmptyObject';
import {buildOptimisticMccGroup, buildOptimisticPolicyCategories, buildOptimisticPolicyWithExistingCategories} from './Category';

type ReportCreationData = Record<
    string,
    {
        reportID: string;
        reportActionID?: string;
    }
>;

type WorkspaceMembersChats = {
    onyxSuccessData: OnyxUpdate[];
    onyxOptimisticData: OnyxUpdate[];
    onyxFailureData: OnyxUpdate[];
    reportCreationData: ReportCreationData;
};

type OptimisticCustomUnits = {
    customUnits: Record<string, CustomUnit>;
    customUnitID: string;
    customUnitRateID: string;
    outputCurrency: string;
};

type WorkspaceFromIOUCreationData = {
    policyID: string;
    workspaceChatReportID: string;
    reportPreviewReportActionID?: string;
    adminsChatReportID: string;
};

type PolicyCashExpenseMode = ValueOf<typeof CONST.POLICY.CASH_EXPENSE_REIMBURSEMENT_CHOICES>;

type BuildPolicyDataOptions = {
    policyOwnerEmail?: string;
    makeMeAdmin?: boolean;
    policyName?: string;
    policyID?: string;
    expenseReportId?: string;
    engagementChoice?: OnboardingPurpose;
    currency?: string;
    file?: File;
    shouldAddOnboardingTasks?: boolean;
    companySize?: OnboardingCompanySize;
    userReportedIntegration?: OnboardingAccounting;
    featuresMap?: Feature[];
    lastUsedPaymentMethod?: LastPaymentMethodType;
};

type DuplicatePolicyDataOptions = {
    policyName: string;
    policyID?: string;
    targetPolicyID?: string;
    welcomeNote: string;
    parts: Record<string, boolean>;
    file?: File | CustomRNImageManipulatorResult;
    policyCategories?: PolicyCategories;
};

const allPolicies: OnyxCollection<Policy> = {};
Onyx.connect({
    key: ONYXKEYS.COLLECTION.POLICY,
    callback: (val, key) => {
        if (!key) {
            return;
        }
        if (val === null || val === undefined) {
            // If we are deleting a policy, we have to check every report linked to that policy
            // and unset the draft indicator (pencil icon) alongside removing any draft comments. Clearing these values will keep the newly archived chats from being displayed in the LHN.
            // More info: https://github.com/Expensify/App/issues/14260
            const policyID = key.replace(ONYXKEYS.COLLECTION.POLICY, '');
            const policyReports = ReportUtils.getAllPolicyReports(policyID);
            const cleanUpMergeQueries: Record<`${typeof ONYXKEYS.COLLECTION.REPORT}${string}`, NullishDeep<Report>> = {};
            const cleanUpSetQueries: Record<`${typeof ONYXKEYS.COLLECTION.REPORT_DRAFT_COMMENT}${string}` | `${typeof ONYXKEYS.COLLECTION.REPORT_ACTIONS_DRAFTS}${string}`, null> = {};
            policyReports.forEach((policyReport) => {
                if (!policyReport) {
                    return;
                }
                const {reportID} = policyReport;
                cleanUpSetQueries[`${ONYXKEYS.COLLECTION.REPORT_DRAFT_COMMENT}${reportID}`] = null;
                cleanUpSetQueries[`${ONYXKEYS.COLLECTION.REPORT_ACTIONS_DRAFTS}${reportID}`] = null;
            });
            Onyx.mergeCollection(ONYXKEYS.COLLECTION.REPORT, cleanUpMergeQueries);
            Onyx.multiSet(cleanUpSetQueries);
            delete allPolicies[key];
            return;
        }

        allPolicies[key] = val;
    },
});

let allReports: OnyxCollection<Report>;
Onyx.connect({
    key: ONYXKEYS.COLLECTION.REPORT,
    waitForCollectionCallback: true,
    callback: (value) => {
        allReports = value;
    },
});

let allReportActions: OnyxCollection<ReportActions>;
Onyx.connect({
    key: ONYXKEYS.COLLECTION.REPORT_ACTIONS,
    waitForCollectionCallback: true,
    callback: (actions) => {
        allReportActions = actions;
    },
});

let sessionEmail = '';
let sessionAccountID = 0;
Onyx.connect({
    key: ONYXKEYS.SESSION,
    callback: (val) => {
        sessionEmail = val?.email ?? '';
        sessionAccountID = val?.accountID ?? CONST.DEFAULT_NUMBER_ID;
    },
});

let allPersonalDetails: OnyxEntry<PersonalDetailsList>;
Onyx.connect({
    key: ONYXKEYS.PERSONAL_DETAILS_LIST,
    callback: (val) => (allPersonalDetails = val),
});

let reimbursementAccount: OnyxEntry<ReimbursementAccount>;
Onyx.connect({
    key: ONYXKEYS.REIMBURSEMENT_ACCOUNT,
    callback: (val) => (reimbursementAccount = val),
});

let allRecentlyUsedCurrencies: string[];
Onyx.connect({
    key: ONYXKEYS.RECENTLY_USED_CURRENCIES,
    callback: (val) => (allRecentlyUsedCurrencies = val ?? []),
});

let activePolicyID: OnyxEntry<string>;
Onyx.connect({
    key: ONYXKEYS.NVP_ACTIVE_POLICY_ID,
    callback: (value) => (activePolicyID = value),
});

let allTransactionViolations: OnyxCollection<TransactionViolations> = {};
Onyx.connect({
    key: ONYXKEYS.COLLECTION.TRANSACTION_VIOLATIONS,
    waitForCollectionCallback: true,
    callback: (value) => (allTransactionViolations = value),
});

let introSelected: OnyxEntry<IntroSelected>;
Onyx.connect({
    key: ONYXKEYS.NVP_INTRO_SELECTED,
    callback: (value) => (introSelected = value),
});

/**
 * Stores in Onyx the policy ID of the last workspace that was accessed by the user
 */
function updateLastAccessedWorkspace(policyID: OnyxEntry<string>) {
    Onyx.set(ONYXKEYS.LAST_ACCESSED_WORKSPACE_POLICY_ID, policyID ?? null);
}

/**
 * Checks if the currency is supported for direct reimbursement
 * USD currency is the only one supported in NewDot for now
 */
function isCurrencySupportedForDirectReimbursement(currency: string) {
    return currency === CONST.CURRENCY.USD;
}

/**
 * Checks if the currency is supported for global reimbursement
 */
function isCurrencySupportedForGlobalReimbursement(currency: TupleToUnion<typeof CONST.DIRECT_REIMBURSEMENT_CURRENCIES>, canUseGlobalReimbursementsOnND: boolean) {
    if (canUseGlobalReimbursementsOnND) {
        return CONST.DIRECT_REIMBURSEMENT_CURRENCIES.includes(currency);
    }
    return currency === CONST.CURRENCY.USD;
}

/**
 * Returns the policy of the report
 * @deprecated Get the data straight from Onyx - This will be fixed as part of https://github.com/Expensify/Expensify/issues/507850
 */
function getPolicy(policyID: string | undefined): OnyxEntry<Policy> {
    if (!allPolicies || !policyID) {
        return undefined;
    }
    return allPolicies[`${ONYXKEYS.COLLECTION.POLICY}${policyID}`];
}

/** Check if the policy has invoicing company details */
function hasInvoicingDetails(policy: OnyxEntry<Policy>): boolean {
    return !!policy?.invoice?.companyName && !!policy?.invoice?.companyWebsite;
}

/**
 * Returns a primary invoice workspace for the user
 */
function getInvoicePrimaryWorkspace(currentUserLogin: string | undefined): Policy | undefined {
    if (PolicyUtils.canSendInvoiceFromWorkspace(activePolicyID)) {
        return allPolicies?.[`${ONYXKEYS.COLLECTION.POLICY}${activePolicyID}`];
    }
    const activeAdminWorkspaces = PolicyUtils.getActiveAdminWorkspaces(allPolicies, currentUserLogin);
    return activeAdminWorkspaces.find((policy) => PolicyUtils.canSendInvoiceFromWorkspace(policy.id));
}

/**
 * Check if the user has any active free policies (aka workspaces)
 */
function hasActiveChatEnabledPolicies(policies: Array<OnyxEntry<PolicySelector>> | OnyxCollection<PolicySelector>, includeOnlyAdminPolicies = false): boolean {
    const chatEnabledPolicies = Object.values(policies ?? {}).filter(
        (policy) => policy?.isPolicyExpenseChatEnabled && (!includeOnlyAdminPolicies || policy.role === CONST.POLICY.ROLE.ADMIN),
    );

    if (chatEnabledPolicies.length === 0) {
        return false;
    }

    if (chatEnabledPolicies.some((policy) => !policy?.pendingAction)) {
        return true;
    }

    if (chatEnabledPolicies.some((policy) => policy?.pendingAction === CONST.RED_BRICK_ROAD_PENDING_ACTION.ADD)) {
        return true;
    }

    if (chatEnabledPolicies.some((policy) => policy?.pendingAction === CONST.RED_BRICK_ROAD_PENDING_ACTION.DELETE)) {
        return false;
    }

    // If there are no add or delete pending actions the only option left is an update
    // pendingAction, in which case we should return true.
    return true;
}

/**
 * Delete the workspace
 */
function deleteWorkspace(
    policyID: string,
    policyName: string,
    lastAccessedWorkspacePolicyID: string | undefined,
    policyCardFeeds: CardFeeds | undefined,
    lastUsedPaymentMethods?: LastPaymentMethod,
) {
    if (!allPolicies) {
        return;
    }

    // This will be fixed as part of https://github.com/Expensify/Expensify/issues/507850
    // eslint-disable-next-line deprecation/deprecation
    const policy = getPolicy(policyID);
    const filteredPolicies = Object.values(allPolicies).filter((p): p is Policy => p?.id !== policyID);
    const workspaceAccountID = policy?.workspaceAccountID;
    const optimisticData: OnyxUpdate[] = [
        {
            onyxMethod: Onyx.METHOD.MERGE,
            key: `${ONYXKEYS.COLLECTION.POLICY}${policyID}`,
            value: {
                avatarURL: '',
                pendingAction: CONST.RED_BRICK_ROAD_PENDING_ACTION.DELETE,
                errors: null,
            },
        },
        {
            onyxMethod: Onyx.METHOD.MERGE,
            key: `${ONYXKEYS.COLLECTION.SHARED_NVP_PRIVATE_DOMAIN_MEMBER}${workspaceAccountID}`,
            value: null,
        },
        ...(!hasActiveChatEnabledPolicies(filteredPolicies, true)
            ? [
                  {
                      onyxMethod: Onyx.METHOD.MERGE,
                      key: ONYXKEYS.REIMBURSEMENT_ACCOUNT,
                      value: {
                          errors: null,
                      },
                  },
              ]
            : []),
    ];

    // Restore the old report stateNum and statusNum
    const failureData: OnyxUpdate[] = [
        {
            onyxMethod: Onyx.METHOD.MERGE,
            key: ONYXKEYS.REIMBURSEMENT_ACCOUNT,
            value: {
                errors: reimbursementAccount?.errors ?? null,
            },
        },
        {
            onyxMethod: Onyx.METHOD.MERGE,
            key: `${ONYXKEYS.COLLECTION.POLICY}${policyID}`,
            value: {
                avatarURL: policy?.avatarURL,
                pendingAction: null,
            },
        },
        {
            onyxMethod: Onyx.METHOD.MERGE,
            key: `${ONYXKEYS.COLLECTION.SHARED_NVP_PRIVATE_DOMAIN_MEMBER}${workspaceAccountID}`,
            value: policyCardFeeds,
        },
    ];

    if (policyID === activePolicyID) {
        const personalPolicyID = PolicyUtils.getPersonalPolicy()?.id;
        optimisticData.push({
            onyxMethod: Onyx.METHOD.MERGE,
            key: ONYXKEYS.NVP_ACTIVE_POLICY_ID,
            value: personalPolicyID,
        });

        failureData.push({
            onyxMethod: Onyx.METHOD.MERGE,
            key: ONYXKEYS.NVP_ACTIVE_POLICY_ID,
            value: activePolicyID,
        });
    }

    const reportsToArchive = Object.values(allReports ?? {}).filter(
        (report) => ReportUtils.isPolicyRelatedReport(report, policyID) && (ReportUtils.isChatRoom(report) || ReportUtils.isPolicyExpenseChat(report) || ReportUtils.isTaskReport(report)),
    );
    const finallyData: OnyxUpdate[] = [];
    const currentTime = DateUtils.getDBTime();
    reportsToArchive.forEach((report) => {
        const {reportID, ownerAccountID, oldPolicyName} = report ?? {};
        const isInvoiceReceiverReport = report?.invoiceReceiver && 'policyID' in report.invoiceReceiver && report.invoiceReceiver.policyID === policyID;
        optimisticData.push({
            onyxMethod: Onyx.METHOD.MERGE,
            key: `${ONYXKEYS.COLLECTION.REPORT}${reportID}`,
            value: {
                ...(!isInvoiceReceiverReport && {
                    oldPolicyName: allPolicies?.[`${ONYXKEYS.COLLECTION.POLICY}${policyID}`]?.name,
                    policyName: '',
                }),
                isPinned: false,
            },
        });

        optimisticData.push({
            onyxMethod: Onyx.METHOD.MERGE,
            key: `${ONYXKEYS.COLLECTION.REPORT_NAME_VALUE_PAIRS}${reportID}`,
            value: {
                private_isArchived: currentTime,
            },
        });

        optimisticData.push({
            onyxMethod: Onyx.METHOD.SET,
            key: `${ONYXKEYS.COLLECTION.REPORT_ACTIONS_DRAFTS}${reportID}`,
            value: null,
        });

        // Add closed actions to all chat reports linked to this policy
        // Announce & admin chats have FAKE owners, but expense chats w/ users do have owners.
        let emailClosingReport: string = CONST.POLICY.OWNER_EMAIL_FAKE;
        if (!!ownerAccountID && ownerAccountID !== CONST.POLICY.OWNER_ACCOUNT_ID_FAKE) {
            emailClosingReport = allPersonalDetails?.[ownerAccountID]?.login ?? '';
        }
        const optimisticClosedReportAction = ReportUtils.buildOptimisticClosedReportAction(emailClosingReport, policyName, CONST.REPORT.ARCHIVE_REASON.POLICY_DELETED);
        optimisticData.push({
            onyxMethod: Onyx.METHOD.MERGE,
            key: `${ONYXKEYS.COLLECTION.REPORT_ACTIONS}${reportID}`,
            value: {
                [optimisticClosedReportAction.reportActionID]: optimisticClosedReportAction as ReportAction,
            },
        });

        failureData.push({
            onyxMethod: Onyx.METHOD.MERGE,
            key: `${ONYXKEYS.COLLECTION.REPORT}${reportID}`,
            value: {
                oldPolicyName,
                policyName: report?.policyName,
                isPinned: report?.isPinned,
            },
        });

        failureData.push({
            onyxMethod: Onyx.METHOD.MERGE,
            key: `${ONYXKEYS.COLLECTION.REPORT_NAME_VALUE_PAIRS}${reportID}`,
            value: {
                private_isArchived: null,
            },
        });

        // We are temporarily adding this workaround because 'DeleteWorkspace' doesn't
        // support receiving the optimistic reportActions' ids for the moment.
        finallyData.push({
            onyxMethod: Onyx.METHOD.MERGE,
            key: `${ONYXKEYS.COLLECTION.REPORT_ACTIONS}${reportID}`,
            value: {
                [optimisticClosedReportAction.reportActionID]: null,
            },
        });

        if (report?.iouReportID) {
            const reportTransactions = ReportUtils.getReportTransactions(report.iouReportID);
            for (const transaction of reportTransactions) {
                const violations = allTransactionViolations?.[`${ONYXKEYS.COLLECTION.TRANSACTION_VIOLATIONS}${transaction.transactionID}`];
                optimisticData.push({
                    onyxMethod: Onyx.METHOD.MERGE,
                    key: `${ONYXKEYS.COLLECTION.TRANSACTION_VIOLATIONS}${transaction.transactionID}`,
                    value: violations?.filter((violation) => violation.type !== CONST.VIOLATION_TYPES.VIOLATION),
                });
                failureData.push({
                    onyxMethod: Onyx.METHOD.MERGE,
                    key: `${ONYXKEYS.COLLECTION.TRANSACTION}${transaction.transactionID}`,
                    value: violations,
                });
            }
        }
    });

    Object.keys(lastUsedPaymentMethods ?? {})?.forEach((paymentMethodKey) => {
        const lastUsedPaymentMethod = lastUsedPaymentMethods?.[paymentMethodKey];

        if (typeof lastUsedPaymentMethod === 'string' || !lastUsedPaymentMethod) {
            return;
        }

        if (lastUsedPaymentMethod?.iou?.name === policyID) {
            optimisticData.push({
                onyxMethod: Onyx.METHOD.MERGE,
                key: ONYXKEYS.NVP_LAST_PAYMENT_METHOD,
                value: {
                    [paymentMethodKey]: {
                        iou: {
                            name: policyID !== lastUsedPaymentMethod?.lastUsed?.name ? lastUsedPaymentMethod?.lastUsed?.name : '',
                        },
                        lastUsed: {
                            name: policyID !== lastUsedPaymentMethod?.lastUsed?.name ? lastUsedPaymentMethod?.lastUsed?.name : '',
                        },
                    },
                },
            });

            failureData.push({
                onyxMethod: Onyx.METHOD.MERGE,
                key: ONYXKEYS.NVP_LAST_PAYMENT_METHOD,
                value: {
                    [paymentMethodKey]: {
                        iou: {
                            name: lastUsedPaymentMethod?.iou?.name,
                        },
                        lastUsed: {
                            name: lastUsedPaymentMethod?.iou?.name,
                        },
                    },
                },
            });
        }
    });

    const params: DeleteWorkspaceParams = {policyID};

    API.write(WRITE_COMMANDS.DELETE_WORKSPACE, params, {optimisticData, finallyData, failureData});

    // Reset the lastAccessedWorkspacePolicyID
    if (policyID === lastAccessedWorkspacePolicyID) {
        updateLastAccessedWorkspace(undefined);
    }
}

function setWorkspaceAutoReportingFrequency(policyID: string, frequency: ValueOf<typeof CONST.POLICY.AUTO_REPORTING_FREQUENCIES>) {
    // This will be fixed as part of https://github.com/Expensify/Expensify/issues/507850
    // eslint-disable-next-line deprecation/deprecation
    const policy = getPolicy(policyID);

    const wasPolicyOnManualReporting = PolicyUtils.getCorrectedAutoReportingFrequency(policy) === CONST.POLICY.AUTO_REPORTING_FREQUENCIES.MANUAL;

    const optimisticData: OnyxUpdate[] = [
        {
            onyxMethod: Onyx.METHOD.MERGE,
            key: `${ONYXKEYS.COLLECTION.POLICY}${policyID}`,
            value: {
                // Recall that the "daily" and "manual" frequencies don't actually exist in Onyx or the DB (see PolicyUtils.getCorrectedAutoReportingFrequency)
                autoReportingFrequency: frequency === CONST.POLICY.AUTO_REPORTING_FREQUENCIES.MANUAL ? CONST.POLICY.AUTO_REPORTING_FREQUENCIES.IMMEDIATE : frequency,
                pendingFields: {autoReportingFrequency: CONST.RED_BRICK_ROAD_PENDING_ACTION.UPDATE},

                // To set the frequency to "manual", we really must set it to "immediate" with harvesting disabled
                ...(frequency === CONST.POLICY.AUTO_REPORTING_FREQUENCIES.MANUAL && {
                    harvesting: {
                        enabled: false,
                    },
                }),

                // If the policy was on manual reporting before, and now will be auto-reported,
                // then we must re-enable harvesting
                ...(wasPolicyOnManualReporting &&
                    frequency !== CONST.POLICY.AUTO_REPORTING_FREQUENCIES.MANUAL && {
                        harvesting: {
                            enabled: true,
                        },
                    }),
            },
        },
    ];

    const failureData: OnyxUpdate[] = [
        {
            onyxMethod: Onyx.METHOD.MERGE,
            key: `${ONYXKEYS.COLLECTION.POLICY}${policyID}`,
            value: {
                autoReportingFrequency: policy?.autoReportingFrequency ?? null,
                harvesting: policy?.harvesting ?? null,
                pendingFields: {autoReportingFrequency: null},
                errorFields: {autoReportingFrequency: ErrorUtils.getMicroSecondOnyxErrorWithTranslationKey('workflowsDelayedSubmissionPage.autoReportingFrequencyErrorMessage')},
            },
        },
    ];

    const successData: OnyxUpdate[] = [
        {
            onyxMethod: Onyx.METHOD.MERGE,
            key: `${ONYXKEYS.COLLECTION.POLICY}${policyID}`,
            value: {
                pendingFields: {autoReportingFrequency: null},
            },
        },
    ];

    const params: SetWorkspaceAutoReportingFrequencyParams = {policyID, frequency};
    API.write(WRITE_COMMANDS.SET_WORKSPACE_AUTO_REPORTING_FREQUENCY, params, {optimisticData, failureData, successData});
}

function setWorkspaceAutoReportingMonthlyOffset(policyID: string, autoReportingOffset: number | ValueOf<typeof CONST.POLICY.AUTO_REPORTING_OFFSET>) {
    const value = JSON.stringify({autoReportingOffset});
    // This will be fixed as part of https://github.com/Expensify/Expensify/issues/507850
    // eslint-disable-next-line deprecation/deprecation
    const policy = getPolicy(policyID);

    const optimisticData: OnyxUpdate[] = [
        {
            onyxMethod: Onyx.METHOD.MERGE,
            key: `${ONYXKEYS.COLLECTION.POLICY}${policyID}`,
            value: {
                autoReportingOffset,
                pendingFields: {autoReportingOffset: CONST.RED_BRICK_ROAD_PENDING_ACTION.UPDATE},
            },
        },
    ];

    const failureData: OnyxUpdate[] = [
        {
            onyxMethod: Onyx.METHOD.MERGE,
            key: `${ONYXKEYS.COLLECTION.POLICY}${policyID}`,
            value: {
                autoReportingOffset: policy?.autoReportingOffset ?? null,
                pendingFields: {autoReportingOffset: null},
                errorFields: {autoReportingOffset: ErrorUtils.getMicroSecondOnyxErrorWithTranslationKey('workflowsDelayedSubmissionPage.monthlyOffsetErrorMessage')},
            },
        },
    ];

    const successData: OnyxUpdate[] = [
        {
            onyxMethod: Onyx.METHOD.MERGE,
            key: `${ONYXKEYS.COLLECTION.POLICY}${policyID}`,
            value: {
                pendingFields: {autoReportingOffset: null},
            },
        },
    ];

    const params: SetWorkspaceAutoReportingMonthlyOffsetParams = {policyID, value};
    API.write(WRITE_COMMANDS.SET_WORKSPACE_AUTO_REPORTING_MONTHLY_OFFSET, params, {optimisticData, failureData, successData});
}

function setWorkspaceApprovalMode(policyID: string, approver: string, approvalMode: ValueOf<typeof CONST.POLICY.APPROVAL_MODE>) {
    // This will be fixed as part of https://github.com/Expensify/Expensify/issues/507850
    // eslint-disable-next-line deprecation/deprecation
    const policy = getPolicy(policyID);
    const updatedEmployeeList: Record<string, PolicyEmployee> = {};

    if (approvalMode === CONST.POLICY.APPROVAL_MODE.OPTIONAL) {
        Object.keys(policy?.employeeList ?? {}).forEach((employee) => {
            updatedEmployeeList[employee] = {
                ...policy?.employeeList?.[employee],
                submitsTo: approver,
                forwardsTo: '',
            };
        });
    }

    const value = {
        approver,
        approvalMode,
    };

    const optimisticData: OnyxUpdate[] = [
        {
            onyxMethod: Onyx.METHOD.MERGE,
            key: `${ONYXKEYS.COLLECTION.POLICY}${policyID}`,
            value: {
                ...value,
                pendingFields: {approvalMode: CONST.RED_BRICK_ROAD_PENDING_ACTION.UPDATE},
                employeeList: approvalMode === CONST.POLICY.APPROVAL_MODE.OPTIONAL ? updatedEmployeeList : policy?.employeeList,
            },
        },
    ];

    const failureData: OnyxUpdate[] = [
        {
            onyxMethod: Onyx.METHOD.MERGE,
            key: `${ONYXKEYS.COLLECTION.POLICY}${policyID}`,
            value: {
                approver: policy?.approver,
                approvalMode: policy?.approvalMode,
                pendingFields: {approvalMode: null},
                errorFields: {approvalMode: ErrorUtils.getMicroSecondOnyxErrorWithTranslationKey('workflowsApproverPage.genericErrorMessage')},
                employeeList: policy?.employeeList,
            },
        },
    ];

    const successData: OnyxUpdate[] = [
        {
            onyxMethod: Onyx.METHOD.MERGE,
            key: `${ONYXKEYS.COLLECTION.POLICY}${policyID}`,
            value: {
                pendingFields: {approvalMode: null},
            },
        },
    ];

    const params: SetWorkspaceApprovalModeParams = {
        policyID,
        value: JSON.stringify({
            ...value,
            // This property should now be set to false for all Collect policies
            isAutoApprovalEnabled: false,
        }),
    };
    API.write(WRITE_COMMANDS.SET_WORKSPACE_APPROVAL_MODE, params, {optimisticData, failureData, successData});
}

function setWorkspacePayer(policyID: string, reimburserEmail: string) {
    // This will be fixed as part of https://github.com/Expensify/Expensify/issues/507850
    // eslint-disable-next-line deprecation/deprecation
    const policy = getPolicy(policyID);

    const optimisticData: OnyxUpdate[] = [
        {
            onyxMethod: Onyx.METHOD.MERGE,
            key: `${ONYXKEYS.COLLECTION.POLICY}${policyID}`,
            value: {
                reimburser: reimburserEmail,
                achAccount: {reimburser: reimburserEmail},
                errorFields: {reimburser: null},
                pendingFields: {reimburser: CONST.RED_BRICK_ROAD_PENDING_ACTION.UPDATE},
            },
        },
    ];

    const successData: OnyxUpdate[] = [
        {
            onyxMethod: Onyx.METHOD.MERGE,
            key: `${ONYXKEYS.COLLECTION.POLICY}${policyID}`,
            value: {
                errorFields: {reimburser: null},
                pendingFields: {reimburser: null},
            },
        },
    ];

    const failureData: OnyxUpdate[] = [
        {
            onyxMethod: Onyx.METHOD.MERGE,
            key: `${ONYXKEYS.COLLECTION.POLICY}${policyID}`,
            value: {
                achAccount: {reimburser: policy?.achAccount?.reimburser ?? null},
                errorFields: {reimburser: ErrorUtils.getMicroSecondOnyxErrorWithTranslationKey('workflowsPayerPage.genericErrorMessage')},
                pendingFields: {reimburser: null},
            },
        },
    ];

    const params: SetWorkspacePayerParams = {policyID, reimburserEmail};

    API.write(WRITE_COMMANDS.SET_WORKSPACE_PAYER, params, {optimisticData, failureData, successData});
}

function clearPolicyErrorField(policyID: string | undefined, fieldName: string) {
    if (!policyID) {
        return;
    }
    Onyx.merge(`${ONYXKEYS.COLLECTION.POLICY}${policyID}`, {errorFields: {[fieldName]: null}});
}

function clearQBOErrorField(policyID: string | undefined, fieldName: string) {
    if (!policyID) {
        return;
    }
    Onyx.merge(`${ONYXKEYS.COLLECTION.POLICY}${policyID}`, {connections: {quickbooksOnline: {config: {errorFields: {[fieldName]: null}}}}});
}

function clearQBDErrorField(policyID: string | undefined, fieldName: string) {
    if (!policyID) {
        return;
    }
    Onyx.merge(`${ONYXKEYS.COLLECTION.POLICY}${policyID}`, {connections: {quickbooksDesktop: {config: {errorFields: {[fieldName]: null}}}}});
}

function clearXeroErrorField(policyID: string | undefined, fieldName: string) {
    if (!policyID) {
        return;
    }
    Onyx.merge(`${ONYXKEYS.COLLECTION.POLICY}${policyID}`, {connections: {xero: {config: {errorFields: {[fieldName]: null}}}}});
}

function clearNetSuiteErrorField(policyID: string | undefined, fieldName: string) {
    if (!policyID) {
        return;
    }
    Onyx.merge(`${ONYXKEYS.COLLECTION.POLICY}${policyID}`, {connections: {netsuite: {options: {config: {errorFields: {[fieldName]: null}}}}}});
}

function clearNetSuitePendingField(policyID: string, fieldName: string) {
    Onyx.merge(`${ONYXKEYS.COLLECTION.POLICY}${policyID}`, {connections: {netsuite: {options: {config: {pendingFields: {[fieldName]: null}}}}}});
}

function removeNetSuiteCustomFieldByIndex(allRecords: NetSuiteCustomSegment[] | NetSuiteCustomList[], policyID: string, importCustomField: string, valueIndex: number) {
    // We allow multiple custom list records with the same internalID. Hence it is safe to remove by index.
    const filteredRecords = allRecords.filter((_, index) => index !== Number(valueIndex));
    Onyx.merge(`${ONYXKEYS.COLLECTION.POLICY}${policyID}`, {
        connections: {
            netsuite: {
                options: {
                    config: {
                        syncOptions: {
                            [importCustomField]: filteredRecords,
                        },
                    },
                },
            },
        },
    });
}

function clearSageIntacctErrorField(policyID: string | undefined, fieldName: string) {
    if (!policyID) {
        return;
    }
    Onyx.merge(`${ONYXKEYS.COLLECTION.POLICY}${policyID}`, {connections: {intacct: {config: {errorFields: {[fieldName]: null}}}}});
}

function clearNetSuiteAutoSyncErrorField(policyID: string | undefined) {
    Onyx.merge(`${ONYXKEYS.COLLECTION.POLICY}${policyID}`, {connections: {netsuite: {config: {errorFields: {autoSync: null}}}}});
}

function clearQuickbooksOnlineAutoSyncErrorField(policyID: string | undefined) {
    Onyx.merge(`${ONYXKEYS.COLLECTION.POLICY}${policyID}`, {connections: {quickbooksOnline: {config: {errorFields: {autoSync: null}}}}});
}

function setWorkspaceReimbursement(policyID: string, reimbursementChoice: ValueOf<typeof CONST.POLICY.REIMBURSEMENT_CHOICES>, reimburserEmail: string) {
    // This will be fixed as part of https://github.com/Expensify/Expensify/issues/507850
    // eslint-disable-next-line deprecation/deprecation
    const policy = getPolicy(policyID);

    const optimisticData: OnyxUpdate[] = [
        {
            onyxMethod: Onyx.METHOD.MERGE,
            key: `${ONYXKEYS.COLLECTION.POLICY}${policyID}`,
            value: {
                reimbursementChoice,
                isLoadingWorkspaceReimbursement: true,
                reimburser: reimburserEmail,
                achAccount: {reimburser: reimburserEmail},
                errorFields: {reimbursementChoice: null},
                pendingFields: {reimbursementChoice: CONST.RED_BRICK_ROAD_PENDING_ACTION.UPDATE},
            },
        },
    ];

    const successData: OnyxUpdate[] = [
        {
            onyxMethod: Onyx.METHOD.MERGE,
            key: `${ONYXKEYS.COLLECTION.POLICY}${policyID}`,
            value: {
                isLoadingWorkspaceReimbursement: false,
                errorFields: {reimbursementChoice: null},
                pendingFields: {reimbursementChoice: null},
            },
        },
    ];

    const failureData: OnyxUpdate[] = [
        {
            onyxMethod: Onyx.METHOD.MERGE,
            key: `${ONYXKEYS.COLLECTION.POLICY}${policyID}`,
            value: {
                isLoadingWorkspaceReimbursement: false,
                reimbursementChoice: policy?.reimbursementChoice ?? null,
                achAccount: {reimburser: policy?.achAccount?.reimburser ?? null},
                errorFields: {reimbursementChoice: ErrorUtils.getMicroSecondOnyxErrorWithTranslationKey('common.genericErrorMessage')},
                pendingFields: {reimbursementChoice: null},
            },
        },
    ];

    const params: SetWorkspaceReimbursementParams = {policyID, reimbursementChoice};

    API.write(WRITE_COMMANDS.SET_WORKSPACE_REIMBURSEMENT, params, {optimisticData, failureData, successData});
}

function leaveWorkspace(policyID?: string) {
    if (!policyID) {
        return;
    }
    const policy = allPolicies?.[`${ONYXKEYS.COLLECTION.POLICY}${policyID}`];
    const workspaceChats = ReportUtils.getAllWorkspaceReports(policyID);

    const optimisticData: OnyxUpdate[] = [
        {
            onyxMethod: Onyx.METHOD.MERGE,
            key: `${ONYXKEYS.COLLECTION.POLICY}${policyID}`,
            value: {
                pendingAction: CONST.RED_BRICK_ROAD_PENDING_ACTION.DELETE,
                employeeList: {
                    [sessionEmail]: {
                        pendingAction: CONST.RED_BRICK_ROAD_PENDING_ACTION.DELETE,
                    },
                },
            },
        },
    ];

    const successData: OnyxUpdate[] = [
        {
            onyxMethod: Onyx.METHOD.MERGE,
            key: `${ONYXKEYS.COLLECTION.POLICY}${policyID}`,
            value: null,
        },
    ];
    const failureData: OnyxUpdate[] = [
        {
            onyxMethod: Onyx.METHOD.MERGE,
            key: `${ONYXKEYS.COLLECTION.POLICY}${policyID}`,
            value: {
                pendingAction: policy?.pendingAction ?? null,
                employeeList: {
                    [sessionEmail]: {
                        errors: ErrorUtils.getMicroSecondOnyxErrorWithTranslationKey('workspace.people.error.genericRemove'),
                    },
                },
            },
        },
    ];

    const pendingChatMembers = ReportUtils.getPendingChatMembers([sessionAccountID], [], CONST.RED_BRICK_ROAD_PENDING_ACTION.DELETE);

    workspaceChats.forEach((report) => {
        const parentReport = ReportUtils.getRootParentReport({report});
        const reportToCheckOwner = isEmptyObject(parentReport) ? report : parentReport;

        if (ReportUtils.isPolicyExpenseChat(report) && !ReportUtils.isReportOwner(reportToCheckOwner)) {
            return;
        }

        optimisticData.push(
            {
                onyxMethod: Onyx.METHOD.MERGE,
                key: `${ONYXKEYS.COLLECTION.REPORT}${report?.reportID}`,
                value: {
                    statusNum: CONST.REPORT.STATUS_NUM.CLOSED,
                    stateNum: CONST.REPORT.STATE_NUM.APPROVED,
                    oldPolicyName: policy?.name ?? '',
                },
            },
            {
                onyxMethod: Onyx.METHOD.MERGE,
                key: `${ONYXKEYS.COLLECTION.REPORT_METADATA}${report?.reportID}`,
                value: {
                    pendingChatMembers,
                },
            },
        );
        successData.push({
            onyxMethod: Onyx.METHOD.MERGE,
            key: `${ONYXKEYS.COLLECTION.REPORT_METADATA}${report?.reportID}`,
            value: {
                pendingChatMembers: null,
            },
        });
        failureData.push({
            onyxMethod: Onyx.METHOD.MERGE,
            key: `${ONYXKEYS.COLLECTION.REPORT_METADATA}${report?.reportID}`,
            value: {
                pendingChatMembers: null,
            },
        });
    });

    const params: LeavePolicyParams = {
        policyID,
        email: sessionEmail,
    };
    API.write(WRITE_COMMANDS.LEAVE_POLICY, params, {optimisticData, successData, failureData});
}

function addBillingCardAndRequestPolicyOwnerChange(
    policyID: string | undefined,
    cardData: {
        cardNumber: string;
        cardYear: string;
        cardMonth: string;
        cardCVV: string;
        addressName: string;
        addressZip: string;
        currency: string;
    },
) {
    if (!policyID) {
        return;
    }

    const {cardNumber, cardYear, cardMonth, cardCVV, addressName, addressZip, currency} = cardData;

    const optimisticData: OnyxUpdate[] = [
        {
            onyxMethod: Onyx.METHOD.MERGE,
            key: `${ONYXKEYS.COLLECTION.POLICY}${policyID}`,
            value: {
                errorFields: null,
                isLoading: true,
                isChangeOwnerSuccessful: false,
                isChangeOwnerFailed: false,
            },
        },
    ];

    const successData: OnyxUpdate[] = [
        {
            onyxMethod: Onyx.METHOD.MERGE,
            key: `${ONYXKEYS.COLLECTION.POLICY}${policyID}`,
            value: {
                isLoading: false,
                isChangeOwnerSuccessful: true,
                isChangeOwnerFailed: false,
                owner: sessionEmail,
                ownerAccountID: sessionAccountID,
            },
        },
    ];

    const failureData: OnyxUpdate[] = [
        {
            onyxMethod: Onyx.METHOD.MERGE,
            key: `${ONYXKEYS.COLLECTION.POLICY}${policyID}`,
            value: {
                isLoading: false,
                isChangeOwnerSuccessful: false,
                isChangeOwnerFailed: true,
            },
        },
    ];

    if (CONST.SCA_CURRENCIES.has(currency)) {
        const params: AddPaymentCardParams = {
            cardNumber,
            cardYear,
            cardMonth,
            cardCVV,
            addressName,
            addressZip,
            currency: currency as ValueOf<typeof CONST.PAYMENT_CARD_CURRENCY>,
            isP2PDebitCard: false,
        };
        PaymentMethods.addPaymentCardSCA(params);
    } else {
        const params: AddBillingCardAndRequestWorkspaceOwnerChangeParams = {
            policyID,
            cardNumber,
            cardYear,
            cardMonth,
            cardCVV,
            addressName,
            addressZip,
            currency: currency as ValueOf<typeof CONST.PAYMENT_CARD_CURRENCY>,
        };
        // eslint-disable-next-line rulesdir/no-multiple-api-calls
        API.write(WRITE_COMMANDS.ADD_BILLING_CARD_AND_REQUEST_WORKSPACE_OWNER_CHANGE, params, {optimisticData, successData, failureData});
    }
}

/**
 * Properly updates the nvp_privateStripeCustomerID onyx data for 3DS payment
 *
 */
function verifySetupIntentAndRequestPolicyOwnerChange(policyID: string) {
    const optimisticData: OnyxUpdate[] = [
        {
            onyxMethod: Onyx.METHOD.MERGE,
            key: `${ONYXKEYS.COLLECTION.POLICY}${policyID}`,
            value: {
                errorFields: null,
                isLoading: true,
                isChangeOwnerSuccessful: false,
                isChangeOwnerFailed: false,
            },
        },
    ];

    const successData: OnyxUpdate[] = [
        {
            onyxMethod: Onyx.METHOD.MERGE,
            key: `${ONYXKEYS.COLLECTION.POLICY}${policyID}`,
            value: {
                isLoading: false,
                isChangeOwnerSuccessful: true,
                isChangeOwnerFailed: false,
                owner: sessionEmail,
                ownerAccountID: sessionAccountID,
            },
        },
    ];

    const failureData: OnyxUpdate[] = [
        {
            onyxMethod: Onyx.METHOD.MERGE,
            key: `${ONYXKEYS.COLLECTION.POLICY}${policyID}`,
            value: {
                isLoading: false,
                isChangeOwnerSuccessful: false,
                isChangeOwnerFailed: true,
            },
        },
    ];
    API.write(WRITE_COMMANDS.VERIFY_SETUP_INTENT_AND_REQUEST_POLICY_OWNER_CHANGE, {accountID: sessionAccountID, policyID}, {optimisticData, successData, failureData});
}

/**
 * Optimistically create a chat for each member of the workspace, creates both optimistic and success data for onyx.
 *
 * @returns - object with onyxSuccessData, onyxOptimisticData, and optimisticReportIDs (map login to reportID)
 */
function createPolicyExpenseChats(
    policyID: string,
    invitedEmailsToAccountIDs: InvitedEmailsToAccountIDs,
    hasOutstandingChildRequest = false,
    notificationPreference: NotificationPreference = CONST.REPORT.NOTIFICATION_PREFERENCE.HIDDEN,
): WorkspaceMembersChats {
    const workspaceMembersChats: WorkspaceMembersChats = {
        onyxSuccessData: [],
        onyxOptimisticData: [],
        onyxFailureData: [],
        reportCreationData: {},
    };

    Object.keys(invitedEmailsToAccountIDs).forEach((email) => {
        const accountID = invitedEmailsToAccountIDs[email];
        const cleanAccountID = Number(accountID);
        const login = PhoneNumber.addSMSDomainIfPhoneNumber(email);

        const oldChat = ReportUtils.getPolicyExpenseChat(cleanAccountID, policyID);

        // If the chat already exists, we don't want to create a new one - just make sure it's not archived
        if (oldChat) {
            workspaceMembersChats.reportCreationData[login] = {
                reportID: oldChat.reportID,
            };
            workspaceMembersChats.onyxOptimisticData.push({
                onyxMethod: Onyx.METHOD.MERGE,
                key: `${ONYXKEYS.COLLECTION.REPORT}${oldChat.reportID}`,
                value: {
                    stateNum: CONST.REPORT.STATE_NUM.OPEN,
                    statusNum: CONST.REPORT.STATUS_NUM.OPEN,
                },
            });
            workspaceMembersChats.onyxOptimisticData.push({
                onyxMethod: Onyx.METHOD.MERGE,
                key: `${ONYXKEYS.COLLECTION.REPORT_NAME_VALUE_PAIRS}${oldChat.reportID}`,
                value: {
                    private_isArchived: false,
                },
            });
            const currentTime = DateUtils.getDBTime();
            const reportActions = allReportActions?.[`${ONYXKEYS.COLLECTION.REPORT_ACTIONS}${oldChat.reportID}`] ?? {};
            Object.values(reportActions).forEach((action) => {
                if (action.actionName !== CONST.REPORT.ACTIONS.TYPE.REPORT_PREVIEW) {
                    return;
                }
                workspaceMembersChats.onyxOptimisticData.push({
                    onyxMethod: Onyx.METHOD.MERGE,
                    key: `${ONYXKEYS.COLLECTION.REPORT_NAME_VALUE_PAIRS}${action.childReportID}`,
                    value: {
                        private_isArchived: null,
                    },
                });
                workspaceMembersChats.onyxFailureData.push({
                    onyxMethod: Onyx.METHOD.MERGE,
                    key: `${ONYXKEYS.COLLECTION.REPORT_NAME_VALUE_PAIRS}${action.childReportID}`,
                    value: {
                        private_isArchived: currentTime,
                    },
                });
            });
            return;
        }
        const optimisticReport = ReportUtils.buildOptimisticChatReport({
            participantList: [sessionAccountID, cleanAccountID],
            chatType: CONST.REPORT.CHAT_TYPE.POLICY_EXPENSE_CHAT,
            policyID,
            ownerAccountID: cleanAccountID,
            notificationPreference,
        });

        // Set correct notification preferences: visible for the submitter, hidden for others until there's activity
        if (optimisticReport.participants) {
            optimisticReport.participants[cleanAccountID] = {
                ...optimisticReport.participants[cleanAccountID],
                notificationPreference: CONST.REPORT.NOTIFICATION_PREFERENCE.ALWAYS,
            };
        }
        const optimisticCreatedAction = ReportUtils.buildOptimisticCreatedReportAction(login);

        workspaceMembersChats.reportCreationData[login] = {
            reportID: optimisticReport.reportID,
            reportActionID: optimisticCreatedAction.reportActionID,
        };

        workspaceMembersChats.onyxOptimisticData.push(
            {
                onyxMethod: Onyx.METHOD.SET,
                key: `${ONYXKEYS.COLLECTION.REPORT}${optimisticReport.reportID}`,
                value: {
                    ...optimisticReport,
                    pendingFields: {
                        createChat: CONST.RED_BRICK_ROAD_PENDING_ACTION.ADD,
                    },
                    hasOutstandingChildRequest,
                },
            },
            {
                onyxMethod: Onyx.METHOD.MERGE,
                key: `${ONYXKEYS.COLLECTION.REPORT_METADATA}${optimisticReport.reportID}`,
                value: {
                    isOptimisticReport: true,
                    pendingChatMembers: [
                        {
                            accountID: accountID.toString(),
                            pendingAction: CONST.RED_BRICK_ROAD_PENDING_ACTION.ADD,
                        },
                    ],
                },
            },
        );
        workspaceMembersChats.onyxOptimisticData.push({
            onyxMethod: Onyx.METHOD.SET,
            key: `${ONYXKEYS.COLLECTION.REPORT_ACTIONS}${optimisticReport.reportID}`,
            value: {[optimisticCreatedAction.reportActionID]: optimisticCreatedAction},
        });

        workspaceMembersChats.onyxSuccessData.push(
            {
                onyxMethod: Onyx.METHOD.MERGE,
                key: `${ONYXKEYS.COLLECTION.REPORT}${optimisticReport.reportID}`,
                value: {
                    pendingFields: {
                        createChat: null,
                    },
                    errorFields: {
                        createChat: null,
                    },
                    participants: {
                        [accountID]: allPersonalDetails && allPersonalDetails[accountID] ? {} : null,
                    },
                },
            },
            {
                onyxMethod: Onyx.METHOD.MERGE,
                key: `${ONYXKEYS.COLLECTION.REPORT_METADATA}${optimisticReport.reportID}`,
                value: {
                    isOptimisticReport: false,
                    pendingChatMembers: null,
                },
            },
        );
        workspaceMembersChats.onyxSuccessData.push({
            onyxMethod: Onyx.METHOD.MERGE,
            key: `${ONYXKEYS.COLLECTION.REPORT_ACTIONS}${optimisticReport.reportID}`,
            value: {[optimisticCreatedAction.reportActionID]: {pendingAction: null}},
        });

        workspaceMembersChats.onyxFailureData.push({
            onyxMethod: Onyx.METHOD.MERGE,
            key: `${ONYXKEYS.COLLECTION.REPORT_METADATA}${optimisticReport.reportID}`,
            value: {
                isLoadingInitialReportActions: false,
            },
        });

        workspaceMembersChats.onyxFailureData.push({
            onyxMethod: Onyx.METHOD.MERGE,
            key: `${ONYXKEYS.COLLECTION.REPORT}${optimisticReport.reportID}`,
            value: {
                errorFields: {
                    createChat: ErrorUtils.getMicroSecondOnyxErrorWithTranslationKey('report.genericCreateReportFailureMessage'),
                },
            },
        });
    });
    return workspaceMembersChats;
}

/**
 * Updates a workspace avatar image
 */
function updateWorkspaceAvatar(policyID: string, file: File) {
    const optimisticData: OnyxUpdate[] = [
        {
            onyxMethod: Onyx.METHOD.MERGE,
            key: `${ONYXKEYS.COLLECTION.POLICY}${policyID}`,
            value: {
                avatarURL: file.uri,
                originalFileName: file.name,
                errorFields: {
                    avatarURL: null,
                },
                pendingFields: {
                    avatarURL: CONST.RED_BRICK_ROAD_PENDING_ACTION.UPDATE,
                },
            },
        },
    ];
    const finallyData: OnyxUpdate[] = [
        {
            onyxMethod: Onyx.METHOD.MERGE,
            key: `${ONYXKEYS.COLLECTION.POLICY}${policyID}`,
            value: {
                pendingFields: {
                    avatarURL: null,
                },
            },
        },
    ];
    const failureData: OnyxUpdate[] = [
        {
            onyxMethod: Onyx.METHOD.MERGE,
            key: `${ONYXKEYS.COLLECTION.POLICY}${policyID}`,
            value: {
                avatarURL: allPolicies?.[`${ONYXKEYS.COLLECTION.POLICY}${policyID}`]?.avatarURL,
            },
        },
    ];

    const params: UpdateWorkspaceAvatarParams = {
        policyID,
        file,
    };

    API.write(WRITE_COMMANDS.UPDATE_WORKSPACE_AVATAR, params, {optimisticData, finallyData, failureData});
}

/**
 * Deletes the avatar image for the workspace
 */
function deleteWorkspaceAvatar(policyID: string) {
    // This will be fixed as part of https://github.com/Expensify/Expensify/issues/507850
    // eslint-disable-next-line deprecation/deprecation
    const policy = getPolicy(policyID);
    const optimisticData: OnyxUpdate[] = [
        {
            onyxMethod: Onyx.METHOD.MERGE,
            key: `${ONYXKEYS.COLLECTION.POLICY}${policyID}`,
            value: {
                pendingFields: {
                    avatarURL: CONST.RED_BRICK_ROAD_PENDING_ACTION.UPDATE,
                },
                errorFields: {
                    avatarURL: null,
                },
                avatarURL: '',
                originalFileName: null,
            },
        },
    ];
    const finallyData: OnyxUpdate[] = [
        {
            onyxMethod: Onyx.METHOD.MERGE,
            key: `${ONYXKEYS.COLLECTION.POLICY}${policyID}`,
            value: {
                pendingFields: {
                    avatarURL: null,
                },
            },
        },
    ];
    const failureData: OnyxUpdate[] = [
        {
            onyxMethod: Onyx.METHOD.MERGE,
            key: `${ONYXKEYS.COLLECTION.POLICY}${policyID}`,
            value: {
                avatarURL: policy?.avatarURL,
                originalFileName: policy?.originalFileName,
                errorFields: {
                    avatarURL: ErrorUtils.getMicroSecondOnyxErrorWithTranslationKey('avatarWithImagePicker.deleteWorkspaceError'),
                },
            },
        },
    ];

    const params: DeleteWorkspaceAvatarParams = {policyID};

    API.write(WRITE_COMMANDS.DELETE_WORKSPACE_AVATAR, params, {optimisticData, finallyData, failureData});
}

/**
 * Clear error and pending fields for the workspace avatar
 */
function clearAvatarErrors(policyID: string) {
    Onyx.merge(`${ONYXKEYS.COLLECTION.POLICY}${policyID}`, {
        errorFields: {
            avatarURL: null,
        },
        pendingFields: {
            avatarURL: null,
        },
    });
}

/**
 * Optimistically update the general settings. Set the general settings as pending until the response succeeds.
 * If the response fails set a general error message. Clear the error message when updating.
 */
function updateGeneralSettings(policyID: string | undefined, name: string, currencyValue?: string) {
    if (!policyID) {
        return;
    }

    const policy = allPolicies?.[`${ONYXKEYS.COLLECTION.POLICY}${policyID}`];
    if (!policy) {
        return;
    }

    const distanceUnit = PolicyUtils.getDistanceRateCustomUnit(policy);
    const customUnitID = distanceUnit?.customUnitID;
    const currency = currencyValue ?? policy?.outputCurrency ?? CONST.CURRENCY.USD;

    const currencyPendingAction = currency !== policy?.outputCurrency ? CONST.RED_BRICK_ROAD_PENDING_ACTION.UPDATE : undefined;
    const namePendingAction = name !== policy?.name ? CONST.RED_BRICK_ROAD_PENDING_ACTION.UPDATE : undefined;

    const currentRates = distanceUnit?.rates ?? {};
    const optimisticRates: Record<string, Rate> = {};
    const finallyRates: Record<string, Rate> = {};
    const failureRates: Record<string, Rate> = {};

    if (customUnitID) {
        for (const rateID of Object.keys(currentRates)) {
            optimisticRates[rateID] = {
                ...currentRates[rateID],
                pendingFields: {currency: CONST.RED_BRICK_ROAD_PENDING_ACTION.UPDATE},
                currency,
            };
            finallyRates[rateID] = {
                ...currentRates[rateID],
                pendingFields: {currency: null},
                currency,
            };
            failureRates[rateID] = {
                ...currentRates[rateID],
                pendingFields: {currency: null},
                errorFields: {currency: ErrorUtils.getMicroSecondOnyxErrorWithTranslationKey('common.genericErrorMessage')},
            };
        }
    }

    const optimisticData: OnyxUpdate[] = [
        {
            // We use SET because it's faster than merge and avoids a race condition when setting the currency and navigating the user to the Bank account page in confirmCurrencyChangeAndHideModal
            onyxMethod: Onyx.METHOD.SET,
            key: `${ONYXKEYS.COLLECTION.POLICY}${policyID}`,
            value: {
                ...policy,

                pendingFields: {
                    ...policy.pendingFields,
                    ...(namePendingAction !== undefined && {name: namePendingAction}),
                    ...(currencyPendingAction !== undefined && {outputCurrency: currencyPendingAction}),
                },

                // Clear errorFields in case the user didn't dismiss the general settings error
                errorFields: {
                    name: null,
                    outputCurrency: null,
                },
                name,
                outputCurrency: currency,
                ...(customUnitID && {
                    customUnits: {
                        ...policy.customUnits,
                        [customUnitID]: {
                            ...distanceUnit,
                            rates: optimisticRates,
                        },
                    },
                }),
            },
        },
    ];
    const finallyData: OnyxUpdate[] = [
        {
            onyxMethod: Onyx.METHOD.MERGE,
            key: `${ONYXKEYS.COLLECTION.POLICY}${policyID}`,
            value: {
                pendingFields: {
                    name: null,
                    outputCurrency: null,
                },
                ...(customUnitID && {
                    customUnits: {
                        [customUnitID]: {
                            ...distanceUnit,
                            rates: finallyRates,
                        },
                    },
                }),
            },
        },
    ];

    const errorFields: Policy['errorFields'] = {
        name: namePendingAction && ErrorUtils.getMicroSecondOnyxErrorWithTranslationKey('workspace.editor.genericFailureMessage'),
    };

    if (!errorFields.name && currencyPendingAction) {
        errorFields.outputCurrency = ErrorUtils.getMicroSecondOnyxErrorWithTranslationKey('workspace.editor.genericFailureMessage');
    }

    const failureData: OnyxUpdate[] = [
        {
            onyxMethod: Onyx.METHOD.MERGE,
            key: `${ONYXKEYS.COLLECTION.POLICY}${policyID}`,
            value: {
                errorFields,
                ...(customUnitID && {
                    customUnits: {
                        [customUnitID]: {
                            ...distanceUnit,
                            rates: failureRates,
                        },
                    },
                }),
            },
        },
    ];

    const params: UpdateWorkspaceGeneralSettingsParams = {
        policyID,
        workspaceName: name,
        currency,
    };

    const persistedRequests = PersistedRequests.getAll();
    const createWorkspaceRequestChangedIndex = persistedRequests.findIndex(
        (request) => request.data?.policyID === policyID && request.command === WRITE_COMMANDS.CREATE_WORKSPACE && request.data?.policyName !== name,
    );

    const createWorkspaceRequest = persistedRequests.at(createWorkspaceRequestChangedIndex);
    if (createWorkspaceRequest && createWorkspaceRequestChangedIndex !== -1) {
        const workspaceRequest: Request = {
            ...createWorkspaceRequest,
            data: {
                ...createWorkspaceRequest.data,
                policyName: name,
            },
        };
        Onyx.merge(`${ONYXKEYS.COLLECTION.POLICY}${policyID}`, {
            name,
        });

        PersistedRequests.update(createWorkspaceRequestChangedIndex, workspaceRequest);
        return;
    }

    API.write(WRITE_COMMANDS.UPDATE_WORKSPACE_GENERAL_SETTINGS, params, {
        optimisticData,
        finallyData,
        failureData,
    });
}

function updateWorkspaceDescription(policyID: string, description: string, currentDescription: string | undefined) {
    if (description === currentDescription) {
        return;
    }
    const parsedDescription = ReportUtils.getParsedComment(description);

    const optimisticData: OnyxUpdate[] = [
        {
            onyxMethod: Onyx.METHOD.MERGE,
            key: `${ONYXKEYS.COLLECTION.POLICY}${policyID}`,
            value: {
                description: parsedDescription,
                pendingFields: {
                    description: CONST.RED_BRICK_ROAD_PENDING_ACTION.UPDATE,
                },
                errorFields: {
                    description: null,
                },
            },
        },
    ];
    const finallyData: OnyxUpdate[] = [
        {
            onyxMethod: Onyx.METHOD.MERGE,
            key: `${ONYXKEYS.COLLECTION.POLICY}${policyID}`,
            value: {
                pendingFields: {
                    description: null,
                },
            },
        },
    ];
    const failureData: OnyxUpdate[] = [
        {
            onyxMethod: Onyx.METHOD.MERGE,
            key: `${ONYXKEYS.COLLECTION.POLICY}${policyID}`,
            value: {
                errorFields: {
                    description: ErrorUtils.getMicroSecondOnyxErrorWithTranslationKey('workspace.editor.genericFailureMessage'),
                },
            },
        },
    ];

    const params: UpdateWorkspaceDescriptionParams = {
        policyID,
        description: parsedDescription,
    };

    API.write(WRITE_COMMANDS.UPDATE_WORKSPACE_DESCRIPTION, params, {
        optimisticData,
        finallyData,
        failureData,
    });
}

function setWorkspaceErrors(policyID: string, errors: Errors) {
    if (!allPolicies?.[policyID]) {
        return;
    }

    Onyx.merge(`${ONYXKEYS.COLLECTION.POLICY}${policyID}`, {errors: null});
    Onyx.merge(`${ONYXKEYS.COLLECTION.POLICY}${policyID}`, {errors});
}

function hideWorkspaceAlertMessage(policyID: string) {
    if (!allPolicies?.[policyID]) {
        return;
    }

    Onyx.merge(`${ONYXKEYS.COLLECTION.POLICY}${policyID}`, {alertMessage: ''});
}

function updateAddress(policyID: string, newAddress: CompanyAddress) {
    // TODO: Change API endpoint parameters format to make it possible to follow naming-convention
    const parameters: UpdatePolicyAddressParams = {
        policyID,
        // eslint-disable-next-line @typescript-eslint/naming-convention
        'data[addressStreet]': newAddress.addressStreet,
        // eslint-disable-next-line @typescript-eslint/naming-convention
        'data[city]': newAddress.city,
        // eslint-disable-next-line @typescript-eslint/naming-convention
        'data[country]': newAddress.country,
        // eslint-disable-next-line @typescript-eslint/naming-convention
        'data[state]': newAddress.state,
        // eslint-disable-next-line @typescript-eslint/naming-convention
        'data[zipCode]': newAddress.zipCode,
    };

    const optimisticData: OnyxUpdate[] = [
        {
            onyxMethod: Onyx.METHOD.MERGE,
            key: `${ONYXKEYS.COLLECTION.POLICY}${policyID}`,
            value: {
                address: newAddress,
                pendingFields: {
                    address: CONST.RED_BRICK_ROAD_PENDING_ACTION.UPDATE,
                },
            },
        },
    ];

    const finallyData: OnyxUpdate[] = [
        {
            onyxMethod: Onyx.METHOD.MERGE,
            key: `${ONYXKEYS.COLLECTION.POLICY}${policyID}`,
            value: {
                address: newAddress,
                pendingFields: {
                    address: null,
                },
            },
        },
    ];

    API.write(WRITE_COMMANDS.UPDATE_POLICY_ADDRESS, parameters, {
        optimisticData,
        finallyData,
    });
}

/**
 * Removes an error after trying to delete a workspace
 */
function clearDeleteWorkspaceError(policyID: string) {
    Onyx.merge(`${ONYXKEYS.COLLECTION.POLICY}${policyID}`, {
        pendingAction: null,
        errors: null,
    });
}

/**
 * Removes the workspace after failure to create.
 */
function removeWorkspace(policyID: string) {
    Onyx.set(`${ONYXKEYS.COLLECTION.POLICY}${policyID}`, null);
}

function setDuplicateWorkspaceData(data: Partial<DuplicateWorkspace>) {
    Onyx.merge(ONYXKEYS.DUPLICATE_WORKSPACE, {...data});
}

function clearDuplicateWorkspace() {
    Onyx.set(ONYXKEYS.DUPLICATE_WORKSPACE, {});
}

/**
 * Generate a policy name based on an email and policy list.
 * @param [email] the email to base the workspace name on. If not passed, will use the logged-in user's email instead
 */
function generateDefaultWorkspaceName(email = ''): string {
    const emailParts = email ? email.split('@') : sessionEmail.split('@');
    if (!emailParts || emailParts.length !== 2) {
        return '';
    }
    const username = emailParts.at(0) ?? '';
    const domain = emailParts.at(1) ?? '';
    const userDetails = PersonalDetailsUtils.getPersonalDetailByEmail(email || sessionEmail);
    const displayName = userDetails?.displayName?.trim();
    let displayNameForWorkspace = '';

    if (!PUBLIC_DOMAINS_SET.has(domain.toLowerCase())) {
        displayNameForWorkspace = Str.UCFirst(domain.split('.').at(0) ?? '');
    } else if (displayName) {
        displayNameForWorkspace = Str.UCFirst(displayName);
    } else if (PUBLIC_DOMAINS_SET.has(domain.toLowerCase())) {
        displayNameForWorkspace = Str.UCFirst(username);
    } else {
        displayNameForWorkspace = userDetails?.phoneNumber ?? '';
    }

    const isSMSDomain = `@${domain}` === CONST.SMS.DOMAIN;
    if (isSMSDomain) {
        displayNameForWorkspace = translateLocal('workspace.new.myGroupWorkspace', {});
    }

    if (isEmptyObject(allPolicies)) {
        return isSMSDomain ? translateLocal('workspace.new.myGroupWorkspace', {}) : translateLocal('workspace.new.workspaceName', {userName: displayNameForWorkspace});
    }

    // find default named workspaces and increment the last number
    const escapedName = escapeRegExp(displayNameForWorkspace);
    const workspaceTranslations = Object.values(CONST.LOCALES)
        .map((lang) => translate(lang, 'workspace.common.workspace'))
        .join('|');

    const workspaceRegex = isSMSDomain ? new RegExp(`^${escapedName}\\s*(\\d+)?$`, 'i') : new RegExp(`^(?=.*${escapedName})(?:.*(?:${workspaceTranslations})\\s*(\\d+)?)`, 'i');

    const workspaceNumbers = Object.values(allPolicies)
        .map((policy) => workspaceRegex.exec(policy?.name ?? ''))
        .filter(Boolean) // Remove null matches
        .map((match) => Number(match?.[1] ?? '0'));
    const lastWorkspaceNumber = workspaceNumbers.length > 0 ? Math.max(...workspaceNumbers) : undefined;

    if (isSMSDomain) {
        return translateLocal('workspace.new.myGroupWorkspace', {workspaceNumber: lastWorkspaceNumber !== undefined ? lastWorkspaceNumber + 1 : undefined});
    }
    return translateLocal('workspace.new.workspaceName', {userName: displayNameForWorkspace, workspaceNumber: lastWorkspaceNumber !== undefined ? lastWorkspaceNumber + 1 : undefined});
}

/**
 * Returns a client generated 16 character hexadecimal value for the policyID
 */
function generatePolicyID(): string {
    return NumberUtils.generateHexadecimalValue(16);
}

/**
 * Returns a client generated 13 character hexadecimal value for a custom unit ID
 */
function generateCustomUnitID(): string {
    return NumberUtils.generateHexadecimalValue(13);
}

function buildOptimisticDistanceRateCustomUnits(reportCurrency?: string): OptimisticCustomUnits {
    // eslint-disable-next-line @typescript-eslint/prefer-nullish-coalescing -- Disabling this line for safeness as nullish coalescing works only if the value is undefined or null
    const currency = reportCurrency || (allPersonalDetails?.[sessionAccountID]?.localCurrencyCode ?? CONST.CURRENCY.USD);
    const customUnitID = generateCustomUnitID();
    const customUnitRateID = generateCustomUnitID();

    const customUnits: Record<string, CustomUnit> = {
        [customUnitID]: {
            customUnitID,
            name: CONST.CUSTOM_UNITS.NAME_DISTANCE,
            attributes: {
                unit: CONST.CUSTOM_UNITS.DISTANCE_UNIT_MILES,
            },
            rates: {
                [customUnitRateID]: {
                    customUnitRateID,
                    name: CONST.CUSTOM_UNITS.DEFAULT_RATE,
                    rate: CONST.CUSTOM_UNITS.MILEAGE_IRS_RATE * CONST.POLICY.CUSTOM_UNIT_RATE_BASE_OFFSET,
                    enabled: true,
                    currency,
                },
            },
        },
    };

    return {
        customUnits,
        customUnitID,
        customUnitRateID,
        outputCurrency: currency,
    };
}

/**
 * Optimistically creates a Policy Draft for a new workspace
 *
 * @param [policyOwnerEmail] the email of the account to make the owner of the policy
 * @param [policyName] custom policy name we will use for created workspace
 * @param [policyID] custom policy id we will use for created workspace
 * @param [makeMeAdmin] leave the calling account as an admin on the policy
 * @param [currency] Optional, selected currency for the workspace
 * @param [file], avatar file for workspace
 */
function createDraftInitialWorkspace(policyOwnerEmail = '', policyName = '', policyID = generatePolicyID(), makeMeAdmin = false, currency = '', file?: File) {
    const workspaceName = policyName || generateDefaultWorkspaceName(policyOwnerEmail);
    const {customUnits, outputCurrency} = buildOptimisticDistanceRateCustomUnits(currency);
    const shouldEnableWorkflowsByDefault =
        !introSelected?.choice || introSelected.choice === CONST.ONBOARDING_CHOICES.MANAGE_TEAM || introSelected.choice === CONST.ONBOARDING_CHOICES.LOOKING_AROUND;

    const optimisticData: OnyxUpdate[] = [
        {
            onyxMethod: Onyx.METHOD.SET,
            key: `${ONYXKEYS.COLLECTION.POLICY_DRAFTS}${policyID}`,
            value: {
                id: policyID,
                type: CONST.POLICY.TYPE.TEAM,
                name: workspaceName,
                role: CONST.POLICY.ROLE.ADMIN,
                owner: sessionEmail,
                ownerAccountID: sessionAccountID,
                isPolicyExpenseChatEnabled: true,
                areCategoriesEnabled: true,
                approver: sessionEmail,
                areCompanyCardsEnabled: true,
                areExpensifyCardsEnabled: false,
                outputCurrency,
                pendingAction: CONST.RED_BRICK_ROAD_PENDING_ACTION.ADD,
                customUnits,
                makeMeAdmin,
                autoReporting: true,
                autoReportingFrequency: shouldEnableWorkflowsByDefault ? CONST.POLICY.AUTO_REPORTING_FREQUENCIES.IMMEDIATE : CONST.POLICY.AUTO_REPORTING_FREQUENCIES.INSTANT,
                avatarURL: file?.uri ?? null,
                harvesting: {
                    enabled: !shouldEnableWorkflowsByDefault,
                },
                originalFileName: file?.name,
                employeeList: {
                    [sessionEmail]: {
                        submitsTo: sessionEmail,
                        email: sessionEmail,
                        role: CONST.POLICY.ROLE.ADMIN,
                        errors: {},
                    },
                },
                approvalMode: CONST.POLICY.APPROVAL_MODE.OPTIONAL,
                pendingFields: {
                    autoReporting: CONST.RED_BRICK_ROAD_PENDING_ACTION.ADD,
                    approvalMode: CONST.RED_BRICK_ROAD_PENDING_ACTION.ADD,
                    reimbursementChoice: CONST.RED_BRICK_ROAD_PENDING_ACTION.ADD,
                },
                areWorkflowsEnabled: shouldEnableWorkflowsByDefault,
                defaultBillable: false,
                defaultReimbursable: true,
                disabledFields: {defaultBillable: true, reimbursable: false},
                requiresCategory: true,
            },
        },
    ];

    Onyx.update(optimisticData);
}

/**
 * Generates onyx data for creating a new workspace
 *
 * @param [policyOwnerEmail] the email of the account to make the owner of the policy
 * @param [makeMeAdmin] leave the calling account as an admin on the policy
 * @param [policyName] custom policy name we will use for created workspace
 * @param [policyID] custom policy id we will use for created workspace
 * @param [expenseReportId] Optional, Purpose of using application selected by user in guided setup flow
 * @param [engagementChoice] Purpose of using application selected by user in guided setup flow
 * @param [currency] Optional, selected currency for the workspace
 * @param [file] Optional, avatar file for workspace
 * @param [shouldAddOnboardingTasks] whether to add onboarding tasks to the workspace
 */
function buildPolicyData(options: BuildPolicyDataOptions = {}) {
    const {
        policyOwnerEmail = '',
        makeMeAdmin = false,
        policyName = '',
        policyID = generatePolicyID(),
        expenseReportId,
        engagementChoice,
        currency = '',
        file,
        shouldAddOnboardingTasks = true,
        companySize,
        userReportedIntegration,
        featuresMap,
        lastUsedPaymentMethod,
    } = options;
    const workspaceName = policyName || generateDefaultWorkspaceName(policyOwnerEmail);

    const {customUnits, customUnitID, customUnitRateID, outputCurrency} = buildOptimisticDistanceRateCustomUnits(currency);

    const {
        adminsChatReportID,
        adminsChatData,
        adminsReportActionData,
        adminsCreatedReportActionID,
        expenseChatReportID,
        expenseChatData,
        expenseReportActionData,
        expenseCreatedReportActionID,
        pendingChatMembers,
    } = ReportUtils.buildOptimisticWorkspaceChats(policyID, workspaceName, expenseReportId);

    const optimisticCategoriesData = buildOptimisticPolicyCategories(policyID, Object.values(CONST.POLICY.DEFAULT_CATEGORIES));
    const optimisticMccGroupData = buildOptimisticMccGroup();

    const shouldEnableWorkflowsByDefault =
        !engagementChoice ||
        engagementChoice === CONST.ONBOARDING_CHOICES.MANAGE_TEAM ||
        engagementChoice === CONST.ONBOARDING_CHOICES.LOOKING_AROUND ||
        engagementChoice === CONST.ONBOARDING_CHOICES.PERSONAL_SPEND ||
        engagementChoice === CONST.ONBOARDING_CHOICES.TRACK_WORKSPACE;
    const shouldSetCreatedWorkspaceAsActivePolicy = !!activePolicyID && allPolicies?.[`${ONYXKEYS.COLLECTION.POLICY}${activePolicyID}`]?.type === CONST.POLICY.TYPE.PERSONAL;

    // Determine workspace type based on selected features or user reported integration
    const isCorporateFeature = featuresMap?.some((feature) => !feature.enabledByDefault && feature.enabled && feature.requiresUpdate) ?? false;
    const isCorporateIntegration = userReportedIntegration && (CONST.POLICY.CONNECTIONS.CORPORATE as readonly string[]).includes(userReportedIntegration);
    const workspaceType = isCorporateFeature || isCorporateIntegration ? CONST.POLICY.TYPE.CORPORATE : CONST.POLICY.TYPE.TEAM;

    // WARNING: The data below should be kept in sync with the API so we create the policy with the correct configuration.
    const optimisticData: OnyxUpdate[] = [
        {
            onyxMethod: Onyx.METHOD.SET,
            key: `${ONYXKEYS.COLLECTION.POLICY}${policyID}`,
            value: {
                id: policyID,
                type: workspaceType,
                name: workspaceName,
                role: CONST.POLICY.ROLE.ADMIN,
                owner: sessionEmail,
                ownerAccountID: sessionAccountID,
                isPolicyExpenseChatEnabled: true,
                outputCurrency,
                pendingAction: CONST.RED_BRICK_ROAD_PENDING_ACTION.ADD,
                autoReporting: true,
                approver: sessionEmail,
                autoReportingFrequency: shouldEnableWorkflowsByDefault ? CONST.POLICY.AUTO_REPORTING_FREQUENCIES.IMMEDIATE : CONST.POLICY.AUTO_REPORTING_FREQUENCIES.INSTANT,
                approvalMode:
                    shouldEnableWorkflowsByDefault && engagementChoice !== CONST.ONBOARDING_CHOICES.TRACK_WORKSPACE ? CONST.POLICY.APPROVAL_MODE.BASIC : CONST.POLICY.APPROVAL_MODE.OPTIONAL,
                harvesting: {
                    enabled: !shouldEnableWorkflowsByDefault,
                },
                customUnits,
                areCategoriesEnabled: true,
                areCompanyCardsEnabled: true,
                areTagsEnabled: false,
                areDistanceRatesEnabled: false,
                areWorkflowsEnabled: shouldEnableWorkflowsByDefault,
                areReportFieldsEnabled: false,
                areConnectionsEnabled: false,
                areExpensifyCardsEnabled: false,
                employeeList: {
                    [sessionEmail]: {
                        submitsTo: sessionEmail,
                        email: sessionEmail,
                        role: CONST.POLICY.ROLE.ADMIN,
                        errors: {},
                    },
                },
                chatReportIDAdmins: makeMeAdmin ? Number(adminsChatReportID) : undefined,
                pendingFields: {
                    autoReporting: CONST.RED_BRICK_ROAD_PENDING_ACTION.ADD,
                    approvalMode: CONST.RED_BRICK_ROAD_PENDING_ACTION.ADD,
                    reimbursementChoice: CONST.RED_BRICK_ROAD_PENDING_ACTION.ADD,
                    name: CONST.RED_BRICK_ROAD_PENDING_ACTION.ADD,
                    outputCurrency: CONST.RED_BRICK_ROAD_PENDING_ACTION.ADD,
                    address: CONST.RED_BRICK_ROAD_PENDING_ACTION.ADD,
                    description: CONST.RED_BRICK_ROAD_PENDING_ACTION.ADD,
                    type: CONST.RED_BRICK_ROAD_PENDING_ACTION.ADD,
                    areReportFieldsEnabled: CONST.RED_BRICK_ROAD_PENDING_ACTION.ADD,
                    customRules: CONST.RED_BRICK_ROAD_PENDING_ACTION.ADD,
                },
                defaultBillable: false,
                defaultReimbursable: true,
                disabledFields: {defaultBillable: true, reimbursable: false},
                avatarURL: file?.uri,
                originalFileName: file?.name,
                ...optimisticMccGroupData.optimisticData,
                requiresCategory: true,
                fieldList: {
                    [CONST.POLICY.FIELDS.FIELD_LIST_TITLE]: {
                        defaultValue: CONST.POLICY.DEFAULT_REPORT_NAME_PATTERN,
                        pendingFields: {defaultValue: CONST.RED_BRICK_ROAD_PENDING_ACTION.ADD, deletable: CONST.RED_BRICK_ROAD_PENDING_ACTION.ADD},
                        type: CONST.POLICY.DEFAULT_FIELD_LIST_TYPE,
                        target: CONST.POLICY.DEFAULT_FIELD_LIST_TARGET,
                        name: CONST.POLICY.DEFAULT_FIELD_LIST_NAME,
                        fieldID: CONST.POLICY.FIELDS.FIELD_LIST_TITLE,
                        deletable: true,
                    },
                },
            },
        },
        {
            onyxMethod: Onyx.METHOD.MERGE,
            key: `${ONYXKEYS.COLLECTION.REPORT_METADATA}${expenseChatReportID}`,
            value: {
                isOptimisticReport: true,
            },
        },
        {
            onyxMethod: Onyx.METHOD.SET,
            key: `${ONYXKEYS.COLLECTION.REPORT}${adminsChatReportID}`,
            value: {
                pendingFields: {
                    addWorkspaceRoom: CONST.RED_BRICK_ROAD_PENDING_ACTION.ADD,
                },
                ...adminsChatData,
            },
        },
        {
            onyxMethod: Onyx.METHOD.SET,
            key: `${ONYXKEYS.COLLECTION.REPORT_METADATA}${adminsChatReportID}`,
            value: {
                pendingChatMembers,
            },
        },
        {
            onyxMethod: Onyx.METHOD.SET,
            key: `${ONYXKEYS.COLLECTION.REPORT_ACTIONS}${adminsChatReportID}`,
            value: adminsReportActionData,
        },
        {
            onyxMethod: Onyx.METHOD.SET,
            key: `${ONYXKEYS.COLLECTION.REPORT}${expenseChatReportID}`,
            value: {
                pendingFields: {
                    addWorkspaceRoom: CONST.RED_BRICK_ROAD_PENDING_ACTION.ADD,
                },
                ...expenseChatData,
            },
        },
        {
            onyxMethod: Onyx.METHOD.SET,
            key: `${ONYXKEYS.COLLECTION.REPORT_ACTIONS}${expenseChatReportID}`,
            value: expenseReportActionData,
        },
        {
            onyxMethod: Onyx.METHOD.SET,
            key: `${ONYXKEYS.COLLECTION.POLICY_DRAFTS}${policyID}`,
            value: null,
        },
        {
            onyxMethod: Onyx.METHOD.SET,
            key: `${ONYXKEYS.COLLECTION.REPORT_DRAFT}${expenseChatReportID}`,
            value: null,
        },
        {
            onyxMethod: Onyx.METHOD.SET,
            key: `${ONYXKEYS.COLLECTION.REPORT_DRAFT}${adminsChatReportID}`,
            value: null,
        },
    ];

    if (shouldSetCreatedWorkspaceAsActivePolicy) {
        optimisticData.push({
            onyxMethod: Onyx.METHOD.SET,
            key: ONYXKEYS.NVP_ACTIVE_POLICY_ID,
            value: policyID,
        });
    }

    const successData: OnyxUpdate[] = [
        {
            onyxMethod: Onyx.METHOD.MERGE,
            key: `${ONYXKEYS.COLLECTION.POLICY}${policyID}`,
            value: {
                pendingAction: null,
                pendingFields: {
                    autoReporting: null,
                    approvalMode: null,
                    reimbursementChoice: null,
                    name: null,
                    outputCurrency: null,
                    address: null,
                    description: null,
                    type: null,
                    areReportFieldsEnabled: null,
                },
                ...optimisticMccGroupData.successData,
                fieldList: {
                    [CONST.POLICY.FIELDS.FIELD_LIST_TITLE]: {
                        pendingFields: {
                            defaultValue: null,
                            deletable: null,
                        },
                    },
                },
            },
        },
        {
            onyxMethod: Onyx.METHOD.MERGE,
            key: `${ONYXKEYS.COLLECTION.REPORT}${adminsChatReportID}`,
            value: {
                pendingFields: {
                    addWorkspaceRoom: null,
                },
                pendingAction: null,
            },
        },
        {
            onyxMethod: Onyx.METHOD.MERGE,
            key: `${ONYXKEYS.COLLECTION.REPORT_METADATA}${adminsChatReportID}`,
            value: {
                isOptimisticReport: false,
                pendingChatMembers: [],
            },
        },
        {
            onyxMethod: Onyx.METHOD.MERGE,
            key: `${ONYXKEYS.COLLECTION.REPORT_ACTIONS}${adminsChatReportID}`,
            value: {
                [adminsCreatedReportActionID]: {
                    pendingAction: null,
                },
            },
        },
        {
            onyxMethod: Onyx.METHOD.MERGE,
            key: `${ONYXKEYS.COLLECTION.REPORT}${expenseChatReportID}`,
            value: {
                pendingFields: {
                    addWorkspaceRoom: null,
                },
                pendingAction: null,
            },
        },
        {
            onyxMethod: Onyx.METHOD.MERGE,
            key: `${ONYXKEYS.COLLECTION.REPORT_METADATA}${expenseChatReportID}`,
            value: {
                isOptimisticReport: false,
            },
        },
        {
            onyxMethod: Onyx.METHOD.MERGE,
            key: `${ONYXKEYS.COLLECTION.REPORT_ACTIONS}${expenseChatReportID}`,
            value: {
                [expenseCreatedReportActionID]: {
                    pendingAction: null,
                },
            },
        },
    ];

    const failureData: OnyxUpdate[] = [
        {
            onyxMethod: Onyx.METHOD.MERGE,
            key: `${ONYXKEYS.COLLECTION.POLICY}${policyID}`,
            value: {employeeList: null, ...optimisticMccGroupData.failureData},
        },
        {
            onyxMethod: Onyx.METHOD.SET,
            key: `${ONYXKEYS.COLLECTION.REPORT}${adminsChatReportID}`,
            value: null,
        },
        {
            onyxMethod: Onyx.METHOD.SET,
            key: `${ONYXKEYS.COLLECTION.REPORT_ACTIONS}${adminsChatReportID}`,
            value: null,
        },
        {
            onyxMethod: Onyx.METHOD.SET,
            key: `${ONYXKEYS.COLLECTION.REPORT}${expenseChatReportID}`,
            value: null,
        },
        {
            onyxMethod: Onyx.METHOD.SET,
            key: `${ONYXKEYS.COLLECTION.REPORT_ACTIONS}${expenseChatReportID}`,
            value: null,
        },
    ];

    if (shouldSetCreatedWorkspaceAsActivePolicy) {
        failureData.push({
            onyxMethod: Onyx.METHOD.SET,
            key: ONYXKEYS.NVP_ACTIVE_POLICY_ID,
            value: activePolicyID,
        });
    }

    if (optimisticCategoriesData.optimisticData) {
        optimisticData.push(...optimisticCategoriesData.optimisticData);
    }

    if (optimisticCategoriesData.failureData) {
        failureData.push(...optimisticCategoriesData.failureData);
    }

    if (optimisticCategoriesData.successData) {
        successData.push(...optimisticCategoriesData.successData);
    }

    if (getAdminPolicies().length === 0 && lastUsedPaymentMethod) {
        Object.values(allReports ?? {})
            .filter((iouReport) => iouReport?.type === CONST.REPORT.TYPE.IOU)
            .forEach((iouReport) => {
                // eslint-disable-next-line @typescript-eslint/prefer-nullish-coalescing
                if (lastUsedPaymentMethod?.iou?.name || !iouReport?.policyID) {
                    return;
                }

                successData.push({
                    onyxMethod: Onyx.METHOD.MERGE,
                    key: ONYXKEYS.NVP_LAST_PAYMENT_METHOD,
                    value: {
                        [iouReport?.policyID]: {
                            iou: {
                                name: policyID,
                            },
                            lastUsed: {
                                name: policyID,
                            },
                        },
                    },
                });
            });
    }

    // We need to clone the file to prevent non-indexable errors.
    const clonedFile = file ? (createFile(file) as File) : undefined;

    const params: CreateWorkspaceParams = {
        policyID,
        adminsChatReportID,
        expenseChatReportID,
        ownerEmail: policyOwnerEmail,
        makeMeAdmin,
        policyName: workspaceName,
        type: workspaceType,
        adminsCreatedReportActionID,
        expenseCreatedReportActionID,
        customUnitID,
        customUnitRateID,
        engagementChoice,
        currency: outputCurrency,
        file: clonedFile,
        companySize,
        userReportedIntegration: userReportedIntegration ?? undefined,
    };

    if (
        introSelected !== undefined &&
        (introSelected.choice === CONST.ONBOARDING_CHOICES.TEST_DRIVE_RECEIVER || !introSelected?.createWorkspace) &&
        engagementChoice &&
        shouldAddOnboardingTasks
    ) {
        const {onboardingMessages} = getOnboardingMessages(true);
        const onboardingData = ReportUtils.prepareOnboardingOnyxData(introSelected, engagementChoice, onboardingMessages[engagementChoice], adminsChatReportID, policyID);
        if (!onboardingData) {
            return {successData, optimisticData, failureData, params};
        }
        const {guidedSetupData, optimisticData: taskOptimisticData, successData: taskSuccessData, failureData: taskFailureData} = onboardingData;

        params.guidedSetupData = JSON.stringify(guidedSetupData);
        params.engagementChoice = engagementChoice;

        optimisticData.push(...taskOptimisticData);
        successData.push(...taskSuccessData);
        failureData.push(...taskFailureData);
    }

    // For test drive receivers, we want to complete the createWorkspace task in concierge, instead of #admin room
    if (introSelected?.choice === CONST.ONBOARDING_CHOICES.TEST_DRIVE_RECEIVER && introSelected.createWorkspace) {
        const createWorkspaceTaskReport = {reportID: introSelected.createWorkspace};
        const {
            optimisticData: optimisticCreateWorkspaceTaskData,
            successData: successCreateWorkspaceTaskData,
            failureData: failureCreateWorkspaceTaskData,
        } = buildTaskData(createWorkspaceTaskReport, introSelected.createWorkspace);

        optimisticData.push(...optimisticCreateWorkspaceTaskData);
        successData.push(...successCreateWorkspaceTaskData);
        failureData.push(...failureCreateWorkspaceTaskData);
    }

    return {successData, optimisticData, failureData, params};
}

function createWorkspace(options: BuildPolicyDataOptions = {}): CreateWorkspaceParams {
    // Set default engagement choice if not provided
    const optionsWithDefaults = {
        engagementChoice: CONST.ONBOARDING_CHOICES.MANAGE_TEAM,
        ...options,
    };

    const {optimisticData, failureData, successData, params} = buildPolicyData(optionsWithDefaults);

    API.write(WRITE_COMMANDS.CREATE_WORKSPACE, params, {optimisticData, successData, failureData});

    // Publish a workspace created event if this is their first policy
    if (getAdminPolicies().length === 0) {
        GoogleTagManager.publishEvent(CONST.ANALYTICS.EVENT.WORKSPACE_CREATED, sessionAccountID);
    }

    return params;
}

/**
 * Creates a draft workspace for various money request flows
 *
 * @param [policyOwnerEmail] the email of the account to make the owner of the policy
 * @param [makeMeAdmin] leave the calling account as an admin on the policy
 * @param [policyName] custom policy name we will use for created workspace
 * @param [policyID] custom policy id we will use for created workspace
 */
function createDraftWorkspace(policyOwnerEmail = '', makeMeAdmin = false, policyName = '', policyID = generatePolicyID(), currency = '', file?: File): CreateWorkspaceParams {
    const workspaceName = policyName || generateDefaultWorkspaceName(policyOwnerEmail);

    const {customUnits, customUnitID, customUnitRateID, outputCurrency} = buildOptimisticDistanceRateCustomUnits(currency);

    const {expenseChatData, adminsChatReportID, adminsCreatedReportActionID, expenseChatReportID, expenseCreatedReportActionID} = ReportUtils.buildOptimisticWorkspaceChats(
        policyID,
        workspaceName,
    );

    const shouldEnableWorkflowsByDefault =
        !introSelected?.choice || introSelected.choice === CONST.ONBOARDING_CHOICES.MANAGE_TEAM || introSelected.choice === CONST.ONBOARDING_CHOICES.LOOKING_AROUND;

    const optimisticData: OnyxUpdate[] = [
        {
            onyxMethod: Onyx.METHOD.SET,
            key: `${ONYXKEYS.COLLECTION.POLICY_DRAFTS}${policyID}`,
            value: {
                id: policyID,
                type: CONST.POLICY.TYPE.TEAM,
                name: workspaceName,
                role: CONST.POLICY.ROLE.ADMIN,
                owner: sessionEmail,
                ownerAccountID: sessionAccountID,
                isPolicyExpenseChatEnabled: true,
                outputCurrency,
                pendingAction: CONST.RED_BRICK_ROAD_PENDING_ACTION.ADD,
                autoReporting: true,
                approver: sessionEmail,
                autoReportingFrequency: shouldEnableWorkflowsByDefault ? CONST.POLICY.AUTO_REPORTING_FREQUENCIES.IMMEDIATE : CONST.POLICY.AUTO_REPORTING_FREQUENCIES.INSTANT,
                harvesting: {
                    enabled: !shouldEnableWorkflowsByDefault,
                },
                approvalMode: shouldEnableWorkflowsByDefault ? CONST.POLICY.APPROVAL_MODE.BASIC : CONST.POLICY.APPROVAL_MODE.OPTIONAL,
                customUnits,
                areCategoriesEnabled: true,
                areWorkflowsEnabled: shouldEnableWorkflowsByDefault,
                areCompanyCardsEnabled: true,
                areTagsEnabled: false,
                areDistanceRatesEnabled: false,
                areReportFieldsEnabled: false,
                areConnectionsEnabled: false,
                areExpensifyCardsEnabled: false,
                employeeList: {
                    [sessionEmail]: {
                        submitsTo: sessionEmail,
                        email: sessionEmail,
                        role: CONST.POLICY.ROLE.ADMIN,
                        errors: {},
                    },
                },
                chatReportIDAdmins: makeMeAdmin ? Number(adminsChatReportID) : undefined,
                pendingFields: {
                    autoReporting: CONST.RED_BRICK_ROAD_PENDING_ACTION.ADD,
                    approvalMode: CONST.RED_BRICK_ROAD_PENDING_ACTION.ADD,
                    reimbursementChoice: CONST.RED_BRICK_ROAD_PENDING_ACTION.ADD,
                },
                defaultBillable: false,
                disabledFields: {defaultBillable: true},
                requiresCategory: true,
            },
        },
        {
            onyxMethod: Onyx.METHOD.SET,
            key: `${ONYXKEYS.COLLECTION.REPORT_DRAFT}${expenseChatReportID}`,
            value: expenseChatData,
        },
        {
            onyxMethod: Onyx.METHOD.SET,
            key: `${ONYXKEYS.COLLECTION.POLICY_CATEGORIES_DRAFT}${policyID}`,
            value: Object.values(CONST.POLICY.DEFAULT_CATEGORIES).reduce<Record<string, PolicyCategory>>((acc, category) => {
                acc[category] = {
                    name: category,
                    enabled: true,
                    errors: null,
                };
                return acc;
            }, {}),
        },
    ];

    // We need to clone the file to prevent non-indexable errors.
    const clonedFile = file ? (createFile(file) as File) : undefined;

    const params: CreateWorkspaceParams = {
        policyID,
        adminsChatReportID,
        expenseChatReportID,
        ownerEmail: policyOwnerEmail,
        makeMeAdmin,
        policyName: workspaceName,
        type: CONST.POLICY.TYPE.TEAM,
        adminsCreatedReportActionID,
        expenseCreatedReportActionID,
        customUnitID,
        customUnitRateID,
        currency: outputCurrency,
        file: clonedFile,
    };

    Onyx.update(optimisticData);

    return params;
}

function buildDuplicatePolicyData(policy: Policy, options: DuplicatePolicyDataOptions) {
    const {policyName = '', policyID = generatePolicyID(), file, welcomeNote, parts, targetPolicyID = generatePolicyID(), policyCategories} = options;

    const {
        adminsChatReportID,
        adminsChatData,
        adminsReportActionData,
        adminsCreatedReportActionID,
        expenseChatReportID,
        expenseChatData,
        expenseReportActionData,
        expenseCreatedReportActionID,
        pendingChatMembers,
    } = ReportUtils.buildOptimisticWorkspaceChats(targetPolicyID, policyName);
    const isMemberOptionSelected = parts?.people;
    const isReportsOptionSelected = parts?.reports;
    const isConnectionsOptionSelected = parts?.connections;
    const isCategoriesOptionSelected = parts?.categories;
    const isTaxesOptionSelected = parts?.taxes;
    const isTagsOptionSelected = parts?.tags;
    const isInvoicesOptionSelected = parts?.invoices;
    const isCustomUnitsOptionSelected = parts?.customUnits;
    const isRulesOptionSelected = parts?.expenses;
    const isWorkflowsOptionSelected = parts?.exportLayouts;
    const isPerDiemOptionSelected = parts?.perDiem;
    const policyMemberAccountIDs = isMemberOptionSelected ? Object.values(getMemberAccountIDsForWorkspace(policy?.employeeList, false, false)) : [];
    const {customUnitID, customUnitRateID} = buildOptimisticDistanceRateCustomUnits(policy?.outputCurrency);

    const optimisticAnnounceChat = ReportUtils.buildOptimisticAnnounceChat(targetPolicyID, [...policyMemberAccountIDs]);
    const announceRoomChat = optimisticAnnounceChat.announceChatData;

    const optimisticCategoriesData = policyCategories
        ? buildOptimisticPolicyWithExistingCategories(targetPolicyID, policyCategories)
        : buildOptimisticPolicyCategories(targetPolicyID, Object.values(CONST.POLICY.DEFAULT_CATEGORIES));

    // WARNING: The data below should be kept in sync with the API so we create the policy with the correct configuration.
    const optimisticData: OnyxUpdate[] = [
        {
            onyxMethod: Onyx.METHOD.SET,
            key: `${ONYXKEYS.COLLECTION.POLICY}${targetPolicyID}`,
            value: {
                ...policy,
                areCategoriesEnabled: isCategoriesOptionSelected,
                areTagsEnabled: isTagsOptionSelected,
                areDistanceRatesEnabled: isCustomUnitsOptionSelected,
                areInvoicesEnabled: isInvoicesOptionSelected,
                areRulesEnabled: isRulesOptionSelected,
                areWorkflowsEnabled: isWorkflowsOptionSelected,
                areReportFieldsEnabled: isReportsOptionSelected,
                areConnectionsEnabled: isConnectionsOptionSelected,
                arePerDiemRatesEnabled: isPerDiemOptionSelected,
                workspaceAccountID: undefined,
                tax: isTaxesOptionSelected ? policy?.tax : undefined,
                employeeList: isMemberOptionSelected ? policy.employeeList : {[policy.owner]: policy?.employeeList?.[policy.owner]},
                id: targetPolicyID,
                name: policyName,
                fieldList: isReportsOptionSelected ? policy?.fieldList : undefined,
                connections: isConnectionsOptionSelected ? policy?.connections : undefined,
                customUnits: isCustomUnitsOptionSelected ? policy?.customUnits : undefined,
                taxRates: isTaxesOptionSelected ? policy?.taxRates : undefined,
                pendingAction: CONST.RED_BRICK_ROAD_PENDING_ACTION.ADD,
                pendingFields: {
                    autoReporting: CONST.RED_BRICK_ROAD_PENDING_ACTION.ADD,
                    approvalMode: CONST.RED_BRICK_ROAD_PENDING_ACTION.ADD,
                    reimbursementChoice: CONST.RED_BRICK_ROAD_PENDING_ACTION.ADD,
                    name: CONST.RED_BRICK_ROAD_PENDING_ACTION.ADD,
                    outputCurrency: CONST.RED_BRICK_ROAD_PENDING_ACTION.ADD,
                    address: CONST.RED_BRICK_ROAD_PENDING_ACTION.ADD,
                    description: CONST.RED_BRICK_ROAD_PENDING_ACTION.ADD,
                    type: CONST.RED_BRICK_ROAD_PENDING_ACTION.ADD,
                    areReportFieldsEnabled: CONST.RED_BRICK_ROAD_PENDING_ACTION.ADD,
                },
                avatarURL: file?.uri,
                originalFileName: file?.name,
            },
        },
        {
            onyxMethod: Onyx.METHOD.MERGE,
            key: `${ONYXKEYS.COLLECTION.REPORT_METADATA}${expenseChatReportID}`,
            value: {
                isOptimisticReport: true,
            },
        },
        {
            onyxMethod: Onyx.METHOD.SET,
            key: `${ONYXKEYS.COLLECTION.REPORT}${adminsChatReportID}`,
            value: {
                pendingFields: {
                    addWorkspaceRoom: CONST.RED_BRICK_ROAD_PENDING_ACTION.ADD,
                },
                ...adminsChatData,
            },
        },
        {
            onyxMethod: Onyx.METHOD.SET,
            key: `${ONYXKEYS.COLLECTION.REPORT_METADATA}${adminsChatReportID}`,
            value: {
                pendingChatMembers,
            },
        },
        {
            onyxMethod: Onyx.METHOD.SET,
            key: `${ONYXKEYS.COLLECTION.REPORT_ACTIONS}${adminsChatReportID}`,
            value: adminsReportActionData,
        },
        {
            onyxMethod: Onyx.METHOD.SET,
            key: `${ONYXKEYS.COLLECTION.REPORT}${expenseChatReportID}`,
            value: {
                pendingFields: {
                    addWorkspaceRoom: CONST.RED_BRICK_ROAD_PENDING_ACTION.ADD,
                },
                ...expenseChatData,
            },
        },
        {
            onyxMethod: Onyx.METHOD.SET,
            key: `${ONYXKEYS.COLLECTION.REPORT_ACTIONS}${expenseChatReportID}`,
            value: expenseReportActionData,
        },
        {
            onyxMethod: Onyx.METHOD.SET,
            key: `${ONYXKEYS.COLLECTION.POLICY_DRAFTS}${targetPolicyID}`,
            value: null,
        },
        {
            onyxMethod: Onyx.METHOD.SET,
            key: `${ONYXKEYS.COLLECTION.REPORT_DRAFT}${expenseChatReportID}`,
            value: null,
        },
        {
            onyxMethod: Onyx.METHOD.SET,
            key: `${ONYXKEYS.COLLECTION.REPORT_DRAFT}${adminsChatReportID}`,
            value: null,
        },
        ...announceRoomChat.onyxOptimisticData,
    ];

    const successData: OnyxUpdate[] = [
        {
            onyxMethod: Onyx.METHOD.MERGE,
            key: `${ONYXKEYS.COLLECTION.POLICY}${targetPolicyID}`,
            value: {
                pendingAction: null,
                pendingFields: {
                    autoReporting: null,
                    approvalMode: null,
                    reimbursementChoice: null,
                    name: null,
                    outputCurrency: null,
                    address: null,
                    description: null,
                    type: null,
                    areReportFieldsEnabled: null,
                },
            },
        },
        {
            onyxMethod: Onyx.METHOD.MERGE,
            key: `${ONYXKEYS.COLLECTION.REPORT}${adminsChatReportID}`,
            value: {
                pendingFields: {
                    addWorkspaceRoom: null,
                },
                pendingAction: null,
            },
        },
        {
            onyxMethod: Onyx.METHOD.MERGE,
            key: `${ONYXKEYS.COLLECTION.REPORT_METADATA}${adminsChatReportID}`,
            value: {
                isOptimisticReport: false,
                pendingChatMembers: [],
            },
        },
        {
            onyxMethod: Onyx.METHOD.MERGE,
            key: `${ONYXKEYS.COLLECTION.REPORT_ACTIONS}${adminsChatReportID}`,
            value: {
                [adminsCreatedReportActionID]: {
                    pendingAction: null,
                },
            },
        },
        {
            onyxMethod: Onyx.METHOD.MERGE,
            key: `${ONYXKEYS.COLLECTION.REPORT}${expenseChatReportID}`,
            value: {
                pendingFields: {
                    addWorkspaceRoom: null,
                },
                pendingAction: null,
            },
        },
        {
            onyxMethod: Onyx.METHOD.MERGE,
            key: `${ONYXKEYS.COLLECTION.REPORT_METADATA}${expenseChatReportID}`,
            value: {
                isOptimisticReport: false,
            },
        },
        {
            onyxMethod: Onyx.METHOD.MERGE,
            key: `${ONYXKEYS.COLLECTION.REPORT_ACTIONS}${expenseChatReportID}`,
            value: {
                [expenseCreatedReportActionID]: {
                    pendingAction: null,
                },
            },
        },
        ...announceRoomChat.onyxSuccessData,
    ];

    const failureData: OnyxUpdate[] = [
        {
            onyxMethod: Onyx.METHOD.MERGE,
            key: `${ONYXKEYS.COLLECTION.POLICY}${targetPolicyID}`,
            value: {employeeList: null},
        },
        {
            onyxMethod: Onyx.METHOD.SET,
            key: `${ONYXKEYS.COLLECTION.REPORT}${adminsChatReportID}`,
            value: null,
        },
        {
            onyxMethod: Onyx.METHOD.SET,
            key: `${ONYXKEYS.COLLECTION.REPORT_ACTIONS}${adminsChatReportID}`,
            value: null,
        },
        {
            onyxMethod: Onyx.METHOD.SET,
            key: `${ONYXKEYS.COLLECTION.REPORT}${expenseChatReportID}`,
            value: null,
        },
        {
            onyxMethod: Onyx.METHOD.SET,
            key: `${ONYXKEYS.COLLECTION.REPORT_ACTIONS}${expenseChatReportID}`,
            value: null,
        },
        ...announceRoomChat.onyxFailureData,
    ];

    if (optimisticCategoriesData.optimisticData) {
        optimisticData.push(...optimisticCategoriesData.optimisticData);
    }

    if (optimisticCategoriesData.failureData) {
        failureData.push(...optimisticCategoriesData.failureData);
    }

    if (optimisticCategoriesData.successData) {
        successData.push(...optimisticCategoriesData.successData);
    }

    // We need to clone the file to prevent non-indexable errors.
    const clonedFile = file ? createFile(file as File) : undefined;

    const params: DuplicateWorkspaceParams = {
        policyID,
        targetPolicyID,
        adminsChatReportID,
        expenseChatReportID,
        policyName,
        adminsCreatedReportActionID,
        expenseCreatedReportActionID,
        announceChatReportID: optimisticAnnounceChat.announceChatReportID,
        announceChatReportActionID: optimisticAnnounceChat.announceChatReportActionID,
        customUnitID,
        parts: JSON.stringify(parts),
        welcomeNote,
        customUnitRateID,
        file: clonedFile,
    };

    return {successData, optimisticData, failureData, params};
}

function duplicateWorkspace(policy: Policy, options: DuplicatePolicyDataOptions): DuplicateWorkspaceParams {
    const {optimisticData, failureData, successData, params} = buildDuplicatePolicyData(policy, options);

    API.write(WRITE_COMMANDS.DUPLICATE_POLICY, params, {optimisticData, successData, failureData});

    return params;
}

function openPolicyWorkflowsPage(policyID: string) {
    if (!policyID) {
        Log.warn('openPolicyWorkflowsPage invalid params', {policyID});
        return;
    }

    const onyxData: OnyxData = {
        optimisticData: [
            {
                onyxMethod: Onyx.METHOD.MERGE,
                key: `${ONYXKEYS.COLLECTION.POLICY}${policyID}`,
                value: {
                    isLoading: true,
                },
            },
        ],
        successData: [
            {
                onyxMethod: Onyx.METHOD.MERGE,
                key: `${ONYXKEYS.COLLECTION.POLICY}${policyID}`,
                value: {
                    isLoading: false,
                },
            },
        ],
        failureData: [
            {
                onyxMethod: Onyx.METHOD.MERGE,
                key: `${ONYXKEYS.COLLECTION.POLICY}${policyID}`,
                value: {
                    isLoading: false,
                },
            },
        ],
    };

    const params: OpenPolicyWorkflowsPageParams = {policyID};

    API.read(READ_COMMANDS.OPEN_POLICY_WORKFLOWS_PAGE, params, onyxData);
}

function openPolicyReceiptPartnersPage(policyID?: string) {
    if (!policyID) {
        Log.warn('openPolicyReceiptPartnersPage invalid params', {policyID});
        return;
    }

    const params: OpenPolicyReceiptPartnersPageParams = {policyID};

    API.read(READ_COMMANDS.OPEN_POLICY_RECEIPT_PARTNERS_PAGE, params);
}

function removePolicyReceiptPartnersConnection(policyID: string, partnerName: string, receiptPartnerData?: UberReceiptPartner) {
    const optimisticData: OnyxUpdate[] = [
        {
            onyxMethod: Onyx.METHOD.MERGE,
            key: `${ONYXKEYS.COLLECTION.POLICY}${policyID}`,
            value: {
                receiptPartners: {
                    [partnerName]: {pendingAction: CONST.RED_BRICK_ROAD_PENDING_ACTION.DELETE, enabled: false},
                },
            },
        },
    ];

    const successData: OnyxUpdate[] = [
        {
            onyxMethod: Onyx.METHOD.MERGE,
            key: `${ONYXKEYS.COLLECTION.POLICY}${policyID}`,
            value: {
                receiptPartners: {
                    [partnerName]: null,
                },
            },
        },
    ];

    const failureData: OnyxUpdate[] = [
        {
            onyxMethod: Onyx.METHOD.MERGE,
            key: `${ONYXKEYS.COLLECTION.POLICY}${policyID}`,
            value: {
                receiptPartners: {
                    [partnerName]: {...receiptPartnerData, errorFields: {name: ErrorUtils.getMicroSecondOnyxErrorWithTranslationKey('common.genericErrorMessage')}, pendingAction: null},
                },
            },
        },
    ];

    const parameters: RemovePolicyReceiptPartnersConnectionParams = {
        policyID,
        partnerName,
    };
    API.write(WRITE_COMMANDS.DISCONNECT_WORKSPACE_RECEIPT_PARTNER, parameters, {optimisticData, failureData, successData});
}

function togglePolicyUberAutoInvite(policyID: string | undefined, enabled: boolean) {
    if (!policyID) {
        Log.warn('togglePolicyUberAutoInvite invalid params', {policyID});
        return;
    }

    const optimisticData: OnyxUpdate[] = [
        {
            key: `${ONYXKEYS.COLLECTION.POLICY}${policyID}`,
            onyxMethod: Onyx.METHOD.MERGE,
            value: {
                receiptPartners: {uber: {autoInvite: enabled, pendingFields: {autoInvite: CONST.RED_BRICK_ROAD_PENDING_ACTION.UPDATE}}},
            },
        },
    ];
    const successData: OnyxUpdate[] = [
        {
            key: `${ONYXKEYS.COLLECTION.POLICY}${policyID}`,
            onyxMethod: Onyx.METHOD.MERGE,
            value: {receiptPartners: {uber: {pendingFields: null}}},
        },
    ];
    const failureData: OnyxUpdate[] = [
        {
            key: `${ONYXKEYS.COLLECTION.POLICY}${policyID}`,
            onyxMethod: Onyx.METHOD.MERGE,
            value: {receiptPartners: {uber: {autoInvite: !enabled, pendingFields: null}}},
        },
    ];

    const params: TogglePolicyUberAutoInvitePageParams = {policyID, enabled};

    API.write(WRITE_COMMANDS.POLICY_UBER_AUTO_INVITE, params, {optimisticData, successData, failureData});
}

function togglePolicyUberAutoRemove(policyID: string | undefined, enabled: boolean) {
    if (!policyID) {
        Log.warn('togglePolicyUberAutoRemove invalid params', {policyID});
        return;
    }

    const optimisticData: OnyxUpdate[] = [
        {
            key: `${ONYXKEYS.COLLECTION.POLICY}${policyID}`,
            onyxMethod: Onyx.METHOD.MERGE,
            value: {
                receiptPartners: {uber: {autoRemove: enabled, pendingFields: {autoRemove: CONST.RED_BRICK_ROAD_PENDING_ACTION.UPDATE}}},
            },
        },
    ];
    const successData: OnyxUpdate[] = [
        {
            key: `${ONYXKEYS.COLLECTION.POLICY}${policyID}`,
            onyxMethod: Onyx.METHOD.MERGE,
            value: {receiptPartners: {uber: {pendingFields: null}}},
        },
    ];
    const failureData: OnyxUpdate[] = [
        {
            key: `${ONYXKEYS.COLLECTION.POLICY}${policyID}`,
            onyxMethod: Onyx.METHOD.MERGE,
            value: {receiptPartners: {uber: {autoRemove: !enabled, pendingFields: null}}},
        },
    ];

    const params: TogglePolicyUberAutoRemovePageParams = {policyID, enabled};

    API.write(WRITE_COMMANDS.POLICY_UBER_AUTO_REMOVE, params, {optimisticData, successData, failureData});
}

/**
 * Invites workspace employees to Uber for Business
 */
function inviteWorkspaceEmployeesToUber(policyID: string, emails: string[]) {
    if (!policyID || emails.length === 0) {
        Log.warn('inviteWorkspaceEmployeesToUber invalid params', {policyID, emails});
        return;
    }

    const params: InviteWorkspaceEmployeesToUberParams = {
        policyID,
        emails,
    };

    // Build optimistic employees mapping: mark invited emails as invited
    const invitedEmployees = emails.reduce<Record<string, {status: string}>>((acc, email) => {
        acc[email] = {status: 'invited'};
        return acc;
    }, {});

    // Build map for resetting employees on failure
    const resetEmployeesOnFailure = emails.reduce<Record<string, null>>((acc, email) => {
        acc[email] = null;
        return acc;
    }, {});

    const optimisticData: OnyxUpdate[] = [
        {
            onyxMethod: Onyx.METHOD.MERGE,
            key: `${ONYXKEYS.COLLECTION.POLICY}${policyID}`,
            value: {
                receiptPartners: {
                    uber: {
                        employees: invitedEmployees,
                        pendingFields: {employees: CONST.RED_BRICK_ROAD_PENDING_ACTION.UPDATE},
                    },
                },
            },
        },
    ];
    const successData: OnyxUpdate[] = [
        {
            onyxMethod: Onyx.METHOD.MERGE,
            key: `${ONYXKEYS.COLLECTION.POLICY}${policyID}`,
            value: {
                receiptPartners: {
                    uber: {
                        pendingFields: {employees: null},
                    },
                },
            },
        },
    ];
    const failureData: OnyxUpdate[] = [
        {
            onyxMethod: Onyx.METHOD.MERGE,
            key: `${ONYXKEYS.COLLECTION.POLICY}${policyID}`,
            value: {
                receiptPartners: {
                    uber: {
                        errors: ErrorUtils.getMicroSecondOnyxErrorWithTranslationKey('workspace.receiptPartners.uber.invitationFailure'),
                        employees: resetEmployeesOnFailure,
                        pendingFields: {employees: null},
                    },
                },
            },
        },
    ];

    API.write(WRITE_COMMANDS.INVITE_WORKSPACE_EMPLOYEES_TO_UBER, params, {optimisticData, successData, failureData});
}

/**
 * Returns the accountIDs of the members of the policy whose data is passed in the parameters
 */
function openWorkspace(policyID: string, clientMemberAccountIDs: number[]) {
    if (!policyID || !clientMemberAccountIDs) {
        Log.warn('openWorkspace invalid params', {policyID, clientMemberAccountIDs});
        return;
    }

    const params: OpenWorkspaceParams = {
        policyID,
        clientMemberAccountIDs: JSON.stringify(clientMemberAccountIDs),
    };

    API.read(READ_COMMANDS.OPEN_WORKSPACE, params);
}

function openPolicyTaxesPage(policyID: string) {
    if (!policyID) {
        Log.warn('openPolicyTaxesPage invalid params', {policyID});
        return;
    }

    const params: OpenPolicyTaxesPageParams = {
        policyID,
    };

    API.read(READ_COMMANDS.OPEN_POLICY_TAXES_PAGE, params);
}

function openPolicyExpensifyCardsPage(policyID: string, workspaceAccountID: number) {
    const authToken = NetworkStore.getAuthToken();

    const optimisticData: OnyxUpdate[] = [
        {
            onyxMethod: Onyx.METHOD.MERGE,
            key: `${ONYXKEYS.COLLECTION.PRIVATE_EXPENSIFY_CARD_SETTINGS}${workspaceAccountID}`,
            value: {
                isLoading: true,
            },
        },
    ];

    const successData: OnyxUpdate[] = [
        {
            onyxMethod: Onyx.METHOD.MERGE,
            key: `${ONYXKEYS.COLLECTION.PRIVATE_EXPENSIFY_CARD_SETTINGS}${workspaceAccountID}`,
            value: {
                isLoading: false,
            },
        },
    ];

    const failureData: OnyxUpdate[] = [
        {
            onyxMethod: Onyx.METHOD.MERGE,
            key: `${ONYXKEYS.COLLECTION.PRIVATE_EXPENSIFY_CARD_SETTINGS}${workspaceAccountID}`,
            value: {
                isLoading: false,
            },
        },
    ];

    const params: OpenPolicyExpensifyCardsPageParams = {
        policyID,
        authToken,
    };

    API.read(READ_COMMANDS.OPEN_POLICY_EXPENSIFY_CARDS_PAGE, params, {optimisticData, successData, failureData});
}

function openPolicyEditCardLimitTypePage(policyID: string, cardID: number) {
    const authToken = NetworkStore.getAuthToken();

    const params: OpenPolicyEditCardLimitTypePageParams = {
        policyID,
        authToken,
        cardID,
    };

    API.read(READ_COMMANDS.OPEN_POLICY_EDIT_CARD_LIMIT_TYPE_PAGE, params);
}

function openWorkspaceInvitePage(policyID: string, clientMemberEmails: string[]) {
    if (!policyID || !clientMemberEmails) {
        Log.warn('openWorkspaceInvitePage invalid params', {policyID, clientMemberEmails});
        return;
    }

    const params: OpenWorkspaceInvitePageParams = {
        policyID,
        clientMemberEmails: JSON.stringify(clientMemberEmails),
    };

    API.read(READ_COMMANDS.OPEN_WORKSPACE_INVITE_PAGE, params);
}

function openDraftWorkspaceRequest(policyID: string) {
    if (policyID === '-1' || policyID === CONST.POLICY.ID_FAKE) {
        Log.warn('openDraftWorkspaceRequest invalid params', {policyID});
        return;
    }

    const params: OpenDraftWorkspaceRequestParams = {policyID};

    API.read(READ_COMMANDS.OPEN_DRAFT_WORKSPACE_REQUEST, params);
}

function requestExpensifyCardLimitIncrease(settlementBankAccountID?: number) {
    if (!settlementBankAccountID) {
        return;
    }

    const authToken = NetworkStore.getAuthToken();

    const params: RequestExpensifyCardLimitIncreaseParams = {
        authToken,
        settlementBankAccountID,
    };

    API.write(WRITE_COMMANDS.REQUEST_EXPENSIFY_CARD_LIMIT_INCREASE, params);
}

function updateMemberCustomField(policyID: string, login: string, customFieldType: CustomFieldType, value: string) {
    const customFieldKey = CONST.CUSTOM_FIELD_KEYS[customFieldType];
    // This will be fixed as part of https://github.com/Expensify/Expensify/issues/507850
    // eslint-disable-next-line deprecation/deprecation
    const policy = getPolicy(policyID);
    const previousValue = policy?.employeeList?.[login]?.[customFieldKey];

    if (value === (previousValue ?? '')) {
        return;
    }

    const optimisticData: OnyxUpdate[] = [
        {
            key: `${ONYXKEYS.COLLECTION.POLICY}${policyID}`,
            onyxMethod: Onyx.METHOD.MERGE,
            value: {
                employeeList: {[login]: {[customFieldKey]: value, pendingFields: {[customFieldKey]: CONST.RED_BRICK_ROAD_PENDING_ACTION.UPDATE}}},
            },
        },
    ];
    const successData: OnyxUpdate[] = [
        {
            key: `${ONYXKEYS.COLLECTION.POLICY}${policyID}`,
            onyxMethod: Onyx.METHOD.MERGE,
            value: {
                employeeList: {[login]: {pendingFields: {[customFieldKey]: null}}},
            },
        },
    ];
    const failureData: OnyxUpdate[] = [
        {
            key: `${ONYXKEYS.COLLECTION.POLICY}${policyID}`,
            onyxMethod: Onyx.METHOD.MERGE,
            value: {
                employeeList: {[login]: {[customFieldKey]: previousValue, pendingFields: {[customFieldKey]: null}}},
            },
        },
    ];

    const params: UpdatePolicyMembersCustomFieldsParams = {policyID, employees: JSON.stringify([{email: login, [customFieldType]: value}])};

    API.write(WRITE_COMMANDS.UPDATE_POLICY_MEMBERS_CUSTOM_FIELDS, params, {optimisticData, successData, failureData});
}

function setWorkspaceInviteMessageDraft(policyID: string, message: string | null) {
    Onyx.set(`${ONYXKEYS.COLLECTION.WORKSPACE_INVITE_MESSAGE_DRAFT}${policyID}`, message);
}

function clearErrors(policyID: string) {
    Onyx.merge(`${ONYXKEYS.COLLECTION.POLICY}${policyID}`, {errors: null});
    hideWorkspaceAlertMessage(policyID);
}

/**
 * Dismiss the informative messages about which policy members were added with primary logins when invited with their secondary login.
 */
function dismissAddedWithPrimaryLoginMessages(policyID: string) {
    Onyx.merge(`${ONYXKEYS.COLLECTION.POLICY}${policyID}`, {primaryLoginsInvited: null});
}

function buildOptimisticRecentlyUsedCurrencies(currency?: string) {
    if (!currency) {
        return [];
    }

    return lodashUnion([currency], allRecentlyUsedCurrencies).slice(0, CONST.IOU.MAX_RECENT_REPORTS_TO_SHOW);
}

/**
 * This flow is used for bottom up flow converting IOU report to an expense report. When user takes this action,
 * we create a Collect type workspace when the person taking the action becomes an owner and an admin, while we
 * add a new member to the workspace as an employee and convert the IOU report passed as a param into an expense report.
 *
 * @returns policyID of the workspace we have created
 */
// eslint-disable-next-line rulesdir/no-call-actions-from-actions
function createWorkspaceFromIOUPayment(iouReport: OnyxEntry<Report>): WorkspaceFromIOUCreationData | undefined {
    // This flow only works for IOU reports
    if (!ReportUtils.isIOUReportUsingReport(iouReport)) {
        return;
    }

    // Generate new variables for the policy
    const policyID = generatePolicyID();
    const workspaceName = generateDefaultWorkspaceName(sessionEmail);
    const employeeAccountID = iouReport.ownerAccountID;
    const {customUnits, customUnitID, customUnitRateID} = buildOptimisticDistanceRateCustomUnits(iouReport.currency);
    const oldPersonalPolicyID = iouReport.policyID;
    const iouReportID = iouReport.reportID;

    const {
        adminsChatReportID,
        adminsChatData,
        adminsReportActionData,
        adminsCreatedReportActionID,
        expenseChatReportID: workspaceChatReportID,
        expenseChatData: workspaceChatData,
        expenseReportActionData: workspaceChatReportActionData,
        expenseCreatedReportActionID: workspaceChatCreatedReportActionID,
        pendingChatMembers,
    } = ReportUtils.buildOptimisticWorkspaceChats(policyID, workspaceName);

    if (!employeeAccountID || !oldPersonalPolicyID) {
        return;
    }

    const employeeEmail = allPersonalDetails?.[employeeAccountID]?.login ?? '';

    // Create the expense chat for the employee whose IOU is being paid
    const employeeWorkspaceChat = createPolicyExpenseChats(policyID, {[employeeEmail]: employeeAccountID}, true);
    const newWorkspace = {
        id: policyID,

        // We are creating a collect policy in this case
        type: CONST.POLICY.TYPE.TEAM,
        name: workspaceName,
        role: CONST.POLICY.ROLE.ADMIN,
        owner: sessionEmail,
        ownerAccountID: sessionAccountID,
        isPolicyExpenseChatEnabled: true,

        // Setting the currency to USD as we can only add the VBBA for this policy currency right now
        outputCurrency: CONST.CURRENCY.USD,
        pendingAction: CONST.RED_BRICK_ROAD_PENDING_ACTION.ADD,
        autoReporting: true,
        autoReportingFrequency: CONST.POLICY.AUTO_REPORTING_FREQUENCIES.IMMEDIATE,
        approvalMode: CONST.POLICY.APPROVAL_MODE.BASIC,
        approver: sessionEmail,
        harvesting: {
            enabled: false,
        },
        customUnits,
        areCategoriesEnabled: true,
        areCompanyCardsEnabled: true,
        areTagsEnabled: false,
        areDistanceRatesEnabled: false,
        areWorkflowsEnabled: true,
        areReportFieldsEnabled: false,
        areConnectionsEnabled: false,
        areExpensifyCardsEnabled: false,
        employeeList: {
            [sessionEmail]: {
                email: sessionEmail,
                submitsTo: sessionEmail,
                role: CONST.POLICY.ROLE.ADMIN,
                errors: {},
            },
            ...(employeeEmail
                ? {
                      [employeeEmail]: {
                          email: employeeEmail,
                          submitsTo: sessionEmail,
                          role: CONST.POLICY.ROLE.USER,
                          errors: {},
                      },
                  }
                : {}),
        },
        pendingFields: {
            autoReporting: CONST.RED_BRICK_ROAD_PENDING_ACTION.ADD,
            approvalMode: CONST.RED_BRICK_ROAD_PENDING_ACTION.ADD,
            reimbursementChoice: CONST.RED_BRICK_ROAD_PENDING_ACTION.ADD,
        },
        defaultBillable: false,
        disabledFields: {defaultBillable: true},
        requiresCategory: true,
    };

    const optimisticData: OnyxUpdate[] = [
        {
            onyxMethod: Onyx.METHOD.SET,
            key: `${ONYXKEYS.COLLECTION.POLICY}${policyID}`,
            value: newWorkspace,
        },
        {
            onyxMethod: Onyx.METHOD.SET,
            key: `${ONYXKEYS.COLLECTION.REPORT}${adminsChatReportID}`,
            value: {
                pendingFields: {
                    addWorkspaceRoom: CONST.RED_BRICK_ROAD_PENDING_ACTION.ADD,
                },
                ...adminsChatData,
            },
        },
        {
            onyxMethod: Onyx.METHOD.SET,
            key: `${ONYXKEYS.COLLECTION.REPORT_METADATA}${adminsChatReportID}`,
            value: {
                pendingChatMembers,
            },
        },
        {
            onyxMethod: Onyx.METHOD.SET,
            key: `${ONYXKEYS.COLLECTION.REPORT_ACTIONS}${adminsChatReportID}`,
            value: adminsReportActionData,
        },
        {
            onyxMethod: Onyx.METHOD.SET,
            key: `${ONYXKEYS.COLLECTION.REPORT}${workspaceChatReportID}`,
            value: {
                pendingFields: {
                    addWorkspaceRoom: CONST.RED_BRICK_ROAD_PENDING_ACTION.ADD,
                },
                ...workspaceChatData,
            },
        },
        {
            onyxMethod: Onyx.METHOD.SET,
            key: `${ONYXKEYS.COLLECTION.REPORT_ACTIONS}${workspaceChatReportID}`,
            value: workspaceChatReportActionData,
        },
        {
            onyxMethod: Onyx.METHOD.MERGE,
            key: `${ONYXKEYS.COLLECTION.POLICY_DRAFTS}${policyID}`,
            value: {
                pendingFields: {
                    addWorkspaceRoom: null,
                },
                pendingAction: null,
            },
        },
    ];
    optimisticData.push(...employeeWorkspaceChat.onyxOptimisticData);

    const successData: OnyxUpdate[] = [
        {
            onyxMethod: Onyx.METHOD.MERGE,
            key: `${ONYXKEYS.COLLECTION.POLICY}${policyID}`,
            value: {
                pendingAction: null,
                pendingFields: {
                    autoReporting: null,
                    approvalMode: null,
                    reimbursementChoice: null,
                },
            },
        },
        {
            onyxMethod: Onyx.METHOD.MERGE,
            key: `${ONYXKEYS.COLLECTION.REPORT}${adminsChatReportID}`,
            value: {
                pendingFields: {
                    addWorkspaceRoom: null,
                },
                pendingAction: null,
            },
        },
        {
            onyxMethod: Onyx.METHOD.MERGE,
            key: `${ONYXKEYS.COLLECTION.REPORT_METADATA}${adminsChatReportID}`,
            value: {
                isOptimisticReport: false,
            },
        },
        {
            onyxMethod: Onyx.METHOD.MERGE,
            key: `${ONYXKEYS.COLLECTION.REPORT_ACTIONS}${adminsChatReportID}`,
            value: {
                [Object.keys(adminsChatData).at(0) ?? '']: {
                    pendingAction: null,
                },
            },
        },
        {
            onyxMethod: Onyx.METHOD.MERGE,
            key: `${ONYXKEYS.COLLECTION.REPORT}${workspaceChatReportID}`,
            value: {
                pendingFields: {
                    addWorkspaceRoom: null,
                },
                pendingAction: null,
            },
        },
        {
            onyxMethod: Onyx.METHOD.MERGE,
            key: `${ONYXKEYS.COLLECTION.REPORT_METADATA}${workspaceChatReportID}`,
            value: {
                isOptimisticReport: false,
            },
        },
        {
            onyxMethod: Onyx.METHOD.MERGE,
            key: `${ONYXKEYS.COLLECTION.REPORT_ACTIONS}${workspaceChatReportID}`,
            value: {
                [Object.keys(workspaceChatData).at(0) ?? '']: {
                    pendingAction: null,
                },
            },
        },
    ];
    successData.push(...employeeWorkspaceChat.onyxSuccessData);

    const failureData: OnyxUpdate[] = [
        {
            onyxMethod: Onyx.METHOD.MERGE,
            key: `${ONYXKEYS.COLLECTION.REPORT}${adminsChatReportID}`,
            value: {
                pendingFields: {
                    addWorkspaceRoom: null,
                },
                pendingAction: null,
            },
        },
        {
            onyxMethod: Onyx.METHOD.MERGE,
            key: `${ONYXKEYS.COLLECTION.REPORT_ACTIONS}${adminsChatReportID}`,
            value: {
                pendingAction: null,
            },
        },
        {
            onyxMethod: Onyx.METHOD.MERGE,
            key: `${ONYXKEYS.COLLECTION.REPORT}${workspaceChatReportID}`,
            value: {
                pendingFields: {
                    addWorkspaceRoom: null,
                },
                pendingAction: null,
            },
        },
        {
            onyxMethod: Onyx.METHOD.MERGE,
            key: `${ONYXKEYS.COLLECTION.REPORT_ACTIONS}${workspaceChatReportID}`,
            value: {
                pendingAction: null,
            },
        },
    ];

    // Compose the memberData object which is used to add the employee to the workspace and
    // optimistically create the expense chat for them.
    const memberData = {
        accountID: Number(employeeAccountID),
        email: employeeEmail,
        workspaceChatReportID: employeeWorkspaceChat.reportCreationData[employeeEmail].reportID,
        workspaceChatCreatedReportActionID: employeeWorkspaceChat.reportCreationData[employeeEmail].reportActionID,
    };

    const oldChatReportID = iouReport.chatReportID;

    // Next we need to convert the IOU report to Expense report.
    // We need to change:
    // - report type
    // - change the sign of the report total
    // - update its policyID and policyName
    // - update the chatReportID to point to the new expense chat
    const expenseReport = {
        ...iouReport,
        chatReportID: memberData.workspaceChatReportID,
        policyID,
        policyName: workspaceName,
        type: CONST.REPORT.TYPE.EXPENSE,
        total: -(iouReport?.total ?? 0),
    };
    optimisticData.push({
        onyxMethod: Onyx.METHOD.MERGE,
        key: `${ONYXKEYS.COLLECTION.REPORT}${iouReportID}`,
        value: expenseReport,
    });
    failureData.push({
        onyxMethod: Onyx.METHOD.MERGE,
        key: `${ONYXKEYS.COLLECTION.REPORT}${iouReportID}`,
        value: iouReport,
    });

    // The expense report transactions need to have the amount reversed to negative values
    const reportTransactions = ReportUtils.getReportTransactions(iouReportID);

    // For performance reasons, we are going to compose a merge collection data for transactions
    const transactionsOptimisticData: Record<string, Transaction> = {};
    const transactionFailureData: Record<string, Transaction> = {};
    reportTransactions.forEach((transaction) => {
        transactionsOptimisticData[`${ONYXKEYS.COLLECTION.TRANSACTION}${transaction.transactionID}`] = {
            ...transaction,
            amount: -transaction.amount,
            modifiedAmount: transaction.modifiedAmount ? -transaction.modifiedAmount : 0,
        };

        transactionFailureData[`${ONYXKEYS.COLLECTION.TRANSACTION}${transaction.transactionID}`] = transaction;
    });

    optimisticData.push({
        onyxMethod: Onyx.METHOD.MERGE_COLLECTION,
        key: `${ONYXKEYS.COLLECTION.TRANSACTION}`,
        value: transactionsOptimisticData,
    });
    failureData.push({
        onyxMethod: Onyx.METHOD.MERGE_COLLECTION,
        key: `${ONYXKEYS.COLLECTION.TRANSACTION}`,
        value: transactionFailureData,
    });

    // We need to move the report preview action from the DM to the expense chat.
    const parentReport = allReportActions?.[`${ONYXKEYS.COLLECTION.REPORT_ACTIONS}${iouReport.parentReportID}`];
    const parentReportActionID = iouReport.parentReportActionID;
    const reportPreview = iouReport?.parentReportID && parentReportActionID ? parentReport?.[parentReportActionID] : undefined;

    if (reportPreview?.reportActionID) {
        optimisticData.push({
            onyxMethod: Onyx.METHOD.MERGE,
            key: `${ONYXKEYS.COLLECTION.REPORT_ACTIONS}${oldChatReportID}`,
            value: {[reportPreview.reportActionID]: null},
        });
        failureData.push({
            onyxMethod: Onyx.METHOD.MERGE,
            key: `${ONYXKEYS.COLLECTION.REPORT_ACTIONS}${oldChatReportID}`,
            value: {[reportPreview.reportActionID]: reportPreview},
        });
    }

    // To optimistically remove the GBR from the DM we need to update the hasOutstandingChildRequest param to false
    optimisticData.push({
        onyxMethod: Onyx.METHOD.MERGE,
        key: `${ONYXKEYS.COLLECTION.REPORT}${oldChatReportID}`,
        value: {
            hasOutstandingChildRequest: false,
        },
    });
    failureData.push({
        onyxMethod: Onyx.METHOD.MERGE,
        key: `${ONYXKEYS.COLLECTION.REPORT}${oldChatReportID}`,
        value: {
            hasOutstandingChildRequest: true,
        },
    });

    if (reportPreview?.reportActionID) {
        // Update the created timestamp of the report preview action to be after the expense chat created timestamp.
        optimisticData.push({
            onyxMethod: Onyx.METHOD.MERGE,
            key: `${ONYXKEYS.COLLECTION.REPORT_ACTIONS}${memberData.workspaceChatReportID}`,
            value: {
                [reportPreview.reportActionID]: {
                    ...reportPreview,
                    message: [
                        {
                            type: CONST.REPORT.MESSAGE.TYPE.TEXT,
                            text: ReportUtils.getReportPreviewMessage(expenseReport, null, false, false, newWorkspace),
                        },
                    ],
                    created: DateUtils.getDBTime(),
                },
            },
        });
        failureData.push({
            onyxMethod: Onyx.METHOD.MERGE,
            key: `${ONYXKEYS.COLLECTION.REPORT_ACTIONS}${memberData.workspaceChatReportID}`,
            value: {[reportPreview.reportActionID]: null},
        });
    }

    // Create the MOVED report action and add it to the DM chat which indicates to the user where the report has been moved
    const movedReportAction = ReportUtils.buildOptimisticMovedReportAction(oldPersonalPolicyID, policyID, memberData.workspaceChatReportID, iouReportID, workspaceName, true);

    const movedIouReportAction = ReportUtils.buildOptimisticMovedReportAction(oldPersonalPolicyID, policyID, memberData.workspaceChatReportID, iouReportID, workspaceName);

    optimisticData.push({
        onyxMethod: Onyx.METHOD.MERGE,
        key: `${ONYXKEYS.COLLECTION.REPORT_ACTIONS}${iouReport.reportID}`,
        value: {[movedIouReportAction.reportActionID]: movedIouReportAction},
    });

    successData.push({
        onyxMethod: Onyx.METHOD.MERGE,
        key: `${ONYXKEYS.COLLECTION.REPORT_ACTIONS}${iouReport.reportID}`,
        value: {
            [movedIouReportAction.reportActionID]: {
                ...movedIouReportAction,
                pendingAction: null,
            },
        },
    });

    failureData.push({
        onyxMethod: Onyx.METHOD.MERGE,
        key: `${ONYXKEYS.COLLECTION.REPORT_ACTIONS}${iouReport.reportID}`,
        value: {[movedIouReportAction.reportActionID]: null},
    });

    optimisticData.push({
        onyxMethod: Onyx.METHOD.MERGE,
        key: `${ONYXKEYS.COLLECTION.REPORT_ACTIONS}${oldChatReportID}`,
        value: {[movedReportAction.reportActionID]: movedReportAction},
    });
    successData.push({
        onyxMethod: Onyx.METHOD.MERGE,
        key: `${ONYXKEYS.COLLECTION.REPORT_ACTIONS}${oldChatReportID}`,
        value: {
            [movedReportAction.reportActionID]: {
                ...movedReportAction,
                pendingAction: null,
            },
        },
    });
    failureData.push({
        onyxMethod: Onyx.METHOD.MERGE,
        key: `${ONYXKEYS.COLLECTION.REPORT_ACTIONS}${oldChatReportID}`,
        value: {[movedReportAction.reportActionID]: null},
    });

    // We know that this new workspace has no BankAccount yet, so we can set
    // the reimbursement account to be immediately in the setup state for a new bank account:
    optimisticData.push({
        onyxMethod: Onyx.METHOD.MERGE,
        key: `${ONYXKEYS.REIMBURSEMENT_ACCOUNT}`,
        value: {
            isLoading: false,
            achData: {
                currentStep: CONST.BANK_ACCOUNT.STEP.BANK_ACCOUNT,
                policyID,
                subStep: '',
            },
        },
    });
    failureData.push({
        onyxMethod: Onyx.METHOD.SET,
        key: `${ONYXKEYS.REIMBURSEMENT_ACCOUNT}`,
        value: CONST.REIMBURSEMENT_ACCOUNT.DEFAULT_DATA,
    });

    const params: CreateWorkspaceFromIOUPaymentParams = {
        policyID,
        adminsChatReportID,
        expenseChatReportID: workspaceChatReportID,
        ownerEmail: '',
        makeMeAdmin: false,
        policyName: workspaceName,
        type: CONST.POLICY.TYPE.TEAM,
        adminsCreatedReportActionID,
        expenseCreatedReportActionID: workspaceChatCreatedReportActionID,
        customUnitID,
        customUnitRateID,
        iouReportID,
        memberData: JSON.stringify(memberData),
        reportActionID: movedReportAction.reportActionID,
        expenseMovedReportActionID: movedIouReportAction.reportActionID,
    };

    API.write(WRITE_COMMANDS.CREATE_WORKSPACE_FROM_IOU_PAYMENT, params, {optimisticData, successData, failureData});

    return {policyID, workspaceChatReportID: memberData.workspaceChatReportID, reportPreviewReportActionID: reportPreview?.reportActionID, adminsChatReportID};
}

function enablePolicyConnections(policyID: string, enabled: boolean) {
    const onyxData: OnyxData = {
        optimisticData: [
            {
                onyxMethod: Onyx.METHOD.MERGE,
                key: `${ONYXKEYS.COLLECTION.POLICY}${policyID}`,
                value: {
                    areConnectionsEnabled: enabled,
                    pendingFields: {
                        areConnectionsEnabled: CONST.RED_BRICK_ROAD_PENDING_ACTION.UPDATE,
                    },
                },
            },
        ],
        successData: [
            {
                onyxMethod: Onyx.METHOD.MERGE,
                key: `${ONYXKEYS.COLLECTION.POLICY}${policyID}`,
                value: {
                    pendingFields: {
                        areConnectionsEnabled: null,
                    },
                },
            },
        ],
        failureData: [
            {
                onyxMethod: Onyx.METHOD.MERGE,
                key: `${ONYXKEYS.COLLECTION.POLICY}${policyID}`,
                value: {
                    areConnectionsEnabled: !enabled,
                    pendingFields: {
                        areConnectionsEnabled: null,
                    },
                },
            },
        ],
    };

    const parameters: EnablePolicyConnectionsParams = {policyID, enabled};

    API.writeWithNoDuplicatesEnableFeatureConflicts(WRITE_COMMANDS.ENABLE_POLICY_CONNECTIONS, parameters, onyxData);

    if (enabled && getIsNarrowLayout()) {
        goBackWhenEnableFeature(policyID);
    }
}

function enablePolicyReceiptPartners(policyID: string, enabled: boolean, shouldNavigateToReceiptPartnersPage?: boolean) {
    const onyxData: OnyxData = {
        optimisticData: [
            {
                onyxMethod: Onyx.METHOD.MERGE,
                key: `${ONYXKEYS.COLLECTION.POLICY}${policyID}`,
                value: {
                    areReceiptPartnersEnabled: enabled,
                    pendingFields: {
                        areReceiptPartnersEnabled: CONST.RED_BRICK_ROAD_PENDING_ACTION.UPDATE,
                    },
                },
            },
        ],
        successData: [
            {
                onyxMethod: Onyx.METHOD.MERGE,
                key: `${ONYXKEYS.COLLECTION.POLICY}${policyID}`,
                value: {
                    pendingFields: {
                        areReceiptPartnersEnabled: null,
                    },
                },
            },
        ],
        failureData: [
            {
                onyxMethod: Onyx.METHOD.MERGE,
                key: `${ONYXKEYS.COLLECTION.POLICY}${policyID}`,
                value: {
                    areReceiptPartnersEnabled: !enabled,
                    pendingFields: {
                        areReceiptPartnersEnabled: null,
                    },
                },
            },
        ],
    };

    const parameters: TogglePolicyReceiptPartnersParams = {policyID, enabled};

    API.write(WRITE_COMMANDS.TOGGLE_RECEIPT_PARTNERS, parameters, onyxData);

    if (enabled && shouldNavigateToReceiptPartnersPage) {
        navigateToReceiptPartnersPage(policyID);
        return;
    }

    if (enabled && getIsNarrowLayout()) {
        goBackWhenEnableFeature(policyID);
    }
}

/** Save the preferred export method for a policy */
function savePreferredExportMethod(policyID: string, exportMethod: ReportExportType) {
    Onyx.merge(`${ONYXKEYS.LAST_EXPORT_METHOD}`, {[policyID]: exportMethod});
}

function enableExpensifyCard(policyID: string, enabled: boolean, shouldNavigateToExpensifyCardPage = false) {
    const authToken = NetworkStore.getAuthToken();
    if (!authToken) {
        return;
    }
    const onyxData: OnyxData = {
        optimisticData: [
            {
                onyxMethod: Onyx.METHOD.MERGE,
                key: `${ONYXKEYS.COLLECTION.POLICY}${policyID}`,
                value: {
                    areExpensifyCardsEnabled: enabled,
                    pendingFields: {
                        areExpensifyCardsEnabled: CONST.RED_BRICK_ROAD_PENDING_ACTION.UPDATE,
                    },
                },
            },
        ],
        successData: [
            {
                onyxMethod: Onyx.METHOD.MERGE,
                key: `${ONYXKEYS.COLLECTION.POLICY}${policyID}`,
                value: {
                    pendingFields: {
                        areExpensifyCardsEnabled: null,
                    },
                },
            },
        ],
        failureData: [
            {
                onyxMethod: Onyx.METHOD.MERGE,
                key: `${ONYXKEYS.COLLECTION.POLICY}${policyID}`,
                value: {
                    areExpensifyCardsEnabled: !enabled,
                    pendingFields: {
                        areExpensifyCardsEnabled: null,
                    },
                },
            },
        ],
    };

    const parameters: EnablePolicyExpensifyCardsParams = {authToken, policyID, enabled};

    API.writeWithNoDuplicatesEnableFeatureConflicts(WRITE_COMMANDS.ENABLE_POLICY_EXPENSIFY_CARDS, parameters, onyxData);

    if (enabled && shouldNavigateToExpensifyCardPage) {
        navigateToExpensifyCardPage(policyID);
        return;
    }

    if (enabled && getIsNarrowLayout()) {
        goBackWhenEnableFeature(policyID);
    }
}

function enableCompanyCards(policyID: string, enabled: boolean, shouldGoBack = true) {
    const authToken = NetworkStore.getAuthToken();

    const onyxData: OnyxData = {
        optimisticData: [
            {
                onyxMethod: Onyx.METHOD.MERGE,
                key: `${ONYXKEYS.COLLECTION.POLICY}${policyID}`,
                value: {
                    areCompanyCardsEnabled: enabled,
                    pendingFields: {
                        areCompanyCardsEnabled: CONST.RED_BRICK_ROAD_PENDING_ACTION.UPDATE,
                    },
                },
            },
        ],
        successData: [
            {
                onyxMethod: Onyx.METHOD.MERGE,
                key: `${ONYXKEYS.COLLECTION.POLICY}${policyID}`,
                value: {
                    pendingFields: {
                        areCompanyCardsEnabled: null,
                    },
                },
            },
        ],
        failureData: [
            {
                onyxMethod: Onyx.METHOD.MERGE,
                key: `${ONYXKEYS.COLLECTION.POLICY}${policyID}`,
                value: {
                    areCompanyCardsEnabled: !enabled,
                    pendingFields: {
                        areCompanyCardsEnabled: null,
                    },
                },
            },
        ],
    };

    const parameters: EnablePolicyCompanyCardsParams = {authToken, policyID, enabled};

    API.writeWithNoDuplicatesEnableFeatureConflicts(WRITE_COMMANDS.ENABLE_POLICY_COMPANY_CARDS, parameters, onyxData);

    if (enabled && getIsNarrowLayout() && shouldGoBack) {
        goBackWhenEnableFeature(policyID);
    }
}

function enablePolicyReportFields(policyID: string, enabled: boolean) {
    const onyxData: OnyxData = {
        optimisticData: [
            {
                onyxMethod: Onyx.METHOD.MERGE,
                key: `${ONYXKEYS.COLLECTION.POLICY}${policyID}`,
                value: {
                    areReportFieldsEnabled: enabled,
                    pendingFields: {
                        areReportFieldsEnabled: CONST.RED_BRICK_ROAD_PENDING_ACTION.UPDATE,
                    },
                },
            },
        ],
        successData: [
            {
                onyxMethod: Onyx.METHOD.MERGE,
                key: `${ONYXKEYS.COLLECTION.POLICY}${policyID}`,
                value: {
                    pendingFields: {
                        areReportFieldsEnabled: null,
                    },
                },
            },
        ],
        failureData: [
            {
                onyxMethod: Onyx.METHOD.MERGE,
                key: `${ONYXKEYS.COLLECTION.POLICY}${policyID}`,
                value: {
                    areReportFieldsEnabled: !enabled,
                    pendingFields: {
                        areReportFieldsEnabled: null,
                    },
                },
            },
        ],
    };

    const parameters: EnablePolicyReportFieldsParams = {policyID, enabled};

    API.writeWithNoDuplicatesEnableFeatureConflicts(WRITE_COMMANDS.ENABLE_POLICY_REPORT_FIELDS, parameters, onyxData);
}

function enablePolicyTaxes(policyID: string, enabled: boolean) {
    const defaultTaxRates: TaxRatesWithDefault = CONST.DEFAULT_TAX;
    const taxRatesData: OnyxData = {
        optimisticData: [
            {
                onyxMethod: Onyx.METHOD.MERGE,
                key: `${ONYXKEYS.COLLECTION.POLICY}${policyID}`,
                value: {
                    taxRates: {
                        ...defaultTaxRates,
                        taxes: {
                            ...Object.keys(defaultTaxRates.taxes).reduce(
                                (acc, taxKey) => {
                                    acc[taxKey] = {
                                        ...defaultTaxRates.taxes[taxKey],
                                        pendingAction: CONST.RED_BRICK_ROAD_PENDING_ACTION.ADD,
                                    };
                                    return acc;
                                },
                                {} as Record<string, TaxRate & {pendingAction: typeof CONST.RED_BRICK_ROAD_PENDING_ACTION.ADD}>,
                            ),
                        },
                    },
                },
            },
        ],
        successData: [
            {
                onyxMethod: Onyx.METHOD.MERGE,
                key: `${ONYXKEYS.COLLECTION.POLICY}${policyID}`,
                value: {
                    taxRates: {
                        taxes: {
                            ...Object.keys(defaultTaxRates.taxes).reduce(
                                (acc, taxKey) => {
                                    acc[taxKey] = {pendingAction: null};
                                    return acc;
                                },
                                {} as Record<string, {pendingAction: null}>,
                            ),
                        },
                    },
                },
            },
        ],
        failureData: [
            {
                onyxMethod: Onyx.METHOD.MERGE,
                key: `${ONYXKEYS.COLLECTION.POLICY}${policyID}`,
                value: {
                    taxRates: undefined,
                },
            },
        ],
    };
    // This will be fixed as part of https://github.com/Expensify/Expensify/issues/507850
    // eslint-disable-next-line deprecation/deprecation
    const policy = getPolicy(policyID);
    const shouldAddDefaultTaxRatesData = (!policy?.taxRates || isEmptyObject(policy.taxRates)) && enabled;

    const optimisticData: OnyxUpdate[] = [
        {
            onyxMethod: Onyx.METHOD.MERGE,
            key: `${ONYXKEYS.COLLECTION.POLICY}${policyID}`,
            value: {
                tax: {
                    trackingEnabled: enabled,
                },
                pendingFields: {
                    tax: CONST.RED_BRICK_ROAD_PENDING_ACTION.UPDATE,
                },
            },
        },
    ];
    optimisticData.push(...(shouldAddDefaultTaxRatesData ? (taxRatesData.optimisticData ?? []) : []));

    const successData: OnyxUpdate[] = [
        {
            onyxMethod: Onyx.METHOD.MERGE,
            key: `${ONYXKEYS.COLLECTION.POLICY}${policyID}`,
            value: {
                pendingFields: {
                    tax: null,
                },
            },
        },
    ];
    successData.push(...(shouldAddDefaultTaxRatesData ? (taxRatesData.successData ?? []) : []));

    const failureData: OnyxUpdate[] = [
        {
            onyxMethod: Onyx.METHOD.MERGE,
            key: `${ONYXKEYS.COLLECTION.POLICY}${policyID}`,
            value: {
                tax: {
                    trackingEnabled: !enabled,
                },
                pendingFields: {
                    tax: null,
                },
            },
        },
    ];
    failureData.push(...(shouldAddDefaultTaxRatesData ? (taxRatesData.failureData ?? []) : []));

    const onyxData: OnyxData = {
        optimisticData,
        successData,
        failureData,
    };

    const parameters: EnablePolicyTaxesParams = {policyID, enabled};
    if (shouldAddDefaultTaxRatesData) {
        parameters.taxFields = JSON.stringify(defaultTaxRates);
    }
    API.writeWithNoDuplicatesEnableFeatureConflicts(WRITE_COMMANDS.ENABLE_POLICY_TAXES, parameters, onyxData);

    if (enabled && getIsNarrowLayout()) {
        goBackWhenEnableFeature(policyID);
    }
}

function enablePolicyWorkflows(policyID: string, enabled: boolean) {
    // This will be fixed as part of https://github.com/Expensify/Expensify/issues/507850
    // eslint-disable-next-line deprecation/deprecation
    const policy = getPolicy(policyID);
    const onyxData: OnyxData = {
        optimisticData: [
            {
                onyxMethod: Onyx.METHOD.MERGE,
                key: `${ONYXKEYS.COLLECTION.POLICY}${policyID}`,
                value: {
                    areWorkflowsEnabled: enabled,
                    ...(!enabled
                        ? {
                              approvalMode: CONST.POLICY.APPROVAL_MODE.OPTIONAL,
                              autoReporting: false,
                              autoReportingFrequency: CONST.POLICY.AUTO_REPORTING_FREQUENCIES.INSTANT,
                              harvesting: {
                                  enabled: false,
                              },
                              reimbursementChoice: CONST.POLICY.REIMBURSEMENT_CHOICES.REIMBURSEMENT_NO,
                          }
                        : {}),
                    pendingFields: {
                        areWorkflowsEnabled: CONST.RED_BRICK_ROAD_PENDING_ACTION.UPDATE,
                        ...(!enabled
                            ? {
                                  approvalMode: CONST.RED_BRICK_ROAD_PENDING_ACTION.UPDATE,
                                  autoReporting: CONST.RED_BRICK_ROAD_PENDING_ACTION.UPDATE,
                                  autoReportingFrequency: CONST.RED_BRICK_ROAD_PENDING_ACTION.UPDATE,
                                  harvesting: CONST.RED_BRICK_ROAD_PENDING_ACTION.UPDATE,
                                  reimbursementChoice: CONST.RED_BRICK_ROAD_PENDING_ACTION.UPDATE,
                              }
                            : {}),
                    },
                },
            },
        ],
        successData: [
            {
                onyxMethod: Onyx.METHOD.MERGE,
                key: `${ONYXKEYS.COLLECTION.POLICY}${policyID}`,
                value: {
                    pendingFields: {
                        areWorkflowsEnabled: null,
                        ...(!enabled
                            ? {
                                  approvalMode: null,
                                  autoReporting: null,
                                  autoReportingFrequency: null,
                                  harvesting: null,
                                  reimbursementChoice: null,
                              }
                            : {}),
                    },
                },
            },
        ],
        failureData: [
            {
                onyxMethod: Onyx.METHOD.MERGE,
                key: `${ONYXKEYS.COLLECTION.POLICY}${policyID}`,
                value: {
                    areWorkflowsEnabled: !enabled,
                    ...(!enabled
                        ? {
                              approvalMode: policy?.approvalMode,
                              autoReporting: policy?.autoReporting,
                              autoReportingFrequency: policy?.autoReportingFrequency,
                              harvesting: policy?.harvesting,
                              reimbursementChoice: policy?.reimbursementChoice,
                          }
                        : {}),
                    pendingFields: {
                        areWorkflowsEnabled: null,
                        ...(!enabled
                            ? {
                                  approvalMode: null,
                                  autoReporting: null,
                                  autoReportingFrequency: null,
                                  harvesting: null,
                                  reimbursementChoice: null,
                              }
                            : {}),
                    },
                },
            },
        ],
    };

    const parameters: EnablePolicyWorkflowsParams = {policyID, enabled};

    // When disabling workflows, set autoreporting back to "immediately"
    if (!enabled) {
        setWorkspaceAutoReportingFrequency(policyID, CONST.POLICY.AUTO_REPORTING_FREQUENCIES.INSTANT);
    }

    API.writeWithNoDuplicatesEnableFeatureConflicts(WRITE_COMMANDS.ENABLE_POLICY_WORKFLOWS, parameters, onyxData);

    if (enabled && getIsNarrowLayout()) {
        goBackWhenEnableFeature(policyID);
    }
}

const DISABLED_MAX_EXPENSE_VALUES: Pick<Policy, 'maxExpenseAmountNoReceipt' | 'maxExpenseAmount' | 'maxExpenseAge'> = {
    maxExpenseAmountNoReceipt: CONST.DISABLED_MAX_EXPENSE_VALUE,
    maxExpenseAmount: CONST.DISABLED_MAX_EXPENSE_VALUE,
    maxExpenseAge: CONST.DISABLED_MAX_EXPENSE_VALUE,
};

function enablePolicyRules(policyID: string, enabled: boolean, shouldGoBack = true) {
    // This will be fixed as part of https://github.com/Expensify/Expensify/issues/507850
    // eslint-disable-next-line deprecation/deprecation
    const policy = getPolicy(policyID);
    const onyxData: OnyxData = {
        optimisticData: [
            {
                onyxMethod: Onyx.METHOD.MERGE,
                key: `${ONYXKEYS.COLLECTION.POLICY}${policyID}`,
                value: {
                    areRulesEnabled: enabled,
                    preventSelfApproval: false,
                    ...(!enabled ? DISABLED_MAX_EXPENSE_VALUES : {}),
                    pendingFields: {
                        areRulesEnabled: CONST.RED_BRICK_ROAD_PENDING_ACTION.UPDATE,
                    },
                },
            },
        ],
        successData: [
            {
                onyxMethod: Onyx.METHOD.MERGE,
                key: `${ONYXKEYS.COLLECTION.POLICY}${policyID}`,
                value: {
                    pendingFields: {
                        areRulesEnabled: null,
                    },
                },
            },
        ],
        failureData: [
            {
                onyxMethod: Onyx.METHOD.MERGE,
                key: `${ONYXKEYS.COLLECTION.POLICY}${policyID}`,
                value: {
                    areRulesEnabled: !enabled,
                    preventSelfApproval: policy?.preventSelfApproval,
                    ...(!enabled
                        ? {
                              maxExpenseAmountNoReceipt: policy?.maxExpenseAmountNoReceipt,
                              maxExpenseAmount: policy?.maxExpenseAmount,
                              maxExpenseAge: policy?.maxExpenseAge,
                          }
                        : {}),
                    pendingFields: {
                        areRulesEnabled: null,
                    },
                },
            },
        ],
    };

    if (enabled && isControlPolicy(policy) && policy?.outputCurrency === CONST.CURRENCY.USD) {
        const eReceiptsOnyxData = getWorkspaceEReceiptsEnabledOnyxData(policyID, enabled);
        onyxData.optimisticData?.push(...(eReceiptsOnyxData.optimisticData ?? []));
        onyxData.successData?.push(...(eReceiptsOnyxData.successData ?? []));
        onyxData.failureData?.push(...(eReceiptsOnyxData.failureData ?? []));
    }

    const parameters: SetPolicyRulesEnabledParams = {policyID, enabled};
    API.writeWithNoDuplicatesEnableFeatureConflicts(WRITE_COMMANDS.SET_POLICY_RULES_ENABLED, parameters, onyxData);

    if (enabled && getIsNarrowLayout() && shouldGoBack) {
        goBackWhenEnableFeature(policyID);
    }
}

function enableDistanceRequestTax(policyID: string, customUnitName: string, customUnitID: string, attributes: Attributes) {
    // This will be fixed as part of https://github.com/Expensify/Expensify/issues/507850
    // eslint-disable-next-line deprecation/deprecation
    const policy = getPolicy(policyID);
    const onyxData: OnyxData = {
        optimisticData: [
            {
                onyxMethod: Onyx.METHOD.MERGE,
                key: `${ONYXKEYS.COLLECTION.POLICY}${policyID}`,
                value: {
                    customUnits: {
                        [customUnitID]: {
                            attributes,
                            pendingFields: {
                                taxEnabled: CONST.RED_BRICK_ROAD_PENDING_ACTION.UPDATE,
                            },
                        },
                    },
                },
            },
        ],
        successData: [
            {
                onyxMethod: Onyx.METHOD.MERGE,
                key: `${ONYXKEYS.COLLECTION.POLICY}${policyID}`,
                value: {
                    customUnits: {
                        [customUnitID]: {
                            pendingFields: {
                                taxEnabled: null,
                            },
                        },
                    },
                },
            },
        ],
        failureData: [
            {
                onyxMethod: Onyx.METHOD.MERGE,
                key: `${ONYXKEYS.COLLECTION.POLICY}${policyID}`,
                value: {
                    customUnits: {
                        [customUnitID]: {
                            attributes: policy?.customUnits ? policy?.customUnits[customUnitID].attributes : null,
                            errorFields: {
                                taxEnabled: ErrorUtils.getMicroSecondOnyxErrorWithTranslationKey('common.genericErrorMessage'),
                            },
                        },
                    },
                },
            },
        ],
    };

    const params = {
        policyID,
        customUnit: JSON.stringify({
            customUnitName,
            customUnitID,
            attributes,
        }),
    };
    API.write(WRITE_COMMANDS.ENABLE_DISTANCE_REQUEST_TAX, params, onyxData);
}

function enablePolicyInvoicing(policyID: string, enabled: boolean) {
    const onyxData: OnyxData = {
        optimisticData: [
            {
                onyxMethod: Onyx.METHOD.MERGE,
                key: `${ONYXKEYS.COLLECTION.POLICY}${policyID}`,
                value: {
                    areInvoicesEnabled: enabled,
                    pendingFields: {
                        areInvoicesEnabled: CONST.RED_BRICK_ROAD_PENDING_ACTION.UPDATE,
                    },
                },
            },
        ],
        successData: [
            {
                onyxMethod: Onyx.METHOD.MERGE,
                key: `${ONYXKEYS.COLLECTION.POLICY}${policyID}`,
                value: {
                    pendingFields: {
                        areInvoicesEnabled: null,
                    },
                },
            },
        ],
        failureData: [
            {
                onyxMethod: Onyx.METHOD.MERGE,
                key: `${ONYXKEYS.COLLECTION.POLICY}${policyID}`,
                value: {
                    areInvoicesEnabled: !enabled,
                    pendingFields: {
                        areInvoicesEnabled: null,
                    },
                },
            },
        ],
    };

    const parameters: EnablePolicyInvoicingParams = {policyID, enabled};

    API.writeWithNoDuplicatesEnableFeatureConflicts(WRITE_COMMANDS.ENABLE_POLICY_INVOICING, parameters, onyxData);

    if (enabled && getIsNarrowLayout()) {
        goBackWhenEnableFeature(policyID);
    }
}

function openPolicyMoreFeaturesPage(policyID: string) {
    const params: OpenPolicyMoreFeaturesPageParams = {policyID};

    API.read(READ_COMMANDS.OPEN_POLICY_MORE_FEATURES_PAGE, params);
}

function openPolicyProfilePage(policyID: string) {
    const params: OpenPolicyProfilePageParams = {policyID};

    API.read(READ_COMMANDS.OPEN_POLICY_PROFILE_PAGE, params);
}

function openDuplicatePolicyPage(policyID: string) {
    const params: OpenDuplicatePolicyPageParams = {policyID};

    API.read(READ_COMMANDS.OPEN_DUPLICATE_POLICY_PAGE, params);
}

function openPolicyInitialPage(policyID: string) {
    const params: OpenPolicyInitialPageParams = {policyID};

    API.read(READ_COMMANDS.OPEN_POLICY_INITIAL_PAGE, params);
}

function setPolicyCustomTaxName(policyID: string, customTaxName: string) {
    // This will be fixed as part of https://github.com/Expensify/Expensify/issues/507850
    // eslint-disable-next-line deprecation/deprecation
    const policy = getPolicy(policyID);
    const originalCustomTaxName = policy?.taxRates?.name;
    const onyxData: OnyxData = {
        optimisticData: [
            {
                onyxMethod: Onyx.METHOD.MERGE,
                key: `${ONYXKEYS.COLLECTION.POLICY}${policyID}`,
                value: {
                    taxRates: {
                        name: customTaxName,
                        pendingFields: {name: CONST.RED_BRICK_ROAD_PENDING_ACTION.UPDATE},
                        errorFields: null,
                    },
                },
            },
        ],
        successData: [
            {
                onyxMethod: Onyx.METHOD.MERGE,
                key: `${ONYXKEYS.COLLECTION.POLICY}${policyID}`,
                value: {
                    taxRates: {
                        pendingFields: {name: null},
                        errorFields: null,
                    },
                },
            },
        ],
        failureData: [
            {
                onyxMethod: Onyx.METHOD.MERGE,
                key: `${ONYXKEYS.COLLECTION.POLICY}${policyID}`,
                value: {
                    taxRates: {
                        name: originalCustomTaxName,
                        pendingFields: {name: null},
                        errorFields: {name: ErrorUtils.getMicroSecondOnyxErrorWithTranslationKey('common.genericErrorMessage')},
                    },
                },
            },
        ],
    };

    const parameters = {
        policyID,
        customTaxName,
    };

    API.write(WRITE_COMMANDS.SET_POLICY_CUSTOM_TAX_NAME, parameters, onyxData);
}

function setWorkspaceCurrencyDefault(policyID: string, taxCode: string) {
    // This will be fixed as part of https://github.com/Expensify/Expensify/issues/507850
    // eslint-disable-next-line deprecation/deprecation
    const policy = getPolicy(policyID);
    const originalDefaultExternalID = policy?.taxRates?.defaultExternalID;
    const onyxData: OnyxData = {
        optimisticData: [
            {
                onyxMethod: Onyx.METHOD.MERGE,
                key: `${ONYXKEYS.COLLECTION.POLICY}${policyID}`,
                value: {
                    taxRates: {
                        defaultExternalID: taxCode,
                        pendingFields: {defaultExternalID: CONST.RED_BRICK_ROAD_PENDING_ACTION.UPDATE},
                        errorFields: null,
                    },
                },
            },
        ],
        successData: [
            {
                onyxMethod: Onyx.METHOD.MERGE,
                key: `${ONYXKEYS.COLLECTION.POLICY}${policyID}`,
                value: {
                    taxRates: {
                        pendingFields: {defaultExternalID: null},
                        errorFields: null,
                    },
                },
            },
        ],
        failureData: [
            {
                onyxMethod: Onyx.METHOD.MERGE,
                key: `${ONYXKEYS.COLLECTION.POLICY}${policyID}`,
                value: {
                    taxRates: {
                        defaultExternalID: originalDefaultExternalID,
                        pendingFields: {defaultExternalID: null},
                        errorFields: {defaultExternalID: ErrorUtils.getMicroSecondOnyxErrorWithTranslationKey('common.genericErrorMessage')},
                    },
                },
            },
        ],
    };

    const parameters = {
        policyID,
        taxCode,
    };

    API.write(WRITE_COMMANDS.SET_POLICY_TAXES_CURRENCY_DEFAULT, parameters, onyxData);
}

function setForeignCurrencyDefault(policyID: string, taxCode: string) {
    // This will be fixed as part of https://github.com/Expensify/Expensify/issues/507850
    // eslint-disable-next-line deprecation/deprecation
    const policy = getPolicy(policyID);
    const originalDefaultForeignCurrencyID = policy?.taxRates?.foreignTaxDefault;
    const onyxData: OnyxData = {
        optimisticData: [
            {
                onyxMethod: Onyx.METHOD.MERGE,
                key: `${ONYXKEYS.COLLECTION.POLICY}${policyID}`,
                value: {
                    taxRates: {
                        foreignTaxDefault: taxCode,
                        pendingFields: {foreignTaxDefault: CONST.RED_BRICK_ROAD_PENDING_ACTION.UPDATE},
                        errorFields: null,
                    },
                },
            },
        ],
        successData: [
            {
                onyxMethod: Onyx.METHOD.MERGE,
                key: `${ONYXKEYS.COLLECTION.POLICY}${policyID}`,
                value: {
                    taxRates: {
                        pendingFields: {foreignTaxDefault: null},
                        errorFields: null,
                    },
                },
            },
        ],
        failureData: [
            {
                onyxMethod: Onyx.METHOD.MERGE,
                key: `${ONYXKEYS.COLLECTION.POLICY}${policyID}`,
                value: {
                    taxRates: {
                        foreignTaxDefault: originalDefaultForeignCurrencyID,
                        pendingFields: {foreignTaxDefault: null},
                        errorFields: {foreignTaxDefault: ErrorUtils.getMicroSecondOnyxErrorWithTranslationKey('common.genericErrorMessage')},
                    },
                },
            },
        ],
    };

    const parameters = {
        policyID,
        taxCode,
    };

    API.write(WRITE_COMMANDS.SET_POLICY_TAXES_FOREIGN_CURRENCY_DEFAULT, parameters, onyxData);
}

function upgradeToCorporate(policyID: string, featureName?: string) {
    // This will be fixed as part of https://github.com/Expensify/Expensify/issues/507850
    // eslint-disable-next-line deprecation/deprecation
    const policy = getPolicy(policyID);
    const optimisticData: OnyxUpdate[] = [
        {
            onyxMethod: Onyx.METHOD.MERGE,
            key: `policy_${policyID}`,
            value: {
                isPendingUpgrade: true,
                type: CONST.POLICY.TYPE.CORPORATE,
                maxExpenseAge: CONST.POLICY.DEFAULT_MAX_EXPENSE_AGE,
                maxExpenseAmount: CONST.POLICY.DEFAULT_MAX_EXPENSE_AMOUNT,
                maxExpenseAmountNoReceipt: CONST.POLICY.DEFAULT_MAX_AMOUNT_NO_RECEIPT,
                glCodes: true,
                harvesting: {
                    enabled: false,
                },
                isAttendeeTrackingEnabled: false,
            },
        },
    ];

    const successData: OnyxUpdate[] = [
        {
            onyxMethod: Onyx.METHOD.MERGE,
            key: `policy_${policyID}`,
            value: {
                isPendingUpgrade: false,
            },
        },
    ];

    const failureData: OnyxUpdate[] = [
        {
            onyxMethod: Onyx.METHOD.MERGE,
            key: `policy_${policyID}`,
            value: {
                isPendingUpgrade: false,
                type: policy?.type,
                maxExpenseAge: policy?.maxExpenseAge ?? null,
                maxExpenseAmount: policy?.maxExpenseAmount ?? null,
                maxExpenseAmountNoReceipt: policy?.maxExpenseAmountNoReceipt ?? null,
                glCodes: policy?.glCodes ?? null,
                harvesting: policy?.harvesting ?? null,
                isAttendeeTrackingEnabled: null,
            },
        },
    ];

    const parameters: UpgradeToCorporateParams = {policyID, ...(featureName ? {featureName} : {})};

    API.write(WRITE_COMMANDS.UPGRADE_TO_CORPORATE, parameters, {optimisticData, successData, failureData});
}

function downgradeToTeam(policyID: string) {
    // This will be fixed as part of https://github.com/Expensify/Expensify/issues/507850
    // eslint-disable-next-line deprecation/deprecation
    const policy = getPolicy(policyID);
    const optimisticData: OnyxUpdate[] = [
        {
            onyxMethod: Onyx.METHOD.MERGE,
            key: `policy_${policyID}`,
            value: {
                isPendingDowngrade: true,
                type: CONST.POLICY.TYPE.TEAM,
                isAttendeeTrackingEnabled: null,
            },
        },
    ];

    const successData: OnyxUpdate[] = [
        {
            onyxMethod: Onyx.METHOD.MERGE,
            key: `policy_${policyID}`,
            value: {
                isPendingDowngrade: false,
            },
        },
    ];

    const failureData: OnyxUpdate[] = [
        {
            onyxMethod: Onyx.METHOD.MERGE,
            key: `policy_${policyID}`,
            value: {
                isPendingDowngrade: false,
                type: policy?.type,
                isAttendeeTrackingEnabled: policy?.isAttendeeTrackingEnabled,
            },
        },
    ];

    const parameters: DowngradeToTeamParams = {policyID};

    API.write(WRITE_COMMANDS.DOWNGRADE_TO_TEAM, parameters, {optimisticData, successData, failureData});
}

function setWorkspaceDefaultSpendCategory(policyID: string, groupID: string, category: string) {
    // This will be fixed as part of https://github.com/Expensify/Expensify/issues/507850
    // eslint-disable-next-line deprecation/deprecation
    const policy = getPolicy(policyID);
    if (!policy) {
        return;
    }

    const {mccGroup} = policy;

    const optimisticData: OnyxUpdate[] = mccGroup
        ? [
              {
                  onyxMethod: Onyx.METHOD.MERGE,
                  key: `policy_${policyID}`,
                  value: {
                      mccGroup: {
                          ...mccGroup,
                          [groupID]: {
                              category,
                              groupID,
                              pendingAction: CONST.RED_BRICK_ROAD_PENDING_ACTION.UPDATE,
                          },
                      },
                  },
              },
          ]
        : [];

    const failureData: OnyxUpdate[] = mccGroup
        ? [
              {
                  onyxMethod: Onyx.METHOD.MERGE,
                  key: `policy_${policyID}`,
                  value: {
                      mccGroup: {
                          ...mccGroup,
                          [groupID]: {
                              ...mccGroup[groupID],
                              pendingAction: null,
                          },
                      },
                  },
              },
          ]
        : [];

    const successData: OnyxUpdate[] = mccGroup
        ? [
              {
                  onyxMethod: Onyx.METHOD.MERGE,
                  key: `policy_${policyID}`,
                  value: {
                      mccGroup: {
                          [groupID]: {
                              pendingAction: null,
                          },
                      },
                  },
              },
          ]
        : [];

    API.write(WRITE_COMMANDS.SET_WORKSPACE_DEFAULT_SPEND_CATEGORY, {policyID, groupID, category}, {optimisticData, successData, failureData});
}
/**
 * Call the API to set the receipt required amount for the given policy
 * @param policyID - id of the policy to set the receipt required amount
 * @param maxExpenseAmountNoReceipt - new value of the receipt required amount
 */
function setPolicyMaxExpenseAmountNoReceipt(policyID: string, maxExpenseAmountNoReceipt: string) {
    // This will be fixed as part of https://github.com/Expensify/Expensify/issues/507850
    // eslint-disable-next-line deprecation/deprecation
    const policy = getPolicy(policyID);
    const parsedMaxExpenseAmountNoReceipt = maxExpenseAmountNoReceipt === '' ? CONST.DISABLED_MAX_EXPENSE_VALUE : CurrencyUtils.convertToBackendAmount(parseFloat(maxExpenseAmountNoReceipt));
    const originalMaxExpenseAmountNoReceipt = policy?.maxExpenseAmountNoReceipt;

    const onyxData: OnyxData = {
        optimisticData: [
            {
                onyxMethod: Onyx.METHOD.MERGE,
                key: `${ONYXKEYS.COLLECTION.POLICY}${policyID}`,
                value: {
                    maxExpenseAmountNoReceipt: parsedMaxExpenseAmountNoReceipt,
                    pendingFields: {
                        maxExpenseAmountNoReceipt: CONST.RED_BRICK_ROAD_PENDING_ACTION.UPDATE,
                    },
                },
            },
        ],
        successData: [
            {
                onyxMethod: Onyx.METHOD.MERGE,
                key: `${ONYXKEYS.COLLECTION.POLICY}${policyID}`,
                value: {
                    pendingFields: {maxExpenseAmountNoReceipt: null},
                    errorFields: null,
                },
            },
        ],
        failureData: [
            {
                onyxMethod: Onyx.METHOD.MERGE,
                key: `${ONYXKEYS.COLLECTION.POLICY}${policyID}`,
                value: {
                    maxExpenseAmountNoReceipt: originalMaxExpenseAmountNoReceipt,
                    pendingFields: {maxExpenseAmountNoReceipt: null},
                    errorFields: {maxExpenseAmountNoReceipt: ErrorUtils.getMicroSecondOnyxErrorWithTranslationKey('common.genericErrorMessage')},
                },
            },
        ],
    };

    const parameters = {
        policyID,
        maxExpenseAmountNoReceipt: parsedMaxExpenseAmountNoReceipt,
    };

    API.write(WRITE_COMMANDS.SET_POLICY_EXPENSE_MAX_AMOUNT_NO_RECEIPT, parameters, onyxData);
}

/**
 * Call the API to set the max expense amount for the given policy
 * @param policyID - id of the policy to set the max expense amount
 * @param maxExpenseAmount - new value of the max expense amount
 */
function setPolicyMaxExpenseAmount(policyID: string, maxExpenseAmount: string) {
    // This will be fixed as part of https://github.com/Expensify/Expensify/issues/507850
    // eslint-disable-next-line deprecation/deprecation
    const policy = getPolicy(policyID);
    const parsedMaxExpenseAmount = maxExpenseAmount === '' ? CONST.DISABLED_MAX_EXPENSE_VALUE : CurrencyUtils.convertToBackendAmount(parseFloat(maxExpenseAmount));
    const originalMaxExpenseAmount = policy?.maxExpenseAmount;

    const onyxData: OnyxData = {
        optimisticData: [
            {
                onyxMethod: Onyx.METHOD.MERGE,
                key: `${ONYXKEYS.COLLECTION.POLICY}${policyID}`,
                value: {
                    maxExpenseAmount: parsedMaxExpenseAmount,
                    pendingFields: {
                        maxExpenseAmount: CONST.RED_BRICK_ROAD_PENDING_ACTION.UPDATE,
                    },
                },
            },
        ],
        successData: [
            {
                onyxMethod: Onyx.METHOD.MERGE,
                key: `${ONYXKEYS.COLLECTION.POLICY}${policyID}`,
                value: {
                    pendingFields: {maxExpenseAmount: null},
                    errorFields: null,
                },
            },
        ],
        failureData: [
            {
                onyxMethod: Onyx.METHOD.MERGE,
                key: `${ONYXKEYS.COLLECTION.POLICY}${policyID}`,
                value: {
                    maxExpenseAmount: originalMaxExpenseAmount,
                    pendingFields: {maxExpenseAmount: null},
                    errorFields: {maxExpenseAmount: ErrorUtils.getMicroSecondOnyxErrorWithTranslationKey('common.genericErrorMessage')},
                },
            },
        ],
    };

    const parameters = {
        policyID,
        maxExpenseAmount: parsedMaxExpenseAmount,
    };

    API.write(WRITE_COMMANDS.SET_POLICY_EXPENSE_MAX_AMOUNT, parameters, onyxData);
}

/**
 *
 * @param policyID
 * @param prohibitedExpense
 */
function setPolicyProhibitedExpense(policyID: string, prohibitedExpense: keyof ProhibitedExpenses) {
    // This will be fixed as part of https://github.com/Expensify/Expensify/issues/507850
    // eslint-disable-next-line deprecation/deprecation
    const policy = getPolicy(policyID);
    const originalProhibitedExpenses = policy?.prohibitedExpenses;
    const prohibitedExpenses = {
        ...originalProhibitedExpenses,
        [prohibitedExpense]: !originalProhibitedExpenses?.[prohibitedExpense],
    };

    const onyxData: OnyxData = {
        optimisticData: [
            {
                onyxMethod: Onyx.METHOD.MERGE,
                key: `${ONYXKEYS.COLLECTION.POLICY}${policyID}`,
                value: {
                    prohibitedExpenses: {
                        ...prohibitedExpenses,
                        pendingFields: {
                            [prohibitedExpense]: CONST.RED_BRICK_ROAD_PENDING_ACTION.UPDATE,
                        },
                    },
                },
            },
        ],
        successData: [
            {
                onyxMethod: Onyx.METHOD.MERGE,
                key: `${ONYXKEYS.COLLECTION.POLICY}${policyID}`,
                value: {
                    prohibitedExpenses: {
                        pendingFields: {
                            [prohibitedExpense]: null,
                        },
                    },
                    errorFields: null,
                },
            },
        ],
        failureData: [
            {
                onyxMethod: Onyx.METHOD.MERGE,
                key: `${ONYXKEYS.COLLECTION.POLICY}${policyID}`,
                value: {
                    prohibitedExpenses: originalProhibitedExpenses,
                    errorFields: {prohibitedExpenses: ErrorUtils.getMicroSecondOnyxErrorWithTranslationKey('common.genericErrorMessage')},
                },
            },
        ],
    };

    // Remove pendingFields before sending to the API
    const {pendingFields, ...prohibitedExpensesWithoutPendingFields} = prohibitedExpenses;
    const parameters: SetPolicyProhibitedExpensesParams = {
        policyID,
        prohibitedExpenses: JSON.stringify(prohibitedExpensesWithoutPendingFields),
    };

    API.write(WRITE_COMMANDS.SET_POLICY_PROHIBITED_EXPENSES, parameters, onyxData);
}

/**
 * Call the API to set the max expense age for the given policy
 * @param policyID - id of the policy to set the max expense age
 * @param maxExpenseAge - the max expense age value given in days
 */
function setPolicyMaxExpenseAge(policyID: string, maxExpenseAge: string) {
    // This will be fixed as part of https://github.com/Expensify/Expensify/issues/507850
    // eslint-disable-next-line deprecation/deprecation
    const policy = getPolicy(policyID);
    const parsedMaxExpenseAge = maxExpenseAge === '' ? CONST.DISABLED_MAX_EXPENSE_VALUE : parseInt(maxExpenseAge, 10);
    const originalMaxExpenseAge = policy?.maxExpenseAge;

    const onyxData: OnyxData = {
        optimisticData: [
            {
                onyxMethod: Onyx.METHOD.MERGE,
                key: `${ONYXKEYS.COLLECTION.POLICY}${policyID}`,
                value: {
                    maxExpenseAge: parsedMaxExpenseAge,
                    pendingFields: {
                        maxExpenseAge: CONST.RED_BRICK_ROAD_PENDING_ACTION.UPDATE,
                    },
                },
            },
        ],
        successData: [
            {
                onyxMethod: Onyx.METHOD.MERGE,
                key: `${ONYXKEYS.COLLECTION.POLICY}${policyID}`,
                value: {
                    pendingFields: {
                        maxExpenseAge: null,
                    },
                },
            },
        ],
        failureData: [
            {
                onyxMethod: Onyx.METHOD.MERGE,
                key: `${ONYXKEYS.COLLECTION.POLICY}${policyID}`,
                value: {
                    maxExpenseAge: originalMaxExpenseAge,
                    pendingFields: {maxExpenseAge: null},
                    errorFields: {maxExpenseAge: ErrorUtils.getMicroSecondOnyxErrorWithTranslationKey('common.genericErrorMessage')},
                },
            },
        ],
    };

    const parameters = {
        policyID,
        maxExpenseAge: parsedMaxExpenseAge,
    };

    API.write(WRITE_COMMANDS.SET_POLICY_EXPENSE_MAX_AGE, parameters, onyxData);
}

/**
 * Call the API to set the custom rules for the given policy
 * @param policyID - id of the policy to set the max expense age
 * @param customRules - the custom rules description in natural language
 */
function updateCustomRules(policyID: string, customRules: string) {
    // This will be fixed as part of https://github.com/Expensify/Expensify/issues/507850
    // eslint-disable-next-line deprecation/deprecation
    const policy = getPolicy(policyID);
    const originalCustomRules = policy?.customRules;
    const parsedCustomRules = ReportUtils.getParsedComment(customRules);
    if (parsedCustomRules === originalCustomRules) {
        return;
    }

    const onyxData: OnyxData = {
        optimisticData: [
            {
                onyxMethod: Onyx.METHOD.MERGE,
                key: `${ONYXKEYS.COLLECTION.POLICY}${policyID}`,
                value: {
                    customRules: parsedCustomRules,
                },
            },
        ],
        successData: [
            {
                onyxMethod: Onyx.METHOD.MERGE,
                key: `${ONYXKEYS.COLLECTION.POLICY}${policyID}`,
                value: {
                    pendingFields: {
                        // TODO
                        // maxExpenseAge: null,
                    },
                },
            },
        ],
        failureData: [
            {
                onyxMethod: Onyx.METHOD.MERGE,
                key: `${ONYXKEYS.COLLECTION.POLICY}${policyID}`,
                value: {
                    customRules: originalCustomRules,
                    // TODO
                    // pendingFields: {maxExpenseAge: null},
                    // errorFields: {maxExpenseAge: ErrorUtils.getMicroSecondOnyxErrorWithTranslationKey('common.genericErrorMessage')},
                },
            },
        ],
    };

    const parameters = {
        policyID,
        description: parsedCustomRules,
    };

    API.write(WRITE_COMMANDS.UPDATE_CUSTOM_RULES, parameters, onyxData);
}

/**
 * Call the API to enable or disable the billable mode for the given policy
 * @param policyID - id of the policy to enable or disable the billable mode
 * @param defaultBillable - whether the billable mode is enabled in the given policy
 */
function setPolicyBillableMode(policyID: string, defaultBillable: boolean) {
    // This will be fixed as part of https://github.com/Expensify/Expensify/issues/507850
    // eslint-disable-next-line deprecation/deprecation
    const policy = getPolicy(policyID);

    const originalDefaultBillable = policy?.defaultBillable;
    const originalDefaultBillableDisabled = policy?.disabledFields?.defaultBillable;

    const onyxData: OnyxData = {
        optimisticData: [
            {
                onyxMethod: Onyx.METHOD.MERGE,
                key: `${ONYXKEYS.COLLECTION.POLICY}${policyID}`,
                value: {
                    defaultBillable,
                    disabledFields: {
                        defaultBillable: false,
                    },
                    pendingFields: {
                        defaultBillable: CONST.RED_BRICK_ROAD_PENDING_ACTION.UPDATE,
                        disabledFields: CONST.RED_BRICK_ROAD_PENDING_ACTION.UPDATE,
                    },
                },
            },
        ],
        successData: [
            {
                onyxMethod: Onyx.METHOD.MERGE,
                key: `${ONYXKEYS.COLLECTION.POLICY}${policyID}`,
                value: {
                    pendingFields: {
                        defaultBillable: null,
                        disabledFields: null,
                    },
                    errorFields: null,
                },
            },
        ],
        failureData: [
            {
                onyxMethod: Onyx.METHOD.MERGE,
                key: `${ONYXKEYS.COLLECTION.POLICY}${policyID}`,
                value: {
                    disabledFields: {defaultBillable: originalDefaultBillableDisabled},
                    defaultBillable: originalDefaultBillable,
                    pendingFields: {defaultBillable: null, disabledFields: null},
                    errorFields: {defaultBillable: ErrorUtils.getMicroSecondOnyxErrorWithTranslationKey('common.genericErrorMessage')},
                },
            },
        ],
    };

    const parameters: SetPolicyBillableModeParams = {
        policyID,
        defaultBillable,
        disabledFields: JSON.stringify({
            defaultBillable: false,
        }),
    };

    API.write(WRITE_COMMANDS.SET_POLICY_BILLABLE_MODE, parameters, onyxData);
}

function getCashExpenseReimbursableMode(policyID: string): PolicyCashExpenseMode | undefined {
    const policy = allPolicies?.[`${ONYXKEYS.COLLECTION.POLICY}${policyID}`];
    if (!policy) {
        return undefined;
    }

    if (policy.defaultReimbursable && !policy.disabledFields?.reimbursable) {
        return CONST.POLICY.CASH_EXPENSE_REIMBURSEMENT_CHOICES.REIMBURSABLE_DEFAULT;
    }

    if (!policy.disabledFields?.reimbursable && !policy.defaultReimbursable) {
        return CONST.POLICY.CASH_EXPENSE_REIMBURSEMENT_CHOICES.NON_REIMBURSABLE_DEFAULT;
    }

    if (policy.defaultReimbursable && policy.disabledFields?.reimbursable) {
        return CONST.POLICY.CASH_EXPENSE_REIMBURSEMENT_CHOICES.ALWAYS_REIMBURSABLE;
    }

    return CONST.POLICY.CASH_EXPENSE_REIMBURSEMENT_CHOICES.ALWAYS_NON_REIMBURSABLE;
}

/**
 * Call the API to enable or disable the reimbursable mode for the given policy
 * @param policyID - id of the policy to enable or disable the reimbursable mode
 * @param reimbursableMode - reimbursable mode to set for the given policy
 */
function setPolicyReimbursableMode(policyID: string, reimbursableMode: PolicyCashExpenseMode) {
    const policy = allPolicies?.[`${ONYXKEYS.COLLECTION.POLICY}${policyID}`];

    const originalDefaultReimbursable = policy?.defaultReimbursable;
    const originalDefaultReimbursableDisabled = policy?.disabledFields?.reimbursable;

    const defaultReimbursable =
        reimbursableMode === CONST.POLICY.CASH_EXPENSE_REIMBURSEMENT_CHOICES.REIMBURSABLE_DEFAULT || reimbursableMode === CONST.POLICY.CASH_EXPENSE_REIMBURSEMENT_CHOICES.ALWAYS_REIMBURSABLE;
    const reimbursableDisabled =
        reimbursableMode === CONST.POLICY.CASH_EXPENSE_REIMBURSEMENT_CHOICES.ALWAYS_REIMBURSABLE ||
        reimbursableMode === CONST.POLICY.CASH_EXPENSE_REIMBURSEMENT_CHOICES.ALWAYS_NON_REIMBURSABLE;

    const onyxData: OnyxData = {
        optimisticData: [
            {
                onyxMethod: Onyx.METHOD.MERGE,
                key: `${ONYXKEYS.COLLECTION.POLICY}${policyID}`,
                value: {
                    defaultReimbursable,
                    disabledFields: {
                        reimbursable: reimbursableDisabled,
                    },
                    pendingFields: {
                        defaultReimbursable: CONST.RED_BRICK_ROAD_PENDING_ACTION.UPDATE,
                        disabledFields: CONST.RED_BRICK_ROAD_PENDING_ACTION.UPDATE,
                    },
                },
            },
        ],
        successData: [
            {
                onyxMethod: Onyx.METHOD.MERGE,
                key: `${ONYXKEYS.COLLECTION.POLICY}${policyID}`,
                value: {
                    pendingFields: {
                        defaultReimbursable: null,
                        disabledFields: null,
                    },
                    errorFields: null,
                },
            },
        ],
        failureData: [
            {
                onyxMethod: Onyx.METHOD.MERGE,
                key: `${ONYXKEYS.COLLECTION.POLICY}${policyID}`,
                value: {
                    disabledFields: {reimbursable: originalDefaultReimbursableDisabled},
                    defaultReimbursable: originalDefaultReimbursable,
                    pendingFields: {defaultReimbursable: null, disabledFields: null},
                    errorFields: {defaultReimbursable: ErrorUtils.getMicroSecondOnyxErrorWithTranslationKey('common.genericErrorMessage')},
                },
            },
        ],
    };

    const parameters: SetPolicyCashExpenseModeParams = {
        policyID,
        defaultReimbursable,
        disabledFields: JSON.stringify({
            reimbursable: reimbursableDisabled,
        }),
    };

    API.write(WRITE_COMMANDS.SET_POLICY_REIMBURSABLE_MODE, parameters, onyxData);
}

/**
 * Call the API to disable the billable mode for the given policy
 * @param policyID - id of the policy to enable or disable the billable mode
 */
function disableWorkspaceBillableExpenses(policyID: string) {
    // This will be fixed as part of https://github.com/Expensify/Expensify/issues/507850
    // eslint-disable-next-line deprecation/deprecation
    const policy = getPolicy(policyID);
    const originalDefaultBillableDisabled = policy?.disabledFields?.defaultBillable;

    const onyxData: OnyxData = {
        optimisticData: [
            {
                onyxMethod: Onyx.METHOD.MERGE,
                key: `${ONYXKEYS.COLLECTION.POLICY}${policyID}`,
                value: {
                    disabledFields: {
                        defaultBillable: true,
                    },
                    pendingFields: {
                        disabledFields: CONST.RED_BRICK_ROAD_PENDING_ACTION.UPDATE,
                    },
                },
            },
        ],
        successData: [
            {
                onyxMethod: Onyx.METHOD.MERGE,
                key: `${ONYXKEYS.COLLECTION.POLICY}${policyID}`,
                value: {
                    pendingFields: {
                        disabledFields: null,
                    },
                },
            },
        ],
        failureData: [
            {
                onyxMethod: Onyx.METHOD.MERGE,
                key: `${ONYXKEYS.COLLECTION.POLICY}${policyID}`,
                value: {
                    pendingFields: {disabledFields: null},
                    disabledFields: {defaultBillable: originalDefaultBillableDisabled},
                },
            },
        ],
    };

    const parameters: DisablePolicyBillableModeParams = {
        policyID,
    };

    API.write(WRITE_COMMANDS.DISABLE_POLICY_BILLABLE_MODE, parameters, onyxData);
}

function getWorkspaceEReceiptsEnabledOnyxData(policyID: string, enabled: boolean): OnyxData {
    // This will be fixed as part of https://github.com/Expensify/Expensify/issues/507850
    // eslint-disable-next-line deprecation/deprecation
    const policy = getPolicy(policyID);

    const originalEReceipts = policy?.eReceipts;
    return {
        optimisticData: [
            {
                onyxMethod: Onyx.METHOD.MERGE,
                key: `${ONYXKEYS.COLLECTION.POLICY}${policyID}`,
                value: {
                    eReceipts: enabled,
                    pendingFields: {
                        eReceipts: CONST.RED_BRICK_ROAD_PENDING_ACTION.UPDATE,
                    },
                },
            },
        ],
        successData: [
            {
                onyxMethod: Onyx.METHOD.MERGE,
                key: `${ONYXKEYS.COLLECTION.POLICY}${policyID}`,
                value: {
                    pendingFields: {
                        eReceipts: null,
                    },
                    errorFields: null,
                },
            },
        ],
        failureData: [
            {
                onyxMethod: Onyx.METHOD.MERGE,
                key: `${ONYXKEYS.COLLECTION.POLICY}${policyID}`,
                value: {
                    eReceipts: originalEReceipts,
                    pendingFields: {defaultBillable: null},
                    errorFields: {defaultBillable: ErrorUtils.getMicroSecondOnyxErrorWithTranslationKey('common.genericErrorMessage')},
                },
            },
        ],
    };
}

function setWorkspaceEReceiptsEnabled(policyID: string, enabled: boolean) {
    const onyxData: OnyxData = getWorkspaceEReceiptsEnabledOnyxData(policyID, enabled);

    const parameters = {
        policyID,
        enabled,
    };

    API.write(WRITE_COMMANDS.SET_WORKSPACE_ERECEIPTS_ENABLED, parameters, onyxData);
}

function setPolicyAttendeeTrackingEnabled(policyID: string, isAttendeeTrackingEnabled: boolean) {
    // This will be fixed as part of https://github.com/Expensify/Expensify/issues/507850
    // eslint-disable-next-line deprecation/deprecation
    const policy = getPolicy(policyID);

    const originalIsAttendeeTrackingEnabled = !!policy?.isAttendeeTrackingEnabled;

    const onyxData: OnyxData = {
        optimisticData: [
            {
                onyxMethod: Onyx.METHOD.MERGE,
                key: `${ONYXKEYS.COLLECTION.POLICY}${policyID}`,
                value: {
                    isAttendeeTrackingEnabled,
                    pendingFields: {
                        isAttendeeTrackingEnabled: CONST.RED_BRICK_ROAD_PENDING_ACTION.UPDATE,
                    },
                },
            },
        ],
        successData: [
            {
                onyxMethod: Onyx.METHOD.MERGE,
                key: `${ONYXKEYS.COLLECTION.POLICY}${policyID}`,
                value: {
                    pendingFields: {
                        isAttendeeTrackingEnabled: null,
                    },
                    errorFields: null,
                },
            },
        ],
        failureData: [
            {
                onyxMethod: Onyx.METHOD.MERGE,
                key: `${ONYXKEYS.COLLECTION.POLICY}${policyID}`,
                value: {
                    isAttendeeTrackingEnabled: originalIsAttendeeTrackingEnabled,
                    pendingFields: {isAttendeeTrackingEnabled: null},
                    errorFields: {isAttendeeTrackingEnabled: ErrorUtils.getMicroSecondOnyxErrorWithTranslationKey('common.genericErrorMessage')},
                },
            },
        ],
    };

    const parameters = {
        policyID,
        enabled: isAttendeeTrackingEnabled,
    };

    API.write(WRITE_COMMANDS.SET_POLICY_ATTENDEE_TRACKING_ENABLED, parameters, onyxData);
}

function getAdminPolicies(): Policy[] {
    return Object.values(allPolicies ?? {}).filter<Policy>((policy): policy is Policy => !!policy && policy.role === CONST.POLICY.ROLE.ADMIN && policy.type !== CONST.POLICY.TYPE.PERSONAL);
}

function getAdminPoliciesConnectedToSageIntacct(): Policy[] {
    return Object.values(allPolicies ?? {}).filter<Policy>((policy): policy is Policy => !!policy && policy.role === CONST.POLICY.ROLE.ADMIN && !!policy?.connections?.intacct);
}

function getAdminPoliciesConnectedToNetSuite(): Policy[] {
    return Object.values(allPolicies ?? {}).filter<Policy>((policy): policy is Policy => !!policy && policy.role === CONST.POLICY.ROLE.ADMIN && !!policy?.connections?.netsuite);
}

/**
 * Call the API to set default report title pattern for the given policy
 * @param policyID - id of the policy to apply the naming pattern to
 * @param customName - name pattern to be used for the reports
 */
function setPolicyDefaultReportTitle(policyID: string, customName: string) {
    // This will be fixed as part of https://github.com/Expensify/Expensify/issues/507850
    // eslint-disable-next-line deprecation/deprecation
    const policy = getPolicy(policyID);

    if (customName === policy?.fieldList?.[CONST.POLICY.FIELDS.FIELD_LIST_TITLE]?.defaultValue) {
        return;
    }

    const previousReportTitleField = policy?.fieldList?.[CONST.POLICY.FIELDS.FIELD_LIST_TITLE] ?? {};

    const optimisticData: OnyxUpdate[] = [
        {
            onyxMethod: Onyx.METHOD.MERGE,
            key: `${ONYXKEYS.COLLECTION.POLICY}${policyID}`,
            value: {
                fieldList: {
                    [CONST.POLICY.FIELDS.FIELD_LIST_TITLE]: {
                        defaultValue: customName,
                        pendingFields: {defaultValue: CONST.RED_BRICK_ROAD_PENDING_ACTION.UPDATE},
                    },
                },
            },
        },
    ];

    const successData: OnyxUpdate[] = [
        {
            onyxMethod: Onyx.METHOD.MERGE,
            key: `${ONYXKEYS.COLLECTION.POLICY}${policyID}`,
            value: {
                fieldList: {
                    [CONST.POLICY.FIELDS.FIELD_LIST_TITLE]: {pendingFields: {defaultValue: null}},
                },
                errorFields: null,
            },
        },
    ];

    const failureData: OnyxUpdate[] = [
        {
            onyxMethod: Onyx.METHOD.MERGE,
            key: `${ONYXKEYS.COLLECTION.POLICY}${policyID}`,
            value: {
                fieldList: {
                    [CONST.POLICY.FIELDS.FIELD_LIST_TITLE]: {...previousReportTitleField, pendingFields: {defaultValue: null}},
                },
                errorFields: {
                    fieldList: ErrorUtils.getMicroSecondOnyxErrorWithTranslationKey('common.genericErrorMessage'),
                },
            },
        },
    ];

    const parameters: SetPolicyDefaultReportTitleParams = {
        value: customName,
        policyID,
    };

    API.write(WRITE_COMMANDS.SET_POLICY_DEFAULT_REPORT_TITLE, parameters, {
        optimisticData,
        successData,
        failureData,
    });
}

/**
 * Call the API to enable or disable enforcing the naming pattern for member created reports on a policy
 * @param policyID - id of the policy to apply the naming pattern to
 * @param enforced - flag whether to enforce policy name
 */
function setPolicyPreventMemberCreatedTitle(policyID: string, enforced: boolean) {
    // This will be fixed as part of https://github.com/Expensify/Expensify/issues/507850
    // eslint-disable-next-line deprecation/deprecation
    const policy = getPolicy(policyID);

    if (!enforced === policy?.fieldList?.[CONST.POLICY.FIELDS.FIELD_LIST_TITLE].deletable) {
        return;
    }

    const previousReportTitleField = policy?.fieldList?.[CONST.POLICY.FIELDS.FIELD_LIST_TITLE] ?? {};

    const optimisticData: OnyxUpdate[] = [
        {
            onyxMethod: Onyx.METHOD.MERGE,
            key: `${ONYXKEYS.COLLECTION.POLICY}${policyID}`,
            value: {
                fieldList: {
                    [CONST.POLICY.FIELDS.FIELD_LIST_TITLE]: {...previousReportTitleField, deletable: !enforced, pendingFields: {deletable: CONST.RED_BRICK_ROAD_PENDING_ACTION.UPDATE}},
                },
            },
        },
    ];

    const successData: OnyxUpdate[] = [
        {
            onyxMethod: Onyx.METHOD.MERGE,
            key: `${ONYXKEYS.COLLECTION.POLICY}${policyID}`,
            value: {
                fieldList: {
                    [CONST.POLICY.FIELDS.FIELD_LIST_TITLE]: {pendingFields: {deletable: null}},
                },
                errorFields: null,
            },
        },
    ];

    const failureData: OnyxUpdate[] = [
        {
            onyxMethod: Onyx.METHOD.MERGE,
            key: `${ONYXKEYS.COLLECTION.POLICY}${policyID}`,
            value: {
                fieldList: {
                    [CONST.POLICY.FIELDS.FIELD_LIST_TITLE]: {...previousReportTitleField, pendingFields: {deletable: null}},
                },
                errorFields: {
                    fieldList: ErrorUtils.getMicroSecondOnyxErrorWithTranslationKey('common.genericErrorMessage'),
                },
            },
        },
    ];

    const parameters: SetPolicyPreventMemberCreatedTitleParams = {
        enforced,
        policyID,
    };

    API.write(WRITE_COMMANDS.SET_POLICY_PREVENT_MEMBER_CREATED_TITLE, parameters, {
        optimisticData,
        successData,
        failureData,
    });
}

/**
 * Call the API to enable or disable self approvals for the reports
 * @param policyID - id of the policy to apply the naming pattern to
 * @param preventSelfApproval - flag whether to prevent workspace members from approving their own expense reports
 */
function setPolicyPreventSelfApproval(policyID: string, preventSelfApproval: boolean) {
    // This will be fixed as part of https://github.com/Expensify/Expensify/issues/507850
    // eslint-disable-next-line deprecation/deprecation
    const policy = getPolicy(policyID);

    if (preventSelfApproval === policy?.preventSelfApproval) {
        return;
    }

    const optimisticData: OnyxUpdate[] = [
        {
            onyxMethod: Onyx.METHOD.MERGE,
            key: `${ONYXKEYS.COLLECTION.POLICY}${policyID}`,
            value: {
                preventSelfApproval,
                pendingFields: {
                    preventSelfApproval: CONST.RED_BRICK_ROAD_PENDING_ACTION.UPDATE,
                },
            },
        },
    ];

    const successData: OnyxUpdate[] = [
        {
            onyxMethod: Onyx.METHOD.MERGE,
            key: `${ONYXKEYS.COLLECTION.POLICY}${policyID}`,
            value: {
                pendingFields: {
                    preventSelfApproval: null,
                },
                errorFields: null,
            },
        },
    ];

    const failureData: OnyxUpdate[] = [
        {
            onyxMethod: Onyx.METHOD.MERGE,
            key: `${ONYXKEYS.COLLECTION.POLICY}${policyID}`,
            value: {
                preventSelfApproval: policy?.preventSelfApproval ?? false,
                pendingFields: {
                    preventSelfApproval: null,
                },
                errorFields: {
                    preventSelfApproval: ErrorUtils.getMicroSecondOnyxErrorWithTranslationKey('common.genericErrorMessage'),
                },
            },
        },
    ];

    const parameters: SetPolicyPreventSelfApprovalParams = {
        preventSelfApproval,
        policyID,
    };

    API.write(WRITE_COMMANDS.SET_POLICY_PREVENT_SELF_APPROVAL, parameters, {
        optimisticData,
        successData,
        failureData,
    });
}

/**
 * Call the API to apply automatic approval limit for the given policy
 * @param policyID - id of the policy to apply the limit to
 * @param limit - max amount for auto-approval of the reports in the given policy
 */
function setPolicyAutomaticApprovalLimit(policyID: string, limit: string) {
    // This will be fixed as part of https://github.com/Expensify/Expensify/issues/507850
    // eslint-disable-next-line deprecation/deprecation
    const policy = getPolicy(policyID);

    const fallbackLimit = limit === '' ? '0' : limit;
    const parsedLimit = CurrencyUtils.convertToBackendAmount(parseFloat(fallbackLimit));

    if (parsedLimit === (policy?.autoApproval?.limit ?? CONST.POLICY.AUTO_APPROVE_REPORTS_UNDER_DEFAULT_CENTS)) {
        return;
    }

    const optimisticData: OnyxUpdate[] = [
        {
            onyxMethod: Onyx.METHOD.MERGE,
            key: `${ONYXKEYS.COLLECTION.POLICY}${policyID}`,
            value: {
                autoApproval: {
                    limit: parsedLimit,
                    pendingFields: {limit: CONST.RED_BRICK_ROAD_PENDING_ACTION.UPDATE},
                },
            },
        },
    ];

    const successData: OnyxUpdate[] = [
        {
            onyxMethod: Onyx.METHOD.MERGE,
            key: `${ONYXKEYS.COLLECTION.POLICY}${policyID}`,
            value: {
                autoApproval: {
                    pendingFields: {
                        limit: null,
                    },
                },
                errorFields: null,
            },
        },
    ];

    const failureData: OnyxUpdate[] = [
        {
            onyxMethod: Onyx.METHOD.MERGE,
            key: `${ONYXKEYS.COLLECTION.POLICY}${policyID}`,
            value: {
                autoApproval: {
                    limit: policy?.autoApproval?.limit ?? CONST.POLICY.AUTO_APPROVE_REPORTS_UNDER_DEFAULT_CENTS,
                    pendingFields: {
                        limit: null,
                    },
                },
                errorFields: {
                    autoApproval: ErrorUtils.getMicroSecondOnyxErrorWithTranslationKey('common.genericErrorMessage'),
                },
            },
        },
    ];

    const parameters: SetPolicyAutomaticApprovalLimitParams = {
        limit: parsedLimit,
        policyID,
    };

    API.write(WRITE_COMMANDS.SET_POLICY_AUTOMATIC_APPROVAL_LIMIT, parameters, {
        optimisticData,
        successData,
        failureData,
    });
}

/**
 * Call the API to set the audit rate for the given policy
 * @param policyID - id of the policy to apply the limit to
 * @param auditRate - percentage of the reports to be qualified for a random audit
 */
function setPolicyAutomaticApprovalRate(policyID: string, auditRate: string) {
    // This will be fixed as part of https://github.com/Expensify/Expensify/issues/507850
    // eslint-disable-next-line deprecation/deprecation
    const policy = getPolicy(policyID);
    const fallbackAuditRate = auditRate === '' ? '0' : auditRate;
    const parsedAuditRate = parseInt(fallbackAuditRate, 10) / 100;

    // The auditRate arrives as an int to this method so we will convert it to a float before sending it to the API.
    if (parsedAuditRate === (policy?.autoApproval?.auditRate ?? CONST.POLICY.RANDOM_AUDIT_DEFAULT_PERCENTAGE)) {
        return;
    }

    const optimisticData: OnyxUpdate[] = [
        {
            onyxMethod: Onyx.METHOD.MERGE,
            key: `${ONYXKEYS.COLLECTION.POLICY}${policyID}`,
            value: {
                autoApproval: {
                    auditRate: parsedAuditRate,
                    pendingFields: {
                        auditRate: CONST.RED_BRICK_ROAD_PENDING_ACTION.UPDATE,
                    },
                },
            },
        },
    ];

    const successData: OnyxUpdate[] = [
        {
            onyxMethod: Onyx.METHOD.MERGE,
            key: `${ONYXKEYS.COLLECTION.POLICY}${policyID}`,
            value: {
                autoApproval: {
                    pendingFields: {
                        auditRate: null,
                    },
                },
                errorFields: null,
            },
        },
    ];

    const failureData: OnyxUpdate[] = [
        {
            onyxMethod: Onyx.METHOD.MERGE,
            key: `${ONYXKEYS.COLLECTION.POLICY}${policyID}`,
            value: {
                autoApproval: {
                    auditRate: policy?.autoApproval?.auditRate ?? CONST.POLICY.RANDOM_AUDIT_DEFAULT_PERCENTAGE,
                    pendingFields: {
                        auditRate: null,
                    },
                },
                errorFields: {
                    autoApproval: ErrorUtils.getMicroSecondOnyxErrorWithTranslationKey('common.genericErrorMessage'),
                },
            },
        },
    ];

    const parameters: SetPolicyAutomaticApprovalRateParams = {
        auditRate: parsedAuditRate,
        policyID,
    };

    API.write(WRITE_COMMANDS.SET_POLICY_AUTOMATIC_APPROVAL_RATE, parameters, {
        optimisticData,
        successData,
        failureData,
    });
}

/**
 * Call the API to enable auto-approval for the reports in the given policy
 * @param policyID - id of the policy to apply the limit to
 * @param enabled - whether auto-approve for the reports is enabled in the given policy
 */
function enableAutoApprovalOptions(policyID: string, enabled: boolean) {
    // This will be fixed as part of https://github.com/Expensify/Expensify/issues/507850
    // eslint-disable-next-line deprecation/deprecation
    const policy = getPolicy(policyID);

    if (enabled === policy?.shouldShowAutoApprovalOptions) {
        return;
    }

    const autoApprovalValues = {auditRate: CONST.POLICY.RANDOM_AUDIT_DEFAULT_PERCENTAGE, limit: CONST.POLICY.AUTO_APPROVE_REPORTS_UNDER_DEFAULT_CENTS};
    const autoApprovalFailureValues = {autoApproval: {limit: policy?.autoApproval?.limit, auditRate: policy?.autoApproval?.auditRate, pendingFields: null}};
    const optimisticData: OnyxUpdate[] = [
        {
            onyxMethod: Onyx.METHOD.MERGE,
            key: `${ONYXKEYS.COLLECTION.POLICY}${policyID}`,
            value: {
                autoApproval: {
                    ...autoApprovalValues,
                    pendingFields: {
                        limit: CONST.RED_BRICK_ROAD_PENDING_ACTION.UPDATE,
                        auditRate: CONST.RED_BRICK_ROAD_PENDING_ACTION.UPDATE,
                    },
                },
                shouldShowAutoApprovalOptions: enabled,
                pendingFields: {
                    shouldShowAutoApprovalOptions: CONST.RED_BRICK_ROAD_PENDING_ACTION.UPDATE,
                },
            },
        },
    ];

    const successData: OnyxUpdate[] = [
        {
            onyxMethod: Onyx.METHOD.MERGE,
            key: `${ONYXKEYS.COLLECTION.POLICY}${policyID}`,
            value: {
                autoApproval: {pendingFields: null},
                pendingFields: {
                    shouldShowAutoApprovalOptions: null,
                },
            },
        },
    ];

    const failureData: OnyxUpdate[] = [
        {
            onyxMethod: Onyx.METHOD.MERGE,
            key: `${ONYXKEYS.COLLECTION.POLICY}${policyID}`,
            value: {
                ...autoApprovalFailureValues,
                shouldShowAutoApprovalOptions: policy?.shouldShowAutoApprovalOptions,
                pendingFields: {
                    shouldShowAutoApprovalOptions: null,
                },
            },
        },
    ];

    const parameters: EnablePolicyAutoApprovalOptionsParams = {
        enabled,
        policyID,
    };

    API.write(WRITE_COMMANDS.ENABLE_POLICY_AUTO_APPROVAL_OPTIONS, parameters, {
        optimisticData,
        successData,
        failureData,
    });
}

/**
 * Call the API to set the limit for auto-payments in the given policy
 * @param policyID - id of the policy to apply the limit to
 * @param limit - max amount for auto-payment for the reports in the given policy
 */
function setPolicyAutoReimbursementLimit(policyID: string, limit: string) {
    // This will be fixed as part of https://github.com/Expensify/Expensify/issues/507850
    // eslint-disable-next-line deprecation/deprecation
    const policy = getPolicy(policyID);
    const fallbackLimit = limit === '' ? '0' : limit;
    const parsedLimit = CurrencyUtils.convertToBackendAmount(parseFloat(fallbackLimit));

    if (parsedLimit === (policy?.autoReimbursement?.limit ?? CONST.POLICY.AUTO_REIMBURSEMENT_DEFAULT_LIMIT_CENTS)) {
        return;
    }

    const optimisticData: OnyxUpdate[] = [
        {
            onyxMethod: Onyx.METHOD.MERGE,
            key: `${ONYXKEYS.COLLECTION.POLICY}${policyID}`,
            value: {
                autoReimbursement: {
                    limit: parsedLimit,
                    pendingFields: {
                        limit: CONST.RED_BRICK_ROAD_PENDING_ACTION.UPDATE,
                    },
                },
            },
        },
    ];

    const successData: OnyxUpdate[] = [
        {
            onyxMethod: Onyx.METHOD.MERGE,
            key: `${ONYXKEYS.COLLECTION.POLICY}${policyID}`,
            value: {
                autoReimbursement: {
                    limit: parsedLimit,
                    pendingFields: {
                        limit: null,
                    },
                },
                errorFields: null,
            },
        },
    ];

    const failureData: OnyxUpdate[] = [
        {
            onyxMethod: Onyx.METHOD.MERGE,
            key: `${ONYXKEYS.COLLECTION.POLICY}${policyID}`,
            value: {
                autoReimbursement: {limit: policy?.autoReimbursement?.limit ?? policy?.autoReimbursementLimit, pendingFields: {limit: null}},
                errorFields: {
                    autoReimbursement: ErrorUtils.getMicroSecondOnyxErrorWithTranslationKey('common.genericErrorMessage'),
                },
            },
        },
    ];

    const parameters: SetPolicyAutoReimbursementLimitParams = {
        limit: parsedLimit,
        policyID,
    };

    API.write(WRITE_COMMANDS.SET_POLICY_AUTO_REIMBURSEMENT_LIMIT, parameters, {
        optimisticData,
        successData,
        failureData,
    });
}

/**
 * Call the API to enable auto-payment for the reports in the given policy
 *
 * @param policyID - id of the policy to apply the limit to
 * @param enabled - whether auto-payment for the reports is enabled in the given policy
 */
function enablePolicyAutoReimbursementLimit(policyID: string, enabled: boolean) {
    // This will be fixed as part of https://github.com/Expensify/Expensify/issues/507850
    // eslint-disable-next-line deprecation/deprecation
    const policy = getPolicy(policyID);

    if (enabled === policy?.shouldShowAutoReimbursementLimitOption) {
        return;
    }

    const autoReimbursementFailureValues = {autoReimbursement: {limit: policy?.autoReimbursement?.limit, pendingFields: null}};
    const autoReimbursementValues = {limit: CONST.POLICY.AUTO_REIMBURSEMENT_DEFAULT_LIMIT_CENTS};
    const optimisticData: OnyxUpdate[] = [
        {
            onyxMethod: Onyx.METHOD.MERGE,
            key: `${ONYXKEYS.COLLECTION.POLICY}${policyID}`,
            value: {
                autoReimbursement: {
                    ...autoReimbursementValues,
                    pendingFields: {
                        limit: CONST.RED_BRICK_ROAD_PENDING_ACTION.UPDATE,
                    },
                },
                shouldShowAutoReimbursementLimitOption: enabled,
                pendingFields: {
                    shouldShowAutoReimbursementLimitOption: CONST.RED_BRICK_ROAD_PENDING_ACTION.UPDATE,
                },
            },
        },
    ];

    const successData: OnyxUpdate[] = [
        {
            onyxMethod: Onyx.METHOD.MERGE,
            key: `${ONYXKEYS.COLLECTION.POLICY}${policyID}`,
            value: {
                autoReimbursement: {pendingFields: null},
                pendingFields: {
                    shouldShowAutoReimbursementLimitOption: null,
                },
                errorFields: null,
            },
        },
    ];

    const failureData: OnyxUpdate[] = [
        {
            onyxMethod: Onyx.METHOD.MERGE,
            key: `${ONYXKEYS.COLLECTION.POLICY}${policyID}`,
            value: {
                ...autoReimbursementFailureValues,
                shouldShowAutoReimbursementLimitOption: policy?.shouldShowAutoReimbursementLimitOption,
                pendingFields: {
                    shouldShowAutoReimbursementLimitOption: null,
                },
            },
        },
    ];

    const parameters: EnablePolicyAutoReimbursementLimitParams = {
        enabled,
        policyID,
    };

    API.write(WRITE_COMMANDS.ENABLE_POLICY_AUTO_REIMBURSEMENT_LIMIT, parameters, {
        optimisticData,
        successData,
        failureData,
    });
}

function clearAllPolicies() {
    if (!allPolicies) {
        return;
    }
    Object.keys(allPolicies).forEach((key) => delete allPolicies[key]);
}

function updateInvoiceCompanyName(policyID: string, companyName: string) {
    const authToken = NetworkStore.getAuthToken();

    if (!authToken) {
        return;
    }

    // This will be fixed as part of https://github.com/Expensify/Expensify/issues/507850
    // eslint-disable-next-line deprecation/deprecation
    const policy = getPolicy(policyID);

    const optimisticData: OnyxUpdate[] = [
        {
            onyxMethod: Onyx.METHOD.MERGE,
            key: `${ONYXKEYS.COLLECTION.POLICY}${policyID}`,
            value: {
                invoice: {
                    companyName,
                    pendingFields: {
                        companyName: CONST.RED_BRICK_ROAD_PENDING_ACTION.UPDATE,
                    },
                },
            },
        },
    ];

    const successData: OnyxUpdate[] = [
        {
            onyxMethod: Onyx.METHOD.MERGE,
            key: `${ONYXKEYS.COLLECTION.POLICY}${policyID}`,
            value: {
                invoice: {
                    pendingFields: {
                        companyName: null,
                    },
                },
            },
        },
    ];

    const failureData: OnyxUpdate[] = [
        {
            onyxMethod: Onyx.METHOD.MERGE,
            key: `${ONYXKEYS.COLLECTION.POLICY}${policyID}`,
            value: {
                invoice: {
                    companyName: policy?.invoice?.companyName,
                    pendingFields: {
                        companyName: null,
                    },
                },
            },
        },
    ];

    const parameters: UpdateInvoiceCompanyNameParams = {
        authToken,
        policyID,
        companyName,
    };

    API.write(WRITE_COMMANDS.UPDATE_INVOICE_COMPANY_NAME, parameters, {optimisticData, successData, failureData});
}

function updateInvoiceCompanyWebsite(policyID: string, companyWebsite: string) {
    const authToken = NetworkStore.getAuthToken();

    if (!authToken) {
        return;
    }

    // This will be fixed as part of https://github.com/Expensify/Expensify/issues/507850
    // eslint-disable-next-line deprecation/deprecation
    const policy = getPolicy(policyID);

    const optimisticData: OnyxUpdate[] = [
        {
            onyxMethod: Onyx.METHOD.MERGE,
            key: `${ONYXKEYS.COLLECTION.POLICY}${policyID}`,
            value: {
                invoice: {
                    companyWebsite,
                    pendingFields: {
                        companyWebsite: CONST.RED_BRICK_ROAD_PENDING_ACTION.UPDATE,
                    },
                },
            },
        },
    ];

    const successData: OnyxUpdate[] = [
        {
            onyxMethod: Onyx.METHOD.MERGE,
            key: `${ONYXKEYS.COLLECTION.POLICY}${policyID}`,
            value: {
                invoice: {
                    pendingFields: {
                        companyWebsite: null,
                    },
                },
            },
        },
    ];

    const failureData: OnyxUpdate[] = [
        {
            onyxMethod: Onyx.METHOD.MERGE,
            key: `${ONYXKEYS.COLLECTION.POLICY}${policyID}`,
            value: {
                invoice: {
                    companyWebsite: policy?.invoice?.companyWebsite,
                    pendingFields: {
                        companyWebsite: null,
                    },
                },
            },
        },
    ];

    const parameters: UpdateInvoiceCompanyWebsiteParams = {
        authToken,
        policyID,
        companyWebsite,
    };

    API.write(WRITE_COMMANDS.UPDATE_INVOICE_COMPANY_WEBSITE, parameters, {optimisticData, successData, failureData});
}

/**
 * Validates user account and returns a list of accessible policies.
 */
function getAccessiblePolicies(validateCode?: string) {
    const optimisticData: OnyxUpdate[] = [
        {
            onyxMethod: Onyx.METHOD.MERGE,
            key: ONYXKEYS.VALIDATE_USER_AND_GET_ACCESSIBLE_POLICIES,
            value: {
                loading: true,
                errors: null,
            },
        },
    ];

    const successData: OnyxUpdate[] = [
        {
            onyxMethod: Onyx.METHOD.MERGE,
            key: ONYXKEYS.VALIDATE_USER_AND_GET_ACCESSIBLE_POLICIES,
            value: {
                loading: false,
                errors: null,
            },
        },
    ];

    const failureData: OnyxUpdate[] = [
        {
            onyxMethod: Onyx.METHOD.MERGE,
            key: ONYXKEYS.VALIDATE_USER_AND_GET_ACCESSIBLE_POLICIES,
            value: {
                loading: false,
            },
        },
    ];

    const command = validateCode ? WRITE_COMMANDS.VALIDATE_USER_AND_GET_ACCESSIBLE_POLICIES : WRITE_COMMANDS.GET_ACCESSIBLE_POLICIES;

    API.write(command, validateCode ? {validateCode} : null, {optimisticData, successData, failureData});
}

/**
 * Clear the errors from the get accessible policies request
 */
function clearGetAccessiblePoliciesErrors() {
    Onyx.merge(ONYXKEYS.VALIDATE_USER_AND_GET_ACCESSIBLE_POLICIES, {errors: null});
}

/**
 * Call the API to calculate the bill for the new dot
 */
function calculateBillNewDot() {
    const optimisticData: OnyxUpdate[] = [
        {
            onyxMethod: Onyx.METHOD.MERGE,
            key: ONYXKEYS.IS_LOADING_BILL_WHEN_DOWNGRADE,
            value: true,
        },
    ];
    const successData: OnyxUpdate[] = [
        {
            onyxMethod: Onyx.METHOD.MERGE,
            key: ONYXKEYS.IS_LOADING_BILL_WHEN_DOWNGRADE,
            value: false,
        },
    ];
    const failureData: OnyxUpdate[] = [
        {
            onyxMethod: Onyx.METHOD.MERGE,
            key: ONYXKEYS.IS_LOADING_BILL_WHEN_DOWNGRADE,
            value: false,
        },
    ];
    API.read(READ_COMMANDS.CALCULATE_BILL_NEW_DOT, null, {
        optimisticData,
        successData,
        failureData,
    });
}

/**
 * Call the API to pay and downgrade
 */
function payAndDowngrade() {
    const optimisticData: OnyxUpdate[] = [
        {
            onyxMethod: Onyx.METHOD.MERGE,
            key: ONYXKEYS.BILLING_RECEIPT_DETAILS,
            value: {
                errors: null,
                isLoading: true,
            },
        },
    ];
    const successData: OnyxUpdate[] = [
        {
            onyxMethod: Onyx.METHOD.MERGE,
            key: ONYXKEYS.BILLING_RECEIPT_DETAILS,
            value: {
                isLoading: false,
            },
        },
    ];

    const failureData: OnyxUpdate[] = [
        {
            onyxMethod: Onyx.METHOD.MERGE,
            key: ONYXKEYS.BILLING_RECEIPT_DETAILS,
            value: {
                isLoading: false,
            },
        },
    ];
    API.write(WRITE_COMMANDS.PAY_AND_DOWNGRADE, null, {optimisticData, successData, failureData});
}

function clearBillingReceiptDetailsErrors() {
    Onyx.merge(ONYXKEYS.BILLING_RECEIPT_DETAILS, {errors: null});
}

function setIsForcedToChangeCurrency(value: boolean) {
    Onyx.set(ONYXKEYS.IS_FORCED_TO_CHANGE_CURRENCY, value);
}

function setIsComingFromGlobalReimbursementsFlow(value: boolean) {
    Onyx.set(ONYXKEYS.IS_COMING_FROM_GLOBAL_REIMBURSEMENTS_FLOW, value);
}

function updateFeature(
    request: {
        endpoint: EnablePolicyFeatureCommand | typeof WRITE_COMMANDS.TOGGLE_POLICY_PER_DIEM;
        parameters: ApiRequestCommandParameters[EnablePolicyFeatureCommand | typeof WRITE_COMMANDS.TOGGLE_POLICY_PER_DIEM];
    },
    policyID: string,
) {
    if (request.endpoint === WRITE_COMMANDS.TOGGLE_POLICY_PER_DIEM) {
        API.write(WRITE_COMMANDS.TOGGLE_POLICY_PER_DIEM, {
            policyID,
            enabled: request.parameters.enabled,
            customUnitID: generateCustomUnitID(),
        });
        return;
    }
    // eslint-disable-next-line rulesdir/no-multiple-api-calls
    API.writeWithNoDuplicatesEnableFeatureConflicts(request.endpoint, request.parameters);
}

function updateInterestedFeatures(features: Feature[], policyID: string, type: string | undefined) {
    let shouldUpgradeToCorporate = false;

    const requests: Array<{
        endpoint: EnablePolicyFeatureCommand | typeof WRITE_COMMANDS.TOGGLE_POLICY_PER_DIEM;
        parameters: ApiRequestCommandParameters[EnablePolicyFeatureCommand | typeof WRITE_COMMANDS.TOGGLE_POLICY_PER_DIEM];
    }> = [];

    features.forEach((feature) => {
        // If the feature is not enabled by default but it's enabled now, we need to enable it
        if (!feature.enabledByDefault && feature.enabled) {
            if (feature.requiresUpdate && !shouldUpgradeToCorporate) {
                shouldUpgradeToCorporate = true;
            }
            requests.push({
                endpoint: feature.apiEndpoint,
                parameters: {
                    policyID,
                    enabled: true,
                },
            });
        }
        // If the feature is enabled by default but it's not enabled now, we need to disable it
        if (feature.enabledByDefault && !feature.enabled) {
            requests.push({
                endpoint: feature.apiEndpoint,
                parameters: {
                    policyID,
                    enabled: false,
                },
            });
        }
    });

    const isCorporate = type === CONST.POLICY.TYPE.CORPORATE;
    if (shouldUpgradeToCorporate && !isCorporate) {
        API.write(WRITE_COMMANDS.UPGRADE_TO_CORPORATE, {policyID});
    }

    requests.forEach((request) => {
        updateFeature(request, policyID);
    });
}

function clearPolicyTitleFieldError(policyID: string) {
    if (!policyID) {
        return;
    }
    Onyx.merge(`${ONYXKEYS.COLLECTION.POLICY}${policyID}`, {
        errorFields: {
            fieldList: {
                [CONST.POLICY.FIELDS.FIELD_LIST_TITLE]: null,
            },
        },
    });
}

export {
    leaveWorkspace,
    addBillingCardAndRequestPolicyOwnerChange,
    hasActiveChatEnabledPolicies,
    setWorkspaceErrors,
    hideWorkspaceAlertMessage,
    deleteWorkspace,
    updateAddress,
    updateLastAccessedWorkspace,
    clearDeleteWorkspaceError,
    setWorkspaceDefaultSpendCategory,
    generateDefaultWorkspaceName,
    updateGeneralSettings,
    deleteWorkspaceAvatar,
    updateWorkspaceAvatar,
    clearAvatarErrors,
    generatePolicyID,
    createWorkspace,
    openPolicyTaxesPage,
    openWorkspaceInvitePage,
    openWorkspace,
    removeWorkspace,
    createWorkspaceFromIOUPayment,
    clearErrors,
    dismissAddedWithPrimaryLoginMessages,
    openDraftWorkspaceRequest,
    createDraftInitialWorkspace,
    buildOptimisticRecentlyUsedCurrencies,
    setWorkspaceInviteMessageDraft,
    setWorkspaceApprovalMode,
    setWorkspaceAutoReportingFrequency,
    setWorkspaceAutoReportingMonthlyOffset,
    updateWorkspaceDescription,
    setWorkspacePayer,
    setWorkspaceReimbursement,
    openPolicyWorkflowsPage,
    enableCompanyCards,
    enablePolicyConnections,
    enablePolicyReceiptPartners,
    enablePolicyReportFields,
    enablePolicyTaxes,
    enablePolicyWorkflows,
    enableDistanceRequestTax,
    enablePolicyInvoicing,
    openPolicyMoreFeaturesPage,
    openPolicyProfilePage,
    openPolicyInitialPage,
    generateCustomUnitID,
    clearQBOErrorField,
    clearXeroErrorField,
    clearSageIntacctErrorField,
    clearNetSuiteErrorField,
    clearNetSuitePendingField,
    clearNetSuiteAutoSyncErrorField,
    removeNetSuiteCustomFieldByIndex,
    setWorkspaceCurrencyDefault,
    setForeignCurrencyDefault,
    setPolicyCustomTaxName,
    clearPolicyErrorField,
    isCurrencySupportedForDirectReimbursement,
    isCurrencySupportedForGlobalReimbursement,
    getInvoicePrimaryWorkspace,
    createDraftWorkspace,
    savePreferredExportMethod,
    buildPolicyData,
    enableExpensifyCard,
    createPolicyExpenseChats,
    upgradeToCorporate,
    openPolicyExpensifyCardsPage,
    updateMemberCustomField,
    openPolicyEditCardLimitTypePage,
    requestExpensifyCardLimitIncrease,
    getAdminPolicies,
    getAdminPoliciesConnectedToNetSuite,
    getAdminPoliciesConnectedToSageIntacct,
    hasInvoicingDetails,
    clearAllPolicies,
    enablePolicyRules,
    setPolicyDefaultReportTitle,
    clearQBDErrorField,
    setPolicyPreventMemberCreatedTitle,
    setPolicyPreventSelfApproval,
    setPolicyAutomaticApprovalLimit,
    setPolicyAutomaticApprovalRate,
    setPolicyAutoReimbursementLimit,
    enablePolicyAutoReimbursementLimit,
    enableAutoApprovalOptions,
    setPolicyMaxExpenseAmountNoReceipt,
    setPolicyMaxExpenseAmount,
    setPolicyMaxExpenseAge,
    updateCustomRules,
    setPolicyProhibitedExpense,
    setDuplicateWorkspaceData,
    clearDuplicateWorkspace,
    setPolicyBillableMode,
    disableWorkspaceBillableExpenses,
    setWorkspaceEReceiptsEnabled,
    verifySetupIntentAndRequestPolicyOwnerChange,
    updateInvoiceCompanyName,
    updateInvoiceCompanyWebsite,
    downgradeToTeam,
    getAccessiblePolicies,
    clearGetAccessiblePoliciesErrors,
    calculateBillNewDot,
    payAndDowngrade,
    togglePolicyUberAutoInvite,
    openDuplicatePolicyPage,
    togglePolicyUberAutoRemove,
    clearBillingReceiptDetailsErrors,
    clearQuickbooksOnlineAutoSyncErrorField,
    setIsForcedToChangeCurrency,
    duplicateWorkspace,
    removePolicyReceiptPartnersConnection,
    openPolicyReceiptPartnersPage,
    setIsComingFromGlobalReimbursementsFlow,
    setPolicyAttendeeTrackingEnabled,
    setPolicyReimbursableMode,
    getCashExpenseReimbursableMode,
    updateInterestedFeatures,
    clearPolicyTitleFieldError,
    inviteWorkspaceEmployeesToUber,
};<|MERGE_RESOLUTION|>--- conflicted
+++ resolved
@@ -98,11 +98,8 @@
 import type {OnboardingAccounting} from '@src/CONST';
 import ONYXKEYS from '@src/ONYXKEYS';
 import type {
-<<<<<<< HEAD
     CardFeeds,
-=======
     DuplicateWorkspace,
->>>>>>> 247c2cee
     IntroSelected,
     InvitedEmailsToAccountIDs,
     LastPaymentMethod,
