import {PUBLIC_DOMAINS, Str} from 'expensify-common';
import escapeRegExp from 'lodash/escapeRegExp';
import lodashUnion from 'lodash/union';
import type {NullishDeep, OnyxCollection, OnyxEntry, OnyxUpdate} from 'react-native-onyx';
import Onyx from 'react-native-onyx';
import type {ValueOf} from 'type-fest';
import type {ReportExportType} from '@components/ButtonWithDropdownMenu/types';
import * as API from '@libs/API';
import type {
    AddBillingCardAndRequestWorkspaceOwnerChangeParams,
    AddPaymentCardParams,
    CreateWorkspaceFromIOUPaymentParams,
    CreateWorkspaceParams,
    DeleteWorkspaceAvatarParams,
    DeleteWorkspaceParams,
    DisablePolicyBillableModeParams,
    DowngradeToTeamParams,
    EnablePolicyAutoApprovalOptionsParams,
    EnablePolicyAutoReimbursementLimitParams,
    EnablePolicyCompanyCardsParams,
    EnablePolicyConnectionsParams,
    EnablePolicyDefaultReportTitleParams,
    EnablePolicyExpensifyCardsParams,
    EnablePolicyInvoicingParams,
    EnablePolicyReportFieldsParams,
    EnablePolicyTaxesParams,
    EnablePolicyWorkflowsParams,
    GetAssignedSupportDataParams,
    LeavePolicyParams,
    OpenDraftWorkspaceRequestParams,
    OpenPolicyEditCardLimitTypePageParams,
    OpenPolicyExpensifyCardsPageParams,
    OpenPolicyInitialPageParams,
    OpenPolicyMoreFeaturesPageParams,
    OpenPolicyProfilePageParams,
    OpenPolicyTaxesPageParams,
    OpenPolicyWorkflowsPageParams,
    OpenWorkspaceInvitePageParams,
    OpenWorkspaceParams,
    RequestExpensifyCardLimitIncreaseParams,
    SetNameValuePairParams,
    SetPolicyAutomaticApprovalLimitParams,
    SetPolicyAutomaticApprovalRateParams,
    SetPolicyAutoReimbursementLimitParams,
    SetPolicyBillableModeParams,
    SetPolicyDefaultReportTitleParams,
    SetPolicyPreventMemberCreatedTitleParams,
    SetPolicyPreventSelfApprovalParams,
    SetPolicyRulesEnabledParams,
    SetWorkspaceApprovalModeParams,
    SetWorkspaceAutoReportingFrequencyParams,
    SetWorkspaceAutoReportingMonthlyOffsetParams,
    SetWorkspacePayerParams,
    SetWorkspaceReimbursementParams,
    UpdateInvoiceCompanyNameParams,
    UpdateInvoiceCompanyWebsiteParams,
    UpdatePolicyAddressParams,
    UpdateWorkspaceAvatarParams,
    UpdateWorkspaceDescriptionParams,
    UpdateWorkspaceGeneralSettingsParams,
    UpgradeToCorporateParams,
} from '@libs/API/parameters';
import {READ_COMMANDS, WRITE_COMMANDS} from '@libs/API/types';
import * as CurrencyUtils from '@libs/CurrencyUtils';
import DateUtils from '@libs/DateUtils';
import * as ErrorUtils from '@libs/ErrorUtils';
import {createFile} from '@libs/fileDownload/FileUtils';
import getIsNarrowLayout from '@libs/getIsNarrowLayout';
import GoogleTagManager from '@libs/GoogleTagManager';
import Log from '@libs/Log';
import * as NetworkStore from '@libs/Network/NetworkStore';
import * as NumberUtils from '@libs/NumberUtils';
import * as PersonalDetailsUtils from '@libs/PersonalDetailsUtils';
import * as PhoneNumber from '@libs/PhoneNumber';
import * as PolicyUtils from '@libs/PolicyUtils';
import {goBackWhenEnableFeature, navigateToExpensifyCardPage} from '@libs/PolicyUtils';
import * as ReportUtils from '@libs/ReportUtils';
import type {PolicySelector} from '@pages/home/sidebar/FloatingActionButtonAndPopover';
import * as PaymentMethods from '@userActions/PaymentMethods';
import * as PersistedRequests from '@userActions/PersistedRequests';
import {resolveEnableFeatureConflicts} from '@userActions/RequestConflictUtils';
import type {OnboardingPurpose} from '@src/CONST';
import CONST from '@src/CONST';
import ONYXKEYS from '@src/ONYXKEYS';
import type {
    IntroSelected,
    InvitedEmailsToAccountIDs,
    PersonalDetailsList,
    Policy,
    PolicyCategory,
    ReimbursementAccount,
    Report,
    ReportAction,
    ReportActions,
    Request,
    TaxRatesWithDefault,
    Transaction,
} from '@src/types/onyx';
import type {Errors} from '@src/types/onyx/OnyxCommon';
import type {Attributes, CompanyAddress, CustomUnit, NetSuiteCustomList, NetSuiteCustomSegment, Rate, TaxRate} from '@src/types/onyx/Policy';
import type {OnyxData} from '@src/types/onyx/Request';
import {isEmptyObject} from '@src/types/utils/EmptyObject';
import {buildOptimisticMccGroup, buildOptimisticPolicyCategories} from './Category';

type ReportCreationData = Record<
    string,
    {
        reportID: string;
        reportActionID?: string;
    }
>;

type WorkspaceMembersChats = {
    onyxSuccessData: OnyxUpdate[];
    onyxOptimisticData: OnyxUpdate[];
    onyxFailureData: OnyxUpdate[];
    reportCreationData: ReportCreationData;
};

type OptimisticCustomUnits = {
    customUnits: Record<string, CustomUnit>;
    customUnitID: string;
    customUnitRateID: string;
    outputCurrency: string;
};

type NewCustomUnit = {
    customUnitID: string;
    name: string;
    attributes: Attributes;
    rates: Rate;
};

type WorkspaceFromIOUCreationData = {
    policyID: string;
    workspaceChatReportID: string;
    reportPreviewReportActionID?: string;
    adminsChatReportID: string;
};

const allPolicies: OnyxCollection<Policy> = {};
Onyx.connect({
    key: ONYXKEYS.COLLECTION.POLICY,
    callback: (val, key) => {
        if (!key) {
            return;
        }
        if (val === null || val === undefined) {
            // If we are deleting a policy, we have to check every report linked to that policy
            // and unset the draft indicator (pencil icon) alongside removing any draft comments. Clearing these values will keep the newly archived chats from being displayed in the LHN.
            // More info: https://github.com/Expensify/App/issues/14260
            const policyID = key.replace(ONYXKEYS.COLLECTION.POLICY, '');
            const policyReports = ReportUtils.getAllPolicyReports(policyID);
            const cleanUpMergeQueries: Record<`${typeof ONYXKEYS.COLLECTION.REPORT}${string}`, NullishDeep<Report>> = {};
            const cleanUpSetQueries: Record<`${typeof ONYXKEYS.COLLECTION.REPORT_DRAFT_COMMENT}${string}` | `${typeof ONYXKEYS.COLLECTION.REPORT_ACTIONS_DRAFTS}${string}`, null> = {};
            policyReports.forEach((policyReport) => {
                if (!policyReport) {
                    return;
                }
                const {reportID} = policyReport;
                cleanUpSetQueries[`${ONYXKEYS.COLLECTION.REPORT_DRAFT_COMMENT}${reportID}`] = null;
                cleanUpSetQueries[`${ONYXKEYS.COLLECTION.REPORT_ACTIONS_DRAFTS}${reportID}`] = null;
            });
            Onyx.mergeCollection(ONYXKEYS.COLLECTION.REPORT, cleanUpMergeQueries);
            Onyx.multiSet(cleanUpSetQueries);
            delete allPolicies[key];
            return;
        }

        allPolicies[key] = val;
    },
});

let lastAccessedWorkspacePolicyID: OnyxEntry<string>;
Onyx.connect({
    key: ONYXKEYS.LAST_ACCESSED_WORKSPACE_POLICY_ID,
    callback: (value) => (lastAccessedWorkspacePolicyID = value),
});

let allReports: OnyxCollection<Report>;
Onyx.connect({
    key: ONYXKEYS.COLLECTION.REPORT,
    waitForCollectionCallback: true,
    callback: (value) => {
        allReports = value;
    },
});

let allReportActions: OnyxCollection<ReportActions>;
Onyx.connect({
    key: ONYXKEYS.COLLECTION.REPORT_ACTIONS,
    waitForCollectionCallback: true,
    callback: (actions) => {
        allReportActions = actions;
    },
});

let sessionEmail = '';
let sessionAccountID = 0;
Onyx.connect({
    key: ONYXKEYS.SESSION,
    callback: (val) => {
        sessionEmail = val?.email ?? '';
        sessionAccountID = val?.accountID ?? CONST.DEFAULT_NUMBER_ID;
    },
});

let allPersonalDetails: OnyxEntry<PersonalDetailsList>;
Onyx.connect({
    key: ONYXKEYS.PERSONAL_DETAILS_LIST,
    callback: (val) => (allPersonalDetails = val),
});

let reimbursementAccount: OnyxEntry<ReimbursementAccount>;
Onyx.connect({
    key: ONYXKEYS.REIMBURSEMENT_ACCOUNT,
    callback: (val) => (reimbursementAccount = val),
});

let allRecentlyUsedCurrencies: string[];
Onyx.connect({
    key: ONYXKEYS.RECENTLY_USED_CURRENCIES,
    callback: (val) => (allRecentlyUsedCurrencies = val ?? []),
});

let activePolicyID: OnyxEntry<string>;
Onyx.connect({
    key: ONYXKEYS.NVP_ACTIVE_POLICY_ID,
    callback: (value) => (activePolicyID = value),
});

/**
 * Stores in Onyx the policy ID of the last workspace that was accessed by the user
 */
function updateLastAccessedWorkspace(policyID: OnyxEntry<string>) {
    Onyx.set(ONYXKEYS.LAST_ACCESSED_WORKSPACE_POLICY_ID, policyID ?? null);
}

/**
 * Checks if the currency is supported for direct reimbursement
 * USD currency is the only one supported in NewDot for now
 */
function isCurrencySupportedForDirectReimbursement(currency: string) {
    return currency === CONST.CURRENCY.USD;
}

/**
 * Returns the policy of the report
 */
function getPolicy(policyID: string | undefined): OnyxEntry<Policy> {
    if (!allPolicies || !policyID) {
        return undefined;
    }
    return allPolicies[`${ONYXKEYS.COLLECTION.POLICY}${policyID}`];
}

/** Check if the policy has invoicing company details */
function hasInvoicingDetails(policy: OnyxEntry<Policy>): boolean {
    return !!policy?.invoice?.companyName && !!policy?.invoice?.companyWebsite;
}

/**
 * Returns a primary invoice workspace for the user
 */
function getInvoicePrimaryWorkspace(currentUserLogin: string | undefined): Policy | undefined {
    if (PolicyUtils.canSendInvoiceFromWorkspace(activePolicyID)) {
        return allPolicies?.[`${ONYXKEYS.COLLECTION.POLICY}${activePolicyID}`];
    }
    const activeAdminWorkspaces = PolicyUtils.getActiveAdminWorkspaces(allPolicies, currentUserLogin);
    return activeAdminWorkspaces.find((policy) => PolicyUtils.canSendInvoiceFromWorkspace(policy.id));
}

/**
 * Check if the user has any active free policies (aka workspaces)
 */
function hasActiveChatEnabledPolicies(policies: Array<OnyxEntry<PolicySelector>> | OnyxCollection<PolicySelector>, includeOnlyAdminPolicies = false): boolean {
    const chatEnabledPolicies = Object.values(policies ?? {}).filter(
        (policy) => policy?.isPolicyExpenseChatEnabled && (!includeOnlyAdminPolicies || policy.role === CONST.POLICY.ROLE.ADMIN),
    );

    if (chatEnabledPolicies.length === 0) {
        return false;
    }

    if (chatEnabledPolicies.some((policy) => !policy?.pendingAction)) {
        return true;
    }

    if (chatEnabledPolicies.some((policy) => policy?.pendingAction === CONST.RED_BRICK_ROAD_PENDING_ACTION.ADD)) {
        return true;
    }

    if (chatEnabledPolicies.some((policy) => policy?.pendingAction === CONST.RED_BRICK_ROAD_PENDING_ACTION.DELETE)) {
        return false;
    }

    // If there are no add or delete pending actions the only option left is an update
    // pendingAction, in which case we should return true.
    return true;
}

/**
 * Delete the workspace
 */
function deleteWorkspace(policyID: string, policyName: string) {
    if (!allPolicies) {
        return;
    }

    const filteredPolicies = Object.values(allPolicies).filter((policy): policy is Policy => policy?.id !== policyID);
    const optimisticData: OnyxUpdate[] = [
        {
            onyxMethod: Onyx.METHOD.MERGE,
            key: `${ONYXKEYS.COLLECTION.POLICY}${policyID}`,
            value: {
                avatarURL: '',
                pendingAction: CONST.RED_BRICK_ROAD_PENDING_ACTION.DELETE,
                errors: null,
            },
        },
        ...(!hasActiveChatEnabledPolicies(filteredPolicies, true)
            ? [
                  {
                      onyxMethod: Onyx.METHOD.MERGE,
                      key: ONYXKEYS.REIMBURSEMENT_ACCOUNT,
                      value: {
                          errors: null,
                      },
                  },
              ]
            : []),
    ];

    const reportsToArchive = Object.values(allReports ?? {}).filter(
        (report) => ReportUtils.isPolicyRelatedReport(report, policyID) && (ReportUtils.isChatRoom(report) || ReportUtils.isPolicyExpenseChat(report) || ReportUtils.isTaskReport(report)),
    );
    const finallyData: OnyxUpdate[] = [];
    const currentTime = DateUtils.getDBTime();
    reportsToArchive.forEach((report) => {
        const {reportID, ownerAccountID} = report ?? {};
        const isInvoiceReceiverReport = report?.invoiceReceiver && 'policyID' in report.invoiceReceiver && report.invoiceReceiver.policyID === policyID;
        optimisticData.push({
            onyxMethod: Onyx.METHOD.MERGE,
            key: `${ONYXKEYS.COLLECTION.REPORT}${reportID}`,
            value: {
                ...(!isInvoiceReceiverReport && {
                    oldPolicyName: allPolicies?.[`${ONYXKEYS.COLLECTION.POLICY}${policyID}`]?.name,
                    policyName: '',
                }),
                isPinned: false,
            },
        });

        optimisticData.push({
            onyxMethod: Onyx.METHOD.MERGE,
            key: `${ONYXKEYS.COLLECTION.REPORT_NAME_VALUE_PAIRS}${reportID}`,
            value: {
                private_isArchived: currentTime,
            },
        });

        optimisticData.push({
            onyxMethod: Onyx.METHOD.SET,
            key: `${ONYXKEYS.COLLECTION.REPORT_ACTIONS_DRAFTS}${reportID}`,
            value: null,
        });

        // Add closed actions to all chat reports linked to this policy
        // Announce & admin chats have FAKE owners, but workspace chats w/ users do have owners.
        let emailClosingReport: string = CONST.POLICY.OWNER_EMAIL_FAKE;
        if (!!ownerAccountID && ownerAccountID !== CONST.POLICY.OWNER_ACCOUNT_ID_FAKE) {
            emailClosingReport = allPersonalDetails?.[ownerAccountID]?.login ?? '';
        }
        const optimisticClosedReportAction = ReportUtils.buildOptimisticClosedReportAction(emailClosingReport, policyName, CONST.REPORT.ARCHIVE_REASON.POLICY_DELETED);
        optimisticData.push({
            onyxMethod: Onyx.METHOD.MERGE,
            key: `${ONYXKEYS.COLLECTION.REPORT_ACTIONS}${reportID}`,
            value: {
                [optimisticClosedReportAction.reportActionID]: optimisticClosedReportAction as ReportAction,
            },
        });

        // We are temporarily adding this workaround because 'DeleteWorkspace' doesn't
        // support receiving the optimistic reportActions' ids for the moment.
        finallyData.push({
            onyxMethod: Onyx.METHOD.MERGE,
            key: `${ONYXKEYS.COLLECTION.REPORT_ACTIONS}${reportID}`,
            value: {
                [optimisticClosedReportAction.reportActionID]: null,
            },
        });
    });

    const policy = getPolicy(policyID);
    // Restore the old report stateNum and statusNum
    const failureData: OnyxUpdate[] = [
        {
            onyxMethod: Onyx.METHOD.MERGE,
            key: ONYXKEYS.REIMBURSEMENT_ACCOUNT,
            value: {
                errors: reimbursementAccount?.errors ?? null,
            },
        },
        {
            onyxMethod: Onyx.METHOD.MERGE,
            key: `${ONYXKEYS.COLLECTION.POLICY}${policyID}`,
            value: {
                avatarURL: policy?.avatarURL,
                pendingAction: null,
            },
        },
    ];

    reportsToArchive.forEach((report) => {
        const {reportID, oldPolicyName} = report ?? {};
        failureData.push({
            onyxMethod: Onyx.METHOD.MERGE,
            key: `${ONYXKEYS.COLLECTION.REPORT}${reportID}`,
            value: {
                oldPolicyName,
                policyName: report?.policyName,
                isPinned: report?.isPinned,
            },
        });
        failureData.push({
            onyxMethod: Onyx.METHOD.MERGE,
            key: `${ONYXKEYS.COLLECTION.REPORT_NAME_VALUE_PAIRS}${reportID}`,
            value: {
                private_isArchived: null,
            },
        });
    });

    const params: DeleteWorkspaceParams = {policyID};

    API.write(WRITE_COMMANDS.DELETE_WORKSPACE, params, {optimisticData, finallyData, failureData});

    // Reset the lastAccessedWorkspacePolicyID
    if (policyID === lastAccessedWorkspacePolicyID) {
        updateLastAccessedWorkspace(undefined);
    }
}

function setWorkspaceAutoReportingFrequency(policyID: string, frequency: ValueOf<typeof CONST.POLICY.AUTO_REPORTING_FREQUENCIES>) {
    const policy = getPolicy(policyID);

    const wasPolicyOnManualReporting = PolicyUtils.getCorrectedAutoReportingFrequency(policy) === CONST.POLICY.AUTO_REPORTING_FREQUENCIES.MANUAL;

    const optimisticData: OnyxUpdate[] = [
        {
            onyxMethod: Onyx.METHOD.MERGE,
            key: `${ONYXKEYS.COLLECTION.POLICY}${policyID}`,
            value: {
                // Recall that the "daily" and "manual" frequencies don't actually exist in Onyx or the DB (see PolicyUtils.getCorrectedAutoReportingFrequency)
                autoReportingFrequency: frequency === CONST.POLICY.AUTO_REPORTING_FREQUENCIES.MANUAL ? CONST.POLICY.AUTO_REPORTING_FREQUENCIES.IMMEDIATE : frequency,
                pendingFields: {autoReportingFrequency: CONST.RED_BRICK_ROAD_PENDING_ACTION.UPDATE},

                // To set the frequency to "manual", we really must set it to "immediate" with harvesting disabled
                ...(frequency === CONST.POLICY.AUTO_REPORTING_FREQUENCIES.MANUAL && {
                    harvesting: {
                        enabled: false,
                    },
                }),

                // If the policy was on manual reporting before, and now will be auto-reported,
                // then we must re-enable harvesting
                ...(wasPolicyOnManualReporting &&
                    frequency !== CONST.POLICY.AUTO_REPORTING_FREQUENCIES.MANUAL && {
                        harvesting: {
                            enabled: true,
                        },
                    }),
            },
        },
    ];

    const failureData: OnyxUpdate[] = [
        {
            onyxMethod: Onyx.METHOD.MERGE,
            key: `${ONYXKEYS.COLLECTION.POLICY}${policyID}`,
            value: {
                autoReportingFrequency: policy?.autoReportingFrequency ?? null,
                harvesting: policy?.harvesting ?? null,
                pendingFields: {autoReportingFrequency: null},
                errorFields: {autoReportingFrequency: ErrorUtils.getMicroSecondOnyxErrorWithTranslationKey('workflowsDelayedSubmissionPage.autoReportingFrequencyErrorMessage')},
            },
        },
    ];

    const successData: OnyxUpdate[] = [
        {
            onyxMethod: Onyx.METHOD.MERGE,
            key: `${ONYXKEYS.COLLECTION.POLICY}${policyID}`,
            value: {
                pendingFields: {autoReportingFrequency: null},
            },
        },
    ];

    const params: SetWorkspaceAutoReportingFrequencyParams = {policyID, frequency};
    API.write(WRITE_COMMANDS.SET_WORKSPACE_AUTO_REPORTING_FREQUENCY, params, {optimisticData, failureData, successData});
}

function setWorkspaceAutoReportingMonthlyOffset(policyID: string, autoReportingOffset: number | ValueOf<typeof CONST.POLICY.AUTO_REPORTING_OFFSET>) {
    const value = JSON.stringify({autoReportingOffset});
    const policy = getPolicy(policyID);

    const optimisticData: OnyxUpdate[] = [
        {
            onyxMethod: Onyx.METHOD.MERGE,
            key: `${ONYXKEYS.COLLECTION.POLICY}${policyID}`,
            value: {
                autoReportingOffset,
                pendingFields: {autoReportingOffset: CONST.RED_BRICK_ROAD_PENDING_ACTION.UPDATE},
            },
        },
    ];

    const failureData: OnyxUpdate[] = [
        {
            onyxMethod: Onyx.METHOD.MERGE,
            key: `${ONYXKEYS.COLLECTION.POLICY}${policyID}`,
            value: {
                autoReportingOffset: policy?.autoReportingOffset ?? null,
                pendingFields: {autoReportingOffset: null},
                errorFields: {autoReportingOffset: ErrorUtils.getMicroSecondOnyxErrorWithTranslationKey('workflowsDelayedSubmissionPage.monthlyOffsetErrorMessage')},
            },
        },
    ];

    const successData: OnyxUpdate[] = [
        {
            onyxMethod: Onyx.METHOD.MERGE,
            key: `${ONYXKEYS.COLLECTION.POLICY}${policyID}`,
            value: {
                pendingFields: {autoReportingOffset: null},
            },
        },
    ];

    const params: SetWorkspaceAutoReportingMonthlyOffsetParams = {policyID, value};
    API.write(WRITE_COMMANDS.SET_WORKSPACE_AUTO_REPORTING_MONTHLY_OFFSET, params, {optimisticData, failureData, successData});
}

function setWorkspaceApprovalMode(policyID: string, approver: string, approvalMode: ValueOf<typeof CONST.POLICY.APPROVAL_MODE>) {
    const policy = getPolicy(policyID);

    const value = {
        approver,
        approvalMode,
    };

    const optimisticData: OnyxUpdate[] = [
        {
            onyxMethod: Onyx.METHOD.MERGE,
            key: `${ONYXKEYS.COLLECTION.POLICY}${policyID}`,
            value: {
                ...value,
                pendingFields: {approvalMode: CONST.RED_BRICK_ROAD_PENDING_ACTION.UPDATE},
            },
        },
    ];

    const failureData: OnyxUpdate[] = [
        {
            onyxMethod: Onyx.METHOD.MERGE,
            key: `${ONYXKEYS.COLLECTION.POLICY}${policyID}`,
            value: {
                approver: policy?.approver,
                approvalMode: policy?.approvalMode,
                pendingFields: {approvalMode: null},
                errorFields: {approvalMode: ErrorUtils.getMicroSecondOnyxErrorWithTranslationKey('workflowsApproverPage.genericErrorMessage')},
            },
        },
    ];

    const successData: OnyxUpdate[] = [
        {
            onyxMethod: Onyx.METHOD.MERGE,
            key: `${ONYXKEYS.COLLECTION.POLICY}${policyID}`,
            value: {
                pendingFields: {approvalMode: null},
            },
        },
    ];

    const params: SetWorkspaceApprovalModeParams = {
        policyID,
        value: JSON.stringify({
            ...value,
            // This property should now be set to false for all Collect policies
            isAutoApprovalEnabled: false,
        }),
    };
    API.write(WRITE_COMMANDS.SET_WORKSPACE_APPROVAL_MODE, params, {optimisticData, failureData, successData});
}

function setWorkspacePayer(policyID: string, reimburserEmail: string) {
    const policy = getPolicy(policyID);

    const optimisticData: OnyxUpdate[] = [
        {
            onyxMethod: Onyx.METHOD.MERGE,
            key: `${ONYXKEYS.COLLECTION.POLICY}${policyID}`,
            value: {
                achAccount: {reimburser: reimburserEmail},
                errorFields: {reimburser: null},
                pendingFields: {reimburser: CONST.RED_BRICK_ROAD_PENDING_ACTION.UPDATE},
            },
        },
    ];

    const successData: OnyxUpdate[] = [
        {
            onyxMethod: Onyx.METHOD.MERGE,
            key: `${ONYXKEYS.COLLECTION.POLICY}${policyID}`,
            value: {
                errorFields: {reimburser: null},
                pendingFields: {reimburser: null},
            },
        },
    ];

    const failureData: OnyxUpdate[] = [
        {
            onyxMethod: Onyx.METHOD.MERGE,
            key: `${ONYXKEYS.COLLECTION.POLICY}${policyID}`,
            value: {
                achAccount: {reimburser: policy?.achAccount?.reimburser ?? null},
                errorFields: {reimburser: ErrorUtils.getMicroSecondOnyxErrorWithTranslationKey('workflowsPayerPage.genericErrorMessage')},
                pendingFields: {reimburser: null},
            },
        },
    ];

    const params: SetWorkspacePayerParams = {policyID, reimburserEmail};

    API.write(WRITE_COMMANDS.SET_WORKSPACE_PAYER, params, {optimisticData, failureData, successData});
}

function clearPolicyErrorField(policyID: string | undefined, fieldName: string) {
    if (!policyID) {
        return;
    }
    Onyx.merge(`${ONYXKEYS.COLLECTION.POLICY}${policyID}`, {errorFields: {[fieldName]: null}});
}

function clearQBOErrorField(policyID: string | undefined, fieldName: string) {
    if (!policyID) {
        return;
    }
    Onyx.merge(`${ONYXKEYS.COLLECTION.POLICY}${policyID}`, {connections: {quickbooksOnline: {config: {errorFields: {[fieldName]: null}}}}});
}

function clearQBDErrorField(policyID: string, fieldName: string) {
    Onyx.merge(`${ONYXKEYS.COLLECTION.POLICY}${policyID}`, {connections: {quickbooksDesktop: {config: {errorFields: {[fieldName]: null}}}}});
}

function clearXeroErrorField(policyID: string | undefined, fieldName: string) {
    if (!policyID) {
        return;
    }
    Onyx.merge(`${ONYXKEYS.COLLECTION.POLICY}${policyID}`, {connections: {xero: {config: {errorFields: {[fieldName]: null}}}}});
}

function clearNetSuiteErrorField(policyID: string | undefined, fieldName: string) {
    if (!policyID) {
        return;
    }
    Onyx.merge(`${ONYXKEYS.COLLECTION.POLICY}${policyID}`, {connections: {netsuite: {options: {config: {errorFields: {[fieldName]: null}}}}}});
}

function clearNetSuitePendingField(policyID: string, fieldName: string) {
    Onyx.merge(`${ONYXKEYS.COLLECTION.POLICY}${policyID}`, {connections: {netsuite: {options: {config: {pendingFields: {[fieldName]: null}}}}}});
}

function removeNetSuiteCustomFieldByIndex(allRecords: NetSuiteCustomSegment[] | NetSuiteCustomList[], policyID: string, importCustomField: string, valueIndex: number) {
    // We allow multiple custom list records with the same internalID. Hence it is safe to remove by index.
    const filteredRecords = allRecords.filter((_, index) => index !== Number(valueIndex));
    Onyx.merge(`${ONYXKEYS.COLLECTION.POLICY}${policyID}`, {
        connections: {
            netsuite: {
                options: {
                    config: {
                        syncOptions: {
                            [importCustomField]: filteredRecords,
                        },
                    },
                },
            },
        },
    });
}

function clearSageIntacctErrorField(policyID: string | undefined, fieldName: string) {
    if (!policyID) {
        return;
    }
    Onyx.merge(`${ONYXKEYS.COLLECTION.POLICY}${policyID}`, {connections: {intacct: {config: {errorFields: {[fieldName]: null}}}}});
}

function clearNetSuiteAutoSyncErrorField(policyID: string) {
    Onyx.merge(`${ONYXKEYS.COLLECTION.POLICY}${policyID}`, {connections: {netsuite: {config: {errorFields: {autoSync: null}}}}});
}

function clearNSQSErrorField(policyID: string, fieldName: string) {
    Onyx.merge(`${ONYXKEYS.COLLECTION.POLICY}${policyID}`, {connections: {netsuiteQuickStart: {config: {errorFields: {[fieldName]: null}}}}});
}

function setWorkspaceReimbursement(policyID: string, reimbursementChoice: ValueOf<typeof CONST.POLICY.REIMBURSEMENT_CHOICES>, reimburserEmail: string) {
    const policy = getPolicy(policyID);

    const optimisticData: OnyxUpdate[] = [
        {
            onyxMethod: Onyx.METHOD.MERGE,
            key: `${ONYXKEYS.COLLECTION.POLICY}${policyID}`,
            value: {
                reimbursementChoice,
                isLoadingWorkspaceReimbursement: true,
                achAccount: {reimburser: reimburserEmail},
                errorFields: {reimbursementChoice: null},
                pendingFields: {reimbursementChoice: CONST.RED_BRICK_ROAD_PENDING_ACTION.UPDATE},
            },
        },
    ];

    const successData: OnyxUpdate[] = [
        {
            onyxMethod: Onyx.METHOD.MERGE,
            key: `${ONYXKEYS.COLLECTION.POLICY}${policyID}`,
            value: {
                isLoadingWorkspaceReimbursement: false,
                errorFields: {reimbursementChoice: null},
                pendingFields: {reimbursementChoice: null},
            },
        },
    ];

    const failureData: OnyxUpdate[] = [
        {
            onyxMethod: Onyx.METHOD.MERGE,
            key: `${ONYXKEYS.COLLECTION.POLICY}${policyID}`,
            value: {
                isLoadingWorkspaceReimbursement: false,
                reimbursementChoice: policy?.reimbursementChoice ?? null,
                achAccount: {reimburser: policy?.achAccount?.reimburser ?? null},
                errorFields: {reimbursementChoice: ErrorUtils.getMicroSecondOnyxErrorWithTranslationKey('common.genericErrorMessage')},
                pendingFields: {reimbursementChoice: null},
            },
        },
    ];

    const params: SetWorkspaceReimbursementParams = {policyID, reimbursementChoice};

    API.write(WRITE_COMMANDS.SET_WORKSPACE_REIMBURSEMENT, params, {optimisticData, failureData, successData});
}

function clearWorkspaceReimbursementErrors(policyID: string) {
    Onyx.merge(`${ONYXKEYS.COLLECTION.POLICY}${policyID}`, {errorFields: {reimbursementChoice: null}});
}

function leaveWorkspace(policyID?: string) {
    if (!policyID) {
        return;
    }
    const policy = allPolicies?.[`${ONYXKEYS.COLLECTION.POLICY}${policyID}`];
    const workspaceChats = ReportUtils.getAllWorkspaceReports(policyID);

    const optimisticData: OnyxUpdate[] = [
        {
            onyxMethod: Onyx.METHOD.MERGE,
            key: `${ONYXKEYS.COLLECTION.POLICY}${policyID}`,
            value: {
                pendingAction: CONST.RED_BRICK_ROAD_PENDING_ACTION.DELETE,
                employeeList: {
                    [sessionEmail]: {
                        pendingAction: CONST.RED_BRICK_ROAD_PENDING_ACTION.DELETE,
                    },
                },
            },
        },
    ];

    const successData: OnyxUpdate[] = [
        {
            onyxMethod: Onyx.METHOD.MERGE,
            key: `${ONYXKEYS.COLLECTION.POLICY}${policyID}`,
            value: null,
        },
    ];
    const failureData: OnyxUpdate[] = [
        {
            onyxMethod: Onyx.METHOD.MERGE,
            key: `${ONYXKEYS.COLLECTION.POLICY}${policyID}`,
            value: {
                pendingAction: policy?.pendingAction,
                employeeList: {
                    [sessionEmail]: {
                        errors: ErrorUtils.getMicroSecondOnyxErrorWithTranslationKey('workspace.people.error.genericRemove'),
                    },
                },
            },
        },
    ];

    const pendingChatMembers = ReportUtils.getPendingChatMembers([sessionAccountID], [], CONST.RED_BRICK_ROAD_PENDING_ACTION.DELETE);

    workspaceChats.forEach((report) => {
        const parentReport = ReportUtils.getRootParentReport({report});
        const reportToCheckOwner = isEmptyObject(parentReport) ? report : parentReport;

        if (ReportUtils.isPolicyExpenseChat(report) && !ReportUtils.isReportOwner(reportToCheckOwner)) {
            return;
        }

        optimisticData.push(
            {
                onyxMethod: Onyx.METHOD.MERGE,
                key: `${ONYXKEYS.COLLECTION.REPORT}${report?.reportID}`,
                value: {
                    statusNum: CONST.REPORT.STATUS_NUM.CLOSED,
                    stateNum: CONST.REPORT.STATE_NUM.APPROVED,
                    oldPolicyName: policy?.name ?? '',
                },
            },
            {
                onyxMethod: Onyx.METHOD.MERGE,
                key: `${ONYXKEYS.COLLECTION.REPORT_METADATA}${report?.reportID}`,
                value: {
                    pendingChatMembers,
                },
            },
        );
        successData.push({
            onyxMethod: Onyx.METHOD.MERGE,
            key: `${ONYXKEYS.COLLECTION.REPORT_METADATA}${report?.reportID}`,
            value: {
                pendingChatMembers: null,
            },
        });
        failureData.push({
            onyxMethod: Onyx.METHOD.MERGE,
            key: `${ONYXKEYS.COLLECTION.REPORT_METADATA}${report?.reportID}`,
            value: {
                pendingChatMembers: null,
            },
        });
    });

    const params: LeavePolicyParams = {
        policyID,
        email: sessionEmail,
    };
    API.write(WRITE_COMMANDS.LEAVE_POLICY, params, {optimisticData, successData, failureData});
}

function updateDefaultPolicy(newPolicyID?: string, oldPolicyID?: string) {
    if (!newPolicyID) {
        return;
    }
    const optimisticData: OnyxUpdate[] = [
        {
            onyxMethod: Onyx.METHOD.MERGE,
            key: ONYXKEYS.NVP_ACTIVE_POLICY_ID,
            value: newPolicyID,
        },
    ];

    const failureData: OnyxUpdate[] = [
        {
            onyxMethod: Onyx.METHOD.MERGE,
            key: ONYXKEYS.NVP_ACTIVE_POLICY_ID,
            value: oldPolicyID,
        },
    ];

    const parameters: SetNameValuePairParams = {
        name: ONYXKEYS.NVP_ACTIVE_POLICY_ID,
        value: newPolicyID,
    };

    API.write(WRITE_COMMANDS.SET_NAME_VALUE_PAIR, parameters, {
        optimisticData,
        failureData,
    });
}

function addBillingCardAndRequestPolicyOwnerChange(
    policyID: string | undefined,
    cardData: {
        cardNumber: string;
        cardYear: string;
        cardMonth: string;
        cardCVV: string;
        addressName: string;
        addressZip: string;
        currency: string;
    },
) {
    if (!policyID) {
        return;
    }

    const {cardNumber, cardYear, cardMonth, cardCVV, addressName, addressZip, currency} = cardData;

    const optimisticData: OnyxUpdate[] = [
        {
            onyxMethod: Onyx.METHOD.MERGE,
            key: `${ONYXKEYS.COLLECTION.POLICY}${policyID}`,
            value: {
                errorFields: null,
                isLoading: true,
                isChangeOwnerSuccessful: false,
                isChangeOwnerFailed: false,
            },
        },
    ];

    const successData: OnyxUpdate[] = [
        {
            onyxMethod: Onyx.METHOD.MERGE,
            key: `${ONYXKEYS.COLLECTION.POLICY}${policyID}`,
            value: {
                isLoading: false,
                isChangeOwnerSuccessful: true,
                isChangeOwnerFailed: false,
                owner: sessionEmail,
                ownerAccountID: sessionAccountID,
            },
        },
    ];

    const failureData: OnyxUpdate[] = [
        {
            onyxMethod: Onyx.METHOD.MERGE,
            key: `${ONYXKEYS.COLLECTION.POLICY}${policyID}`,
            value: {
                isLoading: false,
                isChangeOwnerSuccessful: false,
                isChangeOwnerFailed: true,
            },
        },
    ];

    if (currency === CONST.PAYMENT_CARD_CURRENCY.GBP) {
        const params: AddPaymentCardParams = {
            cardNumber,
            cardYear,
            cardMonth,
            cardCVV,
            addressName,
            addressZip,
            currency,
            isP2PDebitCard: false,
        };
        PaymentMethods.addPaymentCardGBP(params);
    } else {
        const params: AddBillingCardAndRequestWorkspaceOwnerChangeParams = {
            policyID,
            cardNumber,
            cardYear,
            cardMonth,
            cardCVV,
            addressName,
            addressZip,
            currency,
        };
        // eslint-disable-next-line rulesdir/no-multiple-api-calls
        API.write(WRITE_COMMANDS.ADD_BILLING_CARD_AND_REQUEST_WORKSPACE_OWNER_CHANGE, params, {optimisticData, successData, failureData});
    }
}

/**
 * Properly updates the nvp_privateStripeCustomerID onyx data for 3DS payment
 *
 */
function verifySetupIntentAndRequestPolicyOwnerChange(policyID: string) {
    const optimisticData: OnyxUpdate[] = [
        {
            onyxMethod: Onyx.METHOD.MERGE,
            key: `${ONYXKEYS.COLLECTION.POLICY}${policyID}`,
            value: {
                errorFields: null,
                isLoading: true,
                isChangeOwnerSuccessful: false,
                isChangeOwnerFailed: false,
            },
        },
    ];

    const successData: OnyxUpdate[] = [
        {
            onyxMethod: Onyx.METHOD.MERGE,
            key: `${ONYXKEYS.COLLECTION.POLICY}${policyID}`,
            value: {
                isLoading: false,
                isChangeOwnerSuccessful: true,
                isChangeOwnerFailed: false,
                owner: sessionEmail,
                ownerAccountID: sessionAccountID,
            },
        },
    ];

    const failureData: OnyxUpdate[] = [
        {
            onyxMethod: Onyx.METHOD.MERGE,
            key: `${ONYXKEYS.COLLECTION.POLICY}${policyID}`,
            value: {
                isLoading: false,
                isChangeOwnerSuccessful: false,
                isChangeOwnerFailed: true,
            },
        },
    ];
    API.write(WRITE_COMMANDS.VERIFY_SETUP_INTENT_AND_REQUEST_POLICY_OWNER_CHANGE, {accountID: sessionAccountID, policyID}, {optimisticData, successData, failureData});
}

/**
 * Optimistically create a chat for each member of the workspace, creates both optimistic and success data for onyx.
 *
 * @returns - object with onyxSuccessData, onyxOptimisticData, and optimisticReportIDs (map login to reportID)
 */
function createPolicyExpenseChats(policyID: string, invitedEmailsToAccountIDs: InvitedEmailsToAccountIDs, hasOutstandingChildRequest = false): WorkspaceMembersChats {
    const workspaceMembersChats: WorkspaceMembersChats = {
        onyxSuccessData: [],
        onyxOptimisticData: [],
        onyxFailureData: [],
        reportCreationData: {},
    };

    Object.keys(invitedEmailsToAccountIDs).forEach((email) => {
        const accountID = invitedEmailsToAccountIDs[email];
        const cleanAccountID = Number(accountID);
        const login = PhoneNumber.addSMSDomainIfPhoneNumber(email);

        const oldChat = ReportUtils.getPolicyExpenseChat(cleanAccountID, policyID);

        // If the chat already exists, we don't want to create a new one - just make sure it's not archived
        if (oldChat) {
            workspaceMembersChats.reportCreationData[login] = {
                reportID: oldChat.reportID,
            };
            workspaceMembersChats.onyxOptimisticData.push({
                onyxMethod: Onyx.METHOD.MERGE,
                key: `${ONYXKEYS.COLLECTION.REPORT}${oldChat.reportID}`,
                value: {
                    stateNum: CONST.REPORT.STATE_NUM.OPEN,
                    statusNum: CONST.REPORT.STATUS_NUM.OPEN,
                },
            });
            workspaceMembersChats.onyxOptimisticData.push({
                onyxMethod: Onyx.METHOD.MERGE,
                key: `${ONYXKEYS.COLLECTION.REPORT_NAME_VALUE_PAIRS}${oldChat.reportID}`,
                value: {
                    private_isArchived: false,
                },
            });
            return;
        }
        const optimisticReport = ReportUtils.buildOptimisticChatReport([sessionAccountID, cleanAccountID], undefined, CONST.REPORT.CHAT_TYPE.POLICY_EXPENSE_CHAT, policyID, cleanAccountID);
        const optimisticCreatedAction = ReportUtils.buildOptimisticCreatedReportAction(login);

        workspaceMembersChats.reportCreationData[login] = {
            reportID: optimisticReport.reportID,
            reportActionID: optimisticCreatedAction.reportActionID,
        };

        workspaceMembersChats.onyxOptimisticData.push(
            {
                onyxMethod: Onyx.METHOD.SET,
                key: `${ONYXKEYS.COLLECTION.REPORT}${optimisticReport.reportID}`,
                value: {
                    ...optimisticReport,
                    pendingFields: {
                        createChat: CONST.RED_BRICK_ROAD_PENDING_ACTION.ADD,
                    },
                    hasOutstandingChildRequest,
                },
            },
            {
                onyxMethod: Onyx.METHOD.MERGE,
                key: `${ONYXKEYS.COLLECTION.REPORT_METADATA}${optimisticReport.reportID}`,
                value: {
                    isOptimisticReport: true,
                    pendingChatMembers: [
                        {
                            accountID: accountID.toString(),
                            pendingAction: CONST.RED_BRICK_ROAD_PENDING_ACTION.ADD,
                        },
                    ],
                },
            },
        );
        workspaceMembersChats.onyxOptimisticData.push({
            onyxMethod: Onyx.METHOD.SET,
            key: `${ONYXKEYS.COLLECTION.REPORT_ACTIONS}${optimisticReport.reportID}`,
            value: {[optimisticCreatedAction.reportActionID]: optimisticCreatedAction},
        });

        workspaceMembersChats.onyxSuccessData.push(
            {
                onyxMethod: Onyx.METHOD.MERGE,
                key: `${ONYXKEYS.COLLECTION.REPORT}${optimisticReport.reportID}`,
                value: {
                    pendingFields: {
                        createChat: null,
                    },
                    errorFields: {
                        createChat: null,
                    },
                    participants: {
                        [accountID]: allPersonalDetails && allPersonalDetails[accountID] ? {} : null,
                    },
                },
            },
            {
                onyxMethod: Onyx.METHOD.MERGE,
                key: `${ONYXKEYS.COLLECTION.REPORT_METADATA}${optimisticReport.reportID}`,
                value: {
                    isOptimisticReport: false,
                    pendingChatMembers: null,
                },
            },
        );
        workspaceMembersChats.onyxSuccessData.push({
            onyxMethod: Onyx.METHOD.MERGE,
            key: `${ONYXKEYS.COLLECTION.REPORT_ACTIONS}${optimisticReport.reportID}`,
            value: {[optimisticCreatedAction.reportActionID]: {pendingAction: null}},
        });

        workspaceMembersChats.onyxFailureData.push({
            onyxMethod: Onyx.METHOD.MERGE,
            key: `${ONYXKEYS.COLLECTION.REPORT_METADATA}${optimisticReport.reportID}`,
            value: {
                isLoadingInitialReportActions: false,
            },
        });

        workspaceMembersChats.onyxFailureData.push({
            onyxMethod: Onyx.METHOD.MERGE,
            key: `${ONYXKEYS.COLLECTION.REPORT}${optimisticReport.reportID}`,
            value: {
                errorFields: {
                    createChat: ErrorUtils.getMicroSecondOnyxErrorWithTranslationKey('report.genericCreateReportFailureMessage'),
                },
            },
        });
    });
    return workspaceMembersChats;
}

/**
 * Updates a workspace avatar image
 */
function updateWorkspaceAvatar(policyID: string, file: File) {
    const optimisticData: OnyxUpdate[] = [
        {
            onyxMethod: Onyx.METHOD.MERGE,
            key: `${ONYXKEYS.COLLECTION.POLICY}${policyID}`,
            value: {
                avatarURL: file.uri,
                originalFileName: file.name,
                errorFields: {
                    avatarURL: null,
                },
                pendingFields: {
                    avatarURL: CONST.RED_BRICK_ROAD_PENDING_ACTION.UPDATE,
                },
            },
        },
    ];
    const finallyData: OnyxUpdate[] = [
        {
            onyxMethod: Onyx.METHOD.MERGE,
            key: `${ONYXKEYS.COLLECTION.POLICY}${policyID}`,
            value: {
                pendingFields: {
                    avatarURL: null,
                },
            },
        },
    ];
    const failureData: OnyxUpdate[] = [
        {
            onyxMethod: Onyx.METHOD.MERGE,
            key: `${ONYXKEYS.COLLECTION.POLICY}${policyID}`,
            value: {
                avatarURL: allPolicies?.[`${ONYXKEYS.COLLECTION.POLICY}${policyID}`]?.avatarURL,
            },
        },
    ];

    const params: UpdateWorkspaceAvatarParams = {
        policyID,
        file,
    };

    API.write(WRITE_COMMANDS.UPDATE_WORKSPACE_AVATAR, params, {optimisticData, finallyData, failureData});
}

/**
 * Deletes the avatar image for the workspace
 */
function deleteWorkspaceAvatar(policyID: string) {
    const policy = getPolicy(policyID);
    const optimisticData: OnyxUpdate[] = [
        {
            onyxMethod: Onyx.METHOD.MERGE,
            key: `${ONYXKEYS.COLLECTION.POLICY}${policyID}`,
            value: {
                pendingFields: {
                    avatarURL: CONST.RED_BRICK_ROAD_PENDING_ACTION.UPDATE,
                },
                errorFields: {
                    avatarURL: null,
                },
                avatarURL: '',
                originalFileName: null,
            },
        },
    ];
    const finallyData: OnyxUpdate[] = [
        {
            onyxMethod: Onyx.METHOD.MERGE,
            key: `${ONYXKEYS.COLLECTION.POLICY}${policyID}`,
            value: {
                pendingFields: {
                    avatarURL: null,
                },
            },
        },
    ];
    const failureData: OnyxUpdate[] = [
        {
            onyxMethod: Onyx.METHOD.MERGE,
            key: `${ONYXKEYS.COLLECTION.POLICY}${policyID}`,
            value: {
                avatarURL: policy?.avatarURL,
                originalFileName: policy?.originalFileName,
                errorFields: {
                    avatarURL: ErrorUtils.getMicroSecondOnyxErrorWithTranslationKey('avatarWithImagePicker.deleteWorkspaceError'),
                },
            },
        },
    ];

    const params: DeleteWorkspaceAvatarParams = {policyID};

    API.write(WRITE_COMMANDS.DELETE_WORKSPACE_AVATAR, params, {optimisticData, finallyData, failureData});
}

/**
 * Clear error and pending fields for the workspace avatar
 */
function clearAvatarErrors(policyID: string) {
    Onyx.merge(`${ONYXKEYS.COLLECTION.POLICY}${policyID}`, {
        errorFields: {
            avatarURL: null,
        },
        pendingFields: {
            avatarURL: null,
        },
    });
}

/**
 * Optimistically update the general settings. Set the general settings as pending until the response succeeds.
 * If the response fails set a general error message. Clear the error message when updating.
 */
function updateGeneralSettings(policyID: string | undefined, name: string, currencyValue?: string) {
    if (!policyID) {
        return;
    }

    const policy = allPolicies?.[`${ONYXKEYS.COLLECTION.POLICY}${policyID}`];
    if (!policy) {
        return;
    }

    const distanceUnit = PolicyUtils.getDistanceRateCustomUnit(policy);
    const customUnitID = distanceUnit?.customUnitID;
    const currency = currencyValue ?? policy?.outputCurrency ?? CONST.CURRENCY.USD;

    const currencyPendingAction = currency !== policy?.outputCurrency ? CONST.RED_BRICK_ROAD_PENDING_ACTION.UPDATE : undefined;
    const namePendingAction = name !== policy?.name ? CONST.RED_BRICK_ROAD_PENDING_ACTION.UPDATE : undefined;

    const currentRates = distanceUnit?.rates ?? {};
    const optimisticRates: Record<string, Rate> = {};
    const finallyRates: Record<string, Rate> = {};
    const failureRates: Record<string, Rate> = {};

    if (customUnitID) {
        for (const rateID of Object.keys(currentRates)) {
            optimisticRates[rateID] = {
                ...currentRates[rateID],
                pendingFields: {currency: CONST.RED_BRICK_ROAD_PENDING_ACTION.UPDATE},
                currency,
            };
            finallyRates[rateID] = {
                ...currentRates[rateID],
                pendingFields: {currency: null},
                currency,
            };
            failureRates[rateID] = {
                ...currentRates[rateID],
                pendingFields: {currency: null},
                errorFields: {currency: ErrorUtils.getMicroSecondOnyxErrorWithTranslationKey('common.genericErrorMessage')},
            };
        }
    }

    const optimisticData: OnyxUpdate[] = [
        {
            // We use SET because it's faster than merge and avoids a race condition when setting the currency and navigating the user to the Bank account page in confirmCurrencyChangeAndHideModal
            onyxMethod: Onyx.METHOD.SET,
            key: `${ONYXKEYS.COLLECTION.POLICY}${policyID}`,
            value: {
                ...policy,

                pendingFields: {
                    ...policy.pendingFields,
                    ...(namePendingAction !== undefined && {name: namePendingAction}),
                    ...(currencyPendingAction !== undefined && {outputCurrency: currencyPendingAction}),
                },

                // Clear errorFields in case the user didn't dismiss the general settings error
                errorFields: {
                    name: null,
                    outputCurrency: null,
                },
                name,
                outputCurrency: currency,
                ...(customUnitID && {
                    customUnits: {
                        ...policy.customUnits,
                        [customUnitID]: {
                            ...distanceUnit,
                            rates: optimisticRates,
                        },
                    },
                }),
            },
        },
    ];
    const finallyData: OnyxUpdate[] = [
        {
            onyxMethod: Onyx.METHOD.MERGE,
            key: `${ONYXKEYS.COLLECTION.POLICY}${policyID}`,
            value: {
                pendingFields: {
                    name: null,
                    outputCurrency: null,
                },
                ...(customUnitID && {
                    customUnits: {
                        [customUnitID]: {
                            ...distanceUnit,
                            rates: finallyRates,
                        },
                    },
                }),
            },
        },
    ];

    const errorFields: Policy['errorFields'] = {
        name: namePendingAction && ErrorUtils.getMicroSecondOnyxErrorWithTranslationKey('workspace.editor.genericFailureMessage'),
    };

    if (!errorFields.name && currencyPendingAction) {
        errorFields.outputCurrency = ErrorUtils.getMicroSecondOnyxErrorWithTranslationKey('workspace.editor.genericFailureMessage');
    }

    const failureData: OnyxUpdate[] = [
        {
            onyxMethod: Onyx.METHOD.MERGE,
            key: `${ONYXKEYS.COLLECTION.POLICY}${policyID}`,
            value: {
                errorFields,
                ...(customUnitID && {
                    customUnits: {
                        [customUnitID]: {
                            ...distanceUnit,
                            rates: failureRates,
                        },
                    },
                }),
            },
        },
    ];

    const params: UpdateWorkspaceGeneralSettingsParams = {
        policyID,
        workspaceName: name,
        currency,
    };

    const persistedRequests = PersistedRequests.getAll();
    const createWorkspaceRequestChangedIndex = persistedRequests.findIndex(
        (request) => request.data?.policyID === policyID && request.command === WRITE_COMMANDS.CREATE_WORKSPACE && request.data?.policyName !== name,
    );

    const createWorkspaceRequest = persistedRequests.at(createWorkspaceRequestChangedIndex);
    if (createWorkspaceRequest && createWorkspaceRequestChangedIndex !== -1) {
        const workspaceRequest: Request = {
            ...createWorkspaceRequest,
            data: {
                ...createWorkspaceRequest.data,
                policyName: name,
            },
        };
        Onyx.merge(`${ONYXKEYS.COLLECTION.POLICY}${policyID}`, {
            name,
        });

        PersistedRequests.update(createWorkspaceRequestChangedIndex, workspaceRequest);
        return;
    }

    API.write(WRITE_COMMANDS.UPDATE_WORKSPACE_GENERAL_SETTINGS, params, {
        optimisticData,
        finallyData,
        failureData,
    });
}

function updateWorkspaceDescription(policyID: string, description: string, currentDescription: string) {
    if (description === currentDescription) {
        return;
    }
    const parsedDescription = ReportUtils.getParsedComment(description);

    const optimisticData: OnyxUpdate[] = [
        {
            onyxMethod: Onyx.METHOD.MERGE,
            key: `${ONYXKEYS.COLLECTION.POLICY}${policyID}`,
            value: {
                description: parsedDescription,
                pendingFields: {
                    description: CONST.RED_BRICK_ROAD_PENDING_ACTION.UPDATE,
                },
                errorFields: {
                    description: null,
                },
            },
        },
    ];
    const finallyData: OnyxUpdate[] = [
        {
            onyxMethod: Onyx.METHOD.MERGE,
            key: `${ONYXKEYS.COLLECTION.POLICY}${policyID}`,
            value: {
                pendingFields: {
                    description: null,
                },
            },
        },
    ];
    const failureData: OnyxUpdate[] = [
        {
            onyxMethod: Onyx.METHOD.MERGE,
            key: `${ONYXKEYS.COLLECTION.POLICY}${policyID}`,
            value: {
                errorFields: {
                    description: ErrorUtils.getMicroSecondOnyxErrorWithTranslationKey('workspace.editor.genericFailureMessage'),
                },
            },
        },
    ];

    const params: UpdateWorkspaceDescriptionParams = {
        policyID,
        description: parsedDescription,
    };

    API.write(WRITE_COMMANDS.UPDATE_WORKSPACE_DESCRIPTION, params, {
        optimisticData,
        finallyData,
        failureData,
    });
}

function setWorkspaceErrors(policyID: string, errors: Errors) {
    if (!allPolicies?.[policyID]) {
        return;
    }

    Onyx.merge(`${ONYXKEYS.COLLECTION.POLICY}${policyID}`, {errors: null});
    Onyx.merge(`${ONYXKEYS.COLLECTION.POLICY}${policyID}`, {errors});
}

function clearCustomUnitErrors(policyID: string, customUnitID: string, customUnitRateID: string) {
    Onyx.merge(`${ONYXKEYS.COLLECTION.POLICY}${policyID}`, {
        customUnits: {
            [customUnitID]: {
                errors: null,
                pendingAction: null,
                rates: {
                    [customUnitRateID]: {
                        errors: null,
                        pendingAction: null,
                    },
                },
            },
        },
    });
}

function hideWorkspaceAlertMessage(policyID: string) {
    if (!allPolicies?.[policyID]) {
        return;
    }

    Onyx.merge(`${ONYXKEYS.COLLECTION.POLICY}${policyID}`, {alertMessage: ''});
}

function updateAddress(policyID: string, newAddress: CompanyAddress) {
    // TODO: Change API endpoint parameters format to make it possible to follow naming-convention
    const parameters: UpdatePolicyAddressParams = {
        policyID,
        // eslint-disable-next-line @typescript-eslint/naming-convention
        'data[addressStreet]': newAddress.addressStreet,
        // eslint-disable-next-line @typescript-eslint/naming-convention
        'data[city]': newAddress.city,
        // eslint-disable-next-line @typescript-eslint/naming-convention
        'data[country]': newAddress.country,
        // eslint-disable-next-line @typescript-eslint/naming-convention
        'data[state]': newAddress.state,
        // eslint-disable-next-line @typescript-eslint/naming-convention
        'data[zipCode]': newAddress.zipCode,
    };

    const optimisticData: OnyxUpdate[] = [
        {
            onyxMethod: Onyx.METHOD.MERGE,
            key: `${ONYXKEYS.COLLECTION.POLICY}${policyID}`,
            value: {
                address: newAddress,
                pendingFields: {
                    address: CONST.RED_BRICK_ROAD_PENDING_ACTION.UPDATE,
                },
            },
        },
    ];

    const finallyData: OnyxUpdate[] = [
        {
            onyxMethod: Onyx.METHOD.MERGE,
            key: `${ONYXKEYS.COLLECTION.POLICY}${policyID}`,
            value: {
                address: newAddress,
                pendingFields: {
                    address: null,
                },
            },
        },
    ];

    API.write(WRITE_COMMANDS.UPDATE_POLICY_ADDRESS, parameters, {
        optimisticData,
        finallyData,
    });
}

/**
 * Removes an error after trying to delete a workspace
 */
function clearDeleteWorkspaceError(policyID: string) {
    Onyx.merge(`${ONYXKEYS.COLLECTION.POLICY}${policyID}`, {
        pendingAction: null,
        errors: null,
    });
}

/**
 * Removes the workspace after failure to create.
 */
function removeWorkspace(policyID: string) {
    Onyx.set(`${ONYXKEYS.COLLECTION.POLICY}${policyID}`, null);
}

/**
 * Generate a policy name based on an email and policy list.
 * @param [email] the email to base the workspace name on. If not passed, will use the logged-in user's email instead
 */
function generateDefaultWorkspaceName(email = ''): string {
    const emailParts = email ? email.split('@') : sessionEmail.split('@');
    let defaultWorkspaceName = '';
    if (!emailParts || emailParts.length !== 2) {
        return defaultWorkspaceName;
    }
    const username = emailParts.at(0) ?? '';
    const domain = emailParts.at(1) ?? '';
    const userDetails = PersonalDetailsUtils.getPersonalDetailByEmail(sessionEmail);
    const displayName = userDetails?.displayName?.trim();

    if (!PUBLIC_DOMAINS.some((publicDomain) => publicDomain === domain.toLowerCase())) {
        defaultWorkspaceName = `${Str.UCFirst(domain.split('.').at(0) ?? '')}'s Workspace`;
    } else if (displayName) {
        defaultWorkspaceName = `${Str.UCFirst(displayName)}'s Workspace`;
    } else if (PUBLIC_DOMAINS.some((publicDomain) => publicDomain === domain.toLowerCase())) {
        defaultWorkspaceName = `${Str.UCFirst(username)}'s Workspace`;
    } else {
        defaultWorkspaceName = userDetails?.phoneNumber ?? '';
    }

    if (`@${domain.toLowerCase()}` === CONST.SMS.DOMAIN) {
        defaultWorkspaceName = 'My Group Workspace';
    }

    if (isEmptyObject(allPolicies)) {
        return defaultWorkspaceName;
    }

    // find default named workspaces and increment the last number
    const numberRegEx = new RegExp(`${escapeRegExp(defaultWorkspaceName)} ?(\\d*)`, 'i');
    const parsedWorkspaceNumbers = Object.values(allPolicies ?? {})
        .filter((policy) => policy?.name && numberRegEx.test(policy.name))
        .map((policy) => Number(numberRegEx.exec(policy?.name ?? '')?.[1] ?? '1')); // parse the number at the end
    const lastWorkspaceNumber = Math.max(...parsedWorkspaceNumbers);
    return lastWorkspaceNumber !== -Infinity ? `${defaultWorkspaceName} ${lastWorkspaceNumber + 1}` : defaultWorkspaceName;
}

/**
 * Returns a client generated 16 character hexadecimal value for the policyID
 */
function generatePolicyID(): string {
    return NumberUtils.generateHexadecimalValue(16);
}

/**
 * Returns a client generated 13 character hexadecimal value for a custom unit ID
 */
function generateCustomUnitID(): string {
    return NumberUtils.generateHexadecimalValue(13);
}

function buildOptimisticDistanceRateCustomUnits(reportCurrency?: string): OptimisticCustomUnits {
    // eslint-disable-next-line @typescript-eslint/prefer-nullish-coalescing -- Disabling this line for safeness as nullish coalescing works only if the value is undefined or null
    const currency = reportCurrency || (allPersonalDetails?.[sessionAccountID]?.localCurrencyCode ?? CONST.CURRENCY.USD);
    const customUnitID = generateCustomUnitID();
    const customUnitRateID = generateCustomUnitID();

    const customUnits: Record<string, CustomUnit> = {
        [customUnitID]: {
            customUnitID,
            name: CONST.CUSTOM_UNITS.NAME_DISTANCE,
            attributes: {
                unit: CONST.CUSTOM_UNITS.DISTANCE_UNIT_MILES,
            },
            rates: {
                [customUnitRateID]: {
                    customUnitRateID,
                    name: CONST.CUSTOM_UNITS.DEFAULT_RATE,
                    rate: CONST.CUSTOM_UNITS.MILEAGE_IRS_RATE * CONST.POLICY.CUSTOM_UNIT_RATE_BASE_OFFSET,
                    enabled: true,
                    currency,
                },
            },
        },
    };

    return {
        customUnits,
        customUnitID,
        customUnitRateID,
        outputCurrency: currency,
    };
}

/**
 * Optimistically creates a Policy Draft for a new workspace
 *
 * @param [policyOwnerEmail] the email of the account to make the owner of the policy
 * @param [policyName] custom policy name we will use for created workspace
 * @param [policyID] custom policy id we will use for created workspace
 * @param [makeMeAdmin] leave the calling account as an admin on the policy
 * @param [currency] Optional, selected currency for the workspace
 * @param [file], avatar file for workspace
 */
function createDraftInitialWorkspace(policyOwnerEmail = '', policyName = '', policyID = generatePolicyID(), makeMeAdmin = false, currency = '', file?: File) {
    const workspaceName = policyName || generateDefaultWorkspaceName(policyOwnerEmail);
    const {customUnits, outputCurrency} = buildOptimisticDistanceRateCustomUnits(currency);

    const optimisticData: OnyxUpdate[] = [
        {
            onyxMethod: Onyx.METHOD.SET,
            key: `${ONYXKEYS.COLLECTION.POLICY_DRAFTS}${policyID}`,
            value: {
                id: policyID,
                type: CONST.POLICY.TYPE.TEAM,
                name: workspaceName,
                role: CONST.POLICY.ROLE.ADMIN,
                owner: sessionEmail,
                ownerAccountID: sessionAccountID,
                isPolicyExpenseChatEnabled: true,
                areCategoriesEnabled: true,
                outputCurrency,
                pendingAction: CONST.RED_BRICK_ROAD_PENDING_ACTION.ADD,
                customUnits,
                makeMeAdmin,
                autoReporting: true,
                autoReportingFrequency: CONST.POLICY.AUTO_REPORTING_FREQUENCIES.INSTANT,
                avatarURL: file?.uri ?? null,
                originalFileName: file?.name,
                employeeList: {
                    [sessionEmail]: {
                        role: CONST.POLICY.ROLE.ADMIN,
                        errors: {},
                    },
                },
                approvalMode: CONST.POLICY.APPROVAL_MODE.OPTIONAL,
                harvesting: {
                    enabled: true,
                },
                pendingFields: {
                    autoReporting: CONST.RED_BRICK_ROAD_PENDING_ACTION.ADD,
                    approvalMode: CONST.RED_BRICK_ROAD_PENDING_ACTION.ADD,
                    reimbursementChoice: CONST.RED_BRICK_ROAD_PENDING_ACTION.ADD,
                },
            },
        },
    ];

    Onyx.update(optimisticData);
}

let introSelected: OnyxEntry<IntroSelected>;
Onyx.connect({
    key: ONYXKEYS.NVP_INTRO_SELECTED,
    callback: (value) => (introSelected = value),
});

/**
 * Generates onyx data for creating a new workspace
 *
 * @param [policyOwnerEmail] the email of the account to make the owner of the policy
 * @param [makeMeAdmin] leave the calling account as an admin on the policy
 * @param [policyName] custom policy name we will use for created workspace
 * @param [policyID] custom policy id we will use for created workspace
 * @param [expenseReportId] Optional, Purpose of using application selected by user in guided setup flow
 * @param [engagementChoice] Purpose of using application selected by user in guided setup flow
 * @param [currency] Optional, selected currency for the workspace
 * @param [file] Optional, avatar file for workspace
 * @param [shouldAddOnboardingTasks] whether to add onboarding tasks to the workspace
 */
function buildPolicyData(
    policyOwnerEmail = '',
    makeMeAdmin = false,
    policyName = '',
    policyID = generatePolicyID(),
    expenseReportId?: string,
    engagementChoice?: OnboardingPurpose,
    currency = '',
    file?: File,
    shouldAddOnboardingTasks = true,
) {
    const workspaceName = policyName || generateDefaultWorkspaceName(policyOwnerEmail);

    const {customUnits, customUnitID, customUnitRateID, outputCurrency} = buildOptimisticDistanceRateCustomUnits(currency);

    const {
        adminsChatReportID,
        adminsChatData,
        adminsReportActionData,
        adminsCreatedReportActionID,
        expenseChatReportID,
        expenseChatData,
        expenseReportActionData,
        expenseCreatedReportActionID,
        pendingChatMembers,
    } = ReportUtils.buildOptimisticWorkspaceChats(policyID, workspaceName, expenseReportId);

    const optimisticCategoriesData = buildOptimisticPolicyCategories(policyID, Object.values(CONST.POLICY.DEFAULT_CATEGORIES));
    const optimisticMccGroupData = buildOptimisticMccGroup();

    const shouldEnableWorkflowsByDefault =
        !introSelected?.choice || introSelected.choice === CONST.ONBOARDING_CHOICES.MANAGE_TEAM || introSelected.choice === CONST.ONBOARDING_CHOICES.LOOKING_AROUND;
    const shouldSetCreatedWorkspaceAsActivePolicy = !!activePolicyID && allPolicies?.[`${ONYXKEYS.COLLECTION.POLICY}${activePolicyID}`]?.type === CONST.POLICY.TYPE.PERSONAL;

    const optimisticData: OnyxUpdate[] = [
        {
            onyxMethod: Onyx.METHOD.SET,
            key: `${ONYXKEYS.COLLECTION.POLICY}${policyID}`,
            value: {
                id: policyID,
                type: CONST.POLICY.TYPE.TEAM,
                name: workspaceName,
                role: CONST.POLICY.ROLE.ADMIN,
                owner: sessionEmail,
                ownerAccountID: sessionAccountID,
                isPolicyExpenseChatEnabled: true,
                outputCurrency,
                pendingAction: CONST.RED_BRICK_ROAD_PENDING_ACTION.ADD,
                autoReporting: true,
                autoReportingFrequency: CONST.POLICY.AUTO_REPORTING_FREQUENCIES.INSTANT,
                approvalMode: CONST.POLICY.APPROVAL_MODE.OPTIONAL,
                harvesting: {
                    enabled: true,
                },
                customUnits,
                areCategoriesEnabled: true,
                areTagsEnabled: false,
                areDistanceRatesEnabled: false,
                areWorkflowsEnabled: shouldEnableWorkflowsByDefault,
                areReportFieldsEnabled: false,
                areConnectionsEnabled: false,
                employeeList: {
                    [sessionEmail]: {
                        role: CONST.POLICY.ROLE.ADMIN,
                        errors: {},
                    },
                },
                chatReportIDAdmins: makeMeAdmin ? Number(adminsChatReportID) : undefined,
                pendingFields: {
                    autoReporting: CONST.RED_BRICK_ROAD_PENDING_ACTION.ADD,
                    approvalMode: CONST.RED_BRICK_ROAD_PENDING_ACTION.ADD,
                    reimbursementChoice: CONST.RED_BRICK_ROAD_PENDING_ACTION.ADD,
                    name: CONST.RED_BRICK_ROAD_PENDING_ACTION.ADD,
                    outputCurrency: CONST.RED_BRICK_ROAD_PENDING_ACTION.ADD,
                    address: CONST.RED_BRICK_ROAD_PENDING_ACTION.ADD,
                    description: CONST.RED_BRICK_ROAD_PENDING_ACTION.ADD,
                    type: CONST.RED_BRICK_ROAD_PENDING_ACTION.ADD,
                },
                avatarURL: file?.uri,
                originalFileName: file?.name,
                ...optimisticMccGroupData.optimisticData,
            },
        },
        {
            onyxMethod: Onyx.METHOD.SET,
            key: `${ONYXKEYS.COLLECTION.REPORT}${adminsChatReportID}`,
            value: {
                pendingFields: {
                    addWorkspaceRoom: CONST.RED_BRICK_ROAD_PENDING_ACTION.ADD,
                },
                ...adminsChatData,
            },
        },
        {
            onyxMethod: Onyx.METHOD.SET,
            key: `${ONYXKEYS.COLLECTION.REPORT_METADATA}${adminsChatReportID}`,
            value: {
                pendingChatMembers,
            },
        },
        {
            onyxMethod: Onyx.METHOD.SET,
            key: `${ONYXKEYS.COLLECTION.REPORT_ACTIONS}${adminsChatReportID}`,
            value: adminsReportActionData,
        },
        {
            onyxMethod: Onyx.METHOD.SET,
            key: `${ONYXKEYS.COLLECTION.REPORT}${expenseChatReportID}`,
            value: {
                pendingFields: {
                    addWorkspaceRoom: CONST.RED_BRICK_ROAD_PENDING_ACTION.ADD,
                },
                ...expenseChatData,
            },
        },
        {
            onyxMethod: Onyx.METHOD.SET,
            key: `${ONYXKEYS.COLLECTION.REPORT_ACTIONS}${expenseChatReportID}`,
            value: expenseReportActionData,
        },
        {
            onyxMethod: Onyx.METHOD.SET,
            key: `${ONYXKEYS.COLLECTION.POLICY_DRAFTS}${policyID}`,
            value: null,
        },
        {
            onyxMethod: Onyx.METHOD.SET,
            key: `${ONYXKEYS.COLLECTION.REPORT_DRAFT}${expenseChatReportID}`,
            value: null,
        },
        {
            onyxMethod: Onyx.METHOD.SET,
            key: `${ONYXKEYS.COLLECTION.REPORT_DRAFT}${adminsChatReportID}`,
            value: null,
        },
    ];

    if (shouldSetCreatedWorkspaceAsActivePolicy) {
        optimisticData.push({
            onyxMethod: Onyx.METHOD.SET,
            key: ONYXKEYS.NVP_ACTIVE_POLICY_ID,
            value: policyID,
        });
    }

    const successData: OnyxUpdate[] = [
        {
            onyxMethod: Onyx.METHOD.MERGE,
            key: `${ONYXKEYS.COLLECTION.POLICY}${policyID}`,
            value: {
                pendingAction: null,
                pendingFields: {
                    autoReporting: null,
                    approvalMode: null,
                    reimbursementChoice: null,
                    name: null,
                    outputCurrency: null,
                    address: null,
                    description: null,
                    type: null,
                },
                ...optimisticMccGroupData.successData,
            },
        },
        {
            onyxMethod: Onyx.METHOD.MERGE,
            key: `${ONYXKEYS.COLLECTION.REPORT}${adminsChatReportID}`,
            value: {
                pendingFields: {
                    addWorkspaceRoom: null,
                },
                pendingAction: null,
            },
        },
        {
            onyxMethod: Onyx.METHOD.MERGE,
            key: `${ONYXKEYS.COLLECTION.REPORT_METADATA}${adminsChatReportID}`,
            value: {
                isOptimisticReport: false,
                pendingChatMembers: [],
            },
        },
        {
            onyxMethod: Onyx.METHOD.MERGE,
            key: `${ONYXKEYS.COLLECTION.REPORT_ACTIONS}${adminsChatReportID}`,
            value: {
                [adminsCreatedReportActionID]: {
                    pendingAction: null,
                },
            },
        },
        {
            onyxMethod: Onyx.METHOD.MERGE,
            key: `${ONYXKEYS.COLLECTION.REPORT}${expenseChatReportID}`,
            value: {
                pendingFields: {
                    addWorkspaceRoom: null,
                },
                pendingAction: null,
            },
        },
        {
            onyxMethod: Onyx.METHOD.MERGE,
            key: `${ONYXKEYS.COLLECTION.REPORT_METADATA}${expenseChatReportID}`,
            value: {
                isOptimisticReport: false,
            },
        },
        {
            onyxMethod: Onyx.METHOD.MERGE,
            key: `${ONYXKEYS.COLLECTION.REPORT_ACTIONS}${expenseChatReportID}`,
            value: {
                [expenseCreatedReportActionID]: {
                    pendingAction: null,
                },
            },
        },
    ];

    const failureData: OnyxUpdate[] = [
        {
            onyxMethod: Onyx.METHOD.MERGE,
            key: `${ONYXKEYS.COLLECTION.POLICY}${policyID}`,
            value: {employeeList: null, ...optimisticMccGroupData.failureData},
        },
        {
            onyxMethod: Onyx.METHOD.SET,
            key: `${ONYXKEYS.COLLECTION.REPORT}${adminsChatReportID}`,
            value: null,
        },
        {
            onyxMethod: Onyx.METHOD.SET,
            key: `${ONYXKEYS.COLLECTION.REPORT_ACTIONS}${adminsChatReportID}`,
            value: null,
        },
        {
            onyxMethod: Onyx.METHOD.SET,
            key: `${ONYXKEYS.COLLECTION.REPORT}${expenseChatReportID}`,
            value: null,
        },
        {
            onyxMethod: Onyx.METHOD.SET,
            key: `${ONYXKEYS.COLLECTION.REPORT_ACTIONS}${expenseChatReportID}`,
            value: null,
        },
    ];

    if (shouldSetCreatedWorkspaceAsActivePolicy) {
        failureData.push({
            onyxMethod: Onyx.METHOD.SET,
            key: ONYXKEYS.NVP_ACTIVE_POLICY_ID,
            value: activePolicyID,
        });
    }

    if (optimisticCategoriesData.optimisticData) {
        optimisticData.push(...optimisticCategoriesData.optimisticData);
    }

    if (optimisticCategoriesData.failureData) {
        failureData.push(...optimisticCategoriesData.failureData);
    }

    if (optimisticCategoriesData.successData) {
        successData.push(...optimisticCategoriesData.successData);
    }

    // We need to clone the file to prevent non-indexable errors.
    const clonedFile = file ? (createFile(file) as File) : undefined;

    const params: CreateWorkspaceParams = {
        policyID,
        adminsChatReportID,
        expenseChatReportID,
        ownerEmail: policyOwnerEmail,
        makeMeAdmin,
        policyName: workspaceName,
        type: CONST.POLICY.TYPE.TEAM,
        adminsCreatedReportActionID,
        expenseCreatedReportActionID,
        customUnitID,
        customUnitRateID,
        engagementChoice,
        currency: outputCurrency,
        file: clonedFile,
    };

    if (!introSelected?.createWorkspace && engagementChoice && shouldAddOnboardingTasks) {
        const onboardingData = ReportUtils.prepareOnboardingOnyxData(engagementChoice, CONST.ONBOARDING_MESSAGES[engagementChoice], adminsChatReportID, policyID);
        if (!onboardingData) {
            return {successData, optimisticData, failureData, params};
        }
        const {guidedSetupData, optimisticData: taskOptimisticData, successData: taskSuccessData, failureData: taskFailureData} = onboardingData;

        params.guidedSetupData = JSON.stringify(guidedSetupData);
        params.engagementChoice = engagementChoice;

        optimisticData.push(...taskOptimisticData);
        successData.push(...taskSuccessData);
        failureData.push(...taskFailureData);
    }

    return {successData, optimisticData, failureData, params};
}

/**
 * Optimistically creates a new workspace and default workspace chats
 *
 * @param [policyOwnerEmail] the email of the account to make the owner of the policy
 * @param [makeMeAdmin] leave the calling account as an admin on the policy
 * @param [policyName] custom policy name we will use for created workspace
 * @param [policyID] custom policy id we will use for created workspace
 * @param [engagementChoice] Purpose of using application selected by user in guided setup flow
 * @param [currency] Optional, selected currency for the workspace
 * @param [file], avatar file for workspace
 */
function createWorkspace(
    policyOwnerEmail = '',
    makeMeAdmin = false,
    policyName = '',
    policyID = generatePolicyID(),
    engagementChoice: OnboardingPurpose = CONST.ONBOARDING_CHOICES.MANAGE_TEAM,
    currency = '',
    file?: File,
    shouldAddOnboardingTasks = true,
): CreateWorkspaceParams {
    const {optimisticData, failureData, successData, params} = buildPolicyData(
        policyOwnerEmail,
        makeMeAdmin,
        policyName,
        policyID,
        undefined,
        engagementChoice,
        currency,
        file,
        shouldAddOnboardingTasks,
    );
    API.write(WRITE_COMMANDS.CREATE_WORKSPACE, params, {optimisticData, successData, failureData});

    // Publish a workspace created event if this is their first policy
    if (getAdminPolicies().length === 0) {
        GoogleTagManager.publishEvent(CONST.ANALYTICS.EVENT.WORKSPACE_CREATED, sessionAccountID);
    }

    return params;
}

/**
 * Creates a draft workspace for various money request flows
 *
 * @param [policyOwnerEmail] the email of the account to make the owner of the policy
 * @param [makeMeAdmin] leave the calling account as an admin on the policy
 * @param [policyName] custom policy name we will use for created workspace
 * @param [policyID] custom policy id we will use for created workspace
 */
function createDraftWorkspace(policyOwnerEmail = '', makeMeAdmin = false, policyName = '', policyID = generatePolicyID(), currency = '', file?: File): CreateWorkspaceParams {
    const workspaceName = policyName || generateDefaultWorkspaceName(policyOwnerEmail);

    const {customUnits, customUnitID, customUnitRateID, outputCurrency} = buildOptimisticDistanceRateCustomUnits(currency);

    const {expenseChatData, adminsChatReportID, adminsCreatedReportActionID, expenseChatReportID, expenseCreatedReportActionID} = ReportUtils.buildOptimisticWorkspaceChats(
        policyID,
        workspaceName,
    );

    const optimisticData: OnyxUpdate[] = [
        {
            onyxMethod: Onyx.METHOD.SET,
            key: `${ONYXKEYS.COLLECTION.POLICY_DRAFTS}${policyID}`,
            value: {
                id: policyID,
                type: CONST.POLICY.TYPE.TEAM,
                name: workspaceName,
                role: CONST.POLICY.ROLE.ADMIN,
                owner: sessionEmail,
                ownerAccountID: sessionAccountID,
                isPolicyExpenseChatEnabled: true,
                outputCurrency,
                pendingAction: CONST.RED_BRICK_ROAD_PENDING_ACTION.ADD,
                autoReporting: true,
                autoReportingFrequency: CONST.POLICY.AUTO_REPORTING_FREQUENCIES.INSTANT,
                approvalMode: CONST.POLICY.APPROVAL_MODE.OPTIONAL,
                harvesting: {
                    enabled: true,
                },
                customUnits,
                areCategoriesEnabled: true,
                areTagsEnabled: false,
                areDistanceRatesEnabled: false,
                areWorkflowsEnabled: false,
                areReportFieldsEnabled: false,
                areConnectionsEnabled: false,
                employeeList: {
                    [sessionEmail]: {
                        role: CONST.POLICY.ROLE.ADMIN,
                        errors: {},
                    },
                },
                chatReportIDAdmins: makeMeAdmin ? Number(adminsChatReportID) : undefined,
                pendingFields: {
                    autoReporting: CONST.RED_BRICK_ROAD_PENDING_ACTION.ADD,
                    approvalMode: CONST.RED_BRICK_ROAD_PENDING_ACTION.ADD,
                    reimbursementChoice: CONST.RED_BRICK_ROAD_PENDING_ACTION.ADD,
                },
            },
        },
        {
            onyxMethod: Onyx.METHOD.SET,
            key: `${ONYXKEYS.COLLECTION.REPORT_DRAFT}${expenseChatReportID}`,
            value: expenseChatData,
        },
        {
            onyxMethod: Onyx.METHOD.SET,
            key: `${ONYXKEYS.COLLECTION.POLICY_CATEGORIES_DRAFT}${policyID}`,
            value: Object.values(CONST.POLICY.DEFAULT_CATEGORIES).reduce<Record<string, PolicyCategory>>((acc, category) => {
                acc[category] = {
                    name: category,
                    enabled: true,
                    errors: null,
                };
                return acc;
            }, {}),
        },
    ];

    // We need to clone the file to prevent non-indexable errors.
    const clonedFile = file ? (createFile(file) as File) : undefined;

    const params: CreateWorkspaceParams = {
        policyID,
        adminsChatReportID,
        expenseChatReportID,
        ownerEmail: policyOwnerEmail,
        makeMeAdmin,
        policyName: workspaceName,
        type: CONST.POLICY.TYPE.TEAM,
        adminsCreatedReportActionID,
        expenseCreatedReportActionID,
        customUnitID,
        customUnitRateID,
        currency: outputCurrency,
        file: clonedFile,
    };

    Onyx.update(optimisticData);

    return params;
}

function openPolicyWorkflowsPage(policyID: string) {
    if (!policyID) {
        Log.warn('openPolicyWorkflowsPage invalid params', {policyID});
        return;
    }

    const onyxData: OnyxData = {
        optimisticData: [
            {
                onyxMethod: Onyx.METHOD.MERGE,
                key: `${ONYXKEYS.COLLECTION.POLICY}${policyID}`,
                value: {
                    isLoading: true,
                },
            },
        ],
        successData: [
            {
                onyxMethod: Onyx.METHOD.MERGE,
                key: `${ONYXKEYS.COLLECTION.POLICY}${policyID}`,
                value: {
                    isLoading: false,
                },
            },
        ],
        failureData: [
            {
                onyxMethod: Onyx.METHOD.MERGE,
                key: `${ONYXKEYS.COLLECTION.POLICY}${policyID}`,
                value: {
                    isLoading: false,
                },
            },
        ],
    };

    const params: OpenPolicyWorkflowsPageParams = {policyID};

    API.read(READ_COMMANDS.OPEN_POLICY_WORKFLOWS_PAGE, params, onyxData);
}

/**
 * Returns the accountIDs of the members of the policy whose data is passed in the parameters
 */
function openWorkspace(policyID: string, clientMemberAccountIDs: number[]) {
    if (!policyID || !clientMemberAccountIDs) {
        Log.warn('openWorkspace invalid params', {policyID, clientMemberAccountIDs});
        return;
    }

    const params: OpenWorkspaceParams = {
        policyID,
        clientMemberAccountIDs: JSON.stringify(clientMemberAccountIDs),
    };

    API.read(READ_COMMANDS.OPEN_WORKSPACE, params);
}

function openPolicyTaxesPage(policyID: string) {
    if (!policyID) {
        Log.warn('openPolicyTaxesPage invalid params', {policyID});
        return;
    }

    const params: OpenPolicyTaxesPageParams = {
        policyID,
    };

    API.read(READ_COMMANDS.OPEN_POLICY_TAXES_PAGE, params);
}

function openPolicyExpensifyCardsPage(policyID: string, workspaceAccountID: number) {
    const authToken = NetworkStore.getAuthToken();

    const optimisticData: OnyxUpdate[] = [
        {
            onyxMethod: Onyx.METHOD.MERGE,
            key: `${ONYXKEYS.COLLECTION.PRIVATE_EXPENSIFY_CARD_SETTINGS}${workspaceAccountID}`,
            value: {
                isLoading: true,
            },
        },
    ];

    const successData: OnyxUpdate[] = [
        {
            onyxMethod: Onyx.METHOD.MERGE,
            key: `${ONYXKEYS.COLLECTION.PRIVATE_EXPENSIFY_CARD_SETTINGS}${workspaceAccountID}`,
            value: {
                isLoading: false,
            },
        },
    ];

    const failureData: OnyxUpdate[] = [
        {
            onyxMethod: Onyx.METHOD.MERGE,
            key: `${ONYXKEYS.COLLECTION.PRIVATE_EXPENSIFY_CARD_SETTINGS}${workspaceAccountID}`,
            value: {
                isLoading: false,
            },
        },
    ];

    const params: OpenPolicyExpensifyCardsPageParams = {
        policyID,
        authToken,
    };

    API.read(READ_COMMANDS.OPEN_POLICY_EXPENSIFY_CARDS_PAGE, params, {optimisticData, successData, failureData});
}

function openPolicyEditCardLimitTypePage(policyID: string, cardID: number) {
    const authToken = NetworkStore.getAuthToken();

    const params: OpenPolicyEditCardLimitTypePageParams = {
        policyID,
        authToken,
        cardID,
    };

    API.read(READ_COMMANDS.OPEN_POLICY_EDIT_CARD_LIMIT_TYPE_PAGE, params);
}

function openWorkspaceInvitePage(policyID: string, clientMemberEmails: string[]) {
    if (!policyID || !clientMemberEmails) {
        Log.warn('openWorkspaceInvitePage invalid params', {policyID, clientMemberEmails});
        return;
    }

    const params: OpenWorkspaceInvitePageParams = {
        policyID,
        clientMemberEmails: JSON.stringify(clientMemberEmails),
    };

    API.read(READ_COMMANDS.OPEN_WORKSPACE_INVITE_PAGE, params);
}

function openDraftWorkspaceRequest(policyID: string) {
    if (policyID === '-1' || policyID === CONST.POLICY.ID_FAKE) {
        Log.warn('openDraftWorkspaceRequest invalid params', {policyID});
        return;
    }

    const params: OpenDraftWorkspaceRequestParams = {policyID};

    API.read(READ_COMMANDS.OPEN_DRAFT_WORKSPACE_REQUEST, params);
}

function requestExpensifyCardLimitIncrease(settlementBankAccountID?: number) {
    if (!settlementBankAccountID) {
        return;
    }

    const authToken = NetworkStore.getAuthToken();

    const params: RequestExpensifyCardLimitIncreaseParams = {
        authToken,
        settlementBankAccountID,
    };

    API.write(WRITE_COMMANDS.REQUEST_EXPENSIFY_CARD_LIMIT_INCREASE, params);
}

function setWorkspaceInviteMessageDraft(policyID: string, message: string | null) {
    Onyx.set(`${ONYXKEYS.COLLECTION.WORKSPACE_INVITE_MESSAGE_DRAFT}${policyID}`, message);
}

function clearErrors(policyID: string) {
    Onyx.merge(`${ONYXKEYS.COLLECTION.POLICY}${policyID}`, {errors: null});
    hideWorkspaceAlertMessage(policyID);
}

/**
 * Dismiss the informative messages about which policy members were added with primary logins when invited with their secondary login.
 */
function dismissAddedWithPrimaryLoginMessages(policyID: string) {
    Onyx.merge(`${ONYXKEYS.COLLECTION.POLICY}${policyID}`, {primaryLoginsInvited: null});
}

function buildOptimisticRecentlyUsedCurrencies(currency?: string) {
    if (!currency) {
        return [];
    }

    return lodashUnion([currency], allRecentlyUsedCurrencies).slice(0, CONST.IOU.MAX_RECENT_REPORTS_TO_SHOW);
}

/**
 * This flow is used for bottom up flow converting IOU report to an expense report. When user takes this action,
 * we create a Collect type workspace when the person taking the action becomes an owner and an admin, while we
 * add a new member to the workspace as an employee and convert the IOU report passed as a param into an expense report.
 *
 * @returns policyID of the workspace we have created
 */
function createWorkspaceFromIOUPayment(iouReport: OnyxEntry<Report>): WorkspaceFromIOUCreationData | undefined {
    // This flow only works for IOU reports
    if (!ReportUtils.isIOUReportUsingReport(iouReport)) {
        return;
    }

    // Generate new variables for the policy
    const policyID = generatePolicyID();
    const workspaceName = generateDefaultWorkspaceName(sessionEmail);
    const employeeAccountID = iouReport.ownerAccountID;
    const {customUnits, customUnitID, customUnitRateID} = buildOptimisticDistanceRateCustomUnits(iouReport.currency);
    const oldPersonalPolicyID = iouReport.policyID;
    const iouReportID = iouReport.reportID;

    const {
        adminsChatReportID,
        adminsChatData,
        adminsReportActionData,
        adminsCreatedReportActionID,
        expenseChatReportID: workspaceChatReportID,
        expenseChatData: workspaceChatData,
        expenseReportActionData: workspaceChatReportActionData,
        expenseCreatedReportActionID: workspaceChatCreatedReportActionID,
        pendingChatMembers,
    } = ReportUtils.buildOptimisticWorkspaceChats(policyID, workspaceName);

    if (!employeeAccountID || !oldPersonalPolicyID) {
        return;
    }

    const employeeEmail = allPersonalDetails?.[employeeAccountID]?.login ?? '';

    // Create the workspace chat for the employee whose IOU is being paid
    const employeeWorkspaceChat = createPolicyExpenseChats(policyID, {[employeeEmail]: employeeAccountID}, true);
    const newWorkspace = {
        id: policyID,

        // We are creating a collect policy in this case
        type: CONST.POLICY.TYPE.TEAM,
        name: workspaceName,
        role: CONST.POLICY.ROLE.ADMIN,
        owner: sessionEmail,
        ownerAccountID: sessionAccountID,
        isPolicyExpenseChatEnabled: true,

        // Setting the currency to USD as we can only add the VBBA for this policy currency right now
        outputCurrency: CONST.CURRENCY.USD,
        pendingAction: CONST.RED_BRICK_ROAD_PENDING_ACTION.ADD,
        autoReporting: true,
        autoReportingFrequency: CONST.POLICY.AUTO_REPORTING_FREQUENCIES.INSTANT,
        approvalMode: CONST.POLICY.APPROVAL_MODE.OPTIONAL,
        harvesting: {
            enabled: true,
        },
        customUnits,
        areCategoriesEnabled: true,
        areTagsEnabled: false,
        areDistanceRatesEnabled: false,
        areWorkflowsEnabled: false,
        areReportFieldsEnabled: false,
        areConnectionsEnabled: false,
        employeeList: {
            [sessionEmail]: {
                role: CONST.POLICY.ROLE.ADMIN,
                errors: {},
            },
            ...(employeeEmail
                ? {
                      [employeeEmail]: {
                          role: CONST.POLICY.ROLE.USER,
                          errors: {},
                      },
                  }
                : {}),
        },
        pendingFields: {
            autoReporting: CONST.RED_BRICK_ROAD_PENDING_ACTION.ADD,
            approvalMode: CONST.RED_BRICK_ROAD_PENDING_ACTION.ADD,
            reimbursementChoice: CONST.RED_BRICK_ROAD_PENDING_ACTION.ADD,
        },
    };

    const optimisticData: OnyxUpdate[] = [
        {
            onyxMethod: Onyx.METHOD.SET,
            key: `${ONYXKEYS.COLLECTION.POLICY}${policyID}`,
            value: newWorkspace,
        },
        {
            onyxMethod: Onyx.METHOD.SET,
            key: `${ONYXKEYS.COLLECTION.REPORT}${adminsChatReportID}`,
            value: {
                pendingFields: {
                    addWorkspaceRoom: CONST.RED_BRICK_ROAD_PENDING_ACTION.ADD,
                },
                ...adminsChatData,
            },
        },
        {
            onyxMethod: Onyx.METHOD.SET,
            key: `${ONYXKEYS.COLLECTION.REPORT_METADATA}${adminsChatReportID}`,
            value: {
                pendingChatMembers,
            },
        },
        {
            onyxMethod: Onyx.METHOD.SET,
            key: `${ONYXKEYS.COLLECTION.REPORT_ACTIONS}${adminsChatReportID}`,
            value: adminsReportActionData,
        },
        {
            onyxMethod: Onyx.METHOD.SET,
            key: `${ONYXKEYS.COLLECTION.REPORT}${workspaceChatReportID}`,
            value: {
                pendingFields: {
                    addWorkspaceRoom: CONST.RED_BRICK_ROAD_PENDING_ACTION.ADD,
                },
                ...workspaceChatData,
            },
        },
        {
            onyxMethod: Onyx.METHOD.SET,
            key: `${ONYXKEYS.COLLECTION.REPORT_ACTIONS}${workspaceChatReportID}`,
            value: workspaceChatReportActionData,
        },
        {
            onyxMethod: Onyx.METHOD.MERGE,
            key: `${ONYXKEYS.COLLECTION.POLICY_DRAFTS}${policyID}`,
            value: {
                pendingFields: {
                    addWorkspaceRoom: null,
                },
                pendingAction: null,
            },
        },
    ];
    optimisticData.push(...employeeWorkspaceChat.onyxOptimisticData);

    const successData: OnyxUpdate[] = [
        {
            onyxMethod: Onyx.METHOD.MERGE,
            key: `${ONYXKEYS.COLLECTION.POLICY}${policyID}`,
            value: {
                pendingAction: null,
                pendingFields: {
                    autoReporting: null,
                    approvalMode: null,
                    reimbursementChoice: null,
                },
            },
        },
        {
            onyxMethod: Onyx.METHOD.MERGE,
            key: `${ONYXKEYS.COLLECTION.REPORT}${adminsChatReportID}`,
            value: {
                pendingFields: {
                    addWorkspaceRoom: null,
                },
                pendingAction: null,
            },
        },
        {
            onyxMethod: Onyx.METHOD.MERGE,
            key: `${ONYXKEYS.COLLECTION.REPORT_METADATA}${adminsChatReportID}`,
            value: {
                isOptimisticReport: false,
            },
        },
        {
            onyxMethod: Onyx.METHOD.MERGE,
            key: `${ONYXKEYS.COLLECTION.REPORT_ACTIONS}${adminsChatReportID}`,
            value: {
                [Object.keys(adminsChatData).at(0) ?? '']: {
                    pendingAction: null,
                },
            },
        },
        {
            onyxMethod: Onyx.METHOD.MERGE,
            key: `${ONYXKEYS.COLLECTION.REPORT}${workspaceChatReportID}`,
            value: {
                pendingFields: {
                    addWorkspaceRoom: null,
                },
                pendingAction: null,
            },
        },
        {
            onyxMethod: Onyx.METHOD.MERGE,
            key: `${ONYXKEYS.COLLECTION.REPORT_METADATA}${workspaceChatReportID}`,
            value: {
                isOptimisticReport: false,
            },
        },
        {
            onyxMethod: Onyx.METHOD.MERGE,
            key: `${ONYXKEYS.COLLECTION.REPORT_ACTIONS}${workspaceChatReportID}`,
            value: {
                [Object.keys(workspaceChatData).at(0) ?? '']: {
                    pendingAction: null,
                },
            },
        },
    ];
    successData.push(...employeeWorkspaceChat.onyxSuccessData);

    const failureData: OnyxUpdate[] = [
        {
            onyxMethod: Onyx.METHOD.MERGE,
            key: `${ONYXKEYS.COLLECTION.REPORT}${adminsChatReportID}`,
            value: {
                pendingFields: {
                    addWorkspaceRoom: null,
                },
                pendingAction: null,
            },
        },
        {
            onyxMethod: Onyx.METHOD.MERGE,
            key: `${ONYXKEYS.COLLECTION.REPORT_ACTIONS}${adminsChatReportID}`,
            value: {
                pendingAction: null,
            },
        },
        {
            onyxMethod: Onyx.METHOD.MERGE,
            key: `${ONYXKEYS.COLLECTION.REPORT}${workspaceChatReportID}`,
            value: {
                pendingFields: {
                    addWorkspaceRoom: null,
                },
                pendingAction: null,
            },
        },
        {
            onyxMethod: Onyx.METHOD.MERGE,
            key: `${ONYXKEYS.COLLECTION.REPORT_ACTIONS}${workspaceChatReportID}`,
            value: {
                pendingAction: null,
            },
        },
    ];

    // Compose the memberData object which is used to add the employee to the workspace and
    // optimistically create the workspace chat for them.
    const memberData = {
        accountID: Number(employeeAccountID),
        email: employeeEmail,
        workspaceChatReportID: employeeWorkspaceChat.reportCreationData[employeeEmail].reportID,
        workspaceChatCreatedReportActionID: employeeWorkspaceChat.reportCreationData[employeeEmail].reportActionID,
    };

    const oldChatReportID = iouReport.chatReportID;

    // Next we need to convert the IOU report to Expense report.
    // We need to change:
    // - report type
    // - change the sign of the report total
    // - update its policyID and policyName
    // - update the chatReportID to point to the new workspace chat
    const expenseReport = {
        ...iouReport,
        chatReportID: memberData.workspaceChatReportID,
        policyID,
        policyName: workspaceName,
        type: CONST.REPORT.TYPE.EXPENSE,
        total: -(iouReport?.total ?? 0),
    };
    optimisticData.push({
        onyxMethod: Onyx.METHOD.MERGE,
        key: `${ONYXKEYS.COLLECTION.REPORT}${iouReportID}`,
        value: expenseReport,
    });
    failureData.push({
        onyxMethod: Onyx.METHOD.MERGE,
        key: `${ONYXKEYS.COLLECTION.REPORT}${iouReportID}`,
        value: iouReport,
    });

    // The expense report transactions need to have the amount reversed to negative values
    const reportTransactions = ReportUtils.getReportTransactions(iouReportID);

    // For performance reasons, we are going to compose a merge collection data for transactions
    const transactionsOptimisticData: Record<string, Transaction> = {};
    const transactionFailureData: Record<string, Transaction> = {};
    reportTransactions.forEach((transaction) => {
        transactionsOptimisticData[`${ONYXKEYS.COLLECTION.TRANSACTION}${transaction.transactionID}`] = {
            ...transaction,
            amount: -transaction.amount,
            modifiedAmount: transaction.modifiedAmount ? -transaction.modifiedAmount : 0,
        };

        transactionFailureData[`${ONYXKEYS.COLLECTION.TRANSACTION}${transaction.transactionID}`] = transaction;
    });

    optimisticData.push({
        onyxMethod: Onyx.METHOD.MERGE_COLLECTION,
        key: `${ONYXKEYS.COLLECTION.TRANSACTION}`,
        value: transactionsOptimisticData,
    });
    failureData.push({
        onyxMethod: Onyx.METHOD.MERGE_COLLECTION,
        key: `${ONYXKEYS.COLLECTION.TRANSACTION}`,
        value: transactionFailureData,
    });

    // We need to move the report preview action from the DM to the workspace chat.
    const parentReport = allReportActions?.[`${ONYXKEYS.COLLECTION.REPORT_ACTIONS}${iouReport.parentReportID}`];
    const parentReportActionID = iouReport.parentReportActionID;
    const reportPreview = iouReport?.parentReportID && parentReportActionID ? parentReport?.[parentReportActionID] : undefined;

    if (reportPreview?.reportActionID) {
        optimisticData.push({
            onyxMethod: Onyx.METHOD.MERGE,
            key: `${ONYXKEYS.COLLECTION.REPORT_ACTIONS}${oldChatReportID}`,
            value: {[reportPreview.reportActionID]: null},
        });
        failureData.push({
            onyxMethod: Onyx.METHOD.MERGE,
            key: `${ONYXKEYS.COLLECTION.REPORT_ACTIONS}${oldChatReportID}`,
            value: {[reportPreview.reportActionID]: reportPreview},
        });
    }

    // To optimistically remove the GBR from the DM we need to update the hasOutstandingChildRequest param to false
    optimisticData.push({
        onyxMethod: Onyx.METHOD.MERGE,
        key: `${ONYXKEYS.COLLECTION.REPORT}${oldChatReportID}`,
        value: {
            hasOutstandingChildRequest: false,
        },
    });
    failureData.push({
        onyxMethod: Onyx.METHOD.MERGE,
        key: `${ONYXKEYS.COLLECTION.REPORT}${oldChatReportID}`,
        value: {
            hasOutstandingChildRequest: true,
        },
    });

    if (reportPreview?.reportActionID) {
        // Update the created timestamp of the report preview action to be after the workspace chat created timestamp.
        optimisticData.push({
            onyxMethod: Onyx.METHOD.MERGE,
            key: `${ONYXKEYS.COLLECTION.REPORT_ACTIONS}${memberData.workspaceChatReportID}`,
            value: {
                [reportPreview.reportActionID]: {
                    ...reportPreview,
                    message: [
                        {
                            type: CONST.REPORT.MESSAGE.TYPE.TEXT,
                            text: ReportUtils.getReportPreviewMessage(expenseReport, null, false, false, newWorkspace),
                        },
                    ],
                    created: DateUtils.getDBTime(),
                },
            },
        });
        failureData.push({
            onyxMethod: Onyx.METHOD.MERGE,
            key: `${ONYXKEYS.COLLECTION.REPORT_ACTIONS}${memberData.workspaceChatReportID}`,
            value: {[reportPreview.reportActionID]: null},
        });
    }

    // Create the MOVED report action and add it to the DM chat which indicates to the user where the report has been moved
    const movedReportAction = ReportUtils.buildOptimisticMovedReportAction(oldPersonalPolicyID, policyID, memberData.workspaceChatReportID, iouReportID, workspaceName);
    optimisticData.push({
        onyxMethod: Onyx.METHOD.MERGE,
        key: `${ONYXKEYS.COLLECTION.REPORT_ACTIONS}${oldChatReportID}`,
        value: {[movedReportAction.reportActionID]: movedReportAction},
    });
    successData.push({
        onyxMethod: Onyx.METHOD.MERGE,
        key: `${ONYXKEYS.COLLECTION.REPORT_ACTIONS}${oldChatReportID}`,
        value: {
            [movedReportAction.reportActionID]: {
                ...movedReportAction,
                pendingAction: null,
            },
        },
    });
    failureData.push({
        onyxMethod: Onyx.METHOD.MERGE,
        key: `${ONYXKEYS.COLLECTION.REPORT_ACTIONS}${oldChatReportID}`,
        value: {[movedReportAction.reportActionID]: null},
    });

    // We know that this new workspace has no BankAccount yet, so we can set
    // the reimbursement account to be immediately in the setup state for a new bank account:
    optimisticData.push({
        onyxMethod: Onyx.METHOD.MERGE,
        key: `${ONYXKEYS.REIMBURSEMENT_ACCOUNT}`,
        value: {
            isLoading: false,
            achData: {
                currentStep: CONST.BANK_ACCOUNT.STEP.BANK_ACCOUNT,
                policyID,
                subStep: '',
            },
        },
    });
    failureData.push({
        onyxMethod: Onyx.METHOD.SET,
        key: `${ONYXKEYS.REIMBURSEMENT_ACCOUNT}`,
        value: CONST.REIMBURSEMENT_ACCOUNT.DEFAULT_DATA,
    });

    const params: CreateWorkspaceFromIOUPaymentParams = {
        policyID,
        adminsChatReportID,
        expenseChatReportID: workspaceChatReportID,
        ownerEmail: '',
        makeMeAdmin: false,
        policyName: workspaceName,
        type: CONST.POLICY.TYPE.TEAM,
        adminsCreatedReportActionID,
        expenseCreatedReportActionID: workspaceChatCreatedReportActionID,
        customUnitID,
        customUnitRateID,
        iouReportID,
        memberData: JSON.stringify(memberData),
        reportActionID: movedReportAction.reportActionID,
    };

    API.write(WRITE_COMMANDS.CREATE_WORKSPACE_FROM_IOU_PAYMENT, params, {optimisticData, successData, failureData});

    return {policyID, workspaceChatReportID: memberData.workspaceChatReportID, reportPreviewReportActionID: reportPreview?.reportActionID, adminsChatReportID};
}

function enablePolicyConnections(policyID: string, enabled: boolean) {
    const onyxData: OnyxData = {
        optimisticData: [
            {
                onyxMethod: Onyx.METHOD.MERGE,
                key: `${ONYXKEYS.COLLECTION.POLICY}${policyID}`,
                value: {
                    areConnectionsEnabled: enabled,
                    pendingFields: {
                        areConnectionsEnabled: CONST.RED_BRICK_ROAD_PENDING_ACTION.UPDATE,
                    },
                },
            },
        ],
        successData: [
            {
                onyxMethod: Onyx.METHOD.MERGE,
                key: `${ONYXKEYS.COLLECTION.POLICY}${policyID}`,
                value: {
                    pendingFields: {
                        areConnectionsEnabled: null,
                    },
                },
            },
        ],
        failureData: [
            {
                onyxMethod: Onyx.METHOD.MERGE,
                key: `${ONYXKEYS.COLLECTION.POLICY}${policyID}`,
                value: {
                    areConnectionsEnabled: !enabled,
                    pendingFields: {
                        areConnectionsEnabled: null,
                    },
                },
            },
        ],
    };

    const parameters: EnablePolicyConnectionsParams = {policyID, enabled};

    API.write(WRITE_COMMANDS.ENABLE_POLICY_CONNECTIONS, parameters, onyxData, {
        checkAndFixConflictingRequest: (persistedRequests) => resolveEnableFeatureConflicts(WRITE_COMMANDS.ENABLE_POLICY_CONNECTIONS, persistedRequests, parameters),
    });

    if (enabled && getIsNarrowLayout()) {
        goBackWhenEnableFeature(policyID);
    }
}

/** Save the preferred export method for a policy */
function savePreferredExportMethod(policyID: string, exportMethod: ReportExportType) {
    Onyx.merge(`${ONYXKEYS.LAST_EXPORT_METHOD}`, {[policyID]: exportMethod});
}

function enableExpensifyCard(policyID: string, enabled: boolean, shouldNavigateToExpensifyCardPage = false) {
    const authToken = NetworkStore.getAuthToken();
    if (!authToken) {
        return;
    }
    const onyxData: OnyxData = {
        optimisticData: [
            {
                onyxMethod: Onyx.METHOD.MERGE,
                key: `${ONYXKEYS.COLLECTION.POLICY}${policyID}`,
                value: {
                    areExpensifyCardsEnabled: enabled,
                    pendingFields: {
                        areExpensifyCardsEnabled: CONST.RED_BRICK_ROAD_PENDING_ACTION.UPDATE,
                    },
                },
            },
        ],
        successData: [
            {
                onyxMethod: Onyx.METHOD.MERGE,
                key: `${ONYXKEYS.COLLECTION.POLICY}${policyID}`,
                value: {
                    pendingFields: {
                        areExpensifyCardsEnabled: null,
                    },
                },
            },
        ],
        failureData: [
            {
                onyxMethod: Onyx.METHOD.MERGE,
                key: `${ONYXKEYS.COLLECTION.POLICY}${policyID}`,
                value: {
                    areExpensifyCardsEnabled: !enabled,
                    pendingFields: {
                        areExpensifyCardsEnabled: null,
                    },
                },
            },
        ],
    };

    const parameters: EnablePolicyExpensifyCardsParams = {authToken, policyID, enabled};

    API.write(WRITE_COMMANDS.ENABLE_POLICY_EXPENSIFY_CARDS, parameters, onyxData, {
        checkAndFixConflictingRequest: (persistedRequests) => resolveEnableFeatureConflicts(WRITE_COMMANDS.ENABLE_POLICY_EXPENSIFY_CARDS, persistedRequests, parameters),
    });

    if (enabled && shouldNavigateToExpensifyCardPage) {
        navigateToExpensifyCardPage(policyID);
        return;
    }

    if (enabled && getIsNarrowLayout()) {
        goBackWhenEnableFeature(policyID);
    }
}

function enableCompanyCards(policyID: string, enabled: boolean, shouldGoBack = true) {
    const authToken = NetworkStore.getAuthToken();

    const onyxData: OnyxData = {
        optimisticData: [
            {
                onyxMethod: Onyx.METHOD.MERGE,
                key: `${ONYXKEYS.COLLECTION.POLICY}${policyID}`,
                value: {
                    areCompanyCardsEnabled: enabled,
                    pendingFields: {
                        areCompanyCardsEnabled: CONST.RED_BRICK_ROAD_PENDING_ACTION.UPDATE,
                    },
                },
            },
        ],
        successData: [
            {
                onyxMethod: Onyx.METHOD.MERGE,
                key: `${ONYXKEYS.COLLECTION.POLICY}${policyID}`,
                value: {
                    pendingFields: {
                        areCompanyCardsEnabled: null,
                    },
                },
            },
        ],
        failureData: [
            {
                onyxMethod: Onyx.METHOD.MERGE,
                key: `${ONYXKEYS.COLLECTION.POLICY}${policyID}`,
                value: {
                    areCompanyCardsEnabled: !enabled,
                    pendingFields: {
                        areCompanyCardsEnabled: null,
                    },
                },
            },
        ],
    };

    const parameters: EnablePolicyCompanyCardsParams = {authToken, policyID, enabled};

    API.write(WRITE_COMMANDS.ENABLE_POLICY_COMPANY_CARDS, parameters, onyxData, {
        checkAndFixConflictingRequest: (persistedRequests) => resolveEnableFeatureConflicts(WRITE_COMMANDS.ENABLE_POLICY_COMPANY_CARDS, persistedRequests, parameters),
    });

    if (enabled && getIsNarrowLayout() && shouldGoBack) {
        goBackWhenEnableFeature(policyID);
    }
}

function enablePolicyReportFields(policyID: string, enabled: boolean, shouldGoBack = true) {
    const onyxData: OnyxData = {
        optimisticData: [
            {
                onyxMethod: Onyx.METHOD.MERGE,
                key: `${ONYXKEYS.COLLECTION.POLICY}${policyID}`,
                value: {
                    areReportFieldsEnabled: enabled,
                    pendingFields: {
                        areReportFieldsEnabled: CONST.RED_BRICK_ROAD_PENDING_ACTION.UPDATE,
                    },
                },
            },
        ],
        successData: [
            {
                onyxMethod: Onyx.METHOD.MERGE,
                key: `${ONYXKEYS.COLLECTION.POLICY}${policyID}`,
                value: {
                    pendingFields: {
                        areReportFieldsEnabled: null,
                    },
                },
            },
        ],
        failureData: [
            {
                onyxMethod: Onyx.METHOD.MERGE,
                key: `${ONYXKEYS.COLLECTION.POLICY}${policyID}`,
                value: {
                    areReportFieldsEnabled: !enabled,
                    pendingFields: {
                        areReportFieldsEnabled: null,
                    },
                },
            },
        ],
    };

    const parameters: EnablePolicyReportFieldsParams = {policyID, enabled};

    API.write(WRITE_COMMANDS.ENABLE_POLICY_REPORT_FIELDS, parameters, onyxData, {
        checkAndFixConflictingRequest: (persistedRequests) => resolveEnableFeatureConflicts(WRITE_COMMANDS.ENABLE_POLICY_REPORT_FIELDS, persistedRequests, parameters),
    });

    if (enabled && getIsNarrowLayout() && shouldGoBack) {
        goBackWhenEnableFeature(policyID);
    }
}

function enablePolicyTaxes(policyID: string, enabled: boolean) {
    const defaultTaxRates: TaxRatesWithDefault = CONST.DEFAULT_TAX;
    const taxRatesData: OnyxData = {
        optimisticData: [
            {
                onyxMethod: Onyx.METHOD.MERGE,
                key: `${ONYXKEYS.COLLECTION.POLICY}${policyID}`,
                value: {
                    taxRates: {
                        ...defaultTaxRates,
                        taxes: {
                            ...Object.keys(defaultTaxRates.taxes).reduce((acc, taxKey) => {
                                acc[taxKey] = {
                                    ...defaultTaxRates.taxes[taxKey],
                                    pendingAction: CONST.RED_BRICK_ROAD_PENDING_ACTION.ADD,
                                };
                                return acc;
                            }, {} as Record<string, TaxRate & {pendingAction: typeof CONST.RED_BRICK_ROAD_PENDING_ACTION.ADD}>),
                        },
                    },
                },
            },
        ],
        successData: [
            {
                onyxMethod: Onyx.METHOD.MERGE,
                key: `${ONYXKEYS.COLLECTION.POLICY}${policyID}`,
                value: {
                    taxRates: {
                        taxes: {
                            ...Object.keys(defaultTaxRates.taxes).reduce((acc, taxKey) => {
                                acc[taxKey] = {pendingAction: null};
                                return acc;
                            }, {} as Record<string, {pendingAction: null}>),
                        },
                    },
                },
            },
        ],
        failureData: [
            {
                onyxMethod: Onyx.METHOD.MERGE,
                key: `${ONYXKEYS.COLLECTION.POLICY}${policyID}`,
                value: {
                    taxRates: undefined,
                },
            },
        ],
    };
    const policy = getPolicy(policyID);
    const shouldAddDefaultTaxRatesData = (!policy?.taxRates || isEmptyObject(policy.taxRates)) && enabled;

    const optimisticData: OnyxUpdate[] = [
        {
            onyxMethod: Onyx.METHOD.MERGE,
            key: `${ONYXKEYS.COLLECTION.POLICY}${policyID}`,
            value: {
                tax: {
                    trackingEnabled: enabled,
                },
                pendingFields: {
                    tax: CONST.RED_BRICK_ROAD_PENDING_ACTION.UPDATE,
                },
            },
        },
    ];
    optimisticData.push(...(shouldAddDefaultTaxRatesData ? taxRatesData.optimisticData ?? [] : []));

    const successData: OnyxUpdate[] = [
        {
            onyxMethod: Onyx.METHOD.MERGE,
            key: `${ONYXKEYS.COLLECTION.POLICY}${policyID}`,
            value: {
                pendingFields: {
                    tax: null,
                },
            },
        },
    ];
    successData.push(...(shouldAddDefaultTaxRatesData ? taxRatesData.successData ?? [] : []));

    const failureData: OnyxUpdate[] = [
        {
            onyxMethod: Onyx.METHOD.MERGE,
            key: `${ONYXKEYS.COLLECTION.POLICY}${policyID}`,
            value: {
                tax: {
                    trackingEnabled: !enabled,
                },
                pendingFields: {
                    tax: null,
                },
            },
        },
    ];
    failureData.push(...(shouldAddDefaultTaxRatesData ? taxRatesData.failureData ?? [] : []));

    const onyxData: OnyxData = {
        optimisticData,
        successData,
        failureData,
    };

    const parameters: EnablePolicyTaxesParams = {policyID, enabled};
    if (shouldAddDefaultTaxRatesData) {
        parameters.taxFields = JSON.stringify(defaultTaxRates);
    }
    API.write(WRITE_COMMANDS.ENABLE_POLICY_TAXES, parameters, onyxData, {
        checkAndFixConflictingRequest: (persistedRequests) => resolveEnableFeatureConflicts(WRITE_COMMANDS.ENABLE_POLICY_TAXES, persistedRequests, parameters),
    });

    if (enabled && getIsNarrowLayout()) {
        goBackWhenEnableFeature(policyID);
    }
}

function enablePolicyWorkflows(policyID: string, enabled: boolean) {
    const policy = getPolicy(policyID);
    const onyxData: OnyxData = {
        optimisticData: [
            {
                onyxMethod: Onyx.METHOD.MERGE,
                key: `${ONYXKEYS.COLLECTION.POLICY}${policyID}`,
                value: {
                    areWorkflowsEnabled: enabled,
                    ...(!enabled
                        ? {
                              approvalMode: CONST.POLICY.APPROVAL_MODE.OPTIONAL,
                              autoReporting: false,
                              autoReportingFrequency: CONST.POLICY.AUTO_REPORTING_FREQUENCIES.INSTANT,
                              harvesting: {
                                  enabled: false,
                              },
                              reimbursementChoice: CONST.POLICY.REIMBURSEMENT_CHOICES.REIMBURSEMENT_NO,
                          }
                        : {}),
                    pendingFields: {
                        areWorkflowsEnabled: CONST.RED_BRICK_ROAD_PENDING_ACTION.UPDATE,
                        ...(!enabled
                            ? {
                                  approvalMode: CONST.RED_BRICK_ROAD_PENDING_ACTION.UPDATE,
                                  autoReporting: CONST.RED_BRICK_ROAD_PENDING_ACTION.UPDATE,
                                  autoReportingFrequency: CONST.RED_BRICK_ROAD_PENDING_ACTION.UPDATE,
                                  harvesting: CONST.RED_BRICK_ROAD_PENDING_ACTION.UPDATE,
                                  reimbursementChoice: CONST.RED_BRICK_ROAD_PENDING_ACTION.UPDATE,
                              }
                            : {}),
                    },
                },
            },
        ],
        successData: [
            {
                onyxMethod: Onyx.METHOD.MERGE,
                key: `${ONYXKEYS.COLLECTION.POLICY}${policyID}`,
                value: {
                    pendingFields: {
                        areWorkflowsEnabled: null,
                        ...(!enabled
                            ? {
                                  approvalMode: null,
                                  autoReporting: null,
                                  harvesting: null,
                                  reimbursementChoice: null,
                              }
                            : {}),
                    },
                },
            },
        ],
        failureData: [
            {
                onyxMethod: Onyx.METHOD.MERGE,
                key: `${ONYXKEYS.COLLECTION.POLICY}${policyID}`,
                value: {
                    areWorkflowsEnabled: !enabled,
                    ...(!enabled
                        ? {
                              approvalMode: policy?.approvalMode,
                              autoReporting: policy?.autoReporting,
                              autoReportingFrequency: policy?.autoReportingFrequency,
                              harvesting: policy?.harvesting,
                              reimbursementChoice: policy?.reimbursementChoice,
                          }
                        : {}),
                    pendingFields: {
                        areWorkflowsEnabled: null,
                        ...(!enabled
                            ? {
                                  approvalMode: null,
                                  autoReporting: null,
                                  autoReportingFrequency: null,
                                  harvesting: null,
                                  reimbursementChoice: null,
                              }
                            : {}),
                    },
                },
            },
        ],
    };

    const parameters: EnablePolicyWorkflowsParams = {policyID, enabled};

<<<<<<< HEAD
    API.write(WRITE_COMMANDS.ENABLE_POLICY_WORKFLOWS, parameters, onyxData, {
        checkAndFixConflictingRequest: (persistedRequests) => resolveEnableFeatureConflicts(WRITE_COMMANDS.ENABLE_POLICY_WORKFLOWS, persistedRequests, parameters),
    });
=======
    // When disabling workflows, set autoreporting back to "immediately"
    if (!enabled) {
        setWorkspaceAutoReportingFrequency(policyID, CONST.POLICY.AUTO_REPORTING_FREQUENCIES.INSTANT);
    }

    API.write(WRITE_COMMANDS.ENABLE_POLICY_WORKFLOWS, parameters, onyxData);
>>>>>>> 72916d69

    if (enabled && getIsNarrowLayout()) {
        goBackWhenEnableFeature(policyID);
    }
}

const DISABLED_MAX_EXPENSE_VALUES: Pick<Policy, 'maxExpenseAmountNoReceipt' | 'maxExpenseAmount' | 'maxExpenseAge'> = {
    maxExpenseAmountNoReceipt: CONST.DISABLED_MAX_EXPENSE_VALUE,
    maxExpenseAmount: CONST.DISABLED_MAX_EXPENSE_VALUE,
    maxExpenseAge: CONST.DISABLED_MAX_EXPENSE_VALUE,
};

function enablePolicyRules(policyID: string, enabled: boolean, shouldGoBack = true) {
    const policy = getPolicy(policyID);
    const onyxData: OnyxData = {
        optimisticData: [
            {
                onyxMethod: Onyx.METHOD.MERGE,
                key: `${ONYXKEYS.COLLECTION.POLICY}${policyID}`,
                value: {
                    areRulesEnabled: enabled,
                    preventSelfApproval: false,
                    ...(!enabled ? DISABLED_MAX_EXPENSE_VALUES : {}),
                    pendingFields: {
                        areRulesEnabled: CONST.RED_BRICK_ROAD_PENDING_ACTION.UPDATE,
                    },
                },
            },
        ],
        successData: [
            {
                onyxMethod: Onyx.METHOD.MERGE,
                key: `${ONYXKEYS.COLLECTION.POLICY}${policyID}`,
                value: {
                    pendingFields: {
                        areRulesEnabled: null,
                    },
                },
            },
        ],
        failureData: [
            {
                onyxMethod: Onyx.METHOD.MERGE,
                key: `${ONYXKEYS.COLLECTION.POLICY}${policyID}`,
                value: {
                    areRulesEnabled: !enabled,
                    preventSelfApproval: policy?.preventSelfApproval,
                    ...(!enabled
                        ? {
                              maxExpenseAmountNoReceipt: policy?.maxExpenseAmountNoReceipt,
                              maxExpenseAmount: policy?.maxExpenseAmount,
                              maxExpenseAge: policy?.maxExpenseAge,
                          }
                        : {}),
                    pendingFields: {
                        areRulesEnabled: null,
                    },
                },
            },
        ],
    };

    const parameters: SetPolicyRulesEnabledParams = {policyID, enabled};
    API.write(WRITE_COMMANDS.SET_POLICY_RULES_ENABLED, parameters, onyxData, {
        checkAndFixConflictingRequest: (persistedRequests) => resolveEnableFeatureConflicts(WRITE_COMMANDS.SET_POLICY_RULES_ENABLED, persistedRequests, parameters),
    });

    if (enabled && getIsNarrowLayout() && shouldGoBack) {
        goBackWhenEnableFeature(policyID);
    }
}

function enableDistanceRequestTax(policyID: string, customUnitName: string, customUnitID: string, attributes: Attributes) {
    const policy = getPolicy(policyID);
    const onyxData: OnyxData = {
        optimisticData: [
            {
                onyxMethod: Onyx.METHOD.MERGE,
                key: `${ONYXKEYS.COLLECTION.POLICY}${policyID}`,
                value: {
                    customUnits: {
                        [customUnitID]: {
                            attributes,
                            pendingFields: {
                                taxEnabled: CONST.RED_BRICK_ROAD_PENDING_ACTION.UPDATE,
                            },
                        },
                    },
                },
            },
        ],
        successData: [
            {
                onyxMethod: Onyx.METHOD.MERGE,
                key: `${ONYXKEYS.COLLECTION.POLICY}${policyID}`,
                value: {
                    customUnits: {
                        [customUnitID]: {
                            pendingFields: {
                                taxEnabled: null,
                            },
                        },
                    },
                },
            },
        ],
        failureData: [
            {
                onyxMethod: Onyx.METHOD.MERGE,
                key: `${ONYXKEYS.COLLECTION.POLICY}${policyID}`,
                value: {
                    customUnits: {
                        [customUnitID]: {
                            attributes: policy?.customUnits ? policy?.customUnits[customUnitID].attributes : null,
                            errorFields: {
                                taxEnabled: ErrorUtils.getMicroSecondOnyxErrorWithTranslationKey('common.genericErrorMessage'),
                            },
                        },
                    },
                },
            },
        ],
    };

    const params = {
        policyID,
        customUnit: JSON.stringify({
            customUnitName,
            customUnitID,
            attributes,
        }),
    };
    API.write(WRITE_COMMANDS.ENABLE_DISTANCE_REQUEST_TAX, params, onyxData);
}

function enablePolicyInvoicing(policyID: string, enabled: boolean) {
    const onyxData: OnyxData = {
        optimisticData: [
            {
                onyxMethod: Onyx.METHOD.MERGE,
                key: `${ONYXKEYS.COLLECTION.POLICY}${policyID}`,
                value: {
                    areInvoicesEnabled: enabled,
                    pendingFields: {
                        areInvoicesEnabled: CONST.RED_BRICK_ROAD_PENDING_ACTION.UPDATE,
                    },
                },
            },
        ],
        successData: [
            {
                onyxMethod: Onyx.METHOD.MERGE,
                key: `${ONYXKEYS.COLLECTION.POLICY}${policyID}`,
                value: {
                    pendingFields: {
                        areInvoicesEnabled: null,
                    },
                },
            },
        ],
        failureData: [
            {
                onyxMethod: Onyx.METHOD.MERGE,
                key: `${ONYXKEYS.COLLECTION.POLICY}${policyID}`,
                value: {
                    areInvoicesEnabled: !enabled,
                    pendingFields: {
                        areInvoicesEnabled: null,
                    },
                },
            },
        ],
    };

    const parameters: EnablePolicyInvoicingParams = {policyID, enabled};

    API.write(WRITE_COMMANDS.ENABLE_POLICY_INVOICING, parameters, onyxData, {
        checkAndFixConflictingRequest: (persistedRequests) => resolveEnableFeatureConflicts(WRITE_COMMANDS.ENABLE_POLICY_INVOICING, persistedRequests, parameters),
    });

    if (enabled && getIsNarrowLayout()) {
        goBackWhenEnableFeature(policyID);
    }
}

function openPolicyMoreFeaturesPage(policyID: string) {
    const params: OpenPolicyMoreFeaturesPageParams = {policyID};

    API.read(READ_COMMANDS.OPEN_POLICY_MORE_FEATURES_PAGE, params);
}

function openPolicyProfilePage(policyID: string) {
    const params: OpenPolicyProfilePageParams = {policyID};

    API.read(READ_COMMANDS.OPEN_POLICY_PROFILE_PAGE, params);
}

function openPolicyInitialPage(policyID: string) {
    const params: OpenPolicyInitialPageParams = {policyID};

    API.read(READ_COMMANDS.OPEN_POLICY_INITIAL_PAGE, params);
}

function setPolicyCustomTaxName(policyID: string, customTaxName: string) {
    const policy = getPolicy(policyID);
    const originalCustomTaxName = policy?.taxRates?.name;
    const onyxData: OnyxData = {
        optimisticData: [
            {
                onyxMethod: Onyx.METHOD.MERGE,
                key: `${ONYXKEYS.COLLECTION.POLICY}${policyID}`,
                value: {
                    taxRates: {
                        name: customTaxName,
                        pendingFields: {name: CONST.RED_BRICK_ROAD_PENDING_ACTION.UPDATE},
                        errorFields: null,
                    },
                },
            },
        ],
        successData: [
            {
                onyxMethod: Onyx.METHOD.MERGE,
                key: `${ONYXKEYS.COLLECTION.POLICY}${policyID}`,
                value: {
                    taxRates: {
                        pendingFields: {name: null},
                        errorFields: null,
                    },
                },
            },
        ],
        failureData: [
            {
                onyxMethod: Onyx.METHOD.MERGE,
                key: `${ONYXKEYS.COLLECTION.POLICY}${policyID}`,
                value: {
                    taxRates: {
                        name: originalCustomTaxName,
                        pendingFields: {name: null},
                        errorFields: {name: ErrorUtils.getMicroSecondOnyxErrorWithTranslationKey('common.genericErrorMessage')},
                    },
                },
            },
        ],
    };

    const parameters = {
        policyID,
        customTaxName,
    };

    API.write(WRITE_COMMANDS.SET_POLICY_CUSTOM_TAX_NAME, parameters, onyxData);
}

function setWorkspaceCurrencyDefault(policyID: string, taxCode: string) {
    const policy = getPolicy(policyID);
    const originalDefaultExternalID = policy?.taxRates?.defaultExternalID;
    const onyxData: OnyxData = {
        optimisticData: [
            {
                onyxMethod: Onyx.METHOD.MERGE,
                key: `${ONYXKEYS.COLLECTION.POLICY}${policyID}`,
                value: {
                    taxRates: {
                        defaultExternalID: taxCode,
                        pendingFields: {defaultExternalID: CONST.RED_BRICK_ROAD_PENDING_ACTION.UPDATE},
                        errorFields: null,
                    },
                },
            },
        ],
        successData: [
            {
                onyxMethod: Onyx.METHOD.MERGE,
                key: `${ONYXKEYS.COLLECTION.POLICY}${policyID}`,
                value: {
                    taxRates: {
                        pendingFields: {defaultExternalID: null},
                        errorFields: null,
                    },
                },
            },
        ],
        failureData: [
            {
                onyxMethod: Onyx.METHOD.MERGE,
                key: `${ONYXKEYS.COLLECTION.POLICY}${policyID}`,
                value: {
                    taxRates: {
                        defaultExternalID: originalDefaultExternalID,
                        pendingFields: {defaultExternalID: null},
                        errorFields: {defaultExternalID: ErrorUtils.getMicroSecondOnyxErrorWithTranslationKey('common.genericErrorMessage')},
                    },
                },
            },
        ],
    };

    const parameters = {
        policyID,
        taxCode,
    };

    API.write(WRITE_COMMANDS.SET_POLICY_TAXES_CURRENCY_DEFAULT, parameters, onyxData);
}

function setForeignCurrencyDefault(policyID: string, taxCode: string) {
    const policy = getPolicy(policyID);
    const originalDefaultForeignCurrencyID = policy?.taxRates?.foreignTaxDefault;
    const onyxData: OnyxData = {
        optimisticData: [
            {
                onyxMethod: Onyx.METHOD.MERGE,
                key: `${ONYXKEYS.COLLECTION.POLICY}${policyID}`,
                value: {
                    taxRates: {
                        foreignTaxDefault: taxCode,
                        pendingFields: {foreignTaxDefault: CONST.RED_BRICK_ROAD_PENDING_ACTION.UPDATE},
                        errorFields: null,
                    },
                },
            },
        ],
        successData: [
            {
                onyxMethod: Onyx.METHOD.MERGE,
                key: `${ONYXKEYS.COLLECTION.POLICY}${policyID}`,
                value: {
                    taxRates: {
                        pendingFields: {foreignTaxDefault: null},
                        errorFields: null,
                    },
                },
            },
        ],
        failureData: [
            {
                onyxMethod: Onyx.METHOD.MERGE,
                key: `${ONYXKEYS.COLLECTION.POLICY}${policyID}`,
                value: {
                    taxRates: {
                        foreignTaxDefault: originalDefaultForeignCurrencyID,
                        pendingFields: {foreignTaxDefault: null},
                        errorFields: {foreignTaxDefault: ErrorUtils.getMicroSecondOnyxErrorWithTranslationKey('common.genericErrorMessage')},
                    },
                },
            },
        ],
    };

    const parameters = {
        policyID,
        taxCode,
    };

    API.write(WRITE_COMMANDS.SET_POLICY_TAXES_FOREIGN_CURRENCY_DEFAULT, parameters, onyxData);
}

function upgradeToCorporate(policyID: string, featureName?: string) {
    const policy = getPolicy(policyID);
    const optimisticData: OnyxUpdate[] = [
        {
            onyxMethod: Onyx.METHOD.MERGE,
            key: `policy_${policyID}`,
            value: {
                isPendingUpgrade: true,
                type: CONST.POLICY.TYPE.CORPORATE,
                maxExpenseAge: CONST.POLICY.DEFAULT_MAX_EXPENSE_AGE,
                maxExpenseAmount: CONST.POLICY.DEFAULT_MAX_EXPENSE_AMOUNT,
                maxExpenseAmountNoReceipt: CONST.POLICY.DEFAULT_MAX_AMOUNT_NO_RECEIPT,
                glCodes: true,
                harvesting: {
                    enabled: false,
                },
            },
        },
    ];

    const successData: OnyxUpdate[] = [
        {
            onyxMethod: Onyx.METHOD.MERGE,
            key: `policy_${policyID}`,
            value: {
                isPendingUpgrade: false,
            },
        },
    ];

    const failureData: OnyxUpdate[] = [
        {
            onyxMethod: Onyx.METHOD.MERGE,
            key: `policy_${policyID}`,
            value: {
                isPendingUpgrade: false,
                type: policy?.type,
                maxExpenseAge: policy?.maxExpenseAge ?? null,
                maxExpenseAmount: policy?.maxExpenseAmount ?? null,
                maxExpenseAmountNoReceipt: policy?.maxExpenseAmountNoReceipt ?? null,
                glCodes: policy?.glCodes ?? null,
                harvesting: policy?.harvesting ?? null,
            },
        },
    ];

    const parameters: UpgradeToCorporateParams = {policyID, ...(featureName ? {featureName} : {})};

    API.write(WRITE_COMMANDS.UPGRADE_TO_CORPORATE, parameters, {optimisticData, successData, failureData});
}

function downgradeToTeam(policyID: string) {
    const policy = getPolicy(policyID);
    const optimisticData: OnyxUpdate[] = [
        {
            onyxMethod: Onyx.METHOD.MERGE,
            key: `policy_${policyID}`,
            value: {
                isPendingDowngrade: true,
                type: CONST.POLICY.TYPE.TEAM,
            },
        },
    ];

    const successData: OnyxUpdate[] = [
        {
            onyxMethod: Onyx.METHOD.MERGE,
            key: `policy_${policyID}`,
            value: {
                isPendingDowngrade: false,
            },
        },
    ];

    const failureData: OnyxUpdate[] = [
        {
            onyxMethod: Onyx.METHOD.MERGE,
            key: `policy_${policyID}`,
            value: {
                isPendingDowngrade: false,
                type: policy?.type,
            },
        },
    ];

    const parameters: DowngradeToTeamParams = {policyID};

    API.write(WRITE_COMMANDS.DOWNGRADE_TO_TEAM, parameters, {optimisticData, successData, failureData});
}

function setWorkspaceDefaultSpendCategory(policyID: string, groupID: string, category: string) {
    const policy = getPolicy(policyID);
    if (!policy) {
        return;
    }

    const {mccGroup} = policy;

    const optimisticData: OnyxUpdate[] = mccGroup
        ? [
              {
                  onyxMethod: Onyx.METHOD.MERGE,
                  key: `policy_${policyID}`,
                  value: {
                      mccGroup: {
                          ...mccGroup,
                          [groupID]: {
                              category,
                              groupID,
                              pendingAction: CONST.RED_BRICK_ROAD_PENDING_ACTION.UPDATE,
                          },
                      },
                  },
              },
          ]
        : [];

    const failureData: OnyxUpdate[] = mccGroup
        ? [
              {
                  onyxMethod: Onyx.METHOD.MERGE,
                  key: `policy_${policyID}`,
                  value: {
                      mccGroup: {
                          ...mccGroup,
                          [groupID]: {
                              ...mccGroup[groupID],
                              pendingAction: null,
                          },
                      },
                  },
              },
          ]
        : [];

    const successData: OnyxUpdate[] = mccGroup
        ? [
              {
                  onyxMethod: Onyx.METHOD.MERGE,
                  key: `policy_${policyID}`,
                  value: {
                      mccGroup: {
                          [groupID]: {
                              pendingAction: null,
                          },
                      },
                  },
              },
          ]
        : [];

    API.write(WRITE_COMMANDS.SET_WORKSPACE_DEFAULT_SPEND_CATEGORY, {policyID, groupID, category}, {optimisticData, successData, failureData});
}
/**
 * Call the API to set the receipt required amount for the given policy
 * @param policyID - id of the policy to set the receipt required amount
 * @param maxExpenseAmountNoReceipt - new value of the receipt required amount
 */
function setPolicyMaxExpenseAmountNoReceipt(policyID: string, maxExpenseAmountNoReceipt: string) {
    const policy = getPolicy(policyID);
    const parsedMaxExpenseAmountNoReceipt = maxExpenseAmountNoReceipt === '' ? CONST.DISABLED_MAX_EXPENSE_VALUE : CurrencyUtils.convertToBackendAmount(parseFloat(maxExpenseAmountNoReceipt));
    const originalMaxExpenseAmountNoReceipt = policy?.maxExpenseAmountNoReceipt;

    const onyxData: OnyxData = {
        optimisticData: [
            {
                onyxMethod: Onyx.METHOD.MERGE,
                key: `${ONYXKEYS.COLLECTION.POLICY}${policyID}`,
                value: {
                    maxExpenseAmountNoReceipt: parsedMaxExpenseAmountNoReceipt,
                    pendingFields: {
                        maxExpenseAmountNoReceipt: CONST.RED_BRICK_ROAD_PENDING_ACTION.UPDATE,
                    },
                },
            },
        ],
        successData: [
            {
                onyxMethod: Onyx.METHOD.MERGE,
                key: `${ONYXKEYS.COLLECTION.POLICY}${policyID}`,
                value: {
                    pendingFields: {maxExpenseAmountNoReceipt: null},
                    errorFields: null,
                },
            },
        ],
        failureData: [
            {
                onyxMethod: Onyx.METHOD.MERGE,
                key: `${ONYXKEYS.COLLECTION.POLICY}${policyID}`,
                value: {
                    maxExpenseAmountNoReceipt: originalMaxExpenseAmountNoReceipt,
                    pendingFields: {maxExpenseAmountNoReceipt: null},
                    errorFields: {maxExpenseAmountNoReceipt: ErrorUtils.getMicroSecondOnyxErrorWithTranslationKey('common.genericErrorMessage')},
                },
            },
        ],
    };

    const parameters = {
        policyID,
        maxExpenseAmountNoReceipt: parsedMaxExpenseAmountNoReceipt,
    };

    API.write(WRITE_COMMANDS.SET_POLICY_EXPENSE_MAX_AMOUNT_NO_RECEIPT, parameters, onyxData);
}

/**
 * Call the API to set the max expense amount for the given policy
 * @param policyID - id of the policy to set the max expense amount
 * @param maxExpenseAmount - new value of the max expense amount
 */
function setPolicyMaxExpenseAmount(policyID: string, maxExpenseAmount: string) {
    const policy = getPolicy(policyID);
    const parsedMaxExpenseAmount = maxExpenseAmount === '' ? CONST.DISABLED_MAX_EXPENSE_VALUE : CurrencyUtils.convertToBackendAmount(parseFloat(maxExpenseAmount));
    const originalMaxExpenseAmount = policy?.maxExpenseAmount;

    const onyxData: OnyxData = {
        optimisticData: [
            {
                onyxMethod: Onyx.METHOD.MERGE,
                key: `${ONYXKEYS.COLLECTION.POLICY}${policyID}`,
                value: {
                    maxExpenseAmount: parsedMaxExpenseAmount,
                    pendingFields: {
                        maxExpenseAmount: CONST.RED_BRICK_ROAD_PENDING_ACTION.UPDATE,
                    },
                },
            },
        ],
        successData: [
            {
                onyxMethod: Onyx.METHOD.MERGE,
                key: `${ONYXKEYS.COLLECTION.POLICY}${policyID}`,
                value: {
                    pendingFields: {maxExpenseAmount: null},
                    errorFields: null,
                },
            },
        ],
        failureData: [
            {
                onyxMethod: Onyx.METHOD.MERGE,
                key: `${ONYXKEYS.COLLECTION.POLICY}${policyID}`,
                value: {
                    maxExpenseAmount: originalMaxExpenseAmount,
                    pendingFields: {maxExpenseAmount: null},
                    errorFields: {maxExpenseAmount: ErrorUtils.getMicroSecondOnyxErrorWithTranslationKey('common.genericErrorMessage')},
                },
            },
        ],
    };

    const parameters = {
        policyID,
        maxExpenseAmount: parsedMaxExpenseAmount,
    };

    API.write(WRITE_COMMANDS.SET_POLICY_EXPENSE_MAX_AMOUNT, parameters, onyxData);
}

/**
 * Call the API to set the max expense age for the given policy
 * @param policyID - id of the policy to set the max expense age
 * @param maxExpenseAge - the max expense age value given in days
 */
function setPolicyMaxExpenseAge(policyID: string, maxExpenseAge: string) {
    const policy = getPolicy(policyID);
    const parsedMaxExpenseAge = maxExpenseAge === '' ? CONST.DISABLED_MAX_EXPENSE_VALUE : parseInt(maxExpenseAge, 10);
    const originalMaxExpenseAge = policy?.maxExpenseAge;

    const onyxData: OnyxData = {
        optimisticData: [
            {
                onyxMethod: Onyx.METHOD.MERGE,
                key: `${ONYXKEYS.COLLECTION.POLICY}${policyID}`,
                value: {
                    maxExpenseAge: parsedMaxExpenseAge,
                    pendingFields: {
                        maxExpenseAge: CONST.RED_BRICK_ROAD_PENDING_ACTION.UPDATE,
                    },
                },
            },
        ],
        successData: [
            {
                onyxMethod: Onyx.METHOD.MERGE,
                key: `${ONYXKEYS.COLLECTION.POLICY}${policyID}`,
                value: {
                    pendingFields: {
                        maxExpenseAge: null,
                    },
                },
            },
        ],
        failureData: [
            {
                onyxMethod: Onyx.METHOD.MERGE,
                key: `${ONYXKEYS.COLLECTION.POLICY}${policyID}`,
                value: {
                    maxExpenseAge: originalMaxExpenseAge,
                    pendingFields: {maxExpenseAge: null},
                    errorFields: {maxExpenseAge: ErrorUtils.getMicroSecondOnyxErrorWithTranslationKey('common.genericErrorMessage')},
                },
            },
        ],
    };

    const parameters = {
        policyID,
        maxExpenseAge: parsedMaxExpenseAge,
    };

    API.write(WRITE_COMMANDS.SET_POLICY_EXPENSE_MAX_AGE, parameters, onyxData);
}

/**
 * Call the API to set the custom rules for the given policy
 * @param policyID - id of the policy to set the max expense age
 * @param customRules - the custom rules description in natural language
 */
function updateCustomRules(policyID: string, customRules: string) {
    const policy = getPolicy(policyID);
    const originalCustomRules = policy?.customRules;
    const parsedCustomRules = ReportUtils.getParsedComment(customRules);
    if (parsedCustomRules === originalCustomRules) {
        return;
    }

    const onyxData: OnyxData = {
        optimisticData: [
            {
                onyxMethod: Onyx.METHOD.MERGE,
                key: `${ONYXKEYS.COLLECTION.POLICY}${policyID}`,
                value: {
                    customRules: parsedCustomRules,
                    isLoading: true,
                },
            },
        ],
        successData: [
            {
                onyxMethod: Onyx.METHOD.MERGE,
                key: `${ONYXKEYS.COLLECTION.POLICY}${policyID}`,
                value: {
                    pendingFields: {
                        // TODO
                        // maxExpenseAge: null,
                    },
                    isLoading: false,
                },
            },
        ],
        failureData: [
            {
                onyxMethod: Onyx.METHOD.MERGE,
                key: `${ONYXKEYS.COLLECTION.POLICY}${policyID}`,
                value: {
                    customRules: originalCustomRules,
                    isLoading: false,
                    // TODO
                    // pendingFields: {maxExpenseAge: null},
                    // errorFields: {maxExpenseAge: ErrorUtils.getMicroSecondOnyxErrorWithTranslationKey('common.genericErrorMessage')},
                },
            },
        ],
    };

    const parameters = {
        policyID,
        description: parsedCustomRules,
    };

    API.write(WRITE_COMMANDS.UPDATE_CUSTOM_RULES, parameters, onyxData);
}

/**
 * Call the API to enable or disable the billable mode for the given policy
 * @param policyID - id of the policy to enable or disable the bilable mode
 * @param defaultBillable - whether the billable mode is enabled in the given policy
 */
function setPolicyBillableMode(policyID: string, defaultBillable: boolean) {
    const policy = getPolicy(policyID);

    const originalDefaultBillable = policy?.defaultBillable;
    const originalDefaultBillableDisabled = policy?.disabledFields?.defaultBillable;

    const onyxData: OnyxData = {
        optimisticData: [
            {
                onyxMethod: Onyx.METHOD.MERGE,
                key: `${ONYXKEYS.COLLECTION.POLICY}${policyID}`,
                value: {
                    defaultBillable,
                    disabledFields: {
                        defaultBillable: false,
                    },
                    pendingFields: {
                        defaultBillable: CONST.RED_BRICK_ROAD_PENDING_ACTION.UPDATE,
                        disabledFields: CONST.RED_BRICK_ROAD_PENDING_ACTION.UPDATE,
                    },
                },
            },
        ],
        successData: [
            {
                onyxMethod: Onyx.METHOD.MERGE,
                key: `${ONYXKEYS.COLLECTION.POLICY}${policyID}`,
                value: {
                    pendingFields: {
                        defaultBillable: null,
                        disabledFields: null,
                    },
                    errorFields: null,
                },
            },
        ],
        failureData: [
            {
                onyxMethod: Onyx.METHOD.MERGE,
                key: `${ONYXKEYS.COLLECTION.POLICY}${policyID}`,
                value: {
                    disabledFields: {defaultBillable: originalDefaultBillableDisabled},
                    defaultBillable: originalDefaultBillable,
                    pendingFields: {defaultBillable: null, disabledFields: null},
                    errorFields: {defaultBillable: ErrorUtils.getMicroSecondOnyxErrorWithTranslationKey('common.genericErrorMessage')},
                },
            },
        ],
    };

    const parameters: SetPolicyBillableModeParams = {
        policyID,
        defaultBillable,
        disabledFields: JSON.stringify({
            defaultBillable: false,
        }),
    };

    API.write(WRITE_COMMANDS.SET_POLICY_BILLABLE_MODE, parameters, onyxData);
}

/**
 * Call the API to disable the billable mode for the given policy
 * @param policyID - id of the policy to enable or disable the bilable mode
 */
function disableWorkspaceBillableExpenses(policyID: string) {
    const policy = getPolicy(policyID);
    const originalDefaultBillableDisabled = policy?.disabledFields?.defaultBillable;

    const onyxData: OnyxData = {
        optimisticData: [
            {
                onyxMethod: Onyx.METHOD.MERGE,
                key: `${ONYXKEYS.COLLECTION.POLICY}${policyID}`,
                value: {
                    disabledFields: {
                        defaultBillable: true,
                    },
                    pendingFields: {
                        disabledFields: CONST.RED_BRICK_ROAD_PENDING_ACTION.UPDATE,
                    },
                },
            },
        ],
        successData: [
            {
                onyxMethod: Onyx.METHOD.MERGE,
                key: `${ONYXKEYS.COLLECTION.POLICY}${policyID}`,
                value: {
                    pendingFields: {
                        disabledFields: null,
                    },
                },
            },
        ],
        failureData: [
            {
                onyxMethod: Onyx.METHOD.MERGE,
                key: `${ONYXKEYS.COLLECTION.POLICY}${policyID}`,
                value: {
                    pendingFields: {disabledFields: null},
                    disabledFields: {defaultBillable: originalDefaultBillableDisabled},
                },
            },
        ],
    };

    const parameters: DisablePolicyBillableModeParams = {
        policyID,
    };

    API.write(WRITE_COMMANDS.DISABLE_POLICY_BILLABLE_MODE, parameters, onyxData);
}

function setWorkspaceEReceiptsEnabled(policyID: string, eReceipts: boolean) {
    const policy = getPolicy(policyID);

    const originalEReceipts = policy?.eReceipts;

    const onyxData: OnyxData = {
        optimisticData: [
            {
                onyxMethod: Onyx.METHOD.MERGE,
                key: `${ONYXKEYS.COLLECTION.POLICY}${policyID}`,
                value: {
                    eReceipts,
                    pendingFields: {
                        eReceipts: CONST.RED_BRICK_ROAD_PENDING_ACTION.UPDATE,
                    },
                },
            },
        ],
        successData: [
            {
                onyxMethod: Onyx.METHOD.MERGE,
                key: `${ONYXKEYS.COLLECTION.POLICY}${policyID}`,
                value: {
                    pendingFields: {
                        eReceipts: null,
                    },
                    errorFields: null,
                },
            },
        ],
        failureData: [
            {
                onyxMethod: Onyx.METHOD.MERGE,
                key: `${ONYXKEYS.COLLECTION.POLICY}${policyID}`,
                value: {
                    eReceipts: originalEReceipts,
                    pendingFields: {defaultBillable: null},
                    errorFields: {defaultBillable: ErrorUtils.getMicroSecondOnyxErrorWithTranslationKey('common.genericErrorMessage')},
                },
            },
        ],
    };

    const parameters = {
        policyID,
        eReceipts,
    };

    API.write(WRITE_COMMANDS.SET_WORKSPACE_ERECEIPTS_ENABLED, parameters, onyxData);
}

function getAdminPolicies(): Policy[] {
    return Object.values(allPolicies ?? {}).filter<Policy>((policy): policy is Policy => !!policy && policy.role === CONST.POLICY.ROLE.ADMIN && policy.type !== CONST.POLICY.TYPE.PERSONAL);
}

function getAdminPoliciesConnectedToSageIntacct(): Policy[] {
    return Object.values(allPolicies ?? {}).filter<Policy>((policy): policy is Policy => !!policy && policy.role === CONST.POLICY.ROLE.ADMIN && !!policy?.connections?.intacct);
}

function getAdminPoliciesConnectedToNetSuite(): Policy[] {
    return Object.values(allPolicies ?? {}).filter<Policy>((policy): policy is Policy => !!policy && policy.role === CONST.POLICY.ROLE.ADMIN && !!policy?.connections?.netsuite);
}

/**
 * Call the API to enable custom report title for the reports in the given policy
 * @param policyID - id of the policy to apply the limit to
 * @param enabled - whether custom report title for the reports is enabled in the given policy
 */
function enablePolicyDefaultReportTitle(policyID: string, enabled: boolean) {
    const policy = getPolicy(policyID);

    if (enabled === policy?.shouldShowCustomReportTitleOption) {
        return;
    }

    const previousReportTitleField = policy?.fieldList?.[CONST.POLICY.FIELDS.FIELD_LIST_TITLE] ?? {};
    const titleFieldValues = enabled ? {} : {fieldList: {[CONST.POLICY.FIELDS.FIELD_LIST_TITLE]: {...previousReportTitleField, defaultValue: CONST.POLICY.DEFAULT_REPORT_NAME_PATTERN}}};

    const optimisticData: OnyxUpdate[] = [
        {
            onyxMethod: Onyx.METHOD.MERGE,
            key: `${ONYXKEYS.COLLECTION.POLICY}${policyID}`,
            value: {
                shouldShowCustomReportTitleOption: enabled,
                ...titleFieldValues,
                pendingFields: {
                    shouldShowCustomReportTitleOption: CONST.RED_BRICK_ROAD_PENDING_ACTION.UPDATE,
                },
            },
        },
    ];

    const successData: OnyxUpdate[] = [
        {
            onyxMethod: Onyx.METHOD.MERGE,
            key: `${ONYXKEYS.COLLECTION.POLICY}${policyID}`,
            value: {
                pendingFields: {
                    shouldShowCustomReportTitleOption: null,
                },
                errorFields: null,
            },
        },
    ];

    const failureData: OnyxUpdate[] = [
        {
            onyxMethod: Onyx.METHOD.MERGE,
            key: `${ONYXKEYS.COLLECTION.POLICY}${policyID}`,
            value: {
                shouldShowCustomReportTitleOption: !!policy?.shouldShowCustomReportTitleOption,
                fieldList: {
                    [CONST.POLICY.FIELDS.FIELD_LIST_TITLE]: previousReportTitleField,
                },
                pendingFields: {
                    shouldShowCustomReportTitleOption: null,
                },
                errorFields: {
                    shouldShowCustomReportTitleOption: ErrorUtils.getMicroSecondOnyxErrorWithTranslationKey('common.genericErrorMessage'),
                },
            },
        },
    ];

    const parameters: EnablePolicyDefaultReportTitleParams = {
        enable: enabled,
        policyID,
    };

    API.write(WRITE_COMMANDS.ENABLE_POLICY_DEFAULT_REPORT_TITLE, parameters, {
        optimisticData,
        successData,
        failureData,
    });
}

/**
 * Call the API to set default report title pattern for the given policy
 * @param policyID - id of the policy to apply the naming pattern to
 * @param customName - name pattern to be used for the reports
 */
function setPolicyDefaultReportTitle(policyID: string, customName: string) {
    const policy = getPolicy(policyID);

    if (customName === policy?.fieldList?.[CONST.POLICY.FIELDS.FIELD_LIST_TITLE]?.defaultValue) {
        return;
    }

    const previousReportTitleField = policy?.fieldList?.[CONST.POLICY.FIELDS.FIELD_LIST_TITLE] ?? {};

    const optimisticData: OnyxUpdate[] = [
        {
            onyxMethod: Onyx.METHOD.MERGE,
            key: `${ONYXKEYS.COLLECTION.POLICY}${policyID}`,
            value: {
                fieldList: {
                    [CONST.POLICY.FIELDS.FIELD_LIST_TITLE]: {
                        defaultValue: customName,
                        pendingFields: {defaultValue: CONST.RED_BRICK_ROAD_PENDING_ACTION.UPDATE},
                    },
                },
            },
        },
    ];

    const successData: OnyxUpdate[] = [
        {
            onyxMethod: Onyx.METHOD.MERGE,
            key: `${ONYXKEYS.COLLECTION.POLICY}${policyID}`,
            value: {
                fieldList: {
                    [CONST.POLICY.FIELDS.FIELD_LIST_TITLE]: {pendingFields: {defaultValue: null}},
                },
                errorFields: null,
            },
        },
    ];

    const failureData: OnyxUpdate[] = [
        {
            onyxMethod: Onyx.METHOD.MERGE,
            key: `${ONYXKEYS.COLLECTION.POLICY}${policyID}`,
            value: {
                fieldList: {
                    [CONST.POLICY.FIELDS.FIELD_LIST_TITLE]: {...previousReportTitleField, pendingFields: {defaultValue: null}},
                },
                errorFields: {
                    fieldList: ErrorUtils.getMicroSecondOnyxErrorWithTranslationKey('common.genericErrorMessage'),
                },
            },
        },
    ];

    const parameters: SetPolicyDefaultReportTitleParams = {
        value: customName,
        policyID,
    };

    API.write(WRITE_COMMANDS.SET_POLICY_DEFAULT_REPORT_TITLE, parameters, {
        optimisticData,
        successData,
        failureData,
    });
}

/**
 * Call the API to enable or disable enforcing the naming pattern for member created reports on a policy
 * @param policyID - id of the policy to apply the naming pattern to
 * @param enforced - flag whether to enforce policy name
 */
function setPolicyPreventMemberCreatedTitle(policyID: string, enforced: boolean) {
    const policy = getPolicy(policyID);

    if (!enforced === policy?.fieldList?.[CONST.POLICY.FIELDS.FIELD_LIST_TITLE].deletable) {
        return;
    }

    const previousReportTitleField = policy?.fieldList?.[CONST.POLICY.FIELDS.FIELD_LIST_TITLE] ?? {};

    const optimisticData: OnyxUpdate[] = [
        {
            onyxMethod: Onyx.METHOD.MERGE,
            key: `${ONYXKEYS.COLLECTION.POLICY}${policyID}`,
            value: {
                fieldList: {
                    [CONST.POLICY.FIELDS.FIELD_LIST_TITLE]: {...previousReportTitleField, deletable: !enforced, pendingFields: {deletable: CONST.RED_BRICK_ROAD_PENDING_ACTION.UPDATE}},
                },
            },
        },
    ];

    const successData: OnyxUpdate[] = [
        {
            onyxMethod: Onyx.METHOD.MERGE,
            key: `${ONYXKEYS.COLLECTION.POLICY}${policyID}`,
            value: {
                fieldList: {
                    [CONST.POLICY.FIELDS.FIELD_LIST_TITLE]: {pendingFields: {deletable: null}},
                },
                errorFields: null,
            },
        },
    ];

    const failureData: OnyxUpdate[] = [
        {
            onyxMethod: Onyx.METHOD.MERGE,
            key: `${ONYXKEYS.COLLECTION.POLICY}${policyID}`,
            value: {
                fieldList: {
                    [CONST.POLICY.FIELDS.FIELD_LIST_TITLE]: {...previousReportTitleField, pendingFields: {deletable: null}},
                },
                errorFields: {
                    fieldList: ErrorUtils.getMicroSecondOnyxErrorWithTranslationKey('common.genericErrorMessage'),
                },
            },
        },
    ];

    const parameters: SetPolicyPreventMemberCreatedTitleParams = {
        enforced,
        policyID,
    };

    API.write(WRITE_COMMANDS.SET_POLICY_PREVENT_MEMBER_CREATED_TITLE, parameters, {
        optimisticData,
        successData,
        failureData,
    });
}

/**
 * Call the API to enable or disable self approvals for the reports
 * @param policyID - id of the policy to apply the naming pattern to
 * @param preventSelfApproval - flag whether to prevent workspace members from approving their own expense reports
 */
function setPolicyPreventSelfApproval(policyID: string, preventSelfApproval: boolean) {
    const policy = getPolicy(policyID);

    if (preventSelfApproval === policy?.preventSelfApproval) {
        return;
    }

    const optimisticData: OnyxUpdate[] = [
        {
            onyxMethod: Onyx.METHOD.MERGE,
            key: `${ONYXKEYS.COLLECTION.POLICY}${policyID}`,
            value: {
                preventSelfApproval,
                pendingFields: {
                    preventSelfApproval: CONST.RED_BRICK_ROAD_PENDING_ACTION.UPDATE,
                },
            },
        },
    ];

    const successData: OnyxUpdate[] = [
        {
            onyxMethod: Onyx.METHOD.MERGE,
            key: `${ONYXKEYS.COLLECTION.POLICY}${policyID}`,
            value: {
                pendingFields: {
                    preventSelfApproval: null,
                },
                errorFields: null,
            },
        },
    ];

    const failureData: OnyxUpdate[] = [
        {
            onyxMethod: Onyx.METHOD.MERGE,
            key: `${ONYXKEYS.COLLECTION.POLICY}${policyID}`,
            value: {
                preventSelfApproval: policy?.preventSelfApproval ?? false,
                pendingFields: {
                    preventSelfApproval: null,
                },
                errorFields: {
                    preventSelfApproval: ErrorUtils.getMicroSecondOnyxErrorWithTranslationKey('common.genericErrorMessage'),
                },
            },
        },
    ];

    const parameters: SetPolicyPreventSelfApprovalParams = {
        preventSelfApproval,
        policyID,
    };

    API.write(WRITE_COMMANDS.SET_POLICY_PREVENT_SELF_APPROVAL, parameters, {
        optimisticData,
        successData,
        failureData,
    });
}

/**
 * Call the API to apply automatic approval limit for the given policy
 * @param policyID - id of the policy to apply the limit to
 * @param limit - max amount for auto-approval of the reports in the given policy
 */
function setPolicyAutomaticApprovalLimit(policyID: string, limit: string) {
    const policy = getPolicy(policyID);

    const fallbackLimit = limit === '' ? '0' : limit;
    const parsedLimit = CurrencyUtils.convertToBackendAmount(parseFloat(fallbackLimit));

    if (parsedLimit === (policy?.autoApproval?.limit ?? CONST.POLICY.AUTO_APPROVE_REPORTS_UNDER_DEFAULT_CENTS)) {
        return;
    }

    const optimisticData: OnyxUpdate[] = [
        {
            onyxMethod: Onyx.METHOD.MERGE,
            key: `${ONYXKEYS.COLLECTION.POLICY}${policyID}`,
            value: {
                autoApproval: {
                    limit: parsedLimit,
                    pendingFields: {limit: CONST.RED_BRICK_ROAD_PENDING_ACTION.UPDATE},
                },
            },
        },
    ];

    const successData: OnyxUpdate[] = [
        {
            onyxMethod: Onyx.METHOD.MERGE,
            key: `${ONYXKEYS.COLLECTION.POLICY}${policyID}`,
            value: {
                autoApproval: {
                    pendingFields: {
                        limit: null,
                    },
                },
                errorFields: null,
            },
        },
    ];

    const failureData: OnyxUpdate[] = [
        {
            onyxMethod: Onyx.METHOD.MERGE,
            key: `${ONYXKEYS.COLLECTION.POLICY}${policyID}`,
            value: {
                autoApproval: {
                    limit: policy?.autoApproval?.limit ?? CONST.POLICY.AUTO_APPROVE_REPORTS_UNDER_DEFAULT_CENTS,
                    pendingFields: {
                        limit: null,
                    },
                },
                errorFields: {
                    autoApproval: ErrorUtils.getMicroSecondOnyxErrorWithTranslationKey('common.genericErrorMessage'),
                },
            },
        },
    ];

    const parameters: SetPolicyAutomaticApprovalLimitParams = {
        limit: parsedLimit,
        policyID,
    };

    API.write(WRITE_COMMANDS.SET_POLICY_AUTOMATIC_APPROVAL_LIMIT, parameters, {
        optimisticData,
        successData,
        failureData,
    });
}

/**
 * Call the API to set the audit rate for the given policy
 * @param policyID - id of the policy to apply the limit to
 * @param auditRate - percentage of the reports to be qualified for a random audit
 */
function setPolicyAutomaticApprovalRate(policyID: string, auditRate: string) {
    const policy = getPolicy(policyID);
    const fallbackAuditRate = auditRate === '' ? '0' : auditRate;
    const parsedAuditRate = parseInt(fallbackAuditRate, 10) / 100;

    // The auditRate arrives as an int to this method so we will convert it to a float before sending it to the API.
    if (parsedAuditRate === (policy?.autoApproval?.auditRate ?? CONST.POLICY.RANDOM_AUDIT_DEFAULT_PERCENTAGE)) {
        return;
    }

    const optimisticData: OnyxUpdate[] = [
        {
            onyxMethod: Onyx.METHOD.MERGE,
            key: `${ONYXKEYS.COLLECTION.POLICY}${policyID}`,
            value: {
                autoApproval: {
                    auditRate: parsedAuditRate,
                    pendingFields: {
                        auditRate: CONST.RED_BRICK_ROAD_PENDING_ACTION.UPDATE,
                    },
                },
            },
        },
    ];

    const successData: OnyxUpdate[] = [
        {
            onyxMethod: Onyx.METHOD.MERGE,
            key: `${ONYXKEYS.COLLECTION.POLICY}${policyID}`,
            value: {
                autoApproval: {
                    pendingFields: {
                        auditRate: null,
                    },
                },
                errorFields: null,
            },
        },
    ];

    const failureData: OnyxUpdate[] = [
        {
            onyxMethod: Onyx.METHOD.MERGE,
            key: `${ONYXKEYS.COLLECTION.POLICY}${policyID}`,
            value: {
                autoApproval: {
                    auditRate: policy?.autoApproval?.auditRate ?? CONST.POLICY.RANDOM_AUDIT_DEFAULT_PERCENTAGE,
                    pendingFields: {
                        auditRate: null,
                    },
                },
                errorFields: {
                    autoApproval: ErrorUtils.getMicroSecondOnyxErrorWithTranslationKey('common.genericErrorMessage'),
                },
            },
        },
    ];

    const parameters: SetPolicyAutomaticApprovalRateParams = {
        auditRate: parsedAuditRate,
        policyID,
    };

    API.write(WRITE_COMMANDS.SET_POLICY_AUTOMATIC_APPROVAL_RATE, parameters, {
        optimisticData,
        successData,
        failureData,
    });
}

/**
 * Call the API to enable auto-approval for the reports in the given policy
 * @param policyID - id of the policy to apply the limit to
 * @param enabled - whether auto-approve for the reports is enabled in the given policy
 */
function enableAutoApprovalOptions(policyID: string, enabled: boolean) {
    const policy = getPolicy(policyID);

    if (enabled === policy?.shouldShowAutoApprovalOptions) {
        return;
    }

    const autoApprovalValues = {auditRate: CONST.POLICY.RANDOM_AUDIT_DEFAULT_PERCENTAGE, limit: CONST.POLICY.AUTO_APPROVE_REPORTS_UNDER_DEFAULT_CENTS};
    const autoApprovalFailureValues = {autoApproval: {limit: policy?.autoApproval?.limit, auditRate: policy?.autoApproval?.auditRate, pendingFields: null}};
    const optimisticData: OnyxUpdate[] = [
        {
            onyxMethod: Onyx.METHOD.MERGE,
            key: `${ONYXKEYS.COLLECTION.POLICY}${policyID}`,
            value: {
                autoApproval: {
                    ...autoApprovalValues,
                    pendingFields: {
                        limit: CONST.RED_BRICK_ROAD_PENDING_ACTION.UPDATE,
                        auditRate: CONST.RED_BRICK_ROAD_PENDING_ACTION.UPDATE,
                    },
                },
                shouldShowAutoApprovalOptions: enabled,
                pendingFields: {
                    shouldShowAutoApprovalOptions: CONST.RED_BRICK_ROAD_PENDING_ACTION.UPDATE,
                },
            },
        },
    ];

    const successData: OnyxUpdate[] = [
        {
            onyxMethod: Onyx.METHOD.MERGE,
            key: `${ONYXKEYS.COLLECTION.POLICY}${policyID}`,
            value: {
                autoApproval: {pendingFields: null},
                pendingFields: {
                    shouldShowAutoApprovalOptions: null,
                },
            },
        },
    ];

    const failureData: OnyxUpdate[] = [
        {
            onyxMethod: Onyx.METHOD.MERGE,
            key: `${ONYXKEYS.COLLECTION.POLICY}${policyID}`,
            value: {
                ...autoApprovalFailureValues,
                shouldShowAutoApprovalOptions: policy?.shouldShowAutoApprovalOptions,
                pendingFields: {
                    shouldShowAutoApprovalOptions: null,
                },
            },
        },
    ];

    const parameters: EnablePolicyAutoApprovalOptionsParams = {
        enabled,
        policyID,
    };

    API.write(WRITE_COMMANDS.ENABLE_POLICY_AUTO_APPROVAL_OPTIONS, parameters, {
        optimisticData,
        successData,
        failureData,
    });
}

/**
 * Call the API to set the limit for auto-payments in the given policy
 * @param policyID - id of the policy to apply the limit to
 * @param limit - max amount for auto-payment for the reports in the given policy
 */
function setPolicyAutoReimbursementLimit(policyID: string, limit: string) {
    const policy = getPolicy(policyID);
    const fallbackLimit = limit === '' ? '0' : limit;
    const parsedLimit = CurrencyUtils.convertToBackendAmount(parseFloat(fallbackLimit));

    if (parsedLimit === (policy?.autoReimbursement?.limit ?? CONST.POLICY.AUTO_REIMBURSEMENT_DEFAULT_LIMIT_CENTS)) {
        return;
    }

    const optimisticData: OnyxUpdate[] = [
        {
            onyxMethod: Onyx.METHOD.MERGE,
            key: `${ONYXKEYS.COLLECTION.POLICY}${policyID}`,
            value: {
                autoReimbursement: {
                    limit: parsedLimit,
                    pendingFields: {
                        limit: CONST.RED_BRICK_ROAD_PENDING_ACTION.UPDATE,
                    },
                },
            },
        },
    ];

    const successData: OnyxUpdate[] = [
        {
            onyxMethod: Onyx.METHOD.MERGE,
            key: `${ONYXKEYS.COLLECTION.POLICY}${policyID}`,
            value: {
                autoReimbursement: {
                    limit: parsedLimit,
                    pendingFields: {
                        limit: null,
                    },
                },
                errorFields: null,
            },
        },
    ];

    const failureData: OnyxUpdate[] = [
        {
            onyxMethod: Onyx.METHOD.MERGE,
            key: `${ONYXKEYS.COLLECTION.POLICY}${policyID}`,
            value: {
                autoReimbursement: {limit: policy?.autoReimbursement?.limit ?? policy?.autoReimbursementLimit, pendingFields: {limit: null}},
                errorFields: {
                    autoReimbursement: ErrorUtils.getMicroSecondOnyxErrorWithTranslationKey('common.genericErrorMessage'),
                },
            },
        },
    ];

    const parameters: SetPolicyAutoReimbursementLimitParams = {
        limit: parsedLimit,
        policyID,
    };

    API.write(WRITE_COMMANDS.SET_POLICY_AUTO_REIMBURSEMENT_LIMIT, parameters, {
        optimisticData,
        successData,
        failureData,
    });
}

/**
 * Call the API to enable auto-payment for the reports in the given policy
 *
 * @param policyID - id of the policy to apply the limit to
 * @param enabled - whether auto-payment for the reports is enabled in the given policy
 */
function enablePolicyAutoReimbursementLimit(policyID: string, enabled: boolean) {
    const policy = getPolicy(policyID);

    if (enabled === policy?.shouldShowAutoReimbursementLimitOption) {
        return;
    }

    const autoReimbursementFailureValues = {autoReimbursement: {limit: policy?.autoReimbursement?.limit, pendingFields: null}};
    const autoReimbursementValues = {limit: CONST.POLICY.AUTO_REIMBURSEMENT_DEFAULT_LIMIT_CENTS};
    const optimisticData: OnyxUpdate[] = [
        {
            onyxMethod: Onyx.METHOD.MERGE,
            key: `${ONYXKEYS.COLLECTION.POLICY}${policyID}`,
            value: {
                autoReimbursement: {
                    ...autoReimbursementValues,
                    pendingFields: {
                        limit: CONST.RED_BRICK_ROAD_PENDING_ACTION.UPDATE,
                    },
                },
                shouldShowAutoReimbursementLimitOption: enabled,
                pendingFields: {
                    shouldShowAutoReimbursementLimitOption: CONST.RED_BRICK_ROAD_PENDING_ACTION.UPDATE,
                },
            },
        },
    ];

    const successData: OnyxUpdate[] = [
        {
            onyxMethod: Onyx.METHOD.MERGE,
            key: `${ONYXKEYS.COLLECTION.POLICY}${policyID}`,
            value: {
                autoReimbursement: {pendingFields: null},
                pendingFields: {
                    shouldShowAutoReimbursementLimitOption: null,
                },
                errorFields: null,
            },
        },
    ];

    const failureData: OnyxUpdate[] = [
        {
            onyxMethod: Onyx.METHOD.MERGE,
            key: `${ONYXKEYS.COLLECTION.POLICY}${policyID}`,
            value: {
                ...autoReimbursementFailureValues,
                shouldShowAutoReimbursementLimitOption: policy?.shouldShowAutoReimbursementLimitOption,
                pendingFields: {
                    shouldShowAutoReimbursementLimitOption: null,
                },
            },
        },
    ];

    const parameters: EnablePolicyAutoReimbursementLimitParams = {
        enabled,
        policyID,
    };

    API.write(WRITE_COMMANDS.ENABLE_POLICY_AUTO_REIMBURSEMENT_LIMIT, parameters, {
        optimisticData,
        successData,
        failureData,
    });
}

function clearAllPolicies() {
    if (!allPolicies) {
        return;
    }
    Object.keys(allPolicies).forEach((key) => delete allPolicies[key]);
}

function updateInvoiceCompanyName(policyID: string, companyName: string) {
    const authToken = NetworkStore.getAuthToken();

    if (!authToken) {
        return;
    }

    const policy = getPolicy(policyID);

    const optimisticData: OnyxUpdate[] = [
        {
            onyxMethod: Onyx.METHOD.MERGE,
            key: `${ONYXKEYS.COLLECTION.POLICY}${policyID}`,
            value: {
                invoice: {
                    companyName,
                    pendingFields: {
                        companyName: CONST.RED_BRICK_ROAD_PENDING_ACTION.UPDATE,
                    },
                },
            },
        },
    ];

    const successData: OnyxUpdate[] = [
        {
            onyxMethod: Onyx.METHOD.MERGE,
            key: `${ONYXKEYS.COLLECTION.POLICY}${policyID}`,
            value: {
                invoice: {
                    pendingFields: {
                        companyName: null,
                    },
                },
            },
        },
    ];

    const failureData: OnyxUpdate[] = [
        {
            onyxMethod: Onyx.METHOD.MERGE,
            key: `${ONYXKEYS.COLLECTION.POLICY}${policyID}`,
            value: {
                invoice: {
                    companyName: policy?.invoice?.companyName,
                    pendingFields: {
                        companyName: null,
                    },
                },
            },
        },
    ];

    const parameters: UpdateInvoiceCompanyNameParams = {
        authToken,
        policyID,
        companyName,
    };

    API.write(WRITE_COMMANDS.UPDATE_INVOICE_COMPANY_NAME, parameters, {optimisticData, successData, failureData});
}

function updateInvoiceCompanyWebsite(policyID: string, companyWebsite: string) {
    const authToken = NetworkStore.getAuthToken();

    if (!authToken) {
        return;
    }

    const policy = getPolicy(policyID);

    const optimisticData: OnyxUpdate[] = [
        {
            onyxMethod: Onyx.METHOD.MERGE,
            key: `${ONYXKEYS.COLLECTION.POLICY}${policyID}`,
            value: {
                invoice: {
                    companyWebsite,
                    pendingFields: {
                        companyWebsite: CONST.RED_BRICK_ROAD_PENDING_ACTION.UPDATE,
                    },
                },
            },
        },
    ];

    const successData: OnyxUpdate[] = [
        {
            onyxMethod: Onyx.METHOD.MERGE,
            key: `${ONYXKEYS.COLLECTION.POLICY}${policyID}`,
            value: {
                invoice: {
                    pendingFields: {
                        companyWebsite: null,
                    },
                },
            },
        },
    ];

    const failureData: OnyxUpdate[] = [
        {
            onyxMethod: Onyx.METHOD.MERGE,
            key: `${ONYXKEYS.COLLECTION.POLICY}${policyID}`,
            value: {
                invoice: {
                    companyWebsite: policy?.invoice?.companyWebsite,
                    pendingFields: {
                        companyWebsite: null,
                    },
                },
            },
        },
    ];

    const parameters: UpdateInvoiceCompanyWebsiteParams = {
        authToken,
        policyID,
        companyWebsite,
    };

    API.write(WRITE_COMMANDS.UPDATE_INVOICE_COMPANY_WEBSITE, parameters, {optimisticData, successData, failureData});
}

function getAssignedSupportData(policyID: string) {
    const parameters: GetAssignedSupportDataParams = {
        policyID,
    };
    API.read(READ_COMMANDS.GET_ASSIGNED_SUPPORT_DATA, parameters);
}

export {
    leaveWorkspace,
    addBillingCardAndRequestPolicyOwnerChange,
    hasActiveChatEnabledPolicies,
    setWorkspaceErrors,
    clearCustomUnitErrors,
    hideWorkspaceAlertMessage,
    deleteWorkspace,
    updateAddress,
    updateLastAccessedWorkspace,
    clearDeleteWorkspaceError,
    setWorkspaceDefaultSpendCategory,
    generateDefaultWorkspaceName,
    updateGeneralSettings,
    deleteWorkspaceAvatar,
    updateWorkspaceAvatar,
    clearAvatarErrors,
    generatePolicyID,
    createWorkspace,
    openPolicyTaxesPage,
    openWorkspaceInvitePage,
    openWorkspace,
    removeWorkspace,
    createWorkspaceFromIOUPayment,
    clearErrors,
    dismissAddedWithPrimaryLoginMessages,
    openDraftWorkspaceRequest,
    createDraftInitialWorkspace,
    buildOptimisticRecentlyUsedCurrencies,
    setWorkspaceInviteMessageDraft,
    setWorkspaceApprovalMode,
    setWorkspaceAutoReportingFrequency,
    setWorkspaceAutoReportingMonthlyOffset,
    updateWorkspaceDescription,
    setWorkspacePayer,
    setWorkspaceReimbursement,
    clearNSQSErrorField,
    openPolicyWorkflowsPage,
    enableCompanyCards,
    enablePolicyConnections,
    enablePolicyReportFields,
    enablePolicyTaxes,
    enablePolicyWorkflows,
    enableDistanceRequestTax,
    enablePolicyInvoicing,
    openPolicyMoreFeaturesPage,
    openPolicyProfilePage,
    openPolicyInitialPage,
    generateCustomUnitID,
    clearQBOErrorField,
    clearXeroErrorField,
    clearSageIntacctErrorField,
    clearNetSuiteErrorField,
    clearNetSuitePendingField,
    clearNetSuiteAutoSyncErrorField,
    removeNetSuiteCustomFieldByIndex,
    clearWorkspaceReimbursementErrors,
    setWorkspaceCurrencyDefault,
    setForeignCurrencyDefault,
    setPolicyCustomTaxName,
    clearPolicyErrorField,
    isCurrencySupportedForDirectReimbursement,
    getInvoicePrimaryWorkspace,
    createDraftWorkspace,
    savePreferredExportMethod,
    buildPolicyData,
    enableExpensifyCard,
    createPolicyExpenseChats,
    upgradeToCorporate,
    openPolicyExpensifyCardsPage,
    openPolicyEditCardLimitTypePage,
    requestExpensifyCardLimitIncrease,
    getAdminPoliciesConnectedToNetSuite,
    getAdminPoliciesConnectedToSageIntacct,
    hasInvoicingDetails,
    clearAllPolicies,
    enablePolicyRules,
    setPolicyDefaultReportTitle,
    clearQBDErrorField,
    setPolicyPreventMemberCreatedTitle,
    setPolicyPreventSelfApproval,
    setPolicyAutomaticApprovalLimit,
    setPolicyAutomaticApprovalRate,
    setPolicyAutoReimbursementLimit,
    enablePolicyDefaultReportTitle,
    enablePolicyAutoReimbursementLimit,
    enableAutoApprovalOptions,
    setPolicyMaxExpenseAmountNoReceipt,
    setPolicyMaxExpenseAmount,
    setPolicyMaxExpenseAge,
    updateCustomRules,
    setPolicyBillableMode,
    disableWorkspaceBillableExpenses,
    setWorkspaceEReceiptsEnabled,
    verifySetupIntentAndRequestPolicyOwnerChange,
    updateInvoiceCompanyName,
    updateInvoiceCompanyWebsite,
    updateDefaultPolicy,
    getAssignedSupportData,
    downgradeToTeam,
};

export type {NewCustomUnit};<|MERGE_RESOLUTION|>--- conflicted
+++ resolved
@@ -3239,18 +3239,14 @@
 
     const parameters: EnablePolicyWorkflowsParams = {policyID, enabled};
 
-<<<<<<< HEAD
+    // When disabling workflows, set autoreporting back to "immediately"
+    if (!enabled) {
+        setWorkspaceAutoReportingFrequency(policyID, CONST.POLICY.AUTO_REPORTING_FREQUENCIES.INSTANT);
+    }
+
     API.write(WRITE_COMMANDS.ENABLE_POLICY_WORKFLOWS, parameters, onyxData, {
         checkAndFixConflictingRequest: (persistedRequests) => resolveEnableFeatureConflicts(WRITE_COMMANDS.ENABLE_POLICY_WORKFLOWS, persistedRequests, parameters),
     });
-=======
-    // When disabling workflows, set autoreporting back to "immediately"
-    if (!enabled) {
-        setWorkspaceAutoReportingFrequency(policyID, CONST.POLICY.AUTO_REPORTING_FREQUENCIES.INSTANT);
-    }
-
-    API.write(WRITE_COMMANDS.ENABLE_POLICY_WORKFLOWS, parameters, onyxData);
->>>>>>> 72916d69
 
     if (enabled && getIsNarrowLayout()) {
         goBackWhenEnableFeature(policyID);
