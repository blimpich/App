--- conflicted
+++ resolved
@@ -154,26 +154,10 @@
     shouldAddOnboardingTasks?: boolean;
     companySize?: OnboardingCompanySize;
     userReportedIntegration?: OnboardingAccounting;
-<<<<<<< HEAD
-    lastUsedPaymentMethod?: LastPaymentMethodType;
-=======
     featuresMap?: Feature[];
->>>>>>> 4d90adb5
-};
-
-type CreateWorkspaceArguments = {
-    policyOwnerEmail?: string;
-    makeMeAdmin?: boolean;
-    policyName?: string;
-    policyID?: string;
-    engagementChoice?: OnboardingPurpose;
-    currency?: string;
-    file?: File;
-    shouldAddOnboardingTasks?: boolean;
-    companySize?: OnboardingCompanySize;
-    userReportedIntegration?: OnboardingAccounting;
     lastUsedPaymentMethod?: LastPaymentMethodType;
 };
+
 const allPolicies: OnyxCollection<Policy> = {};
 Onyx.connect({
     key: ONYXKEYS.COLLECTION.POLICY,
@@ -1948,11 +1932,8 @@
         shouldAddOnboardingTasks = true,
         companySize,
         userReportedIntegration,
-<<<<<<< HEAD
+        featuresMap,
         lastUsedPaymentMethod,
-=======
-        featuresMap,
->>>>>>> 4d90adb5
     } = options;
     const workspaceName = policyName || generateDefaultWorkspaceName(policyOwnerEmail);
 
@@ -2343,34 +2324,6 @@
     return {successData, optimisticData, failureData, params};
 }
 
-<<<<<<< HEAD
-function createWorkspace({
-    policyOwnerEmail = '',
-    makeMeAdmin = false,
-    policyName = '',
-    policyID = generatePolicyID(),
-    engagementChoice = CONST.ONBOARDING_CHOICES.MANAGE_TEAM as OnboardingPurpose,
-    currency = '',
-    file,
-    shouldAddOnboardingTasks = true,
-    companySize,
-    userReportedIntegration,
-    lastUsedPaymentMethod,
-}: CreateWorkspaceArguments): CreateWorkspaceParams {
-    const {optimisticData, failureData, successData, params} = buildPolicyData({
-        policyOwnerEmail,
-        makeMeAdmin,
-        policyName,
-        policyID,
-        engagementChoice,
-        currency,
-        file,
-        shouldAddOnboardingTasks,
-        companySize,
-        userReportedIntegration,
-        lastUsedPaymentMethod,
-    });
-=======
 function createWorkspace(options: BuildPolicyDataOptions = {}): CreateWorkspaceParams {
     // Set default engagement choice if not provided
     const optionsWithDefaults = {
@@ -2379,7 +2332,6 @@
     };
 
     const {optimisticData, failureData, successData, params} = buildPolicyData(optionsWithDefaults);
->>>>>>> 4d90adb5
 
     API.write(WRITE_COMMANDS.CREATE_WORKSPACE, params, {optimisticData, successData, failureData});
 
