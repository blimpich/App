--- conflicted
+++ resolved
@@ -5316,11 +5316,8 @@
     clearBillingReceiptDetailsErrors,
     clearQuickbooksOnlineAutoSyncErrorField,
     updateLastAccessedWorkspaceSwitcher,
-<<<<<<< HEAD
     getApproverPolicies,
     getExporterPolicies,
-=======
     setIsForcedToChangeCurrency,
     setIsComingFromGlobalReimbursementsFlow,
->>>>>>> c69b73dd
 };