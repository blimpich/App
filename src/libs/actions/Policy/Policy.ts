import {PUBLIC_DOMAINS, Str} from 'expensify-common';
import escapeRegExp from 'lodash/escapeRegExp';
import lodashUnion from 'lodash/union';
import type {NullishDeep, OnyxCollection, OnyxEntry, OnyxUpdate} from 'react-native-onyx';
import Onyx from 'react-native-onyx';
import type {ValueOf} from 'type-fest';
import type {ReportExportType} from '@components/ButtonWithDropdownMenu/types';
import * as API from '@libs/API';
import type {
    AddBillingCardAndRequestWorkspaceOwnerChangeParams,
    AddPaymentCardParams,
    CreateWorkspaceFromIOUPaymentParams,
    CreateWorkspaceParams,
    DeleteWorkspaceAvatarParams,
    DeleteWorkspaceParams,
    DisablePolicyBillableModeParams,
    DowngradeToTeamParams,
    EnablePolicyAutoApprovalOptionsParams,
    EnablePolicyAutoReimbursementLimitParams,
    EnablePolicyCompanyCardsParams,
    EnablePolicyConnectionsParams,
    EnablePolicyDefaultReportTitleParams,
    EnablePolicyExpensifyCardsParams,
    EnablePolicyInvoicingParams,
    EnablePolicyReportFieldsParams,
    EnablePolicyTaxesParams,
    EnablePolicyWorkflowsParams,
    GetAssignedSupportDataParams,
    LeavePolicyParams,
    OpenDraftWorkspaceRequestParams,
    OpenPolicyEditCardLimitTypePageParams,
    OpenPolicyExpensifyCardsPageParams,
    OpenPolicyInitialPageParams,
    OpenPolicyMoreFeaturesPageParams,
    OpenPolicyProfilePageParams,
    OpenPolicyTaxesPageParams,
    OpenPolicyWorkflowsPageParams,
    OpenWorkspaceInvitePageParams,
    OpenWorkspaceParams,
    RequestExpensifyCardLimitIncreaseParams,
    SetNameValuePairParams,
    SetPolicyAutomaticApprovalLimitParams,
    SetPolicyAutomaticApprovalRateParams,
    SetPolicyAutoReimbursementLimitParams,
    SetPolicyBillableModeParams,
    SetPolicyDefaultReportTitleParams,
    SetPolicyPreventMemberCreatedTitleParams,
    SetPolicyPreventSelfApprovalParams,
    SetPolicyProhibitedExpensesParams,
    SetPolicyRulesEnabledParams,
    SetWorkspaceApprovalModeParams,
    SetWorkspaceAutoReportingFrequencyParams,
    SetWorkspaceAutoReportingMonthlyOffsetParams,
    SetWorkspacePayerParams,
    SetWorkspaceReimbursementParams,
    UpdateInvoiceCompanyNameParams,
    UpdateInvoiceCompanyWebsiteParams,
    UpdatePolicyAddressParams,
    UpdateWorkspaceAvatarParams,
    UpdateWorkspaceDescriptionParams,
    UpdateWorkspaceGeneralSettingsParams,
    UpgradeToCorporateParams,
} from '@libs/API/parameters';
import {READ_COMMANDS, WRITE_COMMANDS} from '@libs/API/types';
import * as CurrencyUtils from '@libs/CurrencyUtils';
import DateUtils from '@libs/DateUtils';
import * as ErrorUtils from '@libs/ErrorUtils';
import {createFile} from '@libs/fileDownload/FileUtils';
import getIsNarrowLayout from '@libs/getIsNarrowLayout';
import GoogleTagManager from '@libs/GoogleTagManager';
import Log from '@libs/Log';
import * as NetworkStore from '@libs/Network/NetworkStore';
import * as NumberUtils from '@libs/NumberUtils';
import * as PersonalDetailsUtils from '@libs/PersonalDetailsUtils';
import * as PhoneNumber from '@libs/PhoneNumber';
import * as PolicyUtils from '@libs/PolicyUtils';
import {goBackWhenEnableFeature} from '@libs/PolicyUtils';
import * as ReportUtils from '@libs/ReportUtils';
import type {PolicySelector} from '@pages/home/sidebar/SidebarScreen/FloatingActionButtonAndPopover';
import * as PaymentMethods from '@userActions/PaymentMethods';
import * as PersistedRequests from '@userActions/PersistedRequests';
import type {OnboardingPurpose} from '@src/CONST';
import CONST from '@src/CONST';
import ONYXKEYS from '@src/ONYXKEYS';
import type {
    IntroSelected,
    InvitedEmailsToAccountIDs,
    PersonalDetailsList,
    Policy,
    PolicyCategory,
    ReimbursementAccount,
    Report,
    ReportAction,
    ReportActions,
    Request,
    TaxRatesWithDefault,
    Transaction,
} from '@src/types/onyx';
import type {Errors} from '@src/types/onyx/OnyxCommon';
import type {Attributes, CompanyAddress, CustomUnit, NetSuiteCustomList, NetSuiteCustomSegment, ProhibitedExpenses, Rate, TaxRate} from '@src/types/onyx/Policy';
import type {OnyxData} from '@src/types/onyx/Request';
import {isEmptyObject} from '@src/types/utils/EmptyObject';
import {buildOptimisticPolicyCategories} from './Category';

type ReportCreationData = Record<
    string,
    {
        reportID: string;
        reportActionID?: string;
    }
>;

type WorkspaceMembersChats = {
    onyxSuccessData: OnyxUpdate[];
    onyxOptimisticData: OnyxUpdate[];
    onyxFailureData: OnyxUpdate[];
    reportCreationData: ReportCreationData;
};

type OptimisticCustomUnits = {
    customUnits: Record<string, CustomUnit>;
    customUnitID: string;
    customUnitRateID: string;
    outputCurrency: string;
};

type NewCustomUnit = {
    customUnitID: string;
    name: string;
    attributes: Attributes;
    rates: Rate;
};

type WorkspaceFromIOUCreationData = {
    policyID: string;
    workspaceChatReportID: string;
    reportPreviewReportActionID?: string;
    adminsChatReportID: string;
};

const allPolicies: OnyxCollection<Policy> = {};
Onyx.connect({
    key: ONYXKEYS.COLLECTION.POLICY,
    callback: (val, key) => {
        if (!key) {
            return;
        }
        if (val === null || val === undefined) {
            // If we are deleting a policy, we have to check every report linked to that policy
            // and unset the draft indicator (pencil icon) alongside removing any draft comments. Clearing these values will keep the newly archived chats from being displayed in the LHN.
            // More info: https://github.com/Expensify/App/issues/14260
            const policyID = key.replace(ONYXKEYS.COLLECTION.POLICY, '');
            const policyReports = ReportUtils.getAllPolicyReports(policyID);
            const cleanUpMergeQueries: Record<`${typeof ONYXKEYS.COLLECTION.REPORT}${string}`, NullishDeep<Report>> = {};
            const cleanUpSetQueries: Record<`${typeof ONYXKEYS.COLLECTION.REPORT_DRAFT_COMMENT}${string}` | `${typeof ONYXKEYS.COLLECTION.REPORT_ACTIONS_DRAFTS}${string}`, null> = {};
            policyReports.forEach((policyReport) => {
                if (!policyReport) {
                    return;
                }
                const {reportID} = policyReport;
                cleanUpSetQueries[`${ONYXKEYS.COLLECTION.REPORT_DRAFT_COMMENT}${reportID}`] = null;
                cleanUpSetQueries[`${ONYXKEYS.COLLECTION.REPORT_ACTIONS_DRAFTS}${reportID}`] = null;
            });
            Onyx.mergeCollection(ONYXKEYS.COLLECTION.REPORT, cleanUpMergeQueries);
            Onyx.multiSet(cleanUpSetQueries);
            delete allPolicies[key];
            return;
        }

        allPolicies[key] = val;
    },
});

let lastAccessedWorkspacePolicyID: OnyxEntry<string>;
Onyx.connect({
    key: ONYXKEYS.LAST_ACCESSED_WORKSPACE_POLICY_ID,
    callback: (value) => (lastAccessedWorkspacePolicyID = value),
});

let allReports: OnyxCollection<Report>;
Onyx.connect({
    key: ONYXKEYS.COLLECTION.REPORT,
    waitForCollectionCallback: true,
    callback: (value) => {
        allReports = value;
    },
});

let allReportActions: OnyxCollection<ReportActions>;
Onyx.connect({
    key: ONYXKEYS.COLLECTION.REPORT_ACTIONS,
    waitForCollectionCallback: true,
    callback: (actions) => {
        allReportActions = actions;
    },
});

let sessionEmail = '';
let sessionAccountID = 0;
Onyx.connect({
    key: ONYXKEYS.SESSION,
    callback: (val) => {
        sessionEmail = val?.email ?? '';
        sessionAccountID = val?.accountID ?? CONST.DEFAULT_NUMBER_ID;
    },
});

let allPersonalDetails: OnyxEntry<PersonalDetailsList>;
Onyx.connect({
    key: ONYXKEYS.PERSONAL_DETAILS_LIST,
    callback: (val) => (allPersonalDetails = val),
});

let reimbursementAccount: OnyxEntry<ReimbursementAccount>;
Onyx.connect({
    key: ONYXKEYS.REIMBURSEMENT_ACCOUNT,
    callback: (val) => (reimbursementAccount = val),
});

let allRecentlyUsedCurrencies: string[];
Onyx.connect({
    key: ONYXKEYS.RECENTLY_USED_CURRENCIES,
    callback: (val) => (allRecentlyUsedCurrencies = val ?? []),
});

let activePolicyID: OnyxEntry<string>;
Onyx.connect({
    key: ONYXKEYS.NVP_ACTIVE_POLICY_ID,
    callback: (value) => (activePolicyID = value),
});

/**
 * Stores in Onyx the policy ID of the last workspace that was accessed by the user
 */
function updateLastAccessedWorkspace(policyID: OnyxEntry<string>) {
    Onyx.set(ONYXKEYS.LAST_ACCESSED_WORKSPACE_POLICY_ID, policyID ?? null);
}

/**
 * Checks if the currency is supported for direct reimbursement
 * USD currency is the only one supported in NewDot for now
 */
function isCurrencySupportedForDirectReimbursement(currency: string) {
    return currency === CONST.CURRENCY.USD;
}

/**
 * Returns the policy of the report
 */
function getPolicy(policyID: string | undefined): OnyxEntry<Policy> {
    if (!allPolicies || !policyID) {
        return undefined;
    }
    return allPolicies[`${ONYXKEYS.COLLECTION.POLICY}${policyID}`];
}

/** Check if the policy has invoicing company details */
function hasInvoicingDetails(policy: OnyxEntry<Policy>): boolean {
    return !!policy?.invoice?.companyName && !!policy?.invoice?.companyWebsite;
}

/**
 * Returns a primary invoice workspace for the user
 */
function getInvoicePrimaryWorkspace(currentUserLogin: string | undefined): Policy | undefined {
    if (PolicyUtils.canSendInvoiceFromWorkspace(activePolicyID)) {
        return allPolicies?.[`${ONYXKEYS.COLLECTION.POLICY}${activePolicyID}`];
    }
    const activeAdminWorkspaces = PolicyUtils.getActiveAdminWorkspaces(allPolicies, currentUserLogin);
    return activeAdminWorkspaces.find((policy) => PolicyUtils.canSendInvoiceFromWorkspace(policy.id));
}

/**
 * Check if the user has any active free policies (aka workspaces)
 */
function hasActiveChatEnabledPolicies(policies: Array<OnyxEntry<PolicySelector>> | OnyxCollection<PolicySelector>, includeOnlyAdminPolicies = false): boolean {
    const chatEnabledPolicies = Object.values(policies ?? {}).filter(
        (policy) => policy?.isPolicyExpenseChatEnabled && (!includeOnlyAdminPolicies || policy.role === CONST.POLICY.ROLE.ADMIN),
    );

    if (chatEnabledPolicies.length === 0) {
        return false;
    }

    if (chatEnabledPolicies.some((policy) => !policy?.pendingAction)) {
        return true;
    }

    if (chatEnabledPolicies.some((policy) => policy?.pendingAction === CONST.RED_BRICK_ROAD_PENDING_ACTION.ADD)) {
        return true;
    }

    if (chatEnabledPolicies.some((policy) => policy?.pendingAction === CONST.RED_BRICK_ROAD_PENDING_ACTION.DELETE)) {
        return false;
    }

    // If there are no add or delete pending actions the only option left is an update
    // pendingAction, in which case we should return true.
    return true;
}

/**
 * Delete the workspace
 */
function deleteWorkspace(policyID: string, policyName: string) {
    if (!allPolicies) {
        return;
    }

    const filteredPolicies = Object.values(allPolicies).filter((policy): policy is Policy => policy?.id !== policyID);
    const optimisticData: OnyxUpdate[] = [
        {
            onyxMethod: Onyx.METHOD.MERGE,
            key: `${ONYXKEYS.COLLECTION.POLICY}${policyID}`,
            value: {
                avatarURL: '',
                pendingAction: CONST.RED_BRICK_ROAD_PENDING_ACTION.DELETE,
                errors: null,
            },
        },
        ...(!hasActiveChatEnabledPolicies(filteredPolicies, true)
            ? [
                  {
                      onyxMethod: Onyx.METHOD.MERGE,
                      key: ONYXKEYS.REIMBURSEMENT_ACCOUNT,
                      value: {
                          errors: null,
                      },
                  },
              ]
            : []),
    ];

    const reportsToArchive = Object.values(allReports ?? {}).filter(
        (report) => ReportUtils.isPolicyRelatedReport(report, policyID) && (ReportUtils.isChatRoom(report) || ReportUtils.isPolicyExpenseChat(report) || ReportUtils.isTaskReport(report)),
    );
    const finallyData: OnyxUpdate[] = [];
    const currentTime = DateUtils.getDBTime();
    reportsToArchive.forEach((report) => {
        const {reportID, ownerAccountID} = report ?? {};
        const isInvoiceReceiverReport = report?.invoiceReceiver && 'policyID' in report.invoiceReceiver && report.invoiceReceiver.policyID === policyID;
        optimisticData.push({
            onyxMethod: Onyx.METHOD.MERGE,
            key: `${ONYXKEYS.COLLECTION.REPORT}${reportID}`,
            value: {
                ...(!isInvoiceReceiverReport && {
                    oldPolicyName: allPolicies?.[`${ONYXKEYS.COLLECTION.POLICY}${policyID}`]?.name,
                    policyName: '',
                }),
            },
        });

        optimisticData.push({
            onyxMethod: Onyx.METHOD.MERGE,
            key: `${ONYXKEYS.COLLECTION.REPORT_NAME_VALUE_PAIRS}${reportID}`,
            value: {
                private_isArchived: currentTime,
            },
        });

        optimisticData.push({
            onyxMethod: Onyx.METHOD.SET,
            key: `${ONYXKEYS.COLLECTION.REPORT_ACTIONS_DRAFTS}${reportID}`,
            value: null,
        });

        // Add closed actions to all chat reports linked to this policy
        // Announce & admin chats have FAKE owners, but workspace chats w/ users do have owners.
        let emailClosingReport: string = CONST.POLICY.OWNER_EMAIL_FAKE;
        if (!!ownerAccountID && ownerAccountID !== CONST.POLICY.OWNER_ACCOUNT_ID_FAKE) {
            emailClosingReport = allPersonalDetails?.[ownerAccountID]?.login ?? '';
        }
        const optimisticClosedReportAction = ReportUtils.buildOptimisticClosedReportAction(emailClosingReport, policyName, CONST.REPORT.ARCHIVE_REASON.POLICY_DELETED);
        optimisticData.push({
            onyxMethod: Onyx.METHOD.MERGE,
            key: `${ONYXKEYS.COLLECTION.REPORT_ACTIONS}${reportID}`,
            value: {
                [optimisticClosedReportAction.reportActionID]: optimisticClosedReportAction as ReportAction,
            },
        });

        // We are temporarily adding this workaround because 'DeleteWorkspace' doesn't
        // support receiving the optimistic reportActions' ids for the moment.
        finallyData.push({
            onyxMethod: Onyx.METHOD.MERGE,
            key: `${ONYXKEYS.COLLECTION.REPORT_ACTIONS}${reportID}`,
            value: {
                [optimisticClosedReportAction.reportActionID]: null,
            },
        });
    });

    const policy = getPolicy(policyID);
    // Restore the old report stateNum and statusNum
    const failureData: OnyxUpdate[] = [
        {
            onyxMethod: Onyx.METHOD.MERGE,
            key: ONYXKEYS.REIMBURSEMENT_ACCOUNT,
            value: {
                errors: reimbursementAccount?.errors ?? null,
            },
        },
        {
            onyxMethod: Onyx.METHOD.MERGE,
            key: `${ONYXKEYS.COLLECTION.POLICY}${policyID}`,
            value: {
                avatarURL: policy?.avatarURL,
                pendingAction: null,
            },
        },
    ];

    reportsToArchive.forEach((report) => {
        const {reportID, oldPolicyName} = report ?? {};
        failureData.push({
            onyxMethod: Onyx.METHOD.MERGE,
            key: `${ONYXKEYS.COLLECTION.REPORT}${reportID}`,
            value: {
                oldPolicyName,
                policyName: report?.policyName,
            },
        });
        failureData.push({
            onyxMethod: Onyx.METHOD.MERGE,
            key: `${ONYXKEYS.COLLECTION.REPORT_NAME_VALUE_PAIRS}${reportID}`,
            value: {
                // eslint-disable-next-line @typescript-eslint/naming-convention
                private_isArchived: null,
            },
        });
    });

    const params: DeleteWorkspaceParams = {policyID};

    API.write(WRITE_COMMANDS.DELETE_WORKSPACE, params, {optimisticData, finallyData, failureData});

    // Reset the lastAccessedWorkspacePolicyID
    if (policyID === lastAccessedWorkspacePolicyID) {
        updateLastAccessedWorkspace(undefined);
    }
}

function setWorkspaceAutoReportingFrequency(policyID: string, frequency: ValueOf<typeof CONST.POLICY.AUTO_REPORTING_FREQUENCIES>) {
    const policy = getPolicy(policyID);

    const wasPolicyOnManualReporting = PolicyUtils.getCorrectedAutoReportingFrequency(policy) === CONST.POLICY.AUTO_REPORTING_FREQUENCIES.MANUAL;

    const optimisticData: OnyxUpdate[] = [
        {
            onyxMethod: Onyx.METHOD.MERGE,
            key: `${ONYXKEYS.COLLECTION.POLICY}${policyID}`,
            value: {
                // Recall that the "daily" and "manual" frequencies don't actually exist in Onyx or the DB (see PolicyUtils.getCorrectedAutoReportingFrequency)
                autoReportingFrequency: frequency === CONST.POLICY.AUTO_REPORTING_FREQUENCIES.MANUAL ? CONST.POLICY.AUTO_REPORTING_FREQUENCIES.IMMEDIATE : frequency,
                pendingFields: {autoReportingFrequency: CONST.RED_BRICK_ROAD_PENDING_ACTION.UPDATE},

                // To set the frequency to "manual", we really must set it to "immediate" with harvesting disabled
                ...(frequency === CONST.POLICY.AUTO_REPORTING_FREQUENCIES.MANUAL && {
                    harvesting: {
                        enabled: false,
                    },
                }),

                // If the policy was on manual reporting before, and now will be auto-reported,
                // then we must re-enable harvesting
                ...(wasPolicyOnManualReporting &&
                    frequency !== CONST.POLICY.AUTO_REPORTING_FREQUENCIES.MANUAL && {
                        harvesting: {
                            enabled: true,
                        },
                    }),
            },
        },
    ];

    const failureData: OnyxUpdate[] = [
        {
            onyxMethod: Onyx.METHOD.MERGE,
            key: `${ONYXKEYS.COLLECTION.POLICY}${policyID}`,
            value: {
                autoReportingFrequency: policy?.autoReportingFrequency ?? null,
                harvesting: policy?.harvesting ?? null,
                pendingFields: {autoReportingFrequency: null},
                errorFields: {autoReportingFrequency: ErrorUtils.getMicroSecondOnyxErrorWithTranslationKey('workflowsDelayedSubmissionPage.autoReportingFrequencyErrorMessage')},
            },
        },
    ];

    const successData: OnyxUpdate[] = [
        {
            onyxMethod: Onyx.METHOD.MERGE,
            key: `${ONYXKEYS.COLLECTION.POLICY}${policyID}`,
            value: {
                pendingFields: {autoReportingFrequency: null},
            },
        },
    ];

    const params: SetWorkspaceAutoReportingFrequencyParams = {policyID, frequency};
    API.write(WRITE_COMMANDS.SET_WORKSPACE_AUTO_REPORTING_FREQUENCY, params, {optimisticData, failureData, successData});
}

function setWorkspaceAutoReportingMonthlyOffset(policyID: string, autoReportingOffset: number | ValueOf<typeof CONST.POLICY.AUTO_REPORTING_OFFSET>) {
    const value = JSON.stringify({autoReportingOffset});
    const policy = getPolicy(policyID);

    const optimisticData: OnyxUpdate[] = [
        {
            onyxMethod: Onyx.METHOD.MERGE,
            key: `${ONYXKEYS.COLLECTION.POLICY}${policyID}`,
            value: {
                autoReportingOffset,
                pendingFields: {autoReportingOffset: CONST.RED_BRICK_ROAD_PENDING_ACTION.UPDATE},
            },
        },
    ];

    const failureData: OnyxUpdate[] = [
        {
            onyxMethod: Onyx.METHOD.MERGE,
            key: `${ONYXKEYS.COLLECTION.POLICY}${policyID}`,
            value: {
                autoReportingOffset: policy?.autoReportingOffset ?? null,
                pendingFields: {autoReportingOffset: null},
                errorFields: {autoReportingOffset: ErrorUtils.getMicroSecondOnyxErrorWithTranslationKey('workflowsDelayedSubmissionPage.monthlyOffsetErrorMessage')},
            },
        },
    ];

    const successData: OnyxUpdate[] = [
        {
            onyxMethod: Onyx.METHOD.MERGE,
            key: `${ONYXKEYS.COLLECTION.POLICY}${policyID}`,
            value: {
                pendingFields: {autoReportingOffset: null},
            },
        },
    ];

    const params: SetWorkspaceAutoReportingMonthlyOffsetParams = {policyID, value};
    API.write(WRITE_COMMANDS.SET_WORKSPACE_AUTO_REPORTING_MONTHLY_OFFSET, params, {optimisticData, failureData, successData});
}

function setWorkspaceApprovalMode(policyID: string, approver: string, approvalMode: ValueOf<typeof CONST.POLICY.APPROVAL_MODE>) {
    const policy = getPolicy(policyID);

    const value = {
        approver,
        approvalMode,
    };

    const optimisticData: OnyxUpdate[] = [
        {
            onyxMethod: Onyx.METHOD.MERGE,
            key: `${ONYXKEYS.COLLECTION.POLICY}${policyID}`,
            value: {
                ...value,
                pendingFields: {approvalMode: CONST.RED_BRICK_ROAD_PENDING_ACTION.UPDATE},
            },
        },
    ];

    const failureData: OnyxUpdate[] = [
        {
            onyxMethod: Onyx.METHOD.MERGE,
            key: `${ONYXKEYS.COLLECTION.POLICY}${policyID}`,
            value: {
                approver: policy?.approver,
                approvalMode: policy?.approvalMode,
                pendingFields: {approvalMode: null},
                errorFields: {approvalMode: ErrorUtils.getMicroSecondOnyxErrorWithTranslationKey('workflowsApproverPage.genericErrorMessage')},
            },
        },
    ];

    const successData: OnyxUpdate[] = [
        {
            onyxMethod: Onyx.METHOD.MERGE,
            key: `${ONYXKEYS.COLLECTION.POLICY}${policyID}`,
            value: {
                pendingFields: {approvalMode: null},
            },
        },
    ];

    const params: SetWorkspaceApprovalModeParams = {
        policyID,
        value: JSON.stringify({
            ...value,
            // This property should now be set to false for all Collect policies
            isAutoApprovalEnabled: false,
        }),
    };
    API.write(WRITE_COMMANDS.SET_WORKSPACE_APPROVAL_MODE, params, {optimisticData, failureData, successData});
}

function setWorkspacePayer(policyID: string, reimburserEmail: string) {
    const policy = getPolicy(policyID);

    const optimisticData: OnyxUpdate[] = [
        {
            onyxMethod: Onyx.METHOD.MERGE,
            key: `${ONYXKEYS.COLLECTION.POLICY}${policyID}`,
            value: {
                achAccount: {reimburser: reimburserEmail},
                errorFields: {reimburser: null},
                pendingFields: {reimburser: CONST.RED_BRICK_ROAD_PENDING_ACTION.UPDATE},
            },
        },
    ];

    const successData: OnyxUpdate[] = [
        {
            onyxMethod: Onyx.METHOD.MERGE,
            key: `${ONYXKEYS.COLLECTION.POLICY}${policyID}`,
            value: {
                errorFields: {reimburser: null},
                pendingFields: {reimburser: null},
            },
        },
    ];

    const failureData: OnyxUpdate[] = [
        {
            onyxMethod: Onyx.METHOD.MERGE,
            key: `${ONYXKEYS.COLLECTION.POLICY}${policyID}`,
            value: {
                achAccount: {reimburser: policy?.achAccount?.reimburser ?? null},
                errorFields: {reimburser: ErrorUtils.getMicroSecondOnyxErrorWithTranslationKey('workflowsPayerPage.genericErrorMessage')},
                pendingFields: {reimburser: null},
            },
        },
    ];

    const params: SetWorkspacePayerParams = {policyID, reimburserEmail};

    API.write(WRITE_COMMANDS.SET_WORKSPACE_PAYER, params, {optimisticData, failureData, successData});
}

function clearPolicyErrorField(policyID: string | undefined, fieldName: string) {
    if (!policyID) {
        return;
    }
    Onyx.merge(`${ONYXKEYS.COLLECTION.POLICY}${policyID}`, {errorFields: {[fieldName]: null}});
}

function clearQBOErrorField(policyID: string | undefined, fieldName: string) {
    if (!policyID) {
        return;
    }
    Onyx.merge(`${ONYXKEYS.COLLECTION.POLICY}${policyID}`, {connections: {quickbooksOnline: {config: {errorFields: {[fieldName]: null}}}}});
}

function clearQBDErrorField(policyID: string, fieldName: string) {
    Onyx.merge(`${ONYXKEYS.COLLECTION.POLICY}${policyID}`, {connections: {quickbooksDesktop: {config: {errorFields: {[fieldName]: null}}}}});
}

function clearXeroErrorField(policyID: string, fieldName: string) {
    Onyx.merge(`${ONYXKEYS.COLLECTION.POLICY}${policyID}`, {connections: {xero: {config: {errorFields: {[fieldName]: null}}}}});
}

function clearNetSuiteErrorField(policyID: string, fieldName: string) {
    Onyx.merge(`${ONYXKEYS.COLLECTION.POLICY}${policyID}`, {connections: {netsuite: {options: {config: {errorFields: {[fieldName]: null}}}}}});
}

function clearNetSuitePendingField(policyID: string, fieldName: string) {
    Onyx.merge(`${ONYXKEYS.COLLECTION.POLICY}${policyID}`, {connections: {netsuite: {options: {config: {pendingFields: {[fieldName]: null}}}}}});
}

function removeNetSuiteCustomFieldByIndex(allRecords: NetSuiteCustomSegment[] | NetSuiteCustomList[], policyID: string, importCustomField: string, valueIndex: number) {
    // We allow multiple custom list records with the same internalID. Hence it is safe to remove by index.
    const filteredRecords = allRecords.filter((_, index) => index !== Number(valueIndex));
    Onyx.merge(`${ONYXKEYS.COLLECTION.POLICY}${policyID}`, {
        connections: {
            netsuite: {
                options: {
                    config: {
                        syncOptions: {
                            [importCustomField]: filteredRecords,
                        },
                    },
                },
            },
        },
    });
}

function clearSageIntacctErrorField(policyID: string, fieldName: string) {
    Onyx.merge(`${ONYXKEYS.COLLECTION.POLICY}${policyID}`, {connections: {intacct: {config: {errorFields: {[fieldName]: null}}}}});
}

function clearNetSuiteAutoSyncErrorField(policyID: string) {
    Onyx.merge(`${ONYXKEYS.COLLECTION.POLICY}${policyID}`, {connections: {netsuite: {config: {errorFields: {autoSync: null}}}}});
}

function clearNSQSErrorField(policyID: string, fieldName: string) {
    Onyx.merge(`${ONYXKEYS.COLLECTION.POLICY}${policyID}`, {connections: {netsuiteQuickStart: {config: {errorFields: {[fieldName]: null}}}}});
}

function setWorkspaceReimbursement(policyID: string, reimbursementChoice: ValueOf<typeof CONST.POLICY.REIMBURSEMENT_CHOICES>, reimburserEmail: string) {
    const policy = getPolicy(policyID);

    const optimisticData: OnyxUpdate[] = [
        {
            onyxMethod: Onyx.METHOD.MERGE,
            key: `${ONYXKEYS.COLLECTION.POLICY}${policyID}`,
            value: {
                reimbursementChoice,
                isLoadingWorkspaceReimbursement: true,
                achAccount: {reimburser: reimburserEmail},
                errorFields: {reimbursementChoice: null},
                pendingFields: {reimbursementChoice: CONST.RED_BRICK_ROAD_PENDING_ACTION.UPDATE},
            },
        },
    ];

    const successData: OnyxUpdate[] = [
        {
            onyxMethod: Onyx.METHOD.MERGE,
            key: `${ONYXKEYS.COLLECTION.POLICY}${policyID}`,
            value: {
                isLoadingWorkspaceReimbursement: false,
                errorFields: {reimbursementChoice: null},
                pendingFields: {reimbursementChoice: null},
            },
        },
    ];

    const failureData: OnyxUpdate[] = [
        {
            onyxMethod: Onyx.METHOD.MERGE,
            key: `${ONYXKEYS.COLLECTION.POLICY}${policyID}`,
            value: {
                isLoadingWorkspaceReimbursement: false,
                reimbursementChoice: policy?.reimbursementChoice ?? null,
                achAccount: {reimburser: policy?.achAccount?.reimburser ?? null},
                errorFields: {reimbursementChoice: ErrorUtils.getMicroSecondOnyxErrorWithTranslationKey('common.genericErrorMessage')},
                pendingFields: {reimbursementChoice: null},
            },
        },
    ];

    const params: SetWorkspaceReimbursementParams = {policyID, reimbursementChoice};

    API.write(WRITE_COMMANDS.SET_WORKSPACE_REIMBURSEMENT, params, {optimisticData, failureData, successData});
}

function clearWorkspaceReimbursementErrors(policyID: string) {
    Onyx.merge(`${ONYXKEYS.COLLECTION.POLICY}${policyID}`, {errorFields: {reimbursementChoice: null}});
}

function leaveWorkspace(policyID?: string) {
    if (!policyID) {
        return;
    }
    const policy = allPolicies?.[`${ONYXKEYS.COLLECTION.POLICY}${policyID}`];
    const workspaceChats = ReportUtils.getAllWorkspaceReports(policyID);

    const optimisticData: OnyxUpdate[] = [
        {
            onyxMethod: Onyx.METHOD.MERGE,
            key: `${ONYXKEYS.COLLECTION.POLICY}${policyID}`,
            value: {
                pendingAction: CONST.RED_BRICK_ROAD_PENDING_ACTION.DELETE,
                employeeList: {
                    [sessionEmail]: {
                        pendingAction: CONST.RED_BRICK_ROAD_PENDING_ACTION.DELETE,
                    },
                },
            },
        },
    ];

    const successData: OnyxUpdate[] = [
        {
            onyxMethod: Onyx.METHOD.MERGE,
            key: `${ONYXKEYS.COLLECTION.POLICY}${policyID}`,
            value: null,
        },
    ];
    const failureData: OnyxUpdate[] = [
        {
            onyxMethod: Onyx.METHOD.MERGE,
            key: `${ONYXKEYS.COLLECTION.POLICY}${policyID}`,
            value: {
                pendingAction: policy?.pendingAction,
                employeeList: {
                    [sessionEmail]: {
                        errors: ErrorUtils.getMicroSecondOnyxErrorWithTranslationKey('workspace.people.error.genericRemove'),
                    },
                },
            },
        },
    ];

    const pendingChatMembers = ReportUtils.getPendingChatMembers([sessionAccountID], [], CONST.RED_BRICK_ROAD_PENDING_ACTION.DELETE);

    workspaceChats.forEach((report) => {
        const parentReport = ReportUtils.getRootParentReport({report});
        const reportToCheckOwner = isEmptyObject(parentReport) ? report : parentReport;

        if (ReportUtils.isPolicyExpenseChat(report) && !ReportUtils.isReportOwner(reportToCheckOwner)) {
            return;
        }

        optimisticData.push(
            {
                onyxMethod: Onyx.METHOD.MERGE,
                key: `${ONYXKEYS.COLLECTION.REPORT}${report?.reportID}`,
                value: {
                    statusNum: CONST.REPORT.STATUS_NUM.CLOSED,
                    stateNum: CONST.REPORT.STATE_NUM.APPROVED,
                    oldPolicyName: policy?.name ?? '',
                },
            },
            {
                onyxMethod: Onyx.METHOD.MERGE,
                key: `${ONYXKEYS.COLLECTION.REPORT_METADATA}${report?.reportID}`,
                value: {
                    pendingChatMembers,
                },
            },
        );
        successData.push({
            onyxMethod: Onyx.METHOD.MERGE,
            key: `${ONYXKEYS.COLLECTION.REPORT_METADATA}${report?.reportID}`,
            value: {
                pendingChatMembers: null,
            },
        });
        failureData.push({
            onyxMethod: Onyx.METHOD.MERGE,
            key: `${ONYXKEYS.COLLECTION.REPORT_METADATA}${report?.reportID}`,
            value: {
                pendingChatMembers: null,
            },
        });
    });

    const params: LeavePolicyParams = {
        policyID,
        email: sessionEmail,
    };
    API.write(WRITE_COMMANDS.LEAVE_POLICY, params, {optimisticData, successData, failureData});
}

function updateDefaultPolicy(newPolicyID?: string, oldPolicyID?: string) {
    if (!newPolicyID) {
        return;
    }
    const optimisticData: OnyxUpdate[] = [
        {
            onyxMethod: Onyx.METHOD.MERGE,
            key: ONYXKEYS.NVP_ACTIVE_POLICY_ID,
            value: newPolicyID,
        },
    ];

    const failureData: OnyxUpdate[] = [
        {
            onyxMethod: Onyx.METHOD.MERGE,
            key: ONYXKEYS.NVP_ACTIVE_POLICY_ID,
            value: oldPolicyID,
        },
    ];

    const parameters: SetNameValuePairParams = {
        name: ONYXKEYS.NVP_ACTIVE_POLICY_ID,
        value: newPolicyID,
    };

    API.write(WRITE_COMMANDS.SET_NAME_VALUE_PAIR, parameters, {
        optimisticData,
        failureData,
    });
}

function addBillingCardAndRequestPolicyOwnerChange(
    policyID: string | undefined,
    cardData: {
        cardNumber: string;
        cardYear: string;
        cardMonth: string;
        cardCVV: string;
        addressName: string;
        addressZip: string;
        currency: string;
    },
) {
    if (!policyID) {
        return;
    }

    const {cardNumber, cardYear, cardMonth, cardCVV, addressName, addressZip, currency} = cardData;

    const optimisticData: OnyxUpdate[] = [
        {
            onyxMethod: Onyx.METHOD.MERGE,
            key: `${ONYXKEYS.COLLECTION.POLICY}${policyID}`,
            value: {
                errorFields: null,
                isLoading: true,
                isChangeOwnerSuccessful: false,
                isChangeOwnerFailed: false,
            },
        },
    ];

    const successData: OnyxUpdate[] = [
        {
            onyxMethod: Onyx.METHOD.MERGE,
            key: `${ONYXKEYS.COLLECTION.POLICY}${policyID}`,
            value: {
                isLoading: false,
                isChangeOwnerSuccessful: true,
                isChangeOwnerFailed: false,
                owner: sessionEmail,
                ownerAccountID: sessionAccountID,
            },
        },
    ];

    const failureData: OnyxUpdate[] = [
        {
            onyxMethod: Onyx.METHOD.MERGE,
            key: `${ONYXKEYS.COLLECTION.POLICY}${policyID}`,
            value: {
                isLoading: false,
                isChangeOwnerSuccessful: false,
                isChangeOwnerFailed: true,
            },
        },
    ];

    if (currency === CONST.PAYMENT_CARD_CURRENCY.GBP) {
        const params: AddPaymentCardParams = {
            cardNumber,
            cardYear,
            cardMonth,
            cardCVV,
            addressName,
            addressZip,
            currency,
            isP2PDebitCard: false,
        };
        PaymentMethods.addPaymentCardGBP(params);
    } else {
        const params: AddBillingCardAndRequestWorkspaceOwnerChangeParams = {
            policyID,
            cardNumber,
            cardYear,
            cardMonth,
            cardCVV,
            addressName,
            addressZip,
            currency,
        };
        // eslint-disable-next-line rulesdir/no-multiple-api-calls
        API.write(WRITE_COMMANDS.ADD_BILLING_CARD_AND_REQUEST_WORKSPACE_OWNER_CHANGE, params, {optimisticData, successData, failureData});
    }
}

/**
 * Properly updates the nvp_privateStripeCustomerID onyx data for 3DS payment
 *
 */
function verifySetupIntentAndRequestPolicyOwnerChange(policyID: string) {
    const optimisticData: OnyxUpdate[] = [
        {
            onyxMethod: Onyx.METHOD.MERGE,
            key: `${ONYXKEYS.COLLECTION.POLICY}${policyID}`,
            value: {
                errorFields: null,
                isLoading: true,
                isChangeOwnerSuccessful: false,
                isChangeOwnerFailed: false,
            },
        },
    ];

    const successData: OnyxUpdate[] = [
        {
            onyxMethod: Onyx.METHOD.MERGE,
            key: `${ONYXKEYS.COLLECTION.POLICY}${policyID}`,
            value: {
                isLoading: false,
                isChangeOwnerSuccessful: true,
                isChangeOwnerFailed: false,
                owner: sessionEmail,
                ownerAccountID: sessionAccountID,
            },
        },
    ];

    const failureData: OnyxUpdate[] = [
        {
            onyxMethod: Onyx.METHOD.MERGE,
            key: `${ONYXKEYS.COLLECTION.POLICY}${policyID}`,
            value: {
                isLoading: false,
                isChangeOwnerSuccessful: false,
                isChangeOwnerFailed: true,
            },
        },
    ];
    API.write(WRITE_COMMANDS.VERIFY_SETUP_INTENT_AND_REQUEST_POLICY_OWNER_CHANGE, {accountID: sessionAccountID, policyID}, {optimisticData, successData, failureData});
}

/**
 * Optimistically create a chat for each member of the workspace, creates both optimistic and success data for onyx.
 *
 * @returns - object with onyxSuccessData, onyxOptimisticData, and optimisticReportIDs (map login to reportID)
 */
function createPolicyExpenseChats(policyID: string, invitedEmailsToAccountIDs: InvitedEmailsToAccountIDs, hasOutstandingChildRequest = false): WorkspaceMembersChats {
    const workspaceMembersChats: WorkspaceMembersChats = {
        onyxSuccessData: [],
        onyxOptimisticData: [],
        onyxFailureData: [],
        reportCreationData: {},
    };

    Object.keys(invitedEmailsToAccountIDs).forEach((email) => {
        const accountID = invitedEmailsToAccountIDs[email];
        const cleanAccountID = Number(accountID);
        const login = PhoneNumber.addSMSDomainIfPhoneNumber(email);

        const oldChat = ReportUtils.getPolicyExpenseChat(cleanAccountID, policyID);

        // If the chat already exists, we don't want to create a new one - just make sure it's not archived
        if (oldChat) {
            workspaceMembersChats.reportCreationData[login] = {
                reportID: oldChat.reportID,
            };
            workspaceMembersChats.onyxOptimisticData.push({
                onyxMethod: Onyx.METHOD.MERGE,
                key: `${ONYXKEYS.COLLECTION.REPORT}${oldChat.reportID}`,
                value: {
                    stateNum: CONST.REPORT.STATE_NUM.OPEN,
                    statusNum: CONST.REPORT.STATUS_NUM.OPEN,
                },
            });
            return;
        }
        const optimisticReport = ReportUtils.buildOptimisticChatReport([sessionAccountID, cleanAccountID], undefined, CONST.REPORT.CHAT_TYPE.POLICY_EXPENSE_CHAT, policyID, cleanAccountID);
        const optimisticCreatedAction = ReportUtils.buildOptimisticCreatedReportAction(login);

        workspaceMembersChats.reportCreationData[login] = {
            reportID: optimisticReport.reportID,
            reportActionID: optimisticCreatedAction.reportActionID,
        };

        workspaceMembersChats.onyxOptimisticData.push(
            {
                onyxMethod: Onyx.METHOD.SET,
                key: `${ONYXKEYS.COLLECTION.REPORT}${optimisticReport.reportID}`,
                value: {
                    ...optimisticReport,
                    pendingFields: {
                        createChat: CONST.RED_BRICK_ROAD_PENDING_ACTION.ADD,
                    },
                    hasOutstandingChildRequest,
                },
            },
            {
                onyxMethod: Onyx.METHOD.MERGE,
                key: `${ONYXKEYS.COLLECTION.REPORT_METADATA}${optimisticReport.reportID}`,
                value: {
                    isOptimisticReport: true,
                    pendingChatMembers: [
                        {
                            accountID: accountID.toString(),
                            pendingAction: CONST.RED_BRICK_ROAD_PENDING_ACTION.ADD,
                        },
                    ],
                },
            },
        );
        workspaceMembersChats.onyxOptimisticData.push({
            onyxMethod: Onyx.METHOD.SET,
            key: `${ONYXKEYS.COLLECTION.REPORT_ACTIONS}${optimisticReport.reportID}`,
            value: {[optimisticCreatedAction.reportActionID]: optimisticCreatedAction},
        });

        workspaceMembersChats.onyxSuccessData.push(
            {
                onyxMethod: Onyx.METHOD.MERGE,
                key: `${ONYXKEYS.COLLECTION.REPORT}${optimisticReport.reportID}`,
                value: {
                    pendingFields: {
                        createChat: null,
                    },
                    errorFields: {
                        createChat: null,
                    },
                    participants: {
                        [accountID]: allPersonalDetails && allPersonalDetails[accountID] ? {} : null,
                    },
                },
            },
            {
                onyxMethod: Onyx.METHOD.MERGE,
                key: `${ONYXKEYS.COLLECTION.REPORT_METADATA}${optimisticReport.reportID}`,
                value: {
                    isOptimisticReport: false,
                    pendingChatMembers: null,
                },
            },
        );
        workspaceMembersChats.onyxSuccessData.push({
            onyxMethod: Onyx.METHOD.MERGE,
            key: `${ONYXKEYS.COLLECTION.REPORT_ACTIONS}${optimisticReport.reportID}`,
            value: {[optimisticCreatedAction.reportActionID]: {pendingAction: null}},
        });

        workspaceMembersChats.onyxFailureData.push({
            onyxMethod: Onyx.METHOD.MERGE,
            key: `${ONYXKEYS.COLLECTION.REPORT_METADATA}${optimisticReport.reportID}`,
            value: {
                isLoadingInitialReportActions: false,
            },
        });

        workspaceMembersChats.onyxFailureData.push({
            onyxMethod: Onyx.METHOD.MERGE,
            key: `${ONYXKEYS.COLLECTION.REPORT}${optimisticReport.reportID}`,
            value: {
                errorFields: {
                    createChat: ErrorUtils.getMicroSecondOnyxErrorWithTranslationKey('report.genericCreateReportFailureMessage'),
                },
            },
        });
    });
    return workspaceMembersChats;
}

/**
 * Updates a workspace avatar image
 */
function updateWorkspaceAvatar(policyID: string, file: File) {
    const optimisticData: OnyxUpdate[] = [
        {
            onyxMethod: Onyx.METHOD.MERGE,
            key: `${ONYXKEYS.COLLECTION.POLICY}${policyID}`,
            value: {
                avatarURL: file.uri,
                originalFileName: file.name,
                errorFields: {
                    avatarURL: null,
                },
                pendingFields: {
                    avatarURL: CONST.RED_BRICK_ROAD_PENDING_ACTION.UPDATE,
                },
            },
        },
    ];
    const finallyData: OnyxUpdate[] = [
        {
            onyxMethod: Onyx.METHOD.MERGE,
            key: `${ONYXKEYS.COLLECTION.POLICY}${policyID}`,
            value: {
                pendingFields: {
                    avatarURL: null,
                },
            },
        },
    ];
    const failureData: OnyxUpdate[] = [
        {
            onyxMethod: Onyx.METHOD.MERGE,
            key: `${ONYXKEYS.COLLECTION.POLICY}${policyID}`,
            value: {
                avatarURL: allPolicies?.[`${ONYXKEYS.COLLECTION.POLICY}${policyID}`]?.avatarURL,
            },
        },
    ];

    const params: UpdateWorkspaceAvatarParams = {
        policyID,
        file,
    };

    API.write(WRITE_COMMANDS.UPDATE_WORKSPACE_AVATAR, params, {optimisticData, finallyData, failureData});
}

/**
 * Deletes the avatar image for the workspace
 */
function deleteWorkspaceAvatar(policyID: string) {
    const policy = getPolicy(policyID);
    const optimisticData: OnyxUpdate[] = [
        {
            onyxMethod: Onyx.METHOD.MERGE,
            key: `${ONYXKEYS.COLLECTION.POLICY}${policyID}`,
            value: {
                pendingFields: {
                    avatarURL: CONST.RED_BRICK_ROAD_PENDING_ACTION.UPDATE,
                },
                errorFields: {
                    avatarURL: null,
                },
                avatarURL: '',
                originalFileName: null,
            },
        },
    ];
    const finallyData: OnyxUpdate[] = [
        {
            onyxMethod: Onyx.METHOD.MERGE,
            key: `${ONYXKEYS.COLLECTION.POLICY}${policyID}`,
            value: {
                pendingFields: {
                    avatarURL: null,
                },
            },
        },
    ];
    const failureData: OnyxUpdate[] = [
        {
            onyxMethod: Onyx.METHOD.MERGE,
            key: `${ONYXKEYS.COLLECTION.POLICY}${policyID}`,
            value: {
                avatarURL: policy?.avatarURL,
                originalFileName: policy?.originalFileName,
                errorFields: {
                    avatarURL: ErrorUtils.getMicroSecondOnyxErrorWithTranslationKey('avatarWithImagePicker.deleteWorkspaceError'),
                },
            },
        },
    ];

    const params: DeleteWorkspaceAvatarParams = {policyID};

    API.write(WRITE_COMMANDS.DELETE_WORKSPACE_AVATAR, params, {optimisticData, finallyData, failureData});
}

/**
 * Clear error and pending fields for the workspace avatar
 */
function clearAvatarErrors(policyID: string) {
    Onyx.merge(`${ONYXKEYS.COLLECTION.POLICY}${policyID}`, {
        errorFields: {
            avatarURL: null,
        },
        pendingFields: {
            avatarURL: null,
        },
    });
}

/**
 * Optimistically update the general settings. Set the general settings as pending until the response succeeds.
 * If the response fails set a general error message. Clear the error message when updating.
 */
function updateGeneralSettings(policyID: string | undefined, name: string, currencyValue?: string) {
    if (!policyID) {
        return;
    }

    const policy = allPolicies?.[`${ONYXKEYS.COLLECTION.POLICY}${policyID}`];
    if (!policy) {
        return;
    }

    const distanceUnit = PolicyUtils.getDistanceRateCustomUnit(policy);
    const customUnitID = distanceUnit?.customUnitID;
    const currency = currencyValue ?? policy?.outputCurrency ?? CONST.CURRENCY.USD;

    const currencyPendingAction = currency !== policy?.outputCurrency ? CONST.RED_BRICK_ROAD_PENDING_ACTION.UPDATE : undefined;
    const namePendingAction = name !== policy?.name ? CONST.RED_BRICK_ROAD_PENDING_ACTION.UPDATE : undefined;

    const currentRates = distanceUnit?.rates ?? {};
    const optimisticRates: Record<string, Rate> = {};
    const finallyRates: Record<string, Rate> = {};
    const failureRates: Record<string, Rate> = {};

    if (customUnitID) {
        for (const rateID of Object.keys(currentRates)) {
            optimisticRates[rateID] = {
                ...currentRates[rateID],
                pendingFields: {currency: CONST.RED_BRICK_ROAD_PENDING_ACTION.UPDATE},
                currency,
            };
            finallyRates[rateID] = {
                ...currentRates[rateID],
                pendingFields: {currency: null},
                currency,
            };
            failureRates[rateID] = {
                ...currentRates[rateID],
                pendingFields: {currency: null},
                errorFields: {currency: ErrorUtils.getMicroSecondOnyxErrorWithTranslationKey('common.genericErrorMessage')},
            };
        }
    }

    const optimisticData: OnyxUpdate[] = [
        {
            // We use SET because it's faster than merge and avoids a race condition when setting the currency and navigating the user to the Bank account page in confirmCurrencyChangeAndHideModal
            onyxMethod: Onyx.METHOD.SET,
            key: `${ONYXKEYS.COLLECTION.POLICY}${policyID}`,
            value: {
                ...policy,

                pendingFields: {
                    ...policy.pendingFields,
                    ...(namePendingAction !== undefined && {name: namePendingAction}),
                    ...(currencyPendingAction !== undefined && {outputCurrency: currencyPendingAction}),
                },

                // Clear errorFields in case the user didn't dismiss the general settings error
                errorFields: {
                    name: null,
                    outputCurrency: null,
                },
                name,
                outputCurrency: currency,
                ...(customUnitID && {
                    customUnits: {
                        ...policy.customUnits,
                        [customUnitID]: {
                            ...distanceUnit,
                            rates: optimisticRates,
                        },
                    },
                }),
            },
        },
    ];
    const finallyData: OnyxUpdate[] = [
        {
            onyxMethod: Onyx.METHOD.MERGE,
            key: `${ONYXKEYS.COLLECTION.POLICY}${policyID}`,
            value: {
                pendingFields: {
                    name: null,
                    outputCurrency: null,
                },
                ...(customUnitID && {
                    customUnits: {
                        [customUnitID]: {
                            ...distanceUnit,
                            rates: finallyRates,
                        },
                    },
                }),
            },
        },
    ];

    const errorFields: Policy['errorFields'] = {
        name: namePendingAction && ErrorUtils.getMicroSecondOnyxErrorWithTranslationKey('workspace.editor.genericFailureMessage'),
    };

    if (!errorFields.name && currencyPendingAction) {
        errorFields.outputCurrency = ErrorUtils.getMicroSecondOnyxErrorWithTranslationKey('workspace.editor.genericFailureMessage');
    }

    const failureData: OnyxUpdate[] = [
        {
            onyxMethod: Onyx.METHOD.MERGE,
            key: `${ONYXKEYS.COLLECTION.POLICY}${policyID}`,
            value: {
                errorFields,
                ...(customUnitID && {
                    customUnits: {
                        [customUnitID]: {
                            ...distanceUnit,
                            rates: failureRates,
                        },
                    },
                }),
            },
        },
    ];

    const params: UpdateWorkspaceGeneralSettingsParams = {
        policyID,
        workspaceName: name,
        currency,
    };

    const persistedRequests = PersistedRequests.getAll();
    const createWorkspaceRequestChangedIndex = persistedRequests.findIndex(
        (request) => request.data?.policyID === policyID && request.command === WRITE_COMMANDS.CREATE_WORKSPACE && request.data?.policyName !== name,
    );

    const createWorkspaceRequest = persistedRequests.at(createWorkspaceRequestChangedIndex);
    if (createWorkspaceRequest && createWorkspaceRequestChangedIndex !== -1) {
        const workspaceRequest: Request = {
            ...createWorkspaceRequest,
            data: {
                ...createWorkspaceRequest.data,
                policyName: name,
            },
        };
        Onyx.merge(`${ONYXKEYS.COLLECTION.POLICY}${policyID}`, {
            name,
        });

        PersistedRequests.update(createWorkspaceRequestChangedIndex, workspaceRequest);
        return;
    }

    API.write(WRITE_COMMANDS.UPDATE_WORKSPACE_GENERAL_SETTINGS, params, {
        optimisticData,
        finallyData,
        failureData,
    });
}

function updateWorkspaceDescription(policyID: string, description: string, currentDescription: string) {
    if (description === currentDescription) {
        return;
    }
    const parsedDescription = ReportUtils.getParsedComment(description);

    const optimisticData: OnyxUpdate[] = [
        {
            onyxMethod: Onyx.METHOD.MERGE,
            key: `${ONYXKEYS.COLLECTION.POLICY}${policyID}`,
            value: {
                description: parsedDescription,
                pendingFields: {
                    description: CONST.RED_BRICK_ROAD_PENDING_ACTION.UPDATE,
                },
                errorFields: {
                    description: null,
                },
            },
        },
    ];
    const finallyData: OnyxUpdate[] = [
        {
            onyxMethod: Onyx.METHOD.MERGE,
            key: `${ONYXKEYS.COLLECTION.POLICY}${policyID}`,
            value: {
                pendingFields: {
                    description: null,
                },
            },
        },
    ];
    const failureData: OnyxUpdate[] = [
        {
            onyxMethod: Onyx.METHOD.MERGE,
            key: `${ONYXKEYS.COLLECTION.POLICY}${policyID}`,
            value: {
                errorFields: {
                    description: ErrorUtils.getMicroSecondOnyxErrorWithTranslationKey('workspace.editor.genericFailureMessage'),
                },
            },
        },
    ];

    const params: UpdateWorkspaceDescriptionParams = {
        policyID,
        description: parsedDescription,
    };

    API.write(WRITE_COMMANDS.UPDATE_WORKSPACE_DESCRIPTION, params, {
        optimisticData,
        finallyData,
        failureData,
    });
}

function setWorkspaceErrors(policyID: string, errors: Errors) {
    if (!allPolicies?.[policyID]) {
        return;
    }

    Onyx.merge(`${ONYXKEYS.COLLECTION.POLICY}${policyID}`, {errors: null});
    Onyx.merge(`${ONYXKEYS.COLLECTION.POLICY}${policyID}`, {errors});
}

function clearCustomUnitErrors(policyID: string, customUnitID: string, customUnitRateID: string) {
    Onyx.merge(`${ONYXKEYS.COLLECTION.POLICY}${policyID}`, {
        customUnits: {
            [customUnitID]: {
                errors: null,
                pendingAction: null,
                rates: {
                    [customUnitRateID]: {
                        errors: null,
                        pendingAction: null,
                    },
                },
            },
        },
    });
}

function hideWorkspaceAlertMessage(policyID: string) {
    if (!allPolicies?.[policyID]) {
        return;
    }

    Onyx.merge(`${ONYXKEYS.COLLECTION.POLICY}${policyID}`, {alertMessage: ''});
}

function updateAddress(policyID: string, newAddress: CompanyAddress) {
    // TODO: Change API endpoint parameters format to make it possible to follow naming-convention
    const parameters: UpdatePolicyAddressParams = {
        policyID,
        // eslint-disable-next-line @typescript-eslint/naming-convention
        'data[addressStreet]': newAddress.addressStreet,
        // eslint-disable-next-line @typescript-eslint/naming-convention
        'data[city]': newAddress.city,
        // eslint-disable-next-line @typescript-eslint/naming-convention
        'data[country]': newAddress.country,
        // eslint-disable-next-line @typescript-eslint/naming-convention
        'data[state]': newAddress.state,
        // eslint-disable-next-line @typescript-eslint/naming-convention
        'data[zipCode]': newAddress.zipCode,
    };

    const optimisticData: OnyxUpdate[] = [
        {
            onyxMethod: Onyx.METHOD.MERGE,
            key: `${ONYXKEYS.COLLECTION.POLICY}${policyID}`,
            value: {
                address: newAddress,
                pendingFields: {
                    address: CONST.RED_BRICK_ROAD_PENDING_ACTION.UPDATE,
                },
            },
        },
    ];

    const finallyData: OnyxUpdate[] = [
        {
            onyxMethod: Onyx.METHOD.MERGE,
            key: `${ONYXKEYS.COLLECTION.POLICY}${policyID}`,
            value: {
                address: newAddress,
                pendingFields: {
                    address: null,
                },
            },
        },
    ];

    API.write(WRITE_COMMANDS.UPDATE_POLICY_ADDRESS, parameters, {
        optimisticData,
        finallyData,
    });
}

/**
 * Removes an error after trying to delete a workspace
 */
function clearDeleteWorkspaceError(policyID: string) {
    Onyx.merge(`${ONYXKEYS.COLLECTION.POLICY}${policyID}`, {
        pendingAction: null,
        errors: null,
    });
}

/**
 * Removes the workspace after failure to create.
 */
function removeWorkspace(policyID: string) {
    Onyx.set(`${ONYXKEYS.COLLECTION.POLICY}${policyID}`, null);
}

/**
 * Generate a policy name based on an email and policy list.
 * @param [email] the email to base the workspace name on. If not passed, will use the logged-in user's email instead
 */
function generateDefaultWorkspaceName(email = ''): string {
    const emailParts = email ? email.split('@') : sessionEmail.split('@');
    let defaultWorkspaceName = '';
    if (!emailParts || emailParts.length !== 2) {
        return defaultWorkspaceName;
    }
    const username = emailParts.at(0) ?? '';
    const domain = emailParts.at(1) ?? '';
    const userDetails = PersonalDetailsUtils.getPersonalDetailByEmail(sessionEmail);
    const displayName = userDetails?.displayName?.trim();

    if (!PUBLIC_DOMAINS.some((publicDomain) => publicDomain === domain.toLowerCase())) {
        defaultWorkspaceName = `${Str.UCFirst(domain.split('.').at(0) ?? '')}'s Workspace`;
    } else if (displayName) {
        defaultWorkspaceName = `${Str.UCFirst(displayName)}'s Workspace`;
    } else if (PUBLIC_DOMAINS.some((publicDomain) => publicDomain === domain.toLowerCase())) {
        defaultWorkspaceName = `${Str.UCFirst(username)}'s Workspace`;
    } else {
        defaultWorkspaceName = userDetails?.phoneNumber ?? '';
    }

    if (`@${domain.toLowerCase()}` === CONST.SMS.DOMAIN) {
        defaultWorkspaceName = 'My Group Workspace';
    }

    if (isEmptyObject(allPolicies)) {
        return defaultWorkspaceName;
    }

    // find default named workspaces and increment the last number
    const numberRegEx = new RegExp(`${escapeRegExp(defaultWorkspaceName)} ?(\\d*)`, 'i');
    const parsedWorkspaceNumbers = Object.values(allPolicies ?? {})
        .filter((policy) => policy?.name && numberRegEx.test(policy.name))
        .map((policy) => Number(numberRegEx.exec(policy?.name ?? '')?.[1] ?? '1')); // parse the number at the end
    const lastWorkspaceNumber = Math.max(...parsedWorkspaceNumbers);
    return lastWorkspaceNumber !== -Infinity ? `${defaultWorkspaceName} ${lastWorkspaceNumber + 1}` : defaultWorkspaceName;
}

/**
 * Returns a client generated 16 character hexadecimal value for the policyID
 */
function generatePolicyID(): string {
    return NumberUtils.generateHexadecimalValue(16);
}

/**
 * Returns a client generated 13 character hexadecimal value for a custom unit ID
 */
function generateCustomUnitID(): string {
    return NumberUtils.generateHexadecimalValue(13);
}

function buildOptimisticDistanceRateCustomUnits(reportCurrency?: string): OptimisticCustomUnits {
    // eslint-disable-next-line @typescript-eslint/prefer-nullish-coalescing -- Disabling this line for safeness as nullish coalescing works only if the value is undefined or null
    const currency = reportCurrency || (allPersonalDetails?.[sessionAccountID]?.localCurrencyCode ?? CONST.CURRENCY.USD);
    const customUnitID = generateCustomUnitID();
    const customUnitRateID = generateCustomUnitID();

    const customUnits: Record<string, CustomUnit> = {
        [customUnitID]: {
            customUnitID,
            name: CONST.CUSTOM_UNITS.NAME_DISTANCE,
            attributes: {
                unit: CONST.CUSTOM_UNITS.DISTANCE_UNIT_MILES,
            },
            rates: {
                [customUnitRateID]: {
                    customUnitRateID,
                    name: CONST.CUSTOM_UNITS.DEFAULT_RATE,
                    rate: CONST.CUSTOM_UNITS.MILEAGE_IRS_RATE * CONST.POLICY.CUSTOM_UNIT_RATE_BASE_OFFSET,
                    enabled: true,
                    currency,
                },
            },
        },
    };

    return {
        customUnits,
        customUnitID,
        customUnitRateID,
        outputCurrency: currency,
    };
}

/**
 * Optimistically creates a Policy Draft for a new workspace
 *
 * @param [policyOwnerEmail] the email of the account to make the owner of the policy
 * @param [policyName] custom policy name we will use for created workspace
 * @param [policyID] custom policy id we will use for created workspace
 * @param [makeMeAdmin] leave the calling account as an admin on the policy
 * @param [currency] Optional, selected currency for the workspace
 * @param [file], avatar file for workspace
 */
function createDraftInitialWorkspace(policyOwnerEmail = '', policyName = '', policyID = generatePolicyID(), makeMeAdmin = false, currency = '', file?: File) {
    const workspaceName = policyName || generateDefaultWorkspaceName(policyOwnerEmail);
    const {customUnits, outputCurrency} = buildOptimisticDistanceRateCustomUnits(currency);

    const optimisticData: OnyxUpdate[] = [
        {
            onyxMethod: Onyx.METHOD.SET,
            key: `${ONYXKEYS.COLLECTION.POLICY_DRAFTS}${policyID}`,
            value: {
                id: policyID,
                type: CONST.POLICY.TYPE.TEAM,
                name: workspaceName,
                role: CONST.POLICY.ROLE.ADMIN,
                owner: sessionEmail,
                ownerAccountID: sessionAccountID,
                isPolicyExpenseChatEnabled: true,
                areCategoriesEnabled: true,
                outputCurrency,
                pendingAction: CONST.RED_BRICK_ROAD_PENDING_ACTION.ADD,
                customUnits,
                makeMeAdmin,
                autoReporting: true,
                autoReportingFrequency: CONST.POLICY.AUTO_REPORTING_FREQUENCIES.INSTANT,
                avatarURL: file?.uri ?? null,
                originalFileName: file?.name,
                employeeList: {
                    [sessionEmail]: {
                        role: CONST.POLICY.ROLE.ADMIN,
                        errors: {},
                    },
                },
                approvalMode: CONST.POLICY.APPROVAL_MODE.OPTIONAL,
                harvesting: {
                    enabled: true,
                },
                pendingFields: {
                    autoReporting: CONST.RED_BRICK_ROAD_PENDING_ACTION.ADD,
                    approvalMode: CONST.RED_BRICK_ROAD_PENDING_ACTION.ADD,
                    reimbursementChoice: CONST.RED_BRICK_ROAD_PENDING_ACTION.ADD,
                },
            },
        },
    ];

    Onyx.update(optimisticData);
}

let introSelected: OnyxEntry<IntroSelected>;
Onyx.connect({
    key: ONYXKEYS.NVP_INTRO_SELECTED,
    callback: (value) => (introSelected = value),
});

/**
 * Generates onyx data for creating a new workspace
 *
 * @param [policyOwnerEmail] the email of the account to make the owner of the policy
 * @param [makeMeAdmin] leave the calling account as an admin on the policy
 * @param [policyName] custom policy name we will use for created workspace
 * @param [policyID] custom policy id we will use for created workspace
 * @param [expenseReportId] Optional, Purpose of using application selected by user in guided setup flow
 * @param [engagementChoice] Purpose of using application selected by user in guided setup flow
 * @param [currency] Optional, selected currency for the workspace
 * @param [file] Optional, avatar file for workspace
 * @param [shouldAddOnboardingTasks] whether to add onboarding tasks to the workspace
 */
function buildPolicyData(
    policyOwnerEmail = '',
    makeMeAdmin = false,
    policyName = '',
    policyID = generatePolicyID(),
    expenseReportId?: string,
    engagementChoice?: OnboardingPurpose,
    currency = '',
    file?: File,
    shouldAddOnboardingTasks = true,
) {
    const workspaceName = policyName || generateDefaultWorkspaceName(policyOwnerEmail);

    const {customUnits, customUnitID, customUnitRateID, outputCurrency} = buildOptimisticDistanceRateCustomUnits(currency);

    const {
        adminsChatReportID,
        adminsChatData,
        adminsReportActionData,
        adminsCreatedReportActionID,
        expenseChatReportID,
        expenseChatData,
        expenseReportActionData,
        expenseCreatedReportActionID,
        pendingChatMembers,
    } = ReportUtils.buildOptimisticWorkspaceChats(policyID, workspaceName, expenseReportId);

    const optimisticCategoriesData = buildOptimisticPolicyCategories(policyID, CONST.POLICY.DEFAULT_CATEGORIES);

    const shouldSetCreatedWorkspaceAsActivePolicy = !!activePolicyID && allPolicies?.[`${ONYXKEYS.COLLECTION.POLICY}${activePolicyID}`]?.type === CONST.POLICY.TYPE.PERSONAL;

    const optimisticData: OnyxUpdate[] = [
        {
            onyxMethod: Onyx.METHOD.SET,
            key: `${ONYXKEYS.COLLECTION.POLICY}${policyID}`,
            value: {
                id: policyID,
                type: CONST.POLICY.TYPE.TEAM,
                name: workspaceName,
                role: CONST.POLICY.ROLE.ADMIN,
                owner: sessionEmail,
                ownerAccountID: sessionAccountID,
                isPolicyExpenseChatEnabled: true,
                outputCurrency,
                pendingAction: CONST.RED_BRICK_ROAD_PENDING_ACTION.ADD,
                autoReporting: true,
                autoReportingFrequency: CONST.POLICY.AUTO_REPORTING_FREQUENCIES.INSTANT,
                approvalMode: CONST.POLICY.APPROVAL_MODE.OPTIONAL,
                harvesting: {
                    enabled: true,
                },
                customUnits,
                areCategoriesEnabled: true,
                areTagsEnabled: false,
                areDistanceRatesEnabled: false,
                areWorkflowsEnabled: false,
                areReportFieldsEnabled: false,
                areConnectionsEnabled: false,
                employeeList: {
                    [sessionEmail]: {
                        role: CONST.POLICY.ROLE.ADMIN,
                        errors: {},
                    },
                },
                chatReportIDAdmins: makeMeAdmin ? Number(adminsChatReportID) : undefined,
                pendingFields: {
                    autoReporting: CONST.RED_BRICK_ROAD_PENDING_ACTION.ADD,
                    approvalMode: CONST.RED_BRICK_ROAD_PENDING_ACTION.ADD,
                    reimbursementChoice: CONST.RED_BRICK_ROAD_PENDING_ACTION.ADD,
                    name: CONST.RED_BRICK_ROAD_PENDING_ACTION.ADD,
                    outputCurrency: CONST.RED_BRICK_ROAD_PENDING_ACTION.ADD,
                    address: CONST.RED_BRICK_ROAD_PENDING_ACTION.ADD,
                    description: CONST.RED_BRICK_ROAD_PENDING_ACTION.ADD,
                    type: CONST.RED_BRICK_ROAD_PENDING_ACTION.ADD,
                },
                avatarURL: file?.uri,
                originalFileName: file?.name,
            },
        },
        {
            onyxMethod: Onyx.METHOD.SET,
            key: `${ONYXKEYS.COLLECTION.REPORT}${adminsChatReportID}`,
            value: {
                pendingFields: {
                    addWorkspaceRoom: CONST.RED_BRICK_ROAD_PENDING_ACTION.ADD,
                },
                ...adminsChatData,
            },
        },
        {
            onyxMethod: Onyx.METHOD.SET,
            key: `${ONYXKEYS.COLLECTION.REPORT_METADATA}${adminsChatReportID}`,
            value: {
                pendingChatMembers,
            },
        },
        {
            onyxMethod: Onyx.METHOD.SET,
            key: `${ONYXKEYS.COLLECTION.REPORT_ACTIONS}${adminsChatReportID}`,
            value: adminsReportActionData,
        },
        {
            onyxMethod: Onyx.METHOD.SET,
            key: `${ONYXKEYS.COLLECTION.REPORT}${expenseChatReportID}`,
            value: {
                pendingFields: {
                    addWorkspaceRoom: CONST.RED_BRICK_ROAD_PENDING_ACTION.ADD,
                },
                ...expenseChatData,
            },
        },
        {
            onyxMethod: Onyx.METHOD.SET,
            key: `${ONYXKEYS.COLLECTION.REPORT_ACTIONS}${expenseChatReportID}`,
            value: expenseReportActionData,
        },
        {
            onyxMethod: Onyx.METHOD.SET,
            key: `${ONYXKEYS.COLLECTION.POLICY_DRAFTS}${policyID}`,
            value: null,
        },
        {
            onyxMethod: Onyx.METHOD.SET,
            key: `${ONYXKEYS.COLLECTION.REPORT_DRAFT}${expenseChatReportID}`,
            value: null,
        },
        {
            onyxMethod: Onyx.METHOD.SET,
            key: `${ONYXKEYS.COLLECTION.REPORT_DRAFT}${adminsChatReportID}`,
            value: null,
        },
    ];

    if (shouldSetCreatedWorkspaceAsActivePolicy) {
        optimisticData.push({
            onyxMethod: Onyx.METHOD.SET,
            key: ONYXKEYS.NVP_ACTIVE_POLICY_ID,
            value: policyID,
        });
    }

    const successData: OnyxUpdate[] = [
        {
            onyxMethod: Onyx.METHOD.MERGE,
            key: `${ONYXKEYS.COLLECTION.POLICY}${policyID}`,
            value: {
                pendingAction: null,
                pendingFields: {
                    autoReporting: null,
                    approvalMode: null,
                    reimbursementChoice: null,
                    name: null,
                    outputCurrency: null,
                    address: null,
                    description: null,
                    type: null,
                },
            },
        },
        {
            onyxMethod: Onyx.METHOD.MERGE,
            key: `${ONYXKEYS.COLLECTION.REPORT}${adminsChatReportID}`,
            value: {
                pendingFields: {
                    addWorkspaceRoom: null,
                },
                pendingAction: null,
            },
        },
        {
            onyxMethod: Onyx.METHOD.MERGE,
            key: `${ONYXKEYS.COLLECTION.REPORT_METADATA}${adminsChatReportID}`,
            value: {
                isOptimisticReport: false,
                pendingChatMembers: [],
            },
        },
        {
            onyxMethod: Onyx.METHOD.MERGE,
            key: `${ONYXKEYS.COLLECTION.REPORT_ACTIONS}${adminsChatReportID}`,
            value: {
                [adminsCreatedReportActionID]: {
                    pendingAction: null,
                },
            },
        },
        {
            onyxMethod: Onyx.METHOD.MERGE,
            key: `${ONYXKEYS.COLLECTION.REPORT}${expenseChatReportID}`,
            value: {
                pendingFields: {
                    addWorkspaceRoom: null,
                },
                pendingAction: null,
            },
        },
        {
            onyxMethod: Onyx.METHOD.MERGE,
            key: `${ONYXKEYS.COLLECTION.REPORT_METADATA}${expenseChatReportID}`,
            value: {
                isOptimisticReport: false,
            },
        },
        {
            onyxMethod: Onyx.METHOD.MERGE,
            key: `${ONYXKEYS.COLLECTION.REPORT_ACTIONS}${expenseChatReportID}`,
            value: {
                [expenseCreatedReportActionID]: {
                    pendingAction: null,
                },
            },
        },
    ];

    const failureData: OnyxUpdate[] = [
        {
            onyxMethod: Onyx.METHOD.MERGE,
            key: `${ONYXKEYS.COLLECTION.POLICY}${policyID}`,
            value: {employeeList: null},
        },
        {
            onyxMethod: Onyx.METHOD.SET,
            key: `${ONYXKEYS.COLLECTION.REPORT}${adminsChatReportID}`,
            value: null,
        },
        {
            onyxMethod: Onyx.METHOD.SET,
            key: `${ONYXKEYS.COLLECTION.REPORT_ACTIONS}${adminsChatReportID}`,
            value: null,
        },
        {
            onyxMethod: Onyx.METHOD.SET,
            key: `${ONYXKEYS.COLLECTION.REPORT}${expenseChatReportID}`,
            value: null,
        },
        {
            onyxMethod: Onyx.METHOD.SET,
            key: `${ONYXKEYS.COLLECTION.REPORT_ACTIONS}${expenseChatReportID}`,
            value: null,
        },
    ];

    if (shouldSetCreatedWorkspaceAsActivePolicy) {
        failureData.push({
            onyxMethod: Onyx.METHOD.SET,
            key: ONYXKEYS.NVP_ACTIVE_POLICY_ID,
            value: activePolicyID,
        });
    }

    if (optimisticCategoriesData.optimisticData) {
        optimisticData.push(...optimisticCategoriesData.optimisticData);
    }

    if (optimisticCategoriesData.failureData) {
        failureData.push(...optimisticCategoriesData.failureData);
    }

    if (optimisticCategoriesData.successData) {
        successData.push(...optimisticCategoriesData.successData);
    }

    // We need to clone the file to prevent non-indexable errors.
    const clonedFile = file ? (createFile(file) as File) : undefined;

    const params: CreateWorkspaceParams = {
        policyID,
        adminsChatReportID,
        expenseChatReportID,
        ownerEmail: policyOwnerEmail,
        makeMeAdmin,
        policyName: workspaceName,
        type: CONST.POLICY.TYPE.TEAM,
        adminsCreatedReportActionID,
        expenseCreatedReportActionID,
        customUnitID,
        customUnitRateID,
        engagementChoice,
        currency: outputCurrency,
        file: clonedFile,
    };

    if (!introSelected?.createWorkspace && engagementChoice && shouldAddOnboardingTasks) {
        const onboardingData = ReportUtils.prepareOnboardingOnyxData(engagementChoice, CONST.ONBOARDING_MESSAGES[engagementChoice], adminsChatReportID, policyID);
        if (!onboardingData) {
            return {successData, optimisticData, failureData, params};
        }
        const {guidedSetupData, optimisticData: taskOptimisticData, successData: taskSuccessData, failureData: taskFailureData} = onboardingData;

        params.guidedSetupData = JSON.stringify(guidedSetupData);
        params.engagementChoice = engagementChoice;

        optimisticData.push(...taskOptimisticData);
        successData.push(...taskSuccessData);
        failureData.push(...taskFailureData);
    }

    return {successData, optimisticData, failureData, params};
}

/**
 * Optimistically creates a new workspace and default workspace chats
 *
 * @param [policyOwnerEmail] the email of the account to make the owner of the policy
 * @param [makeMeAdmin] leave the calling account as an admin on the policy
 * @param [policyName] custom policy name we will use for created workspace
 * @param [policyID] custom policy id we will use for created workspace
 * @param [engagementChoice] Purpose of using application selected by user in guided setup flow
 * @param [currency] Optional, selected currency for the workspace
 * @param [file], avatar file for workspace
 */
function createWorkspace(
    policyOwnerEmail = '',
    makeMeAdmin = false,
    policyName = '',
    policyID = generatePolicyID(),
    engagementChoice: OnboardingPurpose = CONST.ONBOARDING_CHOICES.MANAGE_TEAM,
    currency = '',
    file?: File,
    shouldAddOnboardingTasks = true,
): CreateWorkspaceParams {
    const {optimisticData, failureData, successData, params} = buildPolicyData(
        policyOwnerEmail,
        makeMeAdmin,
        policyName,
        policyID,
        undefined,
        engagementChoice,
        currency,
        file,
        shouldAddOnboardingTasks,
    );
    API.write(WRITE_COMMANDS.CREATE_WORKSPACE, params, {optimisticData, successData, failureData});

    // Publish a workspace created event if this is their first policy
    if (getAdminPolicies().length === 0) {
        GoogleTagManager.publishEvent(CONST.ANALYTICS.EVENT.WORKSPACE_CREATED, sessionAccountID);
    }

    return params;
}

/**
 * Creates a draft workspace for various money request flows
 *
 * @param [policyOwnerEmail] the email of the account to make the owner of the policy
 * @param [makeMeAdmin] leave the calling account as an admin on the policy
 * @param [policyName] custom policy name we will use for created workspace
 * @param [policyID] custom policy id we will use for created workspace
 */
function createDraftWorkspace(policyOwnerEmail = '', makeMeAdmin = false, policyName = '', policyID = generatePolicyID(), currency = '', file?: File): CreateWorkspaceParams {
    const workspaceName = policyName || generateDefaultWorkspaceName(policyOwnerEmail);

    const {customUnits, customUnitID, customUnitRateID, outputCurrency} = buildOptimisticDistanceRateCustomUnits(currency);

    const {expenseChatData, adminsChatReportID, adminsCreatedReportActionID, expenseChatReportID, expenseCreatedReportActionID} = ReportUtils.buildOptimisticWorkspaceChats(
        policyID,
        workspaceName,
    );

    const optimisticData: OnyxUpdate[] = [
        {
            onyxMethod: Onyx.METHOD.SET,
            key: `${ONYXKEYS.COLLECTION.POLICY_DRAFTS}${policyID}`,
            value: {
                id: policyID,
                type: CONST.POLICY.TYPE.TEAM,
                name: workspaceName,
                role: CONST.POLICY.ROLE.ADMIN,
                owner: sessionEmail,
                ownerAccountID: sessionAccountID,
                isPolicyExpenseChatEnabled: true,
                outputCurrency,
                pendingAction: CONST.RED_BRICK_ROAD_PENDING_ACTION.ADD,
                autoReporting: true,
                autoReportingFrequency: CONST.POLICY.AUTO_REPORTING_FREQUENCIES.INSTANT,
                approvalMode: CONST.POLICY.APPROVAL_MODE.OPTIONAL,
                harvesting: {
                    enabled: true,
                },
                customUnits,
                areCategoriesEnabled: true,
                areTagsEnabled: false,
                areDistanceRatesEnabled: false,
                areWorkflowsEnabled: false,
                areReportFieldsEnabled: false,
                areConnectionsEnabled: false,
                employeeList: {
                    [sessionEmail]: {
                        role: CONST.POLICY.ROLE.ADMIN,
                        errors: {},
                    },
                },
                chatReportIDAdmins: makeMeAdmin ? Number(adminsChatReportID) : undefined,
                pendingFields: {
                    autoReporting: CONST.RED_BRICK_ROAD_PENDING_ACTION.ADD,
                    approvalMode: CONST.RED_BRICK_ROAD_PENDING_ACTION.ADD,
                    reimbursementChoice: CONST.RED_BRICK_ROAD_PENDING_ACTION.ADD,
                },
            },
        },
        {
            onyxMethod: Onyx.METHOD.SET,
            key: `${ONYXKEYS.COLLECTION.REPORT_DRAFT}${expenseChatReportID}`,
            value: expenseChatData,
        },
        {
            onyxMethod: Onyx.METHOD.SET,
            key: `${ONYXKEYS.COLLECTION.POLICY_CATEGORIES_DRAFT}${policyID}`,
            value: CONST.POLICY.DEFAULT_CATEGORIES.reduce<Record<string, PolicyCategory>>((acc, category) => {
                acc[category] = {
                    name: category,
                    enabled: true,
                    errors: null,
                };
                return acc;
            }, {}),
        },
    ];

    // We need to clone the file to prevent non-indexable errors.
    const clonedFile = file ? (createFile(file) as File) : undefined;

    const params: CreateWorkspaceParams = {
        policyID,
        adminsChatReportID,
        expenseChatReportID,
        ownerEmail: policyOwnerEmail,
        makeMeAdmin,
        policyName: workspaceName,
        type: CONST.POLICY.TYPE.TEAM,
        adminsCreatedReportActionID,
        expenseCreatedReportActionID,
        customUnitID,
        customUnitRateID,
        currency: outputCurrency,
        file: clonedFile,
    };

    Onyx.update(optimisticData);

    return params;
}

function openPolicyWorkflowsPage(policyID: string) {
    if (!policyID) {
        Log.warn('openPolicyWorkflowsPage invalid params', {policyID});
        return;
    }

    const onyxData: OnyxData = {
        optimisticData: [
            {
                onyxMethod: Onyx.METHOD.MERGE,
                key: `${ONYXKEYS.COLLECTION.POLICY}${policyID}`,
                value: {
                    isLoading: true,
                },
            },
        ],
        successData: [
            {
                onyxMethod: Onyx.METHOD.MERGE,
                key: `${ONYXKEYS.COLLECTION.POLICY}${policyID}`,
                value: {
                    isLoading: false,
                },
            },
        ],
        failureData: [
            {
                onyxMethod: Onyx.METHOD.MERGE,
                key: `${ONYXKEYS.COLLECTION.POLICY}${policyID}`,
                value: {
                    isLoading: false,
                },
            },
        ],
    };

    const params: OpenPolicyWorkflowsPageParams = {policyID};

    API.read(READ_COMMANDS.OPEN_POLICY_WORKFLOWS_PAGE, params, onyxData);
}

/**
 * Returns the accountIDs of the members of the policy whose data is passed in the parameters
 */
function openWorkspace(policyID: string, clientMemberAccountIDs: number[]) {
    if (!policyID || !clientMemberAccountIDs) {
        Log.warn('openWorkspace invalid params', {policyID, clientMemberAccountIDs});
        return;
    }

    const params: OpenWorkspaceParams = {
        policyID,
        clientMemberAccountIDs: JSON.stringify(clientMemberAccountIDs),
    };

    API.read(READ_COMMANDS.OPEN_WORKSPACE, params);
}

function openPolicyTaxesPage(policyID: string) {
    if (!policyID) {
        Log.warn('openPolicyTaxesPage invalid params', {policyID});
        return;
    }

    const params: OpenPolicyTaxesPageParams = {
        policyID,
    };

    API.read(READ_COMMANDS.OPEN_POLICY_TAXES_PAGE, params);
}

function openPolicyExpensifyCardsPage(policyID: string, workspaceAccountID: number) {
    const authToken = NetworkStore.getAuthToken();

    const optimisticData: OnyxUpdate[] = [
        {
            onyxMethod: Onyx.METHOD.MERGE,
            key: `${ONYXKEYS.COLLECTION.PRIVATE_EXPENSIFY_CARD_SETTINGS}${workspaceAccountID}`,
            value: {
                isLoading: true,
            },
        },
    ];

    const successData: OnyxUpdate[] = [
        {
            onyxMethod: Onyx.METHOD.MERGE,
            key: `${ONYXKEYS.COLLECTION.PRIVATE_EXPENSIFY_CARD_SETTINGS}${workspaceAccountID}`,
            value: {
                isLoading: false,
            },
        },
    ];

    const failureData: OnyxUpdate[] = [
        {
            onyxMethod: Onyx.METHOD.MERGE,
            key: `${ONYXKEYS.COLLECTION.PRIVATE_EXPENSIFY_CARD_SETTINGS}${workspaceAccountID}`,
            value: {
                isLoading: false,
            },
        },
    ];

    const params: OpenPolicyExpensifyCardsPageParams = {
        policyID,
        authToken,
    };

    API.read(READ_COMMANDS.OPEN_POLICY_EXPENSIFY_CARDS_PAGE, params, {optimisticData, successData, failureData});
}

function openPolicyEditCardLimitTypePage(policyID: string, cardID: number) {
    const authToken = NetworkStore.getAuthToken();

    const params: OpenPolicyEditCardLimitTypePageParams = {
        policyID,
        authToken,
        cardID,
    };

    API.read(READ_COMMANDS.OPEN_POLICY_EDIT_CARD_LIMIT_TYPE_PAGE, params);
}

function openWorkspaceInvitePage(policyID: string, clientMemberEmails: string[]) {
    if (!policyID || !clientMemberEmails) {
        Log.warn('openWorkspaceInvitePage invalid params', {policyID, clientMemberEmails});
        return;
    }

    const params: OpenWorkspaceInvitePageParams = {
        policyID,
        clientMemberEmails: JSON.stringify(clientMemberEmails),
    };

    API.read(READ_COMMANDS.OPEN_WORKSPACE_INVITE_PAGE, params);
}

function openDraftWorkspaceRequest(policyID: string) {
    if (policyID === '-1' || policyID === CONST.POLICY.ID_FAKE) {
        Log.warn('openDraftWorkspaceRequest invalid params', {policyID});
        return;
    }

    const params: OpenDraftWorkspaceRequestParams = {policyID};

    API.read(READ_COMMANDS.OPEN_DRAFT_WORKSPACE_REQUEST, params);
}

function requestExpensifyCardLimitIncrease(settlementBankAccountID?: number) {
    if (!settlementBankAccountID) {
        return;
    }

    const authToken = NetworkStore.getAuthToken();

    const params: RequestExpensifyCardLimitIncreaseParams = {
        authToken,
        settlementBankAccountID,
    };

    API.write(WRITE_COMMANDS.REQUEST_EXPENSIFY_CARD_LIMIT_INCREASE, params);
}

function setWorkspaceInviteMessageDraft(policyID: string, message: string | null) {
    Onyx.set(`${ONYXKEYS.COLLECTION.WORKSPACE_INVITE_MESSAGE_DRAFT}${policyID}`, message);
}

function clearErrors(policyID: string) {
    Onyx.merge(`${ONYXKEYS.COLLECTION.POLICY}${policyID}`, {errors: null});
    hideWorkspaceAlertMessage(policyID);
}

/**
 * Dismiss the informative messages about which policy members were added with primary logins when invited with their secondary login.
 */
function dismissAddedWithPrimaryLoginMessages(policyID: string) {
    Onyx.merge(`${ONYXKEYS.COLLECTION.POLICY}${policyID}`, {primaryLoginsInvited: null});
}

function buildOptimisticRecentlyUsedCurrencies(currency?: string) {
    if (!currency) {
        return [];
    }

    return lodashUnion([currency], allRecentlyUsedCurrencies).slice(0, CONST.IOU.MAX_RECENT_REPORTS_TO_SHOW);
}

/**
 * This flow is used for bottom up flow converting IOU report to an expense report. When user takes this action,
 * we create a Collect type workspace when the person taking the action becomes an owner and an admin, while we
 * add a new member to the workspace as an employee and convert the IOU report passed as a param into an expense report.
 *
 * @returns policyID of the workspace we have created
 */
function createWorkspaceFromIOUPayment(iouReport: OnyxEntry<Report>): WorkspaceFromIOUCreationData | undefined {
    // This flow only works for IOU reports
    if (!ReportUtils.isIOUReportUsingReport(iouReport)) {
        return;
    }

    // Generate new variables for the policy
    const policyID = generatePolicyID();
    const workspaceName = generateDefaultWorkspaceName(sessionEmail);
    const employeeAccountID = iouReport.ownerAccountID;
    const {customUnits, customUnitID, customUnitRateID} = buildOptimisticDistanceRateCustomUnits(iouReport.currency);
    const oldPersonalPolicyID = iouReport.policyID;
    const iouReportID = iouReport.reportID;

    const {
        adminsChatReportID,
        adminsChatData,
        adminsReportActionData,
        adminsCreatedReportActionID,
        expenseChatReportID: workspaceChatReportID,
        expenseChatData: workspaceChatData,
        expenseReportActionData: workspaceChatReportActionData,
        expenseCreatedReportActionID: workspaceChatCreatedReportActionID,
        pendingChatMembers,
    } = ReportUtils.buildOptimisticWorkspaceChats(policyID, workspaceName);

    if (!employeeAccountID || !oldPersonalPolicyID) {
        return;
    }

    const employeeEmail = allPersonalDetails?.[employeeAccountID]?.login ?? '';

    // Create the workspace chat for the employee whose IOU is being paid
    const employeeWorkspaceChat = createPolicyExpenseChats(policyID, {[employeeEmail]: employeeAccountID}, true);
    const newWorkspace = {
        id: policyID,

        // We are creating a collect policy in this case
        type: CONST.POLICY.TYPE.TEAM,
        name: workspaceName,
        role: CONST.POLICY.ROLE.ADMIN,
        owner: sessionEmail,
        ownerAccountID: sessionAccountID,
        isPolicyExpenseChatEnabled: true,

        // Setting the currency to USD as we can only add the VBBA for this policy currency right now
        outputCurrency: CONST.CURRENCY.USD,
        pendingAction: CONST.RED_BRICK_ROAD_PENDING_ACTION.ADD,
        autoReporting: true,
        autoReportingFrequency: CONST.POLICY.AUTO_REPORTING_FREQUENCIES.INSTANT,
        approvalMode: CONST.POLICY.APPROVAL_MODE.OPTIONAL,
        harvesting: {
            enabled: true,
        },
        customUnits,
        areCategoriesEnabled: true,
        areTagsEnabled: false,
        areDistanceRatesEnabled: false,
        areWorkflowsEnabled: false,
        areReportFieldsEnabled: false,
        areConnectionsEnabled: false,
        employeeList: {
            [sessionEmail]: {
                role: CONST.POLICY.ROLE.ADMIN,
                errors: {},
            },
            ...(employeeEmail
                ? {
                      [employeeEmail]: {
                          role: CONST.POLICY.ROLE.USER,
                          errors: {},
                      },
                  }
                : {}),
        },
        pendingFields: {
            autoReporting: CONST.RED_BRICK_ROAD_PENDING_ACTION.ADD,
            approvalMode: CONST.RED_BRICK_ROAD_PENDING_ACTION.ADD,
            reimbursementChoice: CONST.RED_BRICK_ROAD_PENDING_ACTION.ADD,
        },
    };

    const optimisticData: OnyxUpdate[] = [
        {
            onyxMethod: Onyx.METHOD.SET,
            key: `${ONYXKEYS.COLLECTION.POLICY}${policyID}`,
            value: newWorkspace,
        },
        {
            onyxMethod: Onyx.METHOD.SET,
            key: `${ONYXKEYS.COLLECTION.REPORT}${adminsChatReportID}`,
            value: {
                pendingFields: {
                    addWorkspaceRoom: CONST.RED_BRICK_ROAD_PENDING_ACTION.ADD,
                },
                ...adminsChatData,
            },
        },
        {
            onyxMethod: Onyx.METHOD.SET,
            key: `${ONYXKEYS.COLLECTION.REPORT_METADATA}${adminsChatReportID}`,
            value: {
                pendingChatMembers,
            },
        },
        {
            onyxMethod: Onyx.METHOD.SET,
            key: `${ONYXKEYS.COLLECTION.REPORT_ACTIONS}${adminsChatReportID}`,
            value: adminsReportActionData,
        },
        {
            onyxMethod: Onyx.METHOD.SET,
            key: `${ONYXKEYS.COLLECTION.REPORT}${workspaceChatReportID}`,
            value: {
                pendingFields: {
                    addWorkspaceRoom: CONST.RED_BRICK_ROAD_PENDING_ACTION.ADD,
                },
                ...workspaceChatData,
            },
        },
        {
            onyxMethod: Onyx.METHOD.SET,
            key: `${ONYXKEYS.COLLECTION.REPORT_ACTIONS}${workspaceChatReportID}`,
            value: workspaceChatReportActionData,
        },
        {
            onyxMethod: Onyx.METHOD.MERGE,
            key: `${ONYXKEYS.COLLECTION.POLICY_DRAFTS}${policyID}`,
            value: {
                pendingFields: {
                    addWorkspaceRoom: null,
                },
                pendingAction: null,
            },
        },
    ];
    optimisticData.push(...employeeWorkspaceChat.onyxOptimisticData);

    const successData: OnyxUpdate[] = [
        {
            onyxMethod: Onyx.METHOD.MERGE,
            key: `${ONYXKEYS.COLLECTION.POLICY}${policyID}`,
            value: {
                pendingAction: null,
                pendingFields: {
                    autoReporting: null,
                    approvalMode: null,
                    reimbursementChoice: null,
                },
            },
        },
        {
            onyxMethod: Onyx.METHOD.MERGE,
            key: `${ONYXKEYS.COLLECTION.REPORT}${adminsChatReportID}`,
            value: {
                pendingFields: {
                    addWorkspaceRoom: null,
                },
                pendingAction: null,
            },
        },
        {
            onyxMethod: Onyx.METHOD.MERGE,
            key: `${ONYXKEYS.COLLECTION.REPORT_METADATA}${adminsChatReportID}`,
            value: {
                isOptimisticReport: false,
            },
        },
        {
            onyxMethod: Onyx.METHOD.MERGE,
            key: `${ONYXKEYS.COLLECTION.REPORT_ACTIONS}${adminsChatReportID}`,
            value: {
                [Object.keys(adminsChatData).at(0) ?? '']: {
                    pendingAction: null,
                },
            },
        },
        {
            onyxMethod: Onyx.METHOD.MERGE,
            key: `${ONYXKEYS.COLLECTION.REPORT}${workspaceChatReportID}`,
            value: {
                pendingFields: {
                    addWorkspaceRoom: null,
                },
                pendingAction: null,
            },
        },
        {
            onyxMethod: Onyx.METHOD.MERGE,
            key: `${ONYXKEYS.COLLECTION.REPORT_METADATA}${workspaceChatReportID}`,
            value: {
                isOptimisticReport: false,
            },
        },
        {
            onyxMethod: Onyx.METHOD.MERGE,
            key: `${ONYXKEYS.COLLECTION.REPORT_ACTIONS}${workspaceChatReportID}`,
            value: {
                [Object.keys(workspaceChatData).at(0) ?? '']: {
                    pendingAction: null,
                },
            },
        },
    ];
    successData.push(...employeeWorkspaceChat.onyxSuccessData);

    const failureData: OnyxUpdate[] = [
        {
            onyxMethod: Onyx.METHOD.MERGE,
            key: `${ONYXKEYS.COLLECTION.REPORT}${adminsChatReportID}`,
            value: {
                pendingFields: {
                    addWorkspaceRoom: null,
                },
                pendingAction: null,
            },
        },
        {
            onyxMethod: Onyx.METHOD.MERGE,
            key: `${ONYXKEYS.COLLECTION.REPORT_ACTIONS}${adminsChatReportID}`,
            value: {
                pendingAction: null,
            },
        },
        {
            onyxMethod: Onyx.METHOD.MERGE,
            key: `${ONYXKEYS.COLLECTION.REPORT}${workspaceChatReportID}`,
            value: {
                pendingFields: {
                    addWorkspaceRoom: null,
                },
                pendingAction: null,
            },
        },
        {
            onyxMethod: Onyx.METHOD.MERGE,
            key: `${ONYXKEYS.COLLECTION.REPORT_ACTIONS}${workspaceChatReportID}`,
            value: {
                pendingAction: null,
            },
        },
    ];

    // Compose the memberData object which is used to add the employee to the workspace and
    // optimistically create the workspace chat for them.
    const memberData = {
        accountID: Number(employeeAccountID),
        email: employeeEmail,
        workspaceChatReportID: employeeWorkspaceChat.reportCreationData[employeeEmail].reportID,
        workspaceChatCreatedReportActionID: employeeWorkspaceChat.reportCreationData[employeeEmail].reportActionID,
    };

    const oldChatReportID = iouReport.chatReportID;

    // Next we need to convert the IOU report to Expense report.
    // We need to change:
    // - report type
    // - change the sign of the report total
    // - update its policyID and policyName
    // - update the chatReportID to point to the new workspace chat
    const expenseReport = {
        ...iouReport,
        chatReportID: memberData.workspaceChatReportID,
        policyID,
        policyName: workspaceName,
        type: CONST.REPORT.TYPE.EXPENSE,
        total: -(iouReport?.total ?? 0),
    };
    optimisticData.push({
        onyxMethod: Onyx.METHOD.MERGE,
        key: `${ONYXKEYS.COLLECTION.REPORT}${iouReportID}`,
        value: expenseReport,
    });
    failureData.push({
        onyxMethod: Onyx.METHOD.MERGE,
        key: `${ONYXKEYS.COLLECTION.REPORT}${iouReportID}`,
        value: iouReport,
    });

    // The expense report transactions need to have the amount reversed to negative values
    const reportTransactions = ReportUtils.getReportTransactions(iouReportID);

    // For performance reasons, we are going to compose a merge collection data for transactions
    const transactionsOptimisticData: Record<string, Transaction> = {};
    const transactionFailureData: Record<string, Transaction> = {};
    reportTransactions.forEach((transaction) => {
        transactionsOptimisticData[`${ONYXKEYS.COLLECTION.TRANSACTION}${transaction.transactionID}`] = {
            ...transaction,
            amount: -transaction.amount,
            modifiedAmount: transaction.modifiedAmount ? -transaction.modifiedAmount : 0,
        };

        transactionFailureData[`${ONYXKEYS.COLLECTION.TRANSACTION}${transaction.transactionID}`] = transaction;
    });

    optimisticData.push({
        onyxMethod: Onyx.METHOD.MERGE_COLLECTION,
        key: `${ONYXKEYS.COLLECTION.TRANSACTION}`,
        value: transactionsOptimisticData,
    });
    failureData.push({
        onyxMethod: Onyx.METHOD.MERGE_COLLECTION,
        key: `${ONYXKEYS.COLLECTION.TRANSACTION}`,
        value: transactionFailureData,
    });

    // We need to move the report preview action from the DM to the workspace chat.
    const parentReport = allReportActions?.[`${ONYXKEYS.COLLECTION.REPORT_ACTIONS}${iouReport.parentReportID}`];
    const parentReportActionID = iouReport.parentReportActionID;
    const reportPreview = iouReport?.parentReportID && parentReportActionID ? parentReport?.[parentReportActionID] : undefined;

    if (reportPreview?.reportActionID) {
        optimisticData.push({
            onyxMethod: Onyx.METHOD.MERGE,
            key: `${ONYXKEYS.COLLECTION.REPORT_ACTIONS}${oldChatReportID}`,
            value: {[reportPreview.reportActionID]: null},
        });
        failureData.push({
            onyxMethod: Onyx.METHOD.MERGE,
            key: `${ONYXKEYS.COLLECTION.REPORT_ACTIONS}${oldChatReportID}`,
            value: {[reportPreview.reportActionID]: reportPreview},
        });
    }

    // To optimistically remove the GBR from the DM we need to update the hasOutstandingChildRequest param to false
    optimisticData.push({
        onyxMethod: Onyx.METHOD.MERGE,
        key: `${ONYXKEYS.COLLECTION.REPORT}${oldChatReportID}`,
        value: {
            hasOutstandingChildRequest: false,
        },
    });
    failureData.push({
        onyxMethod: Onyx.METHOD.MERGE,
        key: `${ONYXKEYS.COLLECTION.REPORT}${oldChatReportID}`,
        value: {
            hasOutstandingChildRequest: true,
        },
    });

    if (reportPreview?.reportActionID) {
        // Update the created timestamp of the report preview action to be after the workspace chat created timestamp.
        optimisticData.push({
            onyxMethod: Onyx.METHOD.MERGE,
            key: `${ONYXKEYS.COLLECTION.REPORT_ACTIONS}${memberData.workspaceChatReportID}`,
            value: {
                [reportPreview.reportActionID]: {
                    ...reportPreview,
                    message: [
                        {
                            type: CONST.REPORT.MESSAGE.TYPE.TEXT,
                            text: ReportUtils.getReportPreviewMessage(expenseReport, null, false, false, newWorkspace),
                        },
                    ],
                    created: DateUtils.getDBTime(),
                },
            },
        });
        failureData.push({
            onyxMethod: Onyx.METHOD.MERGE,
            key: `${ONYXKEYS.COLLECTION.REPORT_ACTIONS}${memberData.workspaceChatReportID}`,
            value: {[reportPreview.reportActionID]: null},
        });
    }

    // Create the MOVED report action and add it to the DM chat which indicates to the user where the report has been moved
    const movedReportAction = ReportUtils.buildOptimisticMovedReportAction(oldPersonalPolicyID, policyID, memberData.workspaceChatReportID, iouReportID, workspaceName);
    optimisticData.push({
        onyxMethod: Onyx.METHOD.MERGE,
        key: `${ONYXKEYS.COLLECTION.REPORT_ACTIONS}${oldChatReportID}`,
        value: {[movedReportAction.reportActionID]: movedReportAction},
    });
    successData.push({
        onyxMethod: Onyx.METHOD.MERGE,
        key: `${ONYXKEYS.COLLECTION.REPORT_ACTIONS}${oldChatReportID}`,
        value: {
            [movedReportAction.reportActionID]: {
                ...movedReportAction,
                pendingAction: null,
            },
        },
    });
    failureData.push({
        onyxMethod: Onyx.METHOD.MERGE,
        key: `${ONYXKEYS.COLLECTION.REPORT_ACTIONS}${oldChatReportID}`,
        value: {[movedReportAction.reportActionID]: null},
    });

    // We know that this new workspace has no BankAccount yet, so we can set
    // the reimbursement account to be immediately in the setup state for a new bank account:
    optimisticData.push({
        onyxMethod: Onyx.METHOD.MERGE,
        key: `${ONYXKEYS.REIMBURSEMENT_ACCOUNT}`,
        value: {
            isLoading: false,
            achData: {
                currentStep: CONST.BANK_ACCOUNT.STEP.BANK_ACCOUNT,
                policyID,
                subStep: '',
            },
        },
    });
    failureData.push({
        onyxMethod: Onyx.METHOD.SET,
        key: `${ONYXKEYS.REIMBURSEMENT_ACCOUNT}`,
        value: CONST.REIMBURSEMENT_ACCOUNT.DEFAULT_DATA,
    });

    const params: CreateWorkspaceFromIOUPaymentParams = {
        policyID,
        adminsChatReportID,
        expenseChatReportID: workspaceChatReportID,
        ownerEmail: '',
        makeMeAdmin: false,
        policyName: workspaceName,
        type: CONST.POLICY.TYPE.TEAM,
        adminsCreatedReportActionID,
        expenseCreatedReportActionID: workspaceChatCreatedReportActionID,
        customUnitID,
        customUnitRateID,
        iouReportID,
        memberData: JSON.stringify(memberData),
        reportActionID: movedReportAction.reportActionID,
    };

    API.write(WRITE_COMMANDS.CREATE_WORKSPACE_FROM_IOU_PAYMENT, params, {optimisticData, successData, failureData});

    return {policyID, workspaceChatReportID: memberData.workspaceChatReportID, reportPreviewReportActionID: reportPreview?.reportActionID, adminsChatReportID};
}

function enablePolicyConnections(policyID: string, enabled: boolean) {
    const onyxData: OnyxData = {
        optimisticData: [
            {
                onyxMethod: Onyx.METHOD.MERGE,
                key: `${ONYXKEYS.COLLECTION.POLICY}${policyID}`,
                value: {
                    areConnectionsEnabled: enabled,
                    pendingFields: {
                        areConnectionsEnabled: CONST.RED_BRICK_ROAD_PENDING_ACTION.UPDATE,
                    },
                },
            },
        ],
        successData: [
            {
                onyxMethod: Onyx.METHOD.MERGE,
                key: `${ONYXKEYS.COLLECTION.POLICY}${policyID}`,
                value: {
                    pendingFields: {
                        areConnectionsEnabled: null,
                    },
                },
            },
        ],
        failureData: [
            {
                onyxMethod: Onyx.METHOD.MERGE,
                key: `${ONYXKEYS.COLLECTION.POLICY}${policyID}`,
                value: {
                    areConnectionsEnabled: !enabled,
                    pendingFields: {
                        areConnectionsEnabled: null,
                    },
                },
            },
        ],
    };

    const parameters: EnablePolicyConnectionsParams = {policyID, enabled};

    API.write(WRITE_COMMANDS.ENABLE_POLICY_CONNECTIONS, parameters, onyxData);

    if (enabled && getIsNarrowLayout()) {
        goBackWhenEnableFeature(policyID);
    }
}

/** Save the preferred export method for a policy */
function savePreferredExportMethod(policyID: string, exportMethod: ReportExportType) {
    Onyx.merge(`${ONYXKEYS.LAST_EXPORT_METHOD}`, {[policyID]: exportMethod});
}

function enableExpensifyCard(policyID: string, enabled: boolean) {
    const authToken = NetworkStore.getAuthToken();
    if (!authToken) {
        return;
    }
    const onyxData: OnyxData = {
        optimisticData: [
            {
                onyxMethod: Onyx.METHOD.MERGE,
                key: `${ONYXKEYS.COLLECTION.POLICY}${policyID}`,
                value: {
                    areExpensifyCardsEnabled: enabled,
                    pendingFields: {
                        areExpensifyCardsEnabled: CONST.RED_BRICK_ROAD_PENDING_ACTION.UPDATE,
                    },
                },
            },
        ],
        successData: [
            {
                onyxMethod: Onyx.METHOD.MERGE,
                key: `${ONYXKEYS.COLLECTION.POLICY}${policyID}`,
                value: {
                    pendingFields: {
                        areExpensifyCardsEnabled: null,
                    },
                },
            },
        ],
        failureData: [
            {
                onyxMethod: Onyx.METHOD.MERGE,
                key: `${ONYXKEYS.COLLECTION.POLICY}${policyID}`,
                value: {
                    areExpensifyCardsEnabled: !enabled,
                    pendingFields: {
                        areExpensifyCardsEnabled: null,
                    },
                },
            },
        ],
    };

    const parameters: EnablePolicyExpensifyCardsParams = {authToken, policyID, enabled};

    API.write(WRITE_COMMANDS.ENABLE_POLICY_EXPENSIFY_CARDS, parameters, onyxData);

    if (enabled && getIsNarrowLayout()) {
        goBackWhenEnableFeature(policyID);
    }
}

function enableCompanyCards(policyID: string, enabled: boolean, shouldGoBack = true) {
    const authToken = NetworkStore.getAuthToken();

    const onyxData: OnyxData = {
        optimisticData: [
            {
                onyxMethod: Onyx.METHOD.MERGE,
                key: `${ONYXKEYS.COLLECTION.POLICY}${policyID}`,
                value: {
                    areCompanyCardsEnabled: enabled,
                    pendingFields: {
                        areCompanyCardsEnabled: CONST.RED_BRICK_ROAD_PENDING_ACTION.UPDATE,
                    },
                },
            },
        ],
        successData: [
            {
                onyxMethod: Onyx.METHOD.MERGE,
                key: `${ONYXKEYS.COLLECTION.POLICY}${policyID}`,
                value: {
                    pendingFields: {
                        areCompanyCardsEnabled: null,
                    },
                },
            },
        ],
        failureData: [
            {
                onyxMethod: Onyx.METHOD.MERGE,
                key: `${ONYXKEYS.COLLECTION.POLICY}${policyID}`,
                value: {
                    areCompanyCardsEnabled: !enabled,
                    pendingFields: {
                        areCompanyCardsEnabled: null,
                    },
                },
            },
        ],
    };

    const parameters: EnablePolicyCompanyCardsParams = {authToken, policyID, enabled};

    API.write(WRITE_COMMANDS.ENABLE_POLICY_COMPANY_CARDS, parameters, onyxData);

    if (enabled && getIsNarrowLayout() && shouldGoBack) {
        goBackWhenEnableFeature(policyID);
    }
}

function enablePolicyReportFields(policyID: string, enabled: boolean, shouldGoBack = true) {
    const onyxData: OnyxData = {
        optimisticData: [
            {
                onyxMethod: Onyx.METHOD.MERGE,
                key: `${ONYXKEYS.COLLECTION.POLICY}${policyID}`,
                value: {
                    areReportFieldsEnabled: enabled,
                    pendingFields: {
                        areReportFieldsEnabled: CONST.RED_BRICK_ROAD_PENDING_ACTION.UPDATE,
                    },
                },
            },
        ],
        successData: [
            {
                onyxMethod: Onyx.METHOD.MERGE,
                key: `${ONYXKEYS.COLLECTION.POLICY}${policyID}`,
                value: {
                    pendingFields: {
                        areReportFieldsEnabled: null,
                    },
                },
            },
        ],
        failureData: [
            {
                onyxMethod: Onyx.METHOD.MERGE,
                key: `${ONYXKEYS.COLLECTION.POLICY}${policyID}`,
                value: {
                    areReportFieldsEnabled: !enabled,
                    pendingFields: {
                        areReportFieldsEnabled: null,
                    },
                },
            },
        ],
    };

    const parameters: EnablePolicyReportFieldsParams = {policyID, enabled};

    API.write(WRITE_COMMANDS.ENABLE_POLICY_REPORT_FIELDS, parameters, onyxData);

    if (enabled && getIsNarrowLayout() && shouldGoBack) {
        goBackWhenEnableFeature(policyID);
    }
}

function enablePolicyTaxes(policyID: string, enabled: boolean) {
    const defaultTaxRates: TaxRatesWithDefault = CONST.DEFAULT_TAX;
    const taxRatesData: OnyxData = {
        optimisticData: [
            {
                onyxMethod: Onyx.METHOD.MERGE,
                key: `${ONYXKEYS.COLLECTION.POLICY}${policyID}`,
                value: {
                    taxRates: {
                        ...defaultTaxRates,
                        taxes: {
                            ...Object.keys(defaultTaxRates.taxes).reduce((acc, taxKey) => {
                                acc[taxKey] = {
                                    ...defaultTaxRates.taxes[taxKey],
                                    pendingAction: CONST.RED_BRICK_ROAD_PENDING_ACTION.ADD,
                                };
                                return acc;
                            }, {} as Record<string, TaxRate & {pendingAction: typeof CONST.RED_BRICK_ROAD_PENDING_ACTION.ADD}>),
                        },
                    },
                },
            },
        ],
        successData: [
            {
                onyxMethod: Onyx.METHOD.MERGE,
                key: `${ONYXKEYS.COLLECTION.POLICY}${policyID}`,
                value: {
                    taxRates: {
                        taxes: {
                            ...Object.keys(defaultTaxRates.taxes).reduce((acc, taxKey) => {
                                acc[taxKey] = {pendingAction: null};
                                return acc;
                            }, {} as Record<string, {pendingAction: null}>),
                        },
                    },
                },
            },
        ],
        failureData: [
            {
                onyxMethod: Onyx.METHOD.MERGE,
                key: `${ONYXKEYS.COLLECTION.POLICY}${policyID}`,
                value: {
                    taxRates: undefined,
                },
            },
        ],
    };
    const policy = getPolicy(policyID);
    const shouldAddDefaultTaxRatesData = (!policy?.taxRates || isEmptyObject(policy.taxRates)) && enabled;

    const optimisticData: OnyxUpdate[] = [
        {
            onyxMethod: Onyx.METHOD.MERGE,
            key: `${ONYXKEYS.COLLECTION.POLICY}${policyID}`,
            value: {
                tax: {
                    trackingEnabled: enabled,
                },
                pendingFields: {
                    tax: CONST.RED_BRICK_ROAD_PENDING_ACTION.UPDATE,
                },
            },
        },
    ];
    optimisticData.push(...(shouldAddDefaultTaxRatesData ? taxRatesData.optimisticData ?? [] : []));

    const successData: OnyxUpdate[] = [
        {
            onyxMethod: Onyx.METHOD.MERGE,
            key: `${ONYXKEYS.COLLECTION.POLICY}${policyID}`,
            value: {
                pendingFields: {
                    tax: null,
                },
            },
        },
    ];
    successData.push(...(shouldAddDefaultTaxRatesData ? taxRatesData.successData ?? [] : []));

    const failureData: OnyxUpdate[] = [
        {
            onyxMethod: Onyx.METHOD.MERGE,
            key: `${ONYXKEYS.COLLECTION.POLICY}${policyID}`,
            value: {
                tax: {
                    trackingEnabled: !enabled,
                },
                pendingFields: {
                    tax: null,
                },
            },
        },
    ];
    failureData.push(...(shouldAddDefaultTaxRatesData ? taxRatesData.failureData ?? [] : []));

    const onyxData: OnyxData = {
        optimisticData,
        successData,
        failureData,
    };

    const parameters: EnablePolicyTaxesParams = {policyID, enabled};
    if (shouldAddDefaultTaxRatesData) {
        parameters.taxFields = JSON.stringify(defaultTaxRates);
    }
    API.write(WRITE_COMMANDS.ENABLE_POLICY_TAXES, parameters, onyxData);

    if (enabled && getIsNarrowLayout()) {
        goBackWhenEnableFeature(policyID);
    }
}

function enablePolicyWorkflows(policyID: string, enabled: boolean) {
    const policy = getPolicy(policyID);
    const onyxData: OnyxData = {
        optimisticData: [
            {
                onyxMethod: Onyx.METHOD.MERGE,
                key: `${ONYXKEYS.COLLECTION.POLICY}${policyID}`,
                value: {
                    areWorkflowsEnabled: enabled,
                    ...(!enabled
                        ? {
                              approvalMode: CONST.POLICY.APPROVAL_MODE.OPTIONAL,
                              autoReporting: false,
                              harvesting: {
                                  enabled: false,
                              },
                              reimbursementChoice: CONST.POLICY.REIMBURSEMENT_CHOICES.REIMBURSEMENT_NO,
                          }
                        : {}),
                    pendingFields: {
                        areWorkflowsEnabled: CONST.RED_BRICK_ROAD_PENDING_ACTION.UPDATE,
                        ...(!enabled
                            ? {
                                  approvalMode: CONST.RED_BRICK_ROAD_PENDING_ACTION.UPDATE,
                                  autoReporting: CONST.RED_BRICK_ROAD_PENDING_ACTION.UPDATE,
                                  harvesting: CONST.RED_BRICK_ROAD_PENDING_ACTION.UPDATE,
                                  reimbursementChoice: CONST.RED_BRICK_ROAD_PENDING_ACTION.UPDATE,
                              }
                            : {}),
                    },
                },
            },
        ],
        successData: [
            {
                onyxMethod: Onyx.METHOD.MERGE,
                key: `${ONYXKEYS.COLLECTION.POLICY}${policyID}`,
                value: {
                    pendingFields: {
                        areWorkflowsEnabled: null,
                        ...(!enabled
                            ? {
                                  approvalMode: null,
                                  autoReporting: null,
                                  harvesting: null,
                                  reimbursementChoice: null,
                              }
                            : {}),
                    },
                },
            },
        ],
        failureData: [
            {
                onyxMethod: Onyx.METHOD.MERGE,
                key: `${ONYXKEYS.COLLECTION.POLICY}${policyID}`,
                value: {
                    areWorkflowsEnabled: !enabled,
                    ...(!enabled
                        ? {
                              approvalMode: policy?.approvalMode,
                              autoReporting: policy?.autoReporting,
                              harvesting: policy?.harvesting,
                              reimbursementChoice: policy?.reimbursementChoice,
                          }
                        : {}),
                    pendingFields: {
                        areWorkflowsEnabled: null,
                        ...(!enabled
                            ? {
                                  approvalMode: null,
                                  autoReporting: null,
                                  harvesting: null,
                                  reimbursementChoice: null,
                              }
                            : {}),
                    },
                },
            },
        ],
    };

    const parameters: EnablePolicyWorkflowsParams = {policyID, enabled};

    API.write(WRITE_COMMANDS.ENABLE_POLICY_WORKFLOWS, parameters, onyxData);

    if (enabled && getIsNarrowLayout()) {
        goBackWhenEnableFeature(policyID);
    }
}

const DISABLED_MAX_EXPENSE_VALUES: Pick<Policy, 'maxExpenseAmountNoReceipt' | 'maxExpenseAmount' | 'maxExpenseAge'> = {
    maxExpenseAmountNoReceipt: CONST.DISABLED_MAX_EXPENSE_VALUE,
    maxExpenseAmount: CONST.DISABLED_MAX_EXPENSE_VALUE,
    maxExpenseAge: CONST.DISABLED_MAX_EXPENSE_VALUE,
};

function enablePolicyRules(policyID: string, enabled: boolean, shouldGoBack = true) {
    const policy = getPolicy(policyID);
    const onyxData: OnyxData = {
        optimisticData: [
            {
                onyxMethod: Onyx.METHOD.MERGE,
                key: `${ONYXKEYS.COLLECTION.POLICY}${policyID}`,
                value: {
                    areRulesEnabled: enabled,
                    preventSelfApproval: false,
                    ...(!enabled ? DISABLED_MAX_EXPENSE_VALUES : {}),
                    pendingFields: {
                        areRulesEnabled: CONST.RED_BRICK_ROAD_PENDING_ACTION.UPDATE,
                    },
                },
            },
        ],
        successData: [
            {
                onyxMethod: Onyx.METHOD.MERGE,
                key: `${ONYXKEYS.COLLECTION.POLICY}${policyID}`,
                value: {
                    pendingFields: {
                        areRulesEnabled: null,
                    },
                },
            },
        ],
        failureData: [
            {
                onyxMethod: Onyx.METHOD.MERGE,
                key: `${ONYXKEYS.COLLECTION.POLICY}${policyID}`,
                value: {
                    areRulesEnabled: !enabled,
                    preventSelfApproval: policy?.preventSelfApproval,
                    ...(!enabled
                        ? {
                              maxExpenseAmountNoReceipt: policy?.maxExpenseAmountNoReceipt,
                              maxExpenseAmount: policy?.maxExpenseAmount,
                              maxExpenseAge: policy?.maxExpenseAge,
                          }
                        : {}),
                    pendingFields: {
                        areRulesEnabled: null,
                    },
                },
            },
        ],
    };

    const parameters: SetPolicyRulesEnabledParams = {policyID, enabled};
    API.write(WRITE_COMMANDS.SET_POLICY_RULES_ENABLED, parameters, onyxData);

    if (enabled && getIsNarrowLayout() && shouldGoBack) {
        goBackWhenEnableFeature(policyID);
    }
}

function enableDistanceRequestTax(policyID: string, customUnitName: string, customUnitID: string, attributes: Attributes) {
    const policy = getPolicy(policyID);
    const onyxData: OnyxData = {
        optimisticData: [
            {
                onyxMethod: Onyx.METHOD.MERGE,
                key: `${ONYXKEYS.COLLECTION.POLICY}${policyID}`,
                value: {
                    customUnits: {
                        [customUnitID]: {
                            attributes,
                            pendingFields: {
                                taxEnabled: CONST.RED_BRICK_ROAD_PENDING_ACTION.UPDATE,
                            },
                        },
                    },
                },
            },
        ],
        successData: [
            {
                onyxMethod: Onyx.METHOD.MERGE,
                key: `${ONYXKEYS.COLLECTION.POLICY}${policyID}`,
                value: {
                    customUnits: {
                        [customUnitID]: {
                            pendingFields: {
                                taxEnabled: null,
                            },
                        },
                    },
                },
            },
        ],
        failureData: [
            {
                onyxMethod: Onyx.METHOD.MERGE,
                key: `${ONYXKEYS.COLLECTION.POLICY}${policyID}`,
                value: {
                    customUnits: {
                        [customUnitID]: {
                            attributes: policy?.customUnits ? policy?.customUnits[customUnitID].attributes : null,
                            errorFields: {
                                taxEnabled: ErrorUtils.getMicroSecondOnyxErrorWithTranslationKey('common.genericErrorMessage'),
                            },
                        },
                    },
                },
            },
        ],
    };

    const params = {
        policyID,
        customUnit: JSON.stringify({
            customUnitName,
            customUnitID,
            attributes,
        }),
    };
    API.write(WRITE_COMMANDS.ENABLE_DISTANCE_REQUEST_TAX, params, onyxData);
}

function enablePolicyInvoicing(policyID: string, enabled: boolean) {
    const onyxData: OnyxData = {
        optimisticData: [
            {
                onyxMethod: Onyx.METHOD.MERGE,
                key: `${ONYXKEYS.COLLECTION.POLICY}${policyID}`,
                value: {
                    areInvoicesEnabled: enabled,
                    pendingFields: {
                        areInvoicesEnabled: CONST.RED_BRICK_ROAD_PENDING_ACTION.UPDATE,
                    },
                },
            },
        ],
        successData: [
            {
                onyxMethod: Onyx.METHOD.MERGE,
                key: `${ONYXKEYS.COLLECTION.POLICY}${policyID}`,
                value: {
                    pendingFields: {
                        areInvoicesEnabled: null,
                    },
                },
            },
        ],
        failureData: [
            {
                onyxMethod: Onyx.METHOD.MERGE,
                key: `${ONYXKEYS.COLLECTION.POLICY}${policyID}`,
                value: {
                    areInvoicesEnabled: !enabled,
                    pendingFields: {
                        areInvoicesEnabled: null,
                    },
                },
            },
        ],
    };

    const parameters: EnablePolicyInvoicingParams = {policyID, enabled};

    API.write(WRITE_COMMANDS.ENABLE_POLICY_INVOICING, parameters, onyxData);

    if (enabled && getIsNarrowLayout()) {
        goBackWhenEnableFeature(policyID);
    }
}

function openPolicyMoreFeaturesPage(policyID: string) {
    const params: OpenPolicyMoreFeaturesPageParams = {policyID};

    API.read(READ_COMMANDS.OPEN_POLICY_MORE_FEATURES_PAGE, params);
}

function openPolicyProfilePage(policyID: string) {
    const params: OpenPolicyProfilePageParams = {policyID};

    API.read(READ_COMMANDS.OPEN_POLICY_PROFILE_PAGE, params);
}

function openPolicyInitialPage(policyID: string) {
    const params: OpenPolicyInitialPageParams = {policyID};

    API.read(READ_COMMANDS.OPEN_POLICY_INITIAL_PAGE, params);
}

function setPolicyCustomTaxName(policyID: string, customTaxName: string) {
    const policy = getPolicy(policyID);
    const originalCustomTaxName = policy?.taxRates?.name;
    const onyxData: OnyxData = {
        optimisticData: [
            {
                onyxMethod: Onyx.METHOD.MERGE,
                key: `${ONYXKEYS.COLLECTION.POLICY}${policyID}`,
                value: {
                    taxRates: {
                        name: customTaxName,
                        pendingFields: {name: CONST.RED_BRICK_ROAD_PENDING_ACTION.UPDATE},
                        errorFields: null,
                    },
                },
            },
        ],
        successData: [
            {
                onyxMethod: Onyx.METHOD.MERGE,
                key: `${ONYXKEYS.COLLECTION.POLICY}${policyID}`,
                value: {
                    taxRates: {
                        pendingFields: {name: null},
                        errorFields: null,
                    },
                },
            },
        ],
        failureData: [
            {
                onyxMethod: Onyx.METHOD.MERGE,
                key: `${ONYXKEYS.COLLECTION.POLICY}${policyID}`,
                value: {
                    taxRates: {
                        name: originalCustomTaxName,
                        pendingFields: {name: null},
                        errorFields: {name: ErrorUtils.getMicroSecondOnyxErrorWithTranslationKey('common.genericErrorMessage')},
                    },
                },
            },
        ],
    };

    const parameters = {
        policyID,
        customTaxName,
    };

    API.write(WRITE_COMMANDS.SET_POLICY_CUSTOM_TAX_NAME, parameters, onyxData);
}

function setWorkspaceCurrencyDefault(policyID: string, taxCode: string) {
    const policy = getPolicy(policyID);
    const originalDefaultExternalID = policy?.taxRates?.defaultExternalID;
    const onyxData: OnyxData = {
        optimisticData: [
            {
                onyxMethod: Onyx.METHOD.MERGE,
                key: `${ONYXKEYS.COLLECTION.POLICY}${policyID}`,
                value: {
                    taxRates: {
                        defaultExternalID: taxCode,
                        pendingFields: {defaultExternalID: CONST.RED_BRICK_ROAD_PENDING_ACTION.UPDATE},
                        errorFields: null,
                    },
                },
            },
        ],
        successData: [
            {
                onyxMethod: Onyx.METHOD.MERGE,
                key: `${ONYXKEYS.COLLECTION.POLICY}${policyID}`,
                value: {
                    taxRates: {
                        pendingFields: {defaultExternalID: null},
                        errorFields: null,
                    },
                },
            },
        ],
        failureData: [
            {
                onyxMethod: Onyx.METHOD.MERGE,
                key: `${ONYXKEYS.COLLECTION.POLICY}${policyID}`,
                value: {
                    taxRates: {
                        defaultExternalID: originalDefaultExternalID,
                        pendingFields: {defaultExternalID: null},
                        errorFields: {defaultExternalID: ErrorUtils.getMicroSecondOnyxErrorWithTranslationKey('common.genericErrorMessage')},
                    },
                },
            },
        ],
    };

    const parameters = {
        policyID,
        taxCode,
    };

    API.write(WRITE_COMMANDS.SET_POLICY_TAXES_CURRENCY_DEFAULT, parameters, onyxData);
}

function setForeignCurrencyDefault(policyID: string, taxCode: string) {
    const policy = getPolicy(policyID);
    const originalDefaultForeignCurrencyID = policy?.taxRates?.foreignTaxDefault;
    const onyxData: OnyxData = {
        optimisticData: [
            {
                onyxMethod: Onyx.METHOD.MERGE,
                key: `${ONYXKEYS.COLLECTION.POLICY}${policyID}`,
                value: {
                    taxRates: {
                        foreignTaxDefault: taxCode,
                        pendingFields: {foreignTaxDefault: CONST.RED_BRICK_ROAD_PENDING_ACTION.UPDATE},
                        errorFields: null,
                    },
                },
            },
        ],
        successData: [
            {
                onyxMethod: Onyx.METHOD.MERGE,
                key: `${ONYXKEYS.COLLECTION.POLICY}${policyID}`,
                value: {
                    taxRates: {
                        pendingFields: {foreignTaxDefault: null},
                        errorFields: null,
                    },
                },
            },
        ],
        failureData: [
            {
                onyxMethod: Onyx.METHOD.MERGE,
                key: `${ONYXKEYS.COLLECTION.POLICY}${policyID}`,
                value: {
                    taxRates: {
                        foreignTaxDefault: originalDefaultForeignCurrencyID,
                        pendingFields: {foreignTaxDefault: null},
                        errorFields: {foreignTaxDefault: ErrorUtils.getMicroSecondOnyxErrorWithTranslationKey('common.genericErrorMessage')},
                    },
                },
            },
        ],
    };

    const parameters = {
        policyID,
        taxCode,
    };

    API.write(WRITE_COMMANDS.SET_POLICY_TAXES_FOREIGN_CURRENCY_DEFAULT, parameters, onyxData);
}

function upgradeToCorporate(policyID: string, featureName?: string) {
    const policy = getPolicy(policyID);
    const optimisticData: OnyxUpdate[] = [
        {
            onyxMethod: Onyx.METHOD.MERGE,
            key: `policy_${policyID}`,
            value: {
                isPendingUpgrade: true,
                type: CONST.POLICY.TYPE.CORPORATE,
                maxExpenseAge: CONST.POLICY.DEFAULT_MAX_EXPENSE_AGE,
                maxExpenseAmount: CONST.POLICY.DEFAULT_MAX_EXPENSE_AMOUNT,
                maxExpenseAmountNoReceipt: CONST.POLICY.DEFAULT_MAX_AMOUNT_NO_RECEIPT,
                glCodes: true,
                harvesting: {
                    enabled: false,
                },
            },
        },
    ];

    const successData: OnyxUpdate[] = [
        {
            onyxMethod: Onyx.METHOD.MERGE,
            key: `policy_${policyID}`,
            value: {
                isPendingUpgrade: false,
            },
        },
    ];

    const failureData: OnyxUpdate[] = [
        {
            onyxMethod: Onyx.METHOD.MERGE,
            key: `policy_${policyID}`,
            value: {
                isPendingUpgrade: false,
                type: policy?.type,
                maxExpenseAge: policy?.maxExpenseAge ?? null,
                maxExpenseAmount: policy?.maxExpenseAmount ?? null,
                maxExpenseAmountNoReceipt: policy?.maxExpenseAmountNoReceipt ?? null,
                glCodes: policy?.glCodes ?? null,
                harvesting: policy?.harvesting ?? null,
            },
        },
    ];

    const parameters: UpgradeToCorporateParams = {policyID, ...(featureName ? {featureName} : {})};

    API.write(WRITE_COMMANDS.UPGRADE_TO_CORPORATE, parameters, {optimisticData, successData, failureData});
}

function downgradeToTeam(policyID: string) {
    const policy = getPolicy(policyID);
    const optimisticData: OnyxUpdate[] = [
        {
            onyxMethod: Onyx.METHOD.MERGE,
            key: `policy_${policyID}`,
            value: {
                isPendingDowngrade: true,
                type: CONST.POLICY.TYPE.TEAM,
            },
        },
    ];

    const successData: OnyxUpdate[] = [
        {
            onyxMethod: Onyx.METHOD.MERGE,
            key: `policy_${policyID}`,
            value: {
                isPendingDowngrade: false,
            },
        },
    ];

    const failureData: OnyxUpdate[] = [
        {
            onyxMethod: Onyx.METHOD.MERGE,
            key: `policy_${policyID}`,
            value: {
                isPendingDowngrade: false,
                type: policy?.type,
            },
        },
    ];

    const parameters: DowngradeToTeamParams = {policyID};

    API.write(WRITE_COMMANDS.DOWNGRADE_TO_TEAM, parameters, {optimisticData, successData, failureData});
}

function setWorkspaceDefaultSpendCategory(policyID: string, groupID: string, category: string) {
    const policy = getPolicy(policyID);
    if (!policy) {
        return;
    }

    const {mccGroup} = policy;

    const optimisticData: OnyxUpdate[] = mccGroup
        ? [
              {
                  onyxMethod: Onyx.METHOD.MERGE,
                  key: `policy_${policyID}`,
                  value: {
                      mccGroup: {
                          ...mccGroup,
                          [groupID]: {
                              category,
                              groupID,
                              pendingAction: CONST.RED_BRICK_ROAD_PENDING_ACTION.UPDATE,
                          },
                      },
                  },
              },
          ]
        : [];

    const failureData: OnyxUpdate[] = mccGroup
        ? [
              {
                  onyxMethod: Onyx.METHOD.MERGE,
                  key: `policy_${policyID}`,
                  value: {
                      mccGroup: {
                          ...mccGroup,
                          [groupID]: {
                              ...mccGroup[groupID],
                              pendingAction: null,
                          },
                      },
                  },
              },
          ]
        : [];

    const successData: OnyxUpdate[] = mccGroup
        ? [
              {
                  onyxMethod: Onyx.METHOD.MERGE,
                  key: `policy_${policyID}`,
                  value: {
                      mccGroup: {
                          [groupID]: {
                              pendingAction: null,
                          },
                      },
                  },
              },
          ]
        : [];

    API.write(WRITE_COMMANDS.SET_WORKSPACE_DEFAULT_SPEND_CATEGORY, {policyID, groupID, category}, {optimisticData, successData, failureData});
}
/**
 * Call the API to set the receipt required amount for the given policy
 * @param policyID - id of the policy to set the receipt required amount
 * @param maxExpenseAmountNoReceipt - new value of the receipt required amount
 */
function setPolicyMaxExpenseAmountNoReceipt(policyID: string, maxExpenseAmountNoReceipt: string) {
    const policy = getPolicy(policyID);
    const parsedMaxExpenseAmountNoReceipt = maxExpenseAmountNoReceipt === '' ? CONST.DISABLED_MAX_EXPENSE_VALUE : CurrencyUtils.convertToBackendAmount(parseFloat(maxExpenseAmountNoReceipt));
    const originalMaxExpenseAmountNoReceipt = policy?.maxExpenseAmountNoReceipt;

    const onyxData: OnyxData = {
        optimisticData: [
            {
                onyxMethod: Onyx.METHOD.MERGE,
                key: `${ONYXKEYS.COLLECTION.POLICY}${policyID}`,
                value: {
                    maxExpenseAmountNoReceipt: parsedMaxExpenseAmountNoReceipt,
                    pendingFields: {
                        maxExpenseAmountNoReceipt: CONST.RED_BRICK_ROAD_PENDING_ACTION.UPDATE,
                    },
                },
            },
        ],
        successData: [
            {
                onyxMethod: Onyx.METHOD.MERGE,
                key: `${ONYXKEYS.COLLECTION.POLICY}${policyID}`,
                value: {
                    pendingFields: {maxExpenseAmountNoReceipt: null},
                    errorFields: null,
                },
            },
        ],
        failureData: [
            {
                onyxMethod: Onyx.METHOD.MERGE,
                key: `${ONYXKEYS.COLLECTION.POLICY}${policyID}`,
                value: {
                    maxExpenseAmountNoReceipt: originalMaxExpenseAmountNoReceipt,
                    pendingFields: {maxExpenseAmountNoReceipt: null},
                    errorFields: {maxExpenseAmountNoReceipt: ErrorUtils.getMicroSecondOnyxErrorWithTranslationKey('common.genericErrorMessage')},
                },
            },
        ],
    };

    const parameters = {
        policyID,
        maxExpenseAmountNoReceipt: parsedMaxExpenseAmountNoReceipt,
    };

    API.write(WRITE_COMMANDS.SET_POLICY_EXPENSE_MAX_AMOUNT_NO_RECEIPT, parameters, onyxData);
}

/**
 * Call the API to set the max expense amount for the given policy
 * @param policyID - id of the policy to set the max expense amount
 * @param maxExpenseAmount - new value of the max expense amount
 */
function setPolicyMaxExpenseAmount(policyID: string, maxExpenseAmount: string) {
    const policy = getPolicy(policyID);
    const parsedMaxExpenseAmount = maxExpenseAmount === '' ? CONST.DISABLED_MAX_EXPENSE_VALUE : CurrencyUtils.convertToBackendAmount(parseFloat(maxExpenseAmount));
    const originalMaxExpenseAmount = policy?.maxExpenseAmount;

    const onyxData: OnyxData = {
        optimisticData: [
            {
                onyxMethod: Onyx.METHOD.MERGE,
                key: `${ONYXKEYS.COLLECTION.POLICY}${policyID}`,
                value: {
                    maxExpenseAmount: parsedMaxExpenseAmount,
                    pendingFields: {
                        maxExpenseAmount: CONST.RED_BRICK_ROAD_PENDING_ACTION.UPDATE,
                    },
                },
            },
        ],
        successData: [
            {
                onyxMethod: Onyx.METHOD.MERGE,
                key: `${ONYXKEYS.COLLECTION.POLICY}${policyID}`,
                value: {
                    pendingFields: {maxExpenseAmount: null},
                    errorFields: null,
                },
            },
        ],
        failureData: [
            {
                onyxMethod: Onyx.METHOD.MERGE,
                key: `${ONYXKEYS.COLLECTION.POLICY}${policyID}`,
                value: {
                    maxExpenseAmount: originalMaxExpenseAmount,
                    pendingFields: {maxExpenseAmount: null},
                    errorFields: {maxExpenseAmount: ErrorUtils.getMicroSecondOnyxErrorWithTranslationKey('common.genericErrorMessage')},
                },
            },
        ],
    };

    const parameters = {
        policyID,
        maxExpenseAmount: parsedMaxExpenseAmount,
    };

    API.write(WRITE_COMMANDS.SET_POLICY_EXPENSE_MAX_AMOUNT, parameters, onyxData);
}

/**
 *
 * @param policyID
 * @param prohibitedExpenses
 */
function setPolicyProhibitedExpenses(policyID: string, prohibitedExpenses: ProhibitedExpenses) {
    const onyxData: OnyxData = {
        optimisticData: [
            {
                onyxMethod: Onyx.METHOD.MERGE,
                key: `${ONYXKEYS.COLLECTION.POLICY}${policyID}`,
                value: {
                    prohibitedExpenses,
                    pendingFields: {
                        prohibitedExpenses: CONST.RED_BRICK_ROAD_PENDING_ACTION.UPDATE,
                    },
                },
            },
        ],
        successData: [
            {
                onyxMethod: Onyx.METHOD.MERGE,
                key: `${ONYXKEYS.COLLECTION.POLICY}${policyID}`,
                value: {
                    pendingFields: {prohibitedExpenses: null},
                    errorFields: null,
                },
            },
        ],
        failureData: [
            {
                onyxMethod: Onyx.METHOD.MERGE,
                key: `${ONYXKEYS.COLLECTION.POLICY}${policyID}`,
                value: {
                    prohibitedExpenses,
                    pendingFields: {prohibitedExpenses: null},
                    errorFields: {prohibitedExpenses: ErrorUtils.getMicroSecondOnyxErrorWithTranslationKey('common.genericErrorMessage')},
                },
            },
        ],
    };

    const parameters: SetPolicyProhibitedExpensesParams = {
        policyID,
        prohibitedExpenses,
    };

    API.write(WRITE_COMMANDS.SET_POLICY_PROHIBITED_EXPENSES, parameters, onyxData);
}

/**
 * Call the API to set the max expense age for the given policy
 * @param policyID - id of the policy to set the max expense age
 * @param maxExpenseAge - the max expense age value given in days
 */
function setPolicyMaxExpenseAge(policyID: string, maxExpenseAge: string) {
    const policy = getPolicy(policyID);
    const parsedMaxExpenseAge = maxExpenseAge === '' ? CONST.DISABLED_MAX_EXPENSE_VALUE : parseInt(maxExpenseAge, 10);
    const originalMaxExpenseAge = policy?.maxExpenseAge;

    const onyxData: OnyxData = {
        optimisticData: [
            {
                onyxMethod: Onyx.METHOD.MERGE,
                key: `${ONYXKEYS.COLLECTION.POLICY}${policyID}`,
                value: {
                    maxExpenseAge: parsedMaxExpenseAge,
                    pendingFields: {
                        maxExpenseAge: CONST.RED_BRICK_ROAD_PENDING_ACTION.UPDATE,
                    },
                },
            },
        ],
        successData: [
            {
                onyxMethod: Onyx.METHOD.MERGE,
                key: `${ONYXKEYS.COLLECTION.POLICY}${policyID}`,
                value: {
                    pendingFields: {
                        maxExpenseAge: null,
                    },
                },
            },
        ],
        failureData: [
            {
                onyxMethod: Onyx.METHOD.MERGE,
                key: `${ONYXKEYS.COLLECTION.POLICY}${policyID}`,
                value: {
                    maxExpenseAge: originalMaxExpenseAge,
                    pendingFields: {maxExpenseAge: null},
                    errorFields: {maxExpenseAge: ErrorUtils.getMicroSecondOnyxErrorWithTranslationKey('common.genericErrorMessage')},
                },
            },
        ],
    };

    const parameters = {
        policyID,
        maxExpenseAge: parsedMaxExpenseAge,
    };

    API.write(WRITE_COMMANDS.SET_POLICY_EXPENSE_MAX_AGE, parameters, onyxData);
}

/**
 * Call the API to set the custom rules for the given policy
 * @param policyID - id of the policy to set the max expense age
 * @param customRules - the custom rules description in natural language
 */
function updateCustomRules(policyID: string, customRules: string) {
    const policy = getPolicy(policyID);
    const originalCustomRules = policy?.customRules;

    const onyxData: OnyxData = {
        optimisticData: [
            {
                onyxMethod: Onyx.METHOD.MERGE,
                key: `${ONYXKEYS.COLLECTION.POLICY}${policyID}`,
                value: {
                    customRules,
                },
            },
        ],
        successData: [
            {
                onyxMethod: Onyx.METHOD.MERGE,
                key: `${ONYXKEYS.COLLECTION.POLICY}${policyID}`,
                value: {
                    pendingFields: {
                        // TODO
                        // maxExpenseAge: null,
                    },
                },
            },
        ],
        failureData: [
            {
                onyxMethod: Onyx.METHOD.MERGE,
                key: `${ONYXKEYS.COLLECTION.POLICY}${policyID}`,
                value: {
                    customRules: originalCustomRules,
                    // TODO
                    // pendingFields: {maxExpenseAge: null},
                    // errorFields: {maxExpenseAge: ErrorUtils.getMicroSecondOnyxErrorWithTranslationKey('common.genericErrorMessage')},
                },
            },
        ],
    };

    const parameters = {
        policyID,
        description: customRules,
    };

    API.write(WRITE_COMMANDS.UPDATE_CUSTOM_RULES, parameters, onyxData);
}

/**
 * Call the API to enable or disable the billable mode for the given policy
 * @param policyID - id of the policy to enable or disable the bilable mode
 * @param defaultBillable - whether the billable mode is enabled in the given policy
 */
function setPolicyBillableMode(policyID: string, defaultBillable: boolean) {
    const policy = getPolicy(policyID);

    const originalDefaultBillable = policy?.defaultBillable;
    const originalDefaultBillableDisabled = policy?.disabledFields?.defaultBillable;

    const onyxData: OnyxData = {
        optimisticData: [
            {
                onyxMethod: Onyx.METHOD.MERGE,
                key: `${ONYXKEYS.COLLECTION.POLICY}${policyID}`,
                value: {
                    defaultBillable,
                    disabledFields: {
                        defaultBillable: false,
                    },
                    pendingFields: {
                        defaultBillable: CONST.RED_BRICK_ROAD_PENDING_ACTION.UPDATE,
                        disabledFields: CONST.RED_BRICK_ROAD_PENDING_ACTION.UPDATE,
                    },
                },
            },
        ],
        successData: [
            {
                onyxMethod: Onyx.METHOD.MERGE,
                key: `${ONYXKEYS.COLLECTION.POLICY}${policyID}`,
                value: {
                    pendingFields: {
                        defaultBillable: null,
                        disabledFields: null,
                    },
                    errorFields: null,
                },
            },
        ],
        failureData: [
            {
                onyxMethod: Onyx.METHOD.MERGE,
                key: `${ONYXKEYS.COLLECTION.POLICY}${policyID}`,
                value: {
                    disabledFields: {defaultBillable: originalDefaultBillableDisabled},
                    defaultBillable: originalDefaultBillable,
                    pendingFields: {defaultBillable: null, disabledFields: null},
                    errorFields: {defaultBillable: ErrorUtils.getMicroSecondOnyxErrorWithTranslationKey('common.genericErrorMessage')},
                },
            },
        ],
    };

    const parameters: SetPolicyBillableModeParams = {
        policyID,
        defaultBillable,
        disabledFields: JSON.stringify({
            defaultBillable: false,
        }),
    };

    API.write(WRITE_COMMANDS.SET_POLICY_BILLABLE_MODE, parameters, onyxData);
}

/**
 * Call the API to disable the billable mode for the given policy
 * @param policyID - id of the policy to enable or disable the bilable mode
 */
function disableWorkspaceBillableExpenses(policyID: string) {
    const policy = getPolicy(policyID);
    const originalDefaultBillableDisabled = policy?.disabledFields?.defaultBillable;

    const onyxData: OnyxData = {
        optimisticData: [
            {
                onyxMethod: Onyx.METHOD.MERGE,
                key: `${ONYXKEYS.COLLECTION.POLICY}${policyID}`,
                value: {
                    disabledFields: {
                        defaultBillable: true,
                    },
                    pendingFields: {
                        disabledFields: CONST.RED_BRICK_ROAD_PENDING_ACTION.UPDATE,
                    },
                },
            },
        ],
        successData: [
            {
                onyxMethod: Onyx.METHOD.MERGE,
                key: `${ONYXKEYS.COLLECTION.POLICY}${policyID}`,
                value: {
                    pendingFields: {
                        disabledFields: null,
                    },
                },
            },
        ],
        failureData: [
            {
                onyxMethod: Onyx.METHOD.MERGE,
                key: `${ONYXKEYS.COLLECTION.POLICY}${policyID}`,
                value: {
                    pendingFields: {disabledFields: null},
                    disabledFields: {defaultBillable: originalDefaultBillableDisabled},
                },
            },
        ],
    };

    const parameters: DisablePolicyBillableModeParams = {
        policyID,
    };

    API.write(WRITE_COMMANDS.DISABLE_POLICY_BILLABLE_MODE, parameters, onyxData);
}

function setWorkspaceEReceiptsEnabled(policyID: string, eReceipts: boolean) {
    const policy = getPolicy(policyID);

    const originalEReceipts = policy?.eReceipts;

    const onyxData: OnyxData = {
        optimisticData: [
            {
                onyxMethod: Onyx.METHOD.MERGE,
                key: `${ONYXKEYS.COLLECTION.POLICY}${policyID}`,
                value: {
                    eReceipts,
                    pendingFields: {
                        eReceipts: CONST.RED_BRICK_ROAD_PENDING_ACTION.UPDATE,
                    },
                },
            },
        ],
        successData: [
            {
                onyxMethod: Onyx.METHOD.MERGE,
                key: `${ONYXKEYS.COLLECTION.POLICY}${policyID}`,
                value: {
                    pendingFields: {
                        eReceipts: null,
                    },
                    errorFields: null,
                },
            },
        ],
        failureData: [
            {
                onyxMethod: Onyx.METHOD.MERGE,
                key: `${ONYXKEYS.COLLECTION.POLICY}${policyID}`,
                value: {
                    eReceipts: originalEReceipts,
                    pendingFields: {defaultBillable: null},
                    errorFields: {defaultBillable: ErrorUtils.getMicroSecondOnyxErrorWithTranslationKey('common.genericErrorMessage')},
                },
            },
        ],
    };

    const parameters = {
        policyID,
        eReceipts,
    };

    API.write(WRITE_COMMANDS.SET_WORKSPACE_ERECEIPTS_ENABLED, parameters, onyxData);
}

function getAdminPolicies(): Policy[] {
    return Object.values(allPolicies ?? {}).filter<Policy>((policy): policy is Policy => !!policy && policy.role === CONST.POLICY.ROLE.ADMIN && policy.type !== CONST.POLICY.TYPE.PERSONAL);
}

function getAdminPoliciesConnectedToSageIntacct(): Policy[] {
    return Object.values(allPolicies ?? {}).filter<Policy>((policy): policy is Policy => !!policy && policy.role === CONST.POLICY.ROLE.ADMIN && !!policy?.connections?.intacct);
}

function getAdminPoliciesConnectedToNetSuite(): Policy[] {
    return Object.values(allPolicies ?? {}).filter<Policy>((policy): policy is Policy => !!policy && policy.role === CONST.POLICY.ROLE.ADMIN && !!policy?.connections?.netsuite);
}

/**
 * Call the API to enable custom report title for the reports in the given policy
 * @param policyID - id of the policy to apply the limit to
 * @param enabled - whether custom report title for the reports is enabled in the given policy
 */
function enablePolicyDefaultReportTitle(policyID: string, enabled: boolean) {
    const policy = getPolicy(policyID);

    if (enabled === policy?.shouldShowCustomReportTitleOption) {
        return;
    }

    const previousReportTitleField = policy?.fieldList?.[CONST.POLICY.FIELDS.FIELD_LIST_TITLE] ?? {};
    const titleFieldValues = enabled ? {} : {fieldList: {[CONST.POLICY.FIELDS.FIELD_LIST_TITLE]: {...previousReportTitleField, defaultValue: CONST.POLICY.DEFAULT_REPORT_NAME_PATTERN}}};

    const optimisticData: OnyxUpdate[] = [
        {
            onyxMethod: Onyx.METHOD.MERGE,
            key: `${ONYXKEYS.COLLECTION.POLICY}${policyID}`,
            value: {
                shouldShowCustomReportTitleOption: enabled,
                ...titleFieldValues,
                pendingFields: {
                    shouldShowCustomReportTitleOption: CONST.RED_BRICK_ROAD_PENDING_ACTION.UPDATE,
                },
            },
        },
    ];

    const successData: OnyxUpdate[] = [
        {
            onyxMethod: Onyx.METHOD.MERGE,
            key: `${ONYXKEYS.COLLECTION.POLICY}${policyID}`,
            value: {
                pendingFields: {
                    shouldShowCustomReportTitleOption: null,
                },
                errorFields: null,
            },
        },
    ];

    const failureData: OnyxUpdate[] = [
        {
            onyxMethod: Onyx.METHOD.MERGE,
            key: `${ONYXKEYS.COLLECTION.POLICY}${policyID}`,
            value: {
                shouldShowCustomReportTitleOption: !!policy?.shouldShowCustomReportTitleOption,
                fieldList: {
                    [CONST.POLICY.FIELDS.FIELD_LIST_TITLE]: previousReportTitleField,
                },
                pendingFields: {
                    shouldShowCustomReportTitleOption: null,
                },
                errorFields: {
                    shouldShowCustomReportTitleOption: ErrorUtils.getMicroSecondOnyxErrorWithTranslationKey('common.genericErrorMessage'),
                },
            },
        },
    ];

    const parameters: EnablePolicyDefaultReportTitleParams = {
        enable: enabled,
        policyID,
    };

    API.write(WRITE_COMMANDS.ENABLE_POLICY_DEFAULT_REPORT_TITLE, parameters, {
        optimisticData,
        successData,
        failureData,
    });
}

/**
 * Call the API to set default report title pattern for the given policy
 * @param policyID - id of the policy to apply the naming pattern to
 * @param customName - name pattern to be used for the reports
 */
function setPolicyDefaultReportTitle(policyID: string, customName: string) {
    const policy = getPolicy(policyID);

    if (customName === policy?.fieldList?.[CONST.POLICY.FIELDS.FIELD_LIST_TITLE]?.defaultValue) {
        return;
    }

    const previousReportTitleField = policy?.fieldList?.[CONST.POLICY.FIELDS.FIELD_LIST_TITLE] ?? {};

    const optimisticData: OnyxUpdate[] = [
        {
            onyxMethod: Onyx.METHOD.MERGE,
            key: `${ONYXKEYS.COLLECTION.POLICY}${policyID}`,
            value: {
                fieldList: {
                    [CONST.POLICY.FIELDS.FIELD_LIST_TITLE]: {
                        defaultValue: customName,
                        pendingFields: {defaultValue: CONST.RED_BRICK_ROAD_PENDING_ACTION.UPDATE},
                    },
                },
            },
        },
    ];

    const successData: OnyxUpdate[] = [
        {
            onyxMethod: Onyx.METHOD.MERGE,
            key: `${ONYXKEYS.COLLECTION.POLICY}${policyID}`,
            value: {
                fieldList: {
                    [CONST.POLICY.FIELDS.FIELD_LIST_TITLE]: {pendingFields: {defaultValue: null}},
                },
                errorFields: null,
            },
        },
    ];

    const failureData: OnyxUpdate[] = [
        {
            onyxMethod: Onyx.METHOD.MERGE,
            key: `${ONYXKEYS.COLLECTION.POLICY}${policyID}`,
            value: {
                fieldList: {
                    [CONST.POLICY.FIELDS.FIELD_LIST_TITLE]: {...previousReportTitleField, pendingFields: {defaultValue: null}},
                },
                errorFields: {
                    fieldList: ErrorUtils.getMicroSecondOnyxErrorWithTranslationKey('common.genericErrorMessage'),
                },
            },
        },
    ];

    const parameters: SetPolicyDefaultReportTitleParams = {
        value: customName,
        policyID,
    };

    API.write(WRITE_COMMANDS.SET_POLICY_DEFAULT_REPORT_TITLE, parameters, {
        optimisticData,
        successData,
        failureData,
    });
}

/**
 * Call the API to enable or disable enforcing the naming pattern for member created reports on a policy
 * @param policyID - id of the policy to apply the naming pattern to
 * @param enforced - flag whether to enforce policy name
 */
function setPolicyPreventMemberCreatedTitle(policyID: string, enforced: boolean) {
    const policy = getPolicy(policyID);

    if (!enforced === policy?.fieldList?.[CONST.POLICY.FIELDS.FIELD_LIST_TITLE].deletable) {
        return;
    }

    const previousReportTitleField = policy?.fieldList?.[CONST.POLICY.FIELDS.FIELD_LIST_TITLE] ?? {};

    const optimisticData: OnyxUpdate[] = [
        {
            onyxMethod: Onyx.METHOD.MERGE,
            key: `${ONYXKEYS.COLLECTION.POLICY}${policyID}`,
            value: {
                fieldList: {
                    [CONST.POLICY.FIELDS.FIELD_LIST_TITLE]: {...previousReportTitleField, deletable: !enforced, pendingFields: {deletable: CONST.RED_BRICK_ROAD_PENDING_ACTION.UPDATE}},
                },
            },
        },
    ];

    const successData: OnyxUpdate[] = [
        {
            onyxMethod: Onyx.METHOD.MERGE,
            key: `${ONYXKEYS.COLLECTION.POLICY}${policyID}`,
            value: {
                fieldList: {
                    [CONST.POLICY.FIELDS.FIELD_LIST_TITLE]: {pendingFields: {deletable: null}},
                },
                errorFields: null,
            },
        },
    ];

    const failureData: OnyxUpdate[] = [
        {
            onyxMethod: Onyx.METHOD.MERGE,
            key: `${ONYXKEYS.COLLECTION.POLICY}${policyID}`,
            value: {
                fieldList: {
                    [CONST.POLICY.FIELDS.FIELD_LIST_TITLE]: {...previousReportTitleField, pendingFields: {deletable: null}},
                },
                errorFields: {
                    fieldList: ErrorUtils.getMicroSecondOnyxErrorWithTranslationKey('common.genericErrorMessage'),
                },
            },
        },
    ];

    const parameters: SetPolicyPreventMemberCreatedTitleParams = {
        enforced,
        policyID,
    };

    API.write(WRITE_COMMANDS.SET_POLICY_PREVENT_MEMBER_CREATED_TITLE, parameters, {
        optimisticData,
        successData,
        failureData,
    });
}

/**
 * Call the API to enable or disable self approvals for the reports
 * @param policyID - id of the policy to apply the naming pattern to
 * @param preventSelfApproval - flag whether to prevent workspace members from approving their own expense reports
 */
function setPolicyPreventSelfApproval(policyID: string, preventSelfApproval: boolean) {
    const policy = getPolicy(policyID);

    if (preventSelfApproval === policy?.preventSelfApproval) {
        return;
    }

    const optimisticData: OnyxUpdate[] = [
        {
            onyxMethod: Onyx.METHOD.MERGE,
            key: `${ONYXKEYS.COLLECTION.POLICY}${policyID}`,
            value: {
                preventSelfApproval,
                pendingFields: {
                    preventSelfApproval: CONST.RED_BRICK_ROAD_PENDING_ACTION.UPDATE,
                },
            },
        },
    ];

    const successData: OnyxUpdate[] = [
        {
            onyxMethod: Onyx.METHOD.MERGE,
            key: `${ONYXKEYS.COLLECTION.POLICY}${policyID}`,
            value: {
                pendingFields: {
                    preventSelfApproval: null,
                },
                errorFields: null,
            },
        },
    ];

    const failureData: OnyxUpdate[] = [
        {
            onyxMethod: Onyx.METHOD.MERGE,
            key: `${ONYXKEYS.COLLECTION.POLICY}${policyID}`,
            value: {
                preventSelfApproval: policy?.preventSelfApproval ?? false,
                pendingFields: {
                    preventSelfApproval: null,
                },
                errorFields: {
                    preventSelfApproval: ErrorUtils.getMicroSecondOnyxErrorWithTranslationKey('common.genericErrorMessage'),
                },
            },
        },
    ];

    const parameters: SetPolicyPreventSelfApprovalParams = {
        preventSelfApproval,
        policyID,
    };

    API.write(WRITE_COMMANDS.SET_POLICY_PREVENT_SELF_APPROVAL, parameters, {
        optimisticData,
        successData,
        failureData,
    });
}

/**
 * Call the API to apply automatic approval limit for the given policy
 * @param policyID - id of the policy to apply the limit to
 * @param limit - max amount for auto-approval of the reports in the given policy
 */
function setPolicyAutomaticApprovalLimit(policyID: string, limit: string) {
    const policy = getPolicy(policyID);

    const fallbackLimit = limit === '' ? '0' : limit;
    const parsedLimit = CurrencyUtils.convertToBackendAmount(parseFloat(fallbackLimit));

    if (parsedLimit === (policy?.autoApproval?.limit ?? CONST.POLICY.AUTO_APPROVE_REPORTS_UNDER_DEFAULT_CENTS)) {
        return;
    }

    const optimisticData: OnyxUpdate[] = [
        {
            onyxMethod: Onyx.METHOD.MERGE,
            key: `${ONYXKEYS.COLLECTION.POLICY}${policyID}`,
            value: {
                autoApproval: {
                    limit: parsedLimit,
                    pendingFields: {limit: CONST.RED_BRICK_ROAD_PENDING_ACTION.UPDATE},
                },
            },
        },
    ];

    const successData: OnyxUpdate[] = [
        {
            onyxMethod: Onyx.METHOD.MERGE,
            key: `${ONYXKEYS.COLLECTION.POLICY}${policyID}`,
            value: {
                autoApproval: {
                    pendingFields: {
                        limit: null,
                    },
                },
                errorFields: null,
            },
        },
    ];

    const failureData: OnyxUpdate[] = [
        {
            onyxMethod: Onyx.METHOD.MERGE,
            key: `${ONYXKEYS.COLLECTION.POLICY}${policyID}`,
            value: {
                autoApproval: {
                    limit: policy?.autoApproval?.limit ?? CONST.POLICY.AUTO_APPROVE_REPORTS_UNDER_DEFAULT_CENTS,
                    pendingFields: {
                        limit: null,
                    },
                },
                errorFields: {
                    autoApproval: ErrorUtils.getMicroSecondOnyxErrorWithTranslationKey('common.genericErrorMessage'),
                },
            },
        },
    ];

    const parameters: SetPolicyAutomaticApprovalLimitParams = {
        limit: parsedLimit,
        policyID,
    };

    API.write(WRITE_COMMANDS.SET_POLICY_AUTOMATIC_APPROVAL_LIMIT, parameters, {
        optimisticData,
        successData,
        failureData,
    });
}

/**
 * Call the API to set the audit rate for the given policy
 * @param policyID - id of the policy to apply the limit to
 * @param auditRate - percentage of the reports to be qualified for a random audit
 */
function setPolicyAutomaticApprovalRate(policyID: string, auditRate: string) {
    const policy = getPolicy(policyID);
    const fallbackAuditRate = auditRate === '' ? '0' : auditRate;
    const parsedAuditRate = parseInt(fallbackAuditRate, 10) / 100;

    // The auditRate arrives as an int to this method so we will convert it to a float before sending it to the API.
    if (parsedAuditRate === (policy?.autoApproval?.auditRate ?? CONST.POLICY.RANDOM_AUDIT_DEFAULT_PERCENTAGE)) {
        return;
    }

    const optimisticData: OnyxUpdate[] = [
        {
            onyxMethod: Onyx.METHOD.MERGE,
            key: `${ONYXKEYS.COLLECTION.POLICY}${policyID}`,
            value: {
                autoApproval: {
                    auditRate: parsedAuditRate,
                    pendingFields: {
                        auditRate: CONST.RED_BRICK_ROAD_PENDING_ACTION.UPDATE,
                    },
                },
            },
        },
    ];

    const successData: OnyxUpdate[] = [
        {
            onyxMethod: Onyx.METHOD.MERGE,
            key: `${ONYXKEYS.COLLECTION.POLICY}${policyID}`,
            value: {
                autoApproval: {
                    pendingFields: {
                        auditRate: null,
                    },
                },
                errorFields: null,
            },
        },
    ];

    const failureData: OnyxUpdate[] = [
        {
            onyxMethod: Onyx.METHOD.MERGE,
            key: `${ONYXKEYS.COLLECTION.POLICY}${policyID}`,
            value: {
                autoApproval: {
                    auditRate: policy?.autoApproval?.auditRate ?? CONST.POLICY.RANDOM_AUDIT_DEFAULT_PERCENTAGE,
                    pendingFields: {
                        auditRate: null,
                    },
                },
                errorFields: {
                    autoApproval: ErrorUtils.getMicroSecondOnyxErrorWithTranslationKey('common.genericErrorMessage'),
                },
            },
        },
    ];

    const parameters: SetPolicyAutomaticApprovalRateParams = {
        auditRate: parsedAuditRate,
        policyID,
    };

    API.write(WRITE_COMMANDS.SET_POLICY_AUTOMATIC_APPROVAL_RATE, parameters, {
        optimisticData,
        successData,
        failureData,
    });
}

/**
 * Call the API to enable auto-approval for the reports in the given policy
 * @param policyID - id of the policy to apply the limit to
 * @param enabled - whether auto-approve for the reports is enabled in the given policy
 */
function enableAutoApprovalOptions(policyID: string, enabled: boolean) {
    const policy = getPolicy(policyID);

    if (enabled === policy?.shouldShowAutoApprovalOptions) {
        return;
    }

    const autoApprovalValues = {auditRate: CONST.POLICY.RANDOM_AUDIT_DEFAULT_PERCENTAGE, limit: CONST.POLICY.AUTO_APPROVE_REPORTS_UNDER_DEFAULT_CENTS};
    const autoApprovalFailureValues = {autoApproval: {limit: policy?.autoApproval?.limit, auditRate: policy?.autoApproval?.auditRate, pendingFields: null}};
    const optimisticData: OnyxUpdate[] = [
        {
            onyxMethod: Onyx.METHOD.MERGE,
            key: `${ONYXKEYS.COLLECTION.POLICY}${policyID}`,
            value: {
                autoApproval: {
                    ...autoApprovalValues,
                    pendingFields: {
                        limit: CONST.RED_BRICK_ROAD_PENDING_ACTION.UPDATE,
                        auditRate: CONST.RED_BRICK_ROAD_PENDING_ACTION.UPDATE,
                    },
                },
                shouldShowAutoApprovalOptions: enabled,
                pendingFields: {
                    shouldShowAutoApprovalOptions: CONST.RED_BRICK_ROAD_PENDING_ACTION.UPDATE,
                },
            },
        },
    ];

    const successData: OnyxUpdate[] = [
        {
            onyxMethod: Onyx.METHOD.MERGE,
            key: `${ONYXKEYS.COLLECTION.POLICY}${policyID}`,
            value: {
                autoApproval: {pendingFields: null},
                pendingFields: {
                    shouldShowAutoApprovalOptions: null,
                },
            },
        },
    ];

    const failureData: OnyxUpdate[] = [
        {
            onyxMethod: Onyx.METHOD.MERGE,
            key: `${ONYXKEYS.COLLECTION.POLICY}${policyID}`,
            value: {
                ...autoApprovalFailureValues,
                shouldShowAutoApprovalOptions: policy?.shouldShowAutoApprovalOptions,
                pendingFields: {
                    shouldShowAutoApprovalOptions: null,
                },
            },
        },
    ];

    const parameters: EnablePolicyAutoApprovalOptionsParams = {
        enabled,
        policyID,
    };

    API.write(WRITE_COMMANDS.ENABLE_POLICY_AUTO_APPROVAL_OPTIONS, parameters, {
        optimisticData,
        successData,
        failureData,
    });
}

/**
 * Call the API to set the limit for auto-payments in the given policy
 * @param policyID - id of the policy to apply the limit to
 * @param limit - max amount for auto-payment for the reports in the given policy
 */
function setPolicyAutoReimbursementLimit(policyID: string, limit: string) {
    const policy = getPolicy(policyID);
    const fallbackLimit = limit === '' ? '0' : limit;
    const parsedLimit = CurrencyUtils.convertToBackendAmount(parseFloat(fallbackLimit));

    if (parsedLimit === (policy?.autoReimbursement?.limit ?? CONST.POLICY.AUTO_REIMBURSEMENT_DEFAULT_LIMIT_CENTS)) {
        return;
    }

    const optimisticData: OnyxUpdate[] = [
        {
            onyxMethod: Onyx.METHOD.MERGE,
            key: `${ONYXKEYS.COLLECTION.POLICY}${policyID}`,
            value: {
                autoReimbursement: {
                    limit: parsedLimit,
                    pendingFields: {
                        limit: CONST.RED_BRICK_ROAD_PENDING_ACTION.UPDATE,
                    },
                },
            },
        },
    ];

    const successData: OnyxUpdate[] = [
        {
            onyxMethod: Onyx.METHOD.MERGE,
            key: `${ONYXKEYS.COLLECTION.POLICY}${policyID}`,
            value: {
                autoReimbursement: {
                    limit: parsedLimit,
                    pendingFields: {
                        limit: null,
                    },
                },
                errorFields: null,
            },
        },
    ];

    const failureData: OnyxUpdate[] = [
        {
            onyxMethod: Onyx.METHOD.MERGE,
            key: `${ONYXKEYS.COLLECTION.POLICY}${policyID}`,
            value: {
                autoReimbursement: {limit: policy?.autoReimbursement?.limit ?? policy?.autoReimbursementLimit, pendingFields: {limit: null}},
                errorFields: {
                    autoReimbursement: ErrorUtils.getMicroSecondOnyxErrorWithTranslationKey('common.genericErrorMessage'),
                },
            },
        },
    ];

    const parameters: SetPolicyAutoReimbursementLimitParams = {
        limit: parsedLimit,
        policyID,
    };

    API.write(WRITE_COMMANDS.SET_POLICY_AUTO_REIMBURSEMENT_LIMIT, parameters, {
        optimisticData,
        successData,
        failureData,
    });
}

/**
 * Call the API to enable auto-payment for the reports in the given policy
 *
 * @param policyID - id of the policy to apply the limit to
 * @param enabled - whether auto-payment for the reports is enabled in the given policy
 */
function enablePolicyAutoReimbursementLimit(policyID: string, enabled: boolean) {
    const policy = getPolicy(policyID);

    if (enabled === policy?.shouldShowAutoReimbursementLimitOption) {
        return;
    }

    const autoReimbursementFailureValues = {autoReimbursement: {limit: policy?.autoReimbursement?.limit, pendingFields: null}};
    const autoReimbursementValues = {limit: CONST.POLICY.AUTO_REIMBURSEMENT_DEFAULT_LIMIT_CENTS};
    const optimisticData: OnyxUpdate[] = [
        {
            onyxMethod: Onyx.METHOD.MERGE,
            key: `${ONYXKEYS.COLLECTION.POLICY}${policyID}`,
            value: {
                autoReimbursement: {
                    ...autoReimbursementValues,
                    pendingFields: {
                        limit: CONST.RED_BRICK_ROAD_PENDING_ACTION.UPDATE,
                    },
                },
                shouldShowAutoReimbursementLimitOption: enabled,
                pendingFields: {
                    shouldShowAutoReimbursementLimitOption: CONST.RED_BRICK_ROAD_PENDING_ACTION.UPDATE,
                },
            },
        },
    ];

    const successData: OnyxUpdate[] = [
        {
            onyxMethod: Onyx.METHOD.MERGE,
            key: `${ONYXKEYS.COLLECTION.POLICY}${policyID}`,
            value: {
                autoReimbursement: {pendingFields: null},
                pendingFields: {
                    shouldShowAutoReimbursementLimitOption: null,
                },
                errorFields: null,
            },
        },
    ];

    const failureData: OnyxUpdate[] = [
        {
            onyxMethod: Onyx.METHOD.MERGE,
            key: `${ONYXKEYS.COLLECTION.POLICY}${policyID}`,
            value: {
                ...autoReimbursementFailureValues,
                shouldShowAutoReimbursementLimitOption: policy?.shouldShowAutoReimbursementLimitOption,
                pendingFields: {
                    shouldShowAutoReimbursementLimitOption: null,
                },
            },
        },
    ];

    const parameters: EnablePolicyAutoReimbursementLimitParams = {
        enabled,
        policyID,
    };

    API.write(WRITE_COMMANDS.ENABLE_POLICY_AUTO_REIMBURSEMENT_LIMIT, parameters, {
        optimisticData,
        successData,
        failureData,
    });
}

function clearAllPolicies() {
    if (!allPolicies) {
        return;
    }
    Object.keys(allPolicies).forEach((key) => delete allPolicies[key]);
}

function updateInvoiceCompanyName(policyID: string, companyName: string) {
    const authToken = NetworkStore.getAuthToken();

    if (!authToken) {
        return;
    }

    const policy = getPolicy(policyID);

    const optimisticData: OnyxUpdate[] = [
        {
            onyxMethod: Onyx.METHOD.MERGE,
            key: `${ONYXKEYS.COLLECTION.POLICY}${policyID}`,
            value: {
                invoice: {
                    companyName,
                    pendingFields: {
                        companyName: CONST.RED_BRICK_ROAD_PENDING_ACTION.UPDATE,
                    },
                },
            },
        },
    ];

    const successData: OnyxUpdate[] = [
        {
            onyxMethod: Onyx.METHOD.MERGE,
            key: `${ONYXKEYS.COLLECTION.POLICY}${policyID}`,
            value: {
                invoice: {
                    pendingFields: {
                        companyName: null,
                    },
                },
            },
        },
    ];

    const failureData: OnyxUpdate[] = [
        {
            onyxMethod: Onyx.METHOD.MERGE,
            key: `${ONYXKEYS.COLLECTION.POLICY}${policyID}`,
            value: {
                invoice: {
                    companyName: policy?.invoice?.companyName,
                    pendingFields: {
                        companyName: null,
                    },
                },
            },
        },
    ];

    const parameters: UpdateInvoiceCompanyNameParams = {
        authToken,
        policyID,
        companyName,
    };

    API.write(WRITE_COMMANDS.UPDATE_INVOICE_COMPANY_NAME, parameters, {optimisticData, successData, failureData});
}

function updateInvoiceCompanyWebsite(policyID: string, companyWebsite: string) {
    const authToken = NetworkStore.getAuthToken();

    if (!authToken) {
        return;
    }

    const policy = getPolicy(policyID);

    const optimisticData: OnyxUpdate[] = [
        {
            onyxMethod: Onyx.METHOD.MERGE,
            key: `${ONYXKEYS.COLLECTION.POLICY}${policyID}`,
            value: {
                invoice: {
                    companyWebsite,
                    pendingFields: {
                        companyWebsite: CONST.RED_BRICK_ROAD_PENDING_ACTION.UPDATE,
                    },
                },
            },
        },
    ];

    const successData: OnyxUpdate[] = [
        {
            onyxMethod: Onyx.METHOD.MERGE,
            key: `${ONYXKEYS.COLLECTION.POLICY}${policyID}`,
            value: {
                invoice: {
                    pendingFields: {
                        companyWebsite: null,
                    },
                },
            },
        },
    ];

    const failureData: OnyxUpdate[] = [
        {
            onyxMethod: Onyx.METHOD.MERGE,
            key: `${ONYXKEYS.COLLECTION.POLICY}${policyID}`,
            value: {
                invoice: {
                    companyWebsite: policy?.invoice?.companyWebsite,
                    pendingFields: {
                        companyWebsite: null,
                    },
                },
            },
        },
    ];

    const parameters: UpdateInvoiceCompanyWebsiteParams = {
        authToken,
        policyID,
        companyWebsite,
    };

    API.write(WRITE_COMMANDS.UPDATE_INVOICE_COMPANY_WEBSITE, parameters, {optimisticData, successData, failureData});
}

function getAssignedSupportData(policyID: string) {
    const parameters: GetAssignedSupportDataParams = {
        policyID,
    };
    API.read(READ_COMMANDS.GET_ASSIGNED_SUPPORT_DATA, parameters);
}

export {
    leaveWorkspace,
    addBillingCardAndRequestPolicyOwnerChange,
    hasActiveChatEnabledPolicies,
    setWorkspaceErrors,
    clearCustomUnitErrors,
    hideWorkspaceAlertMessage,
    deleteWorkspace,
    updateAddress,
    updateLastAccessedWorkspace,
    clearDeleteWorkspaceError,
    setWorkspaceDefaultSpendCategory,
    generateDefaultWorkspaceName,
    updateGeneralSettings,
    deleteWorkspaceAvatar,
    updateWorkspaceAvatar,
    clearAvatarErrors,
    generatePolicyID,
    createWorkspace,
    openPolicyTaxesPage,
    openWorkspaceInvitePage,
    openWorkspace,
    removeWorkspace,
    createWorkspaceFromIOUPayment,
    clearErrors,
    dismissAddedWithPrimaryLoginMessages,
    openDraftWorkspaceRequest,
    createDraftInitialWorkspace,
    buildOptimisticRecentlyUsedCurrencies,
    setWorkspaceInviteMessageDraft,
    setWorkspaceApprovalMode,
    setWorkspaceAutoReportingFrequency,
    setWorkspaceAutoReportingMonthlyOffset,
    updateWorkspaceDescription,
    setWorkspacePayer,
    setWorkspaceReimbursement,
    clearNSQSErrorField,
    openPolicyWorkflowsPage,
    enableCompanyCards,
    enablePolicyConnections,
    enablePolicyReportFields,
    enablePolicyTaxes,
    enablePolicyWorkflows,
    enableDistanceRequestTax,
    enablePolicyInvoicing,
    openPolicyMoreFeaturesPage,
    openPolicyProfilePage,
    openPolicyInitialPage,
    generateCustomUnitID,
    clearQBOErrorField,
    clearXeroErrorField,
    clearSageIntacctErrorField,
    clearNetSuiteErrorField,
    clearNetSuitePendingField,
    clearNetSuiteAutoSyncErrorField,
    removeNetSuiteCustomFieldByIndex,
    clearWorkspaceReimbursementErrors,
    setWorkspaceCurrencyDefault,
    setForeignCurrencyDefault,
    setPolicyCustomTaxName,
    clearPolicyErrorField,
    isCurrencySupportedForDirectReimbursement,
    getInvoicePrimaryWorkspace,
    createDraftWorkspace,
    savePreferredExportMethod,
    buildPolicyData,
    enableExpensifyCard,
    createPolicyExpenseChats,
    upgradeToCorporate,
    openPolicyExpensifyCardsPage,
    openPolicyEditCardLimitTypePage,
    requestExpensifyCardLimitIncrease,
    getAdminPoliciesConnectedToNetSuite,
    getAdminPoliciesConnectedToSageIntacct,
    hasInvoicingDetails,
    clearAllPolicies,
    enablePolicyRules,
    setPolicyDefaultReportTitle,
    clearQBDErrorField,
    setPolicyPreventMemberCreatedTitle,
    setPolicyPreventSelfApproval,
    setPolicyAutomaticApprovalLimit,
    setPolicyAutomaticApprovalRate,
    setPolicyAutoReimbursementLimit,
    enablePolicyDefaultReportTitle,
    enablePolicyAutoReimbursementLimit,
    enableAutoApprovalOptions,
    setPolicyMaxExpenseAmountNoReceipt,
    setPolicyMaxExpenseAmount,
    setPolicyMaxExpenseAge,
<<<<<<< HEAD
    setPolicyProhibitedExpenses,
=======
    updateCustomRules,
>>>>>>> b34e5f89
    setPolicyBillableMode,
    disableWorkspaceBillableExpenses,
    setWorkspaceEReceiptsEnabled,
    verifySetupIntentAndRequestPolicyOwnerChange,
    updateInvoiceCompanyName,
    updateInvoiceCompanyWebsite,
    updateDefaultPolicy,
    getAssignedSupportData,
    downgradeToTeam,
};

export type {NewCustomUnit};<|MERGE_RESOLUTION|>--- conflicted
+++ resolved
@@ -5022,11 +5022,8 @@
     setPolicyMaxExpenseAmountNoReceipt,
     setPolicyMaxExpenseAmount,
     setPolicyMaxExpenseAge,
-<<<<<<< HEAD
+    updateCustomRules,
     setPolicyProhibitedExpenses,
-=======
-    updateCustomRules,
->>>>>>> b34e5f89
     setPolicyBillableMode,
     disableWorkspaceBillableExpenses,
     setWorkspaceEReceiptsEnabled,
