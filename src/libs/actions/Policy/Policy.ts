--- conflicted
+++ resolved
@@ -3109,329 +3109,6 @@
     return policyID;
 }
 
-<<<<<<< HEAD
-=======
-function createPolicyTag(policyID: string, tagName: string) {
-    const policyTag = PolicyUtils.getTagLists(allPolicyTags?.[`${ONYXKEYS.COLLECTION.POLICY_TAGS}${policyID}`] ?? {})?.[0] ?? {};
-    const newTagName = PolicyUtils.escapeTagName(tagName);
-
-    const onyxData: OnyxData = {
-        optimisticData: [
-            {
-                onyxMethod: Onyx.METHOD.MERGE,
-                key: `${ONYXKEYS.COLLECTION.POLICY_TAGS}${policyID}`,
-                value: {
-                    [policyTag.name]: {
-                        tags: {
-                            [newTagName]: {
-                                name: newTagName,
-                                enabled: true,
-                                errors: null,
-                                pendingAction: CONST.RED_BRICK_ROAD_PENDING_ACTION.ADD,
-                            },
-                        },
-                    },
-                },
-            },
-        ],
-        successData: [
-            {
-                onyxMethod: Onyx.METHOD.MERGE,
-                key: `${ONYXKEYS.COLLECTION.POLICY_TAGS}${policyID}`,
-                value: {
-                    [policyTag.name]: {
-                        tags: {
-                            [newTagName]: {
-                                errors: null,
-                                pendingAction: null,
-                            },
-                        },
-                    },
-                },
-            },
-        ],
-        failureData: [
-            {
-                onyxMethod: Onyx.METHOD.MERGE,
-                key: `${ONYXKEYS.COLLECTION.POLICY_TAGS}${policyID}`,
-                value: {
-                    [policyTag.name]: {
-                        tags: {
-                            [newTagName]: {
-                                errors: ErrorUtils.getMicroSecondOnyxError('workspace.tags.genericFailureMessage'),
-                            },
-                        },
-                    },
-                },
-            },
-        ],
-    };
-
-    const parameters = {
-        policyID,
-        tags: JSON.stringify([{name: newTagName}]),
-    };
-
-    API.write(WRITE_COMMANDS.CREATE_POLICY_TAG, parameters, onyxData);
-}
-
-function setWorkspaceTagEnabled(policyID: string, tagsToUpdate: Record<string, {name: string; enabled: boolean}>) {
-    const policyTag = PolicyUtils.getTagLists(allPolicyTags?.[`${ONYXKEYS.COLLECTION.POLICY_TAGS}${policyID}`] ?? {})?.[0] ?? {};
-
-    const onyxData: OnyxData = {
-        optimisticData: [
-            {
-                onyxMethod: Onyx.METHOD.MERGE,
-                key: `${ONYXKEYS.COLLECTION.POLICY_TAGS}${policyID}`,
-                value: {
-                    [policyTag.name]: {
-                        tags: {
-                            ...Object.keys(tagsToUpdate).reduce<PolicyTags>((acc, key) => {
-                                acc[key] = {
-                                    ...policyTag.tags[key],
-                                    ...tagsToUpdate[key],
-                                    errors: null,
-                                    pendingFields: {
-                                        enabled: CONST.RED_BRICK_ROAD_PENDING_ACTION.UPDATE,
-                                    },
-                                    pendingAction: CONST.RED_BRICK_ROAD_PENDING_ACTION.UPDATE,
-                                };
-
-                                return acc;
-                            }, {}),
-                        },
-                    },
-                },
-            },
-        ],
-        successData: [
-            {
-                onyxMethod: Onyx.METHOD.MERGE,
-                key: `${ONYXKEYS.COLLECTION.POLICY_TAGS}${policyID}`,
-                value: {
-                    [policyTag.name]: {
-                        tags: {
-                            ...Object.keys(tagsToUpdate).reduce<PolicyTags>((acc, key) => {
-                                acc[key] = {
-                                    ...policyTag.tags[key],
-                                    ...tagsToUpdate[key],
-                                    errors: null,
-                                    pendingFields: {
-                                        enabled: null,
-                                    },
-                                    pendingAction: null,
-                                };
-
-                                return acc;
-                            }, {}),
-                        },
-                    },
-                },
-            },
-        ],
-        failureData: [
-            {
-                onyxMethod: Onyx.METHOD.MERGE,
-                key: `${ONYXKEYS.COLLECTION.POLICY_TAGS}${policyID}`,
-                value: {
-                    [policyTag.name]: {
-                        tags: {
-                            ...Object.keys(tagsToUpdate).reduce<PolicyTags>((acc, key) => {
-                                acc[key] = {
-                                    ...policyTag.tags[key],
-                                    ...tagsToUpdate[key],
-                                    errors: ErrorUtils.getMicroSecondOnyxError('workspace.tags.genericFailureMessage'),
-                                    pendingFields: {
-                                        enabled: null,
-                                    },
-                                    pendingAction: null,
-                                };
-
-                                return acc;
-                            }, {}),
-                        },
-                    },
-                },
-            },
-        ],
-    };
-
-    const parameters = {
-        policyID,
-        tags: JSON.stringify(Object.keys(tagsToUpdate).map((key) => tagsToUpdate[key])),
-    };
-
-    API.write(WRITE_COMMANDS.SET_POLICY_TAGS_ENABLED, parameters, onyxData);
-}
-
-function deletePolicyTags(policyID: string, tagsToDelete: string[]) {
-    const policyTag = PolicyUtils.getTagLists(allPolicyTags?.[`${ONYXKEYS.COLLECTION.POLICY_TAGS}${policyID}`] ?? {})?.[0] ?? {};
-
-    const onyxData: OnyxData = {
-        optimisticData: [
-            {
-                onyxMethod: Onyx.METHOD.MERGE,
-                key: `${ONYXKEYS.COLLECTION.POLICY_TAGS}${policyID}`,
-                value: {
-                    [policyTag.name]: {
-                        tags: {
-                            ...tagsToDelete.reduce<Record<string, Partial<OnyxValueWithOfflineFeedback<PolicyTag>>>>((acc, tagName) => {
-                                acc[tagName] = {pendingAction: CONST.RED_BRICK_ROAD_PENDING_ACTION.DELETE};
-                                return acc;
-                            }, {}),
-                        },
-                    },
-                },
-            },
-        ],
-        successData: [
-            {
-                onyxMethod: Onyx.METHOD.MERGE,
-                key: `${ONYXKEYS.COLLECTION.POLICY_TAGS}${policyID}`,
-                value: {
-                    [policyTag.name]: {
-                        tags: {
-                            ...tagsToDelete.reduce<Record<string, null | Partial<OnyxValueWithOfflineFeedback<PolicyTag>>>>((acc, tagName) => {
-                                acc[tagName] = null;
-                                return acc;
-                            }, {}),
-                        },
-                    },
-                },
-            },
-        ],
-        failureData: [
-            {
-                onyxMethod: Onyx.METHOD.MERGE,
-                key: `${ONYXKEYS.COLLECTION.POLICY_TAGS}${policyID}`,
-                value: {
-                    [policyTag.name]: {
-                        tags: {
-                            ...tagsToDelete.reduce<Record<string, Partial<OnyxValueWithOfflineFeedback<PolicyTag>>>>((acc, tagName) => {
-                                acc[tagName] = {pendingAction: null, errors: ErrorUtils.getMicroSecondOnyxError('workspace.tags.deleteFailureMessage')};
-                                return acc;
-                            }, {}),
-                        },
-                    },
-                },
-            },
-        ],
-    };
-
-    const parameters = {
-        policyID,
-        tags: JSON.stringify(tagsToDelete),
-    };
-
-    API.write(WRITE_COMMANDS.DELETE_POLICY_TAGS, parameters, onyxData);
-}
-
-function clearPolicyTagErrors(policyID: string, tagName: string) {
-    const tagListName = Object.keys(allPolicyTags?.[`${ONYXKEYS.COLLECTION.POLICY_TAGS}${policyID}`] ?? {})[0];
-    const tag = allPolicyTags?.[`${ONYXKEYS.COLLECTION.POLICY_TAGS}${policyID}`]?.[tagListName].tags?.[tagName];
-    if (!tag) {
-        return;
-    }
-
-    if (tag.pendingAction === CONST.RED_BRICK_ROAD_PENDING_ACTION.ADD) {
-        Onyx.merge(`${ONYXKEYS.COLLECTION.POLICY_TAGS}${policyID}`, {
-            [tagListName]: {
-                tags: {
-                    [tagName]: null,
-                },
-            },
-        });
-        return;
-    }
-
-    Onyx.merge(`${ONYXKEYS.COLLECTION.POLICY_TAGS}${policyID}`, {
-        [tagListName]: {
-            tags: {
-                [tagName]: {
-                    errors: null,
-                    pendingAction: null,
-                },
-            },
-        },
-    });
-}
-
-function renamePolicyTag(policyID: string, policyTag: {oldName: string; newName: string}) {
-    const tagListName = Object.keys(allPolicyTags?.[`${ONYXKEYS.COLLECTION.POLICY_TAGS}${policyID}`] ?? {})[0];
-    const oldTagName = policyTag.oldName;
-    const newTagName = PolicyUtils.escapeTagName(policyTag.newName);
-    const oldTag = allPolicyTags?.[`${ONYXKEYS.COLLECTION.POLICY_TAGS}${policyID}`]?.[tagListName]?.tags?.[oldTagName] ?? {};
-    const onyxData: OnyxData = {
-        optimisticData: [
-            {
-                onyxMethod: Onyx.METHOD.MERGE,
-                key: `${ONYXKEYS.COLLECTION.POLICY_TAGS}${policyID}`,
-                value: {
-                    [tagListName]: {
-                        tags: {
-                            [oldTagName]: null,
-                            [newTagName]: {
-                                ...oldTag,
-                                name: newTagName,
-                                pendingAction: CONST.RED_BRICK_ROAD_PENDING_ACTION.UPDATE,
-                                pendingFields: {
-                                    name: CONST.RED_BRICK_ROAD_PENDING_ACTION.UPDATE,
-                                },
-                                previousTagName: oldTagName,
-                            },
-                        },
-                    },
-                },
-            },
-        ],
-        successData: [
-            {
-                onyxMethod: Onyx.METHOD.MERGE,
-                key: `${ONYXKEYS.COLLECTION.POLICY_TAGS}${policyID}`,
-                value: {
-                    [tagListName]: {
-                        tags: {
-                            [newTagName]: {
-                                errors: null,
-                                pendingAction: null,
-                                pendingFields: {
-                                    name: null,
-                                },
-                            },
-                        },
-                    },
-                },
-            },
-        ],
-        failureData: [
-            {
-                onyxMethod: Onyx.METHOD.MERGE,
-                key: `${ONYXKEYS.COLLECTION.POLICY_TAGS}${policyID}`,
-                value: {
-                    [tagListName]: {
-                        tags: {
-                            [newTagName]: null,
-                            [oldTagName]: {
-                                ...oldTag,
-                                errors: ErrorUtils.getMicroSecondOnyxError('workspace.tags.genericFailureMessage'),
-                            },
-                        },
-                    },
-                },
-            },
-        ],
-    };
-
-    const parameters = {
-        policyID,
-        oldName: oldTagName,
-        newName: newTagName,
-    };
-
-    API.write(WRITE_COMMANDS.RENAME_POLICY_TAG, parameters, onyxData);
-}
-
->>>>>>> c244fa19
 /**
  * Accept user join request to a workspace
  */
