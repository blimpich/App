import {PUBLIC_DOMAINS, Str} from 'expensify-common';
import escapeRegExp from 'lodash/escapeRegExp';
import lodashUnion from 'lodash/union';
import type {NullishDeep, OnyxCollection, OnyxEntry, OnyxUpdate} from 'react-native-onyx';
import Onyx from 'react-native-onyx';
import type {TupleToUnion, ValueOf} from 'type-fest';
import type {ReportExportType} from '@components/ButtonWithDropdownMenu/types';
import * as API from '@libs/API';
import type {
    AddBillingCardAndRequestWorkspaceOwnerChangeParams,
    AddPaymentCardParams,
    CreateWorkspaceFromIOUPaymentParams,
    CreateWorkspaceParams,
    DeleteWorkspaceAvatarParams,
    DeleteWorkspaceParams,
    DisablePolicyBillableModeParams,
    DowngradeToTeamParams,
    EnablePolicyAutoApprovalOptionsParams,
    EnablePolicyAutoReimbursementLimitParams,
    EnablePolicyCompanyCardsParams,
    EnablePolicyConnectionsParams,
    EnablePolicyDefaultReportTitleParams,
    EnablePolicyExpensifyCardsParams,
    EnablePolicyInvoicingParams,
    EnablePolicyReportFieldsParams,
    EnablePolicyTaxesParams,
    EnablePolicyWorkflowsParams,
    GetAssignedSupportDataParams,
    LeavePolicyParams,
    OpenDraftWorkspaceRequestParams,
    OpenPolicyEditCardLimitTypePageParams,
    OpenPolicyExpensifyCardsPageParams,
    OpenPolicyInitialPageParams,
    OpenPolicyMoreFeaturesPageParams,
    OpenPolicyProfilePageParams,
    OpenPolicyTaxesPageParams,
    OpenPolicyWorkflowsPageParams,
    OpenWorkspaceInvitePageParams,
    OpenWorkspaceParams,
    RequestExpensifyCardLimitIncreaseParams,
    SetNameValuePairParams,
    SetPolicyAutomaticApprovalLimitParams,
    SetPolicyAutomaticApprovalRateParams,
    SetPolicyAutoReimbursementLimitParams,
    SetPolicyBillableModeParams,
    SetPolicyDefaultReportTitleParams,
    SetPolicyPreventMemberCreatedTitleParams,
    SetPolicyPreventSelfApprovalParams,
    SetPolicyProhibitedExpensesParams,
    SetPolicyRulesEnabledParams,
    SetWorkspaceApprovalModeParams,
    SetWorkspaceAutoReportingFrequencyParams,
    SetWorkspaceAutoReportingMonthlyOffsetParams,
    SetWorkspacePayerParams,
    SetWorkspaceReimbursementParams,
    UpdateInvoiceCompanyNameParams,
    UpdateInvoiceCompanyWebsiteParams,
    UpdatePolicyAddressParams,
    UpdateWorkspaceAvatarParams,
    UpdateWorkspaceDescriptionParams,
    UpdateWorkspaceGeneralSettingsParams,
    UpgradeToCorporateParams,
} from '@libs/API/parameters';
import {READ_COMMANDS, WRITE_COMMANDS} from '@libs/API/types';
import * as CurrencyUtils from '@libs/CurrencyUtils';
import DateUtils from '@libs/DateUtils';
import * as ErrorUtils from '@libs/ErrorUtils';
import {createFile} from '@libs/fileDownload/FileUtils';
import getIsNarrowLayout from '@libs/getIsNarrowLayout';
import GoogleTagManager from '@libs/GoogleTagManager';
import {translate, translateLocal} from '@libs/Localize';
import Log from '@libs/Log';
import * as NetworkStore from '@libs/Network/NetworkStore';
import * as NumberUtils from '@libs/NumberUtils';
import * as PersonalDetailsUtils from '@libs/PersonalDetailsUtils';
import * as PhoneNumber from '@libs/PhoneNumber';
import * as PolicyUtils from '@libs/PolicyUtils';
import {goBackWhenEnableFeature, navigateToExpensifyCardPage} from '@libs/PolicyUtils';
import * as ReportUtils from '@libs/ReportUtils';
import type {PolicySelector} from '@pages/home/sidebar/FloatingActionButtonAndPopover';
import * as PaymentMethods from '@userActions/PaymentMethods';
import * as PersistedRequests from '@userActions/PersistedRequests';
import {resolveEnableFeatureConflicts} from '@userActions/RequestConflictUtils';
import type {OnboardingCompanySize, OnboardingPurpose} from '@src/CONST';
import CONST from '@src/CONST';
import ONYXKEYS from '@src/ONYXKEYS';
import type {
    IntroSelected,
    InvitedEmailsToAccountIDs,
    PersonalDetailsList,
    Policy,
    PolicyCategory,
    ReimbursementAccount,
    Report,
    ReportAction,
    ReportActions,
    Request,
    TaxRatesWithDefault,
    Transaction,
    TransactionViolations,
} from '@src/types/onyx';
import type {Errors} from '@src/types/onyx/OnyxCommon';
import type {Attributes, CompanyAddress, CustomUnit, NetSuiteCustomList, NetSuiteCustomSegment, ProhibitedExpenses, Rate, TaxRate} from '@src/types/onyx/Policy';
import type {OnyxData} from '@src/types/onyx/Request';
import {isEmptyObject} from '@src/types/utils/EmptyObject';
import {buildOptimisticMccGroup, buildOptimisticPolicyCategories} from './Category';

type ReportCreationData = Record<
    string,
    {
        reportID: string;
        reportActionID?: string;
    }
>;

type WorkspaceMembersChats = {
    onyxSuccessData: OnyxUpdate[];
    onyxOptimisticData: OnyxUpdate[];
    onyxFailureData: OnyxUpdate[];
    reportCreationData: ReportCreationData;
};

type OptimisticCustomUnits = {
    customUnits: Record<string, CustomUnit>;
    customUnitID: string;
    customUnitRateID: string;
    outputCurrency: string;
};

type WorkspaceFromIOUCreationData = {
    policyID: string;
    workspaceChatReportID: string;
    reportPreviewReportActionID?: string;
    adminsChatReportID: string;
};

const allPolicies: OnyxCollection<Policy> = {};
Onyx.connect({
    key: ONYXKEYS.COLLECTION.POLICY,
    callback: (val, key) => {
        if (!key) {
            return;
        }
        if (val === null || val === undefined) {
            // If we are deleting a policy, we have to check every report linked to that policy
            // and unset the draft indicator (pencil icon) alongside removing any draft comments. Clearing these values will keep the newly archived chats from being displayed in the LHN.
            // More info: https://github.com/Expensify/App/issues/14260
            const policyID = key.replace(ONYXKEYS.COLLECTION.POLICY, '');
            const policyReports = ReportUtils.getAllPolicyReports(policyID);
            const cleanUpMergeQueries: Record<`${typeof ONYXKEYS.COLLECTION.REPORT}${string}`, NullishDeep<Report>> = {};
            const cleanUpSetQueries: Record<`${typeof ONYXKEYS.COLLECTION.REPORT_DRAFT_COMMENT}${string}` | `${typeof ONYXKEYS.COLLECTION.REPORT_ACTIONS_DRAFTS}${string}`, null> = {};
            policyReports.forEach((policyReport) => {
                if (!policyReport) {
                    return;
                }
                const {reportID} = policyReport;
                cleanUpSetQueries[`${ONYXKEYS.COLLECTION.REPORT_DRAFT_COMMENT}${reportID}`] = null;
                cleanUpSetQueries[`${ONYXKEYS.COLLECTION.REPORT_ACTIONS_DRAFTS}${reportID}`] = null;
            });
            Onyx.mergeCollection(ONYXKEYS.COLLECTION.REPORT, cleanUpMergeQueries);
            Onyx.multiSet(cleanUpSetQueries);
            delete allPolicies[key];
            return;
        }

        allPolicies[key] = val;
    },
});

let lastAccessedWorkspacePolicyID: OnyxEntry<string>;
Onyx.connect({
    key: ONYXKEYS.LAST_ACCESSED_WORKSPACE_POLICY_ID,
    callback: (value) => (lastAccessedWorkspacePolicyID = value),
});

let allReports: OnyxCollection<Report>;
Onyx.connect({
    key: ONYXKEYS.COLLECTION.REPORT,
    waitForCollectionCallback: true,
    callback: (value) => {
        allReports = value;
    },
});

let allReportActions: OnyxCollection<ReportActions>;
Onyx.connect({
    key: ONYXKEYS.COLLECTION.REPORT_ACTIONS,
    waitForCollectionCallback: true,
    callback: (actions) => {
        allReportActions = actions;
    },
});

let sessionEmail = '';
let sessionAccountID = 0;
Onyx.connect({
    key: ONYXKEYS.SESSION,
    callback: (val) => {
        sessionEmail = val?.email ?? '';
        sessionAccountID = val?.accountID ?? CONST.DEFAULT_NUMBER_ID;
    },
});

let allPersonalDetails: OnyxEntry<PersonalDetailsList>;
Onyx.connect({
    key: ONYXKEYS.PERSONAL_DETAILS_LIST,
    callback: (val) => (allPersonalDetails = val),
});

let reimbursementAccount: OnyxEntry<ReimbursementAccount>;
Onyx.connect({
    key: ONYXKEYS.REIMBURSEMENT_ACCOUNT,
    callback: (val) => (reimbursementAccount = val),
});

let allRecentlyUsedCurrencies: string[];
Onyx.connect({
    key: ONYXKEYS.RECENTLY_USED_CURRENCIES,
    callback: (val) => (allRecentlyUsedCurrencies = val ?? []),
});

let activePolicyID: OnyxEntry<string>;
Onyx.connect({
    key: ONYXKEYS.NVP_ACTIVE_POLICY_ID,
    callback: (value) => (activePolicyID = value),
});

let allTransactionViolations: OnyxCollection<TransactionViolations> = {};
Onyx.connect({
    key: ONYXKEYS.COLLECTION.TRANSACTION_VIOLATIONS,
    waitForCollectionCallback: true,
    callback: (value) => (allTransactionViolations = value),
});

let introSelected: OnyxEntry<IntroSelected>;
Onyx.connect({
    key: ONYXKEYS.NVP_INTRO_SELECTED,
    callback: (value) => (introSelected = value),
});

/**
 * Stores in Onyx the policy ID of the last workspace that was accessed by the user
 */
function updateLastAccessedWorkspace(policyID: OnyxEntry<string>) {
    Onyx.set(ONYXKEYS.LAST_ACCESSED_WORKSPACE_POLICY_ID, policyID ?? null);
}

/**
 * Stores in Onyx the policy ID of the last workspace that was accessed by the user via workspace switcher
 */
function updateLastAccessedWorkspaceSwitcher(policyID: OnyxEntry<string>) {
    Onyx.set(ONYXKEYS.LAST_ACCESSED_WORKSPACE_SWITCHER_ID, policyID ?? null);
}

/**
 * Checks if the currency is supported for direct reimbursement
 * USD currency is the only one supported in NewDot for now
 */
function isCurrencySupportedForDirectReimbursement(currency: string) {
    return currency === CONST.CURRENCY.USD;
}

/**
 * Checks if the currency is supported for global reimbursement
 */
function isCurrencySupportedForGlobalReimbursement(currency: TupleToUnion<typeof CONST.DIRECT_REIMBURSEMENT_CURRENCIES>, canUseGlobalReimbursementsOnND: boolean) {
    return canUseGlobalReimbursementsOnND ? CONST.DIRECT_REIMBURSEMENT_CURRENCIES.includes(currency) : currency === CONST.CURRENCY.USD;
}

/**
 * Returns the policy of the report
 */
function getPolicy(policyID: string | undefined): OnyxEntry<Policy> {
    if (!allPolicies || !policyID) {
        return undefined;
    }
    return allPolicies[`${ONYXKEYS.COLLECTION.POLICY}${policyID}`];
}

/** Check if the policy has invoicing company details */
function hasInvoicingDetails(policy: OnyxEntry<Policy>): boolean {
    return !!policy?.invoice?.companyName && !!policy?.invoice?.companyWebsite;
}

/**
 * Returns a primary invoice workspace for the user
 */
function getInvoicePrimaryWorkspace(currentUserLogin: string | undefined): Policy | undefined {
    if (PolicyUtils.canSendInvoiceFromWorkspace(activePolicyID)) {
        return allPolicies?.[`${ONYXKEYS.COLLECTION.POLICY}${activePolicyID}`];
    }
    const activeAdminWorkspaces = PolicyUtils.getActiveAdminWorkspaces(allPolicies, currentUserLogin);
    return activeAdminWorkspaces.find((policy) => PolicyUtils.canSendInvoiceFromWorkspace(policy.id));
}

/**
 * Check if the user has any active free policies (aka workspaces)
 */
function hasActiveChatEnabledPolicies(policies: Array<OnyxEntry<PolicySelector>> | OnyxCollection<PolicySelector>, includeOnlyAdminPolicies = false): boolean {
    const chatEnabledPolicies = Object.values(policies ?? {}).filter(
        (policy) => policy?.isPolicyExpenseChatEnabled && (!includeOnlyAdminPolicies || policy.role === CONST.POLICY.ROLE.ADMIN),
    );

    if (chatEnabledPolicies.length === 0) {
        return false;
    }

    if (chatEnabledPolicies.some((policy) => !policy?.pendingAction)) {
        return true;
    }

    if (chatEnabledPolicies.some((policy) => policy?.pendingAction === CONST.RED_BRICK_ROAD_PENDING_ACTION.ADD)) {
        return true;
    }

    if (chatEnabledPolicies.some((policy) => policy?.pendingAction === CONST.RED_BRICK_ROAD_PENDING_ACTION.DELETE)) {
        return false;
    }

    // If there are no add or delete pending actions the only option left is an update
    // pendingAction, in which case we should return true.
    return true;
}

/**
 * Delete the workspace
 */
function deleteWorkspace(policyID: string, policyName: string) {
    if (!allPolicies) {
        return;
    }

    const filteredPolicies = Object.values(allPolicies).filter((policy): policy is Policy => policy?.id !== policyID);
    const optimisticData: OnyxUpdate[] = [
        {
            onyxMethod: Onyx.METHOD.MERGE,
            key: `${ONYXKEYS.COLLECTION.POLICY}${policyID}`,
            value: {
                avatarURL: '',
                pendingAction: CONST.RED_BRICK_ROAD_PENDING_ACTION.DELETE,
                errors: null,
            },
        },
        ...(!hasActiveChatEnabledPolicies(filteredPolicies, true)
            ? [
                  {
                      onyxMethod: Onyx.METHOD.MERGE,
                      key: ONYXKEYS.REIMBURSEMENT_ACCOUNT,
                      value: {
                          errors: null,
                      },
                  },
              ]
            : []),
    ];

    const policy = getPolicy(policyID);
    // Restore the old report stateNum and statusNum
    const failureData: OnyxUpdate[] = [
        {
            onyxMethod: Onyx.METHOD.MERGE,
            key: ONYXKEYS.REIMBURSEMENT_ACCOUNT,
            value: {
                errors: reimbursementAccount?.errors ?? null,
            },
        },
        {
            onyxMethod: Onyx.METHOD.MERGE,
            key: `${ONYXKEYS.COLLECTION.POLICY}${policyID}`,
            value: {
                avatarURL: policy?.avatarURL,
                pendingAction: null,
            },
        },
    ];

    const reportsToArchive = Object.values(allReports ?? {}).filter(
        (report) => ReportUtils.isPolicyRelatedReport(report, policyID) && (ReportUtils.isChatRoom(report) || ReportUtils.isPolicyExpenseChat(report) || ReportUtils.isTaskReport(report)),
    );
    const finallyData: OnyxUpdate[] = [];
    const currentTime = DateUtils.getDBTime();
    reportsToArchive.forEach((report) => {
        const {reportID, ownerAccountID, oldPolicyName} = report ?? {};
        const isInvoiceReceiverReport = report?.invoiceReceiver && 'policyID' in report.invoiceReceiver && report.invoiceReceiver.policyID === policyID;
        optimisticData.push({
            onyxMethod: Onyx.METHOD.MERGE,
            key: `${ONYXKEYS.COLLECTION.REPORT}${reportID}`,
            value: {
                ...(!isInvoiceReceiverReport && {
                    oldPolicyName: allPolicies?.[`${ONYXKEYS.COLLECTION.POLICY}${policyID}`]?.name,
                    policyName: '',
                }),
                isPinned: false,
            },
        });

        optimisticData.push({
            onyxMethod: Onyx.METHOD.MERGE,
            key: `${ONYXKEYS.COLLECTION.REPORT_NAME_VALUE_PAIRS}${reportID}`,
            value: {
                private_isArchived: currentTime,
            },
        });

        optimisticData.push({
            onyxMethod: Onyx.METHOD.SET,
            key: `${ONYXKEYS.COLLECTION.REPORT_ACTIONS_DRAFTS}${reportID}`,
            value: null,
        });

        // Add closed actions to all chat reports linked to this policy
        // Announce & admin chats have FAKE owners, but workspace chats w/ users do have owners.
        let emailClosingReport: string = CONST.POLICY.OWNER_EMAIL_FAKE;
        if (!!ownerAccountID && ownerAccountID !== CONST.POLICY.OWNER_ACCOUNT_ID_FAKE) {
            emailClosingReport = allPersonalDetails?.[ownerAccountID]?.login ?? '';
        }
        const optimisticClosedReportAction = ReportUtils.buildOptimisticClosedReportAction(emailClosingReport, policyName, CONST.REPORT.ARCHIVE_REASON.POLICY_DELETED);
        optimisticData.push({
            onyxMethod: Onyx.METHOD.MERGE,
            key: `${ONYXKEYS.COLLECTION.REPORT_ACTIONS}${reportID}`,
            value: {
                [optimisticClosedReportAction.reportActionID]: optimisticClosedReportAction as ReportAction,
            },
        });

        failureData.push({
            onyxMethod: Onyx.METHOD.MERGE,
            key: `${ONYXKEYS.COLLECTION.REPORT}${reportID}`,
            value: {
                oldPolicyName,
                policyName: report?.policyName,
                isPinned: report?.isPinned,
            },
        });

        failureData.push({
            onyxMethod: Onyx.METHOD.MERGE,
            key: `${ONYXKEYS.COLLECTION.REPORT_NAME_VALUE_PAIRS}${reportID}`,
            value: {
                private_isArchived: null,
            },
        });

        // We are temporarily adding this workaround because 'DeleteWorkspace' doesn't
        // support receiving the optimistic reportActions' ids for the moment.
        finallyData.push({
            onyxMethod: Onyx.METHOD.MERGE,
            key: `${ONYXKEYS.COLLECTION.REPORT_ACTIONS}${reportID}`,
            value: {
                [optimisticClosedReportAction.reportActionID]: null,
            },
        });

        if (report?.iouReportID) {
            const reportTransactions = ReportUtils.getReportTransactions(report.iouReportID);
            for (const transaction of reportTransactions) {
                const violations = allTransactionViolations?.[`${ONYXKEYS.COLLECTION.TRANSACTION_VIOLATIONS}${transaction.transactionID}`];
                optimisticData.push({
                    onyxMethod: Onyx.METHOD.MERGE,
                    key: `${ONYXKEYS.COLLECTION.TRANSACTION_VIOLATIONS}${transaction.transactionID}`,
                    value: violations?.filter((violation) => violation.type !== CONST.VIOLATION_TYPES.VIOLATION),
                });
                failureData.push({
                    onyxMethod: Onyx.METHOD.MERGE,
                    key: `${ONYXKEYS.COLLECTION.TRANSACTION}${transaction.transactionID}`,
                    value: violations,
                });
            }
        }
    });

    const params: DeleteWorkspaceParams = {policyID};

    API.write(WRITE_COMMANDS.DELETE_WORKSPACE, params, {optimisticData, finallyData, failureData});

    // Reset the lastAccessedWorkspacePolicyID
    if (policyID === lastAccessedWorkspacePolicyID) {
        updateLastAccessedWorkspace(undefined);
    }
}

function setWorkspaceAutoReportingFrequency(policyID: string, frequency: ValueOf<typeof CONST.POLICY.AUTO_REPORTING_FREQUENCIES>) {
    const policy = getPolicy(policyID);

    const wasPolicyOnManualReporting = PolicyUtils.getCorrectedAutoReportingFrequency(policy) === CONST.POLICY.AUTO_REPORTING_FREQUENCIES.MANUAL;

    const optimisticData: OnyxUpdate[] = [
        {
            onyxMethod: Onyx.METHOD.MERGE,
            key: `${ONYXKEYS.COLLECTION.POLICY}${policyID}`,
            value: {
                // Recall that the "daily" and "manual" frequencies don't actually exist in Onyx or the DB (see PolicyUtils.getCorrectedAutoReportingFrequency)
                autoReportingFrequency: frequency === CONST.POLICY.AUTO_REPORTING_FREQUENCIES.MANUAL ? CONST.POLICY.AUTO_REPORTING_FREQUENCIES.IMMEDIATE : frequency,
                pendingFields: {autoReportingFrequency: CONST.RED_BRICK_ROAD_PENDING_ACTION.UPDATE},

                // To set the frequency to "manual", we really must set it to "immediate" with harvesting disabled
                ...(frequency === CONST.POLICY.AUTO_REPORTING_FREQUENCIES.MANUAL && {
                    harvesting: {
                        enabled: false,
                    },
                }),

                // If the policy was on manual reporting before, and now will be auto-reported,
                // then we must re-enable harvesting
                ...(wasPolicyOnManualReporting &&
                    frequency !== CONST.POLICY.AUTO_REPORTING_FREQUENCIES.MANUAL && {
                        harvesting: {
                            enabled: true,
                        },
                    }),
            },
        },
    ];

    const failureData: OnyxUpdate[] = [
        {
            onyxMethod: Onyx.METHOD.MERGE,
            key: `${ONYXKEYS.COLLECTION.POLICY}${policyID}`,
            value: {
                autoReportingFrequency: policy?.autoReportingFrequency ?? null,
                harvesting: policy?.harvesting ?? null,
                pendingFields: {autoReportingFrequency: null},
                errorFields: {autoReportingFrequency: ErrorUtils.getMicroSecondOnyxErrorWithTranslationKey('workflowsDelayedSubmissionPage.autoReportingFrequencyErrorMessage')},
            },
        },
    ];

    const successData: OnyxUpdate[] = [
        {
            onyxMethod: Onyx.METHOD.MERGE,
            key: `${ONYXKEYS.COLLECTION.POLICY}${policyID}`,
            value: {
                pendingFields: {autoReportingFrequency: null},
            },
        },
    ];

    const params: SetWorkspaceAutoReportingFrequencyParams = {policyID, frequency};
    API.write(WRITE_COMMANDS.SET_WORKSPACE_AUTO_REPORTING_FREQUENCY, params, {optimisticData, failureData, successData});
}

function setWorkspaceAutoReportingMonthlyOffset(policyID: string, autoReportingOffset: number | ValueOf<typeof CONST.POLICY.AUTO_REPORTING_OFFSET>) {
    const value = JSON.stringify({autoReportingOffset});
    const policy = getPolicy(policyID);

    const optimisticData: OnyxUpdate[] = [
        {
            onyxMethod: Onyx.METHOD.MERGE,
            key: `${ONYXKEYS.COLLECTION.POLICY}${policyID}`,
            value: {
                autoReportingOffset,
                pendingFields: {autoReportingOffset: CONST.RED_BRICK_ROAD_PENDING_ACTION.UPDATE},
            },
        },
    ];

    const failureData: OnyxUpdate[] = [
        {
            onyxMethod: Onyx.METHOD.MERGE,
            key: `${ONYXKEYS.COLLECTION.POLICY}${policyID}`,
            value: {
                autoReportingOffset: policy?.autoReportingOffset ?? null,
                pendingFields: {autoReportingOffset: null},
                errorFields: {autoReportingOffset: ErrorUtils.getMicroSecondOnyxErrorWithTranslationKey('workflowsDelayedSubmissionPage.monthlyOffsetErrorMessage')},
            },
        },
    ];

    const successData: OnyxUpdate[] = [
        {
            onyxMethod: Onyx.METHOD.MERGE,
            key: `${ONYXKEYS.COLLECTION.POLICY}${policyID}`,
            value: {
                pendingFields: {autoReportingOffset: null},
            },
        },
    ];

    const params: SetWorkspaceAutoReportingMonthlyOffsetParams = {policyID, value};
    API.write(WRITE_COMMANDS.SET_WORKSPACE_AUTO_REPORTING_MONTHLY_OFFSET, params, {optimisticData, failureData, successData});
}

function setWorkspaceApprovalMode(policyID: string, approver: string, approvalMode: ValueOf<typeof CONST.POLICY.APPROVAL_MODE>) {
    const policy = getPolicy(policyID);

    const value = {
        approver,
        approvalMode,
    };

    const optimisticData: OnyxUpdate[] = [
        {
            onyxMethod: Onyx.METHOD.MERGE,
            key: `${ONYXKEYS.COLLECTION.POLICY}${policyID}`,
            value: {
                ...value,
                pendingFields: {approvalMode: CONST.RED_BRICK_ROAD_PENDING_ACTION.UPDATE},
            },
        },
    ];

    const failureData: OnyxUpdate[] = [
        {
            onyxMethod: Onyx.METHOD.MERGE,
            key: `${ONYXKEYS.COLLECTION.POLICY}${policyID}`,
            value: {
                approver: policy?.approver,
                approvalMode: policy?.approvalMode,
                pendingFields: {approvalMode: null},
                errorFields: {approvalMode: ErrorUtils.getMicroSecondOnyxErrorWithTranslationKey('workflowsApproverPage.genericErrorMessage')},
            },
        },
    ];

    const successData: OnyxUpdate[] = [
        {
            onyxMethod: Onyx.METHOD.MERGE,
            key: `${ONYXKEYS.COLLECTION.POLICY}${policyID}`,
            value: {
                pendingFields: {approvalMode: null},
            },
        },
    ];

    const params: SetWorkspaceApprovalModeParams = {
        policyID,
        value: JSON.stringify({
            ...value,
            // This property should now be set to false for all Collect policies
            isAutoApprovalEnabled: false,
        }),
    };
    API.write(WRITE_COMMANDS.SET_WORKSPACE_APPROVAL_MODE, params, {optimisticData, failureData, successData});
}

function setWorkspacePayer(policyID: string, reimburserEmail: string) {
    const policy = getPolicy(policyID);

    const optimisticData: OnyxUpdate[] = [
        {
            onyxMethod: Onyx.METHOD.MERGE,
            key: `${ONYXKEYS.COLLECTION.POLICY}${policyID}`,
            value: {
                achAccount: {reimburser: reimburserEmail},
                errorFields: {reimburser: null},
                pendingFields: {reimburser: CONST.RED_BRICK_ROAD_PENDING_ACTION.UPDATE},
            },
        },
    ];

    const successData: OnyxUpdate[] = [
        {
            onyxMethod: Onyx.METHOD.MERGE,
            key: `${ONYXKEYS.COLLECTION.POLICY}${policyID}`,
            value: {
                errorFields: {reimburser: null},
                pendingFields: {reimburser: null},
            },
        },
    ];

    const failureData: OnyxUpdate[] = [
        {
            onyxMethod: Onyx.METHOD.MERGE,
            key: `${ONYXKEYS.COLLECTION.POLICY}${policyID}`,
            value: {
                achAccount: {reimburser: policy?.achAccount?.reimburser ?? null},
                errorFields: {reimburser: ErrorUtils.getMicroSecondOnyxErrorWithTranslationKey('workflowsPayerPage.genericErrorMessage')},
                pendingFields: {reimburser: null},
            },
        },
    ];

    const params: SetWorkspacePayerParams = {policyID, reimburserEmail};

    API.write(WRITE_COMMANDS.SET_WORKSPACE_PAYER, params, {optimisticData, failureData, successData});
}

function clearPolicyErrorField(policyID: string | undefined, fieldName: string) {
    if (!policyID) {
        return;
    }
    Onyx.merge(`${ONYXKEYS.COLLECTION.POLICY}${policyID}`, {errorFields: {[fieldName]: null}});
}

function clearQBOErrorField(policyID: string | undefined, fieldName: string) {
    if (!policyID) {
        return;
    }
    Onyx.merge(`${ONYXKEYS.COLLECTION.POLICY}${policyID}`, {connections: {quickbooksOnline: {config: {errorFields: {[fieldName]: null}}}}});
}

function clearQBDErrorField(policyID: string | undefined, fieldName: string) {
    if (!policyID) {
        return;
    }
    Onyx.merge(`${ONYXKEYS.COLLECTION.POLICY}${policyID}`, {connections: {quickbooksDesktop: {config: {errorFields: {[fieldName]: null}}}}});
}

function clearXeroErrorField(policyID: string | undefined, fieldName: string) {
    if (!policyID) {
        return;
    }
    Onyx.merge(`${ONYXKEYS.COLLECTION.POLICY}${policyID}`, {connections: {xero: {config: {errorFields: {[fieldName]: null}}}}});
}

function clearNetSuiteErrorField(policyID: string | undefined, fieldName: string) {
    if (!policyID) {
        return;
    }
    Onyx.merge(`${ONYXKEYS.COLLECTION.POLICY}${policyID}`, {connections: {netsuite: {options: {config: {errorFields: {[fieldName]: null}}}}}});
}

function clearNetSuitePendingField(policyID: string, fieldName: string) {
    Onyx.merge(`${ONYXKEYS.COLLECTION.POLICY}${policyID}`, {connections: {netsuite: {options: {config: {pendingFields: {[fieldName]: null}}}}}});
}

function removeNetSuiteCustomFieldByIndex(allRecords: NetSuiteCustomSegment[] | NetSuiteCustomList[], policyID: string, importCustomField: string, valueIndex: number) {
    // We allow multiple custom list records with the same internalID. Hence it is safe to remove by index.
    const filteredRecords = allRecords.filter((_, index) => index !== Number(valueIndex));
    Onyx.merge(`${ONYXKEYS.COLLECTION.POLICY}${policyID}`, {
        connections: {
            netsuite: {
                options: {
                    config: {
                        syncOptions: {
                            [importCustomField]: filteredRecords,
                        },
                    },
                },
            },
        },
    });
}

function clearSageIntacctErrorField(policyID: string | undefined, fieldName: string) {
    if (!policyID) {
        return;
    }
    Onyx.merge(`${ONYXKEYS.COLLECTION.POLICY}${policyID}`, {connections: {intacct: {config: {errorFields: {[fieldName]: null}}}}});
}

function clearNetSuiteAutoSyncErrorField(policyID: string | undefined) {
    Onyx.merge(`${ONYXKEYS.COLLECTION.POLICY}${policyID}`, {connections: {netsuite: {config: {errorFields: {autoSync: null}}}}});
}

function clearQuickbooksOnlineAutoSyncErrorField(policyID: string | undefined) {
    Onyx.merge(`${ONYXKEYS.COLLECTION.POLICY}${policyID}`, {connections: {quickbooksOnline: {config: {errorFields: {autoSync: null}}}}});
}

function setWorkspaceReimbursement(policyID: string, reimbursementChoice: ValueOf<typeof CONST.POLICY.REIMBURSEMENT_CHOICES>, reimburserEmail: string) {
    const policy = getPolicy(policyID);

    const optimisticData: OnyxUpdate[] = [
        {
            onyxMethod: Onyx.METHOD.MERGE,
            key: `${ONYXKEYS.COLLECTION.POLICY}${policyID}`,
            value: {
                reimbursementChoice,
                isLoadingWorkspaceReimbursement: true,
                achAccount: {reimburser: reimburserEmail},
                errorFields: {reimbursementChoice: null},
                pendingFields: {reimbursementChoice: CONST.RED_BRICK_ROAD_PENDING_ACTION.UPDATE},
            },
        },
    ];

    const successData: OnyxUpdate[] = [
        {
            onyxMethod: Onyx.METHOD.MERGE,
            key: `${ONYXKEYS.COLLECTION.POLICY}${policyID}`,
            value: {
                isLoadingWorkspaceReimbursement: false,
                errorFields: {reimbursementChoice: null},
                pendingFields: {reimbursementChoice: null},
            },
        },
    ];

    const failureData: OnyxUpdate[] = [
        {
            onyxMethod: Onyx.METHOD.MERGE,
            key: `${ONYXKEYS.COLLECTION.POLICY}${policyID}`,
            value: {
                isLoadingWorkspaceReimbursement: false,
                reimbursementChoice: policy?.reimbursementChoice ?? null,
                achAccount: {reimburser: policy?.achAccount?.reimburser ?? null},
                errorFields: {reimbursementChoice: ErrorUtils.getMicroSecondOnyxErrorWithTranslationKey('common.genericErrorMessage')},
                pendingFields: {reimbursementChoice: null},
            },
        },
    ];

    const params: SetWorkspaceReimbursementParams = {policyID, reimbursementChoice};

    API.write(WRITE_COMMANDS.SET_WORKSPACE_REIMBURSEMENT, params, {optimisticData, failureData, successData});
}

function leaveWorkspace(policyID?: string) {
    if (!policyID) {
        return;
    }
    const policy = allPolicies?.[`${ONYXKEYS.COLLECTION.POLICY}${policyID}`];
    const workspaceChats = ReportUtils.getAllWorkspaceReports(policyID);

    const optimisticData: OnyxUpdate[] = [
        {
            onyxMethod: Onyx.METHOD.MERGE,
            key: `${ONYXKEYS.COLLECTION.POLICY}${policyID}`,
            value: {
                pendingAction: CONST.RED_BRICK_ROAD_PENDING_ACTION.DELETE,
                employeeList: {
                    [sessionEmail]: {
                        pendingAction: CONST.RED_BRICK_ROAD_PENDING_ACTION.DELETE,
                    },
                },
            },
        },
    ];

    const successData: OnyxUpdate[] = [
        {
            onyxMethod: Onyx.METHOD.MERGE,
            key: `${ONYXKEYS.COLLECTION.POLICY}${policyID}`,
            value: null,
        },
    ];
    const failureData: OnyxUpdate[] = [
        {
            onyxMethod: Onyx.METHOD.MERGE,
            key: `${ONYXKEYS.COLLECTION.POLICY}${policyID}`,
            value: {
                pendingAction: policy?.pendingAction ?? null,
                employeeList: {
                    [sessionEmail]: {
                        errors: ErrorUtils.getMicroSecondOnyxErrorWithTranslationKey('workspace.people.error.genericRemove'),
                    },
                },
            },
        },
    ];

    const pendingChatMembers = ReportUtils.getPendingChatMembers([sessionAccountID], [], CONST.RED_BRICK_ROAD_PENDING_ACTION.DELETE);

    workspaceChats.forEach((report) => {
        const parentReport = ReportUtils.getRootParentReport({report});
        const reportToCheckOwner = isEmptyObject(parentReport) ? report : parentReport;

        if (ReportUtils.isPolicyExpenseChat(report) && !ReportUtils.isReportOwner(reportToCheckOwner)) {
            return;
        }

        optimisticData.push(
            {
                onyxMethod: Onyx.METHOD.MERGE,
                key: `${ONYXKEYS.COLLECTION.REPORT}${report?.reportID}`,
                value: {
                    statusNum: CONST.REPORT.STATUS_NUM.CLOSED,
                    stateNum: CONST.REPORT.STATE_NUM.APPROVED,
                    oldPolicyName: policy?.name ?? '',
                },
            },
            {
                onyxMethod: Onyx.METHOD.MERGE,
                key: `${ONYXKEYS.COLLECTION.REPORT_METADATA}${report?.reportID}`,
                value: {
                    pendingChatMembers,
                },
            },
        );
        successData.push({
            onyxMethod: Onyx.METHOD.MERGE,
            key: `${ONYXKEYS.COLLECTION.REPORT_METADATA}${report?.reportID}`,
            value: {
                pendingChatMembers: null,
            },
        });
        failureData.push({
            onyxMethod: Onyx.METHOD.MERGE,
            key: `${ONYXKEYS.COLLECTION.REPORT_METADATA}${report?.reportID}`,
            value: {
                pendingChatMembers: null,
            },
        });
    });

    const params: LeavePolicyParams = {
        policyID,
        email: sessionEmail,
    };
    API.write(WRITE_COMMANDS.LEAVE_POLICY, params, {optimisticData, successData, failureData});
}

function updateDefaultPolicy(newPolicyID?: string, oldPolicyID?: string) {
    if (!newPolicyID) {
        return;
    }
    const optimisticData: OnyxUpdate[] = [
        {
            onyxMethod: Onyx.METHOD.MERGE,
            key: ONYXKEYS.NVP_ACTIVE_POLICY_ID,
            value: newPolicyID,
        },
    ];

    const failureData: OnyxUpdate[] = [
        {
            onyxMethod: Onyx.METHOD.MERGE,
            key: ONYXKEYS.NVP_ACTIVE_POLICY_ID,
            value: oldPolicyID,
        },
    ];

    const parameters: SetNameValuePairParams = {
        name: ONYXKEYS.NVP_ACTIVE_POLICY_ID,
        value: newPolicyID,
    };

    API.write(WRITE_COMMANDS.SET_NAME_VALUE_PAIR, parameters, {
        optimisticData,
        failureData,
    });
}

function addBillingCardAndRequestPolicyOwnerChange(
    policyID: string | undefined,
    cardData: {
        cardNumber: string;
        cardYear: string;
        cardMonth: string;
        cardCVV: string;
        addressName: string;
        addressZip: string;
        currency: string;
    },
) {
    if (!policyID) {
        return;
    }

    const {cardNumber, cardYear, cardMonth, cardCVV, addressName, addressZip, currency} = cardData;

    const optimisticData: OnyxUpdate[] = [
        {
            onyxMethod: Onyx.METHOD.MERGE,
            key: `${ONYXKEYS.COLLECTION.POLICY}${policyID}`,
            value: {
                errorFields: null,
                isLoading: true,
                isChangeOwnerSuccessful: false,
                isChangeOwnerFailed: false,
            },
        },
    ];

    const successData: OnyxUpdate[] = [
        {
            onyxMethod: Onyx.METHOD.MERGE,
            key: `${ONYXKEYS.COLLECTION.POLICY}${policyID}`,
            value: {
                isLoading: false,
                isChangeOwnerSuccessful: true,
                isChangeOwnerFailed: false,
                owner: sessionEmail,
                ownerAccountID: sessionAccountID,
            },
        },
    ];

    const failureData: OnyxUpdate[] = [
        {
            onyxMethod: Onyx.METHOD.MERGE,
            key: `${ONYXKEYS.COLLECTION.POLICY}${policyID}`,
            value: {
                isLoading: false,
                isChangeOwnerSuccessful: false,
                isChangeOwnerFailed: true,
            },
        },
    ];

    if (currency === CONST.PAYMENT_CARD_CURRENCY.GBP) {
        const params: AddPaymentCardParams = {
            cardNumber,
            cardYear,
            cardMonth,
            cardCVV,
            addressName,
            addressZip,
            currency,
            isP2PDebitCard: false,
        };
        PaymentMethods.addPaymentCardGBP(params);
    } else {
        const params: AddBillingCardAndRequestWorkspaceOwnerChangeParams = {
            policyID,
            cardNumber,
            cardYear,
            cardMonth,
            cardCVV,
            addressName,
            addressZip,
            currency,
        };
        // eslint-disable-next-line rulesdir/no-multiple-api-calls
        API.write(WRITE_COMMANDS.ADD_BILLING_CARD_AND_REQUEST_WORKSPACE_OWNER_CHANGE, params, {optimisticData, successData, failureData});
    }
}

/**
 * Properly updates the nvp_privateStripeCustomerID onyx data for 3DS payment
 *
 */
function verifySetupIntentAndRequestPolicyOwnerChange(policyID: string) {
    const optimisticData: OnyxUpdate[] = [
        {
            onyxMethod: Onyx.METHOD.MERGE,
            key: `${ONYXKEYS.COLLECTION.POLICY}${policyID}`,
            value: {
                errorFields: null,
                isLoading: true,
                isChangeOwnerSuccessful: false,
                isChangeOwnerFailed: false,
            },
        },
    ];

    const successData: OnyxUpdate[] = [
        {
            onyxMethod: Onyx.METHOD.MERGE,
            key: `${ONYXKEYS.COLLECTION.POLICY}${policyID}`,
            value: {
                isLoading: false,
                isChangeOwnerSuccessful: true,
                isChangeOwnerFailed: false,
                owner: sessionEmail,
                ownerAccountID: sessionAccountID,
            },
        },
    ];

    const failureData: OnyxUpdate[] = [
        {
            onyxMethod: Onyx.METHOD.MERGE,
            key: `${ONYXKEYS.COLLECTION.POLICY}${policyID}`,
            value: {
                isLoading: false,
                isChangeOwnerSuccessful: false,
                isChangeOwnerFailed: true,
            },
        },
    ];
    API.write(WRITE_COMMANDS.VERIFY_SETUP_INTENT_AND_REQUEST_POLICY_OWNER_CHANGE, {accountID: sessionAccountID, policyID}, {optimisticData, successData, failureData});
}

/**
 * Optimistically create a chat for each member of the workspace, creates both optimistic and success data for onyx.
 *
 * @returns - object with onyxSuccessData, onyxOptimisticData, and optimisticReportIDs (map login to reportID)
 */
function createPolicyExpenseChats(policyID: string, invitedEmailsToAccountIDs: InvitedEmailsToAccountIDs, hasOutstandingChildRequest = false): WorkspaceMembersChats {
    const workspaceMembersChats: WorkspaceMembersChats = {
        onyxSuccessData: [],
        onyxOptimisticData: [],
        onyxFailureData: [],
        reportCreationData: {},
    };

    Object.keys(invitedEmailsToAccountIDs).forEach((email) => {
        const accountID = invitedEmailsToAccountIDs[email];
        const cleanAccountID = Number(accountID);
        const login = PhoneNumber.addSMSDomainIfPhoneNumber(email);

        const oldChat = ReportUtils.getPolicyExpenseChat(cleanAccountID, policyID);

        // If the chat already exists, we don't want to create a new one - just make sure it's not archived
        if (oldChat) {
            workspaceMembersChats.reportCreationData[login] = {
                reportID: oldChat.reportID,
            };
            workspaceMembersChats.onyxOptimisticData.push({
                onyxMethod: Onyx.METHOD.MERGE,
                key: `${ONYXKEYS.COLLECTION.REPORT}${oldChat.reportID}`,
                value: {
                    stateNum: CONST.REPORT.STATE_NUM.OPEN,
                    statusNum: CONST.REPORT.STATUS_NUM.OPEN,
                },
            });
            workspaceMembersChats.onyxOptimisticData.push({
                onyxMethod: Onyx.METHOD.MERGE,
                key: `${ONYXKEYS.COLLECTION.REPORT_NAME_VALUE_PAIRS}${oldChat.reportID}`,
                value: {
                    private_isArchived: false,
                },
            });
            return;
        }
        const optimisticReport = ReportUtils.buildOptimisticChatReport({
            participantList: [sessionAccountID, cleanAccountID],
            chatType: CONST.REPORT.CHAT_TYPE.POLICY_EXPENSE_CHAT,
            policyID,
            ownerAccountID: cleanAccountID,
        });
        const optimisticCreatedAction = ReportUtils.buildOptimisticCreatedReportAction(login);

        workspaceMembersChats.reportCreationData[login] = {
            reportID: optimisticReport.reportID,
            reportActionID: optimisticCreatedAction.reportActionID,
        };

        workspaceMembersChats.onyxOptimisticData.push(
            {
                onyxMethod: Onyx.METHOD.SET,
                key: `${ONYXKEYS.COLLECTION.REPORT}${optimisticReport.reportID}`,
                value: {
                    ...optimisticReport,
                    pendingFields: {
                        createChat: CONST.RED_BRICK_ROAD_PENDING_ACTION.ADD,
                    },
                    hasOutstandingChildRequest,
                },
            },
            {
                onyxMethod: Onyx.METHOD.MERGE,
                key: `${ONYXKEYS.COLLECTION.REPORT_METADATA}${optimisticReport.reportID}`,
                value: {
                    isOptimisticReport: true,
                    pendingChatMembers: [
                        {
                            accountID: accountID.toString(),
                            pendingAction: CONST.RED_BRICK_ROAD_PENDING_ACTION.ADD,
                        },
                    ],
                },
            },
        );
        workspaceMembersChats.onyxOptimisticData.push({
            onyxMethod: Onyx.METHOD.SET,
            key: `${ONYXKEYS.COLLECTION.REPORT_ACTIONS}${optimisticReport.reportID}`,
            value: {[optimisticCreatedAction.reportActionID]: optimisticCreatedAction},
        });

        workspaceMembersChats.onyxSuccessData.push(
            {
                onyxMethod: Onyx.METHOD.MERGE,
                key: `${ONYXKEYS.COLLECTION.REPORT}${optimisticReport.reportID}`,
                value: {
                    pendingFields: {
                        createChat: null,
                    },
                    errorFields: {
                        createChat: null,
                    },
                    participants: {
                        [accountID]: allPersonalDetails && allPersonalDetails[accountID] ? {} : null,
                    },
                },
            },
            {
                onyxMethod: Onyx.METHOD.MERGE,
                key: `${ONYXKEYS.COLLECTION.REPORT_METADATA}${optimisticReport.reportID}`,
                value: {
                    isOptimisticReport: false,
                    pendingChatMembers: null,
                },
            },
        );
        workspaceMembersChats.onyxSuccessData.push({
            onyxMethod: Onyx.METHOD.MERGE,
            key: `${ONYXKEYS.COLLECTION.REPORT_ACTIONS}${optimisticReport.reportID}`,
            value: {[optimisticCreatedAction.reportActionID]: {pendingAction: null}},
        });

        workspaceMembersChats.onyxFailureData.push({
            onyxMethod: Onyx.METHOD.MERGE,
            key: `${ONYXKEYS.COLLECTION.REPORT_METADATA}${optimisticReport.reportID}`,
            value: {
                isLoadingInitialReportActions: false,
            },
        });

        workspaceMembersChats.onyxFailureData.push({
            onyxMethod: Onyx.METHOD.MERGE,
            key: `${ONYXKEYS.COLLECTION.REPORT}${optimisticReport.reportID}`,
            value: {
                errorFields: {
                    createChat: ErrorUtils.getMicroSecondOnyxErrorWithTranslationKey('report.genericCreateReportFailureMessage'),
                },
            },
        });
    });
    return workspaceMembersChats;
}

/**
 * Updates a workspace avatar image
 */
function updateWorkspaceAvatar(policyID: string, file: File) {
    const optimisticData: OnyxUpdate[] = [
        {
            onyxMethod: Onyx.METHOD.MERGE,
            key: `${ONYXKEYS.COLLECTION.POLICY}${policyID}`,
            value: {
                avatarURL: file.uri,
                originalFileName: file.name,
                errorFields: {
                    avatarURL: null,
                },
                pendingFields: {
                    avatarURL: CONST.RED_BRICK_ROAD_PENDING_ACTION.UPDATE,
                },
            },
        },
    ];
    const finallyData: OnyxUpdate[] = [
        {
            onyxMethod: Onyx.METHOD.MERGE,
            key: `${ONYXKEYS.COLLECTION.POLICY}${policyID}`,
            value: {
                pendingFields: {
                    avatarURL: null,
                },
            },
        },
    ];
    const failureData: OnyxUpdate[] = [
        {
            onyxMethod: Onyx.METHOD.MERGE,
            key: `${ONYXKEYS.COLLECTION.POLICY}${policyID}`,
            value: {
                avatarURL: allPolicies?.[`${ONYXKEYS.COLLECTION.POLICY}${policyID}`]?.avatarURL,
            },
        },
    ];

    const params: UpdateWorkspaceAvatarParams = {
        policyID,
        file,
    };

    API.write(WRITE_COMMANDS.UPDATE_WORKSPACE_AVATAR, params, {optimisticData, finallyData, failureData});
}

/**
 * Deletes the avatar image for the workspace
 */
function deleteWorkspaceAvatar(policyID: string) {
    const policy = getPolicy(policyID);
    const optimisticData: OnyxUpdate[] = [
        {
            onyxMethod: Onyx.METHOD.MERGE,
            key: `${ONYXKEYS.COLLECTION.POLICY}${policyID}`,
            value: {
                pendingFields: {
                    avatarURL: CONST.RED_BRICK_ROAD_PENDING_ACTION.UPDATE,
                },
                errorFields: {
                    avatarURL: null,
                },
                avatarURL: '',
                originalFileName: null,
            },
        },
    ];
    const finallyData: OnyxUpdate[] = [
        {
            onyxMethod: Onyx.METHOD.MERGE,
            key: `${ONYXKEYS.COLLECTION.POLICY}${policyID}`,
            value: {
                pendingFields: {
                    avatarURL: null,
                },
            },
        },
    ];
    const failureData: OnyxUpdate[] = [
        {
            onyxMethod: Onyx.METHOD.MERGE,
            key: `${ONYXKEYS.COLLECTION.POLICY}${policyID}`,
            value: {
                avatarURL: policy?.avatarURL,
                originalFileName: policy?.originalFileName,
                errorFields: {
                    avatarURL: ErrorUtils.getMicroSecondOnyxErrorWithTranslationKey('avatarWithImagePicker.deleteWorkspaceError'),
                },
            },
        },
    ];

    const params: DeleteWorkspaceAvatarParams = {policyID};

    API.write(WRITE_COMMANDS.DELETE_WORKSPACE_AVATAR, params, {optimisticData, finallyData, failureData});
}

/**
 * Clear error and pending fields for the workspace avatar
 */
function clearAvatarErrors(policyID: string) {
    Onyx.merge(`${ONYXKEYS.COLLECTION.POLICY}${policyID}`, {
        errorFields: {
            avatarURL: null,
        },
        pendingFields: {
            avatarURL: null,
        },
    });
}

/**
 * Optimistically update the general settings. Set the general settings as pending until the response succeeds.
 * If the response fails set a general error message. Clear the error message when updating.
 */
function updateGeneralSettings(policyID: string | undefined, name: string, currencyValue?: string) {
    if (!policyID) {
        return;
    }

    const policy = allPolicies?.[`${ONYXKEYS.COLLECTION.POLICY}${policyID}`];
    if (!policy) {
        return;
    }

    const distanceUnit = PolicyUtils.getDistanceRateCustomUnit(policy);
    const customUnitID = distanceUnit?.customUnitID;
    const currency = currencyValue ?? policy?.outputCurrency ?? CONST.CURRENCY.USD;

    const currencyPendingAction = currency !== policy?.outputCurrency ? CONST.RED_BRICK_ROAD_PENDING_ACTION.UPDATE : undefined;
    const namePendingAction = name !== policy?.name ? CONST.RED_BRICK_ROAD_PENDING_ACTION.UPDATE : undefined;

    const currentRates = distanceUnit?.rates ?? {};
    const optimisticRates: Record<string, Rate> = {};
    const finallyRates: Record<string, Rate> = {};
    const failureRates: Record<string, Rate> = {};

    if (customUnitID) {
        for (const rateID of Object.keys(currentRates)) {
            optimisticRates[rateID] = {
                ...currentRates[rateID],
                pendingFields: {currency: CONST.RED_BRICK_ROAD_PENDING_ACTION.UPDATE},
                currency,
            };
            finallyRates[rateID] = {
                ...currentRates[rateID],
                pendingFields: {currency: null},
                currency,
            };
            failureRates[rateID] = {
                ...currentRates[rateID],
                pendingFields: {currency: null},
                errorFields: {currency: ErrorUtils.getMicroSecondOnyxErrorWithTranslationKey('common.genericErrorMessage')},
            };
        }
    }

    const optimisticData: OnyxUpdate[] = [
        {
            // We use SET because it's faster than merge and avoids a race condition when setting the currency and navigating the user to the Bank account page in confirmCurrencyChangeAndHideModal
            onyxMethod: Onyx.METHOD.SET,
            key: `${ONYXKEYS.COLLECTION.POLICY}${policyID}`,
            value: {
                ...policy,

                pendingFields: {
                    ...policy.pendingFields,
                    ...(namePendingAction !== undefined && {name: namePendingAction}),
                    ...(currencyPendingAction !== undefined && {outputCurrency: currencyPendingAction}),
                },

                // Clear errorFields in case the user didn't dismiss the general settings error
                errorFields: {
                    name: null,
                    outputCurrency: null,
                },
                name,
                outputCurrency: currency,
                ...(customUnitID && {
                    customUnits: {
                        ...policy.customUnits,
                        [customUnitID]: {
                            ...distanceUnit,
                            rates: optimisticRates,
                        },
                    },
                }),
            },
        },
    ];
    const finallyData: OnyxUpdate[] = [
        {
            onyxMethod: Onyx.METHOD.MERGE,
            key: `${ONYXKEYS.COLLECTION.POLICY}${policyID}`,
            value: {
                pendingFields: {
                    name: null,
                    outputCurrency: null,
                },
                ...(customUnitID && {
                    customUnits: {
                        [customUnitID]: {
                            ...distanceUnit,
                            rates: finallyRates,
                        },
                    },
                }),
            },
        },
    ];

    const errorFields: Policy['errorFields'] = {
        name: namePendingAction && ErrorUtils.getMicroSecondOnyxErrorWithTranslationKey('workspace.editor.genericFailureMessage'),
    };

    if (!errorFields.name && currencyPendingAction) {
        errorFields.outputCurrency = ErrorUtils.getMicroSecondOnyxErrorWithTranslationKey('workspace.editor.genericFailureMessage');
    }

    const failureData: OnyxUpdate[] = [
        {
            onyxMethod: Onyx.METHOD.MERGE,
            key: `${ONYXKEYS.COLLECTION.POLICY}${policyID}`,
            value: {
                errorFields,
                ...(customUnitID && {
                    customUnits: {
                        [customUnitID]: {
                            ...distanceUnit,
                            rates: failureRates,
                        },
                    },
                }),
            },
        },
    ];

    const params: UpdateWorkspaceGeneralSettingsParams = {
        policyID,
        workspaceName: name,
        currency,
    };

    const persistedRequests = PersistedRequests.getAll();
    const createWorkspaceRequestChangedIndex = persistedRequests.findIndex(
        (request) => request.data?.policyID === policyID && request.command === WRITE_COMMANDS.CREATE_WORKSPACE && request.data?.policyName !== name,
    );

    const createWorkspaceRequest = persistedRequests.at(createWorkspaceRequestChangedIndex);
    if (createWorkspaceRequest && createWorkspaceRequestChangedIndex !== -1) {
        const workspaceRequest: Request = {
            ...createWorkspaceRequest,
            data: {
                ...createWorkspaceRequest.data,
                policyName: name,
            },
        };
        Onyx.merge(`${ONYXKEYS.COLLECTION.POLICY}${policyID}`, {
            name,
        });

        PersistedRequests.update(createWorkspaceRequestChangedIndex, workspaceRequest);
        return;
    }

    API.write(WRITE_COMMANDS.UPDATE_WORKSPACE_GENERAL_SETTINGS, params, {
        optimisticData,
        finallyData,
        failureData,
    });
}

function updateWorkspaceDescription(policyID: string, description: string, currentDescription: string | undefined) {
    if (description === currentDescription) {
        return;
    }
    const parsedDescription = ReportUtils.getParsedComment(description);

    const optimisticData: OnyxUpdate[] = [
        {
            onyxMethod: Onyx.METHOD.MERGE,
            key: `${ONYXKEYS.COLLECTION.POLICY}${policyID}`,
            value: {
                description: parsedDescription,
                pendingFields: {
                    description: CONST.RED_BRICK_ROAD_PENDING_ACTION.UPDATE,
                },
                errorFields: {
                    description: null,
                },
            },
        },
    ];
    const finallyData: OnyxUpdate[] = [
        {
            onyxMethod: Onyx.METHOD.MERGE,
            key: `${ONYXKEYS.COLLECTION.POLICY}${policyID}`,
            value: {
                pendingFields: {
                    description: null,
                },
            },
        },
    ];
    const failureData: OnyxUpdate[] = [
        {
            onyxMethod: Onyx.METHOD.MERGE,
            key: `${ONYXKEYS.COLLECTION.POLICY}${policyID}`,
            value: {
                errorFields: {
                    description: ErrorUtils.getMicroSecondOnyxErrorWithTranslationKey('workspace.editor.genericFailureMessage'),
                },
            },
        },
    ];

    const params: UpdateWorkspaceDescriptionParams = {
        policyID,
        description: parsedDescription,
    };

    API.write(WRITE_COMMANDS.UPDATE_WORKSPACE_DESCRIPTION, params, {
        optimisticData,
        finallyData,
        failureData,
    });
}

function setWorkspaceErrors(policyID: string, errors: Errors) {
    if (!allPolicies?.[policyID]) {
        return;
    }

    Onyx.merge(`${ONYXKEYS.COLLECTION.POLICY}${policyID}`, {errors: null});
    Onyx.merge(`${ONYXKEYS.COLLECTION.POLICY}${policyID}`, {errors});
}

function hideWorkspaceAlertMessage(policyID: string) {
    if (!allPolicies?.[policyID]) {
        return;
    }

    Onyx.merge(`${ONYXKEYS.COLLECTION.POLICY}${policyID}`, {alertMessage: ''});
}

function updateAddress(policyID: string, newAddress: CompanyAddress) {
    // TODO: Change API endpoint parameters format to make it possible to follow naming-convention
    const parameters: UpdatePolicyAddressParams = {
        policyID,
        // eslint-disable-next-line @typescript-eslint/naming-convention
        'data[addressStreet]': newAddress.addressStreet,
        // eslint-disable-next-line @typescript-eslint/naming-convention
        'data[city]': newAddress.city,
        // eslint-disable-next-line @typescript-eslint/naming-convention
        'data[country]': newAddress.country,
        // eslint-disable-next-line @typescript-eslint/naming-convention
        'data[state]': newAddress.state,
        // eslint-disable-next-line @typescript-eslint/naming-convention
        'data[zipCode]': newAddress.zipCode,
    };

    const optimisticData: OnyxUpdate[] = [
        {
            onyxMethod: Onyx.METHOD.MERGE,
            key: `${ONYXKEYS.COLLECTION.POLICY}${policyID}`,
            value: {
                address: newAddress,
                pendingFields: {
                    address: CONST.RED_BRICK_ROAD_PENDING_ACTION.UPDATE,
                },
            },
        },
    ];

    const finallyData: OnyxUpdate[] = [
        {
            onyxMethod: Onyx.METHOD.MERGE,
            key: `${ONYXKEYS.COLLECTION.POLICY}${policyID}`,
            value: {
                address: newAddress,
                pendingFields: {
                    address: null,
                },
            },
        },
    ];

    API.write(WRITE_COMMANDS.UPDATE_POLICY_ADDRESS, parameters, {
        optimisticData,
        finallyData,
    });
}

/**
 * Removes an error after trying to delete a workspace
 */
function clearDeleteWorkspaceError(policyID: string) {
    Onyx.merge(`${ONYXKEYS.COLLECTION.POLICY}${policyID}`, {
        pendingAction: null,
        errors: null,
    });
}

/**
 * Removes the workspace after failure to create.
 */
function removeWorkspace(policyID: string) {
    Onyx.set(`${ONYXKEYS.COLLECTION.POLICY}${policyID}`, null);
}

/**
 * Generate a policy name based on an email and policy list.
 * @param [email] the email to base the workspace name on. If not passed, will use the logged-in user's email instead
 */
function generateDefaultWorkspaceName(email = ''): string {
    const emailParts = email ? email.split('@') : sessionEmail.split('@');
    if (!emailParts || emailParts.length !== 2) {
        return '';
    }
    const username = emailParts.at(0) ?? '';
    const domain = emailParts.at(1) ?? '';
    const userDetails = PersonalDetailsUtils.getPersonalDetailByEmail(sessionEmail);
    const displayName = userDetails?.displayName?.trim();
    let displayNameForWorkspace = '';

    if (!PUBLIC_DOMAINS.some((publicDomain) => publicDomain === domain.toLowerCase())) {
        displayNameForWorkspace = Str.UCFirst(domain.split('.').at(0) ?? '');
    } else if (displayName) {
        displayNameForWorkspace = Str.UCFirst(displayName);
    } else if (PUBLIC_DOMAINS.some((publicDomain) => publicDomain === domain.toLowerCase())) {
        displayNameForWorkspace = Str.UCFirst(username);
    } else {
        displayNameForWorkspace = userDetails?.phoneNumber ?? '';
    }

    if (`@${domain}` === CONST.SMS.DOMAIN) {
        return translateLocal('workspace.new.myGroupWorkspace');
    }

    if (isEmptyObject(allPolicies)) {
        return translateLocal('workspace.new.workspaceName', {userName: displayNameForWorkspace});
    }

    // find default named workspaces and increment the last number
    const escapedName = escapeRegExp(displayNameForWorkspace);
    const workspaceTranslations = CONST.LANGUAGES.map((lang) => translate(lang, 'workspace.common.workspace')).join('|');

    const workspaceRegex = new RegExp(`^(?=.*${escapedName})(?:.*(?:${workspaceTranslations})\\s*(\\d+)?)`, 'i');

    const workspaceNumbers = Object.values(allPolicies)
        .map((policy) => workspaceRegex.exec(policy?.name ?? ''))
        .filter(Boolean) // Remove null matches
        .map((match) => Number(match?.[1] ?? '0'));
    const lastWorkspaceNumber = workspaceNumbers.length > 0 ? Math.max(...workspaceNumbers) : undefined;

    return translateLocal('workspace.new.workspaceName', {userName: displayNameForWorkspace, workspaceNumber: lastWorkspaceNumber !== undefined ? lastWorkspaceNumber + 1 : undefined});
}

/**
 * Returns a client generated 16 character hexadecimal value for the policyID
 */
function generatePolicyID(): string {
    return NumberUtils.generateHexadecimalValue(16);
}

/**
 * Returns a client generated 13 character hexadecimal value for a custom unit ID
 */
function generateCustomUnitID(): string {
    return NumberUtils.generateHexadecimalValue(13);
}

function buildOptimisticDistanceRateCustomUnits(reportCurrency?: string): OptimisticCustomUnits {
    // eslint-disable-next-line @typescript-eslint/prefer-nullish-coalescing -- Disabling this line for safeness as nullish coalescing works only if the value is undefined or null
    const currency = reportCurrency || (allPersonalDetails?.[sessionAccountID]?.localCurrencyCode ?? CONST.CURRENCY.USD);
    const customUnitID = generateCustomUnitID();
    const customUnitRateID = generateCustomUnitID();

    const customUnits: Record<string, CustomUnit> = {
        [customUnitID]: {
            customUnitID,
            name: CONST.CUSTOM_UNITS.NAME_DISTANCE,
            attributes: {
                unit: CONST.CUSTOM_UNITS.DISTANCE_UNIT_MILES,
            },
            rates: {
                [customUnitRateID]: {
                    customUnitRateID,
                    name: CONST.CUSTOM_UNITS.DEFAULT_RATE,
                    rate: CONST.CUSTOM_UNITS.MILEAGE_IRS_RATE * CONST.POLICY.CUSTOM_UNIT_RATE_BASE_OFFSET,
                    enabled: true,
                    currency,
                },
            },
        },
    };

    return {
        customUnits,
        customUnitID,
        customUnitRateID,
        outputCurrency: currency,
    };
}

/**
 * Optimistically creates a Policy Draft for a new workspace
 *
 * @param [policyOwnerEmail] the email of the account to make the owner of the policy
 * @param [policyName] custom policy name we will use for created workspace
 * @param [policyID] custom policy id we will use for created workspace
 * @param [makeMeAdmin] leave the calling account as an admin on the policy
 * @param [currency] Optional, selected currency for the workspace
 * @param [file], avatar file for workspace
 */
function createDraftInitialWorkspace(policyOwnerEmail = '', policyName = '', policyID = generatePolicyID(), makeMeAdmin = false, currency = '', file?: File) {
    const workspaceName = policyName || generateDefaultWorkspaceName(policyOwnerEmail);
    const {customUnits, outputCurrency} = buildOptimisticDistanceRateCustomUnits(currency);
    const shouldEnableWorkflowsByDefault =
        !introSelected?.choice || introSelected.choice === CONST.ONBOARDING_CHOICES.MANAGE_TEAM || introSelected.choice === CONST.ONBOARDING_CHOICES.LOOKING_AROUND;

    const optimisticData: OnyxUpdate[] = [
        {
            onyxMethod: Onyx.METHOD.SET,
            key: `${ONYXKEYS.COLLECTION.POLICY_DRAFTS}${policyID}`,
            value: {
                id: policyID,
                type: CONST.POLICY.TYPE.TEAM,
                name: workspaceName,
                role: CONST.POLICY.ROLE.ADMIN,
                owner: sessionEmail,
                ownerAccountID: sessionAccountID,
                isPolicyExpenseChatEnabled: true,
                areCategoriesEnabled: true,
                approver: sessionEmail,
                areCompanyCardsEnabled: true,
                areExpensifyCardsEnabled: false,
                outputCurrency,
                pendingAction: CONST.RED_BRICK_ROAD_PENDING_ACTION.ADD,
                customUnits,
                makeMeAdmin,
                autoReporting: true,
                autoReportingFrequency: shouldEnableWorkflowsByDefault ? CONST.POLICY.AUTO_REPORTING_FREQUENCIES.IMMEDIATE : CONST.POLICY.AUTO_REPORTING_FREQUENCIES.INSTANT,
                avatarURL: file?.uri ?? null,
                harvesting: {
                    enabled: !shouldEnableWorkflowsByDefault,
                },
                originalFileName: file?.name,
                employeeList: {
                    [sessionEmail]: {
                        submitsTo: sessionEmail,
                        email: sessionEmail,
                        role: CONST.POLICY.ROLE.ADMIN,
                        errors: {},
                    },
                },
                approvalMode: CONST.POLICY.APPROVAL_MODE.OPTIONAL,
                pendingFields: {
                    autoReporting: CONST.RED_BRICK_ROAD_PENDING_ACTION.ADD,
                    approvalMode: CONST.RED_BRICK_ROAD_PENDING_ACTION.ADD,
                    reimbursementChoice: CONST.RED_BRICK_ROAD_PENDING_ACTION.ADD,
                },
                areWorkflowsEnabled: shouldEnableWorkflowsByDefault,
                defaultBillable: false,
                disabledFields: {defaultBillable: true},
                requiresCategory: true,
            },
        },
    ];

    Onyx.update(optimisticData);
}

/**
 * Generates onyx data for creating a new workspace
 *
 * @param [policyOwnerEmail] the email of the account to make the owner of the policy
 * @param [makeMeAdmin] leave the calling account as an admin on the policy
 * @param [policyName] custom policy name we will use for created workspace
 * @param [policyID] custom policy id we will use for created workspace
 * @param [expenseReportId] Optional, Purpose of using application selected by user in guided setup flow
 * @param [engagementChoice] Purpose of using application selected by user in guided setup flow
 * @param [currency] Optional, selected currency for the workspace
 * @param [file] Optional, avatar file for workspace
 * @param [shouldAddOnboardingTasks] whether to add onboarding tasks to the workspace
 */
function buildPolicyData(
    policyOwnerEmail = '',
    makeMeAdmin = false,
    policyName = '',
    policyID = generatePolicyID(),
    expenseReportId?: string,
    engagementChoice?: OnboardingPurpose,
    currency = '',
    file?: File,
    shouldAddOnboardingTasks = true,
    companySize?: OnboardingCompanySize,
) {
    const workspaceName = policyName || generateDefaultWorkspaceName(policyOwnerEmail);

    const {customUnits, customUnitID, customUnitRateID, outputCurrency} = buildOptimisticDistanceRateCustomUnits(currency);

    const {
        adminsChatReportID,
        adminsChatData,
        adminsReportActionData,
        adminsCreatedReportActionID,
        expenseChatReportID,
        expenseChatData,
        expenseReportActionData,
        expenseCreatedReportActionID,
        pendingChatMembers,
    } = ReportUtils.buildOptimisticWorkspaceChats(policyID, workspaceName, expenseReportId);

    const optimisticCategoriesData = buildOptimisticPolicyCategories(policyID, Object.values(CONST.POLICY.DEFAULT_CATEGORIES));
    const optimisticMccGroupData = buildOptimisticMccGroup();

    const shouldEnableWorkflowsByDefault =
        !introSelected?.choice || introSelected.choice === CONST.ONBOARDING_CHOICES.MANAGE_TEAM || introSelected.choice === CONST.ONBOARDING_CHOICES.LOOKING_AROUND;
    const shouldSetCreatedWorkspaceAsActivePolicy = !!activePolicyID && allPolicies?.[`${ONYXKEYS.COLLECTION.POLICY}${activePolicyID}`]?.type === CONST.POLICY.TYPE.PERSONAL;

    const optimisticData: OnyxUpdate[] = [
        {
            onyxMethod: Onyx.METHOD.SET,
            key: `${ONYXKEYS.COLLECTION.POLICY}${policyID}`,
            value: {
                id: policyID,
                type: CONST.POLICY.TYPE.TEAM,
                name: workspaceName,
                role: CONST.POLICY.ROLE.ADMIN,
                owner: sessionEmail,
                ownerAccountID: sessionAccountID,
                isPolicyExpenseChatEnabled: true,
                outputCurrency,
                pendingAction: CONST.RED_BRICK_ROAD_PENDING_ACTION.ADD,
                autoReporting: true,
                approver: sessionEmail,
                autoReportingFrequency: shouldEnableWorkflowsByDefault ? CONST.POLICY.AUTO_REPORTING_FREQUENCIES.IMMEDIATE : CONST.POLICY.AUTO_REPORTING_FREQUENCIES.INSTANT,
                approvalMode: shouldEnableWorkflowsByDefault ? CONST.POLICY.APPROVAL_MODE.BASIC : CONST.POLICY.APPROVAL_MODE.OPTIONAL,
                harvesting: {
                    enabled: !shouldEnableWorkflowsByDefault,
                },
                customUnits,
                areCategoriesEnabled: true,
                areCompanyCardsEnabled: true,
                areTagsEnabled: false,
                areDistanceRatesEnabled: false,
                areWorkflowsEnabled: shouldEnableWorkflowsByDefault,
                areReportFieldsEnabled: false,
                areConnectionsEnabled: false,
                areExpensifyCardsEnabled: false,
                employeeList: {
                    [sessionEmail]: {
                        submitsTo: sessionEmail,
                        email: sessionEmail,
                        role: CONST.POLICY.ROLE.ADMIN,
                        errors: {},
                    },
                },
                chatReportIDAdmins: makeMeAdmin ? Number(adminsChatReportID) : undefined,
                pendingFields: {
                    autoReporting: CONST.RED_BRICK_ROAD_PENDING_ACTION.ADD,
                    approvalMode: CONST.RED_BRICK_ROAD_PENDING_ACTION.ADD,
                    reimbursementChoice: CONST.RED_BRICK_ROAD_PENDING_ACTION.ADD,
                    name: CONST.RED_BRICK_ROAD_PENDING_ACTION.ADD,
                    outputCurrency: CONST.RED_BRICK_ROAD_PENDING_ACTION.ADD,
                    address: CONST.RED_BRICK_ROAD_PENDING_ACTION.ADD,
                    description: CONST.RED_BRICK_ROAD_PENDING_ACTION.ADD,
                    type: CONST.RED_BRICK_ROAD_PENDING_ACTION.ADD,
                },
                defaultBillable: false,
                disabledFields: {defaultBillable: true},
                avatarURL: file?.uri,
                originalFileName: file?.name,
                ...optimisticMccGroupData.optimisticData,
                requiresCategory: true,
            },
        },
        {
            onyxMethod: Onyx.METHOD.SET,
            key: `${ONYXKEYS.COLLECTION.REPORT}${adminsChatReportID}`,
            value: {
                pendingFields: {
                    addWorkspaceRoom: CONST.RED_BRICK_ROAD_PENDING_ACTION.ADD,
                },
                ...adminsChatData,
            },
        },
        {
            onyxMethod: Onyx.METHOD.SET,
            key: `${ONYXKEYS.COLLECTION.REPORT_METADATA}${adminsChatReportID}`,
            value: {
                pendingChatMembers,
            },
        },
        {
            onyxMethod: Onyx.METHOD.SET,
            key: `${ONYXKEYS.COLLECTION.REPORT_ACTIONS}${adminsChatReportID}`,
            value: adminsReportActionData,
        },
        {
            onyxMethod: Onyx.METHOD.SET,
            key: `${ONYXKEYS.COLLECTION.REPORT}${expenseChatReportID}`,
            value: {
                pendingFields: {
                    addWorkspaceRoom: CONST.RED_BRICK_ROAD_PENDING_ACTION.ADD,
                },
                ...expenseChatData,
            },
        },
        {
            onyxMethod: Onyx.METHOD.SET,
            key: `${ONYXKEYS.COLLECTION.REPORT_ACTIONS}${expenseChatReportID}`,
            value: expenseReportActionData,
        },
        {
            onyxMethod: Onyx.METHOD.SET,
            key: `${ONYXKEYS.COLLECTION.POLICY_DRAFTS}${policyID}`,
            value: null,
        },
        {
            onyxMethod: Onyx.METHOD.SET,
            key: `${ONYXKEYS.COLLECTION.REPORT_DRAFT}${expenseChatReportID}`,
            value: null,
        },
        {
            onyxMethod: Onyx.METHOD.SET,
            key: `${ONYXKEYS.COLLECTION.REPORT_DRAFT}${adminsChatReportID}`,
            value: null,
        },
    ];

    if (shouldSetCreatedWorkspaceAsActivePolicy) {
        optimisticData.push({
            onyxMethod: Onyx.METHOD.SET,
            key: ONYXKEYS.NVP_ACTIVE_POLICY_ID,
            value: policyID,
        });
    }

    const successData: OnyxUpdate[] = [
        {
            onyxMethod: Onyx.METHOD.MERGE,
            key: `${ONYXKEYS.COLLECTION.POLICY}${policyID}`,
            value: {
                pendingAction: null,
                pendingFields: {
                    autoReporting: null,
                    approvalMode: null,
                    reimbursementChoice: null,
                    name: null,
                    outputCurrency: null,
                    address: null,
                    description: null,
                    type: null,
                },
                ...optimisticMccGroupData.successData,
            },
        },
        {
            onyxMethod: Onyx.METHOD.MERGE,
            key: `${ONYXKEYS.COLLECTION.REPORT}${adminsChatReportID}`,
            value: {
                pendingFields: {
                    addWorkspaceRoom: null,
                },
                pendingAction: null,
            },
        },
        {
            onyxMethod: Onyx.METHOD.MERGE,
            key: `${ONYXKEYS.COLLECTION.REPORT_METADATA}${adminsChatReportID}`,
            value: {
                isOptimisticReport: false,
                pendingChatMembers: [],
            },
        },
        {
            onyxMethod: Onyx.METHOD.MERGE,
            key: `${ONYXKEYS.COLLECTION.REPORT_ACTIONS}${adminsChatReportID}`,
            value: {
                [adminsCreatedReportActionID]: {
                    pendingAction: null,
                },
            },
        },
        {
            onyxMethod: Onyx.METHOD.MERGE,
            key: `${ONYXKEYS.COLLECTION.REPORT}${expenseChatReportID}`,
            value: {
                pendingFields: {
                    addWorkspaceRoom: null,
                },
                pendingAction: null,
            },
        },
        {
            onyxMethod: Onyx.METHOD.MERGE,
            key: `${ONYXKEYS.COLLECTION.REPORT_METADATA}${expenseChatReportID}`,
            value: {
                isOptimisticReport: false,
            },
        },
        {
            onyxMethod: Onyx.METHOD.MERGE,
            key: `${ONYXKEYS.COLLECTION.REPORT_ACTIONS}${expenseChatReportID}`,
            value: {
                [expenseCreatedReportActionID]: {
                    pendingAction: null,
                },
            },
        },
    ];

    const failureData: OnyxUpdate[] = [
        {
            onyxMethod: Onyx.METHOD.MERGE,
            key: `${ONYXKEYS.COLLECTION.POLICY}${policyID}`,
            value: {employeeList: null, ...optimisticMccGroupData.failureData},
        },
        {
            onyxMethod: Onyx.METHOD.SET,
            key: `${ONYXKEYS.COLLECTION.REPORT}${adminsChatReportID}`,
            value: null,
        },
        {
            onyxMethod: Onyx.METHOD.SET,
            key: `${ONYXKEYS.COLLECTION.REPORT_ACTIONS}${adminsChatReportID}`,
            value: null,
        },
        {
            onyxMethod: Onyx.METHOD.SET,
            key: `${ONYXKEYS.COLLECTION.REPORT}${expenseChatReportID}`,
            value: null,
        },
        {
            onyxMethod: Onyx.METHOD.SET,
            key: `${ONYXKEYS.COLLECTION.REPORT_ACTIONS}${expenseChatReportID}`,
            value: null,
        },
    ];

    if (shouldSetCreatedWorkspaceAsActivePolicy) {
        failureData.push({
            onyxMethod: Onyx.METHOD.SET,
            key: ONYXKEYS.NVP_ACTIVE_POLICY_ID,
            value: activePolicyID,
        });
    }

    if (optimisticCategoriesData.optimisticData) {
        optimisticData.push(...optimisticCategoriesData.optimisticData);
    }

    if (optimisticCategoriesData.failureData) {
        failureData.push(...optimisticCategoriesData.failureData);
    }

    if (optimisticCategoriesData.successData) {
        successData.push(...optimisticCategoriesData.successData);
    }

    // We need to clone the file to prevent non-indexable errors.
    const clonedFile = file ? (createFile(file) as File) : undefined;

    const params: CreateWorkspaceParams = {
        policyID,
        adminsChatReportID,
        expenseChatReportID,
        ownerEmail: policyOwnerEmail,
        makeMeAdmin,
        policyName: workspaceName,
        type: CONST.POLICY.TYPE.TEAM,
        adminsCreatedReportActionID,
        expenseCreatedReportActionID,
        customUnitID,
        customUnitRateID,
        engagementChoice,
        currency: outputCurrency,
        file: clonedFile,
        companySize,
    };

    if (introSelected !== undefined && !introSelected?.createWorkspace && engagementChoice && shouldAddOnboardingTasks) {
        const onboardingData = ReportUtils.prepareOnboardingOnyxData(introSelected, engagementChoice, CONST.ONBOARDING_MESSAGES[engagementChoice], adminsChatReportID, policyID);
        if (!onboardingData) {
            return {successData, optimisticData, failureData, params};
        }
        const {guidedSetupData, optimisticData: taskOptimisticData, successData: taskSuccessData, failureData: taskFailureData} = onboardingData;

        params.guidedSetupData = JSON.stringify(guidedSetupData);
        params.engagementChoice = engagementChoice;

        optimisticData.push(...taskOptimisticData);
        successData.push(...taskSuccessData);
        failureData.push(...taskFailureData);
    }

    return {successData, optimisticData, failureData, params};
}

function createWorkspace(
    policyOwnerEmail = '',
    makeMeAdmin = false,
    policyName = '',
    policyID = generatePolicyID(),
    engagementChoice: OnboardingPurpose = CONST.ONBOARDING_CHOICES.MANAGE_TEAM,
    currency = '',
    file?: File,
    shouldAddOnboardingTasks = true,
    companySize?: OnboardingCompanySize,
): CreateWorkspaceParams {
    const {optimisticData, failureData, successData, params} = buildPolicyData(
        policyOwnerEmail,
        makeMeAdmin,
        policyName,
        policyID,
        undefined,
        engagementChoice,
        currency,
        file,
        shouldAddOnboardingTasks,
        companySize,
    );
    API.write(WRITE_COMMANDS.CREATE_WORKSPACE, params, {optimisticData, successData, failureData});

    // Publish a workspace created event if this is their first policy
    if (getAdminPolicies().length === 0) {
        GoogleTagManager.publishEvent(CONST.ANALYTICS.EVENT.WORKSPACE_CREATED, sessionAccountID);
    }

    return params;
}

/**
 * Creates a draft workspace for various money request flows
 *
 * @param [policyOwnerEmail] the email of the account to make the owner of the policy
 * @param [makeMeAdmin] leave the calling account as an admin on the policy
 * @param [policyName] custom policy name we will use for created workspace
 * @param [policyID] custom policy id we will use for created workspace
 */
function createDraftWorkspace(policyOwnerEmail = '', makeMeAdmin = false, policyName = '', policyID = generatePolicyID(), currency = '', file?: File): CreateWorkspaceParams {
    const workspaceName = policyName || generateDefaultWorkspaceName(policyOwnerEmail);

    const {customUnits, customUnitID, customUnitRateID, outputCurrency} = buildOptimisticDistanceRateCustomUnits(currency);

    const {expenseChatData, adminsChatReportID, adminsCreatedReportActionID, expenseChatReportID, expenseCreatedReportActionID} = ReportUtils.buildOptimisticWorkspaceChats(
        policyID,
        workspaceName,
    );

    const shouldEnableWorkflowsByDefault =
        !introSelected?.choice || introSelected.choice === CONST.ONBOARDING_CHOICES.MANAGE_TEAM || introSelected.choice === CONST.ONBOARDING_CHOICES.LOOKING_AROUND;

    const optimisticData: OnyxUpdate[] = [
        {
            onyxMethod: Onyx.METHOD.SET,
            key: `${ONYXKEYS.COLLECTION.POLICY_DRAFTS}${policyID}`,
            value: {
                id: policyID,
                type: CONST.POLICY.TYPE.TEAM,
                name: workspaceName,
                role: CONST.POLICY.ROLE.ADMIN,
                owner: sessionEmail,
                ownerAccountID: sessionAccountID,
                isPolicyExpenseChatEnabled: true,
                outputCurrency,
                pendingAction: CONST.RED_BRICK_ROAD_PENDING_ACTION.ADD,
                autoReporting: true,
                approver: sessionEmail,
                autoReportingFrequency: shouldEnableWorkflowsByDefault ? CONST.POLICY.AUTO_REPORTING_FREQUENCIES.IMMEDIATE : CONST.POLICY.AUTO_REPORTING_FREQUENCIES.INSTANT,
                harvesting: {
                    enabled: !shouldEnableWorkflowsByDefault,
                },
                approvalMode: shouldEnableWorkflowsByDefault ? CONST.POLICY.APPROVAL_MODE.BASIC : CONST.POLICY.APPROVAL_MODE.OPTIONAL,
                customUnits,
                areCategoriesEnabled: true,
                areWorkflowsEnabled: shouldEnableWorkflowsByDefault,
                areCompanyCardsEnabled: true,
                areTagsEnabled: false,
                areDistanceRatesEnabled: false,
                areReportFieldsEnabled: false,
                areConnectionsEnabled: false,
                areExpensifyCardsEnabled: false,
                employeeList: {
                    [sessionEmail]: {
                        submitsTo: sessionEmail,
                        email: sessionEmail,
                        role: CONST.POLICY.ROLE.ADMIN,
                        errors: {},
                    },
                },
                chatReportIDAdmins: makeMeAdmin ? Number(adminsChatReportID) : undefined,
                pendingFields: {
                    autoReporting: CONST.RED_BRICK_ROAD_PENDING_ACTION.ADD,
                    approvalMode: CONST.RED_BRICK_ROAD_PENDING_ACTION.ADD,
                    reimbursementChoice: CONST.RED_BRICK_ROAD_PENDING_ACTION.ADD,
                },
                defaultBillable: false,
                disabledFields: {defaultBillable: true},
                requiresCategory: true,
            },
        },
        {
            onyxMethod: Onyx.METHOD.SET,
            key: `${ONYXKEYS.COLLECTION.REPORT_DRAFT}${expenseChatReportID}`,
            value: expenseChatData,
        },
        {
            onyxMethod: Onyx.METHOD.SET,
            key: `${ONYXKEYS.COLLECTION.POLICY_CATEGORIES_DRAFT}${policyID}`,
            value: Object.values(CONST.POLICY.DEFAULT_CATEGORIES).reduce<Record<string, PolicyCategory>>((acc, category) => {
                acc[category] = {
                    name: category,
                    enabled: true,
                    errors: null,
                };
                return acc;
            }, {}),
        },
    ];

    // We need to clone the file to prevent non-indexable errors.
    const clonedFile = file ? (createFile(file) as File) : undefined;

    const params: CreateWorkspaceParams = {
        policyID,
        adminsChatReportID,
        expenseChatReportID,
        ownerEmail: policyOwnerEmail,
        makeMeAdmin,
        policyName: workspaceName,
        type: CONST.POLICY.TYPE.TEAM,
        adminsCreatedReportActionID,
        expenseCreatedReportActionID,
        customUnitID,
        customUnitRateID,
        currency: outputCurrency,
        file: clonedFile,
    };

    Onyx.update(optimisticData);

    return params;
}

function openPolicyWorkflowsPage(policyID: string) {
    if (!policyID) {
        Log.warn('openPolicyWorkflowsPage invalid params', {policyID});
        return;
    }

    const onyxData: OnyxData = {
        optimisticData: [
            {
                onyxMethod: Onyx.METHOD.MERGE,
                key: `${ONYXKEYS.COLLECTION.POLICY}${policyID}`,
                value: {
                    isLoading: true,
                },
            },
        ],
        successData: [
            {
                onyxMethod: Onyx.METHOD.MERGE,
                key: `${ONYXKEYS.COLLECTION.POLICY}${policyID}`,
                value: {
                    isLoading: false,
                },
            },
        ],
        failureData: [
            {
                onyxMethod: Onyx.METHOD.MERGE,
                key: `${ONYXKEYS.COLLECTION.POLICY}${policyID}`,
                value: {
                    isLoading: false,
                },
            },
        ],
    };

    const params: OpenPolicyWorkflowsPageParams = {policyID};

    API.read(READ_COMMANDS.OPEN_POLICY_WORKFLOWS_PAGE, params, onyxData);
}

/**
 * Returns the accountIDs of the members of the policy whose data is passed in the parameters
 */
function openWorkspace(policyID: string, clientMemberAccountIDs: number[]) {
    if (!policyID || !clientMemberAccountIDs) {
        Log.warn('openWorkspace invalid params', {policyID, clientMemberAccountIDs});
        return;
    }

    const params: OpenWorkspaceParams = {
        policyID,
        clientMemberAccountIDs: JSON.stringify(clientMemberAccountIDs),
    };

    API.read(READ_COMMANDS.OPEN_WORKSPACE, params);
}

function openPolicyTaxesPage(policyID: string) {
    if (!policyID) {
        Log.warn('openPolicyTaxesPage invalid params', {policyID});
        return;
    }

    const params: OpenPolicyTaxesPageParams = {
        policyID,
    };

    API.read(READ_COMMANDS.OPEN_POLICY_TAXES_PAGE, params);
}

function openPolicyExpensifyCardsPage(policyID: string, workspaceAccountID: number) {
    const authToken = NetworkStore.getAuthToken();

    const optimisticData: OnyxUpdate[] = [
        {
            onyxMethod: Onyx.METHOD.MERGE,
            key: `${ONYXKEYS.COLLECTION.PRIVATE_EXPENSIFY_CARD_SETTINGS}${workspaceAccountID}`,
            value: {
                isLoading: true,
            },
        },
    ];

    const successData: OnyxUpdate[] = [
        {
            onyxMethod: Onyx.METHOD.MERGE,
            key: `${ONYXKEYS.COLLECTION.PRIVATE_EXPENSIFY_CARD_SETTINGS}${workspaceAccountID}`,
            value: {
                isLoading: false,
            },
        },
    ];

    const failureData: OnyxUpdate[] = [
        {
            onyxMethod: Onyx.METHOD.MERGE,
            key: `${ONYXKEYS.COLLECTION.PRIVATE_EXPENSIFY_CARD_SETTINGS}${workspaceAccountID}`,
            value: {
                isLoading: false,
            },
        },
    ];

    const params: OpenPolicyExpensifyCardsPageParams = {
        policyID,
        authToken,
    };

    API.read(READ_COMMANDS.OPEN_POLICY_EXPENSIFY_CARDS_PAGE, params, {optimisticData, successData, failureData});
}

function openPolicyEditCardLimitTypePage(policyID: string, cardID: number) {
    const authToken = NetworkStore.getAuthToken();

    const params: OpenPolicyEditCardLimitTypePageParams = {
        policyID,
        authToken,
        cardID,
    };

    API.read(READ_COMMANDS.OPEN_POLICY_EDIT_CARD_LIMIT_TYPE_PAGE, params);
}

function openWorkspaceInvitePage(policyID: string, clientMemberEmails: string[]) {
    if (!policyID || !clientMemberEmails) {
        Log.warn('openWorkspaceInvitePage invalid params', {policyID, clientMemberEmails});
        return;
    }

    const params: OpenWorkspaceInvitePageParams = {
        policyID,
        clientMemberEmails: JSON.stringify(clientMemberEmails),
    };

    API.read(READ_COMMANDS.OPEN_WORKSPACE_INVITE_PAGE, params);
}

function openDraftWorkspaceRequest(policyID: string) {
    if (policyID === '-1' || policyID === CONST.POLICY.ID_FAKE) {
        Log.warn('openDraftWorkspaceRequest invalid params', {policyID});
        return;
    }

    const params: OpenDraftWorkspaceRequestParams = {policyID};

    API.read(READ_COMMANDS.OPEN_DRAFT_WORKSPACE_REQUEST, params);
}

function requestExpensifyCardLimitIncrease(settlementBankAccountID?: number) {
    if (!settlementBankAccountID) {
        return;
    }

    const authToken = NetworkStore.getAuthToken();

    const params: RequestExpensifyCardLimitIncreaseParams = {
        authToken,
        settlementBankAccountID,
    };

    API.write(WRITE_COMMANDS.REQUEST_EXPENSIFY_CARD_LIMIT_INCREASE, params);
}

function setWorkspaceInviteMessageDraft(policyID: string, message: string | null) {
    Onyx.set(`${ONYXKEYS.COLLECTION.WORKSPACE_INVITE_MESSAGE_DRAFT}${policyID}`, message);
}

function clearErrors(policyID: string) {
    Onyx.merge(`${ONYXKEYS.COLLECTION.POLICY}${policyID}`, {errors: null});
    hideWorkspaceAlertMessage(policyID);
}

/**
 * Dismiss the informative messages about which policy members were added with primary logins when invited with their secondary login.
 */
function dismissAddedWithPrimaryLoginMessages(policyID: string) {
    Onyx.merge(`${ONYXKEYS.COLLECTION.POLICY}${policyID}`, {primaryLoginsInvited: null});
}

function buildOptimisticRecentlyUsedCurrencies(currency?: string) {
    if (!currency) {
        return [];
    }

    return lodashUnion([currency], allRecentlyUsedCurrencies).slice(0, CONST.IOU.MAX_RECENT_REPORTS_TO_SHOW);
}

/**
 * This flow is used for bottom up flow converting IOU report to an expense report. When user takes this action,
 * we create a Collect type workspace when the person taking the action becomes an owner and an admin, while we
 * add a new member to the workspace as an employee and convert the IOU report passed as a param into an expense report.
 *
 * @returns policyID of the workspace we have created
 */
// eslint-disable-next-line rulesdir/no-call-actions-from-actions
function createWorkspaceFromIOUPayment(iouReport: OnyxEntry<Report>): WorkspaceFromIOUCreationData | undefined {
    // This flow only works for IOU reports
    if (!ReportUtils.isIOUReportUsingReport(iouReport)) {
        return;
    }

    // Generate new variables for the policy
    const policyID = generatePolicyID();
    const workspaceName = generateDefaultWorkspaceName(sessionEmail);
    const employeeAccountID = iouReport.ownerAccountID;
    const {customUnits, customUnitID, customUnitRateID} = buildOptimisticDistanceRateCustomUnits(iouReport.currency);
    const oldPersonalPolicyID = iouReport.policyID;
    const iouReportID = iouReport.reportID;

    const {
        adminsChatReportID,
        adminsChatData,
        adminsReportActionData,
        adminsCreatedReportActionID,
        expenseChatReportID: workspaceChatReportID,
        expenseChatData: workspaceChatData,
        expenseReportActionData: workspaceChatReportActionData,
        expenseCreatedReportActionID: workspaceChatCreatedReportActionID,
        pendingChatMembers,
    } = ReportUtils.buildOptimisticWorkspaceChats(policyID, workspaceName);

    if (!employeeAccountID || !oldPersonalPolicyID) {
        return;
    }

    const employeeEmail = allPersonalDetails?.[employeeAccountID]?.login ?? '';

    // Create the workspace chat for the employee whose IOU is being paid
    const employeeWorkspaceChat = createPolicyExpenseChats(policyID, {[employeeEmail]: employeeAccountID}, true);
    const newWorkspace = {
        id: policyID,

        // We are creating a collect policy in this case
        type: CONST.POLICY.TYPE.TEAM,
        name: workspaceName,
        role: CONST.POLICY.ROLE.ADMIN,
        owner: sessionEmail,
        ownerAccountID: sessionAccountID,
        isPolicyExpenseChatEnabled: true,

        // Setting the currency to USD as we can only add the VBBA for this policy currency right now
        outputCurrency: CONST.CURRENCY.USD,
        pendingAction: CONST.RED_BRICK_ROAD_PENDING_ACTION.ADD,
        autoReporting: true,
        autoReportingFrequency: CONST.POLICY.AUTO_REPORTING_FREQUENCIES.IMMEDIATE,
        approvalMode: CONST.POLICY.APPROVAL_MODE.BASIC,
        approver: sessionEmail,
        harvesting: {
            enabled: false,
        },
        customUnits,
        areCategoriesEnabled: true,
        areCompanyCardsEnabled: true,
        areTagsEnabled: false,
        areDistanceRatesEnabled: false,
        areWorkflowsEnabled: true,
        areReportFieldsEnabled: false,
        areConnectionsEnabled: false,
        areExpensifyCardsEnabled: false,
        employeeList: {
            [sessionEmail]: {
                email: sessionEmail,
                submitsTo: sessionEmail,
                role: CONST.POLICY.ROLE.ADMIN,
                errors: {},
            },
            ...(employeeEmail
                ? {
                      [employeeEmail]: {
                          email: employeeEmail,
                          submitsTo: sessionEmail,
                          role: CONST.POLICY.ROLE.USER,
                          errors: {},
                      },
                  }
                : {}),
        },
        pendingFields: {
            autoReporting: CONST.RED_BRICK_ROAD_PENDING_ACTION.ADD,
            approvalMode: CONST.RED_BRICK_ROAD_PENDING_ACTION.ADD,
            reimbursementChoice: CONST.RED_BRICK_ROAD_PENDING_ACTION.ADD,
        },
        defaultBillable: false,
        disabledFields: {defaultBillable: true},
        requiresCategory: true,
    };

    const optimisticData: OnyxUpdate[] = [
        {
            onyxMethod: Onyx.METHOD.SET,
            key: `${ONYXKEYS.COLLECTION.POLICY}${policyID}`,
            value: newWorkspace,
        },
        {
            onyxMethod: Onyx.METHOD.SET,
            key: `${ONYXKEYS.COLLECTION.REPORT}${adminsChatReportID}`,
            value: {
                pendingFields: {
                    addWorkspaceRoom: CONST.RED_BRICK_ROAD_PENDING_ACTION.ADD,
                },
                ...adminsChatData,
            },
        },
        {
            onyxMethod: Onyx.METHOD.SET,
            key: `${ONYXKEYS.COLLECTION.REPORT_METADATA}${adminsChatReportID}`,
            value: {
                pendingChatMembers,
            },
        },
        {
            onyxMethod: Onyx.METHOD.SET,
            key: `${ONYXKEYS.COLLECTION.REPORT_ACTIONS}${adminsChatReportID}`,
            value: adminsReportActionData,
        },
        {
            onyxMethod: Onyx.METHOD.SET,
            key: `${ONYXKEYS.COLLECTION.REPORT}${workspaceChatReportID}`,
            value: {
                pendingFields: {
                    addWorkspaceRoom: CONST.RED_BRICK_ROAD_PENDING_ACTION.ADD,
                },
                ...workspaceChatData,
            },
        },
        {
            onyxMethod: Onyx.METHOD.SET,
            key: `${ONYXKEYS.COLLECTION.REPORT_ACTIONS}${workspaceChatReportID}`,
            value: workspaceChatReportActionData,
        },
        {
            onyxMethod: Onyx.METHOD.MERGE,
            key: `${ONYXKEYS.COLLECTION.POLICY_DRAFTS}${policyID}`,
            value: {
                pendingFields: {
                    addWorkspaceRoom: null,
                },
                pendingAction: null,
            },
        },
    ];
    optimisticData.push(...employeeWorkspaceChat.onyxOptimisticData);

    const successData: OnyxUpdate[] = [
        {
            onyxMethod: Onyx.METHOD.MERGE,
            key: `${ONYXKEYS.COLLECTION.POLICY}${policyID}`,
            value: {
                pendingAction: null,
                pendingFields: {
                    autoReporting: null,
                    approvalMode: null,
                    reimbursementChoice: null,
                },
            },
        },
        {
            onyxMethod: Onyx.METHOD.MERGE,
            key: `${ONYXKEYS.COLLECTION.REPORT}${adminsChatReportID}`,
            value: {
                pendingFields: {
                    addWorkspaceRoom: null,
                },
                pendingAction: null,
            },
        },
        {
            onyxMethod: Onyx.METHOD.MERGE,
            key: `${ONYXKEYS.COLLECTION.REPORT_METADATA}${adminsChatReportID}`,
            value: {
                isOptimisticReport: false,
            },
        },
        {
            onyxMethod: Onyx.METHOD.MERGE,
            key: `${ONYXKEYS.COLLECTION.REPORT_ACTIONS}${adminsChatReportID}`,
            value: {
                [Object.keys(adminsChatData).at(0) ?? '']: {
                    pendingAction: null,
                },
            },
        },
        {
            onyxMethod: Onyx.METHOD.MERGE,
            key: `${ONYXKEYS.COLLECTION.REPORT}${workspaceChatReportID}`,
            value: {
                pendingFields: {
                    addWorkspaceRoom: null,
                },
                pendingAction: null,
            },
        },
        {
            onyxMethod: Onyx.METHOD.MERGE,
            key: `${ONYXKEYS.COLLECTION.REPORT_METADATA}${workspaceChatReportID}`,
            value: {
                isOptimisticReport: false,
            },
        },
        {
            onyxMethod: Onyx.METHOD.MERGE,
            key: `${ONYXKEYS.COLLECTION.REPORT_ACTIONS}${workspaceChatReportID}`,
            value: {
                [Object.keys(workspaceChatData).at(0) ?? '']: {
                    pendingAction: null,
                },
            },
        },
    ];
    successData.push(...employeeWorkspaceChat.onyxSuccessData);

    const failureData: OnyxUpdate[] = [
        {
            onyxMethod: Onyx.METHOD.MERGE,
            key: `${ONYXKEYS.COLLECTION.REPORT}${adminsChatReportID}`,
            value: {
                pendingFields: {
                    addWorkspaceRoom: null,
                },
                pendingAction: null,
            },
        },
        {
            onyxMethod: Onyx.METHOD.MERGE,
            key: `${ONYXKEYS.COLLECTION.REPORT_ACTIONS}${adminsChatReportID}`,
            value: {
                pendingAction: null,
            },
        },
        {
            onyxMethod: Onyx.METHOD.MERGE,
            key: `${ONYXKEYS.COLLECTION.REPORT}${workspaceChatReportID}`,
            value: {
                pendingFields: {
                    addWorkspaceRoom: null,
                },
                pendingAction: null,
            },
        },
        {
            onyxMethod: Onyx.METHOD.MERGE,
            key: `${ONYXKEYS.COLLECTION.REPORT_ACTIONS}${workspaceChatReportID}`,
            value: {
                pendingAction: null,
            },
        },
    ];

    // Compose the memberData object which is used to add the employee to the workspace and
    // optimistically create the workspace chat for them.
    const memberData = {
        accountID: Number(employeeAccountID),
        email: employeeEmail,
        workspaceChatReportID: employeeWorkspaceChat.reportCreationData[employeeEmail].reportID,
        workspaceChatCreatedReportActionID: employeeWorkspaceChat.reportCreationData[employeeEmail].reportActionID,
    };

    const oldChatReportID = iouReport.chatReportID;

    // Next we need to convert the IOU report to Expense report.
    // We need to change:
    // - report type
    // - change the sign of the report total
    // - update its policyID and policyName
    // - update the chatReportID to point to the new workspace chat
    const expenseReport = {
        ...iouReport,
        chatReportID: memberData.workspaceChatReportID,
        policyID,
        policyName: workspaceName,
        type: CONST.REPORT.TYPE.EXPENSE,
        total: -(iouReport?.total ?? 0),
    };
    optimisticData.push({
        onyxMethod: Onyx.METHOD.MERGE,
        key: `${ONYXKEYS.COLLECTION.REPORT}${iouReportID}`,
        value: expenseReport,
    });
    failureData.push({
        onyxMethod: Onyx.METHOD.MERGE,
        key: `${ONYXKEYS.COLLECTION.REPORT}${iouReportID}`,
        value: iouReport,
    });

    // The expense report transactions need to have the amount reversed to negative values
    const reportTransactions = ReportUtils.getReportTransactions(iouReportID);

    // For performance reasons, we are going to compose a merge collection data for transactions
    const transactionsOptimisticData: Record<string, Transaction> = {};
    const transactionFailureData: Record<string, Transaction> = {};
    reportTransactions.forEach((transaction) => {
        transactionsOptimisticData[`${ONYXKEYS.COLLECTION.TRANSACTION}${transaction.transactionID}`] = {
            ...transaction,
            amount: -transaction.amount,
            modifiedAmount: transaction.modifiedAmount ? -transaction.modifiedAmount : 0,
        };

        transactionFailureData[`${ONYXKEYS.COLLECTION.TRANSACTION}${transaction.transactionID}`] = transaction;
    });

    optimisticData.push({
        onyxMethod: Onyx.METHOD.MERGE_COLLECTION,
        key: `${ONYXKEYS.COLLECTION.TRANSACTION}`,
        value: transactionsOptimisticData,
    });
    failureData.push({
        onyxMethod: Onyx.METHOD.MERGE_COLLECTION,
        key: `${ONYXKEYS.COLLECTION.TRANSACTION}`,
        value: transactionFailureData,
    });

    // We need to move the report preview action from the DM to the workspace chat.
    const parentReport = allReportActions?.[`${ONYXKEYS.COLLECTION.REPORT_ACTIONS}${iouReport.parentReportID}`];
    const parentReportActionID = iouReport.parentReportActionID;
    const reportPreview = iouReport?.parentReportID && parentReportActionID ? parentReport?.[parentReportActionID] : undefined;

    if (reportPreview?.reportActionID) {
        optimisticData.push({
            onyxMethod: Onyx.METHOD.MERGE,
            key: `${ONYXKEYS.COLLECTION.REPORT_ACTIONS}${oldChatReportID}`,
            value: {[reportPreview.reportActionID]: null},
        });
        failureData.push({
            onyxMethod: Onyx.METHOD.MERGE,
            key: `${ONYXKEYS.COLLECTION.REPORT_ACTIONS}${oldChatReportID}`,
            value: {[reportPreview.reportActionID]: reportPreview},
        });
    }

    // To optimistically remove the GBR from the DM we need to update the hasOutstandingChildRequest param to false
    optimisticData.push({
        onyxMethod: Onyx.METHOD.MERGE,
        key: `${ONYXKEYS.COLLECTION.REPORT}${oldChatReportID}`,
        value: {
            hasOutstandingChildRequest: false,
        },
    });
    failureData.push({
        onyxMethod: Onyx.METHOD.MERGE,
        key: `${ONYXKEYS.COLLECTION.REPORT}${oldChatReportID}`,
        value: {
            hasOutstandingChildRequest: true,
        },
    });

    if (reportPreview?.reportActionID) {
        // Update the created timestamp of the report preview action to be after the workspace chat created timestamp.
        optimisticData.push({
            onyxMethod: Onyx.METHOD.MERGE,
            key: `${ONYXKEYS.COLLECTION.REPORT_ACTIONS}${memberData.workspaceChatReportID}`,
            value: {
                [reportPreview.reportActionID]: {
                    ...reportPreview,
                    message: [
                        {
                            type: CONST.REPORT.MESSAGE.TYPE.TEXT,
                            text: ReportUtils.getReportPreviewMessage(expenseReport, null, false, false, newWorkspace),
                        },
                    ],
                    created: DateUtils.getDBTime(),
                },
            },
        });
        failureData.push({
            onyxMethod: Onyx.METHOD.MERGE,
            key: `${ONYXKEYS.COLLECTION.REPORT_ACTIONS}${memberData.workspaceChatReportID}`,
            value: {[reportPreview.reportActionID]: null},
        });
    }

    // Create the MOVED report action and add it to the DM chat which indicates to the user where the report has been moved
    const movedReportAction = ReportUtils.buildOptimisticMovedReportAction(oldPersonalPolicyID, policyID, memberData.workspaceChatReportID, iouReportID, workspaceName);
    optimisticData.push({
        onyxMethod: Onyx.METHOD.MERGE,
        key: `${ONYXKEYS.COLLECTION.REPORT_ACTIONS}${oldChatReportID}`,
        value: {[movedReportAction.reportActionID]: movedReportAction},
    });
    successData.push({
        onyxMethod: Onyx.METHOD.MERGE,
        key: `${ONYXKEYS.COLLECTION.REPORT_ACTIONS}${oldChatReportID}`,
        value: {
            [movedReportAction.reportActionID]: {
                ...movedReportAction,
                pendingAction: null,
            },
        },
    });
    failureData.push({
        onyxMethod: Onyx.METHOD.MERGE,
        key: `${ONYXKEYS.COLLECTION.REPORT_ACTIONS}${oldChatReportID}`,
        value: {[movedReportAction.reportActionID]: null},
    });

    // We know that this new workspace has no BankAccount yet, so we can set
    // the reimbursement account to be immediately in the setup state for a new bank account:
    optimisticData.push({
        onyxMethod: Onyx.METHOD.MERGE,
        key: `${ONYXKEYS.REIMBURSEMENT_ACCOUNT}`,
        value: {
            isLoading: false,
            achData: {
                currentStep: CONST.BANK_ACCOUNT.STEP.BANK_ACCOUNT,
                policyID,
                subStep: '',
            },
        },
    });
    failureData.push({
        onyxMethod: Onyx.METHOD.SET,
        key: `${ONYXKEYS.REIMBURSEMENT_ACCOUNT}`,
        value: CONST.REIMBURSEMENT_ACCOUNT.DEFAULT_DATA,
    });

    const params: CreateWorkspaceFromIOUPaymentParams = {
        policyID,
        adminsChatReportID,
        expenseChatReportID: workspaceChatReportID,
        ownerEmail: '',
        makeMeAdmin: false,
        policyName: workspaceName,
        type: CONST.POLICY.TYPE.TEAM,
        adminsCreatedReportActionID,
        expenseCreatedReportActionID: workspaceChatCreatedReportActionID,
        customUnitID,
        customUnitRateID,
        iouReportID,
        memberData: JSON.stringify(memberData),
        reportActionID: movedReportAction.reportActionID,
    };

    API.write(WRITE_COMMANDS.CREATE_WORKSPACE_FROM_IOU_PAYMENT, params, {optimisticData, successData, failureData});

    return {policyID, workspaceChatReportID: memberData.workspaceChatReportID, reportPreviewReportActionID: reportPreview?.reportActionID, adminsChatReportID};
}

function enablePolicyConnections(policyID: string, enabled: boolean) {
    const onyxData: OnyxData = {
        optimisticData: [
            {
                onyxMethod: Onyx.METHOD.MERGE,
                key: `${ONYXKEYS.COLLECTION.POLICY}${policyID}`,
                value: {
                    areConnectionsEnabled: enabled,
                    pendingFields: {
                        areConnectionsEnabled: CONST.RED_BRICK_ROAD_PENDING_ACTION.UPDATE,
                    },
                },
            },
        ],
        successData: [
            {
                onyxMethod: Onyx.METHOD.MERGE,
                key: `${ONYXKEYS.COLLECTION.POLICY}${policyID}`,
                value: {
                    pendingFields: {
                        areConnectionsEnabled: null,
                    },
                },
            },
        ],
        failureData: [
            {
                onyxMethod: Onyx.METHOD.MERGE,
                key: `${ONYXKEYS.COLLECTION.POLICY}${policyID}`,
                value: {
                    areConnectionsEnabled: !enabled,
                    pendingFields: {
                        areConnectionsEnabled: null,
                    },
                },
            },
        ],
    };

    const parameters: EnablePolicyConnectionsParams = {policyID, enabled};

    API.write(WRITE_COMMANDS.ENABLE_POLICY_CONNECTIONS, parameters, onyxData, {
        checkAndFixConflictingRequest: (persistedRequests) => resolveEnableFeatureConflicts(WRITE_COMMANDS.ENABLE_POLICY_CONNECTIONS, persistedRequests, parameters),
    });

    if (enabled && getIsNarrowLayout()) {
        goBackWhenEnableFeature(policyID);
    }
}

/** Save the preferred export method for a policy */
function savePreferredExportMethod(policyID: string, exportMethod: ReportExportType) {
    Onyx.merge(`${ONYXKEYS.LAST_EXPORT_METHOD}`, {[policyID]: exportMethod});
}

function enableExpensifyCard(policyID: string, enabled: boolean, shouldNavigateToExpensifyCardPage = false) {
    const authToken = NetworkStore.getAuthToken();
    if (!authToken) {
        return;
    }
    const onyxData: OnyxData = {
        optimisticData: [
            {
                onyxMethod: Onyx.METHOD.MERGE,
                key: `${ONYXKEYS.COLLECTION.POLICY}${policyID}`,
                value: {
                    areExpensifyCardsEnabled: enabled,
                    pendingFields: {
                        areExpensifyCardsEnabled: CONST.RED_BRICK_ROAD_PENDING_ACTION.UPDATE,
                    },
                },
            },
        ],
        successData: [
            {
                onyxMethod: Onyx.METHOD.MERGE,
                key: `${ONYXKEYS.COLLECTION.POLICY}${policyID}`,
                value: {
                    pendingFields: {
                        areExpensifyCardsEnabled: null,
                    },
                },
            },
        ],
        failureData: [
            {
                onyxMethod: Onyx.METHOD.MERGE,
                key: `${ONYXKEYS.COLLECTION.POLICY}${policyID}`,
                value: {
                    areExpensifyCardsEnabled: !enabled,
                    pendingFields: {
                        areExpensifyCardsEnabled: null,
                    },
                },
            },
        ],
    };

    const parameters: EnablePolicyExpensifyCardsParams = {authToken, policyID, enabled};

    API.write(WRITE_COMMANDS.ENABLE_POLICY_EXPENSIFY_CARDS, parameters, onyxData, {
        checkAndFixConflictingRequest: (persistedRequests) => resolveEnableFeatureConflicts(WRITE_COMMANDS.ENABLE_POLICY_EXPENSIFY_CARDS, persistedRequests, parameters),
    });

    if (enabled && shouldNavigateToExpensifyCardPage) {
        navigateToExpensifyCardPage(policyID);
        return;
    }

    if (enabled && getIsNarrowLayout()) {
        goBackWhenEnableFeature(policyID);
    }
}

function enableCompanyCards(policyID: string, enabled: boolean, shouldGoBack = true) {
    const authToken = NetworkStore.getAuthToken();

    const onyxData: OnyxData = {
        optimisticData: [
            {
                onyxMethod: Onyx.METHOD.MERGE,
                key: `${ONYXKEYS.COLLECTION.POLICY}${policyID}`,
                value: {
                    areCompanyCardsEnabled: enabled,
                    pendingFields: {
                        areCompanyCardsEnabled: CONST.RED_BRICK_ROAD_PENDING_ACTION.UPDATE,
                    },
                },
            },
        ],
        successData: [
            {
                onyxMethod: Onyx.METHOD.MERGE,
                key: `${ONYXKEYS.COLLECTION.POLICY}${policyID}`,
                value: {
                    pendingFields: {
                        areCompanyCardsEnabled: null,
                    },
                },
            },
        ],
        failureData: [
            {
                onyxMethod: Onyx.METHOD.MERGE,
                key: `${ONYXKEYS.COLLECTION.POLICY}${policyID}`,
                value: {
                    areCompanyCardsEnabled: !enabled,
                    pendingFields: {
                        areCompanyCardsEnabled: null,
                    },
                },
            },
        ],
    };

    const parameters: EnablePolicyCompanyCardsParams = {authToken, policyID, enabled};

    API.write(WRITE_COMMANDS.ENABLE_POLICY_COMPANY_CARDS, parameters, onyxData, {
        checkAndFixConflictingRequest: (persistedRequests) => resolveEnableFeatureConflicts(WRITE_COMMANDS.ENABLE_POLICY_COMPANY_CARDS, persistedRequests, parameters),
    });

    if (enabled && getIsNarrowLayout() && shouldGoBack) {
        goBackWhenEnableFeature(policyID);
    }
}

function enablePolicyReportFields(policyID: string, enabled: boolean, shouldGoBack = true) {
    const onyxData: OnyxData = {
        optimisticData: [
            {
                onyxMethod: Onyx.METHOD.MERGE,
                key: `${ONYXKEYS.COLLECTION.POLICY}${policyID}`,
                value: {
                    areReportFieldsEnabled: enabled,
                    pendingFields: {
                        areReportFieldsEnabled: CONST.RED_BRICK_ROAD_PENDING_ACTION.UPDATE,
                    },
                },
            },
        ],
        successData: [
            {
                onyxMethod: Onyx.METHOD.MERGE,
                key: `${ONYXKEYS.COLLECTION.POLICY}${policyID}`,
                value: {
                    pendingFields: {
                        areReportFieldsEnabled: null,
                    },
                },
            },
        ],
        failureData: [
            {
                onyxMethod: Onyx.METHOD.MERGE,
                key: `${ONYXKEYS.COLLECTION.POLICY}${policyID}`,
                value: {
                    areReportFieldsEnabled: !enabled,
                    pendingFields: {
                        areReportFieldsEnabled: null,
                    },
                },
            },
        ],
    };

    const parameters: EnablePolicyReportFieldsParams = {policyID, enabled};

    API.write(WRITE_COMMANDS.ENABLE_POLICY_REPORT_FIELDS, parameters, onyxData, {
        checkAndFixConflictingRequest: (persistedRequests) => resolveEnableFeatureConflicts(WRITE_COMMANDS.ENABLE_POLICY_REPORT_FIELDS, persistedRequests, parameters),
    });

    if (enabled && getIsNarrowLayout() && shouldGoBack) {
        goBackWhenEnableFeature(policyID);
    }
}

function enablePolicyTaxes(policyID: string, enabled: boolean) {
    const defaultTaxRates: TaxRatesWithDefault = CONST.DEFAULT_TAX;
    const taxRatesData: OnyxData = {
        optimisticData: [
            {
                onyxMethod: Onyx.METHOD.MERGE,
                key: `${ONYXKEYS.COLLECTION.POLICY}${policyID}`,
                value: {
                    taxRates: {
                        ...defaultTaxRates,
                        taxes: {
                            ...Object.keys(defaultTaxRates.taxes).reduce((acc, taxKey) => {
                                acc[taxKey] = {
                                    ...defaultTaxRates.taxes[taxKey],
                                    pendingAction: CONST.RED_BRICK_ROAD_PENDING_ACTION.ADD,
                                };
                                return acc;
                            }, {} as Record<string, TaxRate & {pendingAction: typeof CONST.RED_BRICK_ROAD_PENDING_ACTION.ADD}>),
                        },
                    },
                },
            },
        ],
        successData: [
            {
                onyxMethod: Onyx.METHOD.MERGE,
                key: `${ONYXKEYS.COLLECTION.POLICY}${policyID}`,
                value: {
                    taxRates: {
                        taxes: {
                            ...Object.keys(defaultTaxRates.taxes).reduce((acc, taxKey) => {
                                acc[taxKey] = {pendingAction: null};
                                return acc;
                            }, {} as Record<string, {pendingAction: null}>),
                        },
                    },
                },
            },
        ],
        failureData: [
            {
                onyxMethod: Onyx.METHOD.MERGE,
                key: `${ONYXKEYS.COLLECTION.POLICY}${policyID}`,
                value: {
                    taxRates: undefined,
                },
            },
        ],
    };
    const policy = getPolicy(policyID);
    const shouldAddDefaultTaxRatesData = (!policy?.taxRates || isEmptyObject(policy.taxRates)) && enabled;

    const optimisticData: OnyxUpdate[] = [
        {
            onyxMethod: Onyx.METHOD.MERGE,
            key: `${ONYXKEYS.COLLECTION.POLICY}${policyID}`,
            value: {
                tax: {
                    trackingEnabled: enabled,
                },
                pendingFields: {
                    tax: CONST.RED_BRICK_ROAD_PENDING_ACTION.UPDATE,
                },
            },
        },
    ];
    optimisticData.push(...(shouldAddDefaultTaxRatesData ? taxRatesData.optimisticData ?? [] : []));

    const successData: OnyxUpdate[] = [
        {
            onyxMethod: Onyx.METHOD.MERGE,
            key: `${ONYXKEYS.COLLECTION.POLICY}${policyID}`,
            value: {
                pendingFields: {
                    tax: null,
                },
            },
        },
    ];
    successData.push(...(shouldAddDefaultTaxRatesData ? taxRatesData.successData ?? [] : []));

    const failureData: OnyxUpdate[] = [
        {
            onyxMethod: Onyx.METHOD.MERGE,
            key: `${ONYXKEYS.COLLECTION.POLICY}${policyID}`,
            value: {
                tax: {
                    trackingEnabled: !enabled,
                },
                pendingFields: {
                    tax: null,
                },
            },
        },
    ];
    failureData.push(...(shouldAddDefaultTaxRatesData ? taxRatesData.failureData ?? [] : []));

    const onyxData: OnyxData = {
        optimisticData,
        successData,
        failureData,
    };

    const parameters: EnablePolicyTaxesParams = {policyID, enabled};
    if (shouldAddDefaultTaxRatesData) {
        parameters.taxFields = JSON.stringify(defaultTaxRates);
    }
    API.write(WRITE_COMMANDS.ENABLE_POLICY_TAXES, parameters, onyxData, {
        checkAndFixConflictingRequest: (persistedRequests) => resolveEnableFeatureConflicts(WRITE_COMMANDS.ENABLE_POLICY_TAXES, persistedRequests, parameters),
    });

    if (enabled && getIsNarrowLayout()) {
        goBackWhenEnableFeature(policyID);
    }
}

function enablePolicyWorkflows(policyID: string, enabled: boolean) {
    const policy = getPolicy(policyID);
    const onyxData: OnyxData = {
        optimisticData: [
            {
                onyxMethod: Onyx.METHOD.MERGE,
                key: `${ONYXKEYS.COLLECTION.POLICY}${policyID}`,
                value: {
                    areWorkflowsEnabled: enabled,
                    ...(!enabled
                        ? {
                              approvalMode: CONST.POLICY.APPROVAL_MODE.OPTIONAL,
                              autoReporting: false,
                              autoReportingFrequency: CONST.POLICY.AUTO_REPORTING_FREQUENCIES.INSTANT,
                              harvesting: {
                                  enabled: false,
                              },
                              reimbursementChoice: CONST.POLICY.REIMBURSEMENT_CHOICES.REIMBURSEMENT_NO,
                          }
                        : {}),
                    pendingFields: {
                        areWorkflowsEnabled: CONST.RED_BRICK_ROAD_PENDING_ACTION.UPDATE,
                        ...(!enabled
                            ? {
                                  approvalMode: CONST.RED_BRICK_ROAD_PENDING_ACTION.UPDATE,
                                  autoReporting: CONST.RED_BRICK_ROAD_PENDING_ACTION.UPDATE,
                                  autoReportingFrequency: CONST.RED_BRICK_ROAD_PENDING_ACTION.UPDATE,
                                  harvesting: CONST.RED_BRICK_ROAD_PENDING_ACTION.UPDATE,
                                  reimbursementChoice: CONST.RED_BRICK_ROAD_PENDING_ACTION.UPDATE,
                              }
                            : {}),
                    },
                },
            },
        ],
        successData: [
            {
                onyxMethod: Onyx.METHOD.MERGE,
                key: `${ONYXKEYS.COLLECTION.POLICY}${policyID}`,
                value: {
                    pendingFields: {
                        areWorkflowsEnabled: null,
                        ...(!enabled
                            ? {
                                  approvalMode: null,
                                  autoReporting: null,
                                  autoReportingFrequency: null,
                                  harvesting: null,
                                  reimbursementChoice: null,
                              }
                            : {}),
                    },
                },
            },
        ],
        failureData: [
            {
                onyxMethod: Onyx.METHOD.MERGE,
                key: `${ONYXKEYS.COLLECTION.POLICY}${policyID}`,
                value: {
                    areWorkflowsEnabled: !enabled,
                    ...(!enabled
                        ? {
                              approvalMode: policy?.approvalMode,
                              autoReporting: policy?.autoReporting,
                              autoReportingFrequency: policy?.autoReportingFrequency,
                              harvesting: policy?.harvesting,
                              reimbursementChoice: policy?.reimbursementChoice,
                          }
                        : {}),
                    pendingFields: {
                        areWorkflowsEnabled: null,
                        ...(!enabled
                            ? {
                                  approvalMode: null,
                                  autoReporting: null,
                                  autoReportingFrequency: null,
                                  harvesting: null,
                                  reimbursementChoice: null,
                              }
                            : {}),
                    },
                },
            },
        ],
    };

    const parameters: EnablePolicyWorkflowsParams = {policyID, enabled};

    // When disabling workflows, set autoreporting back to "immediately"
    if (!enabled) {
        setWorkspaceAutoReportingFrequency(policyID, CONST.POLICY.AUTO_REPORTING_FREQUENCIES.INSTANT);
    }

    API.write(WRITE_COMMANDS.ENABLE_POLICY_WORKFLOWS, parameters, onyxData, {
        checkAndFixConflictingRequest: (persistedRequests) => resolveEnableFeatureConflicts(WRITE_COMMANDS.ENABLE_POLICY_WORKFLOWS, persistedRequests, parameters),
    });

    if (enabled && getIsNarrowLayout()) {
        goBackWhenEnableFeature(policyID);
    }
}

const DISABLED_MAX_EXPENSE_VALUES: Pick<Policy, 'maxExpenseAmountNoReceipt' | 'maxExpenseAmount' | 'maxExpenseAge'> = {
    maxExpenseAmountNoReceipt: CONST.DISABLED_MAX_EXPENSE_VALUE,
    maxExpenseAmount: CONST.DISABLED_MAX_EXPENSE_VALUE,
    maxExpenseAge: CONST.DISABLED_MAX_EXPENSE_VALUE,
};

function enablePolicyRules(policyID: string, enabled: boolean, shouldGoBack = true) {
    const policy = getPolicy(policyID);
    const onyxData: OnyxData = {
        optimisticData: [
            {
                onyxMethod: Onyx.METHOD.MERGE,
                key: `${ONYXKEYS.COLLECTION.POLICY}${policyID}`,
                value: {
                    areRulesEnabled: enabled,
                    preventSelfApproval: false,
                    ...(!enabled ? DISABLED_MAX_EXPENSE_VALUES : {}),
                    pendingFields: {
                        areRulesEnabled: CONST.RED_BRICK_ROAD_PENDING_ACTION.UPDATE,
                    },
                },
            },
        ],
        successData: [
            {
                onyxMethod: Onyx.METHOD.MERGE,
                key: `${ONYXKEYS.COLLECTION.POLICY}${policyID}`,
                value: {
                    pendingFields: {
                        areRulesEnabled: null,
                    },
                },
            },
        ],
        failureData: [
            {
                onyxMethod: Onyx.METHOD.MERGE,
                key: `${ONYXKEYS.COLLECTION.POLICY}${policyID}`,
                value: {
                    areRulesEnabled: !enabled,
                    preventSelfApproval: policy?.preventSelfApproval,
                    ...(!enabled
                        ? {
                              maxExpenseAmountNoReceipt: policy?.maxExpenseAmountNoReceipt,
                              maxExpenseAmount: policy?.maxExpenseAmount,
                              maxExpenseAge: policy?.maxExpenseAge,
                          }
                        : {}),
                    pendingFields: {
                        areRulesEnabled: null,
                    },
                },
            },
        ],
    };

    const parameters: SetPolicyRulesEnabledParams = {policyID, enabled};
    API.write(WRITE_COMMANDS.SET_POLICY_RULES_ENABLED, parameters, onyxData, {
        checkAndFixConflictingRequest: (persistedRequests) => resolveEnableFeatureConflicts(WRITE_COMMANDS.SET_POLICY_RULES_ENABLED, persistedRequests, parameters),
    });

    if (enabled && getIsNarrowLayout() && shouldGoBack) {
        goBackWhenEnableFeature(policyID);
    }
}

function enableDistanceRequestTax(policyID: string, customUnitName: string, customUnitID: string, attributes: Attributes) {
    const policy = getPolicy(policyID);
    const onyxData: OnyxData = {
        optimisticData: [
            {
                onyxMethod: Onyx.METHOD.MERGE,
                key: `${ONYXKEYS.COLLECTION.POLICY}${policyID}`,
                value: {
                    customUnits: {
                        [customUnitID]: {
                            attributes,
                            pendingFields: {
                                taxEnabled: CONST.RED_BRICK_ROAD_PENDING_ACTION.UPDATE,
                            },
                        },
                    },
                },
            },
        ],
        successData: [
            {
                onyxMethod: Onyx.METHOD.MERGE,
                key: `${ONYXKEYS.COLLECTION.POLICY}${policyID}`,
                value: {
                    customUnits: {
                        [customUnitID]: {
                            pendingFields: {
                                taxEnabled: null,
                            },
                        },
                    },
                },
            },
        ],
        failureData: [
            {
                onyxMethod: Onyx.METHOD.MERGE,
                key: `${ONYXKEYS.COLLECTION.POLICY}${policyID}`,
                value: {
                    customUnits: {
                        [customUnitID]: {
                            attributes: policy?.customUnits ? policy?.customUnits[customUnitID].attributes : null,
                            errorFields: {
                                taxEnabled: ErrorUtils.getMicroSecondOnyxErrorWithTranslationKey('common.genericErrorMessage'),
                            },
                        },
                    },
                },
            },
        ],
    };

    const params = {
        policyID,
        customUnit: JSON.stringify({
            customUnitName,
            customUnitID,
            attributes,
        }),
    };
    API.write(WRITE_COMMANDS.ENABLE_DISTANCE_REQUEST_TAX, params, onyxData);
}

function enablePolicyInvoicing(policyID: string, enabled: boolean) {
    const onyxData: OnyxData = {
        optimisticData: [
            {
                onyxMethod: Onyx.METHOD.MERGE,
                key: `${ONYXKEYS.COLLECTION.POLICY}${policyID}`,
                value: {
                    areInvoicesEnabled: enabled,
                    pendingFields: {
                        areInvoicesEnabled: CONST.RED_BRICK_ROAD_PENDING_ACTION.UPDATE,
                    },
                },
            },
        ],
        successData: [
            {
                onyxMethod: Onyx.METHOD.MERGE,
                key: `${ONYXKEYS.COLLECTION.POLICY}${policyID}`,
                value: {
                    pendingFields: {
                        areInvoicesEnabled: null,
                    },
                },
            },
        ],
        failureData: [
            {
                onyxMethod: Onyx.METHOD.MERGE,
                key: `${ONYXKEYS.COLLECTION.POLICY}${policyID}`,
                value: {
                    areInvoicesEnabled: !enabled,
                    pendingFields: {
                        areInvoicesEnabled: null,
                    },
                },
            },
        ],
    };

    const parameters: EnablePolicyInvoicingParams = {policyID, enabled};

    API.write(WRITE_COMMANDS.ENABLE_POLICY_INVOICING, parameters, onyxData, {
        checkAndFixConflictingRequest: (persistedRequests) => resolveEnableFeatureConflicts(WRITE_COMMANDS.ENABLE_POLICY_INVOICING, persistedRequests, parameters),
    });

    if (enabled && getIsNarrowLayout()) {
        goBackWhenEnableFeature(policyID);
    }
}

function openPolicyMoreFeaturesPage(policyID: string) {
    const params: OpenPolicyMoreFeaturesPageParams = {policyID};

    API.read(READ_COMMANDS.OPEN_POLICY_MORE_FEATURES_PAGE, params);
}

function openPolicyProfilePage(policyID: string) {
    const params: OpenPolicyProfilePageParams = {policyID};

    API.read(READ_COMMANDS.OPEN_POLICY_PROFILE_PAGE, params);
}

function openPolicyInitialPage(policyID: string) {
    const params: OpenPolicyInitialPageParams = {policyID};

    API.read(READ_COMMANDS.OPEN_POLICY_INITIAL_PAGE, params);
}

function setPolicyCustomTaxName(policyID: string, customTaxName: string) {
    const policy = getPolicy(policyID);
    const originalCustomTaxName = policy?.taxRates?.name;
    const onyxData: OnyxData = {
        optimisticData: [
            {
                onyxMethod: Onyx.METHOD.MERGE,
                key: `${ONYXKEYS.COLLECTION.POLICY}${policyID}`,
                value: {
                    taxRates: {
                        name: customTaxName,
                        pendingFields: {name: CONST.RED_BRICK_ROAD_PENDING_ACTION.UPDATE},
                        errorFields: null,
                    },
                },
            },
        ],
        successData: [
            {
                onyxMethod: Onyx.METHOD.MERGE,
                key: `${ONYXKEYS.COLLECTION.POLICY}${policyID}`,
                value: {
                    taxRates: {
                        pendingFields: {name: null},
                        errorFields: null,
                    },
                },
            },
        ],
        failureData: [
            {
                onyxMethod: Onyx.METHOD.MERGE,
                key: `${ONYXKEYS.COLLECTION.POLICY}${policyID}`,
                value: {
                    taxRates: {
                        name: originalCustomTaxName,
                        pendingFields: {name: null},
                        errorFields: {name: ErrorUtils.getMicroSecondOnyxErrorWithTranslationKey('common.genericErrorMessage')},
                    },
                },
            },
        ],
    };

    const parameters = {
        policyID,
        customTaxName,
    };

    API.write(WRITE_COMMANDS.SET_POLICY_CUSTOM_TAX_NAME, parameters, onyxData);
}

function setWorkspaceCurrencyDefault(policyID: string, taxCode: string) {
    const policy = getPolicy(policyID);
    const originalDefaultExternalID = policy?.taxRates?.defaultExternalID;
    const onyxData: OnyxData = {
        optimisticData: [
            {
                onyxMethod: Onyx.METHOD.MERGE,
                key: `${ONYXKEYS.COLLECTION.POLICY}${policyID}`,
                value: {
                    taxRates: {
                        defaultExternalID: taxCode,
                        pendingFields: {defaultExternalID: CONST.RED_BRICK_ROAD_PENDING_ACTION.UPDATE},
                        errorFields: null,
                    },
                },
            },
        ],
        successData: [
            {
                onyxMethod: Onyx.METHOD.MERGE,
                key: `${ONYXKEYS.COLLECTION.POLICY}${policyID}`,
                value: {
                    taxRates: {
                        pendingFields: {defaultExternalID: null},
                        errorFields: null,
                    },
                },
            },
        ],
        failureData: [
            {
                onyxMethod: Onyx.METHOD.MERGE,
                key: `${ONYXKEYS.COLLECTION.POLICY}${policyID}`,
                value: {
                    taxRates: {
                        defaultExternalID: originalDefaultExternalID,
                        pendingFields: {defaultExternalID: null},
                        errorFields: {defaultExternalID: ErrorUtils.getMicroSecondOnyxErrorWithTranslationKey('common.genericErrorMessage')},
                    },
                },
            },
        ],
    };

    const parameters = {
        policyID,
        taxCode,
    };

    API.write(WRITE_COMMANDS.SET_POLICY_TAXES_CURRENCY_DEFAULT, parameters, onyxData);
}

function setForeignCurrencyDefault(policyID: string, taxCode: string) {
    const policy = getPolicy(policyID);
    const originalDefaultForeignCurrencyID = policy?.taxRates?.foreignTaxDefault;
    const onyxData: OnyxData = {
        optimisticData: [
            {
                onyxMethod: Onyx.METHOD.MERGE,
                key: `${ONYXKEYS.COLLECTION.POLICY}${policyID}`,
                value: {
                    taxRates: {
                        foreignTaxDefault: taxCode,
                        pendingFields: {foreignTaxDefault: CONST.RED_BRICK_ROAD_PENDING_ACTION.UPDATE},
                        errorFields: null,
                    },
                },
            },
        ],
        successData: [
            {
                onyxMethod: Onyx.METHOD.MERGE,
                key: `${ONYXKEYS.COLLECTION.POLICY}${policyID}`,
                value: {
                    taxRates: {
                        pendingFields: {foreignTaxDefault: null},
                        errorFields: null,
                    },
                },
            },
        ],
        failureData: [
            {
                onyxMethod: Onyx.METHOD.MERGE,
                key: `${ONYXKEYS.COLLECTION.POLICY}${policyID}`,
                value: {
                    taxRates: {
                        foreignTaxDefault: originalDefaultForeignCurrencyID,
                        pendingFields: {foreignTaxDefault: null},
                        errorFields: {foreignTaxDefault: ErrorUtils.getMicroSecondOnyxErrorWithTranslationKey('common.genericErrorMessage')},
                    },
                },
            },
        ],
    };

    const parameters = {
        policyID,
        taxCode,
    };

    API.write(WRITE_COMMANDS.SET_POLICY_TAXES_FOREIGN_CURRENCY_DEFAULT, parameters, onyxData);
}

function upgradeToCorporate(policyID: string, featureName?: string) {
    const policy = getPolicy(policyID);
    const optimisticData: OnyxUpdate[] = [
        {
            onyxMethod: Onyx.METHOD.MERGE,
            key: `policy_${policyID}`,
            value: {
                isPendingUpgrade: true,
                type: CONST.POLICY.TYPE.CORPORATE,
                maxExpenseAge: CONST.POLICY.DEFAULT_MAX_EXPENSE_AGE,
                maxExpenseAmount: CONST.POLICY.DEFAULT_MAX_EXPENSE_AMOUNT,
                maxExpenseAmountNoReceipt: CONST.POLICY.DEFAULT_MAX_AMOUNT_NO_RECEIPT,
                glCodes: true,
                harvesting: {
                    enabled: false,
                },
            },
        },
    ];

    const successData: OnyxUpdate[] = [
        {
            onyxMethod: Onyx.METHOD.MERGE,
            key: `policy_${policyID}`,
            value: {
                isPendingUpgrade: false,
            },
        },
    ];

    const failureData: OnyxUpdate[] = [
        {
            onyxMethod: Onyx.METHOD.MERGE,
            key: `policy_${policyID}`,
            value: {
                isPendingUpgrade: false,
                type: policy?.type,
                maxExpenseAge: policy?.maxExpenseAge ?? null,
                maxExpenseAmount: policy?.maxExpenseAmount ?? null,
                maxExpenseAmountNoReceipt: policy?.maxExpenseAmountNoReceipt ?? null,
                glCodes: policy?.glCodes ?? null,
                harvesting: policy?.harvesting ?? null,
            },
        },
    ];

    const parameters: UpgradeToCorporateParams = {policyID, ...(featureName ? {featureName} : {})};

    API.write(WRITE_COMMANDS.UPGRADE_TO_CORPORATE, parameters, {optimisticData, successData, failureData});
}

function downgradeToTeam(policyID: string) {
    const policy = getPolicy(policyID);
    const optimisticData: OnyxUpdate[] = [
        {
            onyxMethod: Onyx.METHOD.MERGE,
            key: `policy_${policyID}`,
            value: {
                isPendingDowngrade: true,
                type: CONST.POLICY.TYPE.TEAM,
            },
        },
    ];

    const successData: OnyxUpdate[] = [
        {
            onyxMethod: Onyx.METHOD.MERGE,
            key: `policy_${policyID}`,
            value: {
                isPendingDowngrade: false,
            },
        },
    ];

    const failureData: OnyxUpdate[] = [
        {
            onyxMethod: Onyx.METHOD.MERGE,
            key: `policy_${policyID}`,
            value: {
                isPendingDowngrade: false,
                type: policy?.type,
            },
        },
    ];

    const parameters: DowngradeToTeamParams = {policyID};

    API.write(WRITE_COMMANDS.DOWNGRADE_TO_TEAM, parameters, {optimisticData, successData, failureData});
}

function setWorkspaceDefaultSpendCategory(policyID: string, groupID: string, category: string) {
    const policy = getPolicy(policyID);
    if (!policy) {
        return;
    }

    const {mccGroup} = policy;

    const optimisticData: OnyxUpdate[] = mccGroup
        ? [
              {
                  onyxMethod: Onyx.METHOD.MERGE,
                  key: `policy_${policyID}`,
                  value: {
                      mccGroup: {
                          ...mccGroup,
                          [groupID]: {
                              category,
                              groupID,
                              pendingAction: CONST.RED_BRICK_ROAD_PENDING_ACTION.UPDATE,
                          },
                      },
                  },
              },
          ]
        : [];

    const failureData: OnyxUpdate[] = mccGroup
        ? [
              {
                  onyxMethod: Onyx.METHOD.MERGE,
                  key: `policy_${policyID}`,
                  value: {
                      mccGroup: {
                          ...mccGroup,
                          [groupID]: {
                              ...mccGroup[groupID],
                              pendingAction: null,
                          },
                      },
                  },
              },
          ]
        : [];

    const successData: OnyxUpdate[] = mccGroup
        ? [
              {
                  onyxMethod: Onyx.METHOD.MERGE,
                  key: `policy_${policyID}`,
                  value: {
                      mccGroup: {
                          [groupID]: {
                              pendingAction: null,
                          },
                      },
                  },
              },
          ]
        : [];

    API.write(WRITE_COMMANDS.SET_WORKSPACE_DEFAULT_SPEND_CATEGORY, {policyID, groupID, category}, {optimisticData, successData, failureData});
}
/**
 * Call the API to set the receipt required amount for the given policy
 * @param policyID - id of the policy to set the receipt required amount
 * @param maxExpenseAmountNoReceipt - new value of the receipt required amount
 */
function setPolicyMaxExpenseAmountNoReceipt(policyID: string, maxExpenseAmountNoReceipt: string) {
    const policy = getPolicy(policyID);
    const parsedMaxExpenseAmountNoReceipt = maxExpenseAmountNoReceipt === '' ? CONST.DISABLED_MAX_EXPENSE_VALUE : CurrencyUtils.convertToBackendAmount(parseFloat(maxExpenseAmountNoReceipt));
    const originalMaxExpenseAmountNoReceipt = policy?.maxExpenseAmountNoReceipt;

    const onyxData: OnyxData = {
        optimisticData: [
            {
                onyxMethod: Onyx.METHOD.MERGE,
                key: `${ONYXKEYS.COLLECTION.POLICY}${policyID}`,
                value: {
                    maxExpenseAmountNoReceipt: parsedMaxExpenseAmountNoReceipt,
                    pendingFields: {
                        maxExpenseAmountNoReceipt: CONST.RED_BRICK_ROAD_PENDING_ACTION.UPDATE,
                    },
                },
            },
        ],
        successData: [
            {
                onyxMethod: Onyx.METHOD.MERGE,
                key: `${ONYXKEYS.COLLECTION.POLICY}${policyID}`,
                value: {
                    pendingFields: {maxExpenseAmountNoReceipt: null},
                    errorFields: null,
                },
            },
        ],
        failureData: [
            {
                onyxMethod: Onyx.METHOD.MERGE,
                key: `${ONYXKEYS.COLLECTION.POLICY}${policyID}`,
                value: {
                    maxExpenseAmountNoReceipt: originalMaxExpenseAmountNoReceipt,
                    pendingFields: {maxExpenseAmountNoReceipt: null},
                    errorFields: {maxExpenseAmountNoReceipt: ErrorUtils.getMicroSecondOnyxErrorWithTranslationKey('common.genericErrorMessage')},
                },
            },
        ],
    };

    const parameters = {
        policyID,
        maxExpenseAmountNoReceipt: parsedMaxExpenseAmountNoReceipt,
    };

    API.write(WRITE_COMMANDS.SET_POLICY_EXPENSE_MAX_AMOUNT_NO_RECEIPT, parameters, onyxData);
}

/**
 * Call the API to set the max expense amount for the given policy
 * @param policyID - id of the policy to set the max expense amount
 * @param maxExpenseAmount - new value of the max expense amount
 */
function setPolicyMaxExpenseAmount(policyID: string, maxExpenseAmount: string) {
    const policy = getPolicy(policyID);
    const parsedMaxExpenseAmount = maxExpenseAmount === '' ? CONST.DISABLED_MAX_EXPENSE_VALUE : CurrencyUtils.convertToBackendAmount(parseFloat(maxExpenseAmount));
    const originalMaxExpenseAmount = policy?.maxExpenseAmount;

    const onyxData: OnyxData = {
        optimisticData: [
            {
                onyxMethod: Onyx.METHOD.MERGE,
                key: `${ONYXKEYS.COLLECTION.POLICY}${policyID}`,
                value: {
                    maxExpenseAmount: parsedMaxExpenseAmount,
                    pendingFields: {
                        maxExpenseAmount: CONST.RED_BRICK_ROAD_PENDING_ACTION.UPDATE,
                    },
                },
            },
        ],
        successData: [
            {
                onyxMethod: Onyx.METHOD.MERGE,
                key: `${ONYXKEYS.COLLECTION.POLICY}${policyID}`,
                value: {
                    pendingFields: {maxExpenseAmount: null},
                    errorFields: null,
                },
            },
        ],
        failureData: [
            {
                onyxMethod: Onyx.METHOD.MERGE,
                key: `${ONYXKEYS.COLLECTION.POLICY}${policyID}`,
                value: {
                    maxExpenseAmount: originalMaxExpenseAmount,
                    pendingFields: {maxExpenseAmount: null},
                    errorFields: {maxExpenseAmount: ErrorUtils.getMicroSecondOnyxErrorWithTranslationKey('common.genericErrorMessage')},
                },
            },
        ],
    };

    const parameters = {
        policyID,
        maxExpenseAmount: parsedMaxExpenseAmount,
    };

    API.write(WRITE_COMMANDS.SET_POLICY_EXPENSE_MAX_AMOUNT, parameters, onyxData);
}

/**
 *
 * @param policyID
 * @param prohibitedExpenses
 */
function setPolicyProhibitedExpenses(policyID: string, prohibitedExpenses: ProhibitedExpenses) {
    const policy = getPolicy(policyID);
    const originalProhibitedExpenses = policy?.prohibitedExpenses;
    const onyxData: OnyxData = {
        optimisticData: [
            {
                onyxMethod: Onyx.METHOD.MERGE,
                key: `${ONYXKEYS.COLLECTION.POLICY}${policyID}`,
                value: {
                    prohibitedExpenses,
                    pendingFields: {
                        prohibitedExpenses: CONST.RED_BRICK_ROAD_PENDING_ACTION.UPDATE,
                    },
                },
            },
        ],
        successData: [
            {
                onyxMethod: Onyx.METHOD.MERGE,
                key: `${ONYXKEYS.COLLECTION.POLICY}${policyID}`,
                value: {
                    pendingFields: {prohibitedExpenses: null},
                    errorFields: null,
                },
            },
        ],
        failureData: [
            {
                onyxMethod: Onyx.METHOD.MERGE,
                key: `${ONYXKEYS.COLLECTION.POLICY}${policyID}`,
                value: {
                    prohibitedExpenses: originalProhibitedExpenses,
                    pendingFields: {prohibitedExpenses: null},
                    errorFields: {prohibitedExpenses: ErrorUtils.getMicroSecondOnyxErrorWithTranslationKey('common.genericErrorMessage')},
                },
            },
        ],
    };

    const parameters: SetPolicyProhibitedExpensesParams = {
        policyID,
        prohibitedExpenses: JSON.stringify(prohibitedExpenses),
    };

    API.write(WRITE_COMMANDS.SET_POLICY_PROHIBITED_EXPENSES, parameters, onyxData);
}

/**
 * Call the API to set the max expense age for the given policy
 * @param policyID - id of the policy to set the max expense age
 * @param maxExpenseAge - the max expense age value given in days
 */
function setPolicyMaxExpenseAge(policyID: string, maxExpenseAge: string) {
    const policy = getPolicy(policyID);
    const parsedMaxExpenseAge = maxExpenseAge === '' ? CONST.DISABLED_MAX_EXPENSE_VALUE : parseInt(maxExpenseAge, 10);
    const originalMaxExpenseAge = policy?.maxExpenseAge;

    const onyxData: OnyxData = {
        optimisticData: [
            {
                onyxMethod: Onyx.METHOD.MERGE,
                key: `${ONYXKEYS.COLLECTION.POLICY}${policyID}`,
                value: {
                    maxExpenseAge: parsedMaxExpenseAge,
                    pendingFields: {
                        maxExpenseAge: CONST.RED_BRICK_ROAD_PENDING_ACTION.UPDATE,
                    },
                },
            },
        ],
        successData: [
            {
                onyxMethod: Onyx.METHOD.MERGE,
                key: `${ONYXKEYS.COLLECTION.POLICY}${policyID}`,
                value: {
                    pendingFields: {
                        maxExpenseAge: null,
                    },
                },
            },
        ],
        failureData: [
            {
                onyxMethod: Onyx.METHOD.MERGE,
                key: `${ONYXKEYS.COLLECTION.POLICY}${policyID}`,
                value: {
                    maxExpenseAge: originalMaxExpenseAge,
                    pendingFields: {maxExpenseAge: null},
                    errorFields: {maxExpenseAge: ErrorUtils.getMicroSecondOnyxErrorWithTranslationKey('common.genericErrorMessage')},
                },
            },
        ],
    };

    const parameters = {
        policyID,
        maxExpenseAge: parsedMaxExpenseAge,
    };

    API.write(WRITE_COMMANDS.SET_POLICY_EXPENSE_MAX_AGE, parameters, onyxData);
}

/**
 * Call the API to set the custom rules for the given policy
 * @param policyID - id of the policy to set the max expense age
 * @param customRules - the custom rules description in natural language
 */
function updateCustomRules(policyID: string, customRules: string) {
    const policy = getPolicy(policyID);
    const originalCustomRules = policy?.customRules;
    const parsedCustomRules = ReportUtils.getParsedComment(customRules);
    if (parsedCustomRules === originalCustomRules) {
        return;
    }

    const onyxData: OnyxData = {
        optimisticData: [
            {
                onyxMethod: Onyx.METHOD.MERGE,
                key: `${ONYXKEYS.COLLECTION.POLICY}${policyID}`,
                value: {
                    customRules: parsedCustomRules,
                },
            },
        ],
        successData: [
            {
                onyxMethod: Onyx.METHOD.MERGE,
                key: `${ONYXKEYS.COLLECTION.POLICY}${policyID}`,
                value: {
                    pendingFields: {
                        // TODO
                        // maxExpenseAge: null,
                    },
                },
            },
        ],
        failureData: [
            {
                onyxMethod: Onyx.METHOD.MERGE,
                key: `${ONYXKEYS.COLLECTION.POLICY}${policyID}`,
                value: {
                    customRules: originalCustomRules,
                    // TODO
                    // pendingFields: {maxExpenseAge: null},
                    // errorFields: {maxExpenseAge: ErrorUtils.getMicroSecondOnyxErrorWithTranslationKey('common.genericErrorMessage')},
                },
            },
        ],
    };

    const parameters = {
        policyID,
        description: parsedCustomRules,
    };

    API.write(WRITE_COMMANDS.UPDATE_CUSTOM_RULES, parameters, onyxData);
}

/**
 * Call the API to enable or disable the billable mode for the given policy
 * @param policyID - id of the policy to enable or disable the bilable mode
 * @param defaultBillable - whether the billable mode is enabled in the given policy
 */
function setPolicyBillableMode(policyID: string, defaultBillable: boolean) {
    const policy = getPolicy(policyID);

    const originalDefaultBillable = policy?.defaultBillable;
    const originalDefaultBillableDisabled = policy?.disabledFields?.defaultBillable;

    const onyxData: OnyxData = {
        optimisticData: [
            {
                onyxMethod: Onyx.METHOD.MERGE,
                key: `${ONYXKEYS.COLLECTION.POLICY}${policyID}`,
                value: {
                    defaultBillable,
                    disabledFields: {
                        defaultBillable: false,
                    },
                    pendingFields: {
                        defaultBillable: CONST.RED_BRICK_ROAD_PENDING_ACTION.UPDATE,
                        disabledFields: CONST.RED_BRICK_ROAD_PENDING_ACTION.UPDATE,
                    },
                },
            },
        ],
        successData: [
            {
                onyxMethod: Onyx.METHOD.MERGE,
                key: `${ONYXKEYS.COLLECTION.POLICY}${policyID}`,
                value: {
                    pendingFields: {
                        defaultBillable: null,
                        disabledFields: null,
                    },
                    errorFields: null,
                },
            },
        ],
        failureData: [
            {
                onyxMethod: Onyx.METHOD.MERGE,
                key: `${ONYXKEYS.COLLECTION.POLICY}${policyID}`,
                value: {
                    disabledFields: {defaultBillable: originalDefaultBillableDisabled},
                    defaultBillable: originalDefaultBillable,
                    pendingFields: {defaultBillable: null, disabledFields: null},
                    errorFields: {defaultBillable: ErrorUtils.getMicroSecondOnyxErrorWithTranslationKey('common.genericErrorMessage')},
                },
            },
        ],
    };

    const parameters: SetPolicyBillableModeParams = {
        policyID,
        defaultBillable,
        disabledFields: JSON.stringify({
            defaultBillable: false,
        }),
    };

    API.write(WRITE_COMMANDS.SET_POLICY_BILLABLE_MODE, parameters, onyxData);
}

/**
 * Call the API to disable the billable mode for the given policy
 * @param policyID - id of the policy to enable or disable the bilable mode
 */
function disableWorkspaceBillableExpenses(policyID: string) {
    const policy = getPolicy(policyID);
    const originalDefaultBillableDisabled = policy?.disabledFields?.defaultBillable;

    const onyxData: OnyxData = {
        optimisticData: [
            {
                onyxMethod: Onyx.METHOD.MERGE,
                key: `${ONYXKEYS.COLLECTION.POLICY}${policyID}`,
                value: {
                    disabledFields: {
                        defaultBillable: true,
                    },
                    pendingFields: {
                        disabledFields: CONST.RED_BRICK_ROAD_PENDING_ACTION.UPDATE,
                    },
                },
            },
        ],
        successData: [
            {
                onyxMethod: Onyx.METHOD.MERGE,
                key: `${ONYXKEYS.COLLECTION.POLICY}${policyID}`,
                value: {
                    pendingFields: {
                        disabledFields: null,
                    },
                },
            },
        ],
        failureData: [
            {
                onyxMethod: Onyx.METHOD.MERGE,
                key: `${ONYXKEYS.COLLECTION.POLICY}${policyID}`,
                value: {
                    pendingFields: {disabledFields: null},
                    disabledFields: {defaultBillable: originalDefaultBillableDisabled},
                },
            },
        ],
    };

    const parameters: DisablePolicyBillableModeParams = {
        policyID,
    };

    API.write(WRITE_COMMANDS.DISABLE_POLICY_BILLABLE_MODE, parameters, onyxData);
}

function setWorkspaceEReceiptsEnabled(policyID: string, eReceipts: boolean) {
    const policy = getPolicy(policyID);

    const originalEReceipts = policy?.eReceipts;

    const onyxData: OnyxData = {
        optimisticData: [
            {
                onyxMethod: Onyx.METHOD.MERGE,
                key: `${ONYXKEYS.COLLECTION.POLICY}${policyID}`,
                value: {
                    eReceipts,
                    pendingFields: {
                        eReceipts: CONST.RED_BRICK_ROAD_PENDING_ACTION.UPDATE,
                    },
                },
            },
        ],
        successData: [
            {
                onyxMethod: Onyx.METHOD.MERGE,
                key: `${ONYXKEYS.COLLECTION.POLICY}${policyID}`,
                value: {
                    pendingFields: {
                        eReceipts: null,
                    },
                    errorFields: null,
                },
            },
        ],
        failureData: [
            {
                onyxMethod: Onyx.METHOD.MERGE,
                key: `${ONYXKEYS.COLLECTION.POLICY}${policyID}`,
                value: {
                    eReceipts: originalEReceipts,
                    pendingFields: {defaultBillable: null},
                    errorFields: {defaultBillable: ErrorUtils.getMicroSecondOnyxErrorWithTranslationKey('common.genericErrorMessage')},
                },
            },
        ],
    };

    const parameters = {
        policyID,
        eReceipts,
    };

    API.write(WRITE_COMMANDS.SET_WORKSPACE_ERECEIPTS_ENABLED, parameters, onyxData);
}

function getAdminPolicies(): Policy[] {
    return Object.values(allPolicies ?? {}).filter<Policy>((policy): policy is Policy => !!policy && policy.role === CONST.POLICY.ROLE.ADMIN && policy.type !== CONST.POLICY.TYPE.PERSONAL);
}

function getAdminPoliciesConnectedToSageIntacct(): Policy[] {
    return Object.values(allPolicies ?? {}).filter<Policy>((policy): policy is Policy => !!policy && policy.role === CONST.POLICY.ROLE.ADMIN && !!policy?.connections?.intacct);
}

function getAdminPoliciesConnectedToNetSuite(): Policy[] {
    return Object.values(allPolicies ?? {}).filter<Policy>((policy): policy is Policy => !!policy && policy.role === CONST.POLICY.ROLE.ADMIN && !!policy?.connections?.netsuite);
}

/**
 * Call the API to enable custom report title for the reports in the given policy
 * @param policyID - id of the policy to apply the limit to
 * @param enabled - whether custom report title for the reports is enabled in the given policy
 */
function enablePolicyDefaultReportTitle(policyID: string, enabled: boolean) {
    const policy = getPolicy(policyID);

    if (enabled === policy?.shouldShowCustomReportTitleOption) {
        return;
    }

    const previousReportTitleField = policy?.fieldList?.[CONST.POLICY.FIELDS.FIELD_LIST_TITLE] ?? {};
    const titleFieldValues = enabled ? {} : {fieldList: {[CONST.POLICY.FIELDS.FIELD_LIST_TITLE]: {...previousReportTitleField, defaultValue: CONST.POLICY.DEFAULT_REPORT_NAME_PATTERN}}};

    const optimisticData: OnyxUpdate[] = [
        {
            onyxMethod: Onyx.METHOD.MERGE,
            key: `${ONYXKEYS.COLLECTION.POLICY}${policyID}`,
            value: {
                shouldShowCustomReportTitleOption: enabled,
                ...titleFieldValues,
                pendingFields: {
                    shouldShowCustomReportTitleOption: CONST.RED_BRICK_ROAD_PENDING_ACTION.UPDATE,
                },
            },
        },
    ];

    const successData: OnyxUpdate[] = [
        {
            onyxMethod: Onyx.METHOD.MERGE,
            key: `${ONYXKEYS.COLLECTION.POLICY}${policyID}`,
            value: {
                pendingFields: {
                    shouldShowCustomReportTitleOption: null,
                },
                errorFields: null,
            },
        },
    ];

    const failureData: OnyxUpdate[] = [
        {
            onyxMethod: Onyx.METHOD.MERGE,
            key: `${ONYXKEYS.COLLECTION.POLICY}${policyID}`,
            value: {
                shouldShowCustomReportTitleOption: !!policy?.shouldShowCustomReportTitleOption,
                fieldList: {
                    [CONST.POLICY.FIELDS.FIELD_LIST_TITLE]: previousReportTitleField,
                },
                pendingFields: {
                    shouldShowCustomReportTitleOption: null,
                },
                errorFields: {
                    shouldShowCustomReportTitleOption: ErrorUtils.getMicroSecondOnyxErrorWithTranslationKey('common.genericErrorMessage'),
                },
            },
        },
    ];

    const parameters: EnablePolicyDefaultReportTitleParams = {
        enable: enabled,
        policyID,
    };

    API.write(WRITE_COMMANDS.ENABLE_POLICY_DEFAULT_REPORT_TITLE, parameters, {
        optimisticData,
        successData,
        failureData,
    });
}

/**
 * Call the API to set default report title pattern for the given policy
 * @param policyID - id of the policy to apply the naming pattern to
 * @param customName - name pattern to be used for the reports
 */
function setPolicyDefaultReportTitle(policyID: string, customName: string) {
    const policy = getPolicy(policyID);

    if (customName === policy?.fieldList?.[CONST.POLICY.FIELDS.FIELD_LIST_TITLE]?.defaultValue) {
        return;
    }

    const previousReportTitleField = policy?.fieldList?.[CONST.POLICY.FIELDS.FIELD_LIST_TITLE] ?? {};

    const optimisticData: OnyxUpdate[] = [
        {
            onyxMethod: Onyx.METHOD.MERGE,
            key: `${ONYXKEYS.COLLECTION.POLICY}${policyID}`,
            value: {
                fieldList: {
                    [CONST.POLICY.FIELDS.FIELD_LIST_TITLE]: {
                        defaultValue: customName,
                        pendingFields: {defaultValue: CONST.RED_BRICK_ROAD_PENDING_ACTION.UPDATE},
                    },
                },
            },
        },
    ];

    const successData: OnyxUpdate[] = [
        {
            onyxMethod: Onyx.METHOD.MERGE,
            key: `${ONYXKEYS.COLLECTION.POLICY}${policyID}`,
            value: {
                fieldList: {
                    [CONST.POLICY.FIELDS.FIELD_LIST_TITLE]: {pendingFields: {defaultValue: null}},
                },
                errorFields: null,
            },
        },
    ];

    const failureData: OnyxUpdate[] = [
        {
            onyxMethod: Onyx.METHOD.MERGE,
            key: `${ONYXKEYS.COLLECTION.POLICY}${policyID}`,
            value: {
                fieldList: {
                    [CONST.POLICY.FIELDS.FIELD_LIST_TITLE]: {...previousReportTitleField, pendingFields: {defaultValue: null}},
                },
                errorFields: {
                    fieldList: ErrorUtils.getMicroSecondOnyxErrorWithTranslationKey('common.genericErrorMessage'),
                },
            },
        },
    ];

    const parameters: SetPolicyDefaultReportTitleParams = {
        value: customName,
        policyID,
    };

    API.write(WRITE_COMMANDS.SET_POLICY_DEFAULT_REPORT_TITLE, parameters, {
        optimisticData,
        successData,
        failureData,
    });
}

/**
 * Call the API to enable or disable enforcing the naming pattern for member created reports on a policy
 * @param policyID - id of the policy to apply the naming pattern to
 * @param enforced - flag whether to enforce policy name
 */
function setPolicyPreventMemberCreatedTitle(policyID: string, enforced: boolean) {
    const policy = getPolicy(policyID);

    if (!enforced === policy?.fieldList?.[CONST.POLICY.FIELDS.FIELD_LIST_TITLE].deletable) {
        return;
    }

    const previousReportTitleField = policy?.fieldList?.[CONST.POLICY.FIELDS.FIELD_LIST_TITLE] ?? {};

    const optimisticData: OnyxUpdate[] = [
        {
            onyxMethod: Onyx.METHOD.MERGE,
            key: `${ONYXKEYS.COLLECTION.POLICY}${policyID}`,
            value: {
                fieldList: {
                    [CONST.POLICY.FIELDS.FIELD_LIST_TITLE]: {...previousReportTitleField, deletable: !enforced, pendingFields: {deletable: CONST.RED_BRICK_ROAD_PENDING_ACTION.UPDATE}},
                },
            },
        },
    ];

    const successData: OnyxUpdate[] = [
        {
            onyxMethod: Onyx.METHOD.MERGE,
            key: `${ONYXKEYS.COLLECTION.POLICY}${policyID}`,
            value: {
                fieldList: {
                    [CONST.POLICY.FIELDS.FIELD_LIST_TITLE]: {pendingFields: {deletable: null}},
                },
                errorFields: null,
            },
        },
    ];

    const failureData: OnyxUpdate[] = [
        {
            onyxMethod: Onyx.METHOD.MERGE,
            key: `${ONYXKEYS.COLLECTION.POLICY}${policyID}`,
            value: {
                fieldList: {
                    [CONST.POLICY.FIELDS.FIELD_LIST_TITLE]: {...previousReportTitleField, pendingFields: {deletable: null}},
                },
                errorFields: {
                    fieldList: ErrorUtils.getMicroSecondOnyxErrorWithTranslationKey('common.genericErrorMessage'),
                },
            },
        },
    ];

    const parameters: SetPolicyPreventMemberCreatedTitleParams = {
        enforced,
        policyID,
    };

    API.write(WRITE_COMMANDS.SET_POLICY_PREVENT_MEMBER_CREATED_TITLE, parameters, {
        optimisticData,
        successData,
        failureData,
    });
}

/**
 * Call the API to enable or disable self approvals for the reports
 * @param policyID - id of the policy to apply the naming pattern to
 * @param preventSelfApproval - flag whether to prevent workspace members from approving their own expense reports
 */
function setPolicyPreventSelfApproval(policyID: string, preventSelfApproval: boolean) {
    const policy = getPolicy(policyID);

    if (preventSelfApproval === policy?.preventSelfApproval) {
        return;
    }

    const optimisticData: OnyxUpdate[] = [
        {
            onyxMethod: Onyx.METHOD.MERGE,
            key: `${ONYXKEYS.COLLECTION.POLICY}${policyID}`,
            value: {
                preventSelfApproval,
                pendingFields: {
                    preventSelfApproval: CONST.RED_BRICK_ROAD_PENDING_ACTION.UPDATE,
                },
            },
        },
    ];

    const successData: OnyxUpdate[] = [
        {
            onyxMethod: Onyx.METHOD.MERGE,
            key: `${ONYXKEYS.COLLECTION.POLICY}${policyID}`,
            value: {
                pendingFields: {
                    preventSelfApproval: null,
                },
                errorFields: null,
            },
        },
    ];

    const failureData: OnyxUpdate[] = [
        {
            onyxMethod: Onyx.METHOD.MERGE,
            key: `${ONYXKEYS.COLLECTION.POLICY}${policyID}`,
            value: {
                preventSelfApproval: policy?.preventSelfApproval ?? false,
                pendingFields: {
                    preventSelfApproval: null,
                },
                errorFields: {
                    preventSelfApproval: ErrorUtils.getMicroSecondOnyxErrorWithTranslationKey('common.genericErrorMessage'),
                },
            },
        },
    ];

    const parameters: SetPolicyPreventSelfApprovalParams = {
        preventSelfApproval,
        policyID,
    };

    API.write(WRITE_COMMANDS.SET_POLICY_PREVENT_SELF_APPROVAL, parameters, {
        optimisticData,
        successData,
        failureData,
    });
}

/**
 * Call the API to apply automatic approval limit for the given policy
 * @param policyID - id of the policy to apply the limit to
 * @param limit - max amount for auto-approval of the reports in the given policy
 */
function setPolicyAutomaticApprovalLimit(policyID: string, limit: string) {
    const policy = getPolicy(policyID);

    const fallbackLimit = limit === '' ? '0' : limit;
    const parsedLimit = CurrencyUtils.convertToBackendAmount(parseFloat(fallbackLimit));

    if (parsedLimit === (policy?.autoApproval?.limit ?? CONST.POLICY.AUTO_APPROVE_REPORTS_UNDER_DEFAULT_CENTS)) {
        return;
    }

    const optimisticData: OnyxUpdate[] = [
        {
            onyxMethod: Onyx.METHOD.MERGE,
            key: `${ONYXKEYS.COLLECTION.POLICY}${policyID}`,
            value: {
                autoApproval: {
                    limit: parsedLimit,
                    pendingFields: {limit: CONST.RED_BRICK_ROAD_PENDING_ACTION.UPDATE},
                },
            },
        },
    ];

    const successData: OnyxUpdate[] = [
        {
            onyxMethod: Onyx.METHOD.MERGE,
            key: `${ONYXKEYS.COLLECTION.POLICY}${policyID}`,
            value: {
                autoApproval: {
                    pendingFields: {
                        limit: null,
                    },
                },
                errorFields: null,
            },
        },
    ];

    const failureData: OnyxUpdate[] = [
        {
            onyxMethod: Onyx.METHOD.MERGE,
            key: `${ONYXKEYS.COLLECTION.POLICY}${policyID}`,
            value: {
                autoApproval: {
                    limit: policy?.autoApproval?.limit ?? CONST.POLICY.AUTO_APPROVE_REPORTS_UNDER_DEFAULT_CENTS,
                    pendingFields: {
                        limit: null,
                    },
                },
                errorFields: {
                    autoApproval: ErrorUtils.getMicroSecondOnyxErrorWithTranslationKey('common.genericErrorMessage'),
                },
            },
        },
    ];

    const parameters: SetPolicyAutomaticApprovalLimitParams = {
        limit: parsedLimit,
        policyID,
    };

    API.write(WRITE_COMMANDS.SET_POLICY_AUTOMATIC_APPROVAL_LIMIT, parameters, {
        optimisticData,
        successData,
        failureData,
    });
}

/**
 * Call the API to set the audit rate for the given policy
 * @param policyID - id of the policy to apply the limit to
 * @param auditRate - percentage of the reports to be qualified for a random audit
 */
function setPolicyAutomaticApprovalRate(policyID: string, auditRate: string) {
    const policy = getPolicy(policyID);
    const fallbackAuditRate = auditRate === '' ? '0' : auditRate;
    const parsedAuditRate = parseInt(fallbackAuditRate, 10) / 100;

    // The auditRate arrives as an int to this method so we will convert it to a float before sending it to the API.
    if (parsedAuditRate === (policy?.autoApproval?.auditRate ?? CONST.POLICY.RANDOM_AUDIT_DEFAULT_PERCENTAGE)) {
        return;
    }

    const optimisticData: OnyxUpdate[] = [
        {
            onyxMethod: Onyx.METHOD.MERGE,
            key: `${ONYXKEYS.COLLECTION.POLICY}${policyID}`,
            value: {
                autoApproval: {
                    auditRate: parsedAuditRate,
                    pendingFields: {
                        auditRate: CONST.RED_BRICK_ROAD_PENDING_ACTION.UPDATE,
                    },
                },
            },
        },
    ];

    const successData: OnyxUpdate[] = [
        {
            onyxMethod: Onyx.METHOD.MERGE,
            key: `${ONYXKEYS.COLLECTION.POLICY}${policyID}`,
            value: {
                autoApproval: {
                    pendingFields: {
                        auditRate: null,
                    },
                },
                errorFields: null,
            },
        },
    ];

    const failureData: OnyxUpdate[] = [
        {
            onyxMethod: Onyx.METHOD.MERGE,
            key: `${ONYXKEYS.COLLECTION.POLICY}${policyID}`,
            value: {
                autoApproval: {
                    auditRate: policy?.autoApproval?.auditRate ?? CONST.POLICY.RANDOM_AUDIT_DEFAULT_PERCENTAGE,
                    pendingFields: {
                        auditRate: null,
                    },
                },
                errorFields: {
                    autoApproval: ErrorUtils.getMicroSecondOnyxErrorWithTranslationKey('common.genericErrorMessage'),
                },
            },
        },
    ];

    const parameters: SetPolicyAutomaticApprovalRateParams = {
        auditRate: parsedAuditRate,
        policyID,
    };

    API.write(WRITE_COMMANDS.SET_POLICY_AUTOMATIC_APPROVAL_RATE, parameters, {
        optimisticData,
        successData,
        failureData,
    });
}

/**
 * Call the API to enable auto-approval for the reports in the given policy
 * @param policyID - id of the policy to apply the limit to
 * @param enabled - whether auto-approve for the reports is enabled in the given policy
 */
function enableAutoApprovalOptions(policyID: string, enabled: boolean) {
    const policy = getPolicy(policyID);

    if (enabled === policy?.shouldShowAutoApprovalOptions) {
        return;
    }

    const autoApprovalValues = {auditRate: CONST.POLICY.RANDOM_AUDIT_DEFAULT_PERCENTAGE, limit: CONST.POLICY.AUTO_APPROVE_REPORTS_UNDER_DEFAULT_CENTS};
    const autoApprovalFailureValues = {autoApproval: {limit: policy?.autoApproval?.limit, auditRate: policy?.autoApproval?.auditRate, pendingFields: null}};
    const optimisticData: OnyxUpdate[] = [
        {
            onyxMethod: Onyx.METHOD.MERGE,
            key: `${ONYXKEYS.COLLECTION.POLICY}${policyID}`,
            value: {
                autoApproval: {
                    ...autoApprovalValues,
                    pendingFields: {
                        limit: CONST.RED_BRICK_ROAD_PENDING_ACTION.UPDATE,
                        auditRate: CONST.RED_BRICK_ROAD_PENDING_ACTION.UPDATE,
                    },
                },
                shouldShowAutoApprovalOptions: enabled,
                pendingFields: {
                    shouldShowAutoApprovalOptions: CONST.RED_BRICK_ROAD_PENDING_ACTION.UPDATE,
                },
            },
        },
    ];

    const successData: OnyxUpdate[] = [
        {
            onyxMethod: Onyx.METHOD.MERGE,
            key: `${ONYXKEYS.COLLECTION.POLICY}${policyID}`,
            value: {
                autoApproval: {pendingFields: null},
                pendingFields: {
                    shouldShowAutoApprovalOptions: null,
                },
            },
        },
    ];

    const failureData: OnyxUpdate[] = [
        {
            onyxMethod: Onyx.METHOD.MERGE,
            key: `${ONYXKEYS.COLLECTION.POLICY}${policyID}`,
            value: {
                ...autoApprovalFailureValues,
                shouldShowAutoApprovalOptions: policy?.shouldShowAutoApprovalOptions,
                pendingFields: {
                    shouldShowAutoApprovalOptions: null,
                },
            },
        },
    ];

    const parameters: EnablePolicyAutoApprovalOptionsParams = {
        enabled,
        policyID,
    };

    API.write(WRITE_COMMANDS.ENABLE_POLICY_AUTO_APPROVAL_OPTIONS, parameters, {
        optimisticData,
        successData,
        failureData,
    });
}

/**
 * Call the API to set the limit for auto-payments in the given policy
 * @param policyID - id of the policy to apply the limit to
 * @param limit - max amount for auto-payment for the reports in the given policy
 */
function setPolicyAutoReimbursementLimit(policyID: string, limit: string) {
    const policy = getPolicy(policyID);
    const fallbackLimit = limit === '' ? '0' : limit;
    const parsedLimit = CurrencyUtils.convertToBackendAmount(parseFloat(fallbackLimit));

    if (parsedLimit === (policy?.autoReimbursement?.limit ?? CONST.POLICY.AUTO_REIMBURSEMENT_DEFAULT_LIMIT_CENTS)) {
        return;
    }

    const optimisticData: OnyxUpdate[] = [
        {
            onyxMethod: Onyx.METHOD.MERGE,
            key: `${ONYXKEYS.COLLECTION.POLICY}${policyID}`,
            value: {
                autoReimbursement: {
                    limit: parsedLimit,
                    pendingFields: {
                        limit: CONST.RED_BRICK_ROAD_PENDING_ACTION.UPDATE,
                    },
                },
            },
        },
    ];

    const successData: OnyxUpdate[] = [
        {
            onyxMethod: Onyx.METHOD.MERGE,
            key: `${ONYXKEYS.COLLECTION.POLICY}${policyID}`,
            value: {
                autoReimbursement: {
                    limit: parsedLimit,
                    pendingFields: {
                        limit: null,
                    },
                },
                errorFields: null,
            },
        },
    ];

    const failureData: OnyxUpdate[] = [
        {
            onyxMethod: Onyx.METHOD.MERGE,
            key: `${ONYXKEYS.COLLECTION.POLICY}${policyID}`,
            value: {
                autoReimbursement: {limit: policy?.autoReimbursement?.limit ?? policy?.autoReimbursementLimit, pendingFields: {limit: null}},
                errorFields: {
                    autoReimbursement: ErrorUtils.getMicroSecondOnyxErrorWithTranslationKey('common.genericErrorMessage'),
                },
            },
        },
    ];

    const parameters: SetPolicyAutoReimbursementLimitParams = {
        limit: parsedLimit,
        policyID,
    };

    API.write(WRITE_COMMANDS.SET_POLICY_AUTO_REIMBURSEMENT_LIMIT, parameters, {
        optimisticData,
        successData,
        failureData,
    });
}

/**
 * Call the API to enable auto-payment for the reports in the given policy
 *
 * @param policyID - id of the policy to apply the limit to
 * @param enabled - whether auto-payment for the reports is enabled in the given policy
 */
function enablePolicyAutoReimbursementLimit(policyID: string, enabled: boolean) {
    const policy = getPolicy(policyID);

    if (enabled === policy?.shouldShowAutoReimbursementLimitOption) {
        return;
    }

    const autoReimbursementFailureValues = {autoReimbursement: {limit: policy?.autoReimbursement?.limit, pendingFields: null}};
    const autoReimbursementValues = {limit: CONST.POLICY.AUTO_REIMBURSEMENT_DEFAULT_LIMIT_CENTS};
    const optimisticData: OnyxUpdate[] = [
        {
            onyxMethod: Onyx.METHOD.MERGE,
            key: `${ONYXKEYS.COLLECTION.POLICY}${policyID}`,
            value: {
                autoReimbursement: {
                    ...autoReimbursementValues,
                    pendingFields: {
                        limit: CONST.RED_BRICK_ROAD_PENDING_ACTION.UPDATE,
                    },
                },
                shouldShowAutoReimbursementLimitOption: enabled,
                pendingFields: {
                    shouldShowAutoReimbursementLimitOption: CONST.RED_BRICK_ROAD_PENDING_ACTION.UPDATE,
                },
            },
        },
    ];

    const successData: OnyxUpdate[] = [
        {
            onyxMethod: Onyx.METHOD.MERGE,
            key: `${ONYXKEYS.COLLECTION.POLICY}${policyID}`,
            value: {
                autoReimbursement: {pendingFields: null},
                pendingFields: {
                    shouldShowAutoReimbursementLimitOption: null,
                },
                errorFields: null,
            },
        },
    ];

    const failureData: OnyxUpdate[] = [
        {
            onyxMethod: Onyx.METHOD.MERGE,
            key: `${ONYXKEYS.COLLECTION.POLICY}${policyID}`,
            value: {
                ...autoReimbursementFailureValues,
                shouldShowAutoReimbursementLimitOption: policy?.shouldShowAutoReimbursementLimitOption,
                pendingFields: {
                    shouldShowAutoReimbursementLimitOption: null,
                },
            },
        },
    ];

    const parameters: EnablePolicyAutoReimbursementLimitParams = {
        enabled,
        policyID,
    };

    API.write(WRITE_COMMANDS.ENABLE_POLICY_AUTO_REIMBURSEMENT_LIMIT, parameters, {
        optimisticData,
        successData,
        failureData,
    });
}

function clearAllPolicies() {
    if (!allPolicies) {
        return;
    }
    Object.keys(allPolicies).forEach((key) => delete allPolicies[key]);
}

function updateInvoiceCompanyName(policyID: string, companyName: string) {
    const authToken = NetworkStore.getAuthToken();

    if (!authToken) {
        return;
    }

    const policy = getPolicy(policyID);

    const optimisticData: OnyxUpdate[] = [
        {
            onyxMethod: Onyx.METHOD.MERGE,
            key: `${ONYXKEYS.COLLECTION.POLICY}${policyID}`,
            value: {
                invoice: {
                    companyName,
                    pendingFields: {
                        companyName: CONST.RED_BRICK_ROAD_PENDING_ACTION.UPDATE,
                    },
                },
            },
        },
    ];

    const successData: OnyxUpdate[] = [
        {
            onyxMethod: Onyx.METHOD.MERGE,
            key: `${ONYXKEYS.COLLECTION.POLICY}${policyID}`,
            value: {
                invoice: {
                    pendingFields: {
                        companyName: null,
                    },
                },
            },
        },
    ];

    const failureData: OnyxUpdate[] = [
        {
            onyxMethod: Onyx.METHOD.MERGE,
            key: `${ONYXKEYS.COLLECTION.POLICY}${policyID}`,
            value: {
                invoice: {
                    companyName: policy?.invoice?.companyName,
                    pendingFields: {
                        companyName: null,
                    },
                },
            },
        },
    ];

    const parameters: UpdateInvoiceCompanyNameParams = {
        authToken,
        policyID,
        companyName,
    };

    API.write(WRITE_COMMANDS.UPDATE_INVOICE_COMPANY_NAME, parameters, {optimisticData, successData, failureData});
}

function updateInvoiceCompanyWebsite(policyID: string, companyWebsite: string) {
    const authToken = NetworkStore.getAuthToken();

    if (!authToken) {
        return;
    }

    const policy = getPolicy(policyID);

    const optimisticData: OnyxUpdate[] = [
        {
            onyxMethod: Onyx.METHOD.MERGE,
            key: `${ONYXKEYS.COLLECTION.POLICY}${policyID}`,
            value: {
                invoice: {
                    companyWebsite,
                    pendingFields: {
                        companyWebsite: CONST.RED_BRICK_ROAD_PENDING_ACTION.UPDATE,
                    },
                },
            },
        },
    ];

    const successData: OnyxUpdate[] = [
        {
            onyxMethod: Onyx.METHOD.MERGE,
            key: `${ONYXKEYS.COLLECTION.POLICY}${policyID}`,
            value: {
                invoice: {
                    pendingFields: {
                        companyWebsite: null,
                    },
                },
            },
        },
    ];

    const failureData: OnyxUpdate[] = [
        {
            onyxMethod: Onyx.METHOD.MERGE,
            key: `${ONYXKEYS.COLLECTION.POLICY}${policyID}`,
            value: {
                invoice: {
                    companyWebsite: policy?.invoice?.companyWebsite,
                    pendingFields: {
                        companyWebsite: null,
                    },
                },
            },
        },
    ];

    const parameters: UpdateInvoiceCompanyWebsiteParams = {
        authToken,
        policyID,
        companyWebsite,
    };

    API.write(WRITE_COMMANDS.UPDATE_INVOICE_COMPANY_WEBSITE, parameters, {optimisticData, successData, failureData});
}

function getAssignedSupportData(policyID: string) {
    const parameters: GetAssignedSupportDataParams = {
        policyID,
    };
    API.read(READ_COMMANDS.GET_ASSIGNED_SUPPORT_DATA, parameters);
}

/**
 * Validates user account and returns a list of accessible policies.
 */
function getAccessiblePolicies(validateCode?: string) {
    const optimisticData: OnyxUpdate[] = [
        {
            onyxMethod: Onyx.METHOD.MERGE,
            key: ONYXKEYS.VALIDATE_USER_AND_GET_ACCESSIBLE_POLICIES,
            value: {
                loading: true,
                errors: null,
            },
        },
    ];

    const successData: OnyxUpdate[] = [
        {
            onyxMethod: Onyx.METHOD.MERGE,
            key: ONYXKEYS.VALIDATE_USER_AND_GET_ACCESSIBLE_POLICIES,
            value: {
                loading: false,
                errors: null,
            },
        },
    ];

    const failureData: OnyxUpdate[] = [
        {
            onyxMethod: Onyx.METHOD.MERGE,
            key: ONYXKEYS.VALIDATE_USER_AND_GET_ACCESSIBLE_POLICIES,
            value: {
                loading: false,
            },
        },
    ];

    const command = validateCode ? WRITE_COMMANDS.VALIDATE_USER_AND_GET_ACCESSIBLE_POLICIES : WRITE_COMMANDS.GET_ACCESSIBLE_POLICIES;

    API.write(command, validateCode ? {validateCode} : null, {optimisticData, successData, failureData});
}

/**
 * Clear the errors from the get accessible policies request
 */
function clearGetAccessiblePoliciesErrors() {
    Onyx.merge(ONYXKEYS.VALIDATE_USER_AND_GET_ACCESSIBLE_POLICIES, {errors: null});
}

/**
 * Call the API to calculate the bill for the new dot
 */
function calculateBillNewDot() {
    const optimisticData: OnyxUpdate[] = [
        {
            onyxMethod: Onyx.METHOD.MERGE,
            key: ONYXKEYS.IS_LOADING_BILL_WHEN_DOWNGRADE,
            value: true,
        },
    ];
    const successData: OnyxUpdate[] = [
        {
            onyxMethod: Onyx.METHOD.MERGE,
            key: ONYXKEYS.IS_LOADING_BILL_WHEN_DOWNGRADE,
            value: false,
        },
    ];
    const failureData: OnyxUpdate[] = [
        {
            onyxMethod: Onyx.METHOD.MERGE,
            key: ONYXKEYS.IS_LOADING_BILL_WHEN_DOWNGRADE,
            value: false,
        },
    ];
    API.read(READ_COMMANDS.CALCULATE_BILL_NEW_DOT, null, {
        optimisticData,
        successData,
        failureData,
    });
}

/**
 * Call the API to pay and downgrade
 */
function payAndDowngrade() {
    const optimisticData: OnyxUpdate[] = [
        {
            onyxMethod: Onyx.METHOD.MERGE,
            key: ONYXKEYS.BILLING_RECEIPT_DETAILS,
            value: {
                errors: null,
                isLoading: true,
            },
        },
    ];
    const successData: OnyxUpdate[] = [
        {
            onyxMethod: Onyx.METHOD.MERGE,
            key: ONYXKEYS.BILLING_RECEIPT_DETAILS,
            value: {
                isLoading: false,
            },
        },
    ];

    const failureData: OnyxUpdate[] = [
        {
            onyxMethod: Onyx.METHOD.MERGE,
            key: ONYXKEYS.BILLING_RECEIPT_DETAILS,
            value: {
                isLoading: false,
            },
        },
    ];
    API.write(WRITE_COMMANDS.PAY_AND_DOWNGRADE, null, {optimisticData, successData, failureData});
}

function clearBillingReceiptDetailsErrors() {
    Onyx.merge(ONYXKEYS.BILLING_RECEIPT_DETAILS, {errors: null});
}

function setIsForcedToChangeCurrency(value: boolean) {
    Onyx.set(ONYXKEYS.IS_FORCED_TO_CHANGE_CURRENCY, value);
}

export {
    leaveWorkspace,
    addBillingCardAndRequestPolicyOwnerChange,
    hasActiveChatEnabledPolicies,
    setWorkspaceErrors,
    hideWorkspaceAlertMessage,
    deleteWorkspace,
    updateAddress,
    updateLastAccessedWorkspace,
    clearDeleteWorkspaceError,
    setWorkspaceDefaultSpendCategory,
    generateDefaultWorkspaceName,
    updateGeneralSettings,
    deleteWorkspaceAvatar,
    updateWorkspaceAvatar,
    clearAvatarErrors,
    generatePolicyID,
    createWorkspace,
    openPolicyTaxesPage,
    openWorkspaceInvitePage,
    openWorkspace,
    removeWorkspace,
    createWorkspaceFromIOUPayment,
    clearErrors,
    dismissAddedWithPrimaryLoginMessages,
    openDraftWorkspaceRequest,
    createDraftInitialWorkspace,
    buildOptimisticRecentlyUsedCurrencies,
    setWorkspaceInviteMessageDraft,
    setWorkspaceApprovalMode,
    setWorkspaceAutoReportingFrequency,
    setWorkspaceAutoReportingMonthlyOffset,
    updateWorkspaceDescription,
    setWorkspacePayer,
    setWorkspaceReimbursement,
    openPolicyWorkflowsPage,
    enableCompanyCards,
    enablePolicyConnections,
    enablePolicyReportFields,
    enablePolicyTaxes,
    enablePolicyWorkflows,
    enableDistanceRequestTax,
    enablePolicyInvoicing,
    openPolicyMoreFeaturesPage,
    openPolicyProfilePage,
    openPolicyInitialPage,
    generateCustomUnitID,
    clearQBOErrorField,
    clearXeroErrorField,
    clearSageIntacctErrorField,
    clearNetSuiteErrorField,
    clearNetSuitePendingField,
    clearNetSuiteAutoSyncErrorField,
    removeNetSuiteCustomFieldByIndex,
    setWorkspaceCurrencyDefault,
    setForeignCurrencyDefault,
    setPolicyCustomTaxName,
    clearPolicyErrorField,
    isCurrencySupportedForDirectReimbursement,
    isCurrencySupportedForGlobalReimbursement,
    getInvoicePrimaryWorkspace,
    createDraftWorkspace,
    savePreferredExportMethod,
    buildPolicyData,
    enableExpensifyCard,
    createPolicyExpenseChats,
    upgradeToCorporate,
    openPolicyExpensifyCardsPage,
    openPolicyEditCardLimitTypePage,
    requestExpensifyCardLimitIncrease,
    getAdminPoliciesConnectedToNetSuite,
    getAdminPoliciesConnectedToSageIntacct,
    hasInvoicingDetails,
    clearAllPolicies,
    enablePolicyRules,
    setPolicyDefaultReportTitle,
    clearQBDErrorField,
    setPolicyPreventMemberCreatedTitle,
    setPolicyPreventSelfApproval,
    setPolicyAutomaticApprovalLimit,
    setPolicyAutomaticApprovalRate,
    setPolicyAutoReimbursementLimit,
    enablePolicyDefaultReportTitle,
    enablePolicyAutoReimbursementLimit,
    enableAutoApprovalOptions,
    setPolicyMaxExpenseAmountNoReceipt,
    setPolicyMaxExpenseAmount,
    setPolicyMaxExpenseAge,
    updateCustomRules,
    setPolicyProhibitedExpenses,
    setPolicyBillableMode,
    disableWorkspaceBillableExpenses,
    setWorkspaceEReceiptsEnabled,
    verifySetupIntentAndRequestPolicyOwnerChange,
    updateInvoiceCompanyName,
    updateInvoiceCompanyWebsite,
    updateDefaultPolicy,
    getAssignedSupportData,
    downgradeToTeam,
    getAccessiblePolicies,
    clearGetAccessiblePoliciesErrors,
    calculateBillNewDot,
    payAndDowngrade,
    clearBillingReceiptDetailsErrors,
    clearQuickbooksOnlineAutoSyncErrorField,
    updateLastAccessedWorkspaceSwitcher,
<<<<<<< HEAD
    setIsForcedToChangeCurrency,
};

export type {NewCustomUnit};
=======
};
>>>>>>> 5f5f4a08
<|MERGE_RESOLUTION|>--- conflicted
+++ resolved
@@ -5280,11 +5280,5 @@
     clearBillingReceiptDetailsErrors,
     clearQuickbooksOnlineAutoSyncErrorField,
     updateLastAccessedWorkspaceSwitcher,
-<<<<<<< HEAD
     setIsForcedToChangeCurrency,
-};
-
-export type {NewCustomUnit};
-=======
-};
->>>>>>> 5f5f4a08
+};