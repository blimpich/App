import {PUBLIC_DOMAINS, Str} from 'expensify-common';
import escapeRegExp from 'lodash/escapeRegExp';
import lodashUnion from 'lodash/union';
import type {NullishDeep, OnyxCollection, OnyxEntry, OnyxUpdate} from 'react-native-onyx';
import Onyx from 'react-native-onyx';
import type {ValueOf} from 'type-fest';
import type {ReportExportType} from '@components/ButtonWithDropdownMenu/types';
import {prepareOnboardingOnyxData} from '@libs/actions/Report';
import * as API from '@libs/API';
import type {
    AddBillingCardAndRequestWorkspaceOwnerChangeParams,
    AddPaymentCardParams,
    CreateWorkspaceFromIOUPaymentParams,
    CreateWorkspaceParams,
    DeleteWorkspaceAvatarParams,
    DeleteWorkspaceParams,
    DisablePolicyBillableModeParams,
    DowngradeToTeamParams,
    EnablePolicyAutoApprovalOptionsParams,
    EnablePolicyAutoReimbursementLimitParams,
    EnablePolicyCompanyCardsParams,
    EnablePolicyConnectionsParams,
    EnablePolicyDefaultReportTitleParams,
    EnablePolicyExpensifyCardsParams,
    EnablePolicyInvoicingParams,
    EnablePolicyReportFieldsParams,
    EnablePolicyTaxesParams,
    EnablePolicyWorkflowsParams,
    GetAssignedSupportDataParams,
    LeavePolicyParams,
    OpenDraftWorkspaceRequestParams,
    OpenPolicyEditCardLimitTypePageParams,
    OpenPolicyExpensifyCardsPageParams,
    OpenPolicyInitialPageParams,
    OpenPolicyMoreFeaturesPageParams,
    OpenPolicyProfilePageParams,
    OpenPolicyTaxesPageParams,
    OpenPolicyWorkflowsPageParams,
    OpenWorkspaceInvitePageParams,
    OpenWorkspaceParams,
    RequestExpensifyCardLimitIncreaseParams,
    SetNameValuePairParams,
    SetPolicyAutomaticApprovalLimitParams,
    SetPolicyAutomaticApprovalRateParams,
    SetPolicyAutoReimbursementLimitParams,
    SetPolicyBillableModeParams,
    SetPolicyDefaultReportTitleParams,
    SetPolicyPreventMemberCreatedTitleParams,
    SetPolicyPreventSelfApprovalParams,
    SetPolicyProhibitedExpensesParams,
    SetPolicyRulesEnabledParams,
    SetWorkspaceApprovalModeParams,
    SetWorkspaceAutoReportingFrequencyParams,
    SetWorkspaceAutoReportingMonthlyOffsetParams,
    SetWorkspacePayerParams,
    SetWorkspaceReimbursementParams,
    UpdateInvoiceCompanyNameParams,
    UpdateInvoiceCompanyWebsiteParams,
    UpdatePolicyAddressParams,
    UpdateWorkspaceAvatarParams,
    UpdateWorkspaceDescriptionParams,
    UpdateWorkspaceGeneralSettingsParams,
    UpgradeToCorporateParams,
} from '@libs/API/parameters';
import {READ_COMMANDS, WRITE_COMMANDS} from '@libs/API/types';
import * as CurrencyUtils from '@libs/CurrencyUtils';
import DateUtils from '@libs/DateUtils';
import * as ErrorUtils from '@libs/ErrorUtils';
import {createFile} from '@libs/fileDownload/FileUtils';
import getIsNarrowLayout from '@libs/getIsNarrowLayout';
import GoogleTagManager from '@libs/GoogleTagManager';
import {translate, translateLocal} from '@libs/Localize';
import Log from '@libs/Log';
import * as NetworkStore from '@libs/Network/NetworkStore';
import * as NumberUtils from '@libs/NumberUtils';
import * as PersonalDetailsUtils from '@libs/PersonalDetailsUtils';
import * as PhoneNumber from '@libs/PhoneNumber';
import * as PolicyUtils from '@libs/PolicyUtils';
import {goBackWhenEnableFeature, navigateToExpensifyCardPage} from '@libs/PolicyUtils';
import * as ReportUtils from '@libs/ReportUtils';
import {prepareOnboardingOnyxData} from '@libs/ReportUtils';
import type {PolicySelector} from '@pages/home/sidebar/FloatingActionButtonAndPopover';
import * as PaymentMethods from '@userActions/PaymentMethods';
import * as PersistedRequests from '@userActions/PersistedRequests';
import {resolveEnableFeatureConflicts} from '@userActions/RequestConflictUtils';
import type {OnboardingPurpose} from '@src/CONST';
import CONST from '@src/CONST';
import ONYXKEYS from '@src/ONYXKEYS';
import type {
    IntroSelected,
    InvitedEmailsToAccountIDs,
    PersonalDetailsList,
    Policy,
    PolicyCategory,
    ReimbursementAccount,
    Report,
    ReportAction,
    ReportActions,
    Request,
    TaxRatesWithDefault,
    Transaction,
    TransactionViolations,
} from '@src/types/onyx';
import type {Errors} from '@src/types/onyx/OnyxCommon';
import type {Attributes, CompanyAddress, CustomUnit, NetSuiteCustomList, NetSuiteCustomSegment, ProhibitedExpenses, Rate, TaxRate} from '@src/types/onyx/Policy';
import type {OnyxData} from '@src/types/onyx/Request';
import {isEmptyObject} from '@src/types/utils/EmptyObject';
import {buildOptimisticMccGroup, buildOptimisticPolicyCategories} from './Category';

type ReportCreationData = Record<
    string,
    {
        reportID: string;
        reportActionID?: string;
    }
>;

type WorkspaceMembersChats = {
    onyxSuccessData: OnyxUpdate[];
    onyxOptimisticData: OnyxUpdate[];
    onyxFailureData: OnyxUpdate[];
    reportCreationData: ReportCreationData;
};

type OptimisticCustomUnits = {
    customUnits: Record<string, CustomUnit>;
    customUnitID: string;
    customUnitRateID: string;
    outputCurrency: string;
};

type NewCustomUnit = {
    customUnitID: string;
    name: string;
    attributes: Attributes;
    rates: Rate;
};

type WorkspaceFromIOUCreationData = {
    policyID: string;
    workspaceChatReportID: string;
    reportPreviewReportActionID?: string;
    adminsChatReportID: string;
};

const allPolicies: OnyxCollection<Policy> = {};
Onyx.connect({
    key: ONYXKEYS.COLLECTION.POLICY,
    callback: (val, key) => {
        if (!key) {
            return;
        }
        if (val === null || val === undefined) {
            // If we are deleting a policy, we have to check every report linked to that policy
            // and unset the draft indicator (pencil icon) alongside removing any draft comments. Clearing these values will keep the newly archived chats from being displayed in the LHN.
            // More info: https://github.com/Expensify/App/issues/14260
            const policyID = key.replace(ONYXKEYS.COLLECTION.POLICY, '');
            const policyReports = ReportUtils.getAllPolicyReports(policyID);
            const cleanUpMergeQueries: Record<`${typeof ONYXKEYS.COLLECTION.REPORT}${string}`, NullishDeep<Report>> = {};
            const cleanUpSetQueries: Record<`${typeof ONYXKEYS.COLLECTION.REPORT_DRAFT_COMMENT}${string}` | `${typeof ONYXKEYS.COLLECTION.REPORT_ACTIONS_DRAFTS}${string}`, null> = {};
            policyReports.forEach((policyReport) => {
                if (!policyReport) {
                    return;
                }
                const {reportID} = policyReport;
                cleanUpSetQueries[`${ONYXKEYS.COLLECTION.REPORT_DRAFT_COMMENT}${reportID}`] = null;
                cleanUpSetQueries[`${ONYXKEYS.COLLECTION.REPORT_ACTIONS_DRAFTS}${reportID}`] = null;
            });
            Onyx.mergeCollection(ONYXKEYS.COLLECTION.REPORT, cleanUpMergeQueries);
            Onyx.multiSet(cleanUpSetQueries);
            delete allPolicies[key];
            return;
        }

        allPolicies[key] = val;
    },
});

let lastAccessedWorkspacePolicyID: OnyxEntry<string>;
Onyx.connect({
    key: ONYXKEYS.LAST_ACCESSED_WORKSPACE_POLICY_ID,
    callback: (value) => (lastAccessedWorkspacePolicyID = value),
});

let allReports: OnyxCollection<Report>;
Onyx.connect({
    key: ONYXKEYS.COLLECTION.REPORT,
    waitForCollectionCallback: true,
    callback: (value) => {
        allReports = value;
    },
});

let allReportActions: OnyxCollection<ReportActions>;
Onyx.connect({
    key: ONYXKEYS.COLLECTION.REPORT_ACTIONS,
    waitForCollectionCallback: true,
    callback: (actions) => {
        allReportActions = actions;
    },
});

let sessionEmail = '';
let sessionAccountID = 0;
Onyx.connect({
    key: ONYXKEYS.SESSION,
    callback: (val) => {
        sessionEmail = val?.email ?? '';
        sessionAccountID = val?.accountID ?? CONST.DEFAULT_NUMBER_ID;
    },
});

let allPersonalDetails: OnyxEntry<PersonalDetailsList>;
Onyx.connect({
    key: ONYXKEYS.PERSONAL_DETAILS_LIST,
    callback: (val) => (allPersonalDetails = val),
});

let reimbursementAccount: OnyxEntry<ReimbursementAccount>;
Onyx.connect({
    key: ONYXKEYS.REIMBURSEMENT_ACCOUNT,
    callback: (val) => (reimbursementAccount = val),
});

let allRecentlyUsedCurrencies: string[];
Onyx.connect({
    key: ONYXKEYS.RECENTLY_USED_CURRENCIES,
    callback: (val) => (allRecentlyUsedCurrencies = val ?? []),
});

let activePolicyID: OnyxEntry<string>;
Onyx.connect({
    key: ONYXKEYS.NVP_ACTIVE_POLICY_ID,
    callback: (value) => (activePolicyID = value),
});

let allTransactionViolations: OnyxCollection<TransactionViolations> = {};
Onyx.connect({
    key: ONYXKEYS.COLLECTION.TRANSACTION_VIOLATIONS,
    waitForCollectionCallback: true,
    callback: (value) => (allTransactionViolations = value),
});

let introSelected: OnyxEntry<IntroSelected>;
Onyx.connect({
    key: ONYXKEYS.NVP_INTRO_SELECTED,
    callback: (value) => (introSelected = value),
});

/**
 * Stores in Onyx the policy ID of the last workspace that was accessed by the user
 */
function updateLastAccessedWorkspace(policyID: OnyxEntry<string>) {
    Onyx.set(ONYXKEYS.LAST_ACCESSED_WORKSPACE_POLICY_ID, policyID ?? null);
}

/**
 * Checks if the currency is supported for direct reimbursement
 * USD currency is the only one supported in NewDot for now
 */
function isCurrencySupportedForDirectReimbursement(currency: string) {
    return currency === CONST.CURRENCY.USD;
}

/**
 * Returns the policy of the report
 */
function getPolicy(policyID: string | undefined): OnyxEntry<Policy> {
    if (!allPolicies || !policyID) {
        return undefined;
    }
    return allPolicies[`${ONYXKEYS.COLLECTION.POLICY}${policyID}`];
}

/** Check if the policy has invoicing company details */
function hasInvoicingDetails(policy: OnyxEntry<Policy>): boolean {
    return !!policy?.invoice?.companyName && !!policy?.invoice?.companyWebsite;
}

/**
 * Returns a primary invoice workspace for the user
 */
function getInvoicePrimaryWorkspace(currentUserLogin: string | undefined): Policy | undefined {
    if (PolicyUtils.canSendInvoiceFromWorkspace(activePolicyID)) {
        return allPolicies?.[`${ONYXKEYS.COLLECTION.POLICY}${activePolicyID}`];
    }
    const activeAdminWorkspaces = PolicyUtils.getActiveAdminWorkspaces(allPolicies, currentUserLogin);
    return activeAdminWorkspaces.find((policy) => PolicyUtils.canSendInvoiceFromWorkspace(policy.id));
}

/**
 * Check if the user has any active free policies (aka workspaces)
 */
function hasActiveChatEnabledPolicies(policies: Array<OnyxEntry<PolicySelector>> | OnyxCollection<PolicySelector>, includeOnlyAdminPolicies = false): boolean {
    const chatEnabledPolicies = Object.values(policies ?? {}).filter(
        (policy) => policy?.isPolicyExpenseChatEnabled && (!includeOnlyAdminPolicies || policy.role === CONST.POLICY.ROLE.ADMIN),
    );

    if (chatEnabledPolicies.length === 0) {
        return false;
    }

    if (chatEnabledPolicies.some((policy) => !policy?.pendingAction)) {
        return true;
    }

    if (chatEnabledPolicies.some((policy) => policy?.pendingAction === CONST.RED_BRICK_ROAD_PENDING_ACTION.ADD)) {
        return true;
    }

    if (chatEnabledPolicies.some((policy) => policy?.pendingAction === CONST.RED_BRICK_ROAD_PENDING_ACTION.DELETE)) {
        return false;
    }

    // If there are no add or delete pending actions the only option left is an update
    // pendingAction, in which case we should return true.
    return true;
}

/**
 * Delete the workspace
 */
function deleteWorkspace(policyID: string, policyName: string) {
    if (!allPolicies) {
        return;
    }

    const filteredPolicies = Object.values(allPolicies).filter((policy): policy is Policy => policy?.id !== policyID);
    const optimisticData: OnyxUpdate[] = [
        {
            onyxMethod: Onyx.METHOD.MERGE,
            key: `${ONYXKEYS.COLLECTION.POLICY}${policyID}`,
            value: {
                avatarURL: '',
                pendingAction: CONST.RED_BRICK_ROAD_PENDING_ACTION.DELETE,
                errors: null,
            },
        },
        ...(!hasActiveChatEnabledPolicies(filteredPolicies, true)
            ? [
                  {
                      onyxMethod: Onyx.METHOD.MERGE,
                      key: ONYXKEYS.REIMBURSEMENT_ACCOUNT,
                      value: {
                          errors: null,
                      },
                  },
              ]
            : []),
    ];

    const policy = getPolicy(policyID);
    // Restore the old report stateNum and statusNum
    const failureData: OnyxUpdate[] = [
        {
            onyxMethod: Onyx.METHOD.MERGE,
            key: ONYXKEYS.REIMBURSEMENT_ACCOUNT,
            value: {
                errors: reimbursementAccount?.errors ?? null,
            },
        },
        {
            onyxMethod: Onyx.METHOD.MERGE,
            key: `${ONYXKEYS.COLLECTION.POLICY}${policyID}`,
            value: {
                avatarURL: policy?.avatarURL,
                pendingAction: null,
            },
        },
    ];

    const reportsToArchive = Object.values(allReports ?? {}).filter(
        (report) => ReportUtils.isPolicyRelatedReport(report, policyID) && (ReportUtils.isChatRoom(report) || ReportUtils.isPolicyExpenseChat(report) || ReportUtils.isTaskReport(report)),
    );
    const finallyData: OnyxUpdate[] = [];
    const currentTime = DateUtils.getDBTime();
    reportsToArchive.forEach((report) => {
        const {reportID, ownerAccountID, oldPolicyName} = report ?? {};
        const isInvoiceReceiverReport = report?.invoiceReceiver && 'policyID' in report.invoiceReceiver && report.invoiceReceiver.policyID === policyID;
        optimisticData.push({
            onyxMethod: Onyx.METHOD.MERGE,
            key: `${ONYXKEYS.COLLECTION.REPORT}${reportID}`,
            value: {
                ...(!isInvoiceReceiverReport && {
                    oldPolicyName: allPolicies?.[`${ONYXKEYS.COLLECTION.POLICY}${policyID}`]?.name,
                    policyName: '',
                }),
                isPinned: false,
            },
        });

        optimisticData.push({
            onyxMethod: Onyx.METHOD.MERGE,
            key: `${ONYXKEYS.COLLECTION.REPORT_NAME_VALUE_PAIRS}${reportID}`,
            value: {
                private_isArchived: currentTime,
            },
        });

        optimisticData.push({
            onyxMethod: Onyx.METHOD.SET,
            key: `${ONYXKEYS.COLLECTION.REPORT_ACTIONS_DRAFTS}${reportID}`,
            value: null,
        });

        // Add closed actions to all chat reports linked to this policy
        // Announce & admin chats have FAKE owners, but workspace chats w/ users do have owners.
        let emailClosingReport: string = CONST.POLICY.OWNER_EMAIL_FAKE;
        if (!!ownerAccountID && ownerAccountID !== CONST.POLICY.OWNER_ACCOUNT_ID_FAKE) {
            emailClosingReport = allPersonalDetails?.[ownerAccountID]?.login ?? '';
        }
        const optimisticClosedReportAction = ReportUtils.buildOptimisticClosedReportAction(emailClosingReport, policyName, CONST.REPORT.ARCHIVE_REASON.POLICY_DELETED);
        optimisticData.push({
            onyxMethod: Onyx.METHOD.MERGE,
            key: `${ONYXKEYS.COLLECTION.REPORT_ACTIONS}${reportID}`,
            value: {
                [optimisticClosedReportAction.reportActionID]: optimisticClosedReportAction as ReportAction,
            },
        });

        failureData.push({
            onyxMethod: Onyx.METHOD.MERGE,
            key: `${ONYXKEYS.COLLECTION.REPORT}${reportID}`,
            value: {
                oldPolicyName,
                policyName: report?.policyName,
                isPinned: report?.isPinned,
            },
        });

        failureData.push({
            onyxMethod: Onyx.METHOD.MERGE,
            key: `${ONYXKEYS.COLLECTION.REPORT_NAME_VALUE_PAIRS}${reportID}`,
            value: {
                private_isArchived: null,
            },
        });

        // We are temporarily adding this workaround because 'DeleteWorkspace' doesn't
        // support receiving the optimistic reportActions' ids for the moment.
        finallyData.push({
            onyxMethod: Onyx.METHOD.MERGE,
            key: `${ONYXKEYS.COLLECTION.REPORT_ACTIONS}${reportID}`,
            value: {
                [optimisticClosedReportAction.reportActionID]: null,
            },
        });

        if (report?.iouReportID) {
            const reportTransactions = ReportUtils.getReportTransactions(report.iouReportID);
            for (const transaction of reportTransactions) {
                const violations = allTransactionViolations?.[`${ONYXKEYS.COLLECTION.TRANSACTION_VIOLATIONS}${transaction.transactionID}`];
                optimisticData.push({
                    onyxMethod: Onyx.METHOD.MERGE,
                    key: `${ONYXKEYS.COLLECTION.TRANSACTION_VIOLATIONS}${transaction.transactionID}`,
                    value: violations?.filter((violation) => violation.type !== CONST.VIOLATION_TYPES.VIOLATION),
                });
                failureData.push({
                    onyxMethod: Onyx.METHOD.MERGE,
                    key: `${ONYXKEYS.COLLECTION.TRANSACTION}${transaction.transactionID}`,
                    value: violations,
                });
            }
        }
    });

    const params: DeleteWorkspaceParams = {policyID};

    API.write(WRITE_COMMANDS.DELETE_WORKSPACE, params, {optimisticData, finallyData, failureData});

    // Reset the lastAccessedWorkspacePolicyID
    if (policyID === lastAccessedWorkspacePolicyID) {
        updateLastAccessedWorkspace(undefined);
    }
}

function setWorkspaceAutoReportingFrequency(policyID: string, frequency: ValueOf<typeof CONST.POLICY.AUTO_REPORTING_FREQUENCIES>) {
    const policy = getPolicy(policyID);

    const wasPolicyOnManualReporting = PolicyUtils.getCorrectedAutoReportingFrequency(policy) === CONST.POLICY.AUTO_REPORTING_FREQUENCIES.MANUAL;

    const optimisticData: OnyxUpdate[] = [
        {
            onyxMethod: Onyx.METHOD.MERGE,
            key: `${ONYXKEYS.COLLECTION.POLICY}${policyID}`,
            value: {
                // Recall that the "daily" and "manual" frequencies don't actually exist in Onyx or the DB (see PolicyUtils.getCorrectedAutoReportingFrequency)
                autoReportingFrequency: frequency === CONST.POLICY.AUTO_REPORTING_FREQUENCIES.MANUAL ? CONST.POLICY.AUTO_REPORTING_FREQUENCIES.IMMEDIATE : frequency,
                pendingFields: {autoReportingFrequency: CONST.RED_BRICK_ROAD_PENDING_ACTION.UPDATE},

                // To set the frequency to "manual", we really must set it to "immediate" with harvesting disabled
                ...(frequency === CONST.POLICY.AUTO_REPORTING_FREQUENCIES.MANUAL && {
                    harvesting: {
                        enabled: false,
                    },
                }),

                // If the policy was on manual reporting before, and now will be auto-reported,
                // then we must re-enable harvesting
                ...(wasPolicyOnManualReporting &&
                    frequency !== CONST.POLICY.AUTO_REPORTING_FREQUENCIES.MANUAL && {
                        harvesting: {
                            enabled: true,
                        },
                    }),
            },
        },
    ];

    const failureData: OnyxUpdate[] = [
        {
            onyxMethod: Onyx.METHOD.MERGE,
            key: `${ONYXKEYS.COLLECTION.POLICY}${policyID}`,
            value: {
                autoReportingFrequency: policy?.autoReportingFrequency ?? null,
                harvesting: policy?.harvesting ?? null,
                pendingFields: {autoReportingFrequency: null},
                errorFields: {autoReportingFrequency: ErrorUtils.getMicroSecondOnyxErrorWithTranslationKey('workflowsDelayedSubmissionPage.autoReportingFrequencyErrorMessage')},
            },
        },
    ];

    const successData: OnyxUpdate[] = [
        {
            onyxMethod: Onyx.METHOD.MERGE,
            key: `${ONYXKEYS.COLLECTION.POLICY}${policyID}`,
            value: {
                pendingFields: {autoReportingFrequency: null},
            },
        },
    ];

    const params: SetWorkspaceAutoReportingFrequencyParams = {policyID, frequency};
    API.write(WRITE_COMMANDS.SET_WORKSPACE_AUTO_REPORTING_FREQUENCY, params, {optimisticData, failureData, successData});
}

function setWorkspaceAutoReportingMonthlyOffset(policyID: string, autoReportingOffset: number | ValueOf<typeof CONST.POLICY.AUTO_REPORTING_OFFSET>) {
    const value = JSON.stringify({autoReportingOffset});
    const policy = getPolicy(policyID);

    const optimisticData: OnyxUpdate[] = [
        {
            onyxMethod: Onyx.METHOD.MERGE,
            key: `${ONYXKEYS.COLLECTION.POLICY}${policyID}`,
            value: {
                autoReportingOffset,
                pendingFields: {autoReportingOffset: CONST.RED_BRICK_ROAD_PENDING_ACTION.UPDATE},
            },
        },
    ];

    const failureData: OnyxUpdate[] = [
        {
            onyxMethod: Onyx.METHOD.MERGE,
            key: `${ONYXKEYS.COLLECTION.POLICY}${policyID}`,
            value: {
                autoReportingOffset: policy?.autoReportingOffset ?? null,
                pendingFields: {autoReportingOffset: null},
                errorFields: {autoReportingOffset: ErrorUtils.getMicroSecondOnyxErrorWithTranslationKey('workflowsDelayedSubmissionPage.monthlyOffsetErrorMessage')},
            },
        },
    ];

    const successData: OnyxUpdate[] = [
        {
            onyxMethod: Onyx.METHOD.MERGE,
            key: `${ONYXKEYS.COLLECTION.POLICY}${policyID}`,
            value: {
                pendingFields: {autoReportingOffset: null},
            },
        },
    ];

    const params: SetWorkspaceAutoReportingMonthlyOffsetParams = {policyID, value};
    API.write(WRITE_COMMANDS.SET_WORKSPACE_AUTO_REPORTING_MONTHLY_OFFSET, params, {optimisticData, failureData, successData});
}

function setWorkspaceApprovalMode(policyID: string, approver: string, approvalMode: ValueOf<typeof CONST.POLICY.APPROVAL_MODE>) {
    const policy = getPolicy(policyID);

    const value = {
        approver,
        approvalMode,
    };

    const optimisticData: OnyxUpdate[] = [
        {
            onyxMethod: Onyx.METHOD.MERGE,
            key: `${ONYXKEYS.COLLECTION.POLICY}${policyID}`,
            value: {
                ...value,
                pendingFields: {approvalMode: CONST.RED_BRICK_ROAD_PENDING_ACTION.UPDATE},
            },
        },
    ];

    const failureData: OnyxUpdate[] = [
        {
            onyxMethod: Onyx.METHOD.MERGE,
            key: `${ONYXKEYS.COLLECTION.POLICY}${policyID}`,
            value: {
                approver: policy?.approver,
                approvalMode: policy?.approvalMode,
                pendingFields: {approvalMode: null},
                errorFields: {approvalMode: ErrorUtils.getMicroSecondOnyxErrorWithTranslationKey('workflowsApproverPage.genericErrorMessage')},
            },
        },
    ];

    const successData: OnyxUpdate[] = [
        {
            onyxMethod: Onyx.METHOD.MERGE,
            key: `${ONYXKEYS.COLLECTION.POLICY}${policyID}`,
            value: {
                pendingFields: {approvalMode: null},
            },
        },
    ];

    const params: SetWorkspaceApprovalModeParams = {
        policyID,
        value: JSON.stringify({
            ...value,
            // This property should now be set to false for all Collect policies
            isAutoApprovalEnabled: false,
        }),
    };
    API.write(WRITE_COMMANDS.SET_WORKSPACE_APPROVAL_MODE, params, {optimisticData, failureData, successData});
}

function setWorkspacePayer(policyID: string, reimburserEmail: string) {
    const policy = getPolicy(policyID);

    const optimisticData: OnyxUpdate[] = [
        {
            onyxMethod: Onyx.METHOD.MERGE,
            key: `${ONYXKEYS.COLLECTION.POLICY}${policyID}`,
            value: {
                achAccount: {reimburser: reimburserEmail},
                errorFields: {reimburser: null},
                pendingFields: {reimburser: CONST.RED_BRICK_ROAD_PENDING_ACTION.UPDATE},
            },
        },
    ];

    const successData: OnyxUpdate[] = [
        {
            onyxMethod: Onyx.METHOD.MERGE,
            key: `${ONYXKEYS.COLLECTION.POLICY}${policyID}`,
            value: {
                errorFields: {reimburser: null},
                pendingFields: {reimburser: null},
            },
        },
    ];

    const failureData: OnyxUpdate[] = [
        {
            onyxMethod: Onyx.METHOD.MERGE,
            key: `${ONYXKEYS.COLLECTION.POLICY}${policyID}`,
            value: {
                achAccount: {reimburser: policy?.achAccount?.reimburser ?? null},
                errorFields: {reimburser: ErrorUtils.getMicroSecondOnyxErrorWithTranslationKey('workflowsPayerPage.genericErrorMessage')},
                pendingFields: {reimburser: null},
            },
        },
    ];

    const params: SetWorkspacePayerParams = {policyID, reimburserEmail};

    API.write(WRITE_COMMANDS.SET_WORKSPACE_PAYER, params, {optimisticData, failureData, successData});
}

function clearPolicyErrorField(policyID: string | undefined, fieldName: string) {
    if (!policyID) {
        return;
    }
    Onyx.merge(`${ONYXKEYS.COLLECTION.POLICY}${policyID}`, {errorFields: {[fieldName]: null}});
}

function clearQBOErrorField(policyID: string | undefined, fieldName: string) {
    if (!policyID) {
        return;
    }
    Onyx.merge(`${ONYXKEYS.COLLECTION.POLICY}${policyID}`, {connections: {quickbooksOnline: {config: {errorFields: {[fieldName]: null}}}}});
}

function clearQBDErrorField(policyID: string, fieldName: string) {
    Onyx.merge(`${ONYXKEYS.COLLECTION.POLICY}${policyID}`, {connections: {quickbooksDesktop: {config: {errorFields: {[fieldName]: null}}}}});
}

function clearXeroErrorField(policyID: string | undefined, fieldName: string) {
    if (!policyID) {
        return;
    }
    Onyx.merge(`${ONYXKEYS.COLLECTION.POLICY}${policyID}`, {connections: {xero: {config: {errorFields: {[fieldName]: null}}}}});
}

function clearNetSuiteErrorField(policyID: string | undefined, fieldName: string) {
    if (!policyID) {
        return;
    }
    Onyx.merge(`${ONYXKEYS.COLLECTION.POLICY}${policyID}`, {connections: {netsuite: {options: {config: {errorFields: {[fieldName]: null}}}}}});
}

function clearNetSuitePendingField(policyID: string, fieldName: string) {
    Onyx.merge(`${ONYXKEYS.COLLECTION.POLICY}${policyID}`, {connections: {netsuite: {options: {config: {pendingFields: {[fieldName]: null}}}}}});
}

function removeNetSuiteCustomFieldByIndex(allRecords: NetSuiteCustomSegment[] | NetSuiteCustomList[], policyID: string, importCustomField: string, valueIndex: number) {
    // We allow multiple custom list records with the same internalID. Hence it is safe to remove by index.
    const filteredRecords = allRecords.filter((_, index) => index !== Number(valueIndex));
    Onyx.merge(`${ONYXKEYS.COLLECTION.POLICY}${policyID}`, {
        connections: {
            netsuite: {
                options: {
                    config: {
                        syncOptions: {
                            [importCustomField]: filteredRecords,
                        },
                    },
                },
            },
        },
    });
}

function clearSageIntacctErrorField(policyID: string | undefined, fieldName: string) {
    if (!policyID) {
        return;
    }
    Onyx.merge(`${ONYXKEYS.COLLECTION.POLICY}${policyID}`, {connections: {intacct: {config: {errorFields: {[fieldName]: null}}}}});
}

function clearNetSuiteAutoSyncErrorField(policyID: string) {
    Onyx.merge(`${ONYXKEYS.COLLECTION.POLICY}${policyID}`, {connections: {netsuite: {config: {errorFields: {autoSync: null}}}}});
}

function setWorkspaceReimbursement(policyID: string, reimbursementChoice: ValueOf<typeof CONST.POLICY.REIMBURSEMENT_CHOICES>, reimburserEmail: string) {
    const policy = getPolicy(policyID);

    const optimisticData: OnyxUpdate[] = [
        {
            onyxMethod: Onyx.METHOD.MERGE,
            key: `${ONYXKEYS.COLLECTION.POLICY}${policyID}`,
            value: {
                reimbursementChoice,
                isLoadingWorkspaceReimbursement: true,
                achAccount: {reimburser: reimburserEmail},
                errorFields: {reimbursementChoice: null},
                pendingFields: {reimbursementChoice: CONST.RED_BRICK_ROAD_PENDING_ACTION.UPDATE},
            },
        },
    ];

    const successData: OnyxUpdate[] = [
        {
            onyxMethod: Onyx.METHOD.MERGE,
            key: `${ONYXKEYS.COLLECTION.POLICY}${policyID}`,
            value: {
                isLoadingWorkspaceReimbursement: false,
                errorFields: {reimbursementChoice: null},
                pendingFields: {reimbursementChoice: null},
            },
        },
    ];

    const failureData: OnyxUpdate[] = [
        {
            onyxMethod: Onyx.METHOD.MERGE,
            key: `${ONYXKEYS.COLLECTION.POLICY}${policyID}`,
            value: {
                isLoadingWorkspaceReimbursement: false,
                reimbursementChoice: policy?.reimbursementChoice ?? null,
                achAccount: {reimburser: policy?.achAccount?.reimburser ?? null},
                errorFields: {reimbursementChoice: ErrorUtils.getMicroSecondOnyxErrorWithTranslationKey('common.genericErrorMessage')},
                pendingFields: {reimbursementChoice: null},
            },
        },
    ];

    const params: SetWorkspaceReimbursementParams = {policyID, reimbursementChoice};

    API.write(WRITE_COMMANDS.SET_WORKSPACE_REIMBURSEMENT, params, {optimisticData, failureData, successData});
}

function clearWorkspaceReimbursementErrors(policyID: string) {
    Onyx.merge(`${ONYXKEYS.COLLECTION.POLICY}${policyID}`, {errorFields: {reimbursementChoice: null}});
}

function leaveWorkspace(policyID?: string) {
    if (!policyID) {
        return;
    }
    const policy = allPolicies?.[`${ONYXKEYS.COLLECTION.POLICY}${policyID}`];
    const workspaceChats = ReportUtils.getAllWorkspaceReports(policyID);

    const optimisticData: OnyxUpdate[] = [
        {
            onyxMethod: Onyx.METHOD.MERGE,
            key: `${ONYXKEYS.COLLECTION.POLICY}${policyID}`,
            value: {
                pendingAction: CONST.RED_BRICK_ROAD_PENDING_ACTION.DELETE,
                employeeList: {
                    [sessionEmail]: {
                        pendingAction: CONST.RED_BRICK_ROAD_PENDING_ACTION.DELETE,
                    },
                },
            },
        },
    ];

    const successData: OnyxUpdate[] = [
        {
            onyxMethod: Onyx.METHOD.MERGE,
            key: `${ONYXKEYS.COLLECTION.POLICY}${policyID}`,
            value: null,
        },
    ];
    const failureData: OnyxUpdate[] = [
        {
            onyxMethod: Onyx.METHOD.MERGE,
            key: `${ONYXKEYS.COLLECTION.POLICY}${policyID}`,
            value: {
                pendingAction: policy?.pendingAction ?? null,
                employeeList: {
                    [sessionEmail]: {
                        errors: ErrorUtils.getMicroSecondOnyxErrorWithTranslationKey('workspace.people.error.genericRemove'),
                    },
                },
            },
        },
    ];

    const pendingChatMembers = ReportUtils.getPendingChatMembers([sessionAccountID], [], CONST.RED_BRICK_ROAD_PENDING_ACTION.DELETE);

    workspaceChats.forEach((report) => {
        const parentReport = ReportUtils.getRootParentReport({report});
        const reportToCheckOwner = isEmptyObject(parentReport) ? report : parentReport;

        if (ReportUtils.isPolicyExpenseChat(report) && !ReportUtils.isReportOwner(reportToCheckOwner)) {
            return;
        }

        optimisticData.push(
            {
                onyxMethod: Onyx.METHOD.MERGE,
                key: `${ONYXKEYS.COLLECTION.REPORT}${report?.reportID}`,
                value: {
                    statusNum: CONST.REPORT.STATUS_NUM.CLOSED,
                    stateNum: CONST.REPORT.STATE_NUM.APPROVED,
                    oldPolicyName: policy?.name ?? '',
                },
            },
            {
                onyxMethod: Onyx.METHOD.MERGE,
                key: `${ONYXKEYS.COLLECTION.REPORT_METADATA}${report?.reportID}`,
                value: {
                    pendingChatMembers,
                },
            },
        );
        successData.push({
            onyxMethod: Onyx.METHOD.MERGE,
            key: `${ONYXKEYS.COLLECTION.REPORT_METADATA}${report?.reportID}`,
            value: {
                pendingChatMembers: null,
            },
        });
        failureData.push({
            onyxMethod: Onyx.METHOD.MERGE,
            key: `${ONYXKEYS.COLLECTION.REPORT_METADATA}${report?.reportID}`,
            value: {
                pendingChatMembers: null,
            },
        });
    });

    const params: LeavePolicyParams = {
        policyID,
        email: sessionEmail,
    };
    API.write(WRITE_COMMANDS.LEAVE_POLICY, params, {optimisticData, successData, failureData});
}

function updateDefaultPolicy(newPolicyID?: string, oldPolicyID?: string) {
    if (!newPolicyID) {
        return;
    }
    const optimisticData: OnyxUpdate[] = [
        {
            onyxMethod: Onyx.METHOD.MERGE,
            key: ONYXKEYS.NVP_ACTIVE_POLICY_ID,
            value: newPolicyID,
        },
    ];

    const failureData: OnyxUpdate[] = [
        {
            onyxMethod: Onyx.METHOD.MERGE,
            key: ONYXKEYS.NVP_ACTIVE_POLICY_ID,
            value: oldPolicyID,
        },
    ];

    const parameters: SetNameValuePairParams = {
        name: ONYXKEYS.NVP_ACTIVE_POLICY_ID,
        value: newPolicyID,
    };

    API.write(WRITE_COMMANDS.SET_NAME_VALUE_PAIR, parameters, {
        optimisticData,
        failureData,
    });
}

function addBillingCardAndRequestPolicyOwnerChange(
    policyID: string | undefined,
    cardData: {
        cardNumber: string;
        cardYear: string;
        cardMonth: string;
        cardCVV: string;
        addressName: string;
        addressZip: string;
        currency: string;
    },
) {
    if (!policyID) {
        return;
    }

    const {cardNumber, cardYear, cardMonth, cardCVV, addressName, addressZip, currency} = cardData;

    const optimisticData: OnyxUpdate[] = [
        {
            onyxMethod: Onyx.METHOD.MERGE,
            key: `${ONYXKEYS.COLLECTION.POLICY}${policyID}`,
            value: {
                errorFields: null,
                isLoading: true,
                isChangeOwnerSuccessful: false,
                isChangeOwnerFailed: false,
            },
        },
    ];

    const successData: OnyxUpdate[] = [
        {
            onyxMethod: Onyx.METHOD.MERGE,
            key: `${ONYXKEYS.COLLECTION.POLICY}${policyID}`,
            value: {
                isLoading: false,
                isChangeOwnerSuccessful: true,
                isChangeOwnerFailed: false,
                owner: sessionEmail,
                ownerAccountID: sessionAccountID,
            },
        },
    ];

    const failureData: OnyxUpdate[] = [
        {
            onyxMethod: Onyx.METHOD.MERGE,
            key: `${ONYXKEYS.COLLECTION.POLICY}${policyID}`,
            value: {
                isLoading: false,
                isChangeOwnerSuccessful: false,
                isChangeOwnerFailed: true,
            },
        },
    ];

    if (currency === CONST.PAYMENT_CARD_CURRENCY.GBP) {
        const params: AddPaymentCardParams = {
            cardNumber,
            cardYear,
            cardMonth,
            cardCVV,
            addressName,
            addressZip,
            currency,
            isP2PDebitCard: false,
        };
        PaymentMethods.addPaymentCardGBP(params);
    } else {
        const params: AddBillingCardAndRequestWorkspaceOwnerChangeParams = {
            policyID,
            cardNumber,
            cardYear,
            cardMonth,
            cardCVV,
            addressName,
            addressZip,
            currency,
        };
        // eslint-disable-next-line rulesdir/no-multiple-api-calls
        API.write(WRITE_COMMANDS.ADD_BILLING_CARD_AND_REQUEST_WORKSPACE_OWNER_CHANGE, params, {optimisticData, successData, failureData});
    }
}

/**
 * Properly updates the nvp_privateStripeCustomerID onyx data for 3DS payment
 *
 */
function verifySetupIntentAndRequestPolicyOwnerChange(policyID: string) {
    const optimisticData: OnyxUpdate[] = [
        {
            onyxMethod: Onyx.METHOD.MERGE,
            key: `${ONYXKEYS.COLLECTION.POLICY}${policyID}`,
            value: {
                errorFields: null,
                isLoading: true,
                isChangeOwnerSuccessful: false,
                isChangeOwnerFailed: false,
            },
        },
    ];

    const successData: OnyxUpdate[] = [
        {
            onyxMethod: Onyx.METHOD.MERGE,
            key: `${ONYXKEYS.COLLECTION.POLICY}${policyID}`,
            value: {
                isLoading: false,
                isChangeOwnerSuccessful: true,
                isChangeOwnerFailed: false,
                owner: sessionEmail,
                ownerAccountID: sessionAccountID,
            },
        },
    ];

    const failureData: OnyxUpdate[] = [
        {
            onyxMethod: Onyx.METHOD.MERGE,
            key: `${ONYXKEYS.COLLECTION.POLICY}${policyID}`,
            value: {
                isLoading: false,
                isChangeOwnerSuccessful: false,
                isChangeOwnerFailed: true,
            },
        },
    ];
    API.write(WRITE_COMMANDS.VERIFY_SETUP_INTENT_AND_REQUEST_POLICY_OWNER_CHANGE, {accountID: sessionAccountID, policyID}, {optimisticData, successData, failureData});
}

/**
 * Optimistically create a chat for each member of the workspace, creates both optimistic and success data for onyx.
 *
 * @returns - object with onyxSuccessData, onyxOptimisticData, and optimisticReportIDs (map login to reportID)
 */
function createPolicyExpenseChats(policyID: string, invitedEmailsToAccountIDs: InvitedEmailsToAccountIDs, hasOutstandingChildRequest = false): WorkspaceMembersChats {
    const workspaceMembersChats: WorkspaceMembersChats = {
        onyxSuccessData: [],
        onyxOptimisticData: [],
        onyxFailureData: [],
        reportCreationData: {},
    };

    Object.keys(invitedEmailsToAccountIDs).forEach((email) => {
        const accountID = invitedEmailsToAccountIDs[email];
        const cleanAccountID = Number(accountID);
        const login = PhoneNumber.addSMSDomainIfPhoneNumber(email);

        const oldChat = ReportUtils.getPolicyExpenseChat(cleanAccountID, policyID);

        // If the chat already exists, we don't want to create a new one - just make sure it's not archived
        if (oldChat) {
            workspaceMembersChats.reportCreationData[login] = {
                reportID: oldChat.reportID,
            };
            workspaceMembersChats.onyxOptimisticData.push({
                onyxMethod: Onyx.METHOD.MERGE,
                key: `${ONYXKEYS.COLLECTION.REPORT}${oldChat.reportID}`,
                value: {
                    stateNum: CONST.REPORT.STATE_NUM.OPEN,
                    statusNum: CONST.REPORT.STATUS_NUM.OPEN,
                },
            });
            workspaceMembersChats.onyxOptimisticData.push({
                onyxMethod: Onyx.METHOD.MERGE,
                key: `${ONYXKEYS.COLLECTION.REPORT_NAME_VALUE_PAIRS}${oldChat.reportID}`,
                value: {
                    private_isArchived: false,
                },
            });
            return;
        }
        const optimisticReport = ReportUtils.buildOptimisticChatReport({
            participantList: [sessionAccountID, cleanAccountID],
            chatType: CONST.REPORT.CHAT_TYPE.POLICY_EXPENSE_CHAT,
            policyID,
            ownerAccountID: cleanAccountID,
        });
        const optimisticCreatedAction = ReportUtils.buildOptimisticCreatedReportAction(login);

        workspaceMembersChats.reportCreationData[login] = {
            reportID: optimisticReport.reportID,
            reportActionID: optimisticCreatedAction.reportActionID,
        };

        workspaceMembersChats.onyxOptimisticData.push(
            {
                onyxMethod: Onyx.METHOD.SET,
                key: `${ONYXKEYS.COLLECTION.REPORT}${optimisticReport.reportID}`,
                value: {
                    ...optimisticReport,
                    pendingFields: {
                        createChat: CONST.RED_BRICK_ROAD_PENDING_ACTION.ADD,
                    },
                    hasOutstandingChildRequest,
                },
            },
            {
                onyxMethod: Onyx.METHOD.MERGE,
                key: `${ONYXKEYS.COLLECTION.REPORT_METADATA}${optimisticReport.reportID}`,
                value: {
                    isOptimisticReport: true,
                    pendingChatMembers: [
                        {
                            accountID: accountID.toString(),
                            pendingAction: CONST.RED_BRICK_ROAD_PENDING_ACTION.ADD,
                        },
                    ],
                },
            },
        );
        workspaceMembersChats.onyxOptimisticData.push({
            onyxMethod: Onyx.METHOD.SET,
            key: `${ONYXKEYS.COLLECTION.REPORT_ACTIONS}${optimisticReport.reportID}`,
            value: {[optimisticCreatedAction.reportActionID]: optimisticCreatedAction},
        });

        workspaceMembersChats.onyxSuccessData.push(
            {
                onyxMethod: Onyx.METHOD.MERGE,
                key: `${ONYXKEYS.COLLECTION.REPORT}${optimisticReport.reportID}`,
                value: {
                    pendingFields: {
                        createChat: null,
                    },
                    errorFields: {
                        createChat: null,
                    },
                    participants: {
                        [accountID]: allPersonalDetails && allPersonalDetails[accountID] ? {} : null,
                    },
                },
            },
            {
                onyxMethod: Onyx.METHOD.MERGE,
                key: `${ONYXKEYS.COLLECTION.REPORT_METADATA}${optimisticReport.reportID}`,
                value: {
                    isOptimisticReport: false,
                    pendingChatMembers: null,
                },
            },
        );
        workspaceMembersChats.onyxSuccessData.push({
            onyxMethod: Onyx.METHOD.MERGE,
            key: `${ONYXKEYS.COLLECTION.REPORT_ACTIONS}${optimisticReport.reportID}`,
            value: {[optimisticCreatedAction.reportActionID]: {pendingAction: null}},
        });

        workspaceMembersChats.onyxFailureData.push({
            onyxMethod: Onyx.METHOD.MERGE,
            key: `${ONYXKEYS.COLLECTION.REPORT_METADATA}${optimisticReport.reportID}`,
            value: {
                isLoadingInitialReportActions: false,
            },
        });

        workspaceMembersChats.onyxFailureData.push({
            onyxMethod: Onyx.METHOD.MERGE,
            key: `${ONYXKEYS.COLLECTION.REPORT}${optimisticReport.reportID}`,
            value: {
                errorFields: {
                    createChat: ErrorUtils.getMicroSecondOnyxErrorWithTranslationKey('report.genericCreateReportFailureMessage'),
                },
            },
        });
    });
    return workspaceMembersChats;
}

/**
 * Updates a workspace avatar image
 */
function updateWorkspaceAvatar(policyID: string, file: File) {
    const optimisticData: OnyxUpdate[] = [
        {
            onyxMethod: Onyx.METHOD.MERGE,
            key: `${ONYXKEYS.COLLECTION.POLICY}${policyID}`,
            value: {
                avatarURL: file.uri,
                originalFileName: file.name,
                errorFields: {
                    avatarURL: null,
                },
                pendingFields: {
                    avatarURL: CONST.RED_BRICK_ROAD_PENDING_ACTION.UPDATE,
                },
            },
        },
    ];
    const finallyData: OnyxUpdate[] = [
        {
            onyxMethod: Onyx.METHOD.MERGE,
            key: `${ONYXKEYS.COLLECTION.POLICY}${policyID}`,
            value: {
                pendingFields: {
                    avatarURL: null,
                },
            },
        },
    ];
    const failureData: OnyxUpdate[] = [
        {
            onyxMethod: Onyx.METHOD.MERGE,
            key: `${ONYXKEYS.COLLECTION.POLICY}${policyID}`,
            value: {
                avatarURL: allPolicies?.[`${ONYXKEYS.COLLECTION.POLICY}${policyID}`]?.avatarURL,
            },
        },
    ];

    const params: UpdateWorkspaceAvatarParams = {
        policyID,
        file,
    };

    API.write(WRITE_COMMANDS.UPDATE_WORKSPACE_AVATAR, params, {optimisticData, finallyData, failureData});
}

/**
 * Deletes the avatar image for the workspace
 */
function deleteWorkspaceAvatar(policyID: string) {
    const policy = getPolicy(policyID);
    const optimisticData: OnyxUpdate[] = [
        {
            onyxMethod: Onyx.METHOD.MERGE,
            key: `${ONYXKEYS.COLLECTION.POLICY}${policyID}`,
            value: {
                pendingFields: {
                    avatarURL: CONST.RED_BRICK_ROAD_PENDING_ACTION.UPDATE,
                },
                errorFields: {
                    avatarURL: null,
                },
                avatarURL: '',
                originalFileName: null,
            },
        },
    ];
    const finallyData: OnyxUpdate[] = [
        {
            onyxMethod: Onyx.METHOD.MERGE,
            key: `${ONYXKEYS.COLLECTION.POLICY}${policyID}`,
            value: {
                pendingFields: {
                    avatarURL: null,
                },
            },
        },
    ];
    const failureData: OnyxUpdate[] = [
        {
            onyxMethod: Onyx.METHOD.MERGE,
            key: `${ONYXKEYS.COLLECTION.POLICY}${policyID}`,
            value: {
                avatarURL: policy?.avatarURL,
                originalFileName: policy?.originalFileName,
                errorFields: {
                    avatarURL: ErrorUtils.getMicroSecondOnyxErrorWithTranslationKey('avatarWithImagePicker.deleteWorkspaceError'),
                },
            },
        },
    ];

    const params: DeleteWorkspaceAvatarParams = {policyID};

    API.write(WRITE_COMMANDS.DELETE_WORKSPACE_AVATAR, params, {optimisticData, finallyData, failureData});
}

/**
 * Clear error and pending fields for the workspace avatar
 */
function clearAvatarErrors(policyID: string) {
    Onyx.merge(`${ONYXKEYS.COLLECTION.POLICY}${policyID}`, {
        errorFields: {
            avatarURL: null,
        },
        pendingFields: {
            avatarURL: null,
        },
    });
}

/**
 * Optimistically update the general settings. Set the general settings as pending until the response succeeds.
 * If the response fails set a general error message. Clear the error message when updating.
 */
function updateGeneralSettings(policyID: string | undefined, name: string, currencyValue?: string) {
    if (!policyID) {
        return;
    }

    const policy = allPolicies?.[`${ONYXKEYS.COLLECTION.POLICY}${policyID}`];
    if (!policy) {
        return;
    }

    const distanceUnit = PolicyUtils.getDistanceRateCustomUnit(policy);
    const customUnitID = distanceUnit?.customUnitID;
    const currency = currencyValue ?? policy?.outputCurrency ?? CONST.CURRENCY.USD;

    const currencyPendingAction = currency !== policy?.outputCurrency ? CONST.RED_BRICK_ROAD_PENDING_ACTION.UPDATE : undefined;
    const namePendingAction = name !== policy?.name ? CONST.RED_BRICK_ROAD_PENDING_ACTION.UPDATE : undefined;

    const currentRates = distanceUnit?.rates ?? {};
    const optimisticRates: Record<string, Rate> = {};
    const finallyRates: Record<string, Rate> = {};
    const failureRates: Record<string, Rate> = {};

    if (customUnitID) {
        for (const rateID of Object.keys(currentRates)) {
            optimisticRates[rateID] = {
                ...currentRates[rateID],
                pendingFields: {currency: CONST.RED_BRICK_ROAD_PENDING_ACTION.UPDATE},
                currency,
            };
            finallyRates[rateID] = {
                ...currentRates[rateID],
                pendingFields: {currency: null},
                currency,
            };
            failureRates[rateID] = {
                ...currentRates[rateID],
                pendingFields: {currency: null},
                errorFields: {currency: ErrorUtils.getMicroSecondOnyxErrorWithTranslationKey('common.genericErrorMessage')},
            };
        }
    }

    const optimisticData: OnyxUpdate[] = [
        {
            // We use SET because it's faster than merge and avoids a race condition when setting the currency and navigating the user to the Bank account page in confirmCurrencyChangeAndHideModal
            onyxMethod: Onyx.METHOD.SET,
            key: `${ONYXKEYS.COLLECTION.POLICY}${policyID}`,
            value: {
                ...policy,

                pendingFields: {
                    ...policy.pendingFields,
                    ...(namePendingAction !== undefined && {name: namePendingAction}),
                    ...(currencyPendingAction !== undefined && {outputCurrency: currencyPendingAction}),
                },

                // Clear errorFields in case the user didn't dismiss the general settings error
                errorFields: {
                    name: null,
                    outputCurrency: null,
                },
                name,
                outputCurrency: currency,
                ...(customUnitID && {
                    customUnits: {
                        ...policy.customUnits,
                        [customUnitID]: {
                            ...distanceUnit,
                            rates: optimisticRates,
                        },
                    },
                }),
            },
        },
    ];
    const finallyData: OnyxUpdate[] = [
        {
            onyxMethod: Onyx.METHOD.MERGE,
            key: `${ONYXKEYS.COLLECTION.POLICY}${policyID}`,
            value: {
                pendingFields: {
                    name: null,
                    outputCurrency: null,
                },
                ...(customUnitID && {
                    customUnits: {
                        [customUnitID]: {
                            ...distanceUnit,
                            rates: finallyRates,
                        },
                    },
                }),
            },
        },
    ];

    const errorFields: Policy['errorFields'] = {
        name: namePendingAction && ErrorUtils.getMicroSecondOnyxErrorWithTranslationKey('workspace.editor.genericFailureMessage'),
    };

    if (!errorFields.name && currencyPendingAction) {
        errorFields.outputCurrency = ErrorUtils.getMicroSecondOnyxErrorWithTranslationKey('workspace.editor.genericFailureMessage');
    }

    const failureData: OnyxUpdate[] = [
        {
            onyxMethod: Onyx.METHOD.MERGE,
            key: `${ONYXKEYS.COLLECTION.POLICY}${policyID}`,
            value: {
                errorFields,
                ...(customUnitID && {
                    customUnits: {
                        [customUnitID]: {
                            ...distanceUnit,
                            rates: failureRates,
                        },
                    },
                }),
            },
        },
    ];

    const params: UpdateWorkspaceGeneralSettingsParams = {
        policyID,
        workspaceName: name,
        currency,
    };

    const persistedRequests = PersistedRequests.getAll();
    const createWorkspaceRequestChangedIndex = persistedRequests.findIndex(
        (request) => request.data?.policyID === policyID && request.command === WRITE_COMMANDS.CREATE_WORKSPACE && request.data?.policyName !== name,
    );

    const createWorkspaceRequest = persistedRequests.at(createWorkspaceRequestChangedIndex);
    if (createWorkspaceRequest && createWorkspaceRequestChangedIndex !== -1) {
        const workspaceRequest: Request = {
            ...createWorkspaceRequest,
            data: {
                ...createWorkspaceRequest.data,
                policyName: name,
            },
        };
        Onyx.merge(`${ONYXKEYS.COLLECTION.POLICY}${policyID}`, {
            name,
        });

        PersistedRequests.update(createWorkspaceRequestChangedIndex, workspaceRequest);
        return;
    }

    API.write(WRITE_COMMANDS.UPDATE_WORKSPACE_GENERAL_SETTINGS, params, {
        optimisticData,
        finallyData,
        failureData,
    });
}

function updateWorkspaceDescription(policyID: string, description: string, currentDescription: string | undefined) {
    if (description === currentDescription) {
        return;
    }
    const parsedDescription = ReportUtils.getParsedComment(description);

    const optimisticData: OnyxUpdate[] = [
        {
            onyxMethod: Onyx.METHOD.MERGE,
            key: `${ONYXKEYS.COLLECTION.POLICY}${policyID}`,
            value: {
                description: parsedDescription,
                pendingFields: {
                    description: CONST.RED_BRICK_ROAD_PENDING_ACTION.UPDATE,
                },
                errorFields: {
                    description: null,
                },
            },
        },
    ];
    const finallyData: OnyxUpdate[] = [
        {
            onyxMethod: Onyx.METHOD.MERGE,
            key: `${ONYXKEYS.COLLECTION.POLICY}${policyID}`,
            value: {
                pendingFields: {
                    description: null,
                },
            },
        },
    ];
    const failureData: OnyxUpdate[] = [
        {
            onyxMethod: Onyx.METHOD.MERGE,
            key: `${ONYXKEYS.COLLECTION.POLICY}${policyID}`,
            value: {
                errorFields: {
                    description: ErrorUtils.getMicroSecondOnyxErrorWithTranslationKey('workspace.editor.genericFailureMessage'),
                },
            },
        },
    ];

    const params: UpdateWorkspaceDescriptionParams = {
        policyID,
        description: parsedDescription,
    };

    API.write(WRITE_COMMANDS.UPDATE_WORKSPACE_DESCRIPTION, params, {
        optimisticData,
        finallyData,
        failureData,
    });
}

function setWorkspaceErrors(policyID: string, errors: Errors) {
    if (!allPolicies?.[policyID]) {
        return;
    }

    Onyx.merge(`${ONYXKEYS.COLLECTION.POLICY}${policyID}`, {errors: null});
    Onyx.merge(`${ONYXKEYS.COLLECTION.POLICY}${policyID}`, {errors});
}

function clearCustomUnitErrors(policyID: string, customUnitID: string, customUnitRateID: string) {
    Onyx.merge(`${ONYXKEYS.COLLECTION.POLICY}${policyID}`, {
        customUnits: {
            [customUnitID]: {
                errors: null,
                pendingAction: null,
                rates: {
                    [customUnitRateID]: {
                        errors: null,
                        pendingAction: null,
                    },
                },
            },
        },
    });
}

function hideWorkspaceAlertMessage(policyID: string) {
    if (!allPolicies?.[policyID]) {
        return;
    }

    Onyx.merge(`${ONYXKEYS.COLLECTION.POLICY}${policyID}`, {alertMessage: ''});
}

function updateAddress(policyID: string, newAddress: CompanyAddress) {
    // TODO: Change API endpoint parameters format to make it possible to follow naming-convention
    const parameters: UpdatePolicyAddressParams = {
        policyID,
        // eslint-disable-next-line @typescript-eslint/naming-convention
        'data[addressStreet]': newAddress.addressStreet,
        // eslint-disable-next-line @typescript-eslint/naming-convention
        'data[city]': newAddress.city,
        // eslint-disable-next-line @typescript-eslint/naming-convention
        'data[country]': newAddress.country,
        // eslint-disable-next-line @typescript-eslint/naming-convention
        'data[state]': newAddress.state,
        // eslint-disable-next-line @typescript-eslint/naming-convention
        'data[zipCode]': newAddress.zipCode,
    };

    const optimisticData: OnyxUpdate[] = [
        {
            onyxMethod: Onyx.METHOD.MERGE,
            key: `${ONYXKEYS.COLLECTION.POLICY}${policyID}`,
            value: {
                address: newAddress,
                pendingFields: {
                    address: CONST.RED_BRICK_ROAD_PENDING_ACTION.UPDATE,
                },
            },
        },
    ];

    const finallyData: OnyxUpdate[] = [
        {
            onyxMethod: Onyx.METHOD.MERGE,
            key: `${ONYXKEYS.COLLECTION.POLICY}${policyID}`,
            value: {
                address: newAddress,
                pendingFields: {
                    address: null,
                },
            },
        },
    ];

    API.write(WRITE_COMMANDS.UPDATE_POLICY_ADDRESS, parameters, {
        optimisticData,
        finallyData,
    });
}

/**
 * Removes an error after trying to delete a workspace
 */
function clearDeleteWorkspaceError(policyID: string) {
    Onyx.merge(`${ONYXKEYS.COLLECTION.POLICY}${policyID}`, {
        pendingAction: null,
        errors: null,
    });
}

/**
 * Removes the workspace after failure to create.
 */
function removeWorkspace(policyID: string) {
    Onyx.set(`${ONYXKEYS.COLLECTION.POLICY}${policyID}`, null);
}

/**
 * Generate a policy name based on an email and policy list.
 * @param [email] the email to base the workspace name on. If not passed, will use the logged-in user's email instead
 */
function generateDefaultWorkspaceName(email = ''): string {
    const emailParts = email ? email.split('@') : sessionEmail.split('@');
    if (!emailParts || emailParts.length !== 2) {
        return '';
    }
    const username = emailParts.at(0) ?? '';
    const domain = emailParts.at(1) ?? '';
    const userDetails = PersonalDetailsUtils.getPersonalDetailByEmail(sessionEmail);
    const displayName = userDetails?.displayName?.trim();
    let displayNameForWorkspace = '';

    if (!PUBLIC_DOMAINS.some((publicDomain) => publicDomain === domain.toLowerCase())) {
        displayNameForWorkspace = Str.UCFirst(domain.split('.').at(0) ?? '');
    } else if (displayName) {
        displayNameForWorkspace = Str.UCFirst(displayName);
    } else if (PUBLIC_DOMAINS.some((publicDomain) => publicDomain === domain.toLowerCase())) {
        displayNameForWorkspace = Str.UCFirst(username);
    } else {
        displayNameForWorkspace = userDetails?.phoneNumber ?? '';
    }

    if (`@${domain}` === CONST.SMS.DOMAIN) {
        return translateLocal('workspace.new.myGroupWorkspace');
    }

    if (isEmptyObject(allPolicies)) {
        return translateLocal('workspace.new.workspaceName', {userName: displayNameForWorkspace});
    }

    // find default named workspaces and increment the last number
    const escapedName = escapeRegExp(displayNameForWorkspace);
    const workspaceTranslations = CONST.LANGUAGES.map((lang) => translate(lang, 'workspace.common.workspace')).join('|');

    const workspaceRegex = new RegExp(`^(?=.*${escapedName})(?:.*(?:${workspaceTranslations})\\s*(\\d+)?)`, 'i');

    const workspaceNumbers = Object.values(allPolicies)
        .map((policy) => workspaceRegex.exec(policy?.name ?? ''))
        .filter(Boolean) // Remove null matches
        .map((match) => Number(match?.[1] ?? '0'));
    const lastWorkspaceNumber = workspaceNumbers.length > 0 ? Math.max(...workspaceNumbers) : undefined;

    return translateLocal('workspace.new.workspaceName', {userName: displayNameForWorkspace, workspaceNumber: lastWorkspaceNumber !== undefined ? lastWorkspaceNumber + 1 : undefined});
}

/**
 * Returns a client generated 16 character hexadecimal value for the policyID
 */
function generatePolicyID(): string {
    return NumberUtils.generateHexadecimalValue(16);
}

/**
 * Returns a client generated 13 character hexadecimal value for a custom unit ID
 */
function generateCustomUnitID(): string {
    return NumberUtils.generateHexadecimalValue(13);
}

function buildOptimisticDistanceRateCustomUnits(reportCurrency?: string): OptimisticCustomUnits {
    // eslint-disable-next-line @typescript-eslint/prefer-nullish-coalescing -- Disabling this line for safeness as nullish coalescing works only if the value is undefined or null
    const currency = reportCurrency || (allPersonalDetails?.[sessionAccountID]?.localCurrencyCode ?? CONST.CURRENCY.USD);
    const customUnitID = generateCustomUnitID();
    const customUnitRateID = generateCustomUnitID();

    const customUnits: Record<string, CustomUnit> = {
        [customUnitID]: {
            customUnitID,
            name: CONST.CUSTOM_UNITS.NAME_DISTANCE,
            attributes: {
                unit: CONST.CUSTOM_UNITS.DISTANCE_UNIT_MILES,
            },
            rates: {
                [customUnitRateID]: {
                    customUnitRateID,
                    name: CONST.CUSTOM_UNITS.DEFAULT_RATE,
                    rate: CONST.CUSTOM_UNITS.MILEAGE_IRS_RATE * CONST.POLICY.CUSTOM_UNIT_RATE_BASE_OFFSET,
                    enabled: true,
                    currency,
                },
            },
        },
    };

    return {
        customUnits,
        customUnitID,
        customUnitRateID,
        outputCurrency: currency,
    };
}

/**
 * Optimistically creates a Policy Draft for a new workspace
 *
 * @param [policyOwnerEmail] the email of the account to make the owner of the policy
 * @param [policyName] custom policy name we will use for created workspace
 * @param [policyID] custom policy id we will use for created workspace
 * @param [makeMeAdmin] leave the calling account as an admin on the policy
 * @param [currency] Optional, selected currency for the workspace
 * @param [file], avatar file for workspace
 */
function createDraftInitialWorkspace(policyOwnerEmail = '', policyName = '', policyID = generatePolicyID(), makeMeAdmin = false, currency = '', file?: File) {
    const workspaceName = policyName || generateDefaultWorkspaceName(policyOwnerEmail);
    const {customUnits, outputCurrency} = buildOptimisticDistanceRateCustomUnits(currency);
    const shouldEnableWorkflowsByDefault =
        !introSelected?.choice || introSelected.choice === CONST.ONBOARDING_CHOICES.MANAGE_TEAM || introSelected.choice === CONST.ONBOARDING_CHOICES.LOOKING_AROUND;

    const optimisticData: OnyxUpdate[] = [
        {
            onyxMethod: Onyx.METHOD.SET,
            key: `${ONYXKEYS.COLLECTION.POLICY_DRAFTS}${policyID}`,
            value: {
                id: policyID,
                type: CONST.POLICY.TYPE.TEAM,
                name: workspaceName,
                role: CONST.POLICY.ROLE.ADMIN,
                owner: sessionEmail,
                ownerAccountID: sessionAccountID,
                isPolicyExpenseChatEnabled: true,
                areCategoriesEnabled: true,
                approver: sessionEmail,
                areCompanyCardsEnabled: true,
                areExpensifyCardsEnabled: false,
                outputCurrency,
                pendingAction: CONST.RED_BRICK_ROAD_PENDING_ACTION.ADD,
                customUnits,
                makeMeAdmin,
                autoReporting: true,
                autoReportingFrequency: shouldEnableWorkflowsByDefault ? CONST.POLICY.AUTO_REPORTING_FREQUENCIES.IMMEDIATE : CONST.POLICY.AUTO_REPORTING_FREQUENCIES.INSTANT,
                avatarURL: file?.uri ?? null,
                harvesting: {
                    enabled: !shouldEnableWorkflowsByDefault,
                },
                originalFileName: file?.name,
                employeeList: {
                    [sessionEmail]: {
                        submitsTo: sessionEmail,
                        email: sessionEmail,
                        role: CONST.POLICY.ROLE.ADMIN,
                        errors: {},
                    },
                },
                approvalMode: CONST.POLICY.APPROVAL_MODE.OPTIONAL,
                pendingFields: {
                    autoReporting: CONST.RED_BRICK_ROAD_PENDING_ACTION.ADD,
                    approvalMode: CONST.RED_BRICK_ROAD_PENDING_ACTION.ADD,
                    reimbursementChoice: CONST.RED_BRICK_ROAD_PENDING_ACTION.ADD,
                },
                areWorkflowsEnabled: shouldEnableWorkflowsByDefault,
                defaultBillable: false,
                disabledFields: {defaultBillable: true},
            },
        },
    ];

    Onyx.update(optimisticData);
}

/**
 * Generates onyx data for creating a new workspace
 *
 * @param [policyOwnerEmail] the email of the account to make the owner of the policy
 * @param [makeMeAdmin] leave the calling account as an admin on the policy
 * @param [policyName] custom policy name we will use for created workspace
 * @param [policyID] custom policy id we will use for created workspace
 * @param [expenseReportId] Optional, Purpose of using application selected by user in guided setup flow
 * @param [engagementChoice] Purpose of using application selected by user in guided setup flow
 * @param [currency] Optional, selected currency for the workspace
 * @param [file] Optional, avatar file for workspace
 * @param [shouldAddOnboardingTasks] whether to add onboarding tasks to the workspace
 */
function buildPolicyData(
    policyOwnerEmail = '',
    makeMeAdmin = false,
    policyName = '',
    policyID = generatePolicyID(),
    expenseReportId?: string,
    engagementChoice?: OnboardingPurpose,
    currency = '',
    file?: File,
    shouldAddOnboardingTasks = true,
) {
    const workspaceName = policyName || generateDefaultWorkspaceName(policyOwnerEmail);

    const {customUnits, customUnitID, customUnitRateID, outputCurrency} = buildOptimisticDistanceRateCustomUnits(currency);

    const {
        adminsChatReportID,
        adminsChatData,
        adminsReportActionData,
        adminsCreatedReportActionID,
        expenseChatReportID,
        expenseChatData,
        expenseReportActionData,
        expenseCreatedReportActionID,
        pendingChatMembers,
    } = ReportUtils.buildOptimisticWorkspaceChats(policyID, workspaceName, expenseReportId);

    const optimisticCategoriesData = buildOptimisticPolicyCategories(policyID, Object.values(CONST.POLICY.DEFAULT_CATEGORIES));
    const optimisticMccGroupData = buildOptimisticMccGroup();

    const shouldEnableWorkflowsByDefault =
        !introSelected?.choice || introSelected.choice === CONST.ONBOARDING_CHOICES.MANAGE_TEAM || introSelected.choice === CONST.ONBOARDING_CHOICES.LOOKING_AROUND;
    const shouldSetCreatedWorkspaceAsActivePolicy = !!activePolicyID && allPolicies?.[`${ONYXKEYS.COLLECTION.POLICY}${activePolicyID}`]?.type === CONST.POLICY.TYPE.PERSONAL;

    const optimisticData: OnyxUpdate[] = [
        {
            onyxMethod: Onyx.METHOD.SET,
            key: `${ONYXKEYS.COLLECTION.POLICY}${policyID}`,
            value: {
                id: policyID,
                type: CONST.POLICY.TYPE.TEAM,
                name: workspaceName,
                role: CONST.POLICY.ROLE.ADMIN,
                owner: sessionEmail,
                ownerAccountID: sessionAccountID,
                isPolicyExpenseChatEnabled: true,
                outputCurrency,
                pendingAction: CONST.RED_BRICK_ROAD_PENDING_ACTION.ADD,
                autoReporting: true,
                approver: sessionEmail,
                autoReportingFrequency: shouldEnableWorkflowsByDefault ? CONST.POLICY.AUTO_REPORTING_FREQUENCIES.IMMEDIATE : CONST.POLICY.AUTO_REPORTING_FREQUENCIES.INSTANT,
                approvalMode: shouldEnableWorkflowsByDefault ? CONST.POLICY.APPROVAL_MODE.BASIC : CONST.POLICY.APPROVAL_MODE.OPTIONAL,
                harvesting: {
                    enabled: !shouldEnableWorkflowsByDefault,
                },
                customUnits,
                areCategoriesEnabled: true,
                areCompanyCardsEnabled: true,
                areTagsEnabled: false,
                areDistanceRatesEnabled: false,
                areWorkflowsEnabled: shouldEnableWorkflowsByDefault,
                areReportFieldsEnabled: false,
                areConnectionsEnabled: false,
                areExpensifyCardsEnabled: false,
                employeeList: {
                    [sessionEmail]: {
                        submitsTo: sessionEmail,
                        email: sessionEmail,
                        role: CONST.POLICY.ROLE.ADMIN,
                        errors: {},
                    },
                },
                chatReportIDAdmins: makeMeAdmin ? Number(adminsChatReportID) : undefined,
                pendingFields: {
                    autoReporting: CONST.RED_BRICK_ROAD_PENDING_ACTION.ADD,
                    approvalMode: CONST.RED_BRICK_ROAD_PENDING_ACTION.ADD,
                    reimbursementChoice: CONST.RED_BRICK_ROAD_PENDING_ACTION.ADD,
                    name: CONST.RED_BRICK_ROAD_PENDING_ACTION.ADD,
                    outputCurrency: CONST.RED_BRICK_ROAD_PENDING_ACTION.ADD,
                    address: CONST.RED_BRICK_ROAD_PENDING_ACTION.ADD,
                    description: CONST.RED_BRICK_ROAD_PENDING_ACTION.ADD,
                    type: CONST.RED_BRICK_ROAD_PENDING_ACTION.ADD,
                },
                defaultBillable: false,
                disabledFields: {defaultBillable: true},
                avatarURL: file?.uri,
                originalFileName: file?.name,
                ...optimisticMccGroupData.optimisticData,
            },
        },
        {
            onyxMethod: Onyx.METHOD.SET,
            key: `${ONYXKEYS.COLLECTION.REPORT}${adminsChatReportID}`,
            value: {
                pendingFields: {
                    addWorkspaceRoom: CONST.RED_BRICK_ROAD_PENDING_ACTION.ADD,
                },
                ...adminsChatData,
            },
        },
        {
            onyxMethod: Onyx.METHOD.SET,
            key: `${ONYXKEYS.COLLECTION.REPORT_METADATA}${adminsChatReportID}`,
            value: {
                pendingChatMembers,
            },
        },
        {
            onyxMethod: Onyx.METHOD.SET,
            key: `${ONYXKEYS.COLLECTION.REPORT_ACTIONS}${adminsChatReportID}`,
            value: adminsReportActionData,
        },
        {
            onyxMethod: Onyx.METHOD.SET,
            key: `${ONYXKEYS.COLLECTION.REPORT}${expenseChatReportID}`,
            value: {
                pendingFields: {
                    addWorkspaceRoom: CONST.RED_BRICK_ROAD_PENDING_ACTION.ADD,
                },
                ...expenseChatData,
            },
        },
        {
            onyxMethod: Onyx.METHOD.SET,
            key: `${ONYXKEYS.COLLECTION.REPORT_ACTIONS}${expenseChatReportID}`,
            value: expenseReportActionData,
        },
        {
            onyxMethod: Onyx.METHOD.SET,
            key: `${ONYXKEYS.COLLECTION.POLICY_DRAFTS}${policyID}`,
            value: null,
        },
        {
            onyxMethod: Onyx.METHOD.SET,
            key: `${ONYXKEYS.COLLECTION.REPORT_DRAFT}${expenseChatReportID}`,
            value: null,
        },
        {
            onyxMethod: Onyx.METHOD.SET,
            key: `${ONYXKEYS.COLLECTION.REPORT_DRAFT}${adminsChatReportID}`,
            value: null,
        },
    ];

    if (shouldSetCreatedWorkspaceAsActivePolicy) {
        optimisticData.push({
            onyxMethod: Onyx.METHOD.SET,
            key: ONYXKEYS.NVP_ACTIVE_POLICY_ID,
            value: policyID,
        });
    }

    const successData: OnyxUpdate[] = [
        {
            onyxMethod: Onyx.METHOD.MERGE,
            key: `${ONYXKEYS.COLLECTION.POLICY}${policyID}`,
            value: {
                pendingAction: null,
                pendingFields: {
                    autoReporting: null,
                    approvalMode: null,
                    reimbursementChoice: null,
                    name: null,
                    outputCurrency: null,
                    address: null,
                    description: null,
                    type: null,
                },
                ...optimisticMccGroupData.successData,
            },
        },
        {
            onyxMethod: Onyx.METHOD.MERGE,
            key: `${ONYXKEYS.COLLECTION.REPORT}${adminsChatReportID}`,
            value: {
                pendingFields: {
                    addWorkspaceRoom: null,
                },
                pendingAction: null,
            },
        },
        {
            onyxMethod: Onyx.METHOD.MERGE,
            key: `${ONYXKEYS.COLLECTION.REPORT_METADATA}${adminsChatReportID}`,
            value: {
                isOptimisticReport: false,
                pendingChatMembers: [],
            },
        },
        {
            onyxMethod: Onyx.METHOD.MERGE,
            key: `${ONYXKEYS.COLLECTION.REPORT_ACTIONS}${adminsChatReportID}`,
            value: {
                [adminsCreatedReportActionID]: {
                    pendingAction: null,
                },
            },
        },
        {
            onyxMethod: Onyx.METHOD.MERGE,
            key: `${ONYXKEYS.COLLECTION.REPORT}${expenseChatReportID}`,
            value: {
                pendingFields: {
                    addWorkspaceRoom: null,
                },
                pendingAction: null,
            },
        },
        {
            onyxMethod: Onyx.METHOD.MERGE,
            key: `${ONYXKEYS.COLLECTION.REPORT_METADATA}${expenseChatReportID}`,
            value: {
                isOptimisticReport: false,
            },
        },
        {
            onyxMethod: Onyx.METHOD.MERGE,
            key: `${ONYXKEYS.COLLECTION.REPORT_ACTIONS}${expenseChatReportID}`,
            value: {
                [expenseCreatedReportActionID]: {
                    pendingAction: null,
                },
            },
        },
    ];

    const failureData: OnyxUpdate[] = [
        {
            onyxMethod: Onyx.METHOD.MERGE,
            key: `${ONYXKEYS.COLLECTION.POLICY}${policyID}`,
            value: {employeeList: null, ...optimisticMccGroupData.failureData},
        },
        {
            onyxMethod: Onyx.METHOD.SET,
            key: `${ONYXKEYS.COLLECTION.REPORT}${adminsChatReportID}`,
            value: null,
        },
        {
            onyxMethod: Onyx.METHOD.SET,
            key: `${ONYXKEYS.COLLECTION.REPORT_ACTIONS}${adminsChatReportID}`,
            value: null,
        },
        {
            onyxMethod: Onyx.METHOD.SET,
            key: `${ONYXKEYS.COLLECTION.REPORT}${expenseChatReportID}`,
            value: null,
        },
        {
            onyxMethod: Onyx.METHOD.SET,
            key: `${ONYXKEYS.COLLECTION.REPORT_ACTIONS}${expenseChatReportID}`,
            value: null,
        },
    ];

    if (shouldSetCreatedWorkspaceAsActivePolicy) {
        failureData.push({
            onyxMethod: Onyx.METHOD.SET,
            key: ONYXKEYS.NVP_ACTIVE_POLICY_ID,
            value: activePolicyID,
        });
    }

    if (optimisticCategoriesData.optimisticData) {
        optimisticData.push(...optimisticCategoriesData.optimisticData);
    }

    if (optimisticCategoriesData.failureData) {
        failureData.push(...optimisticCategoriesData.failureData);
    }

    if (optimisticCategoriesData.successData) {
        successData.push(...optimisticCategoriesData.successData);
    }

    // We need to clone the file to prevent non-indexable errors.
    const clonedFile = file ? (createFile(file) as File) : undefined;

    const params: CreateWorkspaceParams = {
        policyID,
        adminsChatReportID,
        expenseChatReportID,
        ownerEmail: policyOwnerEmail,
        makeMeAdmin,
        policyName: workspaceName,
        type: CONST.POLICY.TYPE.TEAM,
        adminsCreatedReportActionID,
        expenseCreatedReportActionID,
        customUnitID,
        customUnitRateID,
        engagementChoice,
        currency: outputCurrency,
        file: clonedFile,
    };

    if (!introSelected?.createWorkspace && engagementChoice && shouldAddOnboardingTasks) {
<<<<<<< HEAD
        const onboardingData = prepareOnboardingOnyxData(engagementChoice, CONST.ONBOARDING_MESSAGES[engagementChoice], adminsChatReportID, policyID);
=======
        const onboardingData = prepareOnboardingOnyxData(introSelected, engagementChoice, CONST.ONBOARDING_MESSAGES[engagementChoice], adminsChatReportID, policyID);
>>>>>>> b86758a6
        if (!onboardingData) {
            return {successData, optimisticData, failureData, params};
        }
        const {guidedSetupData, optimisticData: taskOptimisticData, successData: taskSuccessData, failureData: taskFailureData} = onboardingData;

        params.guidedSetupData = JSON.stringify(guidedSetupData);
        params.engagementChoice = engagementChoice;

        optimisticData.push(...taskOptimisticData);
        successData.push(...taskSuccessData);
        failureData.push(...taskFailureData);
    }

    return {successData, optimisticData, failureData, params};
}

/**
 * Optimistically creates a new workspace and default workspace chats
 *
 * @param [policyOwnerEmail] the email of the account to make the owner of the policy
 * @param [makeMeAdmin] leave the calling account as an admin on the policy
 * @param [policyName] custom policy name we will use for created workspace
 * @param [policyID] custom policy id we will use for created workspace
 * @param [engagementChoice] Purpose of using application selected by user in guided setup flow
 * @param [currency] Optional, selected currency for the workspace
 * @param [file], avatar file for workspace
 */
function createWorkspace(
    policyOwnerEmail = '',
    makeMeAdmin = false,
    policyName = '',
    policyID = generatePolicyID(),
    engagementChoice: OnboardingPurpose = CONST.ONBOARDING_CHOICES.MANAGE_TEAM,
    currency = '',
    file?: File,
    shouldAddOnboardingTasks = true,
): CreateWorkspaceParams {
    const {optimisticData, failureData, successData, params} = buildPolicyData(
        policyOwnerEmail,
        makeMeAdmin,
        policyName,
        policyID,
        undefined,
        engagementChoice,
        currency,
        file,
        shouldAddOnboardingTasks,
    );
    API.write(WRITE_COMMANDS.CREATE_WORKSPACE, params, {optimisticData, successData, failureData});

    // Publish a workspace created event if this is their first policy
    if (getAdminPolicies().length === 0) {
        GoogleTagManager.publishEvent(CONST.ANALYTICS.EVENT.WORKSPACE_CREATED, sessionAccountID);
    }

    return params;
}

/**
 * Creates a draft workspace for various money request flows
 *
 * @param [policyOwnerEmail] the email of the account to make the owner of the policy
 * @param [makeMeAdmin] leave the calling account as an admin on the policy
 * @param [policyName] custom policy name we will use for created workspace
 * @param [policyID] custom policy id we will use for created workspace
 */
function createDraftWorkspace(policyOwnerEmail = '', makeMeAdmin = false, policyName = '', policyID = generatePolicyID(), currency = '', file?: File): CreateWorkspaceParams {
    const workspaceName = policyName || generateDefaultWorkspaceName(policyOwnerEmail);

    const {customUnits, customUnitID, customUnitRateID, outputCurrency} = buildOptimisticDistanceRateCustomUnits(currency);

    const {expenseChatData, adminsChatReportID, adminsCreatedReportActionID, expenseChatReportID, expenseCreatedReportActionID} = ReportUtils.buildOptimisticWorkspaceChats(
        policyID,
        workspaceName,
    );

    const shouldEnableWorkflowsByDefault =
        !introSelected?.choice || introSelected.choice === CONST.ONBOARDING_CHOICES.MANAGE_TEAM || introSelected.choice === CONST.ONBOARDING_CHOICES.LOOKING_AROUND;

    const optimisticData: OnyxUpdate[] = [
        {
            onyxMethod: Onyx.METHOD.SET,
            key: `${ONYXKEYS.COLLECTION.POLICY_DRAFTS}${policyID}`,
            value: {
                id: policyID,
                type: CONST.POLICY.TYPE.TEAM,
                name: workspaceName,
                role: CONST.POLICY.ROLE.ADMIN,
                owner: sessionEmail,
                ownerAccountID: sessionAccountID,
                isPolicyExpenseChatEnabled: true,
                outputCurrency,
                pendingAction: CONST.RED_BRICK_ROAD_PENDING_ACTION.ADD,
                autoReporting: true,
                approver: sessionEmail,
                autoReportingFrequency: shouldEnableWorkflowsByDefault ? CONST.POLICY.AUTO_REPORTING_FREQUENCIES.IMMEDIATE : CONST.POLICY.AUTO_REPORTING_FREQUENCIES.INSTANT,
                harvesting: {
                    enabled: !shouldEnableWorkflowsByDefault,
                },
                approvalMode: shouldEnableWorkflowsByDefault ? CONST.POLICY.APPROVAL_MODE.BASIC : CONST.POLICY.APPROVAL_MODE.OPTIONAL,
                customUnits,
                areCategoriesEnabled: true,
                areWorkflowsEnabled: shouldEnableWorkflowsByDefault,
                areCompanyCardsEnabled: true,
                areTagsEnabled: false,
                areDistanceRatesEnabled: false,
                areReportFieldsEnabled: false,
                areConnectionsEnabled: false,
                areExpensifyCardsEnabled: false,
                employeeList: {
                    [sessionEmail]: {
                        submitsTo: sessionEmail,
                        email: sessionEmail,
                        role: CONST.POLICY.ROLE.ADMIN,
                        errors: {},
                    },
                },
                chatReportIDAdmins: makeMeAdmin ? Number(adminsChatReportID) : undefined,
                pendingFields: {
                    autoReporting: CONST.RED_BRICK_ROAD_PENDING_ACTION.ADD,
                    approvalMode: CONST.RED_BRICK_ROAD_PENDING_ACTION.ADD,
                    reimbursementChoice: CONST.RED_BRICK_ROAD_PENDING_ACTION.ADD,
                },
                defaultBillable: false,
                disabledFields: {defaultBillable: true},
            },
        },
        {
            onyxMethod: Onyx.METHOD.SET,
            key: `${ONYXKEYS.COLLECTION.REPORT_DRAFT}${expenseChatReportID}`,
            value: expenseChatData,
        },
        {
            onyxMethod: Onyx.METHOD.SET,
            key: `${ONYXKEYS.COLLECTION.POLICY_CATEGORIES_DRAFT}${policyID}`,
            value: Object.values(CONST.POLICY.DEFAULT_CATEGORIES).reduce<Record<string, PolicyCategory>>((acc, category) => {
                acc[category] = {
                    name: category,
                    enabled: true,
                    errors: null,
                };
                return acc;
            }, {}),
        },
    ];

    // We need to clone the file to prevent non-indexable errors.
    const clonedFile = file ? (createFile(file) as File) : undefined;

    const params: CreateWorkspaceParams = {
        policyID,
        adminsChatReportID,
        expenseChatReportID,
        ownerEmail: policyOwnerEmail,
        makeMeAdmin,
        policyName: workspaceName,
        type: CONST.POLICY.TYPE.TEAM,
        adminsCreatedReportActionID,
        expenseCreatedReportActionID,
        customUnitID,
        customUnitRateID,
        currency: outputCurrency,
        file: clonedFile,
    };

    Onyx.update(optimisticData);

    return params;
}

function openPolicyWorkflowsPage(policyID: string) {
    if (!policyID) {
        Log.warn('openPolicyWorkflowsPage invalid params', {policyID});
        return;
    }

    const onyxData: OnyxData = {
        optimisticData: [
            {
                onyxMethod: Onyx.METHOD.MERGE,
                key: `${ONYXKEYS.COLLECTION.POLICY}${policyID}`,
                value: {
                    isLoading: true,
                },
            },
        ],
        successData: [
            {
                onyxMethod: Onyx.METHOD.MERGE,
                key: `${ONYXKEYS.COLLECTION.POLICY}${policyID}`,
                value: {
                    isLoading: false,
                },
            },
        ],
        failureData: [
            {
                onyxMethod: Onyx.METHOD.MERGE,
                key: `${ONYXKEYS.COLLECTION.POLICY}${policyID}`,
                value: {
                    isLoading: false,
                },
            },
        ],
    };

    const params: OpenPolicyWorkflowsPageParams = {policyID};

    API.read(READ_COMMANDS.OPEN_POLICY_WORKFLOWS_PAGE, params, onyxData);
}

/**
 * Returns the accountIDs of the members of the policy whose data is passed in the parameters
 */
function openWorkspace(policyID: string, clientMemberAccountIDs: number[]) {
    if (!policyID || !clientMemberAccountIDs) {
        Log.warn('openWorkspace invalid params', {policyID, clientMemberAccountIDs});
        return;
    }

    const params: OpenWorkspaceParams = {
        policyID,
        clientMemberAccountIDs: JSON.stringify(clientMemberAccountIDs),
    };

    API.read(READ_COMMANDS.OPEN_WORKSPACE, params);
}

function openPolicyTaxesPage(policyID: string) {
    if (!policyID) {
        Log.warn('openPolicyTaxesPage invalid params', {policyID});
        return;
    }

    const params: OpenPolicyTaxesPageParams = {
        policyID,
    };

    API.read(READ_COMMANDS.OPEN_POLICY_TAXES_PAGE, params);
}

function openPolicyExpensifyCardsPage(policyID: string, workspaceAccountID: number) {
    const authToken = NetworkStore.getAuthToken();

    const optimisticData: OnyxUpdate[] = [
        {
            onyxMethod: Onyx.METHOD.MERGE,
            key: `${ONYXKEYS.COLLECTION.PRIVATE_EXPENSIFY_CARD_SETTINGS}${workspaceAccountID}`,
            value: {
                isLoading: true,
            },
        },
    ];

    const successData: OnyxUpdate[] = [
        {
            onyxMethod: Onyx.METHOD.MERGE,
            key: `${ONYXKEYS.COLLECTION.PRIVATE_EXPENSIFY_CARD_SETTINGS}${workspaceAccountID}`,
            value: {
                isLoading: false,
            },
        },
    ];

    const failureData: OnyxUpdate[] = [
        {
            onyxMethod: Onyx.METHOD.MERGE,
            key: `${ONYXKEYS.COLLECTION.PRIVATE_EXPENSIFY_CARD_SETTINGS}${workspaceAccountID}`,
            value: {
                isLoading: false,
            },
        },
    ];

    const params: OpenPolicyExpensifyCardsPageParams = {
        policyID,
        authToken,
    };

    API.read(READ_COMMANDS.OPEN_POLICY_EXPENSIFY_CARDS_PAGE, params, {optimisticData, successData, failureData});
}

function openPolicyEditCardLimitTypePage(policyID: string, cardID: number) {
    const authToken = NetworkStore.getAuthToken();

    const params: OpenPolicyEditCardLimitTypePageParams = {
        policyID,
        authToken,
        cardID,
    };

    API.read(READ_COMMANDS.OPEN_POLICY_EDIT_CARD_LIMIT_TYPE_PAGE, params);
}

function openWorkspaceInvitePage(policyID: string, clientMemberEmails: string[]) {
    if (!policyID || !clientMemberEmails) {
        Log.warn('openWorkspaceInvitePage invalid params', {policyID, clientMemberEmails});
        return;
    }

    const params: OpenWorkspaceInvitePageParams = {
        policyID,
        clientMemberEmails: JSON.stringify(clientMemberEmails),
    };

    API.read(READ_COMMANDS.OPEN_WORKSPACE_INVITE_PAGE, params);
}

function openDraftWorkspaceRequest(policyID: string) {
    if (policyID === '-1' || policyID === CONST.POLICY.ID_FAKE) {
        Log.warn('openDraftWorkspaceRequest invalid params', {policyID});
        return;
    }

    const params: OpenDraftWorkspaceRequestParams = {policyID};

    API.read(READ_COMMANDS.OPEN_DRAFT_WORKSPACE_REQUEST, params);
}

function requestExpensifyCardLimitIncrease(settlementBankAccountID?: number) {
    if (!settlementBankAccountID) {
        return;
    }

    const authToken = NetworkStore.getAuthToken();

    const params: RequestExpensifyCardLimitIncreaseParams = {
        authToken,
        settlementBankAccountID,
    };

    API.write(WRITE_COMMANDS.REQUEST_EXPENSIFY_CARD_LIMIT_INCREASE, params);
}

function setWorkspaceInviteMessageDraft(policyID: string, message: string | null) {
    Onyx.set(`${ONYXKEYS.COLLECTION.WORKSPACE_INVITE_MESSAGE_DRAFT}${policyID}`, message);
}

function clearErrors(policyID: string) {
    Onyx.merge(`${ONYXKEYS.COLLECTION.POLICY}${policyID}`, {errors: null});
    hideWorkspaceAlertMessage(policyID);
}

/**
 * Dismiss the informative messages about which policy members were added with primary logins when invited with their secondary login.
 */
function dismissAddedWithPrimaryLoginMessages(policyID: string) {
    Onyx.merge(`${ONYXKEYS.COLLECTION.POLICY}${policyID}`, {primaryLoginsInvited: null});
}

function buildOptimisticRecentlyUsedCurrencies(currency?: string) {
    if (!currency) {
        return [];
    }

    return lodashUnion([currency], allRecentlyUsedCurrencies).slice(0, CONST.IOU.MAX_RECENT_REPORTS_TO_SHOW);
}

/**
 * This flow is used for bottom up flow converting IOU report to an expense report. When user takes this action,
 * we create a Collect type workspace when the person taking the action becomes an owner and an admin, while we
 * add a new member to the workspace as an employee and convert the IOU report passed as a param into an expense report.
 *
 * @returns policyID of the workspace we have created
 */
// eslint-disable-next-line rulesdir/no-call-actions-from-actions
function createWorkspaceFromIOUPayment(iouReport: OnyxEntry<Report>): WorkspaceFromIOUCreationData | undefined {
    // This flow only works for IOU reports
    if (!ReportUtils.isIOUReportUsingReport(iouReport)) {
        return;
    }

    // Generate new variables for the policy
    const policyID = generatePolicyID();
    const workspaceName = generateDefaultWorkspaceName(sessionEmail);
    const employeeAccountID = iouReport.ownerAccountID;
    const {customUnits, customUnitID, customUnitRateID} = buildOptimisticDistanceRateCustomUnits(iouReport.currency);
    const oldPersonalPolicyID = iouReport.policyID;
    const iouReportID = iouReport.reportID;

    const {
        adminsChatReportID,
        adminsChatData,
        adminsReportActionData,
        adminsCreatedReportActionID,
        expenseChatReportID: workspaceChatReportID,
        expenseChatData: workspaceChatData,
        expenseReportActionData: workspaceChatReportActionData,
        expenseCreatedReportActionID: workspaceChatCreatedReportActionID,
        pendingChatMembers,
    } = ReportUtils.buildOptimisticWorkspaceChats(policyID, workspaceName);

    if (!employeeAccountID || !oldPersonalPolicyID) {
        return;
    }

    const employeeEmail = allPersonalDetails?.[employeeAccountID]?.login ?? '';

    // Create the workspace chat for the employee whose IOU is being paid
    const employeeWorkspaceChat = createPolicyExpenseChats(policyID, {[employeeEmail]: employeeAccountID}, true);
    const newWorkspace = {
        id: policyID,

        // We are creating a collect policy in this case
        type: CONST.POLICY.TYPE.TEAM,
        name: workspaceName,
        role: CONST.POLICY.ROLE.ADMIN,
        owner: sessionEmail,
        ownerAccountID: sessionAccountID,
        isPolicyExpenseChatEnabled: true,

        // Setting the currency to USD as we can only add the VBBA for this policy currency right now
        outputCurrency: CONST.CURRENCY.USD,
        pendingAction: CONST.RED_BRICK_ROAD_PENDING_ACTION.ADD,
        autoReporting: true,
        autoReportingFrequency: CONST.POLICY.AUTO_REPORTING_FREQUENCIES.IMMEDIATE,
        approvalMode: CONST.POLICY.APPROVAL_MODE.BASIC,
        approver: sessionEmail,
        harvesting: {
            enabled: false,
        },
        customUnits,
        areCategoriesEnabled: true,
        areCompanyCardsEnabled: true,
        areTagsEnabled: false,
        areDistanceRatesEnabled: false,
        areWorkflowsEnabled: true,
        areReportFieldsEnabled: false,
        areConnectionsEnabled: false,
        areExpensifyCardsEnabled: false,
        employeeList: {
            [sessionEmail]: {
                email: sessionEmail,
                submitsTo: sessionEmail,
                role: CONST.POLICY.ROLE.ADMIN,
                errors: {},
            },
            ...(employeeEmail
                ? {
                      [employeeEmail]: {
                          email: employeeEmail,
                          submitsTo: sessionEmail,
                          role: CONST.POLICY.ROLE.USER,
                          errors: {},
                      },
                  }
                : {}),
        },
        pendingFields: {
            autoReporting: CONST.RED_BRICK_ROAD_PENDING_ACTION.ADD,
            approvalMode: CONST.RED_BRICK_ROAD_PENDING_ACTION.ADD,
            reimbursementChoice: CONST.RED_BRICK_ROAD_PENDING_ACTION.ADD,
        },
        defaultBillable: false,
        disabledFields: {defaultBillable: true},
    };

    const optimisticData: OnyxUpdate[] = [
        {
            onyxMethod: Onyx.METHOD.SET,
            key: `${ONYXKEYS.COLLECTION.POLICY}${policyID}`,
            value: newWorkspace,
        },
        {
            onyxMethod: Onyx.METHOD.SET,
            key: `${ONYXKEYS.COLLECTION.REPORT}${adminsChatReportID}`,
            value: {
                pendingFields: {
                    addWorkspaceRoom: CONST.RED_BRICK_ROAD_PENDING_ACTION.ADD,
                },
                ...adminsChatData,
            },
        },
        {
            onyxMethod: Onyx.METHOD.SET,
            key: `${ONYXKEYS.COLLECTION.REPORT_METADATA}${adminsChatReportID}`,
            value: {
                pendingChatMembers,
            },
        },
        {
            onyxMethod: Onyx.METHOD.SET,
            key: `${ONYXKEYS.COLLECTION.REPORT_ACTIONS}${adminsChatReportID}`,
            value: adminsReportActionData,
        },
        {
            onyxMethod: Onyx.METHOD.SET,
            key: `${ONYXKEYS.COLLECTION.REPORT}${workspaceChatReportID}`,
            value: {
                pendingFields: {
                    addWorkspaceRoom: CONST.RED_BRICK_ROAD_PENDING_ACTION.ADD,
                },
                ...workspaceChatData,
            },
        },
        {
            onyxMethod: Onyx.METHOD.SET,
            key: `${ONYXKEYS.COLLECTION.REPORT_ACTIONS}${workspaceChatReportID}`,
            value: workspaceChatReportActionData,
        },
        {
            onyxMethod: Onyx.METHOD.MERGE,
            key: `${ONYXKEYS.COLLECTION.POLICY_DRAFTS}${policyID}`,
            value: {
                pendingFields: {
                    addWorkspaceRoom: null,
                },
                pendingAction: null,
            },
        },
    ];
    optimisticData.push(...employeeWorkspaceChat.onyxOptimisticData);

    const successData: OnyxUpdate[] = [
        {
            onyxMethod: Onyx.METHOD.MERGE,
            key: `${ONYXKEYS.COLLECTION.POLICY}${policyID}`,
            value: {
                pendingAction: null,
                pendingFields: {
                    autoReporting: null,
                    approvalMode: null,
                    reimbursementChoice: null,
                },
            },
        },
        {
            onyxMethod: Onyx.METHOD.MERGE,
            key: `${ONYXKEYS.COLLECTION.REPORT}${adminsChatReportID}`,
            value: {
                pendingFields: {
                    addWorkspaceRoom: null,
                },
                pendingAction: null,
            },
        },
        {
            onyxMethod: Onyx.METHOD.MERGE,
            key: `${ONYXKEYS.COLLECTION.REPORT_METADATA}${adminsChatReportID}`,
            value: {
                isOptimisticReport: false,
            },
        },
        {
            onyxMethod: Onyx.METHOD.MERGE,
            key: `${ONYXKEYS.COLLECTION.REPORT_ACTIONS}${adminsChatReportID}`,
            value: {
                [Object.keys(adminsChatData).at(0) ?? '']: {
                    pendingAction: null,
                },
            },
        },
        {
            onyxMethod: Onyx.METHOD.MERGE,
            key: `${ONYXKEYS.COLLECTION.REPORT}${workspaceChatReportID}`,
            value: {
                pendingFields: {
                    addWorkspaceRoom: null,
                },
                pendingAction: null,
            },
        },
        {
            onyxMethod: Onyx.METHOD.MERGE,
            key: `${ONYXKEYS.COLLECTION.REPORT_METADATA}${workspaceChatReportID}`,
            value: {
                isOptimisticReport: false,
            },
        },
        {
            onyxMethod: Onyx.METHOD.MERGE,
            key: `${ONYXKEYS.COLLECTION.REPORT_ACTIONS}${workspaceChatReportID}`,
            value: {
                [Object.keys(workspaceChatData).at(0) ?? '']: {
                    pendingAction: null,
                },
            },
        },
    ];
    successData.push(...employeeWorkspaceChat.onyxSuccessData);

    const failureData: OnyxUpdate[] = [
        {
            onyxMethod: Onyx.METHOD.MERGE,
            key: `${ONYXKEYS.COLLECTION.REPORT}${adminsChatReportID}`,
            value: {
                pendingFields: {
                    addWorkspaceRoom: null,
                },
                pendingAction: null,
            },
        },
        {
            onyxMethod: Onyx.METHOD.MERGE,
            key: `${ONYXKEYS.COLLECTION.REPORT_ACTIONS}${adminsChatReportID}`,
            value: {
                pendingAction: null,
            },
        },
        {
            onyxMethod: Onyx.METHOD.MERGE,
            key: `${ONYXKEYS.COLLECTION.REPORT}${workspaceChatReportID}`,
            value: {
                pendingFields: {
                    addWorkspaceRoom: null,
                },
                pendingAction: null,
            },
        },
        {
            onyxMethod: Onyx.METHOD.MERGE,
            key: `${ONYXKEYS.COLLECTION.REPORT_ACTIONS}${workspaceChatReportID}`,
            value: {
                pendingAction: null,
            },
        },
    ];

    // Compose the memberData object which is used to add the employee to the workspace and
    // optimistically create the workspace chat for them.
    const memberData = {
        accountID: Number(employeeAccountID),
        email: employeeEmail,
        workspaceChatReportID: employeeWorkspaceChat.reportCreationData[employeeEmail].reportID,
        workspaceChatCreatedReportActionID: employeeWorkspaceChat.reportCreationData[employeeEmail].reportActionID,
    };

    const oldChatReportID = iouReport.chatReportID;

    // Next we need to convert the IOU report to Expense report.
    // We need to change:
    // - report type
    // - change the sign of the report total
    // - update its policyID and policyName
    // - update the chatReportID to point to the new workspace chat
    const expenseReport = {
        ...iouReport,
        chatReportID: memberData.workspaceChatReportID,
        policyID,
        policyName: workspaceName,
        type: CONST.REPORT.TYPE.EXPENSE,
        total: -(iouReport?.total ?? 0),
    };
    optimisticData.push({
        onyxMethod: Onyx.METHOD.MERGE,
        key: `${ONYXKEYS.COLLECTION.REPORT}${iouReportID}`,
        value: expenseReport,
    });
    failureData.push({
        onyxMethod: Onyx.METHOD.MERGE,
        key: `${ONYXKEYS.COLLECTION.REPORT}${iouReportID}`,
        value: iouReport,
    });

    // The expense report transactions need to have the amount reversed to negative values
    const reportTransactions = ReportUtils.getReportTransactions(iouReportID);

    // For performance reasons, we are going to compose a merge collection data for transactions
    const transactionsOptimisticData: Record<string, Transaction> = {};
    const transactionFailureData: Record<string, Transaction> = {};
    reportTransactions.forEach((transaction) => {
        transactionsOptimisticData[`${ONYXKEYS.COLLECTION.TRANSACTION}${transaction.transactionID}`] = {
            ...transaction,
            amount: -transaction.amount,
            modifiedAmount: transaction.modifiedAmount ? -transaction.modifiedAmount : 0,
        };

        transactionFailureData[`${ONYXKEYS.COLLECTION.TRANSACTION}${transaction.transactionID}`] = transaction;
    });

    optimisticData.push({
        onyxMethod: Onyx.METHOD.MERGE_COLLECTION,
        key: `${ONYXKEYS.COLLECTION.TRANSACTION}`,
        value: transactionsOptimisticData,
    });
    failureData.push({
        onyxMethod: Onyx.METHOD.MERGE_COLLECTION,
        key: `${ONYXKEYS.COLLECTION.TRANSACTION}`,
        value: transactionFailureData,
    });

    // We need to move the report preview action from the DM to the workspace chat.
    const parentReport = allReportActions?.[`${ONYXKEYS.COLLECTION.REPORT_ACTIONS}${iouReport.parentReportID}`];
    const parentReportActionID = iouReport.parentReportActionID;
    const reportPreview = iouReport?.parentReportID && parentReportActionID ? parentReport?.[parentReportActionID] : undefined;

    if (reportPreview?.reportActionID) {
        optimisticData.push({
            onyxMethod: Onyx.METHOD.MERGE,
            key: `${ONYXKEYS.COLLECTION.REPORT_ACTIONS}${oldChatReportID}`,
            value: {[reportPreview.reportActionID]: null},
        });
        failureData.push({
            onyxMethod: Onyx.METHOD.MERGE,
            key: `${ONYXKEYS.COLLECTION.REPORT_ACTIONS}${oldChatReportID}`,
            value: {[reportPreview.reportActionID]: reportPreview},
        });
    }

    // To optimistically remove the GBR from the DM we need to update the hasOutstandingChildRequest param to false
    optimisticData.push({
        onyxMethod: Onyx.METHOD.MERGE,
        key: `${ONYXKEYS.COLLECTION.REPORT}${oldChatReportID}`,
        value: {
            hasOutstandingChildRequest: false,
        },
    });
    failureData.push({
        onyxMethod: Onyx.METHOD.MERGE,
        key: `${ONYXKEYS.COLLECTION.REPORT}${oldChatReportID}`,
        value: {
            hasOutstandingChildRequest: true,
        },
    });

    if (reportPreview?.reportActionID) {
        // Update the created timestamp of the report preview action to be after the workspace chat created timestamp.
        optimisticData.push({
            onyxMethod: Onyx.METHOD.MERGE,
            key: `${ONYXKEYS.COLLECTION.REPORT_ACTIONS}${memberData.workspaceChatReportID}`,
            value: {
                [reportPreview.reportActionID]: {
                    ...reportPreview,
                    message: [
                        {
                            type: CONST.REPORT.MESSAGE.TYPE.TEXT,
                            text: ReportUtils.getReportPreviewMessage(expenseReport, null, false, false, newWorkspace),
                        },
                    ],
                    created: DateUtils.getDBTime(),
                },
            },
        });
        failureData.push({
            onyxMethod: Onyx.METHOD.MERGE,
            key: `${ONYXKEYS.COLLECTION.REPORT_ACTIONS}${memberData.workspaceChatReportID}`,
            value: {[reportPreview.reportActionID]: null},
        });
    }

    // Create the MOVED report action and add it to the DM chat which indicates to the user where the report has been moved
    const movedReportAction = ReportUtils.buildOptimisticMovedReportAction(oldPersonalPolicyID, policyID, memberData.workspaceChatReportID, iouReportID, workspaceName);
    optimisticData.push({
        onyxMethod: Onyx.METHOD.MERGE,
        key: `${ONYXKEYS.COLLECTION.REPORT_ACTIONS}${oldChatReportID}`,
        value: {[movedReportAction.reportActionID]: movedReportAction},
    });
    successData.push({
        onyxMethod: Onyx.METHOD.MERGE,
        key: `${ONYXKEYS.COLLECTION.REPORT_ACTIONS}${oldChatReportID}`,
        value: {
            [movedReportAction.reportActionID]: {
                ...movedReportAction,
                pendingAction: null,
            },
        },
    });
    failureData.push({
        onyxMethod: Onyx.METHOD.MERGE,
        key: `${ONYXKEYS.COLLECTION.REPORT_ACTIONS}${oldChatReportID}`,
        value: {[movedReportAction.reportActionID]: null},
    });

    // We know that this new workspace has no BankAccount yet, so we can set
    // the reimbursement account to be immediately in the setup state for a new bank account:
    optimisticData.push({
        onyxMethod: Onyx.METHOD.MERGE,
        key: `${ONYXKEYS.REIMBURSEMENT_ACCOUNT}`,
        value: {
            isLoading: false,
            achData: {
                currentStep: CONST.BANK_ACCOUNT.STEP.BANK_ACCOUNT,
                policyID,
                subStep: '',
            },
        },
    });
    failureData.push({
        onyxMethod: Onyx.METHOD.SET,
        key: `${ONYXKEYS.REIMBURSEMENT_ACCOUNT}`,
        value: CONST.REIMBURSEMENT_ACCOUNT.DEFAULT_DATA,
    });

    const params: CreateWorkspaceFromIOUPaymentParams = {
        policyID,
        adminsChatReportID,
        expenseChatReportID: workspaceChatReportID,
        ownerEmail: '',
        makeMeAdmin: false,
        policyName: workspaceName,
        type: CONST.POLICY.TYPE.TEAM,
        adminsCreatedReportActionID,
        expenseCreatedReportActionID: workspaceChatCreatedReportActionID,
        customUnitID,
        customUnitRateID,
        iouReportID,
        memberData: JSON.stringify(memberData),
        reportActionID: movedReportAction.reportActionID,
    };

    API.write(WRITE_COMMANDS.CREATE_WORKSPACE_FROM_IOU_PAYMENT, params, {optimisticData, successData, failureData});

    return {policyID, workspaceChatReportID: memberData.workspaceChatReportID, reportPreviewReportActionID: reportPreview?.reportActionID, adminsChatReportID};
}

function enablePolicyConnections(policyID: string, enabled: boolean) {
    const onyxData: OnyxData = {
        optimisticData: [
            {
                onyxMethod: Onyx.METHOD.MERGE,
                key: `${ONYXKEYS.COLLECTION.POLICY}${policyID}`,
                value: {
                    areConnectionsEnabled: enabled,
                    pendingFields: {
                        areConnectionsEnabled: CONST.RED_BRICK_ROAD_PENDING_ACTION.UPDATE,
                    },
                },
            },
        ],
        successData: [
            {
                onyxMethod: Onyx.METHOD.MERGE,
                key: `${ONYXKEYS.COLLECTION.POLICY}${policyID}`,
                value: {
                    pendingFields: {
                        areConnectionsEnabled: null,
                    },
                },
            },
        ],
        failureData: [
            {
                onyxMethod: Onyx.METHOD.MERGE,
                key: `${ONYXKEYS.COLLECTION.POLICY}${policyID}`,
                value: {
                    areConnectionsEnabled: !enabled,
                    pendingFields: {
                        areConnectionsEnabled: null,
                    },
                },
            },
        ],
    };

    const parameters: EnablePolicyConnectionsParams = {policyID, enabled};

    API.write(WRITE_COMMANDS.ENABLE_POLICY_CONNECTIONS, parameters, onyxData, {
        checkAndFixConflictingRequest: (persistedRequests) => resolveEnableFeatureConflicts(WRITE_COMMANDS.ENABLE_POLICY_CONNECTIONS, persistedRequests, parameters),
    });

    if (enabled && getIsNarrowLayout()) {
        goBackWhenEnableFeature(policyID);
    }
}

/** Save the preferred export method for a policy */
function savePreferredExportMethod(policyID: string, exportMethod: ReportExportType) {
    Onyx.merge(`${ONYXKEYS.LAST_EXPORT_METHOD}`, {[policyID]: exportMethod});
}

function enableExpensifyCard(policyID: string, enabled: boolean, shouldNavigateToExpensifyCardPage = false) {
    const authToken = NetworkStore.getAuthToken();
    if (!authToken) {
        return;
    }
    const onyxData: OnyxData = {
        optimisticData: [
            {
                onyxMethod: Onyx.METHOD.MERGE,
                key: `${ONYXKEYS.COLLECTION.POLICY}${policyID}`,
                value: {
                    areExpensifyCardsEnabled: enabled,
                    pendingFields: {
                        areExpensifyCardsEnabled: CONST.RED_BRICK_ROAD_PENDING_ACTION.UPDATE,
                    },
                },
            },
        ],
        successData: [
            {
                onyxMethod: Onyx.METHOD.MERGE,
                key: `${ONYXKEYS.COLLECTION.POLICY}${policyID}`,
                value: {
                    pendingFields: {
                        areExpensifyCardsEnabled: null,
                    },
                },
            },
        ],
        failureData: [
            {
                onyxMethod: Onyx.METHOD.MERGE,
                key: `${ONYXKEYS.COLLECTION.POLICY}${policyID}`,
                value: {
                    areExpensifyCardsEnabled: !enabled,
                    pendingFields: {
                        areExpensifyCardsEnabled: null,
                    },
                },
            },
        ],
    };

    const parameters: EnablePolicyExpensifyCardsParams = {authToken, policyID, enabled};

    API.write(WRITE_COMMANDS.ENABLE_POLICY_EXPENSIFY_CARDS, parameters, onyxData, {
        checkAndFixConflictingRequest: (persistedRequests) => resolveEnableFeatureConflicts(WRITE_COMMANDS.ENABLE_POLICY_EXPENSIFY_CARDS, persistedRequests, parameters),
    });

    if (enabled && shouldNavigateToExpensifyCardPage) {
        navigateToExpensifyCardPage(policyID);
        return;
    }

    if (enabled && getIsNarrowLayout()) {
        goBackWhenEnableFeature(policyID);
    }
}

function enableCompanyCards(policyID: string, enabled: boolean, shouldGoBack = true) {
    const authToken = NetworkStore.getAuthToken();

    const onyxData: OnyxData = {
        optimisticData: [
            {
                onyxMethod: Onyx.METHOD.MERGE,
                key: `${ONYXKEYS.COLLECTION.POLICY}${policyID}`,
                value: {
                    areCompanyCardsEnabled: enabled,
                    pendingFields: {
                        areCompanyCardsEnabled: CONST.RED_BRICK_ROAD_PENDING_ACTION.UPDATE,
                    },
                },
            },
        ],
        successData: [
            {
                onyxMethod: Onyx.METHOD.MERGE,
                key: `${ONYXKEYS.COLLECTION.POLICY}${policyID}`,
                value: {
                    pendingFields: {
                        areCompanyCardsEnabled: null,
                    },
                },
            },
        ],
        failureData: [
            {
                onyxMethod: Onyx.METHOD.MERGE,
                key: `${ONYXKEYS.COLLECTION.POLICY}${policyID}`,
                value: {
                    areCompanyCardsEnabled: !enabled,
                    pendingFields: {
                        areCompanyCardsEnabled: null,
                    },
                },
            },
        ],
    };

    const parameters: EnablePolicyCompanyCardsParams = {authToken, policyID, enabled};

    API.write(WRITE_COMMANDS.ENABLE_POLICY_COMPANY_CARDS, parameters, onyxData, {
        checkAndFixConflictingRequest: (persistedRequests) => resolveEnableFeatureConflicts(WRITE_COMMANDS.ENABLE_POLICY_COMPANY_CARDS, persistedRequests, parameters),
    });

    if (enabled && getIsNarrowLayout() && shouldGoBack) {
        goBackWhenEnableFeature(policyID);
    }
}

function enablePolicyReportFields(policyID: string, enabled: boolean, shouldGoBack = true) {
    const onyxData: OnyxData = {
        optimisticData: [
            {
                onyxMethod: Onyx.METHOD.MERGE,
                key: `${ONYXKEYS.COLLECTION.POLICY}${policyID}`,
                value: {
                    areReportFieldsEnabled: enabled,
                    pendingFields: {
                        areReportFieldsEnabled: CONST.RED_BRICK_ROAD_PENDING_ACTION.UPDATE,
                    },
                },
            },
        ],
        successData: [
            {
                onyxMethod: Onyx.METHOD.MERGE,
                key: `${ONYXKEYS.COLLECTION.POLICY}${policyID}`,
                value: {
                    pendingFields: {
                        areReportFieldsEnabled: null,
                    },
                },
            },
        ],
        failureData: [
            {
                onyxMethod: Onyx.METHOD.MERGE,
                key: `${ONYXKEYS.COLLECTION.POLICY}${policyID}`,
                value: {
                    areReportFieldsEnabled: !enabled,
                    pendingFields: {
                        areReportFieldsEnabled: null,
                    },
                },
            },
        ],
    };

    const parameters: EnablePolicyReportFieldsParams = {policyID, enabled};

    API.write(WRITE_COMMANDS.ENABLE_POLICY_REPORT_FIELDS, parameters, onyxData, {
        checkAndFixConflictingRequest: (persistedRequests) => resolveEnableFeatureConflicts(WRITE_COMMANDS.ENABLE_POLICY_REPORT_FIELDS, persistedRequests, parameters),
    });

    if (enabled && getIsNarrowLayout() && shouldGoBack) {
        goBackWhenEnableFeature(policyID);
    }
}

function enablePolicyTaxes(policyID: string, enabled: boolean) {
    const defaultTaxRates: TaxRatesWithDefault = CONST.DEFAULT_TAX;
    const taxRatesData: OnyxData = {
        optimisticData: [
            {
                onyxMethod: Onyx.METHOD.MERGE,
                key: `${ONYXKEYS.COLLECTION.POLICY}${policyID}`,
                value: {
                    taxRates: {
                        ...defaultTaxRates,
                        taxes: {
                            ...Object.keys(defaultTaxRates.taxes).reduce((acc, taxKey) => {
                                acc[taxKey] = {
                                    ...defaultTaxRates.taxes[taxKey],
                                    pendingAction: CONST.RED_BRICK_ROAD_PENDING_ACTION.ADD,
                                };
                                return acc;
                            }, {} as Record<string, TaxRate & {pendingAction: typeof CONST.RED_BRICK_ROAD_PENDING_ACTION.ADD}>),
                        },
                    },
                },
            },
        ],
        successData: [
            {
                onyxMethod: Onyx.METHOD.MERGE,
                key: `${ONYXKEYS.COLLECTION.POLICY}${policyID}`,
                value: {
                    taxRates: {
                        taxes: {
                            ...Object.keys(defaultTaxRates.taxes).reduce((acc, taxKey) => {
                                acc[taxKey] = {pendingAction: null};
                                return acc;
                            }, {} as Record<string, {pendingAction: null}>),
                        },
                    },
                },
            },
        ],
        failureData: [
            {
                onyxMethod: Onyx.METHOD.MERGE,
                key: `${ONYXKEYS.COLLECTION.POLICY}${policyID}`,
                value: {
                    taxRates: undefined,
                },
            },
        ],
    };
    const policy = getPolicy(policyID);
    const shouldAddDefaultTaxRatesData = (!policy?.taxRates || isEmptyObject(policy.taxRates)) && enabled;

    const optimisticData: OnyxUpdate[] = [
        {
            onyxMethod: Onyx.METHOD.MERGE,
            key: `${ONYXKEYS.COLLECTION.POLICY}${policyID}`,
            value: {
                tax: {
                    trackingEnabled: enabled,
                },
                pendingFields: {
                    tax: CONST.RED_BRICK_ROAD_PENDING_ACTION.UPDATE,
                },
            },
        },
    ];
    optimisticData.push(...(shouldAddDefaultTaxRatesData ? taxRatesData.optimisticData ?? [] : []));

    const successData: OnyxUpdate[] = [
        {
            onyxMethod: Onyx.METHOD.MERGE,
            key: `${ONYXKEYS.COLLECTION.POLICY}${policyID}`,
            value: {
                pendingFields: {
                    tax: null,
                },
            },
        },
    ];
    successData.push(...(shouldAddDefaultTaxRatesData ? taxRatesData.successData ?? [] : []));

    const failureData: OnyxUpdate[] = [
        {
            onyxMethod: Onyx.METHOD.MERGE,
            key: `${ONYXKEYS.COLLECTION.POLICY}${policyID}`,
            value: {
                tax: {
                    trackingEnabled: !enabled,
                },
                pendingFields: {
                    tax: null,
                },
            },
        },
    ];
    failureData.push(...(shouldAddDefaultTaxRatesData ? taxRatesData.failureData ?? [] : []));

    const onyxData: OnyxData = {
        optimisticData,
        successData,
        failureData,
    };

    const parameters: EnablePolicyTaxesParams = {policyID, enabled};
    if (shouldAddDefaultTaxRatesData) {
        parameters.taxFields = JSON.stringify(defaultTaxRates);
    }
    API.write(WRITE_COMMANDS.ENABLE_POLICY_TAXES, parameters, onyxData, {
        checkAndFixConflictingRequest: (persistedRequests) => resolveEnableFeatureConflicts(WRITE_COMMANDS.ENABLE_POLICY_TAXES, persistedRequests, parameters),
    });

    if (enabled && getIsNarrowLayout()) {
        goBackWhenEnableFeature(policyID);
    }
}

function enablePolicyWorkflows(policyID: string, enabled: boolean) {
    const policy = getPolicy(policyID);
    const onyxData: OnyxData = {
        optimisticData: [
            {
                onyxMethod: Onyx.METHOD.MERGE,
                key: `${ONYXKEYS.COLLECTION.POLICY}${policyID}`,
                value: {
                    areWorkflowsEnabled: enabled,
                    ...(!enabled
                        ? {
                              approvalMode: CONST.POLICY.APPROVAL_MODE.OPTIONAL,
                              autoReporting: false,
                              autoReportingFrequency: CONST.POLICY.AUTO_REPORTING_FREQUENCIES.INSTANT,
                              harvesting: {
                                  enabled: false,
                              },
                              reimbursementChoice: CONST.POLICY.REIMBURSEMENT_CHOICES.REIMBURSEMENT_NO,
                          }
                        : {}),
                    pendingFields: {
                        areWorkflowsEnabled: CONST.RED_BRICK_ROAD_PENDING_ACTION.UPDATE,
                        ...(!enabled
                            ? {
                                  approvalMode: CONST.RED_BRICK_ROAD_PENDING_ACTION.UPDATE,
                                  autoReporting: CONST.RED_BRICK_ROAD_PENDING_ACTION.UPDATE,
                                  autoReportingFrequency: CONST.RED_BRICK_ROAD_PENDING_ACTION.UPDATE,
                                  harvesting: CONST.RED_BRICK_ROAD_PENDING_ACTION.UPDATE,
                                  reimbursementChoice: CONST.RED_BRICK_ROAD_PENDING_ACTION.UPDATE,
                              }
                            : {}),
                    },
                },
            },
        ],
        successData: [
            {
                onyxMethod: Onyx.METHOD.MERGE,
                key: `${ONYXKEYS.COLLECTION.POLICY}${policyID}`,
                value: {
                    pendingFields: {
                        areWorkflowsEnabled: null,
                        ...(!enabled
                            ? {
                                  approvalMode: null,
                                  autoReporting: null,
                                  harvesting: null,
                                  reimbursementChoice: null,
                              }
                            : {}),
                    },
                },
            },
        ],
        failureData: [
            {
                onyxMethod: Onyx.METHOD.MERGE,
                key: `${ONYXKEYS.COLLECTION.POLICY}${policyID}`,
                value: {
                    areWorkflowsEnabled: !enabled,
                    ...(!enabled
                        ? {
                              approvalMode: policy?.approvalMode,
                              autoReporting: policy?.autoReporting,
                              autoReportingFrequency: policy?.autoReportingFrequency,
                              harvesting: policy?.harvesting,
                              reimbursementChoice: policy?.reimbursementChoice,
                          }
                        : {}),
                    pendingFields: {
                        areWorkflowsEnabled: null,
                        ...(!enabled
                            ? {
                                  approvalMode: null,
                                  autoReporting: null,
                                  autoReportingFrequency: null,
                                  harvesting: null,
                                  reimbursementChoice: null,
                              }
                            : {}),
                    },
                },
            },
        ],
    };

    const parameters: EnablePolicyWorkflowsParams = {policyID, enabled};

    // When disabling workflows, set autoreporting back to "immediately"
    if (!enabled) {
        setWorkspaceAutoReportingFrequency(policyID, CONST.POLICY.AUTO_REPORTING_FREQUENCIES.INSTANT);
    }

    API.write(WRITE_COMMANDS.ENABLE_POLICY_WORKFLOWS, parameters, onyxData, {
        checkAndFixConflictingRequest: (persistedRequests) => resolveEnableFeatureConflicts(WRITE_COMMANDS.ENABLE_POLICY_WORKFLOWS, persistedRequests, parameters),
    });

    if (enabled && getIsNarrowLayout()) {
        goBackWhenEnableFeature(policyID);
    }
}

const DISABLED_MAX_EXPENSE_VALUES: Pick<Policy, 'maxExpenseAmountNoReceipt' | 'maxExpenseAmount' | 'maxExpenseAge'> = {
    maxExpenseAmountNoReceipt: CONST.DISABLED_MAX_EXPENSE_VALUE,
    maxExpenseAmount: CONST.DISABLED_MAX_EXPENSE_VALUE,
    maxExpenseAge: CONST.DISABLED_MAX_EXPENSE_VALUE,
};

function enablePolicyRules(policyID: string, enabled: boolean, shouldGoBack = true) {
    const policy = getPolicy(policyID);
    const onyxData: OnyxData = {
        optimisticData: [
            {
                onyxMethod: Onyx.METHOD.MERGE,
                key: `${ONYXKEYS.COLLECTION.POLICY}${policyID}`,
                value: {
                    areRulesEnabled: enabled,
                    preventSelfApproval: false,
                    ...(!enabled ? DISABLED_MAX_EXPENSE_VALUES : {}),
                    pendingFields: {
                        areRulesEnabled: CONST.RED_BRICK_ROAD_PENDING_ACTION.UPDATE,
                    },
                },
            },
        ],
        successData: [
            {
                onyxMethod: Onyx.METHOD.MERGE,
                key: `${ONYXKEYS.COLLECTION.POLICY}${policyID}`,
                value: {
                    pendingFields: {
                        areRulesEnabled: null,
                    },
                },
            },
        ],
        failureData: [
            {
                onyxMethod: Onyx.METHOD.MERGE,
                key: `${ONYXKEYS.COLLECTION.POLICY}${policyID}`,
                value: {
                    areRulesEnabled: !enabled,
                    preventSelfApproval: policy?.preventSelfApproval,
                    ...(!enabled
                        ? {
                              maxExpenseAmountNoReceipt: policy?.maxExpenseAmountNoReceipt,
                              maxExpenseAmount: policy?.maxExpenseAmount,
                              maxExpenseAge: policy?.maxExpenseAge,
                          }
                        : {}),
                    pendingFields: {
                        areRulesEnabled: null,
                    },
                },
            },
        ],
    };

    const parameters: SetPolicyRulesEnabledParams = {policyID, enabled};
    API.write(WRITE_COMMANDS.SET_POLICY_RULES_ENABLED, parameters, onyxData, {
        checkAndFixConflictingRequest: (persistedRequests) => resolveEnableFeatureConflicts(WRITE_COMMANDS.SET_POLICY_RULES_ENABLED, persistedRequests, parameters),
    });

    if (enabled && getIsNarrowLayout() && shouldGoBack) {
        goBackWhenEnableFeature(policyID);
    }
}

function enableDistanceRequestTax(policyID: string, customUnitName: string, customUnitID: string, attributes: Attributes) {
    const policy = getPolicy(policyID);
    const onyxData: OnyxData = {
        optimisticData: [
            {
                onyxMethod: Onyx.METHOD.MERGE,
                key: `${ONYXKEYS.COLLECTION.POLICY}${policyID}`,
                value: {
                    customUnits: {
                        [customUnitID]: {
                            attributes,
                            pendingFields: {
                                taxEnabled: CONST.RED_BRICK_ROAD_PENDING_ACTION.UPDATE,
                            },
                        },
                    },
                },
            },
        ],
        successData: [
            {
                onyxMethod: Onyx.METHOD.MERGE,
                key: `${ONYXKEYS.COLLECTION.POLICY}${policyID}`,
                value: {
                    customUnits: {
                        [customUnitID]: {
                            pendingFields: {
                                taxEnabled: null,
                            },
                        },
                    },
                },
            },
        ],
        failureData: [
            {
                onyxMethod: Onyx.METHOD.MERGE,
                key: `${ONYXKEYS.COLLECTION.POLICY}${policyID}`,
                value: {
                    customUnits: {
                        [customUnitID]: {
                            attributes: policy?.customUnits ? policy?.customUnits[customUnitID].attributes : null,
                            errorFields: {
                                taxEnabled: ErrorUtils.getMicroSecondOnyxErrorWithTranslationKey('common.genericErrorMessage'),
                            },
                        },
                    },
                },
            },
        ],
    };

    const params = {
        policyID,
        customUnit: JSON.stringify({
            customUnitName,
            customUnitID,
            attributes,
        }),
    };
    API.write(WRITE_COMMANDS.ENABLE_DISTANCE_REQUEST_TAX, params, onyxData);
}

function enablePolicyInvoicing(policyID: string, enabled: boolean) {
    const onyxData: OnyxData = {
        optimisticData: [
            {
                onyxMethod: Onyx.METHOD.MERGE,
                key: `${ONYXKEYS.COLLECTION.POLICY}${policyID}`,
                value: {
                    areInvoicesEnabled: enabled,
                    pendingFields: {
                        areInvoicesEnabled: CONST.RED_BRICK_ROAD_PENDING_ACTION.UPDATE,
                    },
                },
            },
        ],
        successData: [
            {
                onyxMethod: Onyx.METHOD.MERGE,
                key: `${ONYXKEYS.COLLECTION.POLICY}${policyID}`,
                value: {
                    pendingFields: {
                        areInvoicesEnabled: null,
                    },
                },
            },
        ],
        failureData: [
            {
                onyxMethod: Onyx.METHOD.MERGE,
                key: `${ONYXKEYS.COLLECTION.POLICY}${policyID}`,
                value: {
                    areInvoicesEnabled: !enabled,
                    pendingFields: {
                        areInvoicesEnabled: null,
                    },
                },
            },
        ],
    };

    const parameters: EnablePolicyInvoicingParams = {policyID, enabled};

    API.write(WRITE_COMMANDS.ENABLE_POLICY_INVOICING, parameters, onyxData, {
        checkAndFixConflictingRequest: (persistedRequests) => resolveEnableFeatureConflicts(WRITE_COMMANDS.ENABLE_POLICY_INVOICING, persistedRequests, parameters),
    });

    if (enabled && getIsNarrowLayout()) {
        goBackWhenEnableFeature(policyID);
    }
}

function openPolicyMoreFeaturesPage(policyID: string) {
    const params: OpenPolicyMoreFeaturesPageParams = {policyID};

    API.read(READ_COMMANDS.OPEN_POLICY_MORE_FEATURES_PAGE, params);
}

function openPolicyProfilePage(policyID: string) {
    const params: OpenPolicyProfilePageParams = {policyID};

    API.read(READ_COMMANDS.OPEN_POLICY_PROFILE_PAGE, params);
}

function openPolicyInitialPage(policyID: string) {
    const params: OpenPolicyInitialPageParams = {policyID};

    API.read(READ_COMMANDS.OPEN_POLICY_INITIAL_PAGE, params);
}

function setPolicyCustomTaxName(policyID: string, customTaxName: string) {
    const policy = getPolicy(policyID);
    const originalCustomTaxName = policy?.taxRates?.name;
    const onyxData: OnyxData = {
        optimisticData: [
            {
                onyxMethod: Onyx.METHOD.MERGE,
                key: `${ONYXKEYS.COLLECTION.POLICY}${policyID}`,
                value: {
                    taxRates: {
                        name: customTaxName,
                        pendingFields: {name: CONST.RED_BRICK_ROAD_PENDING_ACTION.UPDATE},
                        errorFields: null,
                    },
                },
            },
        ],
        successData: [
            {
                onyxMethod: Onyx.METHOD.MERGE,
                key: `${ONYXKEYS.COLLECTION.POLICY}${policyID}`,
                value: {
                    taxRates: {
                        pendingFields: {name: null},
                        errorFields: null,
                    },
                },
            },
        ],
        failureData: [
            {
                onyxMethod: Onyx.METHOD.MERGE,
                key: `${ONYXKEYS.COLLECTION.POLICY}${policyID}`,
                value: {
                    taxRates: {
                        name: originalCustomTaxName,
                        pendingFields: {name: null},
                        errorFields: {name: ErrorUtils.getMicroSecondOnyxErrorWithTranslationKey('common.genericErrorMessage')},
                    },
                },
            },
        ],
    };

    const parameters = {
        policyID,
        customTaxName,
    };

    API.write(WRITE_COMMANDS.SET_POLICY_CUSTOM_TAX_NAME, parameters, onyxData);
}

function setWorkspaceCurrencyDefault(policyID: string, taxCode: string) {
    const policy = getPolicy(policyID);
    const originalDefaultExternalID = policy?.taxRates?.defaultExternalID;
    const onyxData: OnyxData = {
        optimisticData: [
            {
                onyxMethod: Onyx.METHOD.MERGE,
                key: `${ONYXKEYS.COLLECTION.POLICY}${policyID}`,
                value: {
                    taxRates: {
                        defaultExternalID: taxCode,
                        pendingFields: {defaultExternalID: CONST.RED_BRICK_ROAD_PENDING_ACTION.UPDATE},
                        errorFields: null,
                    },
                },
            },
        ],
        successData: [
            {
                onyxMethod: Onyx.METHOD.MERGE,
                key: `${ONYXKEYS.COLLECTION.POLICY}${policyID}`,
                value: {
                    taxRates: {
                        pendingFields: {defaultExternalID: null},
                        errorFields: null,
                    },
                },
            },
        ],
        failureData: [
            {
                onyxMethod: Onyx.METHOD.MERGE,
                key: `${ONYXKEYS.COLLECTION.POLICY}${policyID}`,
                value: {
                    taxRates: {
                        defaultExternalID: originalDefaultExternalID,
                        pendingFields: {defaultExternalID: null},
                        errorFields: {defaultExternalID: ErrorUtils.getMicroSecondOnyxErrorWithTranslationKey('common.genericErrorMessage')},
                    },
                },
            },
        ],
    };

    const parameters = {
        policyID,
        taxCode,
    };

    API.write(WRITE_COMMANDS.SET_POLICY_TAXES_CURRENCY_DEFAULT, parameters, onyxData);
}

function setForeignCurrencyDefault(policyID: string, taxCode: string) {
    const policy = getPolicy(policyID);
    const originalDefaultForeignCurrencyID = policy?.taxRates?.foreignTaxDefault;
    const onyxData: OnyxData = {
        optimisticData: [
            {
                onyxMethod: Onyx.METHOD.MERGE,
                key: `${ONYXKEYS.COLLECTION.POLICY}${policyID}`,
                value: {
                    taxRates: {
                        foreignTaxDefault: taxCode,
                        pendingFields: {foreignTaxDefault: CONST.RED_BRICK_ROAD_PENDING_ACTION.UPDATE},
                        errorFields: null,
                    },
                },
            },
        ],
        successData: [
            {
                onyxMethod: Onyx.METHOD.MERGE,
                key: `${ONYXKEYS.COLLECTION.POLICY}${policyID}`,
                value: {
                    taxRates: {
                        pendingFields: {foreignTaxDefault: null},
                        errorFields: null,
                    },
                },
            },
        ],
        failureData: [
            {
                onyxMethod: Onyx.METHOD.MERGE,
                key: `${ONYXKEYS.COLLECTION.POLICY}${policyID}`,
                value: {
                    taxRates: {
                        foreignTaxDefault: originalDefaultForeignCurrencyID,
                        pendingFields: {foreignTaxDefault: null},
                        errorFields: {foreignTaxDefault: ErrorUtils.getMicroSecondOnyxErrorWithTranslationKey('common.genericErrorMessage')},
                    },
                },
            },
        ],
    };

    const parameters = {
        policyID,
        taxCode,
    };

    API.write(WRITE_COMMANDS.SET_POLICY_TAXES_FOREIGN_CURRENCY_DEFAULT, parameters, onyxData);
}

function upgradeToCorporate(policyID: string, featureName?: string) {
    const policy = getPolicy(policyID);
    const optimisticData: OnyxUpdate[] = [
        {
            onyxMethod: Onyx.METHOD.MERGE,
            key: `policy_${policyID}`,
            value: {
                isPendingUpgrade: true,
                type: CONST.POLICY.TYPE.CORPORATE,
                maxExpenseAge: CONST.POLICY.DEFAULT_MAX_EXPENSE_AGE,
                maxExpenseAmount: CONST.POLICY.DEFAULT_MAX_EXPENSE_AMOUNT,
                maxExpenseAmountNoReceipt: CONST.POLICY.DEFAULT_MAX_AMOUNT_NO_RECEIPT,
                glCodes: true,
                harvesting: {
                    enabled: false,
                },
            },
        },
    ];

    const successData: OnyxUpdate[] = [
        {
            onyxMethod: Onyx.METHOD.MERGE,
            key: `policy_${policyID}`,
            value: {
                isPendingUpgrade: false,
            },
        },
    ];

    const failureData: OnyxUpdate[] = [
        {
            onyxMethod: Onyx.METHOD.MERGE,
            key: `policy_${policyID}`,
            value: {
                isPendingUpgrade: false,
                type: policy?.type,
                maxExpenseAge: policy?.maxExpenseAge ?? null,
                maxExpenseAmount: policy?.maxExpenseAmount ?? null,
                maxExpenseAmountNoReceipt: policy?.maxExpenseAmountNoReceipt ?? null,
                glCodes: policy?.glCodes ?? null,
                harvesting: policy?.harvesting ?? null,
            },
        },
    ];

    const parameters: UpgradeToCorporateParams = {policyID, ...(featureName ? {featureName} : {})};

    API.write(WRITE_COMMANDS.UPGRADE_TO_CORPORATE, parameters, {optimisticData, successData, failureData});
}

function downgradeToTeam(policyID: string) {
    const policy = getPolicy(policyID);
    const optimisticData: OnyxUpdate[] = [
        {
            onyxMethod: Onyx.METHOD.MERGE,
            key: `policy_${policyID}`,
            value: {
                isPendingDowngrade: true,
                type: CONST.POLICY.TYPE.TEAM,
            },
        },
    ];

    const successData: OnyxUpdate[] = [
        {
            onyxMethod: Onyx.METHOD.MERGE,
            key: `policy_${policyID}`,
            value: {
                isPendingDowngrade: false,
            },
        },
    ];

    const failureData: OnyxUpdate[] = [
        {
            onyxMethod: Onyx.METHOD.MERGE,
            key: `policy_${policyID}`,
            value: {
                isPendingDowngrade: false,
                type: policy?.type,
            },
        },
    ];

    const parameters: DowngradeToTeamParams = {policyID};

    API.write(WRITE_COMMANDS.DOWNGRADE_TO_TEAM, parameters, {optimisticData, successData, failureData});
}

function setWorkspaceDefaultSpendCategory(policyID: string, groupID: string, category: string) {
    const policy = getPolicy(policyID);
    if (!policy) {
        return;
    }

    const {mccGroup} = policy;

    const optimisticData: OnyxUpdate[] = mccGroup
        ? [
              {
                  onyxMethod: Onyx.METHOD.MERGE,
                  key: `policy_${policyID}`,
                  value: {
                      mccGroup: {
                          ...mccGroup,
                          [groupID]: {
                              category,
                              groupID,
                              pendingAction: CONST.RED_BRICK_ROAD_PENDING_ACTION.UPDATE,
                          },
                      },
                  },
              },
          ]
        : [];

    const failureData: OnyxUpdate[] = mccGroup
        ? [
              {
                  onyxMethod: Onyx.METHOD.MERGE,
                  key: `policy_${policyID}`,
                  value: {
                      mccGroup: {
                          ...mccGroup,
                          [groupID]: {
                              ...mccGroup[groupID],
                              pendingAction: null,
                          },
                      },
                  },
              },
          ]
        : [];

    const successData: OnyxUpdate[] = mccGroup
        ? [
              {
                  onyxMethod: Onyx.METHOD.MERGE,
                  key: `policy_${policyID}`,
                  value: {
                      mccGroup: {
                          [groupID]: {
                              pendingAction: null,
                          },
                      },
                  },
              },
          ]
        : [];

    API.write(WRITE_COMMANDS.SET_WORKSPACE_DEFAULT_SPEND_CATEGORY, {policyID, groupID, category}, {optimisticData, successData, failureData});
}
/**
 * Call the API to set the receipt required amount for the given policy
 * @param policyID - id of the policy to set the receipt required amount
 * @param maxExpenseAmountNoReceipt - new value of the receipt required amount
 */
function setPolicyMaxExpenseAmountNoReceipt(policyID: string, maxExpenseAmountNoReceipt: string) {
    const policy = getPolicy(policyID);
    const parsedMaxExpenseAmountNoReceipt = maxExpenseAmountNoReceipt === '' ? CONST.DISABLED_MAX_EXPENSE_VALUE : CurrencyUtils.convertToBackendAmount(parseFloat(maxExpenseAmountNoReceipt));
    const originalMaxExpenseAmountNoReceipt = policy?.maxExpenseAmountNoReceipt;

    const onyxData: OnyxData = {
        optimisticData: [
            {
                onyxMethod: Onyx.METHOD.MERGE,
                key: `${ONYXKEYS.COLLECTION.POLICY}${policyID}`,
                value: {
                    maxExpenseAmountNoReceipt: parsedMaxExpenseAmountNoReceipt,
                    pendingFields: {
                        maxExpenseAmountNoReceipt: CONST.RED_BRICK_ROAD_PENDING_ACTION.UPDATE,
                    },
                },
            },
        ],
        successData: [
            {
                onyxMethod: Onyx.METHOD.MERGE,
                key: `${ONYXKEYS.COLLECTION.POLICY}${policyID}`,
                value: {
                    pendingFields: {maxExpenseAmountNoReceipt: null},
                    errorFields: null,
                },
            },
        ],
        failureData: [
            {
                onyxMethod: Onyx.METHOD.MERGE,
                key: `${ONYXKEYS.COLLECTION.POLICY}${policyID}`,
                value: {
                    maxExpenseAmountNoReceipt: originalMaxExpenseAmountNoReceipt,
                    pendingFields: {maxExpenseAmountNoReceipt: null},
                    errorFields: {maxExpenseAmountNoReceipt: ErrorUtils.getMicroSecondOnyxErrorWithTranslationKey('common.genericErrorMessage')},
                },
            },
        ],
    };

    const parameters = {
        policyID,
        maxExpenseAmountNoReceipt: parsedMaxExpenseAmountNoReceipt,
    };

    API.write(WRITE_COMMANDS.SET_POLICY_EXPENSE_MAX_AMOUNT_NO_RECEIPT, parameters, onyxData);
}

/**
 * Call the API to set the max expense amount for the given policy
 * @param policyID - id of the policy to set the max expense amount
 * @param maxExpenseAmount - new value of the max expense amount
 */
function setPolicyMaxExpenseAmount(policyID: string, maxExpenseAmount: string) {
    const policy = getPolicy(policyID);
    const parsedMaxExpenseAmount = maxExpenseAmount === '' ? CONST.DISABLED_MAX_EXPENSE_VALUE : CurrencyUtils.convertToBackendAmount(parseFloat(maxExpenseAmount));
    const originalMaxExpenseAmount = policy?.maxExpenseAmount;

    const onyxData: OnyxData = {
        optimisticData: [
            {
                onyxMethod: Onyx.METHOD.MERGE,
                key: `${ONYXKEYS.COLLECTION.POLICY}${policyID}`,
                value: {
                    maxExpenseAmount: parsedMaxExpenseAmount,
                    pendingFields: {
                        maxExpenseAmount: CONST.RED_BRICK_ROAD_PENDING_ACTION.UPDATE,
                    },
                },
            },
        ],
        successData: [
            {
                onyxMethod: Onyx.METHOD.MERGE,
                key: `${ONYXKEYS.COLLECTION.POLICY}${policyID}`,
                value: {
                    pendingFields: {maxExpenseAmount: null},
                    errorFields: null,
                },
            },
        ],
        failureData: [
            {
                onyxMethod: Onyx.METHOD.MERGE,
                key: `${ONYXKEYS.COLLECTION.POLICY}${policyID}`,
                value: {
                    maxExpenseAmount: originalMaxExpenseAmount,
                    pendingFields: {maxExpenseAmount: null},
                    errorFields: {maxExpenseAmount: ErrorUtils.getMicroSecondOnyxErrorWithTranslationKey('common.genericErrorMessage')},
                },
            },
        ],
    };

    const parameters = {
        policyID,
        maxExpenseAmount: parsedMaxExpenseAmount,
    };

    API.write(WRITE_COMMANDS.SET_POLICY_EXPENSE_MAX_AMOUNT, parameters, onyxData);
}

/**
 *
 * @param policyID
 * @param prohibitedExpenses
 */
function setPolicyProhibitedExpenses(policyID: string, prohibitedExpenses: ProhibitedExpenses) {
    const policy = getPolicy(policyID);
    const originalProhibitedExpenses = policy?.prohibitedExpenses;
    const onyxData: OnyxData = {
        optimisticData: [
            {
                onyxMethod: Onyx.METHOD.MERGE,
                key: `${ONYXKEYS.COLLECTION.POLICY}${policyID}`,
                value: {
                    prohibitedExpenses,
                    pendingFields: {
                        prohibitedExpenses: CONST.RED_BRICK_ROAD_PENDING_ACTION.UPDATE,
                    },
                },
            },
        ],
        successData: [
            {
                onyxMethod: Onyx.METHOD.MERGE,
                key: `${ONYXKEYS.COLLECTION.POLICY}${policyID}`,
                value: {
                    pendingFields: {prohibitedExpenses: null},
                    errorFields: null,
                },
            },
        ],
        failureData: [
            {
                onyxMethod: Onyx.METHOD.MERGE,
                key: `${ONYXKEYS.COLLECTION.POLICY}${policyID}`,
                value: {
                    prohibitedExpenses: originalProhibitedExpenses,
                    pendingFields: {prohibitedExpenses: null},
                    errorFields: {prohibitedExpenses: ErrorUtils.getMicroSecondOnyxErrorWithTranslationKey('common.genericErrorMessage')},
                },
            },
        ],
    };

    const parameters: SetPolicyProhibitedExpensesParams = {
        policyID,
        prohibitedExpenses: JSON.stringify(prohibitedExpenses),
    };

    API.write(WRITE_COMMANDS.SET_POLICY_PROHIBITED_EXPENSES, parameters, onyxData);
}

/**
 * Call the API to set the max expense age for the given policy
 * @param policyID - id of the policy to set the max expense age
 * @param maxExpenseAge - the max expense age value given in days
 */
function setPolicyMaxExpenseAge(policyID: string, maxExpenseAge: string) {
    const policy = getPolicy(policyID);
    const parsedMaxExpenseAge = maxExpenseAge === '' ? CONST.DISABLED_MAX_EXPENSE_VALUE : parseInt(maxExpenseAge, 10);
    const originalMaxExpenseAge = policy?.maxExpenseAge;

    const onyxData: OnyxData = {
        optimisticData: [
            {
                onyxMethod: Onyx.METHOD.MERGE,
                key: `${ONYXKEYS.COLLECTION.POLICY}${policyID}`,
                value: {
                    maxExpenseAge: parsedMaxExpenseAge,
                    pendingFields: {
                        maxExpenseAge: CONST.RED_BRICK_ROAD_PENDING_ACTION.UPDATE,
                    },
                },
            },
        ],
        successData: [
            {
                onyxMethod: Onyx.METHOD.MERGE,
                key: `${ONYXKEYS.COLLECTION.POLICY}${policyID}`,
                value: {
                    pendingFields: {
                        maxExpenseAge: null,
                    },
                },
            },
        ],
        failureData: [
            {
                onyxMethod: Onyx.METHOD.MERGE,
                key: `${ONYXKEYS.COLLECTION.POLICY}${policyID}`,
                value: {
                    maxExpenseAge: originalMaxExpenseAge,
                    pendingFields: {maxExpenseAge: null},
                    errorFields: {maxExpenseAge: ErrorUtils.getMicroSecondOnyxErrorWithTranslationKey('common.genericErrorMessage')},
                },
            },
        ],
    };

    const parameters = {
        policyID,
        maxExpenseAge: parsedMaxExpenseAge,
    };

    API.write(WRITE_COMMANDS.SET_POLICY_EXPENSE_MAX_AGE, parameters, onyxData);
}

/**
 * Call the API to set the custom rules for the given policy
 * @param policyID - id of the policy to set the max expense age
 * @param customRules - the custom rules description in natural language
 */
function updateCustomRules(policyID: string, customRules: string) {
    const policy = getPolicy(policyID);
    const originalCustomRules = policy?.customRules;
    const parsedCustomRules = ReportUtils.getParsedComment(customRules);
    if (parsedCustomRules === originalCustomRules) {
        return;
    }

    const onyxData: OnyxData = {
        optimisticData: [
            {
                onyxMethod: Onyx.METHOD.MERGE,
                key: `${ONYXKEYS.COLLECTION.POLICY}${policyID}`,
                value: {
                    customRules: parsedCustomRules,
                    isLoading: true,
                },
            },
        ],
        successData: [
            {
                onyxMethod: Onyx.METHOD.MERGE,
                key: `${ONYXKEYS.COLLECTION.POLICY}${policyID}`,
                value: {
                    pendingFields: {
                        // TODO
                        // maxExpenseAge: null,
                    },
                    isLoading: false,
                },
            },
        ],
        failureData: [
            {
                onyxMethod: Onyx.METHOD.MERGE,
                key: `${ONYXKEYS.COLLECTION.POLICY}${policyID}`,
                value: {
                    customRules: originalCustomRules,
                    isLoading: false,
                    // TODO
                    // pendingFields: {maxExpenseAge: null},
                    // errorFields: {maxExpenseAge: ErrorUtils.getMicroSecondOnyxErrorWithTranslationKey('common.genericErrorMessage')},
                },
            },
        ],
    };

    const parameters = {
        policyID,
        description: parsedCustomRules,
    };

    API.write(WRITE_COMMANDS.UPDATE_CUSTOM_RULES, parameters, onyxData);
}

/**
 * Call the API to enable or disable the billable mode for the given policy
 * @param policyID - id of the policy to enable or disable the bilable mode
 * @param defaultBillable - whether the billable mode is enabled in the given policy
 */
function setPolicyBillableMode(policyID: string, defaultBillable: boolean) {
    const policy = getPolicy(policyID);

    const originalDefaultBillable = policy?.defaultBillable;
    const originalDefaultBillableDisabled = policy?.disabledFields?.defaultBillable;

    const onyxData: OnyxData = {
        optimisticData: [
            {
                onyxMethod: Onyx.METHOD.MERGE,
                key: `${ONYXKEYS.COLLECTION.POLICY}${policyID}`,
                value: {
                    defaultBillable,
                    disabledFields: {
                        defaultBillable: false,
                    },
                    pendingFields: {
                        defaultBillable: CONST.RED_BRICK_ROAD_PENDING_ACTION.UPDATE,
                        disabledFields: CONST.RED_BRICK_ROAD_PENDING_ACTION.UPDATE,
                    },
                },
            },
        ],
        successData: [
            {
                onyxMethod: Onyx.METHOD.MERGE,
                key: `${ONYXKEYS.COLLECTION.POLICY}${policyID}`,
                value: {
                    pendingFields: {
                        defaultBillable: null,
                        disabledFields: null,
                    },
                    errorFields: null,
                },
            },
        ],
        failureData: [
            {
                onyxMethod: Onyx.METHOD.MERGE,
                key: `${ONYXKEYS.COLLECTION.POLICY}${policyID}`,
                value: {
                    disabledFields: {defaultBillable: originalDefaultBillableDisabled},
                    defaultBillable: originalDefaultBillable,
                    pendingFields: {defaultBillable: null, disabledFields: null},
                    errorFields: {defaultBillable: ErrorUtils.getMicroSecondOnyxErrorWithTranslationKey('common.genericErrorMessage')},
                },
            },
        ],
    };

    const parameters: SetPolicyBillableModeParams = {
        policyID,
        defaultBillable,
        disabledFields: JSON.stringify({
            defaultBillable: false,
        }),
    };

    API.write(WRITE_COMMANDS.SET_POLICY_BILLABLE_MODE, parameters, onyxData);
}

/**
 * Call the API to disable the billable mode for the given policy
 * @param policyID - id of the policy to enable or disable the bilable mode
 */
function disableWorkspaceBillableExpenses(policyID: string) {
    const policy = getPolicy(policyID);
    const originalDefaultBillableDisabled = policy?.disabledFields?.defaultBillable;

    const onyxData: OnyxData = {
        optimisticData: [
            {
                onyxMethod: Onyx.METHOD.MERGE,
                key: `${ONYXKEYS.COLLECTION.POLICY}${policyID}`,
                value: {
                    disabledFields: {
                        defaultBillable: true,
                    },
                    pendingFields: {
                        disabledFields: CONST.RED_BRICK_ROAD_PENDING_ACTION.UPDATE,
                    },
                },
            },
        ],
        successData: [
            {
                onyxMethod: Onyx.METHOD.MERGE,
                key: `${ONYXKEYS.COLLECTION.POLICY}${policyID}`,
                value: {
                    pendingFields: {
                        disabledFields: null,
                    },
                },
            },
        ],
        failureData: [
            {
                onyxMethod: Onyx.METHOD.MERGE,
                key: `${ONYXKEYS.COLLECTION.POLICY}${policyID}`,
                value: {
                    pendingFields: {disabledFields: null},
                    disabledFields: {defaultBillable: originalDefaultBillableDisabled},
                },
            },
        ],
    };

    const parameters: DisablePolicyBillableModeParams = {
        policyID,
    };

    API.write(WRITE_COMMANDS.DISABLE_POLICY_BILLABLE_MODE, parameters, onyxData);
}

function setWorkspaceEReceiptsEnabled(policyID: string, eReceipts: boolean) {
    const policy = getPolicy(policyID);

    const originalEReceipts = policy?.eReceipts;

    const onyxData: OnyxData = {
        optimisticData: [
            {
                onyxMethod: Onyx.METHOD.MERGE,
                key: `${ONYXKEYS.COLLECTION.POLICY}${policyID}`,
                value: {
                    eReceipts,
                    pendingFields: {
                        eReceipts: CONST.RED_BRICK_ROAD_PENDING_ACTION.UPDATE,
                    },
                },
            },
        ],
        successData: [
            {
                onyxMethod: Onyx.METHOD.MERGE,
                key: `${ONYXKEYS.COLLECTION.POLICY}${policyID}`,
                value: {
                    pendingFields: {
                        eReceipts: null,
                    },
                    errorFields: null,
                },
            },
        ],
        failureData: [
            {
                onyxMethod: Onyx.METHOD.MERGE,
                key: `${ONYXKEYS.COLLECTION.POLICY}${policyID}`,
                value: {
                    eReceipts: originalEReceipts,
                    pendingFields: {defaultBillable: null},
                    errorFields: {defaultBillable: ErrorUtils.getMicroSecondOnyxErrorWithTranslationKey('common.genericErrorMessage')},
                },
            },
        ],
    };

    const parameters = {
        policyID,
        eReceipts,
    };

    API.write(WRITE_COMMANDS.SET_WORKSPACE_ERECEIPTS_ENABLED, parameters, onyxData);
}

function getAdminPolicies(): Policy[] {
    return Object.values(allPolicies ?? {}).filter<Policy>((policy): policy is Policy => !!policy && policy.role === CONST.POLICY.ROLE.ADMIN && policy.type !== CONST.POLICY.TYPE.PERSONAL);
}

function getAdminPoliciesConnectedToSageIntacct(): Policy[] {
    return Object.values(allPolicies ?? {}).filter<Policy>((policy): policy is Policy => !!policy && policy.role === CONST.POLICY.ROLE.ADMIN && !!policy?.connections?.intacct);
}

function getAdminPoliciesConnectedToNetSuite(): Policy[] {
    return Object.values(allPolicies ?? {}).filter<Policy>((policy): policy is Policy => !!policy && policy.role === CONST.POLICY.ROLE.ADMIN && !!policy?.connections?.netsuite);
}

/**
 * Call the API to enable custom report title for the reports in the given policy
 * @param policyID - id of the policy to apply the limit to
 * @param enabled - whether custom report title for the reports is enabled in the given policy
 */
function enablePolicyDefaultReportTitle(policyID: string, enabled: boolean) {
    const policy = getPolicy(policyID);

    if (enabled === policy?.shouldShowCustomReportTitleOption) {
        return;
    }

    const previousReportTitleField = policy?.fieldList?.[CONST.POLICY.FIELDS.FIELD_LIST_TITLE] ?? {};
    const titleFieldValues = enabled ? {} : {fieldList: {[CONST.POLICY.FIELDS.FIELD_LIST_TITLE]: {...previousReportTitleField, defaultValue: CONST.POLICY.DEFAULT_REPORT_NAME_PATTERN}}};

    const optimisticData: OnyxUpdate[] = [
        {
            onyxMethod: Onyx.METHOD.MERGE,
            key: `${ONYXKEYS.COLLECTION.POLICY}${policyID}`,
            value: {
                shouldShowCustomReportTitleOption: enabled,
                ...titleFieldValues,
                pendingFields: {
                    shouldShowCustomReportTitleOption: CONST.RED_BRICK_ROAD_PENDING_ACTION.UPDATE,
                },
            },
        },
    ];

    const successData: OnyxUpdate[] = [
        {
            onyxMethod: Onyx.METHOD.MERGE,
            key: `${ONYXKEYS.COLLECTION.POLICY}${policyID}`,
            value: {
                pendingFields: {
                    shouldShowCustomReportTitleOption: null,
                },
                errorFields: null,
            },
        },
    ];

    const failureData: OnyxUpdate[] = [
        {
            onyxMethod: Onyx.METHOD.MERGE,
            key: `${ONYXKEYS.COLLECTION.POLICY}${policyID}`,
            value: {
                shouldShowCustomReportTitleOption: !!policy?.shouldShowCustomReportTitleOption,
                fieldList: {
                    [CONST.POLICY.FIELDS.FIELD_LIST_TITLE]: previousReportTitleField,
                },
                pendingFields: {
                    shouldShowCustomReportTitleOption: null,
                },
                errorFields: {
                    shouldShowCustomReportTitleOption: ErrorUtils.getMicroSecondOnyxErrorWithTranslationKey('common.genericErrorMessage'),
                },
            },
        },
    ];

    const parameters: EnablePolicyDefaultReportTitleParams = {
        enable: enabled,
        policyID,
    };

    API.write(WRITE_COMMANDS.ENABLE_POLICY_DEFAULT_REPORT_TITLE, parameters, {
        optimisticData,
        successData,
        failureData,
    });
}

/**
 * Call the API to set default report title pattern for the given policy
 * @param policyID - id of the policy to apply the naming pattern to
 * @param customName - name pattern to be used for the reports
 */
function setPolicyDefaultReportTitle(policyID: string, customName: string) {
    const policy = getPolicy(policyID);

    if (customName === policy?.fieldList?.[CONST.POLICY.FIELDS.FIELD_LIST_TITLE]?.defaultValue) {
        return;
    }

    const previousReportTitleField = policy?.fieldList?.[CONST.POLICY.FIELDS.FIELD_LIST_TITLE] ?? {};

    const optimisticData: OnyxUpdate[] = [
        {
            onyxMethod: Onyx.METHOD.MERGE,
            key: `${ONYXKEYS.COLLECTION.POLICY}${policyID}`,
            value: {
                fieldList: {
                    [CONST.POLICY.FIELDS.FIELD_LIST_TITLE]: {
                        defaultValue: customName,
                        pendingFields: {defaultValue: CONST.RED_BRICK_ROAD_PENDING_ACTION.UPDATE},
                    },
                },
            },
        },
    ];

    const successData: OnyxUpdate[] = [
        {
            onyxMethod: Onyx.METHOD.MERGE,
            key: `${ONYXKEYS.COLLECTION.POLICY}${policyID}`,
            value: {
                fieldList: {
                    [CONST.POLICY.FIELDS.FIELD_LIST_TITLE]: {pendingFields: {defaultValue: null}},
                },
                errorFields: null,
            },
        },
    ];

    const failureData: OnyxUpdate[] = [
        {
            onyxMethod: Onyx.METHOD.MERGE,
            key: `${ONYXKEYS.COLLECTION.POLICY}${policyID}`,
            value: {
                fieldList: {
                    [CONST.POLICY.FIELDS.FIELD_LIST_TITLE]: {...previousReportTitleField, pendingFields: {defaultValue: null}},
                },
                errorFields: {
                    fieldList: ErrorUtils.getMicroSecondOnyxErrorWithTranslationKey('common.genericErrorMessage'),
                },
            },
        },
    ];

    const parameters: SetPolicyDefaultReportTitleParams = {
        value: customName,
        policyID,
    };

    API.write(WRITE_COMMANDS.SET_POLICY_DEFAULT_REPORT_TITLE, parameters, {
        optimisticData,
        successData,
        failureData,
    });
}

/**
 * Call the API to enable or disable enforcing the naming pattern for member created reports on a policy
 * @param policyID - id of the policy to apply the naming pattern to
 * @param enforced - flag whether to enforce policy name
 */
function setPolicyPreventMemberCreatedTitle(policyID: string, enforced: boolean) {
    const policy = getPolicy(policyID);

    if (!enforced === policy?.fieldList?.[CONST.POLICY.FIELDS.FIELD_LIST_TITLE].deletable) {
        return;
    }

    const previousReportTitleField = policy?.fieldList?.[CONST.POLICY.FIELDS.FIELD_LIST_TITLE] ?? {};

    const optimisticData: OnyxUpdate[] = [
        {
            onyxMethod: Onyx.METHOD.MERGE,
            key: `${ONYXKEYS.COLLECTION.POLICY}${policyID}`,
            value: {
                fieldList: {
                    [CONST.POLICY.FIELDS.FIELD_LIST_TITLE]: {...previousReportTitleField, deletable: !enforced, pendingFields: {deletable: CONST.RED_BRICK_ROAD_PENDING_ACTION.UPDATE}},
                },
            },
        },
    ];

    const successData: OnyxUpdate[] = [
        {
            onyxMethod: Onyx.METHOD.MERGE,
            key: `${ONYXKEYS.COLLECTION.POLICY}${policyID}`,
            value: {
                fieldList: {
                    [CONST.POLICY.FIELDS.FIELD_LIST_TITLE]: {pendingFields: {deletable: null}},
                },
                errorFields: null,
            },
        },
    ];

    const failureData: OnyxUpdate[] = [
        {
            onyxMethod: Onyx.METHOD.MERGE,
            key: `${ONYXKEYS.COLLECTION.POLICY}${policyID}`,
            value: {
                fieldList: {
                    [CONST.POLICY.FIELDS.FIELD_LIST_TITLE]: {...previousReportTitleField, pendingFields: {deletable: null}},
                },
                errorFields: {
                    fieldList: ErrorUtils.getMicroSecondOnyxErrorWithTranslationKey('common.genericErrorMessage'),
                },
            },
        },
    ];

    const parameters: SetPolicyPreventMemberCreatedTitleParams = {
        enforced,
        policyID,
    };

    API.write(WRITE_COMMANDS.SET_POLICY_PREVENT_MEMBER_CREATED_TITLE, parameters, {
        optimisticData,
        successData,
        failureData,
    });
}

/**
 * Call the API to enable or disable self approvals for the reports
 * @param policyID - id of the policy to apply the naming pattern to
 * @param preventSelfApproval - flag whether to prevent workspace members from approving their own expense reports
 */
function setPolicyPreventSelfApproval(policyID: string, preventSelfApproval: boolean) {
    const policy = getPolicy(policyID);

    if (preventSelfApproval === policy?.preventSelfApproval) {
        return;
    }

    const optimisticData: OnyxUpdate[] = [
        {
            onyxMethod: Onyx.METHOD.MERGE,
            key: `${ONYXKEYS.COLLECTION.POLICY}${policyID}`,
            value: {
                preventSelfApproval,
                pendingFields: {
                    preventSelfApproval: CONST.RED_BRICK_ROAD_PENDING_ACTION.UPDATE,
                },
            },
        },
    ];

    const successData: OnyxUpdate[] = [
        {
            onyxMethod: Onyx.METHOD.MERGE,
            key: `${ONYXKEYS.COLLECTION.POLICY}${policyID}`,
            value: {
                pendingFields: {
                    preventSelfApproval: null,
                },
                errorFields: null,
            },
        },
    ];

    const failureData: OnyxUpdate[] = [
        {
            onyxMethod: Onyx.METHOD.MERGE,
            key: `${ONYXKEYS.COLLECTION.POLICY}${policyID}`,
            value: {
                preventSelfApproval: policy?.preventSelfApproval ?? false,
                pendingFields: {
                    preventSelfApproval: null,
                },
                errorFields: {
                    preventSelfApproval: ErrorUtils.getMicroSecondOnyxErrorWithTranslationKey('common.genericErrorMessage'),
                },
            },
        },
    ];

    const parameters: SetPolicyPreventSelfApprovalParams = {
        preventSelfApproval,
        policyID,
    };

    API.write(WRITE_COMMANDS.SET_POLICY_PREVENT_SELF_APPROVAL, parameters, {
        optimisticData,
        successData,
        failureData,
    });
}

/**
 * Call the API to apply automatic approval limit for the given policy
 * @param policyID - id of the policy to apply the limit to
 * @param limit - max amount for auto-approval of the reports in the given policy
 */
function setPolicyAutomaticApprovalLimit(policyID: string, limit: string) {
    const policy = getPolicy(policyID);

    const fallbackLimit = limit === '' ? '0' : limit;
    const parsedLimit = CurrencyUtils.convertToBackendAmount(parseFloat(fallbackLimit));

    if (parsedLimit === (policy?.autoApproval?.limit ?? CONST.POLICY.AUTO_APPROVE_REPORTS_UNDER_DEFAULT_CENTS)) {
        return;
    }

    const optimisticData: OnyxUpdate[] = [
        {
            onyxMethod: Onyx.METHOD.MERGE,
            key: `${ONYXKEYS.COLLECTION.POLICY}${policyID}`,
            value: {
                autoApproval: {
                    limit: parsedLimit,
                    pendingFields: {limit: CONST.RED_BRICK_ROAD_PENDING_ACTION.UPDATE},
                },
            },
        },
    ];

    const successData: OnyxUpdate[] = [
        {
            onyxMethod: Onyx.METHOD.MERGE,
            key: `${ONYXKEYS.COLLECTION.POLICY}${policyID}`,
            value: {
                autoApproval: {
                    pendingFields: {
                        limit: null,
                    },
                },
                errorFields: null,
            },
        },
    ];

    const failureData: OnyxUpdate[] = [
        {
            onyxMethod: Onyx.METHOD.MERGE,
            key: `${ONYXKEYS.COLLECTION.POLICY}${policyID}`,
            value: {
                autoApproval: {
                    limit: policy?.autoApproval?.limit ?? CONST.POLICY.AUTO_APPROVE_REPORTS_UNDER_DEFAULT_CENTS,
                    pendingFields: {
                        limit: null,
                    },
                },
                errorFields: {
                    autoApproval: ErrorUtils.getMicroSecondOnyxErrorWithTranslationKey('common.genericErrorMessage'),
                },
            },
        },
    ];

    const parameters: SetPolicyAutomaticApprovalLimitParams = {
        limit: parsedLimit,
        policyID,
    };

    API.write(WRITE_COMMANDS.SET_POLICY_AUTOMATIC_APPROVAL_LIMIT, parameters, {
        optimisticData,
        successData,
        failureData,
    });
}

/**
 * Call the API to set the audit rate for the given policy
 * @param policyID - id of the policy to apply the limit to
 * @param auditRate - percentage of the reports to be qualified for a random audit
 */
function setPolicyAutomaticApprovalRate(policyID: string, auditRate: string) {
    const policy = getPolicy(policyID);
    const fallbackAuditRate = auditRate === '' ? '0' : auditRate;
    const parsedAuditRate = parseInt(fallbackAuditRate, 10) / 100;

    // The auditRate arrives as an int to this method so we will convert it to a float before sending it to the API.
    if (parsedAuditRate === (policy?.autoApproval?.auditRate ?? CONST.POLICY.RANDOM_AUDIT_DEFAULT_PERCENTAGE)) {
        return;
    }

    const optimisticData: OnyxUpdate[] = [
        {
            onyxMethod: Onyx.METHOD.MERGE,
            key: `${ONYXKEYS.COLLECTION.POLICY}${policyID}`,
            value: {
                autoApproval: {
                    auditRate: parsedAuditRate,
                    pendingFields: {
                        auditRate: CONST.RED_BRICK_ROAD_PENDING_ACTION.UPDATE,
                    },
                },
            },
        },
    ];

    const successData: OnyxUpdate[] = [
        {
            onyxMethod: Onyx.METHOD.MERGE,
            key: `${ONYXKEYS.COLLECTION.POLICY}${policyID}`,
            value: {
                autoApproval: {
                    pendingFields: {
                        auditRate: null,
                    },
                },
                errorFields: null,
            },
        },
    ];

    const failureData: OnyxUpdate[] = [
        {
            onyxMethod: Onyx.METHOD.MERGE,
            key: `${ONYXKEYS.COLLECTION.POLICY}${policyID}`,
            value: {
                autoApproval: {
                    auditRate: policy?.autoApproval?.auditRate ?? CONST.POLICY.RANDOM_AUDIT_DEFAULT_PERCENTAGE,
                    pendingFields: {
                        auditRate: null,
                    },
                },
                errorFields: {
                    autoApproval: ErrorUtils.getMicroSecondOnyxErrorWithTranslationKey('common.genericErrorMessage'),
                },
            },
        },
    ];

    const parameters: SetPolicyAutomaticApprovalRateParams = {
        auditRate: parsedAuditRate,
        policyID,
    };

    API.write(WRITE_COMMANDS.SET_POLICY_AUTOMATIC_APPROVAL_RATE, parameters, {
        optimisticData,
        successData,
        failureData,
    });
}

/**
 * Call the API to enable auto-approval for the reports in the given policy
 * @param policyID - id of the policy to apply the limit to
 * @param enabled - whether auto-approve for the reports is enabled in the given policy
 */
function enableAutoApprovalOptions(policyID: string, enabled: boolean) {
    const policy = getPolicy(policyID);

    if (enabled === policy?.shouldShowAutoApprovalOptions) {
        return;
    }

    const autoApprovalValues = {auditRate: CONST.POLICY.RANDOM_AUDIT_DEFAULT_PERCENTAGE, limit: CONST.POLICY.AUTO_APPROVE_REPORTS_UNDER_DEFAULT_CENTS};
    const autoApprovalFailureValues = {autoApproval: {limit: policy?.autoApproval?.limit, auditRate: policy?.autoApproval?.auditRate, pendingFields: null}};
    const optimisticData: OnyxUpdate[] = [
        {
            onyxMethod: Onyx.METHOD.MERGE,
            key: `${ONYXKEYS.COLLECTION.POLICY}${policyID}`,
            value: {
                autoApproval: {
                    ...autoApprovalValues,
                    pendingFields: {
                        limit: CONST.RED_BRICK_ROAD_PENDING_ACTION.UPDATE,
                        auditRate: CONST.RED_BRICK_ROAD_PENDING_ACTION.UPDATE,
                    },
                },
                shouldShowAutoApprovalOptions: enabled,
                pendingFields: {
                    shouldShowAutoApprovalOptions: CONST.RED_BRICK_ROAD_PENDING_ACTION.UPDATE,
                },
            },
        },
    ];

    const successData: OnyxUpdate[] = [
        {
            onyxMethod: Onyx.METHOD.MERGE,
            key: `${ONYXKEYS.COLLECTION.POLICY}${policyID}`,
            value: {
                autoApproval: {pendingFields: null},
                pendingFields: {
                    shouldShowAutoApprovalOptions: null,
                },
            },
        },
    ];

    const failureData: OnyxUpdate[] = [
        {
            onyxMethod: Onyx.METHOD.MERGE,
            key: `${ONYXKEYS.COLLECTION.POLICY}${policyID}`,
            value: {
                ...autoApprovalFailureValues,
                shouldShowAutoApprovalOptions: policy?.shouldShowAutoApprovalOptions,
                pendingFields: {
                    shouldShowAutoApprovalOptions: null,
                },
            },
        },
    ];

    const parameters: EnablePolicyAutoApprovalOptionsParams = {
        enabled,
        policyID,
    };

    API.write(WRITE_COMMANDS.ENABLE_POLICY_AUTO_APPROVAL_OPTIONS, parameters, {
        optimisticData,
        successData,
        failureData,
    });
}

/**
 * Call the API to set the limit for auto-payments in the given policy
 * @param policyID - id of the policy to apply the limit to
 * @param limit - max amount for auto-payment for the reports in the given policy
 */
function setPolicyAutoReimbursementLimit(policyID: string, limit: string) {
    const policy = getPolicy(policyID);
    const fallbackLimit = limit === '' ? '0' : limit;
    const parsedLimit = CurrencyUtils.convertToBackendAmount(parseFloat(fallbackLimit));

    if (parsedLimit === (policy?.autoReimbursement?.limit ?? CONST.POLICY.AUTO_REIMBURSEMENT_DEFAULT_LIMIT_CENTS)) {
        return;
    }

    const optimisticData: OnyxUpdate[] = [
        {
            onyxMethod: Onyx.METHOD.MERGE,
            key: `${ONYXKEYS.COLLECTION.POLICY}${policyID}`,
            value: {
                autoReimbursement: {
                    limit: parsedLimit,
                    pendingFields: {
                        limit: CONST.RED_BRICK_ROAD_PENDING_ACTION.UPDATE,
                    },
                },
            },
        },
    ];

    const successData: OnyxUpdate[] = [
        {
            onyxMethod: Onyx.METHOD.MERGE,
            key: `${ONYXKEYS.COLLECTION.POLICY}${policyID}`,
            value: {
                autoReimbursement: {
                    limit: parsedLimit,
                    pendingFields: {
                        limit: null,
                    },
                },
                errorFields: null,
            },
        },
    ];

    const failureData: OnyxUpdate[] = [
        {
            onyxMethod: Onyx.METHOD.MERGE,
            key: `${ONYXKEYS.COLLECTION.POLICY}${policyID}`,
            value: {
                autoReimbursement: {limit: policy?.autoReimbursement?.limit ?? policy?.autoReimbursementLimit, pendingFields: {limit: null}},
                errorFields: {
                    autoReimbursement: ErrorUtils.getMicroSecondOnyxErrorWithTranslationKey('common.genericErrorMessage'),
                },
            },
        },
    ];

    const parameters: SetPolicyAutoReimbursementLimitParams = {
        limit: parsedLimit,
        policyID,
    };

    API.write(WRITE_COMMANDS.SET_POLICY_AUTO_REIMBURSEMENT_LIMIT, parameters, {
        optimisticData,
        successData,
        failureData,
    });
}

/**
 * Call the API to enable auto-payment for the reports in the given policy
 *
 * @param policyID - id of the policy to apply the limit to
 * @param enabled - whether auto-payment for the reports is enabled in the given policy
 */
function enablePolicyAutoReimbursementLimit(policyID: string, enabled: boolean) {
    const policy = getPolicy(policyID);

    if (enabled === policy?.shouldShowAutoReimbursementLimitOption) {
        return;
    }

    const autoReimbursementFailureValues = {autoReimbursement: {limit: policy?.autoReimbursement?.limit, pendingFields: null}};
    const autoReimbursementValues = {limit: CONST.POLICY.AUTO_REIMBURSEMENT_DEFAULT_LIMIT_CENTS};
    const optimisticData: OnyxUpdate[] = [
        {
            onyxMethod: Onyx.METHOD.MERGE,
            key: `${ONYXKEYS.COLLECTION.POLICY}${policyID}`,
            value: {
                autoReimbursement: {
                    ...autoReimbursementValues,
                    pendingFields: {
                        limit: CONST.RED_BRICK_ROAD_PENDING_ACTION.UPDATE,
                    },
                },
                shouldShowAutoReimbursementLimitOption: enabled,
                pendingFields: {
                    shouldShowAutoReimbursementLimitOption: CONST.RED_BRICK_ROAD_PENDING_ACTION.UPDATE,
                },
            },
        },
    ];

    const successData: OnyxUpdate[] = [
        {
            onyxMethod: Onyx.METHOD.MERGE,
            key: `${ONYXKEYS.COLLECTION.POLICY}${policyID}`,
            value: {
                autoReimbursement: {pendingFields: null},
                pendingFields: {
                    shouldShowAutoReimbursementLimitOption: null,
                },
                errorFields: null,
            },
        },
    ];

    const failureData: OnyxUpdate[] = [
        {
            onyxMethod: Onyx.METHOD.MERGE,
            key: `${ONYXKEYS.COLLECTION.POLICY}${policyID}`,
            value: {
                ...autoReimbursementFailureValues,
                shouldShowAutoReimbursementLimitOption: policy?.shouldShowAutoReimbursementLimitOption,
                pendingFields: {
                    shouldShowAutoReimbursementLimitOption: null,
                },
            },
        },
    ];

    const parameters: EnablePolicyAutoReimbursementLimitParams = {
        enabled,
        policyID,
    };

    API.write(WRITE_COMMANDS.ENABLE_POLICY_AUTO_REIMBURSEMENT_LIMIT, parameters, {
        optimisticData,
        successData,
        failureData,
    });
}

function clearAllPolicies() {
    if (!allPolicies) {
        return;
    }
    Object.keys(allPolicies).forEach((key) => delete allPolicies[key]);
}

function updateInvoiceCompanyName(policyID: string, companyName: string) {
    const authToken = NetworkStore.getAuthToken();

    if (!authToken) {
        return;
    }

    const policy = getPolicy(policyID);

    const optimisticData: OnyxUpdate[] = [
        {
            onyxMethod: Onyx.METHOD.MERGE,
            key: `${ONYXKEYS.COLLECTION.POLICY}${policyID}`,
            value: {
                invoice: {
                    companyName,
                    pendingFields: {
                        companyName: CONST.RED_BRICK_ROAD_PENDING_ACTION.UPDATE,
                    },
                },
            },
        },
    ];

    const successData: OnyxUpdate[] = [
        {
            onyxMethod: Onyx.METHOD.MERGE,
            key: `${ONYXKEYS.COLLECTION.POLICY}${policyID}`,
            value: {
                invoice: {
                    pendingFields: {
                        companyName: null,
                    },
                },
            },
        },
    ];

    const failureData: OnyxUpdate[] = [
        {
            onyxMethod: Onyx.METHOD.MERGE,
            key: `${ONYXKEYS.COLLECTION.POLICY}${policyID}`,
            value: {
                invoice: {
                    companyName: policy?.invoice?.companyName,
                    pendingFields: {
                        companyName: null,
                    },
                },
            },
        },
    ];

    const parameters: UpdateInvoiceCompanyNameParams = {
        authToken,
        policyID,
        companyName,
    };

    API.write(WRITE_COMMANDS.UPDATE_INVOICE_COMPANY_NAME, parameters, {optimisticData, successData, failureData});
}

function updateInvoiceCompanyWebsite(policyID: string, companyWebsite: string) {
    const authToken = NetworkStore.getAuthToken();

    if (!authToken) {
        return;
    }

    const policy = getPolicy(policyID);

    const optimisticData: OnyxUpdate[] = [
        {
            onyxMethod: Onyx.METHOD.MERGE,
            key: `${ONYXKEYS.COLLECTION.POLICY}${policyID}`,
            value: {
                invoice: {
                    companyWebsite,
                    pendingFields: {
                        companyWebsite: CONST.RED_BRICK_ROAD_PENDING_ACTION.UPDATE,
                    },
                },
            },
        },
    ];

    const successData: OnyxUpdate[] = [
        {
            onyxMethod: Onyx.METHOD.MERGE,
            key: `${ONYXKEYS.COLLECTION.POLICY}${policyID}`,
            value: {
                invoice: {
                    pendingFields: {
                        companyWebsite: null,
                    },
                },
            },
        },
    ];

    const failureData: OnyxUpdate[] = [
        {
            onyxMethod: Onyx.METHOD.MERGE,
            key: `${ONYXKEYS.COLLECTION.POLICY}${policyID}`,
            value: {
                invoice: {
                    companyWebsite: policy?.invoice?.companyWebsite,
                    pendingFields: {
                        companyWebsite: null,
                    },
                },
            },
        },
    ];

    const parameters: UpdateInvoiceCompanyWebsiteParams = {
        authToken,
        policyID,
        companyWebsite,
    };

    API.write(WRITE_COMMANDS.UPDATE_INVOICE_COMPANY_WEBSITE, parameters, {optimisticData, successData, failureData});
}

function getAssignedSupportData(policyID: string) {
    const parameters: GetAssignedSupportDataParams = {
        policyID,
    };
    API.read(READ_COMMANDS.GET_ASSIGNED_SUPPORT_DATA, parameters);
}

export {
    leaveWorkspace,
    addBillingCardAndRequestPolicyOwnerChange,
    hasActiveChatEnabledPolicies,
    setWorkspaceErrors,
    clearCustomUnitErrors,
    hideWorkspaceAlertMessage,
    deleteWorkspace,
    updateAddress,
    updateLastAccessedWorkspace,
    clearDeleteWorkspaceError,
    setWorkspaceDefaultSpendCategory,
    generateDefaultWorkspaceName,
    updateGeneralSettings,
    deleteWorkspaceAvatar,
    updateWorkspaceAvatar,
    clearAvatarErrors,
    generatePolicyID,
    createWorkspace,
    openPolicyTaxesPage,
    openWorkspaceInvitePage,
    openWorkspace,
    removeWorkspace,
    createWorkspaceFromIOUPayment,
    clearErrors,
    dismissAddedWithPrimaryLoginMessages,
    openDraftWorkspaceRequest,
    createDraftInitialWorkspace,
    buildOptimisticRecentlyUsedCurrencies,
    setWorkspaceInviteMessageDraft,
    setWorkspaceApprovalMode,
    setWorkspaceAutoReportingFrequency,
    setWorkspaceAutoReportingMonthlyOffset,
    updateWorkspaceDescription,
    setWorkspacePayer,
    setWorkspaceReimbursement,
    openPolicyWorkflowsPage,
    enableCompanyCards,
    enablePolicyConnections,
    enablePolicyReportFields,
    enablePolicyTaxes,
    enablePolicyWorkflows,
    enableDistanceRequestTax,
    enablePolicyInvoicing,
    openPolicyMoreFeaturesPage,
    openPolicyProfilePage,
    openPolicyInitialPage,
    generateCustomUnitID,
    clearQBOErrorField,
    clearXeroErrorField,
    clearSageIntacctErrorField,
    clearNetSuiteErrorField,
    clearNetSuitePendingField,
    clearNetSuiteAutoSyncErrorField,
    removeNetSuiteCustomFieldByIndex,
    clearWorkspaceReimbursementErrors,
    setWorkspaceCurrencyDefault,
    setForeignCurrencyDefault,
    setPolicyCustomTaxName,
    clearPolicyErrorField,
    isCurrencySupportedForDirectReimbursement,
    getInvoicePrimaryWorkspace,
    createDraftWorkspace,
    savePreferredExportMethod,
    buildPolicyData,
    enableExpensifyCard,
    createPolicyExpenseChats,
    upgradeToCorporate,
    openPolicyExpensifyCardsPage,
    openPolicyEditCardLimitTypePage,
    requestExpensifyCardLimitIncrease,
    getAdminPoliciesConnectedToNetSuite,
    getAdminPoliciesConnectedToSageIntacct,
    hasInvoicingDetails,
    clearAllPolicies,
    enablePolicyRules,
    setPolicyDefaultReportTitle,
    clearQBDErrorField,
    setPolicyPreventMemberCreatedTitle,
    setPolicyPreventSelfApproval,
    setPolicyAutomaticApprovalLimit,
    setPolicyAutomaticApprovalRate,
    setPolicyAutoReimbursementLimit,
    enablePolicyDefaultReportTitle,
    enablePolicyAutoReimbursementLimit,
    enableAutoApprovalOptions,
    setPolicyMaxExpenseAmountNoReceipt,
    setPolicyMaxExpenseAmount,
    setPolicyMaxExpenseAge,
    updateCustomRules,
    setPolicyProhibitedExpenses,
    setPolicyBillableMode,
    disableWorkspaceBillableExpenses,
    setWorkspaceEReceiptsEnabled,
    verifySetupIntentAndRequestPolicyOwnerChange,
    updateInvoiceCompanyName,
    updateInvoiceCompanyWebsite,
    updateDefaultPolicy,
    getAssignedSupportData,
    downgradeToTeam,
};

export type {NewCustomUnit};<|MERGE_RESOLUTION|>--- conflicted
+++ resolved
@@ -5,7 +5,6 @@
 import Onyx from 'react-native-onyx';
 import type {ValueOf} from 'type-fest';
 import type {ReportExportType} from '@components/ButtonWithDropdownMenu/types';
-import {prepareOnboardingOnyxData} from '@libs/actions/Report';
 import * as API from '@libs/API';
 import type {
     AddBillingCardAndRequestWorkspaceOwnerChangeParams,
@@ -78,7 +77,6 @@
 import * as PolicyUtils from '@libs/PolicyUtils';
 import {goBackWhenEnableFeature, navigateToExpensifyCardPage} from '@libs/PolicyUtils';
 import * as ReportUtils from '@libs/ReportUtils';
-import {prepareOnboardingOnyxData} from '@libs/ReportUtils';
 import type {PolicySelector} from '@pages/home/sidebar/FloatingActionButtonAndPopover';
 import * as PaymentMethods from '@userActions/PaymentMethods';
 import * as PersistedRequests from '@userActions/PersistedRequests';
@@ -2084,11 +2082,7 @@
     };
 
     if (!introSelected?.createWorkspace && engagementChoice && shouldAddOnboardingTasks) {
-<<<<<<< HEAD
-        const onboardingData = prepareOnboardingOnyxData(engagementChoice, CONST.ONBOARDING_MESSAGES[engagementChoice], adminsChatReportID, policyID);
-=======
-        const onboardingData = prepareOnboardingOnyxData(introSelected, engagementChoice, CONST.ONBOARDING_MESSAGES[engagementChoice], adminsChatReportID, policyID);
->>>>>>> b86758a6
+        const onboardingData = ReportUtils.prepareOnboardingOnyxData(introSelected, engagementChoice, CONST.ONBOARDING_MESSAGES[engagementChoice], adminsChatReportID, policyID);
         if (!onboardingData) {
             return {successData, optimisticData, failureData, params};
         }
