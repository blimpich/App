import {PUBLIC_DOMAINS, Str} from 'expensify-common';
import escapeRegExp from 'lodash/escapeRegExp';
import lodashUnion from 'lodash/union';
import type {NullishDeep, OnyxCollection, OnyxEntry, OnyxUpdate} from 'react-native-onyx';
import Onyx from 'react-native-onyx';
import type {ValueOf} from 'type-fest';
import type {ReportExportType} from '@components/ButtonWithDropdownMenu/types';
import * as API from '@libs/API';
import type {
    AddBillingCardAndRequestWorkspaceOwnerChangeParams,
    AddPaymentCardParams,
    CreateWorkspaceFromIOUPaymentParams,
    CreateWorkspaceParams,
    DeleteWorkspaceAvatarParams,
    DeleteWorkspaceParams,
    DisablePolicyBillableModeParams,
    DowngradeToTeamParams,
    EnablePolicyAutoApprovalOptionsParams,
    EnablePolicyAutoReimbursementLimitParams,
    EnablePolicyCompanyCardsParams,
    EnablePolicyConnectionsParams,
    EnablePolicyDefaultReportTitleParams,
    EnablePolicyExpensifyCardsParams,
    EnablePolicyInvoicingParams,
    EnablePolicyReportFieldsParams,
    EnablePolicyTaxesParams,
    EnablePolicyWorkflowsParams,
    GetAssignedSupportDataParams,
    LeavePolicyParams,
    OpenDraftWorkspaceRequestParams,
    OpenPolicyEditCardLimitTypePageParams,
    OpenPolicyExpensifyCardsPageParams,
    OpenPolicyInitialPageParams,
    OpenPolicyMoreFeaturesPageParams,
    OpenPolicyProfilePageParams,
    OpenPolicyTaxesPageParams,
    OpenPolicyWorkflowsPageParams,
    OpenWorkspaceInvitePageParams,
    OpenWorkspaceParams,
    RequestExpensifyCardLimitIncreaseParams,
    SetNameValuePairParams,
    SetPolicyAutomaticApprovalLimitParams,
    SetPolicyAutomaticApprovalRateParams,
    SetPolicyAutoReimbursementLimitParams,
    SetPolicyBillableModeParams,
    SetPolicyDefaultReportTitleParams,
    SetPolicyPreventMemberCreatedTitleParams,
    SetPolicyPreventSelfApprovalParams,
    SetPolicyProhibitedExpensesParams,
    SetPolicyRulesEnabledParams,
    SetWorkspaceApprovalModeParams,
    SetWorkspaceAutoReportingFrequencyParams,
    SetWorkspaceAutoReportingMonthlyOffsetParams,
    SetWorkspacePayerParams,
    SetWorkspaceReimbursementParams,
    UpdateInvoiceCompanyNameParams,
    UpdateInvoiceCompanyWebsiteParams,
    UpdatePolicyAddressParams,
    UpdateWorkspaceAvatarParams,
    UpdateWorkspaceDescriptionParams,
    UpdateWorkspaceGeneralSettingsParams,
    UpgradeToCorporateParams,
} from '@libs/API/parameters';
import {READ_COMMANDS, WRITE_COMMANDS} from '@libs/API/types';
import * as CurrencyUtils from '@libs/CurrencyUtils';
import DateUtils from '@libs/DateUtils';
import * as ErrorUtils from '@libs/ErrorUtils';
import {createFile} from '@libs/fileDownload/FileUtils';
import getIsNarrowLayout from '@libs/getIsNarrowLayout';
import GoogleTagManager from '@libs/GoogleTagManager';
import {translate, translateLocal} from '@libs/Localize';
import Log from '@libs/Log';
import * as NetworkStore from '@libs/Network/NetworkStore';
import * as NumberUtils from '@libs/NumberUtils';
import * as PersonalDetailsUtils from '@libs/PersonalDetailsUtils';
import * as PhoneNumber from '@libs/PhoneNumber';
import * as PolicyUtils from '@libs/PolicyUtils';
import {goBackWhenEnableFeature, navigateToExpensifyCardPage} from '@libs/PolicyUtils';
import * as ReportUtils from '@libs/ReportUtils';
import {prepareOnboardingOnyxData} from '@libs/ReportUtils';
import type {PolicySelector} from '@pages/home/sidebar/FloatingActionButtonAndPopover';
import * as PaymentMethods from '@userActions/PaymentMethods';
import * as PersistedRequests from '@userActions/PersistedRequests';
import {resolveEnableFeatureConflicts} from '@userActions/RequestConflictUtils';
import type {OnboardingPurpose} from '@src/CONST';
import CONST from '@src/CONST';
import ONYXKEYS from '@src/ONYXKEYS';
import type {
    IntroSelected,
    InvitedEmailsToAccountIDs,
    PersonalDetailsList,
    Policy,
    PolicyCategory,
    ReimbursementAccount,
    Report,
    ReportAction,
    ReportActions,
    Request,
    TaxRatesWithDefault,
    Transaction,
    TransactionViolations,
} from '@src/types/onyx';
import type {Errors} from '@src/types/onyx/OnyxCommon';
import type {Attributes, CompanyAddress, CustomUnit, NetSuiteCustomList, NetSuiteCustomSegment, ProhibitedExpenses, Rate, TaxRate} from '@src/types/onyx/Policy';
import type {OnyxData} from '@src/types/onyx/Request';
import {isEmptyObject} from '@src/types/utils/EmptyObject';
import {buildOptimisticMccGroup, buildOptimisticPolicyCategories} from './Category';

type ReportCreationData = Record<
    string,
    {
        reportID: string;
        reportActionID?: string;
    }
>;

type WorkspaceMembersChats = {
    onyxSuccessData: OnyxUpdate[];
    onyxOptimisticData: OnyxUpdate[];
    onyxFailureData: OnyxUpdate[];
    reportCreationData: ReportCreationData;
};

type OptimisticCustomUnits = {
    customUnits: Record<string, CustomUnit>;
    customUnitID: string;
    customUnitRateID: string;
    outputCurrency: string;
};

type NewCustomUnit = {
    customUnitID: string;
    name: string;
    attributes: Attributes;
    rates: Rate;
};

type WorkspaceFromIOUCreationData = {
    policyID: string;
    workspaceChatReportID: string;
    reportPreviewReportActionID?: string;
    adminsChatReportID: string;
};

const allPolicies: OnyxCollection<Policy> = {};
Onyx.connect({
    key: ONYXKEYS.COLLECTION.POLICY,
    callback: (val, key) => {
        if (!key) {
            return;
        }
        if (val === null || val === undefined) {
            // If we are deleting a policy, we have to check every report linked to that policy
            // and unset the draft indicator (pencil icon) alongside removing any draft comments. Clearing these values will keep the newly archived chats from being displayed in the LHN.
            // More info: https://github.com/Expensify/App/issues/14260
            const policyID = key.replace(ONYXKEYS.COLLECTION.POLICY, '');
            const policyReports = ReportUtils.getAllPolicyReports(policyID);
            const cleanUpMergeQueries: Record<`${typeof ONYXKEYS.COLLECTION.REPORT}${string}`, NullishDeep<Report>> = {};
            const cleanUpSetQueries: Record<`${typeof ONYXKEYS.COLLECTION.REPORT_DRAFT_COMMENT}${string}` | `${typeof ONYXKEYS.COLLECTION.REPORT_ACTIONS_DRAFTS}${string}`, null> = {};
            policyReports.forEach((policyReport) => {
                if (!policyReport) {
                    return;
                }
                const {reportID} = policyReport;
                cleanUpSetQueries[`${ONYXKEYS.COLLECTION.REPORT_DRAFT_COMMENT}${reportID}`] = null;
                cleanUpSetQueries[`${ONYXKEYS.COLLECTION.REPORT_ACTIONS_DRAFTS}${reportID}`] = null;
            });
            Onyx.mergeCollection(ONYXKEYS.COLLECTION.REPORT, cleanUpMergeQueries);
            Onyx.multiSet(cleanUpSetQueries);
            delete allPolicies[key];
            return;
        }

        allPolicies[key] = val;
    },
});

let lastAccessedWorkspacePolicyID: OnyxEntry<string>;
Onyx.connect({
    key: ONYXKEYS.LAST_ACCESSED_WORKSPACE_POLICY_ID,
    callback: (value) => (lastAccessedWorkspacePolicyID = value),
});

let allReports: OnyxCollection<Report>;
Onyx.connect({
    key: ONYXKEYS.COLLECTION.REPORT,
    waitForCollectionCallback: true,
    callback: (value) => {
        allReports = value;
    },
});

let allReportActions: OnyxCollection<ReportActions>;
Onyx.connect({
    key: ONYXKEYS.COLLECTION.REPORT_ACTIONS,
    waitForCollectionCallback: true,
    callback: (actions) => {
        allReportActions = actions;
    },
});

let sessionEmail = '';
let sessionAccountID = 0;
Onyx.connect({
    key: ONYXKEYS.SESSION,
    callback: (val) => {
        sessionEmail = val?.email ?? '';
        sessionAccountID = val?.accountID ?? CONST.DEFAULT_NUMBER_ID;
    },
});

let allPersonalDetails: OnyxEntry<PersonalDetailsList>;
Onyx.connect({
    key: ONYXKEYS.PERSONAL_DETAILS_LIST,
    callback: (val) => (allPersonalDetails = val),
});

let reimbursementAccount: OnyxEntry<ReimbursementAccount>;
Onyx.connect({
    key: ONYXKEYS.REIMBURSEMENT_ACCOUNT,
    callback: (val) => (reimbursementAccount = val),
});

let allRecentlyUsedCurrencies: string[];
Onyx.connect({
    key: ONYXKEYS.RECENTLY_USED_CURRENCIES,
    callback: (val) => (allRecentlyUsedCurrencies = val ?? []),
});

let activePolicyID: OnyxEntry<string>;
Onyx.connect({
    key: ONYXKEYS.NVP_ACTIVE_POLICY_ID,
    callback: (value) => (activePolicyID = value),
});

let allTransactionViolations: OnyxCollection<TransactionViolations> = {};
Onyx.connect({
    key: ONYXKEYS.COLLECTION.TRANSACTION_VIOLATIONS,
    waitForCollectionCallback: true,
    callback: (value) => (allTransactionViolations = value),
});

let introSelected: OnyxEntry<IntroSelected>;
Onyx.connect({
    key: ONYXKEYS.NVP_INTRO_SELECTED,
    callback: (value) => (introSelected = value),
});

/**
 * Stores in Onyx the policy ID of the last workspace that was accessed by the user
 */
function updateLastAccessedWorkspace(policyID: OnyxEntry<string>) {
    Onyx.set(ONYXKEYS.LAST_ACCESSED_WORKSPACE_POLICY_ID, policyID ?? null);
}

/**
 * Stores in Onyx the policy ID of the last workspace that was accessed by the user via workspace switcher
 */
function updateLastAccessedWorkspaceSwitcher(policyID: OnyxEntry<string>) {
    Onyx.set(ONYXKEYS.LAST_ACCESSED_WORKSPACE_SWITCHER_ID, policyID ?? null);
}

/**
 * Checks if the currency is supported for direct reimbursement
 * USD currency is the only one supported in NewDot for now
 */
function isCurrencySupportedForDirectReimbursement(currency: string) {
    return currency === CONST.CURRENCY.USD;
}

/**
 * Returns the policy of the report
 */
function getPolicy(policyID: string | undefined): OnyxEntry<Policy> {
    if (!allPolicies || !policyID) {
        return undefined;
    }
    return allPolicies[`${ONYXKEYS.COLLECTION.POLICY}${policyID}`];
}

/** Check if the policy has invoicing company details */
function hasInvoicingDetails(policy: OnyxEntry<Policy>): boolean {
    return !!policy?.invoice?.companyName && !!policy?.invoice?.companyWebsite;
}

/**
 * Returns a primary invoice workspace for the user
 */
function getInvoicePrimaryWorkspace(currentUserLogin: string | undefined): Policy | undefined {
    if (PolicyUtils.canSendInvoiceFromWorkspace(activePolicyID)) {
        return allPolicies?.[`${ONYXKEYS.COLLECTION.POLICY}${activePolicyID}`];
    }
    const activeAdminWorkspaces = PolicyUtils.getActiveAdminWorkspaces(allPolicies, currentUserLogin);
    return activeAdminWorkspaces.find((policy) => PolicyUtils.canSendInvoiceFromWorkspace(policy.id));
}

/**
 * Check if the user has any active free policies (aka workspaces)
 */
function hasActiveChatEnabledPolicies(policies: Array<OnyxEntry<PolicySelector>> | OnyxCollection<PolicySelector>, includeOnlyAdminPolicies = false): boolean {
    const chatEnabledPolicies = Object.values(policies ?? {}).filter(
        (policy) => policy?.isPolicyExpenseChatEnabled && (!includeOnlyAdminPolicies || policy.role === CONST.POLICY.ROLE.ADMIN),
    );

    if (chatEnabledPolicies.length === 0) {
        return false;
    }

    if (chatEnabledPolicies.some((policy) => !policy?.pendingAction)) {
        return true;
    }

    if (chatEnabledPolicies.some((policy) => policy?.pendingAction === CONST.RED_BRICK_ROAD_PENDING_ACTION.ADD)) {
        return true;
    }

    if (chatEnabledPolicies.some((policy) => policy?.pendingAction === CONST.RED_BRICK_ROAD_PENDING_ACTION.DELETE)) {
        return false;
    }

    // If there are no add or delete pending actions the only option left is an update
    // pendingAction, in which case we should return true.
    return true;
}

/**
 * Delete the workspace
 */
function deleteWorkspace(policyID: string, policyName: string) {
    if (!allPolicies) {
        return;
    }

    const filteredPolicies = Object.values(allPolicies).filter((policy): policy is Policy => policy?.id !== policyID);
    const optimisticData: OnyxUpdate[] = [
        {
            onyxMethod: Onyx.METHOD.MERGE,
            key: `${ONYXKEYS.COLLECTION.POLICY}${policyID}`,
            value: {
                avatarURL: '',
                pendingAction: CONST.RED_BRICK_ROAD_PENDING_ACTION.DELETE,
                errors: null,
            },
        },
        ...(!hasActiveChatEnabledPolicies(filteredPolicies, true)
            ? [
                  {
                      onyxMethod: Onyx.METHOD.MERGE,
                      key: ONYXKEYS.REIMBURSEMENT_ACCOUNT,
                      value: {
                          errors: null,
                      },
                  },
              ]
            : []),
    ];

    const policy = getPolicy(policyID);
    // Restore the old report stateNum and statusNum
    const failureData: OnyxUpdate[] = [
        {
            onyxMethod: Onyx.METHOD.MERGE,
            key: ONYXKEYS.REIMBURSEMENT_ACCOUNT,
            value: {
                errors: reimbursementAccount?.errors ?? null,
            },
        },
        {
            onyxMethod: Onyx.METHOD.MERGE,
            key: `${ONYXKEYS.COLLECTION.POLICY}${policyID}`,
            value: {
                avatarURL: policy?.avatarURL,
                pendingAction: null,
            },
        },
    ];

    const reportsToArchive = Object.values(allReports ?? {}).filter(
        (report) => ReportUtils.isPolicyRelatedReport(report, policyID) && (ReportUtils.isChatRoom(report) || ReportUtils.isPolicyExpenseChat(report) || ReportUtils.isTaskReport(report)),
    );
    const finallyData: OnyxUpdate[] = [];
    const currentTime = DateUtils.getDBTime();
    reportsToArchive.forEach((report) => {
        const {reportID, ownerAccountID, oldPolicyName} = report ?? {};
        const isInvoiceReceiverReport = report?.invoiceReceiver && 'policyID' in report.invoiceReceiver && report.invoiceReceiver.policyID === policyID;
        optimisticData.push({
            onyxMethod: Onyx.METHOD.MERGE,
            key: `${ONYXKEYS.COLLECTION.REPORT}${reportID}`,
            value: {
                ...(!isInvoiceReceiverReport && {
                    oldPolicyName: allPolicies?.[`${ONYXKEYS.COLLECTION.POLICY}${policyID}`]?.name,
                    policyName: '',
                }),
                isPinned: false,
            },
        });

        optimisticData.push({
            onyxMethod: Onyx.METHOD.MERGE,
            key: `${ONYXKEYS.COLLECTION.REPORT_NAME_VALUE_PAIRS}${reportID}`,
            value: {
                private_isArchived: currentTime,
            },
        });

        optimisticData.push({
            onyxMethod: Onyx.METHOD.SET,
            key: `${ONYXKEYS.COLLECTION.REPORT_ACTIONS_DRAFTS}${reportID}`,
            value: null,
        });

        // Add closed actions to all chat reports linked to this policy
        // Announce & admin chats have FAKE owners, but workspace chats w/ users do have owners.
        let emailClosingReport: string = CONST.POLICY.OWNER_EMAIL_FAKE;
        if (!!ownerAccountID && ownerAccountID !== CONST.POLICY.OWNER_ACCOUNT_ID_FAKE) {
            emailClosingReport = allPersonalDetails?.[ownerAccountID]?.login ?? '';
        }
        const optimisticClosedReportAction = ReportUtils.buildOptimisticClosedReportAction(emailClosingReport, policyName, CONST.REPORT.ARCHIVE_REASON.POLICY_DELETED);
        optimisticData.push({
            onyxMethod: Onyx.METHOD.MERGE,
            key: `${ONYXKEYS.COLLECTION.REPORT_ACTIONS}${reportID}`,
            value: {
                [optimisticClosedReportAction.reportActionID]: optimisticClosedReportAction as ReportAction,
            },
        });

        failureData.push({
            onyxMethod: Onyx.METHOD.MERGE,
            key: `${ONYXKEYS.COLLECTION.REPORT}${reportID}`,
            value: {
                oldPolicyName,
                policyName: report?.policyName,
                isPinned: report?.isPinned,
            },
        });

        failureData.push({
            onyxMethod: Onyx.METHOD.MERGE,
            key: `${ONYXKEYS.COLLECTION.REPORT_NAME_VALUE_PAIRS}${reportID}`,
            value: {
                private_isArchived: null,
            },
        });

        // We are temporarily adding this workaround because 'DeleteWorkspace' doesn't
        // support receiving the optimistic reportActions' ids for the moment.
        finallyData.push({
            onyxMethod: Onyx.METHOD.MERGE,
            key: `${ONYXKEYS.COLLECTION.REPORT_ACTIONS}${reportID}`,
            value: {
                [optimisticClosedReportAction.reportActionID]: null,
            },
        });

        if (report?.iouReportID) {
            const reportTransactions = ReportUtils.getReportTransactions(report.iouReportID);
            for (const transaction of reportTransactions) {
                const violations = allTransactionViolations?.[`${ONYXKEYS.COLLECTION.TRANSACTION_VIOLATIONS}${transaction.transactionID}`];
                optimisticData.push({
                    onyxMethod: Onyx.METHOD.MERGE,
                    key: `${ONYXKEYS.COLLECTION.TRANSACTION_VIOLATIONS}${transaction.transactionID}`,
                    value: violations?.filter((violation) => violation.type !== CONST.VIOLATION_TYPES.VIOLATION),
                });
                failureData.push({
                    onyxMethod: Onyx.METHOD.MERGE,
                    key: `${ONYXKEYS.COLLECTION.TRANSACTION}${transaction.transactionID}`,
                    value: violations,
                });
            }
        }
    });

    const params: DeleteWorkspaceParams = {policyID};

    API.write(WRITE_COMMANDS.DELETE_WORKSPACE, params, {optimisticData, finallyData, failureData});

    // Reset the lastAccessedWorkspacePolicyID
    if (policyID === lastAccessedWorkspacePolicyID) {
        updateLastAccessedWorkspace(undefined);
    }
}

function setWorkspaceAutoReportingFrequency(policyID: string, frequency: ValueOf<typeof CONST.POLICY.AUTO_REPORTING_FREQUENCIES>) {
    const policy = getPolicy(policyID);

    const wasPolicyOnManualReporting = PolicyUtils.getCorrectedAutoReportingFrequency(policy) === CONST.POLICY.AUTO_REPORTING_FREQUENCIES.MANUAL;

    const optimisticData: OnyxUpdate[] = [
        {
            onyxMethod: Onyx.METHOD.MERGE,
            key: `${ONYXKEYS.COLLECTION.POLICY}${policyID}`,
            value: {
                // Recall that the "daily" and "manual" frequencies don't actually exist in Onyx or the DB (see PolicyUtils.getCorrectedAutoReportingFrequency)
                autoReportingFrequency: frequency === CONST.POLICY.AUTO_REPORTING_FREQUENCIES.MANUAL ? CONST.POLICY.AUTO_REPORTING_FREQUENCIES.IMMEDIATE : frequency,
                pendingFields: {autoReportingFrequency: CONST.RED_BRICK_ROAD_PENDING_ACTION.UPDATE},

                // To set the frequency to "manual", we really must set it to "immediate" with harvesting disabled
                ...(frequency === CONST.POLICY.AUTO_REPORTING_FREQUENCIES.MANUAL && {
                    harvesting: {
                        enabled: false,
                    },
                }),

                // If the policy was on manual reporting before, and now will be auto-reported,
                // then we must re-enable harvesting
                ...(wasPolicyOnManualReporting &&
                    frequency !== CONST.POLICY.AUTO_REPORTING_FREQUENCIES.MANUAL && {
                        harvesting: {
                            enabled: true,
                        },
                    }),
            },
        },
    ];

    const failureData: OnyxUpdate[] = [
        {
            onyxMethod: Onyx.METHOD.MERGE,
            key: `${ONYXKEYS.COLLECTION.POLICY}${policyID}`,
            value: {
                autoReportingFrequency: policy?.autoReportingFrequency ?? null,
                harvesting: policy?.harvesting ?? null,
                pendingFields: {autoReportingFrequency: null},
                errorFields: {autoReportingFrequency: ErrorUtils.getMicroSecondOnyxErrorWithTranslationKey('workflowsDelayedSubmissionPage.autoReportingFrequencyErrorMessage')},
            },
        },
    ];

    const successData: OnyxUpdate[] = [
        {
            onyxMethod: Onyx.METHOD.MERGE,
            key: `${ONYXKEYS.COLLECTION.POLICY}${policyID}`,
            value: {
                pendingFields: {autoReportingFrequency: null},
            },
        },
    ];

    const params: SetWorkspaceAutoReportingFrequencyParams = {policyID, frequency};
    API.write(WRITE_COMMANDS.SET_WORKSPACE_AUTO_REPORTING_FREQUENCY, params, {optimisticData, failureData, successData});
}

function setWorkspaceAutoReportingMonthlyOffset(policyID: string, autoReportingOffset: number | ValueOf<typeof CONST.POLICY.AUTO_REPORTING_OFFSET>) {
    const value = JSON.stringify({autoReportingOffset});
    const policy = getPolicy(policyID);

    const optimisticData: OnyxUpdate[] = [
        {
            onyxMethod: Onyx.METHOD.MERGE,
            key: `${ONYXKEYS.COLLECTION.POLICY}${policyID}`,
            value: {
                autoReportingOffset,
                pendingFields: {autoReportingOffset: CONST.RED_BRICK_ROAD_PENDING_ACTION.UPDATE},
            },
        },
    ];

    const failureData: OnyxUpdate[] = [
        {
            onyxMethod: Onyx.METHOD.MERGE,
            key: `${ONYXKEYS.COLLECTION.POLICY}${policyID}`,
            value: {
                autoReportingOffset: policy?.autoReportingOffset ?? null,
                pendingFields: {autoReportingOffset: null},
                errorFields: {autoReportingOffset: ErrorUtils.getMicroSecondOnyxErrorWithTranslationKey('workflowsDelayedSubmissionPage.monthlyOffsetErrorMessage')},
            },
        },
    ];

    const successData: OnyxUpdate[] = [
        {
            onyxMethod: Onyx.METHOD.MERGE,
            key: `${ONYXKEYS.COLLECTION.POLICY}${policyID}`,
            value: {
                pendingFields: {autoReportingOffset: null},
            },
        },
    ];

    const params: SetWorkspaceAutoReportingMonthlyOffsetParams = {policyID, value};
    API.write(WRITE_COMMANDS.SET_WORKSPACE_AUTO_REPORTING_MONTHLY_OFFSET, params, {optimisticData, failureData, successData});
}

function setWorkspaceApprovalMode(policyID: string, approver: string, approvalMode: ValueOf<typeof CONST.POLICY.APPROVAL_MODE>) {
    const policy = getPolicy(policyID);

    const value = {
        approver,
        approvalMode,
    };

    const optimisticData: OnyxUpdate[] = [
        {
            onyxMethod: Onyx.METHOD.MERGE,
            key: `${ONYXKEYS.COLLECTION.POLICY}${policyID}`,
            value: {
                ...value,
                pendingFields: {approvalMode: CONST.RED_BRICK_ROAD_PENDING_ACTION.UPDATE},
            },
        },
    ];

    const failureData: OnyxUpdate[] = [
        {
            onyxMethod: Onyx.METHOD.MERGE,
            key: `${ONYXKEYS.COLLECTION.POLICY}${policyID}`,
            value: {
                approver: policy?.approver,
                approvalMode: policy?.approvalMode,
                pendingFields: {approvalMode: null},
                errorFields: {approvalMode: ErrorUtils.getMicroSecondOnyxErrorWithTranslationKey('workflowsApproverPage.genericErrorMessage')},
            },
        },
    ];

    const successData: OnyxUpdate[] = [
        {
            onyxMethod: Onyx.METHOD.MERGE,
            key: `${ONYXKEYS.COLLECTION.POLICY}${policyID}`,
            value: {
                pendingFields: {approvalMode: null},
            },
        },
    ];

    const params: SetWorkspaceApprovalModeParams = {
        policyID,
        value: JSON.stringify({
            ...value,
            // This property should now be set to false for all Collect policies
            isAutoApprovalEnabled: false,
        }),
    };
    API.write(WRITE_COMMANDS.SET_WORKSPACE_APPROVAL_MODE, params, {optimisticData, failureData, successData});
}

function setWorkspacePayer(policyID: string, reimburserEmail: string) {
    const policy = getPolicy(policyID);

    const optimisticData: OnyxUpdate[] = [
        {
            onyxMethod: Onyx.METHOD.MERGE,
            key: `${ONYXKEYS.COLLECTION.POLICY}${policyID}`,
            value: {
                achAccount: {reimburser: reimburserEmail},
                errorFields: {reimburser: null},
                pendingFields: {reimburser: CONST.RED_BRICK_ROAD_PENDING_ACTION.UPDATE},
            },
        },
    ];

    const successData: OnyxUpdate[] = [
        {
            onyxMethod: Onyx.METHOD.MERGE,
            key: `${ONYXKEYS.COLLECTION.POLICY}${policyID}`,
            value: {
                errorFields: {reimburser: null},
                pendingFields: {reimburser: null},
            },
        },
    ];

    const failureData: OnyxUpdate[] = [
        {
            onyxMethod: Onyx.METHOD.MERGE,
            key: `${ONYXKEYS.COLLECTION.POLICY}${policyID}`,
            value: {
                achAccount: {reimburser: policy?.achAccount?.reimburser ?? null},
                errorFields: {reimburser: ErrorUtils.getMicroSecondOnyxErrorWithTranslationKey('workflowsPayerPage.genericErrorMessage')},
                pendingFields: {reimburser: null},
            },
        },
    ];

    const params: SetWorkspacePayerParams = {policyID, reimburserEmail};

    API.write(WRITE_COMMANDS.SET_WORKSPACE_PAYER, params, {optimisticData, failureData, successData});
}

function clearPolicyErrorField(policyID: string | undefined, fieldName: string) {
    if (!policyID) {
        return;
    }
    Onyx.merge(`${ONYXKEYS.COLLECTION.POLICY}${policyID}`, {errorFields: {[fieldName]: null}});
}

function clearQBOErrorField(policyID: string | undefined, fieldName: string) {
    if (!policyID) {
        return;
    }
    Onyx.merge(`${ONYXKEYS.COLLECTION.POLICY}${policyID}`, {connections: {quickbooksOnline: {config: {errorFields: {[fieldName]: null}}}}});
}

function clearQBDErrorField(policyID: string | undefined, fieldName: string) {
    if (!policyID) {
        return;
    }
    Onyx.merge(`${ONYXKEYS.COLLECTION.POLICY}${policyID}`, {connections: {quickbooksDesktop: {config: {errorFields: {[fieldName]: null}}}}});
}

function clearXeroErrorField(policyID: string | undefined, fieldName: string) {
    if (!policyID) {
        return;
    }
    Onyx.merge(`${ONYXKEYS.COLLECTION.POLICY}${policyID}`, {connections: {xero: {config: {errorFields: {[fieldName]: null}}}}});
}

function clearNetSuiteErrorField(policyID: string | undefined, fieldName: string) {
    if (!policyID) {
        return;
    }
    Onyx.merge(`${ONYXKEYS.COLLECTION.POLICY}${policyID}`, {connections: {netsuite: {options: {config: {errorFields: {[fieldName]: null}}}}}});
}

function clearNetSuitePendingField(policyID: string, fieldName: string) {
    Onyx.merge(`${ONYXKEYS.COLLECTION.POLICY}${policyID}`, {connections: {netsuite: {options: {config: {pendingFields: {[fieldName]: null}}}}}});
}

function removeNetSuiteCustomFieldByIndex(allRecords: NetSuiteCustomSegment[] | NetSuiteCustomList[], policyID: string, importCustomField: string, valueIndex: number) {
    // We allow multiple custom list records with the same internalID. Hence it is safe to remove by index.
    const filteredRecords = allRecords.filter((_, index) => index !== Number(valueIndex));
    Onyx.merge(`${ONYXKEYS.COLLECTION.POLICY}${policyID}`, {
        connections: {
            netsuite: {
                options: {
                    config: {
                        syncOptions: {
                            [importCustomField]: filteredRecords,
                        },
                    },
                },
            },
        },
    });
}

function clearSageIntacctErrorField(policyID: string | undefined, fieldName: string) {
    if (!policyID) {
        return;
    }
    Onyx.merge(`${ONYXKEYS.COLLECTION.POLICY}${policyID}`, {connections: {intacct: {config: {errorFields: {[fieldName]: null}}}}});
}

function clearNetSuiteAutoSyncErrorField(policyID: string) {
    Onyx.merge(`${ONYXKEYS.COLLECTION.POLICY}${policyID}`, {connections: {netsuite: {config: {errorFields: {autoSync: null}}}}});
}

function setWorkspaceReimbursement(policyID: string, reimbursementChoice: ValueOf<typeof CONST.POLICY.REIMBURSEMENT_CHOICES>, reimburserEmail: string) {
    const policy = getPolicy(policyID);

    const optimisticData: OnyxUpdate[] = [
        {
            onyxMethod: Onyx.METHOD.MERGE,
            key: `${ONYXKEYS.COLLECTION.POLICY}${policyID}`,
            value: {
                reimbursementChoice,
                isLoadingWorkspaceReimbursement: true,
                achAccount: {reimburser: reimburserEmail},
                errorFields: {reimbursementChoice: null},
                pendingFields: {reimbursementChoice: CONST.RED_BRICK_ROAD_PENDING_ACTION.UPDATE},
            },
        },
    ];

    const successData: OnyxUpdate[] = [
        {
            onyxMethod: Onyx.METHOD.MERGE,
            key: `${ONYXKEYS.COLLECTION.POLICY}${policyID}`,
            value: {
                isLoadingWorkspaceReimbursement: false,
                errorFields: {reimbursementChoice: null},
                pendingFields: {reimbursementChoice: null},
            },
        },
    ];

    const failureData: OnyxUpdate[] = [
        {
            onyxMethod: Onyx.METHOD.MERGE,
            key: `${ONYXKEYS.COLLECTION.POLICY}${policyID}`,
            value: {
                isLoadingWorkspaceReimbursement: false,
                reimbursementChoice: policy?.reimbursementChoice ?? null,
                achAccount: {reimburser: policy?.achAccount?.reimburser ?? null},
                errorFields: {reimbursementChoice: ErrorUtils.getMicroSecondOnyxErrorWithTranslationKey('common.genericErrorMessage')},
                pendingFields: {reimbursementChoice: null},
            },
        },
    ];

    const params: SetWorkspaceReimbursementParams = {policyID, reimbursementChoice};

    API.write(WRITE_COMMANDS.SET_WORKSPACE_REIMBURSEMENT, params, {optimisticData, failureData, successData});
}

function clearWorkspaceReimbursementErrors(policyID: string) {
    Onyx.merge(`${ONYXKEYS.COLLECTION.POLICY}${policyID}`, {errorFields: {reimbursementChoice: null}});
}

function leaveWorkspace(policyID?: string) {
    if (!policyID) {
        return;
    }
    const policy = allPolicies?.[`${ONYXKEYS.COLLECTION.POLICY}${policyID}`];
    const workspaceChats = ReportUtils.getAllWorkspaceReports(policyID);

    const optimisticData: OnyxUpdate[] = [
        {
            onyxMethod: Onyx.METHOD.MERGE,
            key: `${ONYXKEYS.COLLECTION.POLICY}${policyID}`,
            value: {
                pendingAction: CONST.RED_BRICK_ROAD_PENDING_ACTION.DELETE,
                employeeList: {
                    [sessionEmail]: {
                        pendingAction: CONST.RED_BRICK_ROAD_PENDING_ACTION.DELETE,
                    },
                },
            },
        },
    ];

    const successData: OnyxUpdate[] = [
        {
            onyxMethod: Onyx.METHOD.MERGE,
            key: `${ONYXKEYS.COLLECTION.POLICY}${policyID}`,
            value: null,
        },
    ];
    const failureData: OnyxUpdate[] = [
        {
            onyxMethod: Onyx.METHOD.MERGE,
            key: `${ONYXKEYS.COLLECTION.POLICY}${policyID}`,
            value: {
                pendingAction: policy?.pendingAction ?? null,
                employeeList: {
                    [sessionEmail]: {
                        errors: ErrorUtils.getMicroSecondOnyxErrorWithTranslationKey('workspace.people.error.genericRemove'),
                    },
                },
            },
        },
    ];

    const pendingChatMembers = ReportUtils.getPendingChatMembers([sessionAccountID], [], CONST.RED_BRICK_ROAD_PENDING_ACTION.DELETE);

    workspaceChats.forEach((report) => {
        const parentReport = ReportUtils.getRootParentReport({report});
        const reportToCheckOwner = isEmptyObject(parentReport) ? report : parentReport;

        if (ReportUtils.isPolicyExpenseChat(report) && !ReportUtils.isReportOwner(reportToCheckOwner)) {
            return;
        }

        optimisticData.push(
            {
                onyxMethod: Onyx.METHOD.MERGE,
                key: `${ONYXKEYS.COLLECTION.REPORT}${report?.reportID}`,
                value: {
                    statusNum: CONST.REPORT.STATUS_NUM.CLOSED,
                    stateNum: CONST.REPORT.STATE_NUM.APPROVED,
                    oldPolicyName: policy?.name ?? '',
                },
            },
            {
                onyxMethod: Onyx.METHOD.MERGE,
                key: `${ONYXKEYS.COLLECTION.REPORT_METADATA}${report?.reportID}`,
                value: {
                    pendingChatMembers,
                },
            },
        );
        successData.push({
            onyxMethod: Onyx.METHOD.MERGE,
            key: `${ONYXKEYS.COLLECTION.REPORT_METADATA}${report?.reportID}`,
            value: {
                pendingChatMembers: null,
            },
        });
        failureData.push({
            onyxMethod: Onyx.METHOD.MERGE,
            key: `${ONYXKEYS.COLLECTION.REPORT_METADATA}${report?.reportID}`,
            value: {
                pendingChatMembers: null,
            },
        });
    });

    const params: LeavePolicyParams = {
        policyID,
        email: sessionEmail,
    };
    API.write(WRITE_COMMANDS.LEAVE_POLICY, params, {optimisticData, successData, failureData});
}

function updateDefaultPolicy(newPolicyID?: string, oldPolicyID?: string) {
    if (!newPolicyID) {
        return;
    }
    const optimisticData: OnyxUpdate[] = [
        {
            onyxMethod: Onyx.METHOD.MERGE,
            key: ONYXKEYS.NVP_ACTIVE_POLICY_ID,
            value: newPolicyID,
        },
    ];

    const failureData: OnyxUpdate[] = [
        {
            onyxMethod: Onyx.METHOD.MERGE,
            key: ONYXKEYS.NVP_ACTIVE_POLICY_ID,
            value: oldPolicyID,
        },
    ];

    const parameters: SetNameValuePairParams = {
        name: ONYXKEYS.NVP_ACTIVE_POLICY_ID,
        value: newPolicyID,
    };

    API.write(WRITE_COMMANDS.SET_NAME_VALUE_PAIR, parameters, {
        optimisticData,
        failureData,
    });
}

function addBillingCardAndRequestPolicyOwnerChange(
    policyID: string | undefined,
    cardData: {
        cardNumber: string;
        cardYear: string;
        cardMonth: string;
        cardCVV: string;
        addressName: string;
        addressZip: string;
        currency: string;
    },
) {
    if (!policyID) {
        return;
    }

    const {cardNumber, cardYear, cardMonth, cardCVV, addressName, addressZip, currency} = cardData;

    const optimisticData: OnyxUpdate[] = [
        {
            onyxMethod: Onyx.METHOD.MERGE,
            key: `${ONYXKEYS.COLLECTION.POLICY}${policyID}`,
            value: {
                errorFields: null,
                isLoading: true,
                isChangeOwnerSuccessful: false,
                isChangeOwnerFailed: false,
            },
        },
    ];

    const successData: OnyxUpdate[] = [
        {
            onyxMethod: Onyx.METHOD.MERGE,
            key: `${ONYXKEYS.COLLECTION.POLICY}${policyID}`,
            value: {
                isLoading: false,
                isChangeOwnerSuccessful: true,
                isChangeOwnerFailed: false,
                owner: sessionEmail,
                ownerAccountID: sessionAccountID,
            },
        },
    ];

    const failureData: OnyxUpdate[] = [
        {
            onyxMethod: Onyx.METHOD.MERGE,
            key: `${ONYXKEYS.COLLECTION.POLICY}${policyID}`,
            value: {
                isLoading: false,
                isChangeOwnerSuccessful: false,
                isChangeOwnerFailed: true,
            },
        },
    ];

    if (currency === CONST.PAYMENT_CARD_CURRENCY.GBP) {
        const params: AddPaymentCardParams = {
            cardNumber,
            cardYear,
            cardMonth,
            cardCVV,
            addressName,
            addressZip,
            currency,
            isP2PDebitCard: false,
        };
        PaymentMethods.addPaymentCardGBP(params);
    } else {
        const params: AddBillingCardAndRequestWorkspaceOwnerChangeParams = {
            policyID,
            cardNumber,
            cardYear,
            cardMonth,
            cardCVV,
            addressName,
            addressZip,
            currency,
        };
        // eslint-disable-next-line rulesdir/no-multiple-api-calls
        API.write(WRITE_COMMANDS.ADD_BILLING_CARD_AND_REQUEST_WORKSPACE_OWNER_CHANGE, params, {optimisticData, successData, failureData});
    }
}

/**
 * Properly updates the nvp_privateStripeCustomerID onyx data for 3DS payment
 *
 */
function verifySetupIntentAndRequestPolicyOwnerChange(policyID: string) {
    const optimisticData: OnyxUpdate[] = [
        {
            onyxMethod: Onyx.METHOD.MERGE,
            key: `${ONYXKEYS.COLLECTION.POLICY}${policyID}`,
            value: {
                errorFields: null,
                isLoading: true,
                isChangeOwnerSuccessful: false,
                isChangeOwnerFailed: false,
            },
        },
    ];

    const successData: OnyxUpdate[] = [
        {
            onyxMethod: Onyx.METHOD.MERGE,
            key: `${ONYXKEYS.COLLECTION.POLICY}${policyID}`,
            value: {
                isLoading: false,
                isChangeOwnerSuccessful: true,
                isChangeOwnerFailed: false,
                owner: sessionEmail,
                ownerAccountID: sessionAccountID,
            },
        },
    ];

    const failureData: OnyxUpdate[] = [
        {
            onyxMethod: Onyx.METHOD.MERGE,
            key: `${ONYXKEYS.COLLECTION.POLICY}${policyID}`,
            value: {
                isLoading: false,
                isChangeOwnerSuccessful: false,
                isChangeOwnerFailed: true,
            },
        },
    ];
    API.write(WRITE_COMMANDS.VERIFY_SETUP_INTENT_AND_REQUEST_POLICY_OWNER_CHANGE, {accountID: sessionAccountID, policyID}, {optimisticData, successData, failureData});
}

/**
 * Optimistically create a chat for each member of the workspace, creates both optimistic and success data for onyx.
 *
 * @returns - object with onyxSuccessData, onyxOptimisticData, and optimisticReportIDs (map login to reportID)
 */
function createPolicyExpenseChats(policyID: string, invitedEmailsToAccountIDs: InvitedEmailsToAccountIDs, hasOutstandingChildRequest = false): WorkspaceMembersChats {
    const workspaceMembersChats: WorkspaceMembersChats = {
        onyxSuccessData: [],
        onyxOptimisticData: [],
        onyxFailureData: [],
        reportCreationData: {},
    };

    Object.keys(invitedEmailsToAccountIDs).forEach((email) => {
        const accountID = invitedEmailsToAccountIDs[email];
        const cleanAccountID = Number(accountID);
        const login = PhoneNumber.addSMSDomainIfPhoneNumber(email);

        const oldChat = ReportUtils.getPolicyExpenseChat(cleanAccountID, policyID);

        // If the chat already exists, we don't want to create a new one - just make sure it's not archived
        if (oldChat) {
            workspaceMembersChats.reportCreationData[login] = {
                reportID: oldChat.reportID,
            };
            workspaceMembersChats.onyxOptimisticData.push({
                onyxMethod: Onyx.METHOD.MERGE,
                key: `${ONYXKEYS.COLLECTION.REPORT}${oldChat.reportID}`,
                value: {
                    stateNum: CONST.REPORT.STATE_NUM.OPEN,
                    statusNum: CONST.REPORT.STATUS_NUM.OPEN,
                },
            });
            workspaceMembersChats.onyxOptimisticData.push({
                onyxMethod: Onyx.METHOD.MERGE,
                key: `${ONYXKEYS.COLLECTION.REPORT_NAME_VALUE_PAIRS}${oldChat.reportID}`,
                value: {
                    private_isArchived: false,
                },
            });
            return;
        }
        const optimisticReport = ReportUtils.buildOptimisticChatReport({
            participantList: [sessionAccountID, cleanAccountID],
            chatType: CONST.REPORT.CHAT_TYPE.POLICY_EXPENSE_CHAT,
            policyID,
            ownerAccountID: cleanAccountID,
        });
        const optimisticCreatedAction = ReportUtils.buildOptimisticCreatedReportAction(login);

        workspaceMembersChats.reportCreationData[login] = {
            reportID: optimisticReport.reportID,
            reportActionID: optimisticCreatedAction.reportActionID,
        };

        workspaceMembersChats.onyxOptimisticData.push(
            {
                onyxMethod: Onyx.METHOD.SET,
                key: `${ONYXKEYS.COLLECTION.REPORT}${optimisticReport.reportID}`,
                value: {
                    ...optimisticReport,
                    pendingFields: {
                        createChat: CONST.RED_BRICK_ROAD_PENDING_ACTION.ADD,
                    },
                    hasOutstandingChildRequest,
                },
            },
            {
                onyxMethod: Onyx.METHOD.MERGE,
                key: `${ONYXKEYS.COLLECTION.REPORT_METADATA}${optimisticReport.reportID}`,
                value: {
                    isOptimisticReport: true,
                    pendingChatMembers: [
                        {
                            accountID: accountID.toString(),
                            pendingAction: CONST.RED_BRICK_ROAD_PENDING_ACTION.ADD,
                        },
                    ],
                },
            },
        );
        workspaceMembersChats.onyxOptimisticData.push({
            onyxMethod: Onyx.METHOD.SET,
            key: `${ONYXKEYS.COLLECTION.REPORT_ACTIONS}${optimisticReport.reportID}`,
            value: {[optimisticCreatedAction.reportActionID]: optimisticCreatedAction},
        });

        workspaceMembersChats.onyxSuccessData.push(
            {
                onyxMethod: Onyx.METHOD.MERGE,
                key: `${ONYXKEYS.COLLECTION.REPORT}${optimisticReport.reportID}`,
                value: {
                    pendingFields: {
                        createChat: null,
                    },
                    errorFields: {
                        createChat: null,
                    },
                    participants: {
                        [accountID]: allPersonalDetails && allPersonalDetails[accountID] ? {} : null,
                    },
                },
            },
            {
                onyxMethod: Onyx.METHOD.MERGE,
                key: `${ONYXKEYS.COLLECTION.REPORT_METADATA}${optimisticReport.reportID}`,
                value: {
                    isOptimisticReport: false,
                    pendingChatMembers: null,
                },
            },
        );
        workspaceMembersChats.onyxSuccessData.push({
            onyxMethod: Onyx.METHOD.MERGE,
            key: `${ONYXKEYS.COLLECTION.REPORT_ACTIONS}${optimisticReport.reportID}`,
            value: {[optimisticCreatedAction.reportActionID]: {pendingAction: null}},
        });

        workspaceMembersChats.onyxFailureData.push({
            onyxMethod: Onyx.METHOD.MERGE,
            key: `${ONYXKEYS.COLLECTION.REPORT_METADATA}${optimisticReport.reportID}`,
            value: {
                isLoadingInitialReportActions: false,
            },
        });

        workspaceMembersChats.onyxFailureData.push({
            onyxMethod: Onyx.METHOD.MERGE,
            key: `${ONYXKEYS.COLLECTION.REPORT}${optimisticReport.reportID}`,
            value: {
                errorFields: {
                    createChat: ErrorUtils.getMicroSecondOnyxErrorWithTranslationKey('report.genericCreateReportFailureMessage'),
                },
            },
        });
    });
    return workspaceMembersChats;
}

/**
 * Updates a workspace avatar image
 */
function updateWorkspaceAvatar(policyID: string, file: File) {
    const optimisticData: OnyxUpdate[] = [
        {
            onyxMethod: Onyx.METHOD.MERGE,
            key: `${ONYXKEYS.COLLECTION.POLICY}${policyID}`,
            value: {
                avatarURL: file.uri,
                originalFileName: file.name,
                errorFields: {
                    avatarURL: null,
                },
                pendingFields: {
                    avatarURL: CONST.RED_BRICK_ROAD_PENDING_ACTION.UPDATE,
                },
            },
        },
    ];
    const finallyData: OnyxUpdate[] = [
        {
            onyxMethod: Onyx.METHOD.MERGE,
            key: `${ONYXKEYS.COLLECTION.POLICY}${policyID}`,
            value: {
                pendingFields: {
                    avatarURL: null,
                },
            },
        },
    ];
    const failureData: OnyxUpdate[] = [
        {
            onyxMethod: Onyx.METHOD.MERGE,
            key: `${ONYXKEYS.COLLECTION.POLICY}${policyID}`,
            value: {
                avatarURL: allPolicies?.[`${ONYXKEYS.COLLECTION.POLICY}${policyID}`]?.avatarURL,
            },
        },
    ];

    const params: UpdateWorkspaceAvatarParams = {
        policyID,
        file,
    };

    API.write(WRITE_COMMANDS.UPDATE_WORKSPACE_AVATAR, params, {optimisticData, finallyData, failureData});
}

/**
 * Deletes the avatar image for the workspace
 */
function deleteWorkspaceAvatar(policyID: string) {
    const policy = getPolicy(policyID);
    const optimisticData: OnyxUpdate[] = [
        {
            onyxMethod: Onyx.METHOD.MERGE,
            key: `${ONYXKEYS.COLLECTION.POLICY}${policyID}`,
            value: {
                pendingFields: {
                    avatarURL: CONST.RED_BRICK_ROAD_PENDING_ACTION.UPDATE,
                },
                errorFields: {
                    avatarURL: null,
                },
                avatarURL: '',
                originalFileName: null,
            },
        },
    ];
    const finallyData: OnyxUpdate[] = [
        {
            onyxMethod: Onyx.METHOD.MERGE,
            key: `${ONYXKEYS.COLLECTION.POLICY}${policyID}`,
            value: {
                pendingFields: {
                    avatarURL: null,
                },
            },
        },
    ];
    const failureData: OnyxUpdate[] = [
        {
            onyxMethod: Onyx.METHOD.MERGE,
            key: `${ONYXKEYS.COLLECTION.POLICY}${policyID}`,
            value: {
                avatarURL: policy?.avatarURL,
                originalFileName: policy?.originalFileName,
                errorFields: {
                    avatarURL: ErrorUtils.getMicroSecondOnyxErrorWithTranslationKey('avatarWithImagePicker.deleteWorkspaceError'),
                },
            },
        },
    ];

    const params: DeleteWorkspaceAvatarParams = {policyID};

    API.write(WRITE_COMMANDS.DELETE_WORKSPACE_AVATAR, params, {optimisticData, finallyData, failureData});
}

/**
 * Clear error and pending fields for the workspace avatar
 */
function clearAvatarErrors(policyID: string) {
    Onyx.merge(`${ONYXKEYS.COLLECTION.POLICY}${policyID}`, {
        errorFields: {
            avatarURL: null,
        },
        pendingFields: {
            avatarURL: null,
        },
    });
}

/**
 * Optimistically update the general settings. Set the general settings as pending until the response succeeds.
 * If the response fails set a general error message. Clear the error message when updating.
 */
function updateGeneralSettings(policyID: string | undefined, name: string, currencyValue?: string) {
    if (!policyID) {
        return;
    }

    const policy = allPolicies?.[`${ONYXKEYS.COLLECTION.POLICY}${policyID}`];
    if (!policy) {
        return;
    }

    const distanceUnit = PolicyUtils.getDistanceRateCustomUnit(policy);
    const customUnitID = distanceUnit?.customUnitID;
    const currency = currencyValue ?? policy?.outputCurrency ?? CONST.CURRENCY.USD;

    const currencyPendingAction = currency !== policy?.outputCurrency ? CONST.RED_BRICK_ROAD_PENDING_ACTION.UPDATE : undefined;
    const namePendingAction = name !== policy?.name ? CONST.RED_BRICK_ROAD_PENDING_ACTION.UPDATE : undefined;

    const currentRates = distanceUnit?.rates ?? {};
    const optimisticRates: Record<string, Rate> = {};
    const finallyRates: Record<string, Rate> = {};
    const failureRates: Record<string, Rate> = {};

    if (customUnitID) {
        for (const rateID of Object.keys(currentRates)) {
            optimisticRates[rateID] = {
                ...currentRates[rateID],
                pendingFields: {currency: CONST.RED_BRICK_ROAD_PENDING_ACTION.UPDATE},
                currency,
            };
            finallyRates[rateID] = {
                ...currentRates[rateID],
                pendingFields: {currency: null},
                currency,
            };
            failureRates[rateID] = {
                ...currentRates[rateID],
                pendingFields: {currency: null},
                errorFields: {currency: ErrorUtils.getMicroSecondOnyxErrorWithTranslationKey('common.genericErrorMessage')},
            };
        }
    }

    const optimisticData: OnyxUpdate[] = [
        {
            // We use SET because it's faster than merge and avoids a race condition when setting the currency and navigating the user to the Bank account page in confirmCurrencyChangeAndHideModal
            onyxMethod: Onyx.METHOD.SET,
            key: `${ONYXKEYS.COLLECTION.POLICY}${policyID}`,
            value: {
                ...policy,

                pendingFields: {
                    ...policy.pendingFields,
                    ...(namePendingAction !== undefined && {name: namePendingAction}),
                    ...(currencyPendingAction !== undefined && {outputCurrency: currencyPendingAction}),
                },

                // Clear errorFields in case the user didn't dismiss the general settings error
                errorFields: {
                    name: null,
                    outputCurrency: null,
                },
                name,
                outputCurrency: currency,
                ...(customUnitID && {
                    customUnits: {
                        ...policy.customUnits,
                        [customUnitID]: {
                            ...distanceUnit,
                            rates: optimisticRates,
                        },
                    },
                }),
            },
        },
    ];
    const finallyData: OnyxUpdate[] = [
        {
            onyxMethod: Onyx.METHOD.MERGE,
            key: `${ONYXKEYS.COLLECTION.POLICY}${policyID}`,
            value: {
                pendingFields: {
                    name: null,
                    outputCurrency: null,
                },
                ...(customUnitID && {
                    customUnits: {
                        [customUnitID]: {
                            ...distanceUnit,
                            rates: finallyRates,
                        },
                    },
                }),
            },
        },
    ];

    const errorFields: Policy['errorFields'] = {
        name: namePendingAction && ErrorUtils.getMicroSecondOnyxErrorWithTranslationKey('workspace.editor.genericFailureMessage'),
    };

    if (!errorFields.name && currencyPendingAction) {
        errorFields.outputCurrency = ErrorUtils.getMicroSecondOnyxErrorWithTranslationKey('workspace.editor.genericFailureMessage');
    }

    const failureData: OnyxUpdate[] = [
        {
            onyxMethod: Onyx.METHOD.MERGE,
            key: `${ONYXKEYS.COLLECTION.POLICY}${policyID}`,
            value: {
                errorFields,
                ...(customUnitID && {
                    customUnits: {
                        [customUnitID]: {
                            ...distanceUnit,
                            rates: failureRates,
                        },
                    },
                }),
            },
        },
    ];

    const params: UpdateWorkspaceGeneralSettingsParams = {
        policyID,
        workspaceName: name,
        currency,
    };

    const persistedRequests = PersistedRequests.getAll();
    const createWorkspaceRequestChangedIndex = persistedRequests.findIndex(
        (request) => request.data?.policyID === policyID && request.command === WRITE_COMMANDS.CREATE_WORKSPACE && request.data?.policyName !== name,
    );

    const createWorkspaceRequest = persistedRequests.at(createWorkspaceRequestChangedIndex);
    if (createWorkspaceRequest && createWorkspaceRequestChangedIndex !== -1) {
        const workspaceRequest: Request = {
            ...createWorkspaceRequest,
            data: {
                ...createWorkspaceRequest.data,
                policyName: name,
            },
        };
        Onyx.merge(`${ONYXKEYS.COLLECTION.POLICY}${policyID}`, {
            name,
        });

        PersistedRequests.update(createWorkspaceRequestChangedIndex, workspaceRequest);
        return;
    }

    API.write(WRITE_COMMANDS.UPDATE_WORKSPACE_GENERAL_SETTINGS, params, {
        optimisticData,
        finallyData,
        failureData,
    });
}

function updateWorkspaceDescription(policyID: string, description: string, currentDescription: string | undefined) {
    if (description === currentDescription) {
        return;
    }
    const parsedDescription = ReportUtils.getParsedComment(description);

    const optimisticData: OnyxUpdate[] = [
        {
            onyxMethod: Onyx.METHOD.MERGE,
            key: `${ONYXKEYS.COLLECTION.POLICY}${policyID}`,
            value: {
                description: parsedDescription,
                pendingFields: {
                    description: CONST.RED_BRICK_ROAD_PENDING_ACTION.UPDATE,
                },
                errorFields: {
                    description: null,
                },
            },
        },
    ];
    const finallyData: OnyxUpdate[] = [
        {
            onyxMethod: Onyx.METHOD.MERGE,
            key: `${ONYXKEYS.COLLECTION.POLICY}${policyID}`,
            value: {
                pendingFields: {
                    description: null,
                },
            },
        },
    ];
    const failureData: OnyxUpdate[] = [
        {
            onyxMethod: Onyx.METHOD.MERGE,
            key: `${ONYXKEYS.COLLECTION.POLICY}${policyID}`,
            value: {
                errorFields: {
                    description: ErrorUtils.getMicroSecondOnyxErrorWithTranslationKey('workspace.editor.genericFailureMessage'),
                },
            },
        },
    ];

    const params: UpdateWorkspaceDescriptionParams = {
        policyID,
        description: parsedDescription,
    };

    API.write(WRITE_COMMANDS.UPDATE_WORKSPACE_DESCRIPTION, params, {
        optimisticData,
        finallyData,
        failureData,
    });
}

function setWorkspaceErrors(policyID: string, errors: Errors) {
    if (!allPolicies?.[policyID]) {
        return;
    }

    Onyx.merge(`${ONYXKEYS.COLLECTION.POLICY}${policyID}`, {errors: null});
    Onyx.merge(`${ONYXKEYS.COLLECTION.POLICY}${policyID}`, {errors});
}

function clearCustomUnitErrors(policyID: string, customUnitID: string, customUnitRateID: string) {
    Onyx.merge(`${ONYXKEYS.COLLECTION.POLICY}${policyID}`, {
        customUnits: {
            [customUnitID]: {
                errors: null,
                pendingAction: null,
                rates: {
                    [customUnitRateID]: {
                        errors: null,
                        pendingAction: null,
                    },
                },
            },
        },
    });
}

function hideWorkspaceAlertMessage(policyID: string) {
    if (!allPolicies?.[policyID]) {
        return;
    }

    Onyx.merge(`${ONYXKEYS.COLLECTION.POLICY}${policyID}`, {alertMessage: ''});
}

function updateAddress(policyID: string, newAddress: CompanyAddress) {
    // TODO: Change API endpoint parameters format to make it possible to follow naming-convention
    const parameters: UpdatePolicyAddressParams = {
        policyID,
        // eslint-disable-next-line @typescript-eslint/naming-convention
        'data[addressStreet]': newAddress.addressStreet,
        // eslint-disable-next-line @typescript-eslint/naming-convention
        'data[city]': newAddress.city,
        // eslint-disable-next-line @typescript-eslint/naming-convention
        'data[country]': newAddress.country,
        // eslint-disable-next-line @typescript-eslint/naming-convention
        'data[state]': newAddress.state,
        // eslint-disable-next-line @typescript-eslint/naming-convention
        'data[zipCode]': newAddress.zipCode,
    };

    const optimisticData: OnyxUpdate[] = [
        {
            onyxMethod: Onyx.METHOD.MERGE,
            key: `${ONYXKEYS.COLLECTION.POLICY}${policyID}`,
            value: {
                address: newAddress,
                pendingFields: {
                    address: CONST.RED_BRICK_ROAD_PENDING_ACTION.UPDATE,
                },
            },
        },
    ];

    const finallyData: OnyxUpdate[] = [
        {
            onyxMethod: Onyx.METHOD.MERGE,
            key: `${ONYXKEYS.COLLECTION.POLICY}${policyID}`,
            value: {
                address: newAddress,
                pendingFields: {
                    address: null,
                },
            },
        },
    ];

    API.write(WRITE_COMMANDS.UPDATE_POLICY_ADDRESS, parameters, {
        optimisticData,
        finallyData,
    });
}

/**
 * Removes an error after trying to delete a workspace
 */
function clearDeleteWorkspaceError(policyID: string) {
    Onyx.merge(`${ONYXKEYS.COLLECTION.POLICY}${policyID}`, {
        pendingAction: null,
        errors: null,
    });
}

/**
 * Removes the workspace after failure to create.
 */
function removeWorkspace(policyID: string) {
    Onyx.set(`${ONYXKEYS.COLLECTION.POLICY}${policyID}`, null);
}

/**
 * Generate a policy name based on an email and policy list.
 * @param [email] the email to base the workspace name on. If not passed, will use the logged-in user's email instead
 */
function generateDefaultWorkspaceName(email = ''): string {
    const emailParts = email ? email.split('@') : sessionEmail.split('@');
    if (!emailParts || emailParts.length !== 2) {
        return '';
    }
    const username = emailParts.at(0) ?? '';
    const domain = emailParts.at(1) ?? '';
    const userDetails = PersonalDetailsUtils.getPersonalDetailByEmail(sessionEmail);
    const displayName = userDetails?.displayName?.trim();
    let displayNameForWorkspace = '';

    if (!PUBLIC_DOMAINS.some((publicDomain) => publicDomain === domain.toLowerCase())) {
        displayNameForWorkspace = Str.UCFirst(domain.split('.').at(0) ?? '');
    } else if (displayName) {
        displayNameForWorkspace = Str.UCFirst(displayName);
    } else if (PUBLIC_DOMAINS.some((publicDomain) => publicDomain === domain.toLowerCase())) {
        displayNameForWorkspace = Str.UCFirst(username);
    } else {
        displayNameForWorkspace = userDetails?.phoneNumber ?? '';
    }

    if (`@${domain}` === CONST.SMS.DOMAIN) {
        return translateLocal('workspace.new.myGroupWorkspace');
    }

    if (isEmptyObject(allPolicies)) {
        return translateLocal('workspace.new.workspaceName', {userName: displayNameForWorkspace});
    }

    // find default named workspaces and increment the last number
    const escapedName = escapeRegExp(displayNameForWorkspace);
    const workspaceTranslations = CONST.LANGUAGES.map((lang) => translate(lang, 'workspace.common.workspace')).join('|');

    const workspaceRegex = new RegExp(`^(?=.*${escapedName})(?:.*(?:${workspaceTranslations})\\s*(\\d+)?)`, 'i');

    const workspaceNumbers = Object.values(allPolicies)
        .map((policy) => workspaceRegex.exec(policy?.name ?? ''))
        .filter(Boolean) // Remove null matches
        .map((match) => Number(match?.[1] ?? '0'));
    const lastWorkspaceNumber = workspaceNumbers.length > 0 ? Math.max(...workspaceNumbers) : undefined;

    return translateLocal('workspace.new.workspaceName', {userName: displayNameForWorkspace, workspaceNumber: lastWorkspaceNumber !== undefined ? lastWorkspaceNumber + 1 : undefined});
}

/**
 * Returns a client generated 16 character hexadecimal value for the policyID
 */
function generatePolicyID(): string {
    return NumberUtils.generateHexadecimalValue(16);
}

/**
 * Returns a client generated 13 character hexadecimal value for a custom unit ID
 */
function generateCustomUnitID(): string {
    return NumberUtils.generateHexadecimalValue(13);
}

function buildOptimisticDistanceRateCustomUnits(reportCurrency?: string): OptimisticCustomUnits {
    // eslint-disable-next-line @typescript-eslint/prefer-nullish-coalescing -- Disabling this line for safeness as nullish coalescing works only if the value is undefined or null
    const currency = reportCurrency || (allPersonalDetails?.[sessionAccountID]?.localCurrencyCode ?? CONST.CURRENCY.USD);
    const customUnitID = generateCustomUnitID();
    const customUnitRateID = generateCustomUnitID();

    const customUnits: Record<string, CustomUnit> = {
        [customUnitID]: {
            customUnitID,
            name: CONST.CUSTOM_UNITS.NAME_DISTANCE,
            attributes: {
                unit: CONST.CUSTOM_UNITS.DISTANCE_UNIT_MILES,
            },
            rates: {
                [customUnitRateID]: {
                    customUnitRateID,
                    name: CONST.CUSTOM_UNITS.DEFAULT_RATE,
                    rate: CONST.CUSTOM_UNITS.MILEAGE_IRS_RATE * CONST.POLICY.CUSTOM_UNIT_RATE_BASE_OFFSET,
                    enabled: true,
                    currency,
                },
            },
        },
    };

    return {
        customUnits,
        customUnitID,
        customUnitRateID,
        outputCurrency: currency,
    };
}

/**
 * Optimistically creates a Policy Draft for a new workspace
 *
 * @param [policyOwnerEmail] the email of the account to make the owner of the policy
 * @param [policyName] custom policy name we will use for created workspace
 * @param [policyID] custom policy id we will use for created workspace
 * @param [makeMeAdmin] leave the calling account as an admin on the policy
 * @param [currency] Optional, selected currency for the workspace
 * @param [file], avatar file for workspace
 */
function createDraftInitialWorkspace(policyOwnerEmail = '', policyName = '', policyID = generatePolicyID(), makeMeAdmin = false, currency = '', file?: File) {
    const workspaceName = policyName || generateDefaultWorkspaceName(policyOwnerEmail);
    const {customUnits, outputCurrency} = buildOptimisticDistanceRateCustomUnits(currency);
    const shouldEnableWorkflowsByDefault =
        !introSelected?.choice || introSelected.choice === CONST.ONBOARDING_CHOICES.MANAGE_TEAM || introSelected.choice === CONST.ONBOARDING_CHOICES.LOOKING_AROUND;

    const optimisticData: OnyxUpdate[] = [
        {
            onyxMethod: Onyx.METHOD.SET,
            key: `${ONYXKEYS.COLLECTION.POLICY_DRAFTS}${policyID}`,
            value: {
                id: policyID,
                type: CONST.POLICY.TYPE.TEAM,
                name: workspaceName,
                role: CONST.POLICY.ROLE.ADMIN,
                owner: sessionEmail,
                ownerAccountID: sessionAccountID,
                isPolicyExpenseChatEnabled: true,
                areCategoriesEnabled: true,
                approver: sessionEmail,
                areCompanyCardsEnabled: true,
                areExpensifyCardsEnabled: false,
                outputCurrency,
                pendingAction: CONST.RED_BRICK_ROAD_PENDING_ACTION.ADD,
                customUnits,
                makeMeAdmin,
                autoReporting: true,
                autoReportingFrequency: shouldEnableWorkflowsByDefault ? CONST.POLICY.AUTO_REPORTING_FREQUENCIES.IMMEDIATE : CONST.POLICY.AUTO_REPORTING_FREQUENCIES.INSTANT,
                avatarURL: file?.uri ?? null,
                harvesting: {
                    enabled: !shouldEnableWorkflowsByDefault,
                },
                originalFileName: file?.name,
                employeeList: {
                    [sessionEmail]: {
                        submitsTo: sessionEmail,
                        email: sessionEmail,
                        role: CONST.POLICY.ROLE.ADMIN,
                        errors: {},
                    },
                },
                approvalMode: CONST.POLICY.APPROVAL_MODE.OPTIONAL,
                pendingFields: {
                    autoReporting: CONST.RED_BRICK_ROAD_PENDING_ACTION.ADD,
                    approvalMode: CONST.RED_BRICK_ROAD_PENDING_ACTION.ADD,
                    reimbursementChoice: CONST.RED_BRICK_ROAD_PENDING_ACTION.ADD,
                },
                areWorkflowsEnabled: shouldEnableWorkflowsByDefault,
                defaultBillable: false,
                disabledFields: {defaultBillable: true},
            },
        },
    ];

    Onyx.update(optimisticData);
}

/**
 * Generates onyx data for creating a new workspace
 *
 * @param [policyOwnerEmail] the email of the account to make the owner of the policy
 * @param [makeMeAdmin] leave the calling account as an admin on the policy
 * @param [policyName] custom policy name we will use for created workspace
 * @param [policyID] custom policy id we will use for created workspace
 * @param [expenseReportId] Optional, Purpose of using application selected by user in guided setup flow
 * @param [engagementChoice] Purpose of using application selected by user in guided setup flow
 * @param [currency] Optional, selected currency for the workspace
 * @param [file] Optional, avatar file for workspace
 * @param [shouldAddOnboardingTasks] whether to add onboarding tasks to the workspace
 */
function buildPolicyData(
    policyOwnerEmail = '',
    makeMeAdmin = false,
    policyName = '',
    policyID = generatePolicyID(),
    expenseReportId?: string,
    engagementChoice?: OnboardingPurpose,
    currency = '',
    file?: File,
    shouldAddOnboardingTasks = true,
) {
    const workspaceName = policyName || generateDefaultWorkspaceName(policyOwnerEmail);

    const {customUnits, customUnitID, customUnitRateID, outputCurrency} = buildOptimisticDistanceRateCustomUnits(currency);

    const {
        adminsChatReportID,
        adminsChatData,
        adminsReportActionData,
        adminsCreatedReportActionID,
        expenseChatReportID,
        expenseChatData,
        expenseReportActionData,
        expenseCreatedReportActionID,
        pendingChatMembers,
    } = ReportUtils.buildOptimisticWorkspaceChats(policyID, workspaceName, expenseReportId);

    const optimisticCategoriesData = buildOptimisticPolicyCategories(policyID, Object.values(CONST.POLICY.DEFAULT_CATEGORIES));
    const optimisticMccGroupData = buildOptimisticMccGroup();

    const shouldEnableWorkflowsByDefault =
        !introSelected?.choice || introSelected.choice === CONST.ONBOARDING_CHOICES.MANAGE_TEAM || introSelected.choice === CONST.ONBOARDING_CHOICES.LOOKING_AROUND;
    const shouldSetCreatedWorkspaceAsActivePolicy = !!activePolicyID && allPolicies?.[`${ONYXKEYS.COLLECTION.POLICY}${activePolicyID}`]?.type === CONST.POLICY.TYPE.PERSONAL;

    const optimisticData: OnyxUpdate[] = [
        {
            onyxMethod: Onyx.METHOD.SET,
            key: `${ONYXKEYS.COLLECTION.POLICY}${policyID}`,
            value: {
                id: policyID,
                type: CONST.POLICY.TYPE.TEAM,
                name: workspaceName,
                role: CONST.POLICY.ROLE.ADMIN,
                owner: sessionEmail,
                ownerAccountID: sessionAccountID,
                isPolicyExpenseChatEnabled: true,
                outputCurrency,
                pendingAction: CONST.RED_BRICK_ROAD_PENDING_ACTION.ADD,
                autoReporting: true,
                approver: sessionEmail,
                autoReportingFrequency: shouldEnableWorkflowsByDefault ? CONST.POLICY.AUTO_REPORTING_FREQUENCIES.IMMEDIATE : CONST.POLICY.AUTO_REPORTING_FREQUENCIES.INSTANT,
                approvalMode: shouldEnableWorkflowsByDefault ? CONST.POLICY.APPROVAL_MODE.BASIC : CONST.POLICY.APPROVAL_MODE.OPTIONAL,
                harvesting: {
                    enabled: !shouldEnableWorkflowsByDefault,
                },
                customUnits,
                areCategoriesEnabled: true,
                areCompanyCardsEnabled: true,
                areTagsEnabled: false,
                areDistanceRatesEnabled: false,
                areWorkflowsEnabled: shouldEnableWorkflowsByDefault,
                areReportFieldsEnabled: false,
                areConnectionsEnabled: false,
                areExpensifyCardsEnabled: false,
                employeeList: {
                    [sessionEmail]: {
                        submitsTo: sessionEmail,
                        email: sessionEmail,
                        role: CONST.POLICY.ROLE.ADMIN,
                        errors: {},
                    },
                },
                chatReportIDAdmins: makeMeAdmin ? Number(adminsChatReportID) : undefined,
                pendingFields: {
                    autoReporting: CONST.RED_BRICK_ROAD_PENDING_ACTION.ADD,
                    approvalMode: CONST.RED_BRICK_ROAD_PENDING_ACTION.ADD,
                    reimbursementChoice: CONST.RED_BRICK_ROAD_PENDING_ACTION.ADD,
                    name: CONST.RED_BRICK_ROAD_PENDING_ACTION.ADD,
                    outputCurrency: CONST.RED_BRICK_ROAD_PENDING_ACTION.ADD,
                    address: CONST.RED_BRICK_ROAD_PENDING_ACTION.ADD,
                    description: CONST.RED_BRICK_ROAD_PENDING_ACTION.ADD,
                    type: CONST.RED_BRICK_ROAD_PENDING_ACTION.ADD,
                },
                defaultBillable: false,
                disabledFields: {defaultBillable: true},
                avatarURL: file?.uri,
                originalFileName: file?.name,
                ...optimisticMccGroupData.optimisticData,
            },
        },
        {
            onyxMethod: Onyx.METHOD.SET,
            key: `${ONYXKEYS.COLLECTION.REPORT}${adminsChatReportID}`,
            value: {
                pendingFields: {
                    addWorkspaceRoom: CONST.RED_BRICK_ROAD_PENDING_ACTION.ADD,
                },
                ...adminsChatData,
            },
        },
        {
            onyxMethod: Onyx.METHOD.SET,
            key: `${ONYXKEYS.COLLECTION.REPORT_METADATA}${adminsChatReportID}`,
            value: {
                pendingChatMembers,
            },
        },
        {
            onyxMethod: Onyx.METHOD.SET,
            key: `${ONYXKEYS.COLLECTION.REPORT_ACTIONS}${adminsChatReportID}`,
            value: adminsReportActionData,
        },
        {
            onyxMethod: Onyx.METHOD.SET,
            key: `${ONYXKEYS.COLLECTION.REPORT}${expenseChatReportID}`,
            value: {
                pendingFields: {
                    addWorkspaceRoom: CONST.RED_BRICK_ROAD_PENDING_ACTION.ADD,
                },
                ...expenseChatData,
            },
        },
        {
            onyxMethod: Onyx.METHOD.SET,
            key: `${ONYXKEYS.COLLECTION.REPORT_ACTIONS}${expenseChatReportID}`,
            value: expenseReportActionData,
        },
        {
            onyxMethod: Onyx.METHOD.SET,
            key: `${ONYXKEYS.COLLECTION.POLICY_DRAFTS}${policyID}`,
            value: null,
        },
        {
            onyxMethod: Onyx.METHOD.SET,
            key: `${ONYXKEYS.COLLECTION.REPORT_DRAFT}${expenseChatReportID}`,
            value: null,
        },
        {
            onyxMethod: Onyx.METHOD.SET,
            key: `${ONYXKEYS.COLLECTION.REPORT_DRAFT}${adminsChatReportID}`,
            value: null,
        },
    ];

    if (shouldSetCreatedWorkspaceAsActivePolicy) {
        optimisticData.push({
            onyxMethod: Onyx.METHOD.SET,
            key: ONYXKEYS.NVP_ACTIVE_POLICY_ID,
            value: policyID,
        });
    }

    const successData: OnyxUpdate[] = [
        {
            onyxMethod: Onyx.METHOD.MERGE,
            key: `${ONYXKEYS.COLLECTION.POLICY}${policyID}`,
            value: {
                pendingAction: null,
                pendingFields: {
                    autoReporting: null,
                    approvalMode: null,
                    reimbursementChoice: null,
                    name: null,
                    outputCurrency: null,
                    address: null,
                    description: null,
                    type: null,
                },
                ...optimisticMccGroupData.successData,
            },
        },
        {
            onyxMethod: Onyx.METHOD.MERGE,
            key: `${ONYXKEYS.COLLECTION.REPORT}${adminsChatReportID}`,
            value: {
                pendingFields: {
                    addWorkspaceRoom: null,
                },
                pendingAction: null,
            },
        },
        {
            onyxMethod: Onyx.METHOD.MERGE,
            key: `${ONYXKEYS.COLLECTION.REPORT_METADATA}${adminsChatReportID}`,
            value: {
                isOptimisticReport: false,
                pendingChatMembers: [],
            },
        },
        {
            onyxMethod: Onyx.METHOD.MERGE,
            key: `${ONYXKEYS.COLLECTION.REPORT_ACTIONS}${adminsChatReportID}`,
            value: {
                [adminsCreatedReportActionID]: {
                    pendingAction: null,
                },
            },
        },
        {
            onyxMethod: Onyx.METHOD.MERGE,
            key: `${ONYXKEYS.COLLECTION.REPORT}${expenseChatReportID}`,
            value: {
                pendingFields: {
                    addWorkspaceRoom: null,
                },
                pendingAction: null,
            },
        },
        {
            onyxMethod: Onyx.METHOD.MERGE,
            key: `${ONYXKEYS.COLLECTION.REPORT_METADATA}${expenseChatReportID}`,
            value: {
                isOptimisticReport: false,
            },
        },
        {
            onyxMethod: Onyx.METHOD.MERGE,
            key: `${ONYXKEYS.COLLECTION.REPORT_ACTIONS}${expenseChatReportID}`,
            value: {
                [expenseCreatedReportActionID]: {
                    pendingAction: null,
                },
            },
        },
    ];

    const failureData: OnyxUpdate[] = [
        {
            onyxMethod: Onyx.METHOD.MERGE,
            key: `${ONYXKEYS.COLLECTION.POLICY}${policyID}`,
            value: {employeeList: null, ...optimisticMccGroupData.failureData},
        },
        {
            onyxMethod: Onyx.METHOD.SET,
            key: `${ONYXKEYS.COLLECTION.REPORT}${adminsChatReportID}`,
            value: null,
        },
        {
            onyxMethod: Onyx.METHOD.SET,
            key: `${ONYXKEYS.COLLECTION.REPORT_ACTIONS}${adminsChatReportID}`,
            value: null,
        },
        {
            onyxMethod: Onyx.METHOD.SET,
            key: `${ONYXKEYS.COLLECTION.REPORT}${expenseChatReportID}`,
            value: null,
        },
        {
            onyxMethod: Onyx.METHOD.SET,
            key: `${ONYXKEYS.COLLECTION.REPORT_ACTIONS}${expenseChatReportID}`,
            value: null,
        },
    ];

    if (shouldSetCreatedWorkspaceAsActivePolicy) {
        failureData.push({
            onyxMethod: Onyx.METHOD.SET,
            key: ONYXKEYS.NVP_ACTIVE_POLICY_ID,
            value: activePolicyID,
        });
    }

    if (optimisticCategoriesData.optimisticData) {
        optimisticData.push(...optimisticCategoriesData.optimisticData);
    }

    if (optimisticCategoriesData.failureData) {
        failureData.push(...optimisticCategoriesData.failureData);
    }

    if (optimisticCategoriesData.successData) {
        successData.push(...optimisticCategoriesData.successData);
    }

    // We need to clone the file to prevent non-indexable errors.
    const clonedFile = file ? (createFile(file) as File) : undefined;

    const params: CreateWorkspaceParams = {
        policyID,
        adminsChatReportID,
        expenseChatReportID,
        ownerEmail: policyOwnerEmail,
        makeMeAdmin,
        policyName: workspaceName,
        type: CONST.POLICY.TYPE.TEAM,
        adminsCreatedReportActionID,
        expenseCreatedReportActionID,
        customUnitID,
        customUnitRateID,
        engagementChoice,
        currency: outputCurrency,
        file: clonedFile,
    };

    if (!introSelected?.createWorkspace && engagementChoice && shouldAddOnboardingTasks) {
        const onboardingData = prepareOnboardingOnyxData(introSelected, engagementChoice, CONST.ONBOARDING_MESSAGES[engagementChoice], adminsChatReportID, policyID);
        if (!onboardingData) {
            return {successData, optimisticData, failureData, params};
        }
        const {guidedSetupData, optimisticData: taskOptimisticData, successData: taskSuccessData, failureData: taskFailureData} = onboardingData;

        params.guidedSetupData = JSON.stringify(guidedSetupData);
        params.engagementChoice = engagementChoice;

        optimisticData.push(...taskOptimisticData);
        successData.push(...taskSuccessData);
        failureData.push(...taskFailureData);
    }

    return {successData, optimisticData, failureData, params};
}

/**
 * Optimistically creates a new workspace and default workspace chats
 *
 * @param [policyOwnerEmail] the email of the account to make the owner of the policy
 * @param [makeMeAdmin] leave the calling account as an admin on the policy
 * @param [policyName] custom policy name we will use for created workspace
 * @param [policyID] custom policy id we will use for created workspace
 * @param [engagementChoice] Purpose of using application selected by user in guided setup flow
 * @param [currency] Optional, selected currency for the workspace
 * @param [file], avatar file for workspace
 */
function createWorkspace(
    policyOwnerEmail = '',
    makeMeAdmin = false,
    policyName = '',
    policyID = generatePolicyID(),
    engagementChoice: OnboardingPurpose = CONST.ONBOARDING_CHOICES.MANAGE_TEAM,
    currency = '',
    file?: File,
    shouldAddOnboardingTasks = true,
): CreateWorkspaceParams {
    const {optimisticData, failureData, successData, params} = buildPolicyData(
        policyOwnerEmail,
        makeMeAdmin,
        policyName,
        policyID,
        undefined,
        engagementChoice,
        currency,
        file,
        shouldAddOnboardingTasks,
    );
    API.write(WRITE_COMMANDS.CREATE_WORKSPACE, params, {optimisticData, successData, failureData});

    // Publish a workspace created event if this is their first policy
    if (getAdminPolicies().length === 0) {
        GoogleTagManager.publishEvent(CONST.ANALYTICS.EVENT.WORKSPACE_CREATED, sessionAccountID);
    }

    return params;
}

/**
 * Creates a draft workspace for various money request flows
 *
 * @param [policyOwnerEmail] the email of the account to make the owner of the policy
 * @param [makeMeAdmin] leave the calling account as an admin on the policy
 * @param [policyName] custom policy name we will use for created workspace
 * @param [policyID] custom policy id we will use for created workspace
 */
function createDraftWorkspace(policyOwnerEmail = '', makeMeAdmin = false, policyName = '', policyID = generatePolicyID(), currency = '', file?: File): CreateWorkspaceParams {
    const workspaceName = policyName || generateDefaultWorkspaceName(policyOwnerEmail);

    const {customUnits, customUnitID, customUnitRateID, outputCurrency} = buildOptimisticDistanceRateCustomUnits(currency);

    const {expenseChatData, adminsChatReportID, adminsCreatedReportActionID, expenseChatReportID, expenseCreatedReportActionID} = ReportUtils.buildOptimisticWorkspaceChats(
        policyID,
        workspaceName,
    );

    const shouldEnableWorkflowsByDefault =
        !introSelected?.choice || introSelected.choice === CONST.ONBOARDING_CHOICES.MANAGE_TEAM || introSelected.choice === CONST.ONBOARDING_CHOICES.LOOKING_AROUND;

    const optimisticData: OnyxUpdate[] = [
        {
            onyxMethod: Onyx.METHOD.SET,
            key: `${ONYXKEYS.COLLECTION.POLICY_DRAFTS}${policyID}`,
            value: {
                id: policyID,
                type: CONST.POLICY.TYPE.TEAM,
                name: workspaceName,
                role: CONST.POLICY.ROLE.ADMIN,
                owner: sessionEmail,
                ownerAccountID: sessionAccountID,
                isPolicyExpenseChatEnabled: true,
                outputCurrency,
                pendingAction: CONST.RED_BRICK_ROAD_PENDING_ACTION.ADD,
                autoReporting: true,
                approver: sessionEmail,
                autoReportingFrequency: shouldEnableWorkflowsByDefault ? CONST.POLICY.AUTO_REPORTING_FREQUENCIES.IMMEDIATE : CONST.POLICY.AUTO_REPORTING_FREQUENCIES.INSTANT,
                harvesting: {
                    enabled: !shouldEnableWorkflowsByDefault,
                },
                approvalMode: shouldEnableWorkflowsByDefault ? CONST.POLICY.APPROVAL_MODE.BASIC : CONST.POLICY.APPROVAL_MODE.OPTIONAL,
                customUnits,
                areCategoriesEnabled: true,
                areWorkflowsEnabled: shouldEnableWorkflowsByDefault,
                areCompanyCardsEnabled: true,
                areTagsEnabled: false,
                areDistanceRatesEnabled: false,
                areReportFieldsEnabled: false,
                areConnectionsEnabled: false,
                areExpensifyCardsEnabled: false,
                employeeList: {
                    [sessionEmail]: {
                        submitsTo: sessionEmail,
                        email: sessionEmail,
                        role: CONST.POLICY.ROLE.ADMIN,
                        errors: {},
                    },
                },
                chatReportIDAdmins: makeMeAdmin ? Number(adminsChatReportID) : undefined,
                pendingFields: {
                    autoReporting: CONST.RED_BRICK_ROAD_PENDING_ACTION.ADD,
                    approvalMode: CONST.RED_BRICK_ROAD_PENDING_ACTION.ADD,
                    reimbursementChoice: CONST.RED_BRICK_ROAD_PENDING_ACTION.ADD,
                },
                defaultBillable: false,
                disabledFields: {defaultBillable: true},
            },
        },
        {
            onyxMethod: Onyx.METHOD.SET,
            key: `${ONYXKEYS.COLLECTION.REPORT_DRAFT}${expenseChatReportID}`,
            value: expenseChatData,
        },
        {
            onyxMethod: Onyx.METHOD.SET,
            key: `${ONYXKEYS.COLLECTION.POLICY_CATEGORIES_DRAFT}${policyID}`,
            value: Object.values(CONST.POLICY.DEFAULT_CATEGORIES).reduce<Record<string, PolicyCategory>>((acc, category) => {
                acc[category] = {
                    name: category,
                    enabled: true,
                    errors: null,
                };
                return acc;
            }, {}),
        },
    ];

    // We need to clone the file to prevent non-indexable errors.
    const clonedFile = file ? (createFile(file) as File) : undefined;

    const params: CreateWorkspaceParams = {
        policyID,
        adminsChatReportID,
        expenseChatReportID,
        ownerEmail: policyOwnerEmail,
        makeMeAdmin,
        policyName: workspaceName,
        type: CONST.POLICY.TYPE.TEAM,
        adminsCreatedReportActionID,
        expenseCreatedReportActionID,
        customUnitID,
        customUnitRateID,
        currency: outputCurrency,
        file: clonedFile,
    };

    Onyx.update(optimisticData);

    return params;
}

function openPolicyWorkflowsPage(policyID: string) {
    if (!policyID) {
        Log.warn('openPolicyWorkflowsPage invalid params', {policyID});
        return;
    }

    const onyxData: OnyxData = {
        optimisticData: [
            {
                onyxMethod: Onyx.METHOD.MERGE,
                key: `${ONYXKEYS.COLLECTION.POLICY}${policyID}`,
                value: {
                    isLoading: true,
                },
            },
        ],
        successData: [
            {
                onyxMethod: Onyx.METHOD.MERGE,
                key: `${ONYXKEYS.COLLECTION.POLICY}${policyID}`,
                value: {
                    isLoading: false,
                },
            },
        ],
        failureData: [
            {
                onyxMethod: Onyx.METHOD.MERGE,
                key: `${ONYXKEYS.COLLECTION.POLICY}${policyID}`,
                value: {
                    isLoading: false,
                },
            },
        ],
    };

    const params: OpenPolicyWorkflowsPageParams = {policyID};

    API.read(READ_COMMANDS.OPEN_POLICY_WORKFLOWS_PAGE, params, onyxData);
}

/**
 * Returns the accountIDs of the members of the policy whose data is passed in the parameters
 */
function openWorkspace(policyID: string, clientMemberAccountIDs: number[]) {
    if (!policyID || !clientMemberAccountIDs) {
        Log.warn('openWorkspace invalid params', {policyID, clientMemberAccountIDs});
        return;
    }

    const params: OpenWorkspaceParams = {
        policyID,
        clientMemberAccountIDs: JSON.stringify(clientMemberAccountIDs),
    };

    API.read(READ_COMMANDS.OPEN_WORKSPACE, params);
}

function openPolicyTaxesPage(policyID: string) {
    if (!policyID) {
        Log.warn('openPolicyTaxesPage invalid params', {policyID});
        return;
    }

    const params: OpenPolicyTaxesPageParams = {
        policyID,
    };

    API.read(READ_COMMANDS.OPEN_POLICY_TAXES_PAGE, params);
}

function openPolicyExpensifyCardsPage(policyID: string, workspaceAccountID: number) {
    const authToken = NetworkStore.getAuthToken();

    const optimisticData: OnyxUpdate[] = [
        {
            onyxMethod: Onyx.METHOD.MERGE,
            key: `${ONYXKEYS.COLLECTION.PRIVATE_EXPENSIFY_CARD_SETTINGS}${workspaceAccountID}`,
            value: {
                isLoading: true,
            },
        },
    ];

    const successData: OnyxUpdate[] = [
        {
            onyxMethod: Onyx.METHOD.MERGE,
            key: `${ONYXKEYS.COLLECTION.PRIVATE_EXPENSIFY_CARD_SETTINGS}${workspaceAccountID}`,
            value: {
                isLoading: false,
            },
        },
    ];

    const failureData: OnyxUpdate[] = [
        {
            onyxMethod: Onyx.METHOD.MERGE,
            key: `${ONYXKEYS.COLLECTION.PRIVATE_EXPENSIFY_CARD_SETTINGS}${workspaceAccountID}`,
            value: {
                isLoading: false,
            },
        },
    ];

    const params: OpenPolicyExpensifyCardsPageParams = {
        policyID,
        authToken,
    };

    API.read(READ_COMMANDS.OPEN_POLICY_EXPENSIFY_CARDS_PAGE, params, {optimisticData, successData, failureData});
}

function openPolicyEditCardLimitTypePage(policyID: string, cardID: number) {
    const authToken = NetworkStore.getAuthToken();

    const params: OpenPolicyEditCardLimitTypePageParams = {
        policyID,
        authToken,
        cardID,
    };

    API.read(READ_COMMANDS.OPEN_POLICY_EDIT_CARD_LIMIT_TYPE_PAGE, params);
}

function openWorkspaceInvitePage(policyID: string, clientMemberEmails: string[]) {
    if (!policyID || !clientMemberEmails) {
        Log.warn('openWorkspaceInvitePage invalid params', {policyID, clientMemberEmails});
        return;
    }

    const params: OpenWorkspaceInvitePageParams = {
        policyID,
        clientMemberEmails: JSON.stringify(clientMemberEmails),
    };

    API.read(READ_COMMANDS.OPEN_WORKSPACE_INVITE_PAGE, params);
}

function openDraftWorkspaceRequest(policyID: string) {
    if (policyID === '-1' || policyID === CONST.POLICY.ID_FAKE) {
        Log.warn('openDraftWorkspaceRequest invalid params', {policyID});
        return;
    }

    const params: OpenDraftWorkspaceRequestParams = {policyID};

    API.read(READ_COMMANDS.OPEN_DRAFT_WORKSPACE_REQUEST, params);
}

function requestExpensifyCardLimitIncrease(settlementBankAccountID?: number) {
    if (!settlementBankAccountID) {
        return;
    }

    const authToken = NetworkStore.getAuthToken();

    const params: RequestExpensifyCardLimitIncreaseParams = {
        authToken,
        settlementBankAccountID,
    };

    API.write(WRITE_COMMANDS.REQUEST_EXPENSIFY_CARD_LIMIT_INCREASE, params);
}

function setWorkspaceInviteMessageDraft(policyID: string, message: string | null) {
    Onyx.set(`${ONYXKEYS.COLLECTION.WORKSPACE_INVITE_MESSAGE_DRAFT}${policyID}`, message);
}

function clearErrors(policyID: string) {
    Onyx.merge(`${ONYXKEYS.COLLECTION.POLICY}${policyID}`, {errors: null});
    hideWorkspaceAlertMessage(policyID);
}

/**
 * Dismiss the informative messages about which policy members were added with primary logins when invited with their secondary login.
 */
function dismissAddedWithPrimaryLoginMessages(policyID: string) {
    Onyx.merge(`${ONYXKEYS.COLLECTION.POLICY}${policyID}`, {primaryLoginsInvited: null});
}

function buildOptimisticRecentlyUsedCurrencies(currency?: string) {
    if (!currency) {
        return [];
    }

    return lodashUnion([currency], allRecentlyUsedCurrencies).slice(0, CONST.IOU.MAX_RECENT_REPORTS_TO_SHOW);
}

/**
 * This flow is used for bottom up flow converting IOU report to an expense report. When user takes this action,
 * we create a Collect type workspace when the person taking the action becomes an owner and an admin, while we
 * add a new member to the workspace as an employee and convert the IOU report passed as a param into an expense report.
 *
 * @returns policyID of the workspace we have created
 */
function createWorkspaceFromIOUPayment(iouReport: OnyxEntry<Report>): WorkspaceFromIOUCreationData | undefined {
    // This flow only works for IOU reports
    if (!ReportUtils.isIOUReportUsingReport(iouReport)) {
        return;
    }

    // Generate new variables for the policy
    const policyID = generatePolicyID();
    const workspaceName = generateDefaultWorkspaceName(sessionEmail);
    const employeeAccountID = iouReport.ownerAccountID;
    const {customUnits, customUnitID, customUnitRateID} = buildOptimisticDistanceRateCustomUnits(iouReport.currency);
    const oldPersonalPolicyID = iouReport.policyID;
    const iouReportID = iouReport.reportID;

    const {
        adminsChatReportID,
        adminsChatData,
        adminsReportActionData,
        adminsCreatedReportActionID,
        expenseChatReportID: workspaceChatReportID,
        expenseChatData: workspaceChatData,
        expenseReportActionData: workspaceChatReportActionData,
        expenseCreatedReportActionID: workspaceChatCreatedReportActionID,
        pendingChatMembers,
    } = ReportUtils.buildOptimisticWorkspaceChats(policyID, workspaceName);

    if (!employeeAccountID || !oldPersonalPolicyID) {
        return;
    }

    const employeeEmail = allPersonalDetails?.[employeeAccountID]?.login ?? '';

    // Create the workspace chat for the employee whose IOU is being paid
    const employeeWorkspaceChat = createPolicyExpenseChats(policyID, {[employeeEmail]: employeeAccountID}, true);
    const newWorkspace = {
        id: policyID,

        // We are creating a collect policy in this case
        type: CONST.POLICY.TYPE.TEAM,
        name: workspaceName,
        role: CONST.POLICY.ROLE.ADMIN,
        owner: sessionEmail,
        ownerAccountID: sessionAccountID,
        isPolicyExpenseChatEnabled: true,

        // Setting the currency to USD as we can only add the VBBA for this policy currency right now
        outputCurrency: CONST.CURRENCY.USD,
        pendingAction: CONST.RED_BRICK_ROAD_PENDING_ACTION.ADD,
        autoReporting: true,
        autoReportingFrequency: CONST.POLICY.AUTO_REPORTING_FREQUENCIES.IMMEDIATE,
        approvalMode: CONST.POLICY.APPROVAL_MODE.BASIC,
        approver: sessionEmail,
        harvesting: {
            enabled: false,
        },
        customUnits,
        areCategoriesEnabled: true,
        areCompanyCardsEnabled: true,
        areTagsEnabled: false,
        areDistanceRatesEnabled: false,
        areWorkflowsEnabled: true,
        areReportFieldsEnabled: false,
        areConnectionsEnabled: false,
        areExpensifyCardsEnabled: false,
        employeeList: {
            [sessionEmail]: {
                email: sessionEmail,
                submitsTo: sessionEmail,
                role: CONST.POLICY.ROLE.ADMIN,
                errors: {},
            },
            ...(employeeEmail
                ? {
                      [employeeEmail]: {
                          email: employeeEmail,
                          submitsTo: sessionEmail,
                          role: CONST.POLICY.ROLE.USER,
                          errors: {},
                      },
                  }
                : {}),
        },
        pendingFields: {
            autoReporting: CONST.RED_BRICK_ROAD_PENDING_ACTION.ADD,
            approvalMode: CONST.RED_BRICK_ROAD_PENDING_ACTION.ADD,
            reimbursementChoice: CONST.RED_BRICK_ROAD_PENDING_ACTION.ADD,
        },
        defaultBillable: false,
        disabledFields: {defaultBillable: true},
    };

    const optimisticData: OnyxUpdate[] = [
        {
            onyxMethod: Onyx.METHOD.SET,
            key: `${ONYXKEYS.COLLECTION.POLICY}${policyID}`,
            value: newWorkspace,
        },
        {
            onyxMethod: Onyx.METHOD.SET,
            key: `${ONYXKEYS.COLLECTION.REPORT}${adminsChatReportID}`,
            value: {
                pendingFields: {
                    addWorkspaceRoom: CONST.RED_BRICK_ROAD_PENDING_ACTION.ADD,
                },
                ...adminsChatData,
            },
        },
        {
            onyxMethod: Onyx.METHOD.SET,
            key: `${ONYXKEYS.COLLECTION.REPORT_METADATA}${adminsChatReportID}`,
            value: {
                pendingChatMembers,
            },
        },
        {
            onyxMethod: Onyx.METHOD.SET,
            key: `${ONYXKEYS.COLLECTION.REPORT_ACTIONS}${adminsChatReportID}`,
            value: adminsReportActionData,
        },
        {
            onyxMethod: Onyx.METHOD.SET,
            key: `${ONYXKEYS.COLLECTION.REPORT}${workspaceChatReportID}`,
            value: {
                pendingFields: {
                    addWorkspaceRoom: CONST.RED_BRICK_ROAD_PENDING_ACTION.ADD,
                },
                ...workspaceChatData,
            },
        },
        {
            onyxMethod: Onyx.METHOD.SET,
            key: `${ONYXKEYS.COLLECTION.REPORT_ACTIONS}${workspaceChatReportID}`,
            value: workspaceChatReportActionData,
        },
        {
            onyxMethod: Onyx.METHOD.MERGE,
            key: `${ONYXKEYS.COLLECTION.POLICY_DRAFTS}${policyID}`,
            value: {
                pendingFields: {
                    addWorkspaceRoom: null,
                },
                pendingAction: null,
            },
        },
    ];
    optimisticData.push(...employeeWorkspaceChat.onyxOptimisticData);

    const successData: OnyxUpdate[] = [
        {
            onyxMethod: Onyx.METHOD.MERGE,
            key: `${ONYXKEYS.COLLECTION.POLICY}${policyID}`,
            value: {
                pendingAction: null,
                pendingFields: {
                    autoReporting: null,
                    approvalMode: null,
                    reimbursementChoice: null,
                },
            },
        },
        {
            onyxMethod: Onyx.METHOD.MERGE,
            key: `${ONYXKEYS.COLLECTION.REPORT}${adminsChatReportID}`,
            value: {
                pendingFields: {
                    addWorkspaceRoom: null,
                },
                pendingAction: null,
            },
        },
        {
            onyxMethod: Onyx.METHOD.MERGE,
            key: `${ONYXKEYS.COLLECTION.REPORT_METADATA}${adminsChatReportID}`,
            value: {
                isOptimisticReport: false,
            },
        },
        {
            onyxMethod: Onyx.METHOD.MERGE,
            key: `${ONYXKEYS.COLLECTION.REPORT_ACTIONS}${adminsChatReportID}`,
            value: {
                [Object.keys(adminsChatData).at(0) ?? '']: {
                    pendingAction: null,
                },
            },
        },
        {
            onyxMethod: Onyx.METHOD.MERGE,
            key: `${ONYXKEYS.COLLECTION.REPORT}${workspaceChatReportID}`,
            value: {
                pendingFields: {
                    addWorkspaceRoom: null,
                },
                pendingAction: null,
            },
        },
        {
            onyxMethod: Onyx.METHOD.MERGE,
            key: `${ONYXKEYS.COLLECTION.REPORT_METADATA}${workspaceChatReportID}`,
            value: {
                isOptimisticReport: false,
            },
        },
        {
            onyxMethod: Onyx.METHOD.MERGE,
            key: `${ONYXKEYS.COLLECTION.REPORT_ACTIONS}${workspaceChatReportID}`,
            value: {
                [Object.keys(workspaceChatData).at(0) ?? '']: {
                    pendingAction: null,
                },
            },
        },
    ];
    successData.push(...employeeWorkspaceChat.onyxSuccessData);

    const failureData: OnyxUpdate[] = [
        {
            onyxMethod: Onyx.METHOD.MERGE,
            key: `${ONYXKEYS.COLLECTION.REPORT}${adminsChatReportID}`,
            value: {
                pendingFields: {
                    addWorkspaceRoom: null,
                },
                pendingAction: null,
            },
        },
        {
            onyxMethod: Onyx.METHOD.MERGE,
            key: `${ONYXKEYS.COLLECTION.REPORT_ACTIONS}${adminsChatReportID}`,
            value: {
                pendingAction: null,
            },
        },
        {
            onyxMethod: Onyx.METHOD.MERGE,
            key: `${ONYXKEYS.COLLECTION.REPORT}${workspaceChatReportID}`,
            value: {
                pendingFields: {
                    addWorkspaceRoom: null,
                },
                pendingAction: null,
            },
        },
        {
            onyxMethod: Onyx.METHOD.MERGE,
            key: `${ONYXKEYS.COLLECTION.REPORT_ACTIONS}${workspaceChatReportID}`,
            value: {
                pendingAction: null,
            },
        },
    ];

    // Compose the memberData object which is used to add the employee to the workspace and
    // optimistically create the workspace chat for them.
    const memberData = {
        accountID: Number(employeeAccountID),
        email: employeeEmail,
        workspaceChatReportID: employeeWorkspaceChat.reportCreationData[employeeEmail].reportID,
        workspaceChatCreatedReportActionID: employeeWorkspaceChat.reportCreationData[employeeEmail].reportActionID,
    };

    const oldChatReportID = iouReport.chatReportID;

    // Next we need to convert the IOU report to Expense report.
    // We need to change:
    // - report type
    // - change the sign of the report total
    // - update its policyID and policyName
    // - update the chatReportID to point to the new workspace chat
    const expenseReport = {
        ...iouReport,
        chatReportID: memberData.workspaceChatReportID,
        policyID,
        policyName: workspaceName,
        type: CONST.REPORT.TYPE.EXPENSE,
        total: -(iouReport?.total ?? 0),
    };
    optimisticData.push({
        onyxMethod: Onyx.METHOD.MERGE,
        key: `${ONYXKEYS.COLLECTION.REPORT}${iouReportID}`,
        value: expenseReport,
    });
    failureData.push({
        onyxMethod: Onyx.METHOD.MERGE,
        key: `${ONYXKEYS.COLLECTION.REPORT}${iouReportID}`,
        value: iouReport,
    });

    // The expense report transactions need to have the amount reversed to negative values
    const reportTransactions = ReportUtils.getReportTransactions(iouReportID);

    // For performance reasons, we are going to compose a merge collection data for transactions
    const transactionsOptimisticData: Record<string, Transaction> = {};
    const transactionFailureData: Record<string, Transaction> = {};
    reportTransactions.forEach((transaction) => {
        transactionsOptimisticData[`${ONYXKEYS.COLLECTION.TRANSACTION}${transaction.transactionID}`] = {
            ...transaction,
            amount: -transaction.amount,
            modifiedAmount: transaction.modifiedAmount ? -transaction.modifiedAmount : 0,
        };

        transactionFailureData[`${ONYXKEYS.COLLECTION.TRANSACTION}${transaction.transactionID}`] = transaction;
    });

    optimisticData.push({
        onyxMethod: Onyx.METHOD.MERGE_COLLECTION,
        key: `${ONYXKEYS.COLLECTION.TRANSACTION}`,
        value: transactionsOptimisticData,
    });
    failureData.push({
        onyxMethod: Onyx.METHOD.MERGE_COLLECTION,
        key: `${ONYXKEYS.COLLECTION.TRANSACTION}`,
        value: transactionFailureData,
    });

    // We need to move the report preview action from the DM to the workspace chat.
    const parentReport = allReportActions?.[`${ONYXKEYS.COLLECTION.REPORT_ACTIONS}${iouReport.parentReportID}`];
    const parentReportActionID = iouReport.parentReportActionID;
    const reportPreview = iouReport?.parentReportID && parentReportActionID ? parentReport?.[parentReportActionID] : undefined;

    if (reportPreview?.reportActionID) {
        optimisticData.push({
            onyxMethod: Onyx.METHOD.MERGE,
            key: `${ONYXKEYS.COLLECTION.REPORT_ACTIONS}${oldChatReportID}`,
            value: {[reportPreview.reportActionID]: null},
        });
        failureData.push({
            onyxMethod: Onyx.METHOD.MERGE,
            key: `${ONYXKEYS.COLLECTION.REPORT_ACTIONS}${oldChatReportID}`,
            value: {[reportPreview.reportActionID]: reportPreview},
        });
    }

    // To optimistically remove the GBR from the DM we need to update the hasOutstandingChildRequest param to false
    optimisticData.push({
        onyxMethod: Onyx.METHOD.MERGE,
        key: `${ONYXKEYS.COLLECTION.REPORT}${oldChatReportID}`,
        value: {
            hasOutstandingChildRequest: false,
        },
    });
    failureData.push({
        onyxMethod: Onyx.METHOD.MERGE,
        key: `${ONYXKEYS.COLLECTION.REPORT}${oldChatReportID}`,
        value: {
            hasOutstandingChildRequest: true,
        },
    });

    if (reportPreview?.reportActionID) {
        // Update the created timestamp of the report preview action to be after the workspace chat created timestamp.
        optimisticData.push({
            onyxMethod: Onyx.METHOD.MERGE,
            key: `${ONYXKEYS.COLLECTION.REPORT_ACTIONS}${memberData.workspaceChatReportID}`,
            value: {
                [reportPreview.reportActionID]: {
                    ...reportPreview,
                    message: [
                        {
                            type: CONST.REPORT.MESSAGE.TYPE.TEXT,
                            text: ReportUtils.getReportPreviewMessage(expenseReport, null, false, false, newWorkspace),
                        },
                    ],
                    created: DateUtils.getDBTime(),
                },
            },
        });
        failureData.push({
            onyxMethod: Onyx.METHOD.MERGE,
            key: `${ONYXKEYS.COLLECTION.REPORT_ACTIONS}${memberData.workspaceChatReportID}`,
            value: {[reportPreview.reportActionID]: null},
        });
    }

    // Create the MOVED report action and add it to the DM chat which indicates to the user where the report has been moved
    const movedReportAction = ReportUtils.buildOptimisticMovedReportAction(oldPersonalPolicyID, policyID, memberData.workspaceChatReportID, iouReportID, workspaceName);
    optimisticData.push({
        onyxMethod: Onyx.METHOD.MERGE,
        key: `${ONYXKEYS.COLLECTION.REPORT_ACTIONS}${oldChatReportID}`,
        value: {[movedReportAction.reportActionID]: movedReportAction},
    });
    successData.push({
        onyxMethod: Onyx.METHOD.MERGE,
        key: `${ONYXKEYS.COLLECTION.REPORT_ACTIONS}${oldChatReportID}`,
        value: {
            [movedReportAction.reportActionID]: {
                ...movedReportAction,
                pendingAction: null,
            },
        },
    });
    failureData.push({
        onyxMethod: Onyx.METHOD.MERGE,
        key: `${ONYXKEYS.COLLECTION.REPORT_ACTIONS}${oldChatReportID}`,
        value: {[movedReportAction.reportActionID]: null},
    });

    // We know that this new workspace has no BankAccount yet, so we can set
    // the reimbursement account to be immediately in the setup state for a new bank account:
    optimisticData.push({
        onyxMethod: Onyx.METHOD.MERGE,
        key: `${ONYXKEYS.REIMBURSEMENT_ACCOUNT}`,
        value: {
            isLoading: false,
            achData: {
                currentStep: CONST.BANK_ACCOUNT.STEP.BANK_ACCOUNT,
                policyID,
                subStep: '',
            },
        },
    });
    failureData.push({
        onyxMethod: Onyx.METHOD.SET,
        key: `${ONYXKEYS.REIMBURSEMENT_ACCOUNT}`,
        value: CONST.REIMBURSEMENT_ACCOUNT.DEFAULT_DATA,
    });

    const params: CreateWorkspaceFromIOUPaymentParams = {
        policyID,
        adminsChatReportID,
        expenseChatReportID: workspaceChatReportID,
        ownerEmail: '',
        makeMeAdmin: false,
        policyName: workspaceName,
        type: CONST.POLICY.TYPE.TEAM,
        adminsCreatedReportActionID,
        expenseCreatedReportActionID: workspaceChatCreatedReportActionID,
        customUnitID,
        customUnitRateID,
        iouReportID,
        memberData: JSON.stringify(memberData),
        reportActionID: movedReportAction.reportActionID,
    };

    API.write(WRITE_COMMANDS.CREATE_WORKSPACE_FROM_IOU_PAYMENT, params, {optimisticData, successData, failureData});

    return {policyID, workspaceChatReportID: memberData.workspaceChatReportID, reportPreviewReportActionID: reportPreview?.reportActionID, adminsChatReportID};
}

function enablePolicyConnections(policyID: string, enabled: boolean) {
    const onyxData: OnyxData = {
        optimisticData: [
            {
                onyxMethod: Onyx.METHOD.MERGE,
                key: `${ONYXKEYS.COLLECTION.POLICY}${policyID}`,
                value: {
                    areConnectionsEnabled: enabled,
                    pendingFields: {
                        areConnectionsEnabled: CONST.RED_BRICK_ROAD_PENDING_ACTION.UPDATE,
                    },
                },
            },
        ],
        successData: [
            {
                onyxMethod: Onyx.METHOD.MERGE,
                key: `${ONYXKEYS.COLLECTION.POLICY}${policyID}`,
                value: {
                    pendingFields: {
                        areConnectionsEnabled: null,
                    },
                },
            },
        ],
        failureData: [
            {
                onyxMethod: Onyx.METHOD.MERGE,
                key: `${ONYXKEYS.COLLECTION.POLICY}${policyID}`,
                value: {
                    areConnectionsEnabled: !enabled,
                    pendingFields: {
                        areConnectionsEnabled: null,
                    },
                },
            },
        ],
    };

    const parameters: EnablePolicyConnectionsParams = {policyID, enabled};

    API.write(WRITE_COMMANDS.ENABLE_POLICY_CONNECTIONS, parameters, onyxData, {
        checkAndFixConflictingRequest: (persistedRequests) => resolveEnableFeatureConflicts(WRITE_COMMANDS.ENABLE_POLICY_CONNECTIONS, persistedRequests, parameters),
    });

    if (enabled && getIsNarrowLayout()) {
        goBackWhenEnableFeature(policyID);
    }
}

/** Save the preferred export method for a policy */
function savePreferredExportMethod(policyID: string, exportMethod: ReportExportType) {
    Onyx.merge(`${ONYXKEYS.LAST_EXPORT_METHOD}`, {[policyID]: exportMethod});
}

function enableExpensifyCard(policyID: string, enabled: boolean, shouldNavigateToExpensifyCardPage = false) {
    const authToken = NetworkStore.getAuthToken();
    if (!authToken) {
        return;
    }
    const onyxData: OnyxData = {
        optimisticData: [
            {
                onyxMethod: Onyx.METHOD.MERGE,
                key: `${ONYXKEYS.COLLECTION.POLICY}${policyID}`,
                value: {
                    areExpensifyCardsEnabled: enabled,
                    pendingFields: {
                        areExpensifyCardsEnabled: CONST.RED_BRICK_ROAD_PENDING_ACTION.UPDATE,
                    },
                },
            },
        ],
        successData: [
            {
                onyxMethod: Onyx.METHOD.MERGE,
                key: `${ONYXKEYS.COLLECTION.POLICY}${policyID}`,
                value: {
                    pendingFields: {
                        areExpensifyCardsEnabled: null,
                    },
                },
            },
        ],
        failureData: [
            {
                onyxMethod: Onyx.METHOD.MERGE,
                key: `${ONYXKEYS.COLLECTION.POLICY}${policyID}`,
                value: {
                    areExpensifyCardsEnabled: !enabled,
                    pendingFields: {
                        areExpensifyCardsEnabled: null,
                    },
                },
            },
        ],
    };

    const parameters: EnablePolicyExpensifyCardsParams = {authToken, policyID, enabled};

    API.write(WRITE_COMMANDS.ENABLE_POLICY_EXPENSIFY_CARDS, parameters, onyxData, {
        checkAndFixConflictingRequest: (persistedRequests) => resolveEnableFeatureConflicts(WRITE_COMMANDS.ENABLE_POLICY_EXPENSIFY_CARDS, persistedRequests, parameters),
    });

    if (enabled && shouldNavigateToExpensifyCardPage) {
        navigateToExpensifyCardPage(policyID);
        return;
    }

    if (enabled && getIsNarrowLayout()) {
        goBackWhenEnableFeature(policyID);
    }
}

function enableCompanyCards(policyID: string, enabled: boolean, shouldGoBack = true) {
    const authToken = NetworkStore.getAuthToken();

    const onyxData: OnyxData = {
        optimisticData: [
            {
                onyxMethod: Onyx.METHOD.MERGE,
                key: `${ONYXKEYS.COLLECTION.POLICY}${policyID}`,
                value: {
                    areCompanyCardsEnabled: enabled,
                    pendingFields: {
                        areCompanyCardsEnabled: CONST.RED_BRICK_ROAD_PENDING_ACTION.UPDATE,
                    },
                },
            },
        ],
        successData: [
            {
                onyxMethod: Onyx.METHOD.MERGE,
                key: `${ONYXKEYS.COLLECTION.POLICY}${policyID}`,
                value: {
                    pendingFields: {
                        areCompanyCardsEnabled: null,
                    },
                },
            },
        ],
        failureData: [
            {
                onyxMethod: Onyx.METHOD.MERGE,
                key: `${ONYXKEYS.COLLECTION.POLICY}${policyID}`,
                value: {
                    areCompanyCardsEnabled: !enabled,
                    pendingFields: {
                        areCompanyCardsEnabled: null,
                    },
                },
            },
        ],
    };

    const parameters: EnablePolicyCompanyCardsParams = {authToken, policyID, enabled};

    API.write(WRITE_COMMANDS.ENABLE_POLICY_COMPANY_CARDS, parameters, onyxData, {
        checkAndFixConflictingRequest: (persistedRequests) => resolveEnableFeatureConflicts(WRITE_COMMANDS.ENABLE_POLICY_COMPANY_CARDS, persistedRequests, parameters),
    });

    if (enabled && getIsNarrowLayout() && shouldGoBack) {
        goBackWhenEnableFeature(policyID);
    }
}

function enablePolicyReportFields(policyID: string, enabled: boolean, shouldGoBack = true) {
    const onyxData: OnyxData = {
        optimisticData: [
            {
                onyxMethod: Onyx.METHOD.MERGE,
                key: `${ONYXKEYS.COLLECTION.POLICY}${policyID}`,
                value: {
                    areReportFieldsEnabled: enabled,
                    pendingFields: {
                        areReportFieldsEnabled: CONST.RED_BRICK_ROAD_PENDING_ACTION.UPDATE,
                    },
                },
            },
        ],
        successData: [
            {
                onyxMethod: Onyx.METHOD.MERGE,
                key: `${ONYXKEYS.COLLECTION.POLICY}${policyID}`,
                value: {
                    pendingFields: {
                        areReportFieldsEnabled: null,
                    },
                },
            },
        ],
        failureData: [
            {
                onyxMethod: Onyx.METHOD.MERGE,
                key: `${ONYXKEYS.COLLECTION.POLICY}${policyID}`,
                value: {
                    areReportFieldsEnabled: !enabled,
                    pendingFields: {
                        areReportFieldsEnabled: null,
                    },
                },
            },
        ],
    };

    const parameters: EnablePolicyReportFieldsParams = {policyID, enabled};

    API.write(WRITE_COMMANDS.ENABLE_POLICY_REPORT_FIELDS, parameters, onyxData, {
        checkAndFixConflictingRequest: (persistedRequests) => resolveEnableFeatureConflicts(WRITE_COMMANDS.ENABLE_POLICY_REPORT_FIELDS, persistedRequests, parameters),
    });

    if (enabled && getIsNarrowLayout() && shouldGoBack) {
        goBackWhenEnableFeature(policyID);
    }
}

function enablePolicyTaxes(policyID: string, enabled: boolean) {
    const defaultTaxRates: TaxRatesWithDefault = CONST.DEFAULT_TAX;
    const taxRatesData: OnyxData = {
        optimisticData: [
            {
                onyxMethod: Onyx.METHOD.MERGE,
                key: `${ONYXKEYS.COLLECTION.POLICY}${policyID}`,
                value: {
                    taxRates: {
                        ...defaultTaxRates,
                        taxes: {
                            ...Object.keys(defaultTaxRates.taxes).reduce((acc, taxKey) => {
                                acc[taxKey] = {
                                    ...defaultTaxRates.taxes[taxKey],
                                    pendingAction: CONST.RED_BRICK_ROAD_PENDING_ACTION.ADD,
                                };
                                return acc;
                            }, {} as Record<string, TaxRate & {pendingAction: typeof CONST.RED_BRICK_ROAD_PENDING_ACTION.ADD}>),
                        },
                    },
                },
            },
        ],
        successData: [
            {
                onyxMethod: Onyx.METHOD.MERGE,
                key: `${ONYXKEYS.COLLECTION.POLICY}${policyID}`,
                value: {
                    taxRates: {
                        taxes: {
                            ...Object.keys(defaultTaxRates.taxes).reduce((acc, taxKey) => {
                                acc[taxKey] = {pendingAction: null};
                                return acc;
                            }, {} as Record<string, {pendingAction: null}>),
                        },
                    },
                },
            },
        ],
        failureData: [
            {
                onyxMethod: Onyx.METHOD.MERGE,
                key: `${ONYXKEYS.COLLECTION.POLICY}${policyID}`,
                value: {
                    taxRates: undefined,
                },
            },
        ],
    };
    const policy = getPolicy(policyID);
    const shouldAddDefaultTaxRatesData = (!policy?.taxRates || isEmptyObject(policy.taxRates)) && enabled;

    const optimisticData: OnyxUpdate[] = [
        {
            onyxMethod: Onyx.METHOD.MERGE,
            key: `${ONYXKEYS.COLLECTION.POLICY}${policyID}`,
            value: {
                tax: {
                    trackingEnabled: enabled,
                },
                pendingFields: {
                    tax: CONST.RED_BRICK_ROAD_PENDING_ACTION.UPDATE,
                },
            },
        },
    ];
    optimisticData.push(...(shouldAddDefaultTaxRatesData ? taxRatesData.optimisticData ?? [] : []));

    const successData: OnyxUpdate[] = [
        {
            onyxMethod: Onyx.METHOD.MERGE,
            key: `${ONYXKEYS.COLLECTION.POLICY}${policyID}`,
            value: {
                pendingFields: {
                    tax: null,
                },
            },
        },
    ];
    successData.push(...(shouldAddDefaultTaxRatesData ? taxRatesData.successData ?? [] : []));

    const failureData: OnyxUpdate[] = [
        {
            onyxMethod: Onyx.METHOD.MERGE,
            key: `${ONYXKEYS.COLLECTION.POLICY}${policyID}`,
            value: {
                tax: {
                    trackingEnabled: !enabled,
                },
                pendingFields: {
                    tax: null,
                },
            },
        },
    ];
    failureData.push(...(shouldAddDefaultTaxRatesData ? taxRatesData.failureData ?? [] : []));

    const onyxData: OnyxData = {
        optimisticData,
        successData,
        failureData,
    };

    const parameters: EnablePolicyTaxesParams = {policyID, enabled};
    if (shouldAddDefaultTaxRatesData) {
        parameters.taxFields = JSON.stringify(defaultTaxRates);
    }
    API.write(WRITE_COMMANDS.ENABLE_POLICY_TAXES, parameters, onyxData, {
        checkAndFixConflictingRequest: (persistedRequests) => resolveEnableFeatureConflicts(WRITE_COMMANDS.ENABLE_POLICY_TAXES, persistedRequests, parameters),
    });

    if (enabled && getIsNarrowLayout()) {
        goBackWhenEnableFeature(policyID);
    }
}

function enablePolicyWorkflows(policyID: string, enabled: boolean) {
    const policy = getPolicy(policyID);
    const onyxData: OnyxData = {
        optimisticData: [
            {
                onyxMethod: Onyx.METHOD.MERGE,
                key: `${ONYXKEYS.COLLECTION.POLICY}${policyID}`,
                value: {
                    areWorkflowsEnabled: enabled,
                    ...(!enabled
                        ? {
                              approvalMode: CONST.POLICY.APPROVAL_MODE.OPTIONAL,
                              autoReporting: false,
                              autoReportingFrequency: CONST.POLICY.AUTO_REPORTING_FREQUENCIES.INSTANT,
                              harvesting: {
                                  enabled: false,
                              },
                              reimbursementChoice: CONST.POLICY.REIMBURSEMENT_CHOICES.REIMBURSEMENT_NO,
                          }
                        : {}),
                    pendingFields: {
                        areWorkflowsEnabled: CONST.RED_BRICK_ROAD_PENDING_ACTION.UPDATE,
                        ...(!enabled
                            ? {
                                  approvalMode: CONST.RED_BRICK_ROAD_PENDING_ACTION.UPDATE,
                                  autoReporting: CONST.RED_BRICK_ROAD_PENDING_ACTION.UPDATE,
                                  autoReportingFrequency: CONST.RED_BRICK_ROAD_PENDING_ACTION.UPDATE,
                                  harvesting: CONST.RED_BRICK_ROAD_PENDING_ACTION.UPDATE,
                                  reimbursementChoice: CONST.RED_BRICK_ROAD_PENDING_ACTION.UPDATE,
                              }
                            : {}),
                    },
                },
            },
        ],
        successData: [
            {
                onyxMethod: Onyx.METHOD.MERGE,
                key: `${ONYXKEYS.COLLECTION.POLICY}${policyID}`,
                value: {
                    pendingFields: {
                        areWorkflowsEnabled: null,
                        ...(!enabled
                            ? {
                                  approvalMode: null,
                                  autoReporting: null,
                                  harvesting: null,
                                  reimbursementChoice: null,
                              }
                            : {}),
                    },
                },
            },
        ],
        failureData: [
            {
                onyxMethod: Onyx.METHOD.MERGE,
                key: `${ONYXKEYS.COLLECTION.POLICY}${policyID}`,
                value: {
                    areWorkflowsEnabled: !enabled,
                    ...(!enabled
                        ? {
                              approvalMode: policy?.approvalMode,
                              autoReporting: policy?.autoReporting,
                              autoReportingFrequency: policy?.autoReportingFrequency,
                              harvesting: policy?.harvesting,
                              reimbursementChoice: policy?.reimbursementChoice,
                          }
                        : {}),
                    pendingFields: {
                        areWorkflowsEnabled: null,
                        ...(!enabled
                            ? {
                                  approvalMode: null,
                                  autoReporting: null,
                                  autoReportingFrequency: null,
                                  harvesting: null,
                                  reimbursementChoice: null,
                              }
                            : {}),
                    },
                },
            },
        ],
    };

    const parameters: EnablePolicyWorkflowsParams = {policyID, enabled};

    // When disabling workflows, set autoreporting back to "immediately"
    if (!enabled) {
        setWorkspaceAutoReportingFrequency(policyID, CONST.POLICY.AUTO_REPORTING_FREQUENCIES.INSTANT);
    }

    API.write(WRITE_COMMANDS.ENABLE_POLICY_WORKFLOWS, parameters, onyxData, {
        checkAndFixConflictingRequest: (persistedRequests) => resolveEnableFeatureConflicts(WRITE_COMMANDS.ENABLE_POLICY_WORKFLOWS, persistedRequests, parameters),
    });

    if (enabled && getIsNarrowLayout()) {
        goBackWhenEnableFeature(policyID);
    }
}

const DISABLED_MAX_EXPENSE_VALUES: Pick<Policy, 'maxExpenseAmountNoReceipt' | 'maxExpenseAmount' | 'maxExpenseAge'> = {
    maxExpenseAmountNoReceipt: CONST.DISABLED_MAX_EXPENSE_VALUE,
    maxExpenseAmount: CONST.DISABLED_MAX_EXPENSE_VALUE,
    maxExpenseAge: CONST.DISABLED_MAX_EXPENSE_VALUE,
};

function enablePolicyRules(policyID: string, enabled: boolean, shouldGoBack = true) {
    const policy = getPolicy(policyID);
    const onyxData: OnyxData = {
        optimisticData: [
            {
                onyxMethod: Onyx.METHOD.MERGE,
                key: `${ONYXKEYS.COLLECTION.POLICY}${policyID}`,
                value: {
                    areRulesEnabled: enabled,
                    preventSelfApproval: false,
                    ...(!enabled ? DISABLED_MAX_EXPENSE_VALUES : {}),
                    pendingFields: {
                        areRulesEnabled: CONST.RED_BRICK_ROAD_PENDING_ACTION.UPDATE,
                    },
                },
            },
        ],
        successData: [
            {
                onyxMethod: Onyx.METHOD.MERGE,
                key: `${ONYXKEYS.COLLECTION.POLICY}${policyID}`,
                value: {
                    pendingFields: {
                        areRulesEnabled: null,
                    },
                },
            },
        ],
        failureData: [
            {
                onyxMethod: Onyx.METHOD.MERGE,
                key: `${ONYXKEYS.COLLECTION.POLICY}${policyID}`,
                value: {
                    areRulesEnabled: !enabled,
                    preventSelfApproval: policy?.preventSelfApproval,
                    ...(!enabled
                        ? {
                              maxExpenseAmountNoReceipt: policy?.maxExpenseAmountNoReceipt,
                              maxExpenseAmount: policy?.maxExpenseAmount,
                              maxExpenseAge: policy?.maxExpenseAge,
                          }
                        : {}),
                    pendingFields: {
                        areRulesEnabled: null,
                    },
                },
            },
        ],
    };

    const parameters: SetPolicyRulesEnabledParams = {policyID, enabled};
    API.write(WRITE_COMMANDS.SET_POLICY_RULES_ENABLED, parameters, onyxData, {
        checkAndFixConflictingRequest: (persistedRequests) => resolveEnableFeatureConflicts(WRITE_COMMANDS.SET_POLICY_RULES_ENABLED, persistedRequests, parameters),
    });

    if (enabled && getIsNarrowLayout() && shouldGoBack) {
        goBackWhenEnableFeature(policyID);
    }
}

function enableDistanceRequestTax(policyID: string, customUnitName: string, customUnitID: string, attributes: Attributes) {
    const policy = getPolicy(policyID);
    const onyxData: OnyxData = {
        optimisticData: [
            {
                onyxMethod: Onyx.METHOD.MERGE,
                key: `${ONYXKEYS.COLLECTION.POLICY}${policyID}`,
                value: {
                    customUnits: {
                        [customUnitID]: {
                            attributes,
                            pendingFields: {
                                taxEnabled: CONST.RED_BRICK_ROAD_PENDING_ACTION.UPDATE,
                            },
                        },
                    },
                },
            },
        ],
        successData: [
            {
                onyxMethod: Onyx.METHOD.MERGE,
                key: `${ONYXKEYS.COLLECTION.POLICY}${policyID}`,
                value: {
                    customUnits: {
                        [customUnitID]: {
                            pendingFields: {
                                taxEnabled: null,
                            },
                        },
                    },
                },
            },
        ],
        failureData: [
            {
                onyxMethod: Onyx.METHOD.MERGE,
                key: `${ONYXKEYS.COLLECTION.POLICY}${policyID}`,
                value: {
                    customUnits: {
                        [customUnitID]: {
                            attributes: policy?.customUnits ? policy?.customUnits[customUnitID].attributes : null,
                            errorFields: {
                                taxEnabled: ErrorUtils.getMicroSecondOnyxErrorWithTranslationKey('common.genericErrorMessage'),
                            },
                        },
                    },
                },
            },
        ],
    };

    const params = {
        policyID,
        customUnit: JSON.stringify({
            customUnitName,
            customUnitID,
            attributes,
        }),
    };
    API.write(WRITE_COMMANDS.ENABLE_DISTANCE_REQUEST_TAX, params, onyxData);
}

function enablePolicyInvoicing(policyID: string, enabled: boolean) {
    const onyxData: OnyxData = {
        optimisticData: [
            {
                onyxMethod: Onyx.METHOD.MERGE,
                key: `${ONYXKEYS.COLLECTION.POLICY}${policyID}`,
                value: {
                    areInvoicesEnabled: enabled,
                    pendingFields: {
                        areInvoicesEnabled: CONST.RED_BRICK_ROAD_PENDING_ACTION.UPDATE,
                    },
                },
            },
        ],
        successData: [
            {
                onyxMethod: Onyx.METHOD.MERGE,
                key: `${ONYXKEYS.COLLECTION.POLICY}${policyID}`,
                value: {
                    pendingFields: {
                        areInvoicesEnabled: null,
                    },
                },
            },
        ],
        failureData: [
            {
                onyxMethod: Onyx.METHOD.MERGE,
                key: `${ONYXKEYS.COLLECTION.POLICY}${policyID}`,
                value: {
                    areInvoicesEnabled: !enabled,
                    pendingFields: {
                        areInvoicesEnabled: null,
                    },
                },
            },
        ],
    };

    const parameters: EnablePolicyInvoicingParams = {policyID, enabled};

    API.write(WRITE_COMMANDS.ENABLE_POLICY_INVOICING, parameters, onyxData, {
        checkAndFixConflictingRequest: (persistedRequests) => resolveEnableFeatureConflicts(WRITE_COMMANDS.ENABLE_POLICY_INVOICING, persistedRequests, parameters),
    });

    if (enabled && getIsNarrowLayout()) {
        goBackWhenEnableFeature(policyID);
    }
}

function openPolicyMoreFeaturesPage(policyID: string) {
    const params: OpenPolicyMoreFeaturesPageParams = {policyID};

    API.read(READ_COMMANDS.OPEN_POLICY_MORE_FEATURES_PAGE, params);
}

function openPolicyProfilePage(policyID: string) {
    const params: OpenPolicyProfilePageParams = {policyID};

    API.read(READ_COMMANDS.OPEN_POLICY_PROFILE_PAGE, params);
}

function openPolicyInitialPage(policyID: string) {
    const params: OpenPolicyInitialPageParams = {policyID};

    API.read(READ_COMMANDS.OPEN_POLICY_INITIAL_PAGE, params);
}

function setPolicyCustomTaxName(policyID: string, customTaxName: string) {
    const policy = getPolicy(policyID);
    const originalCustomTaxName = policy?.taxRates?.name;
    const onyxData: OnyxData = {
        optimisticData: [
            {
                onyxMethod: Onyx.METHOD.MERGE,
                key: `${ONYXKEYS.COLLECTION.POLICY}${policyID}`,
                value: {
                    taxRates: {
                        name: customTaxName,
                        pendingFields: {name: CONST.RED_BRICK_ROAD_PENDING_ACTION.UPDATE},
                        errorFields: null,
                    },
                },
            },
        ],
        successData: [
            {
                onyxMethod: Onyx.METHOD.MERGE,
                key: `${ONYXKEYS.COLLECTION.POLICY}${policyID}`,
                value: {
                    taxRates: {
                        pendingFields: {name: null},
                        errorFields: null,
                    },
                },
            },
        ],
        failureData: [
            {
                onyxMethod: Onyx.METHOD.MERGE,
                key: `${ONYXKEYS.COLLECTION.POLICY}${policyID}`,
                value: {
                    taxRates: {
                        name: originalCustomTaxName,
                        pendingFields: {name: null},
                        errorFields: {name: ErrorUtils.getMicroSecondOnyxErrorWithTranslationKey('common.genericErrorMessage')},
                    },
                },
            },
        ],
    };

    const parameters = {
        policyID,
        customTaxName,
    };

    API.write(WRITE_COMMANDS.SET_POLICY_CUSTOM_TAX_NAME, parameters, onyxData);
}

function setWorkspaceCurrencyDefault(policyID: string, taxCode: string) {
    const policy = getPolicy(policyID);
    const originalDefaultExternalID = policy?.taxRates?.defaultExternalID;
    const onyxData: OnyxData = {
        optimisticData: [
            {
                onyxMethod: Onyx.METHOD.MERGE,
                key: `${ONYXKEYS.COLLECTION.POLICY}${policyID}`,
                value: {
                    taxRates: {
                        defaultExternalID: taxCode,
                        pendingFields: {defaultExternalID: CONST.RED_BRICK_ROAD_PENDING_ACTION.UPDATE},
                        errorFields: null,
                    },
                },
            },
        ],
        successData: [
            {
                onyxMethod: Onyx.METHOD.MERGE,
                key: `${ONYXKEYS.COLLECTION.POLICY}${policyID}`,
                value: {
                    taxRates: {
                        pendingFields: {defaultExternalID: null},
                        errorFields: null,
                    },
                },
            },
        ],
        failureData: [
            {
                onyxMethod: Onyx.METHOD.MERGE,
                key: `${ONYXKEYS.COLLECTION.POLICY}${policyID}`,
                value: {
                    taxRates: {
                        defaultExternalID: originalDefaultExternalID,
                        pendingFields: {defaultExternalID: null},
                        errorFields: {defaultExternalID: ErrorUtils.getMicroSecondOnyxErrorWithTranslationKey('common.genericErrorMessage')},
                    },
                },
            },
        ],
    };

    const parameters = {
        policyID,
        taxCode,
    };

    API.write(WRITE_COMMANDS.SET_POLICY_TAXES_CURRENCY_DEFAULT, parameters, onyxData);
}

function setForeignCurrencyDefault(policyID: string, taxCode: string) {
    const policy = getPolicy(policyID);
    const originalDefaultForeignCurrencyID = policy?.taxRates?.foreignTaxDefault;
    const onyxData: OnyxData = {
        optimisticData: [
            {
                onyxMethod: Onyx.METHOD.MERGE,
                key: `${ONYXKEYS.COLLECTION.POLICY}${policyID}`,
                value: {
                    taxRates: {
                        foreignTaxDefault: taxCode,
                        pendingFields: {foreignTaxDefault: CONST.RED_BRICK_ROAD_PENDING_ACTION.UPDATE},
                        errorFields: null,
                    },
                },
            },
        ],
        successData: [
            {
                onyxMethod: Onyx.METHOD.MERGE,
                key: `${ONYXKEYS.COLLECTION.POLICY}${policyID}`,
                value: {
                    taxRates: {
                        pendingFields: {foreignTaxDefault: null},
                        errorFields: null,
                    },
                },
            },
        ],
        failureData: [
            {
                onyxMethod: Onyx.METHOD.MERGE,
                key: `${ONYXKEYS.COLLECTION.POLICY}${policyID}`,
                value: {
                    taxRates: {
                        foreignTaxDefault: originalDefaultForeignCurrencyID,
                        pendingFields: {foreignTaxDefault: null},
                        errorFields: {foreignTaxDefault: ErrorUtils.getMicroSecondOnyxErrorWithTranslationKey('common.genericErrorMessage')},
                    },
                },
            },
        ],
    };

    const parameters = {
        policyID,
        taxCode,
    };

    API.write(WRITE_COMMANDS.SET_POLICY_TAXES_FOREIGN_CURRENCY_DEFAULT, parameters, onyxData);
}

function upgradeToCorporate(policyID: string, featureName?: string) {
    const policy = getPolicy(policyID);
    const optimisticData: OnyxUpdate[] = [
        {
            onyxMethod: Onyx.METHOD.MERGE,
            key: `policy_${policyID}`,
            value: {
                isPendingUpgrade: true,
                type: CONST.POLICY.TYPE.CORPORATE,
                maxExpenseAge: CONST.POLICY.DEFAULT_MAX_EXPENSE_AGE,
                maxExpenseAmount: CONST.POLICY.DEFAULT_MAX_EXPENSE_AMOUNT,
                maxExpenseAmountNoReceipt: CONST.POLICY.DEFAULT_MAX_AMOUNT_NO_RECEIPT,
                glCodes: true,
                harvesting: {
                    enabled: false,
                },
            },
        },
    ];

    const successData: OnyxUpdate[] = [
        {
            onyxMethod: Onyx.METHOD.MERGE,
            key: `policy_${policyID}`,
            value: {
                isPendingUpgrade: false,
            },
        },
    ];

    const failureData: OnyxUpdate[] = [
        {
            onyxMethod: Onyx.METHOD.MERGE,
            key: `policy_${policyID}`,
            value: {
                isPendingUpgrade: false,
                type: policy?.type,
                maxExpenseAge: policy?.maxExpenseAge ?? null,
                maxExpenseAmount: policy?.maxExpenseAmount ?? null,
                maxExpenseAmountNoReceipt: policy?.maxExpenseAmountNoReceipt ?? null,
                glCodes: policy?.glCodes ?? null,
                harvesting: policy?.harvesting ?? null,
            },
        },
    ];

    const parameters: UpgradeToCorporateParams = {policyID, ...(featureName ? {featureName} : {})};

    API.write(WRITE_COMMANDS.UPGRADE_TO_CORPORATE, parameters, {optimisticData, successData, failureData});
}

function downgradeToTeam(policyID: string) {
    const policy = getPolicy(policyID);
    const optimisticData: OnyxUpdate[] = [
        {
            onyxMethod: Onyx.METHOD.MERGE,
            key: `policy_${policyID}`,
            value: {
                isPendingDowngrade: true,
                type: CONST.POLICY.TYPE.TEAM,
            },
        },
    ];

    const successData: OnyxUpdate[] = [
        {
            onyxMethod: Onyx.METHOD.MERGE,
            key: `policy_${policyID}`,
            value: {
                isPendingDowngrade: false,
            },
        },
    ];

    const failureData: OnyxUpdate[] = [
        {
            onyxMethod: Onyx.METHOD.MERGE,
            key: `policy_${policyID}`,
            value: {
                isPendingDowngrade: false,
                type: policy?.type,
            },
        },
    ];

    const parameters: DowngradeToTeamParams = {policyID};

    API.write(WRITE_COMMANDS.DOWNGRADE_TO_TEAM, parameters, {optimisticData, successData, failureData});
}

function setWorkspaceDefaultSpendCategory(policyID: string, groupID: string, category: string) {
    const policy = getPolicy(policyID);
    if (!policy) {
        return;
    }

    const {mccGroup} = policy;

    const optimisticData: OnyxUpdate[] = mccGroup
        ? [
              {
                  onyxMethod: Onyx.METHOD.MERGE,
                  key: `policy_${policyID}`,
                  value: {
                      mccGroup: {
                          ...mccGroup,
                          [groupID]: {
                              category,
                              groupID,
                              pendingAction: CONST.RED_BRICK_ROAD_PENDING_ACTION.UPDATE,
                          },
                      },
                  },
              },
          ]
        : [];

    const failureData: OnyxUpdate[] = mccGroup
        ? [
              {
                  onyxMethod: Onyx.METHOD.MERGE,
                  key: `policy_${policyID}`,
                  value: {
                      mccGroup: {
                          ...mccGroup,
                          [groupID]: {
                              ...mccGroup[groupID],
                              pendingAction: null,
                          },
                      },
                  },
              },
          ]
        : [];

    const successData: OnyxUpdate[] = mccGroup
        ? [
              {
                  onyxMethod: Onyx.METHOD.MERGE,
                  key: `policy_${policyID}`,
                  value: {
                      mccGroup: {
                          [groupID]: {
                              pendingAction: null,
                          },
                      },
                  },
              },
          ]
        : [];

    API.write(WRITE_COMMANDS.SET_WORKSPACE_DEFAULT_SPEND_CATEGORY, {policyID, groupID, category}, {optimisticData, successData, failureData});
}
/**
 * Call the API to set the receipt required amount for the given policy
 * @param policyID - id of the policy to set the receipt required amount
 * @param maxExpenseAmountNoReceipt - new value of the receipt required amount
 */
function setPolicyMaxExpenseAmountNoReceipt(policyID: string, maxExpenseAmountNoReceipt: string) {
    const policy = getPolicy(policyID);
    const parsedMaxExpenseAmountNoReceipt = maxExpenseAmountNoReceipt === '' ? CONST.DISABLED_MAX_EXPENSE_VALUE : CurrencyUtils.convertToBackendAmount(parseFloat(maxExpenseAmountNoReceipt));
    const originalMaxExpenseAmountNoReceipt = policy?.maxExpenseAmountNoReceipt;

    const onyxData: OnyxData = {
        optimisticData: [
            {
                onyxMethod: Onyx.METHOD.MERGE,
                key: `${ONYXKEYS.COLLECTION.POLICY}${policyID}`,
                value: {
                    maxExpenseAmountNoReceipt: parsedMaxExpenseAmountNoReceipt,
                    pendingFields: {
                        maxExpenseAmountNoReceipt: CONST.RED_BRICK_ROAD_PENDING_ACTION.UPDATE,
                    },
                },
            },
        ],
        successData: [
            {
                onyxMethod: Onyx.METHOD.MERGE,
                key: `${ONYXKEYS.COLLECTION.POLICY}${policyID}`,
                value: {
                    pendingFields: {maxExpenseAmountNoReceipt: null},
                    errorFields: null,
                },
            },
        ],
        failureData: [
            {
                onyxMethod: Onyx.METHOD.MERGE,
                key: `${ONYXKEYS.COLLECTION.POLICY}${policyID}`,
                value: {
                    maxExpenseAmountNoReceipt: originalMaxExpenseAmountNoReceipt,
                    pendingFields: {maxExpenseAmountNoReceipt: null},
                    errorFields: {maxExpenseAmountNoReceipt: ErrorUtils.getMicroSecondOnyxErrorWithTranslationKey('common.genericErrorMessage')},
                },
            },
        ],
    };

    const parameters = {
        policyID,
        maxExpenseAmountNoReceipt: parsedMaxExpenseAmountNoReceipt,
    };

    API.write(WRITE_COMMANDS.SET_POLICY_EXPENSE_MAX_AMOUNT_NO_RECEIPT, parameters, onyxData);
}

/**
 * Call the API to set the max expense amount for the given policy
 * @param policyID - id of the policy to set the max expense amount
 * @param maxExpenseAmount - new value of the max expense amount
 */
function setPolicyMaxExpenseAmount(policyID: string, maxExpenseAmount: string) {
    const policy = getPolicy(policyID);
    const parsedMaxExpenseAmount = maxExpenseAmount === '' ? CONST.DISABLED_MAX_EXPENSE_VALUE : CurrencyUtils.convertToBackendAmount(parseFloat(maxExpenseAmount));
    const originalMaxExpenseAmount = policy?.maxExpenseAmount;

    const onyxData: OnyxData = {
        optimisticData: [
            {
                onyxMethod: Onyx.METHOD.MERGE,
                key: `${ONYXKEYS.COLLECTION.POLICY}${policyID}`,
                value: {
                    maxExpenseAmount: parsedMaxExpenseAmount,
                    pendingFields: {
                        maxExpenseAmount: CONST.RED_BRICK_ROAD_PENDING_ACTION.UPDATE,
                    },
                },
            },
        ],
        successData: [
            {
                onyxMethod: Onyx.METHOD.MERGE,
                key: `${ONYXKEYS.COLLECTION.POLICY}${policyID}`,
                value: {
                    pendingFields: {maxExpenseAmount: null},
                    errorFields: null,
                },
            },
        ],
        failureData: [
            {
                onyxMethod: Onyx.METHOD.MERGE,
                key: `${ONYXKEYS.COLLECTION.POLICY}${policyID}`,
                value: {
                    maxExpenseAmount: originalMaxExpenseAmount,
                    pendingFields: {maxExpenseAmount: null},
                    errorFields: {maxExpenseAmount: ErrorUtils.getMicroSecondOnyxErrorWithTranslationKey('common.genericErrorMessage')},
                },
            },
        ],
    };

    const parameters = {
        policyID,
        maxExpenseAmount: parsedMaxExpenseAmount,
    };

    API.write(WRITE_COMMANDS.SET_POLICY_EXPENSE_MAX_AMOUNT, parameters, onyxData);
}

/**
 *
 * @param policyID
 * @param prohibitedExpenses
 */
function setPolicyProhibitedExpenses(policyID: string, prohibitedExpenses: ProhibitedExpenses) {
    const policy = getPolicy(policyID);
    const originalProhibitedExpenses = policy?.prohibitedExpenses;
    const onyxData: OnyxData = {
        optimisticData: [
            {
                onyxMethod: Onyx.METHOD.MERGE,
                key: `${ONYXKEYS.COLLECTION.POLICY}${policyID}`,
                value: {
                    prohibitedExpenses,
                    pendingFields: {
                        prohibitedExpenses: CONST.RED_BRICK_ROAD_PENDING_ACTION.UPDATE,
                    },
                },
            },
        ],
        successData: [
            {
                onyxMethod: Onyx.METHOD.MERGE,
                key: `${ONYXKEYS.COLLECTION.POLICY}${policyID}`,
                value: {
                    pendingFields: {prohibitedExpenses: null},
                    errorFields: null,
                },
            },
        ],
        failureData: [
            {
                onyxMethod: Onyx.METHOD.MERGE,
                key: `${ONYXKEYS.COLLECTION.POLICY}${policyID}`,
                value: {
                    prohibitedExpenses: originalProhibitedExpenses,
                    pendingFields: {prohibitedExpenses: null},
                    errorFields: {prohibitedExpenses: ErrorUtils.getMicroSecondOnyxErrorWithTranslationKey('common.genericErrorMessage')},
                },
            },
        ],
    };

    const parameters: SetPolicyProhibitedExpensesParams = {
        policyID,
        prohibitedExpenses: JSON.stringify(prohibitedExpenses),
    };

    API.write(WRITE_COMMANDS.SET_POLICY_PROHIBITED_EXPENSES, parameters, onyxData);
}

/**
 * Call the API to set the max expense age for the given policy
 * @param policyID - id of the policy to set the max expense age
 * @param maxExpenseAge - the max expense age value given in days
 */
function setPolicyMaxExpenseAge(policyID: string, maxExpenseAge: string) {
    const policy = getPolicy(policyID);
    const parsedMaxExpenseAge = maxExpenseAge === '' ? CONST.DISABLED_MAX_EXPENSE_VALUE : parseInt(maxExpenseAge, 10);
    const originalMaxExpenseAge = policy?.maxExpenseAge;

    const onyxData: OnyxData = {
        optimisticData: [
            {
                onyxMethod: Onyx.METHOD.MERGE,
                key: `${ONYXKEYS.COLLECTION.POLICY}${policyID}`,
                value: {
                    maxExpenseAge: parsedMaxExpenseAge,
                    pendingFields: {
                        maxExpenseAge: CONST.RED_BRICK_ROAD_PENDING_ACTION.UPDATE,
                    },
                },
            },
        ],
        successData: [
            {
                onyxMethod: Onyx.METHOD.MERGE,
                key: `${ONYXKEYS.COLLECTION.POLICY}${policyID}`,
                value: {
                    pendingFields: {
                        maxExpenseAge: null,
                    },
                },
            },
        ],
        failureData: [
            {
                onyxMethod: Onyx.METHOD.MERGE,
                key: `${ONYXKEYS.COLLECTION.POLICY}${policyID}`,
                value: {
                    maxExpenseAge: originalMaxExpenseAge,
                    pendingFields: {maxExpenseAge: null},
                    errorFields: {maxExpenseAge: ErrorUtils.getMicroSecondOnyxErrorWithTranslationKey('common.genericErrorMessage')},
                },
            },
        ],
    };

    const parameters = {
        policyID,
        maxExpenseAge: parsedMaxExpenseAge,
    };

    API.write(WRITE_COMMANDS.SET_POLICY_EXPENSE_MAX_AGE, parameters, onyxData);
}

/**
 * Call the API to set the custom rules for the given policy
 * @param policyID - id of the policy to set the max expense age
 * @param customRules - the custom rules description in natural language
 */
function updateCustomRules(policyID: string, customRules: string) {
    const policy = getPolicy(policyID);
    const originalCustomRules = policy?.customRules;
    const parsedCustomRules = ReportUtils.getParsedComment(customRules);
    if (parsedCustomRules === originalCustomRules) {
        return;
    }

    const onyxData: OnyxData = {
        optimisticData: [
            {
                onyxMethod: Onyx.METHOD.MERGE,
                key: `${ONYXKEYS.COLLECTION.POLICY}${policyID}`,
                value: {
                    customRules: parsedCustomRules,
                    isLoading: true,
                },
            },
        ],
        successData: [
            {
                onyxMethod: Onyx.METHOD.MERGE,
                key: `${ONYXKEYS.COLLECTION.POLICY}${policyID}`,
                value: {
                    pendingFields: {
                        // TODO
                        // maxExpenseAge: null,
                    },
                    isLoading: false,
                },
            },
        ],
        failureData: [
            {
                onyxMethod: Onyx.METHOD.MERGE,
                key: `${ONYXKEYS.COLLECTION.POLICY}${policyID}`,
                value: {
                    customRules: originalCustomRules,
                    isLoading: false,
                    // TODO
                    // pendingFields: {maxExpenseAge: null},
                    // errorFields: {maxExpenseAge: ErrorUtils.getMicroSecondOnyxErrorWithTranslationKey('common.genericErrorMessage')},
                },
            },
        ],
    };

    const parameters = {
        policyID,
        description: parsedCustomRules,
    };

    API.write(WRITE_COMMANDS.UPDATE_CUSTOM_RULES, parameters, onyxData);
}

/**
 * Call the API to enable or disable the billable mode for the given policy
 * @param policyID - id of the policy to enable or disable the bilable mode
 * @param defaultBillable - whether the billable mode is enabled in the given policy
 */
function setPolicyBillableMode(policyID: string, defaultBillable: boolean) {
    const policy = getPolicy(policyID);

    const originalDefaultBillable = policy?.defaultBillable;
    const originalDefaultBillableDisabled = policy?.disabledFields?.defaultBillable;

    const onyxData: OnyxData = {
        optimisticData: [
            {
                onyxMethod: Onyx.METHOD.MERGE,
                key: `${ONYXKEYS.COLLECTION.POLICY}${policyID}`,
                value: {
                    defaultBillable,
                    disabledFields: {
                        defaultBillable: false,
                    },
                    pendingFields: {
                        defaultBillable: CONST.RED_BRICK_ROAD_PENDING_ACTION.UPDATE,
                        disabledFields: CONST.RED_BRICK_ROAD_PENDING_ACTION.UPDATE,
                    },
                },
            },
        ],
        successData: [
            {
                onyxMethod: Onyx.METHOD.MERGE,
                key: `${ONYXKEYS.COLLECTION.POLICY}${policyID}`,
                value: {
                    pendingFields: {
                        defaultBillable: null,
                        disabledFields: null,
                    },
                    errorFields: null,
                },
            },
        ],
        failureData: [
            {
                onyxMethod: Onyx.METHOD.MERGE,
                key: `${ONYXKEYS.COLLECTION.POLICY}${policyID}`,
                value: {
                    disabledFields: {defaultBillable: originalDefaultBillableDisabled},
                    defaultBillable: originalDefaultBillable,
                    pendingFields: {defaultBillable: null, disabledFields: null},
                    errorFields: {defaultBillable: ErrorUtils.getMicroSecondOnyxErrorWithTranslationKey('common.genericErrorMessage')},
                },
            },
        ],
    };

    const parameters: SetPolicyBillableModeParams = {
        policyID,
        defaultBillable,
        disabledFields: JSON.stringify({
            defaultBillable: false,
        }),
    };

    API.write(WRITE_COMMANDS.SET_POLICY_BILLABLE_MODE, parameters, onyxData);
}

/**
 * Call the API to disable the billable mode for the given policy
 * @param policyID - id of the policy to enable or disable the bilable mode
 */
function disableWorkspaceBillableExpenses(policyID: string) {
    const policy = getPolicy(policyID);
    const originalDefaultBillableDisabled = policy?.disabledFields?.defaultBillable;

    const onyxData: OnyxData = {
        optimisticData: [
            {
                onyxMethod: Onyx.METHOD.MERGE,
                key: `${ONYXKEYS.COLLECTION.POLICY}${policyID}`,
                value: {
                    disabledFields: {
                        defaultBillable: true,
                    },
                    pendingFields: {
                        disabledFields: CONST.RED_BRICK_ROAD_PENDING_ACTION.UPDATE,
                    },
                },
            },
        ],
        successData: [
            {
                onyxMethod: Onyx.METHOD.MERGE,
                key: `${ONYXKEYS.COLLECTION.POLICY}${policyID}`,
                value: {
                    pendingFields: {
                        disabledFields: null,
                    },
                },
            },
        ],
        failureData: [
            {
                onyxMethod: Onyx.METHOD.MERGE,
                key: `${ONYXKEYS.COLLECTION.POLICY}${policyID}`,
                value: {
                    pendingFields: {disabledFields: null},
                    disabledFields: {defaultBillable: originalDefaultBillableDisabled},
                },
            },
        ],
    };

    const parameters: DisablePolicyBillableModeParams = {
        policyID,
    };

    API.write(WRITE_COMMANDS.DISABLE_POLICY_BILLABLE_MODE, parameters, onyxData);
}

function setWorkspaceEReceiptsEnabled(policyID: string, eReceipts: boolean) {
    const policy = getPolicy(policyID);

    const originalEReceipts = policy?.eReceipts;

    const onyxData: OnyxData = {
        optimisticData: [
            {
                onyxMethod: Onyx.METHOD.MERGE,
                key: `${ONYXKEYS.COLLECTION.POLICY}${policyID}`,
                value: {
                    eReceipts,
                    pendingFields: {
                        eReceipts: CONST.RED_BRICK_ROAD_PENDING_ACTION.UPDATE,
                    },
                },
            },
        ],
        successData: [
            {
                onyxMethod: Onyx.METHOD.MERGE,
                key: `${ONYXKEYS.COLLECTION.POLICY}${policyID}`,
                value: {
                    pendingFields: {
                        eReceipts: null,
                    },
                    errorFields: null,
                },
            },
        ],
        failureData: [
            {
                onyxMethod: Onyx.METHOD.MERGE,
                key: `${ONYXKEYS.COLLECTION.POLICY}${policyID}`,
                value: {
                    eReceipts: originalEReceipts,
                    pendingFields: {defaultBillable: null},
                    errorFields: {defaultBillable: ErrorUtils.getMicroSecondOnyxErrorWithTranslationKey('common.genericErrorMessage')},
                },
            },
        ],
    };

    const parameters = {
        policyID,
        eReceipts,
    };

    API.write(WRITE_COMMANDS.SET_WORKSPACE_ERECEIPTS_ENABLED, parameters, onyxData);
}

function getAdminPolicies(): Policy[] {
    return Object.values(allPolicies ?? {}).filter<Policy>((policy): policy is Policy => !!policy && policy.role === CONST.POLICY.ROLE.ADMIN && policy.type !== CONST.POLICY.TYPE.PERSONAL);
}

function getAdminPoliciesConnectedToSageIntacct(): Policy[] {
    return Object.values(allPolicies ?? {}).filter<Policy>((policy): policy is Policy => !!policy && policy.role === CONST.POLICY.ROLE.ADMIN && !!policy?.connections?.intacct);
}

function getAdminPoliciesConnectedToNetSuite(): Policy[] {
    return Object.values(allPolicies ?? {}).filter<Policy>((policy): policy is Policy => !!policy && policy.role === CONST.POLICY.ROLE.ADMIN && !!policy?.connections?.netsuite);
}

/**
 * Call the API to enable custom report title for the reports in the given policy
 * @param policyID - id of the policy to apply the limit to
 * @param enabled - whether custom report title for the reports is enabled in the given policy
 */
function enablePolicyDefaultReportTitle(policyID: string, enabled: boolean) {
    const policy = getPolicy(policyID);

    if (enabled === policy?.shouldShowCustomReportTitleOption) {
        return;
    }

    const previousReportTitleField = policy?.fieldList?.[CONST.POLICY.FIELDS.FIELD_LIST_TITLE] ?? {};
    const titleFieldValues = enabled ? {} : {fieldList: {[CONST.POLICY.FIELDS.FIELD_LIST_TITLE]: {...previousReportTitleField, defaultValue: CONST.POLICY.DEFAULT_REPORT_NAME_PATTERN}}};

    const optimisticData: OnyxUpdate[] = [
        {
            onyxMethod: Onyx.METHOD.MERGE,
            key: `${ONYXKEYS.COLLECTION.POLICY}${policyID}`,
            value: {
                shouldShowCustomReportTitleOption: enabled,
                ...titleFieldValues,
                pendingFields: {
                    shouldShowCustomReportTitleOption: CONST.RED_BRICK_ROAD_PENDING_ACTION.UPDATE,
                },
            },
        },
    ];

    const successData: OnyxUpdate[] = [
        {
            onyxMethod: Onyx.METHOD.MERGE,
            key: `${ONYXKEYS.COLLECTION.POLICY}${policyID}`,
            value: {
                pendingFields: {
                    shouldShowCustomReportTitleOption: null,
                },
                errorFields: null,
            },
        },
    ];

    const failureData: OnyxUpdate[] = [
        {
            onyxMethod: Onyx.METHOD.MERGE,
            key: `${ONYXKEYS.COLLECTION.POLICY}${policyID}`,
            value: {
                shouldShowCustomReportTitleOption: !!policy?.shouldShowCustomReportTitleOption,
                fieldList: {
                    [CONST.POLICY.FIELDS.FIELD_LIST_TITLE]: previousReportTitleField,
                },
                pendingFields: {
                    shouldShowCustomReportTitleOption: null,
                },
                errorFields: {
                    shouldShowCustomReportTitleOption: ErrorUtils.getMicroSecondOnyxErrorWithTranslationKey('common.genericErrorMessage'),
                },
            },
        },
    ];

    const parameters: EnablePolicyDefaultReportTitleParams = {
        enable: enabled,
        policyID,
    };

    API.write(WRITE_COMMANDS.ENABLE_POLICY_DEFAULT_REPORT_TITLE, parameters, {
        optimisticData,
        successData,
        failureData,
    });
}

/**
 * Call the API to set default report title pattern for the given policy
 * @param policyID - id of the policy to apply the naming pattern to
 * @param customName - name pattern to be used for the reports
 */
function setPolicyDefaultReportTitle(policyID: string, customName: string) {
    const policy = getPolicy(policyID);

    if (customName === policy?.fieldList?.[CONST.POLICY.FIELDS.FIELD_LIST_TITLE]?.defaultValue) {
        return;
    }

    const previousReportTitleField = policy?.fieldList?.[CONST.POLICY.FIELDS.FIELD_LIST_TITLE] ?? {};

    const optimisticData: OnyxUpdate[] = [
        {
            onyxMethod: Onyx.METHOD.MERGE,
            key: `${ONYXKEYS.COLLECTION.POLICY}${policyID}`,
            value: {
                fieldList: {
                    [CONST.POLICY.FIELDS.FIELD_LIST_TITLE]: {
                        defaultValue: customName,
                        pendingFields: {defaultValue: CONST.RED_BRICK_ROAD_PENDING_ACTION.UPDATE},
                    },
                },
            },
        },
    ];

    const successData: OnyxUpdate[] = [
        {
            onyxMethod: Onyx.METHOD.MERGE,
            key: `${ONYXKEYS.COLLECTION.POLICY}${policyID}`,
            value: {
                fieldList: {
                    [CONST.POLICY.FIELDS.FIELD_LIST_TITLE]: {pendingFields: {defaultValue: null}},
                },
                errorFields: null,
            },
        },
    ];

    const failureData: OnyxUpdate[] = [
        {
            onyxMethod: Onyx.METHOD.MERGE,
            key: `${ONYXKEYS.COLLECTION.POLICY}${policyID}`,
            value: {
                fieldList: {
                    [CONST.POLICY.FIELDS.FIELD_LIST_TITLE]: {...previousReportTitleField, pendingFields: {defaultValue: null}},
                },
                errorFields: {
                    fieldList: ErrorUtils.getMicroSecondOnyxErrorWithTranslationKey('common.genericErrorMessage'),
                },
            },
        },
    ];

    const parameters: SetPolicyDefaultReportTitleParams = {
        value: customName,
        policyID,
    };

    API.write(WRITE_COMMANDS.SET_POLICY_DEFAULT_REPORT_TITLE, parameters, {
        optimisticData,
        successData,
        failureData,
    });
}

/**
 * Call the API to enable or disable enforcing the naming pattern for member created reports on a policy
 * @param policyID - id of the policy to apply the naming pattern to
 * @param enforced - flag whether to enforce policy name
 */
function setPolicyPreventMemberCreatedTitle(policyID: string, enforced: boolean) {
    const policy = getPolicy(policyID);

    if (!enforced === policy?.fieldList?.[CONST.POLICY.FIELDS.FIELD_LIST_TITLE].deletable) {
        return;
    }

    const previousReportTitleField = policy?.fieldList?.[CONST.POLICY.FIELDS.FIELD_LIST_TITLE] ?? {};

    const optimisticData: OnyxUpdate[] = [
        {
            onyxMethod: Onyx.METHOD.MERGE,
            key: `${ONYXKEYS.COLLECTION.POLICY}${policyID}`,
            value: {
                fieldList: {
                    [CONST.POLICY.FIELDS.FIELD_LIST_TITLE]: {...previousReportTitleField, deletable: !enforced, pendingFields: {deletable: CONST.RED_BRICK_ROAD_PENDING_ACTION.UPDATE}},
                },
            },
        },
    ];

    const successData: OnyxUpdate[] = [
        {
            onyxMethod: Onyx.METHOD.MERGE,
            key: `${ONYXKEYS.COLLECTION.POLICY}${policyID}`,
            value: {
                fieldList: {
                    [CONST.POLICY.FIELDS.FIELD_LIST_TITLE]: {pendingFields: {deletable: null}},
                },
                errorFields: null,
            },
        },
    ];

    const failureData: OnyxUpdate[] = [
        {
            onyxMethod: Onyx.METHOD.MERGE,
            key: `${ONYXKEYS.COLLECTION.POLICY}${policyID}`,
            value: {
                fieldList: {
                    [CONST.POLICY.FIELDS.FIELD_LIST_TITLE]: {...previousReportTitleField, pendingFields: {deletable: null}},
                },
                errorFields: {
                    fieldList: ErrorUtils.getMicroSecondOnyxErrorWithTranslationKey('common.genericErrorMessage'),
                },
            },
        },
    ];

    const parameters: SetPolicyPreventMemberCreatedTitleParams = {
        enforced,
        policyID,
    };

    API.write(WRITE_COMMANDS.SET_POLICY_PREVENT_MEMBER_CREATED_TITLE, parameters, {
        optimisticData,
        successData,
        failureData,
    });
}

/**
 * Call the API to enable or disable self approvals for the reports
 * @param policyID - id of the policy to apply the naming pattern to
 * @param preventSelfApproval - flag whether to prevent workspace members from approving their own expense reports
 */
function setPolicyPreventSelfApproval(policyID: string, preventSelfApproval: boolean) {
    const policy = getPolicy(policyID);

    if (preventSelfApproval === policy?.preventSelfApproval) {
        return;
    }

    const optimisticData: OnyxUpdate[] = [
        {
            onyxMethod: Onyx.METHOD.MERGE,
            key: `${ONYXKEYS.COLLECTION.POLICY}${policyID}`,
            value: {
                preventSelfApproval,
                pendingFields: {
                    preventSelfApproval: CONST.RED_BRICK_ROAD_PENDING_ACTION.UPDATE,
                },
            },
        },
    ];

    const successData: OnyxUpdate[] = [
        {
            onyxMethod: Onyx.METHOD.MERGE,
            key: `${ONYXKEYS.COLLECTION.POLICY}${policyID}`,
            value: {
                pendingFields: {
                    preventSelfApproval: null,
                },
                errorFields: null,
            },
        },
    ];

    const failureData: OnyxUpdate[] = [
        {
            onyxMethod: Onyx.METHOD.MERGE,
            key: `${ONYXKEYS.COLLECTION.POLICY}${policyID}`,
            value: {
                preventSelfApproval: policy?.preventSelfApproval ?? false,
                pendingFields: {
                    preventSelfApproval: null,
                },
                errorFields: {
                    preventSelfApproval: ErrorUtils.getMicroSecondOnyxErrorWithTranslationKey('common.genericErrorMessage'),
                },
            },
        },
    ];

    const parameters: SetPolicyPreventSelfApprovalParams = {
        preventSelfApproval,
        policyID,
    };

    API.write(WRITE_COMMANDS.SET_POLICY_PREVENT_SELF_APPROVAL, parameters, {
        optimisticData,
        successData,
        failureData,
    });
}

/**
 * Call the API to apply automatic approval limit for the given policy
 * @param policyID - id of the policy to apply the limit to
 * @param limit - max amount for auto-approval of the reports in the given policy
 */
function setPolicyAutomaticApprovalLimit(policyID: string, limit: string) {
    const policy = getPolicy(policyID);

    const fallbackLimit = limit === '' ? '0' : limit;
    const parsedLimit = CurrencyUtils.convertToBackendAmount(parseFloat(fallbackLimit));

    if (parsedLimit === (policy?.autoApproval?.limit ?? CONST.POLICY.AUTO_APPROVE_REPORTS_UNDER_DEFAULT_CENTS)) {
        return;
    }

    const optimisticData: OnyxUpdate[] = [
        {
            onyxMethod: Onyx.METHOD.MERGE,
            key: `${ONYXKEYS.COLLECTION.POLICY}${policyID}`,
            value: {
                autoApproval: {
                    limit: parsedLimit,
                    pendingFields: {limit: CONST.RED_BRICK_ROAD_PENDING_ACTION.UPDATE},
                },
            },
        },
    ];

    const successData: OnyxUpdate[] = [
        {
            onyxMethod: Onyx.METHOD.MERGE,
            key: `${ONYXKEYS.COLLECTION.POLICY}${policyID}`,
            value: {
                autoApproval: {
                    pendingFields: {
                        limit: null,
                    },
                },
                errorFields: null,
            },
        },
    ];

    const failureData: OnyxUpdate[] = [
        {
            onyxMethod: Onyx.METHOD.MERGE,
            key: `${ONYXKEYS.COLLECTION.POLICY}${policyID}`,
            value: {
                autoApproval: {
                    limit: policy?.autoApproval?.limit ?? CONST.POLICY.AUTO_APPROVE_REPORTS_UNDER_DEFAULT_CENTS,
                    pendingFields: {
                        limit: null,
                    },
                },
                errorFields: {
                    autoApproval: ErrorUtils.getMicroSecondOnyxErrorWithTranslationKey('common.genericErrorMessage'),
                },
            },
        },
    ];

    const parameters: SetPolicyAutomaticApprovalLimitParams = {
        limit: parsedLimit,
        policyID,
    };

    API.write(WRITE_COMMANDS.SET_POLICY_AUTOMATIC_APPROVAL_LIMIT, parameters, {
        optimisticData,
        successData,
        failureData,
    });
}

/**
 * Call the API to set the audit rate for the given policy
 * @param policyID - id of the policy to apply the limit to
 * @param auditRate - percentage of the reports to be qualified for a random audit
 */
function setPolicyAutomaticApprovalRate(policyID: string, auditRate: string) {
    const policy = getPolicy(policyID);
    const fallbackAuditRate = auditRate === '' ? '0' : auditRate;
    const parsedAuditRate = parseInt(fallbackAuditRate, 10) / 100;

    // The auditRate arrives as an int to this method so we will convert it to a float before sending it to the API.
    if (parsedAuditRate === (policy?.autoApproval?.auditRate ?? CONST.POLICY.RANDOM_AUDIT_DEFAULT_PERCENTAGE)) {
        return;
    }

    const optimisticData: OnyxUpdate[] = [
        {
            onyxMethod: Onyx.METHOD.MERGE,
            key: `${ONYXKEYS.COLLECTION.POLICY}${policyID}`,
            value: {
                autoApproval: {
                    auditRate: parsedAuditRate,
                    pendingFields: {
                        auditRate: CONST.RED_BRICK_ROAD_PENDING_ACTION.UPDATE,
                    },
                },
            },
        },
    ];

    const successData: OnyxUpdate[] = [
        {
            onyxMethod: Onyx.METHOD.MERGE,
            key: `${ONYXKEYS.COLLECTION.POLICY}${policyID}`,
            value: {
                autoApproval: {
                    pendingFields: {
                        auditRate: null,
                    },
                },
                errorFields: null,
            },
        },
    ];

    const failureData: OnyxUpdate[] = [
        {
            onyxMethod: Onyx.METHOD.MERGE,
            key: `${ONYXKEYS.COLLECTION.POLICY}${policyID}`,
            value: {
                autoApproval: {
                    auditRate: policy?.autoApproval?.auditRate ?? CONST.POLICY.RANDOM_AUDIT_DEFAULT_PERCENTAGE,
                    pendingFields: {
                        auditRate: null,
                    },
                },
                errorFields: {
                    autoApproval: ErrorUtils.getMicroSecondOnyxErrorWithTranslationKey('common.genericErrorMessage'),
                },
            },
        },
    ];

    const parameters: SetPolicyAutomaticApprovalRateParams = {
        auditRate: parsedAuditRate,
        policyID,
    };

    API.write(WRITE_COMMANDS.SET_POLICY_AUTOMATIC_APPROVAL_RATE, parameters, {
        optimisticData,
        successData,
        failureData,
    });
}

/**
 * Call the API to enable auto-approval for the reports in the given policy
 * @param policyID - id of the policy to apply the limit to
 * @param enabled - whether auto-approve for the reports is enabled in the given policy
 */
function enableAutoApprovalOptions(policyID: string, enabled: boolean) {
    const policy = getPolicy(policyID);

    if (enabled === policy?.shouldShowAutoApprovalOptions) {
        return;
    }

    const autoApprovalValues = {auditRate: CONST.POLICY.RANDOM_AUDIT_DEFAULT_PERCENTAGE, limit: CONST.POLICY.AUTO_APPROVE_REPORTS_UNDER_DEFAULT_CENTS};
    const autoApprovalFailureValues = {autoApproval: {limit: policy?.autoApproval?.limit, auditRate: policy?.autoApproval?.auditRate, pendingFields: null}};
    const optimisticData: OnyxUpdate[] = [
        {
            onyxMethod: Onyx.METHOD.MERGE,
            key: `${ONYXKEYS.COLLECTION.POLICY}${policyID}`,
            value: {
                autoApproval: {
                    ...autoApprovalValues,
                    pendingFields: {
                        limit: CONST.RED_BRICK_ROAD_PENDING_ACTION.UPDATE,
                        auditRate: CONST.RED_BRICK_ROAD_PENDING_ACTION.UPDATE,
                    },
                },
                shouldShowAutoApprovalOptions: enabled,
                pendingFields: {
                    shouldShowAutoApprovalOptions: CONST.RED_BRICK_ROAD_PENDING_ACTION.UPDATE,
                },
            },
        },
    ];

    const successData: OnyxUpdate[] = [
        {
            onyxMethod: Onyx.METHOD.MERGE,
            key: `${ONYXKEYS.COLLECTION.POLICY}${policyID}`,
            value: {
                autoApproval: {pendingFields: null},
                pendingFields: {
                    shouldShowAutoApprovalOptions: null,
                },
            },
        },
    ];

    const failureData: OnyxUpdate[] = [
        {
            onyxMethod: Onyx.METHOD.MERGE,
            key: `${ONYXKEYS.COLLECTION.POLICY}${policyID}`,
            value: {
                ...autoApprovalFailureValues,
                shouldShowAutoApprovalOptions: policy?.shouldShowAutoApprovalOptions,
                pendingFields: {
                    shouldShowAutoApprovalOptions: null,
                },
            },
        },
    ];

    const parameters: EnablePolicyAutoApprovalOptionsParams = {
        enabled,
        policyID,
    };

    API.write(WRITE_COMMANDS.ENABLE_POLICY_AUTO_APPROVAL_OPTIONS, parameters, {
        optimisticData,
        successData,
        failureData,
    });
}

/**
 * Call the API to set the limit for auto-payments in the given policy
 * @param policyID - id of the policy to apply the limit to
 * @param limit - max amount for auto-payment for the reports in the given policy
 */
function setPolicyAutoReimbursementLimit(policyID: string, limit: string) {
    const policy = getPolicy(policyID);
    const fallbackLimit = limit === '' ? '0' : limit;
    const parsedLimit = CurrencyUtils.convertToBackendAmount(parseFloat(fallbackLimit));

    if (parsedLimit === (policy?.autoReimbursement?.limit ?? CONST.POLICY.AUTO_REIMBURSEMENT_DEFAULT_LIMIT_CENTS)) {
        return;
    }

    const optimisticData: OnyxUpdate[] = [
        {
            onyxMethod: Onyx.METHOD.MERGE,
            key: `${ONYXKEYS.COLLECTION.POLICY}${policyID}`,
            value: {
                autoReimbursement: {
                    limit: parsedLimit,
                    pendingFields: {
                        limit: CONST.RED_BRICK_ROAD_PENDING_ACTION.UPDATE,
                    },
                },
            },
        },
    ];

    const successData: OnyxUpdate[] = [
        {
            onyxMethod: Onyx.METHOD.MERGE,
            key: `${ONYXKEYS.COLLECTION.POLICY}${policyID}`,
            value: {
                autoReimbursement: {
                    limit: parsedLimit,
                    pendingFields: {
                        limit: null,
                    },
                },
                errorFields: null,
            },
        },
    ];

    const failureData: OnyxUpdate[] = [
        {
            onyxMethod: Onyx.METHOD.MERGE,
            key: `${ONYXKEYS.COLLECTION.POLICY}${policyID}`,
            value: {
                autoReimbursement: {limit: policy?.autoReimbursement?.limit ?? policy?.autoReimbursementLimit, pendingFields: {limit: null}},
                errorFields: {
                    autoReimbursement: ErrorUtils.getMicroSecondOnyxErrorWithTranslationKey('common.genericErrorMessage'),
                },
            },
        },
    ];

    const parameters: SetPolicyAutoReimbursementLimitParams = {
        limit: parsedLimit,
        policyID,
    };

    API.write(WRITE_COMMANDS.SET_POLICY_AUTO_REIMBURSEMENT_LIMIT, parameters, {
        optimisticData,
        successData,
        failureData,
    });
}

/**
 * Call the API to enable auto-payment for the reports in the given policy
 *
 * @param policyID - id of the policy to apply the limit to
 * @param enabled - whether auto-payment for the reports is enabled in the given policy
 */
function enablePolicyAutoReimbursementLimit(policyID: string, enabled: boolean) {
    const policy = getPolicy(policyID);

    if (enabled === policy?.shouldShowAutoReimbursementLimitOption) {
        return;
    }

    const autoReimbursementFailureValues = {autoReimbursement: {limit: policy?.autoReimbursement?.limit, pendingFields: null}};
    const autoReimbursementValues = {limit: CONST.POLICY.AUTO_REIMBURSEMENT_DEFAULT_LIMIT_CENTS};
    const optimisticData: OnyxUpdate[] = [
        {
            onyxMethod: Onyx.METHOD.MERGE,
            key: `${ONYXKEYS.COLLECTION.POLICY}${policyID}`,
            value: {
                autoReimbursement: {
                    ...autoReimbursementValues,
                    pendingFields: {
                        limit: CONST.RED_BRICK_ROAD_PENDING_ACTION.UPDATE,
                    },
                },
                shouldShowAutoReimbursementLimitOption: enabled,
                pendingFields: {
                    shouldShowAutoReimbursementLimitOption: CONST.RED_BRICK_ROAD_PENDING_ACTION.UPDATE,
                },
            },
        },
    ];

    const successData: OnyxUpdate[] = [
        {
            onyxMethod: Onyx.METHOD.MERGE,
            key: `${ONYXKEYS.COLLECTION.POLICY}${policyID}`,
            value: {
                autoReimbursement: {pendingFields: null},
                pendingFields: {
                    shouldShowAutoReimbursementLimitOption: null,
                },
                errorFields: null,
            },
        },
    ];

    const failureData: OnyxUpdate[] = [
        {
            onyxMethod: Onyx.METHOD.MERGE,
            key: `${ONYXKEYS.COLLECTION.POLICY}${policyID}`,
            value: {
                ...autoReimbursementFailureValues,
                shouldShowAutoReimbursementLimitOption: policy?.shouldShowAutoReimbursementLimitOption,
                pendingFields: {
                    shouldShowAutoReimbursementLimitOption: null,
                },
            },
        },
    ];

    const parameters: EnablePolicyAutoReimbursementLimitParams = {
        enabled,
        policyID,
    };

    API.write(WRITE_COMMANDS.ENABLE_POLICY_AUTO_REIMBURSEMENT_LIMIT, parameters, {
        optimisticData,
        successData,
        failureData,
    });
}

function clearAllPolicies() {
    if (!allPolicies) {
        return;
    }
    Object.keys(allPolicies).forEach((key) => delete allPolicies[key]);
}

function updateInvoiceCompanyName(policyID: string, companyName: string) {
    const authToken = NetworkStore.getAuthToken();

    if (!authToken) {
        return;
    }

    const policy = getPolicy(policyID);

    const optimisticData: OnyxUpdate[] = [
        {
            onyxMethod: Onyx.METHOD.MERGE,
            key: `${ONYXKEYS.COLLECTION.POLICY}${policyID}`,
            value: {
                invoice: {
                    companyName,
                    pendingFields: {
                        companyName: CONST.RED_BRICK_ROAD_PENDING_ACTION.UPDATE,
                    },
                },
            },
        },
    ];

    const successData: OnyxUpdate[] = [
        {
            onyxMethod: Onyx.METHOD.MERGE,
            key: `${ONYXKEYS.COLLECTION.POLICY}${policyID}`,
            value: {
                invoice: {
                    pendingFields: {
                        companyName: null,
                    },
                },
            },
        },
    ];

    const failureData: OnyxUpdate[] = [
        {
            onyxMethod: Onyx.METHOD.MERGE,
            key: `${ONYXKEYS.COLLECTION.POLICY}${policyID}`,
            value: {
                invoice: {
                    companyName: policy?.invoice?.companyName,
                    pendingFields: {
                        companyName: null,
                    },
                },
            },
        },
    ];

    const parameters: UpdateInvoiceCompanyNameParams = {
        authToken,
        policyID,
        companyName,
    };

    API.write(WRITE_COMMANDS.UPDATE_INVOICE_COMPANY_NAME, parameters, {optimisticData, successData, failureData});
}

function updateInvoiceCompanyWebsite(policyID: string, companyWebsite: string) {
    const authToken = NetworkStore.getAuthToken();

    if (!authToken) {
        return;
    }

    const policy = getPolicy(policyID);

    const optimisticData: OnyxUpdate[] = [
        {
            onyxMethod: Onyx.METHOD.MERGE,
            key: `${ONYXKEYS.COLLECTION.POLICY}${policyID}`,
            value: {
                invoice: {
                    companyWebsite,
                    pendingFields: {
                        companyWebsite: CONST.RED_BRICK_ROAD_PENDING_ACTION.UPDATE,
                    },
                },
            },
        },
    ];

    const successData: OnyxUpdate[] = [
        {
            onyxMethod: Onyx.METHOD.MERGE,
            key: `${ONYXKEYS.COLLECTION.POLICY}${policyID}`,
            value: {
                invoice: {
                    pendingFields: {
                        companyWebsite: null,
                    },
                },
            },
        },
    ];

    const failureData: OnyxUpdate[] = [
        {
            onyxMethod: Onyx.METHOD.MERGE,
            key: `${ONYXKEYS.COLLECTION.POLICY}${policyID}`,
            value: {
                invoice: {
                    companyWebsite: policy?.invoice?.companyWebsite,
                    pendingFields: {
                        companyWebsite: null,
                    },
                },
            },
        },
    ];

    const parameters: UpdateInvoiceCompanyWebsiteParams = {
        authToken,
        policyID,
        companyWebsite,
    };

    API.write(WRITE_COMMANDS.UPDATE_INVOICE_COMPANY_WEBSITE, parameters, {optimisticData, successData, failureData});
}

function getAssignedSupportData(policyID: string) {
    const parameters: GetAssignedSupportDataParams = {
        policyID,
    };
    API.read(READ_COMMANDS.GET_ASSIGNED_SUPPORT_DATA, parameters);
}

/**
 * Validates user account and returns a list of accessible policies.
 */
function getAccessiblePolicies(validateCode?: string) {
    const optimisticData: OnyxUpdate[] = [
        {
            onyxMethod: Onyx.METHOD.MERGE,
            key: ONYXKEYS.VALIDATE_USER_AND_GET_ACCESSIBLE_POLICIES,
            value: {
                loading: true,
                errors: null,
            },
        },
    ];

    const successData: OnyxUpdate[] = [
        {
            onyxMethod: Onyx.METHOD.MERGE,
            key: ONYXKEYS.VALIDATE_USER_AND_GET_ACCESSIBLE_POLICIES,
            value: {
                loading: false,
                errors: null,
            },
        },
    ];

    const failureData: OnyxUpdate[] = [
        {
            onyxMethod: Onyx.METHOD.MERGE,
            key: ONYXKEYS.VALIDATE_USER_AND_GET_ACCESSIBLE_POLICIES,
            value: {
                loading: false,
            },
        },
    ];

    const command = validateCode ? WRITE_COMMANDS.VALIDATE_USER_AND_GET_ACCESSIBLE_POLICIES : WRITE_COMMANDS.GET_ACCESSIBLE_POLICIES;

    API.write(command, validateCode ? {validateCode} : null, {optimisticData, successData, failureData});
}

/**
 * Clear the errors from the get accessible policies request
 */
function clearGetAccessiblePoliciesErrors() {
    Onyx.merge(ONYXKEYS.VALIDATE_USER_AND_GET_ACCESSIBLE_POLICIES, {errors: null});
}

export {
    leaveWorkspace,
    addBillingCardAndRequestPolicyOwnerChange,
    hasActiveChatEnabledPolicies,
    setWorkspaceErrors,
    clearCustomUnitErrors,
    hideWorkspaceAlertMessage,
    deleteWorkspace,
    updateAddress,
    updateLastAccessedWorkspace,
    clearDeleteWorkspaceError,
    setWorkspaceDefaultSpendCategory,
    generateDefaultWorkspaceName,
    updateGeneralSettings,
    deleteWorkspaceAvatar,
    updateWorkspaceAvatar,
    clearAvatarErrors,
    generatePolicyID,
    createWorkspace,
    openPolicyTaxesPage,
    openWorkspaceInvitePage,
    openWorkspace,
    removeWorkspace,
    createWorkspaceFromIOUPayment,
    clearErrors,
    dismissAddedWithPrimaryLoginMessages,
    openDraftWorkspaceRequest,
    createDraftInitialWorkspace,
    buildOptimisticRecentlyUsedCurrencies,
    setWorkspaceInviteMessageDraft,
    setWorkspaceApprovalMode,
    setWorkspaceAutoReportingFrequency,
    setWorkspaceAutoReportingMonthlyOffset,
    updateWorkspaceDescription,
    setWorkspacePayer,
    setWorkspaceReimbursement,
    openPolicyWorkflowsPage,
    enableCompanyCards,
    enablePolicyConnections,
    enablePolicyReportFields,
    enablePolicyTaxes,
    enablePolicyWorkflows,
    enableDistanceRequestTax,
    enablePolicyInvoicing,
    openPolicyMoreFeaturesPage,
    openPolicyProfilePage,
    openPolicyInitialPage,
    generateCustomUnitID,
    clearQBOErrorField,
    clearXeroErrorField,
    clearSageIntacctErrorField,
    clearNetSuiteErrorField,
    clearNetSuitePendingField,
    clearNetSuiteAutoSyncErrorField,
    removeNetSuiteCustomFieldByIndex,
    clearWorkspaceReimbursementErrors,
    setWorkspaceCurrencyDefault,
    setForeignCurrencyDefault,
    setPolicyCustomTaxName,
    clearPolicyErrorField,
    isCurrencySupportedForDirectReimbursement,
    getInvoicePrimaryWorkspace,
    createDraftWorkspace,
    savePreferredExportMethod,
    buildPolicyData,
    enableExpensifyCard,
    createPolicyExpenseChats,
    upgradeToCorporate,
    openPolicyExpensifyCardsPage,
    openPolicyEditCardLimitTypePage,
    requestExpensifyCardLimitIncrease,
    getAdminPoliciesConnectedToNetSuite,
    getAdminPoliciesConnectedToSageIntacct,
    hasInvoicingDetails,
    clearAllPolicies,
    enablePolicyRules,
    setPolicyDefaultReportTitle,
    clearQBDErrorField,
    setPolicyPreventMemberCreatedTitle,
    setPolicyPreventSelfApproval,
    setPolicyAutomaticApprovalLimit,
    setPolicyAutomaticApprovalRate,
    setPolicyAutoReimbursementLimit,
    enablePolicyDefaultReportTitle,
    enablePolicyAutoReimbursementLimit,
    enableAutoApprovalOptions,
    setPolicyMaxExpenseAmountNoReceipt,
    setPolicyMaxExpenseAmount,
    setPolicyMaxExpenseAge,
    updateCustomRules,
    setPolicyProhibitedExpenses,
    setPolicyBillableMode,
    disableWorkspaceBillableExpenses,
    setWorkspaceEReceiptsEnabled,
    verifySetupIntentAndRequestPolicyOwnerChange,
    updateInvoiceCompanyName,
    updateInvoiceCompanyWebsite,
    updateDefaultPolicy,
    getAssignedSupportData,
    downgradeToTeam,
<<<<<<< HEAD
    getAccessiblePolicies,
    clearGetAccessiblePoliciesErrors,
=======
    updateLastAccessedWorkspaceSwitcher,
>>>>>>> d30f77ce
};

export type {NewCustomUnit};<|MERGE_RESOLUTION|>--- conflicted
+++ resolved
@@ -5220,12 +5220,9 @@
     updateDefaultPolicy,
     getAssignedSupportData,
     downgradeToTeam,
-<<<<<<< HEAD
     getAccessiblePolicies,
     clearGetAccessiblePoliciesErrors,
-=======
     updateLastAccessedWorkspaceSwitcher,
->>>>>>> d30f77ce
 };
 
 export type {NewCustomUnit};