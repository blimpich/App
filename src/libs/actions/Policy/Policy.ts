import {PUBLIC_DOMAINS, Str} from 'expensify-common';
import {escapeRegExp} from 'lodash';
import lodashClone from 'lodash/clone';
import lodashUnion from 'lodash/union';
import type {NullishDeep, OnyxCollection, OnyxEntry, OnyxUpdate} from 'react-native-onyx';
import Onyx from 'react-native-onyx';
import type {ValueOf} from 'type-fest';
import type {ReportExportType} from '@components/ButtonWithDropdownMenu/types';
import * as API from '@libs/API';
import type {
    AddBillingCardAndRequestWorkspaceOwnerChangeParams,
    CreateWorkspaceFromIOUPaymentParams,
    CreateWorkspaceParams,
    DeleteWorkspaceAvatarParams,
    DeleteWorkspaceParams,
    EnablePolicyConnectionsParams,
    EnablePolicyExpensifyCardsParams,
    EnablePolicyReportFieldsParams,
    EnablePolicyTaxesParams,
    EnablePolicyWorkflowsParams,
    LeavePolicyParams,
    OpenDraftWorkspaceRequestParams,
    OpenPolicyExpensifyCardsPageParams,
    OpenPolicyInitialPageParams,
    OpenPolicyMoreFeaturesPageParams,
    OpenPolicyProfilePageParams,
    OpenPolicyTaxesPageParams,
    OpenPolicyWorkflowsPageParams,
    OpenWorkspaceInvitePageParams,
    OpenWorkspaceParams,
    OpenWorkspaceReimburseViewParams,
    RequestExpensifyCardLimitIncreaseParams,
    SetWorkspaceApprovalModeParams,
    SetWorkspaceAutoReportingFrequencyParams,
    SetWorkspaceAutoReportingMonthlyOffsetParams,
    SetWorkspacePayerParams,
    SetWorkspaceReimbursementParams,
    UpdateWorkspaceAvatarParams,
    UpdateWorkspaceCustomUnitAndRateParams,
    UpdateWorkspaceDescriptionParams,
    UpdateWorkspaceGeneralSettingsParams,
    UpgradeToCorporateParams,
} from '@libs/API/parameters';
import type UpdatePolicyAddressParams from '@libs/API/parameters/UpdatePolicyAddressParams';
import {READ_COMMANDS, WRITE_COMMANDS} from '@libs/API/types';
import DateUtils from '@libs/DateUtils';
import * as ErrorUtils from '@libs/ErrorUtils';
import getIsNarrowLayout from '@libs/getIsNarrowLayout';
import Log from '@libs/Log';
import * as NetworkStore from '@libs/Network/NetworkStore';
import * as NumberUtils from '@libs/NumberUtils';
import * as PersonalDetailsUtils from '@libs/PersonalDetailsUtils';
import * as PhoneNumber from '@libs/PhoneNumber';
import * as PolicyUtils from '@libs/PolicyUtils';
import {navigateWhenEnableFeature} from '@libs/PolicyUtils';
import * as ReportActionsUtils from '@libs/ReportActionsUtils';
import * as ReportConnection from '@libs/ReportConnection';
import * as ReportUtils from '@libs/ReportUtils';
import * as TransactionUtils from '@libs/TransactionUtils';
import type {PolicySelector} from '@pages/home/sidebar/SidebarScreen/FloatingActionButtonAndPopover';
import * as PersistedRequests from '@userActions/PersistedRequests';
import CONST from '@src/CONST';
import ONYXKEYS from '@src/ONYXKEYS';
import type {
    InvitedEmailsToAccountIDs,
    PersonalDetailsList,
    Policy,
    PolicyCategory,
<<<<<<< HEAD
    RecentlyUsedCurrencies,
    ReimbursementAccount,
    Report,
    ReportAction,
=======
    ReimbursementAccount,
    Report,
    ReportAction,
    Request,
>>>>>>> df69c802
    TaxRatesWithDefault,
    Transaction,
} from '@src/types/onyx';
import type {Errors} from '@src/types/onyx/OnyxCommon';
import type {Attributes, CompanyAddress, CustomUnit, Rate, TaxRate, Unit} from '@src/types/onyx/Policy';
import type {OnyxData} from '@src/types/onyx/Request';
import {isEmptyObject} from '@src/types/utils/EmptyObject';
import {buildOptimisticPolicyCategories} from './Category';

type ReportCreationData = Record<
    string,
    {
        reportID: string;
        reportActionID?: string;
    }
>;

type WorkspaceMembersChats = {
    onyxSuccessData: OnyxUpdate[];
    onyxOptimisticData: OnyxUpdate[];
    onyxFailureData: OnyxUpdate[];
    reportCreationData: ReportCreationData;
};

type OptimisticCustomUnits = {
    customUnits: Record<string, CustomUnit>;
    customUnitID: string;
    customUnitRateID: string;
    outputCurrency: string;
};

type NewCustomUnit = {
    customUnitID: string;
    name: string;
    attributes: Attributes;
    rates: Rate;
};

const allPolicies: OnyxCollection<Policy> = {};
Onyx.connect({
    key: ONYXKEYS.COLLECTION.POLICY,
    callback: (val, key) => {
        if (!key) {
            return;
        }
        if (val === null || val === undefined) {
            // If we are deleting a policy, we have to check every report linked to that policy
            // and unset the draft indicator (pencil icon) alongside removing any draft comments. Clearing these values will keep the newly archived chats from being displayed in the LHN.
            // More info: https://github.com/Expensify/App/issues/14260
            const policyID = key.replace(ONYXKEYS.COLLECTION.POLICY, '');
            const policyReports = ReportUtils.getAllPolicyReports(policyID);
            const cleanUpMergeQueries: Record<`${typeof ONYXKEYS.COLLECTION.REPORT}${string}`, NullishDeep<Report>> = {};
            const cleanUpSetQueries: Record<`${typeof ONYXKEYS.COLLECTION.REPORT_DRAFT_COMMENT}${string}` | `${typeof ONYXKEYS.COLLECTION.REPORT_ACTIONS_DRAFTS}${string}`, null> = {};
            policyReports.forEach((policyReport) => {
                if (!policyReport) {
                    return;
                }
                const {reportID} = policyReport;
                cleanUpSetQueries[`${ONYXKEYS.COLLECTION.REPORT_DRAFT_COMMENT}${reportID}`] = null;
                cleanUpSetQueries[`${ONYXKEYS.COLLECTION.REPORT_ACTIONS_DRAFTS}${reportID}`] = null;
            });
            Onyx.mergeCollection(ONYXKEYS.COLLECTION.REPORT, cleanUpMergeQueries);
            Onyx.multiSet(cleanUpSetQueries);
            delete allPolicies[key];
            return;
        }

        allPolicies[key] = val;
    },
});

let lastAccessedWorkspacePolicyID: OnyxEntry<string>;
Onyx.connect({
    key: ONYXKEYS.LAST_ACCESSED_WORKSPACE_POLICY_ID,
    callback: (value) => (lastAccessedWorkspacePolicyID = value),
});

let sessionEmail = '';
let sessionAccountID = 0;
Onyx.connect({
    key: ONYXKEYS.SESSION,
    callback: (val) => {
        sessionEmail = val?.email ?? '';
        sessionAccountID = val?.accountID ?? -1;
    },
});

let allPersonalDetails: OnyxEntry<PersonalDetailsList>;
Onyx.connect({
    key: ONYXKEYS.PERSONAL_DETAILS_LIST,
    callback: (val) => (allPersonalDetails = val),
});

let reimbursementAccount: OnyxEntry<ReimbursementAccount>;
Onyx.connect({
    key: ONYXKEYS.REIMBURSEMENT_ACCOUNT,
    callback: (val) => (reimbursementAccount = val),
});

let allRecentlyUsedCurrencies: OnyxCollection<RecentlyUsedCurrencies> = {};
Onyx.connect({
    key: ONYXKEYS.COLLECTION.POLICY_RECENTLY_USED_CURRENCIES,
    waitForCollectionCallback: true,
    callback: (val) => (allRecentlyUsedCurrencies = val),
});

/**
 * Stores in Onyx the policy ID of the last workspace that was accessed by the user
 */
function updateLastAccessedWorkspace(policyID: OnyxEntry<string>) {
    Onyx.set(ONYXKEYS.LAST_ACCESSED_WORKSPACE_POLICY_ID, policyID ?? null);
}

/**
 * Checks if the currency is supported for direct reimbursement
 * USD currency is the only one supported in NewDot for now
 */
function isCurrencySupportedForDirectReimbursement(currency: string) {
    return currency === CONST.CURRENCY.USD;
}

/**
 * Returns the policy of the report
 */
function getPolicy(policyID: string | undefined): OnyxEntry<Policy> {
    if (!allPolicies || !policyID) {
        return undefined;
    }
    return allPolicies[`${ONYXKEYS.COLLECTION.POLICY}${policyID}`];
}

/**
 * Returns a primary policy for the user
 */
function getPrimaryPolicy(activePolicyID?: OnyxEntry<string>): Policy | undefined {
    const activeAdminWorkspaces = PolicyUtils.getActiveAdminWorkspaces(allPolicies);
    const primaryPolicy: Policy | null | undefined = allPolicies?.[`${ONYXKEYS.COLLECTION.POLICY}${activePolicyID ?? '-1'}`];

    return primaryPolicy ?? activeAdminWorkspaces[0];
}

/**
 * Check if the user has any active free policies (aka workspaces)
 */
function hasActiveChatEnabledPolicies(policies: Array<OnyxEntry<PolicySelector>> | OnyxCollection<PolicySelector>, includeOnlyFreePolicies = false): boolean {
    const adminChatEnabledPolicies = Object.values(policies ?? {}).filter(
        (policy) =>
            policy &&
            ((policy.type === CONST.POLICY.TYPE.FREE && policy.role === CONST.POLICY.ROLE.ADMIN) ||
                (!includeOnlyFreePolicies && policy.type !== CONST.POLICY.TYPE.PERSONAL && policy.role === CONST.POLICY.ROLE.ADMIN && policy.isPolicyExpenseChatEnabled)),
    );

    if (adminChatEnabledPolicies.length === 0) {
        return false;
    }

    if (adminChatEnabledPolicies.some((policy) => !policy?.pendingAction)) {
        return true;
    }

    if (adminChatEnabledPolicies.some((policy) => policy?.pendingAction === CONST.RED_BRICK_ROAD_PENDING_ACTION.ADD)) {
        return true;
    }

    if (adminChatEnabledPolicies.some((policy) => policy?.pendingAction === CONST.RED_BRICK_ROAD_PENDING_ACTION.DELETE)) {
        return false;
    }

    // If there are no add or delete pending actions the only option left is an update
    // pendingAction, in which case we should return true.
    return true;
}

/**
 * Delete the workspace
 */
function deleteWorkspace(policyID: string, policyName: string) {
    if (!allPolicies) {
        return;
    }

    const filteredPolicies = Object.values(allPolicies).filter((policy): policy is Policy => policy?.id !== policyID);
    const optimisticData: OnyxUpdate[] = [
        {
            onyxMethod: Onyx.METHOD.MERGE,
            key: `${ONYXKEYS.COLLECTION.POLICY}${policyID}`,
            value: {
                avatarURL: '',
                pendingAction: CONST.RED_BRICK_ROAD_PENDING_ACTION.DELETE,
                errors: null,
            },
        },
        ...(!hasActiveChatEnabledPolicies(filteredPolicies, true)
            ? [
                  {
                      onyxMethod: Onyx.METHOD.MERGE,
                      key: ONYXKEYS.REIMBURSEMENT_ACCOUNT,
                      value: {
                          errors: null,
                      },
                  },
              ]
            : []),
    ];

    const reportsToArchive = Object.values(ReportConnection.getAllReports() ?? {}).filter(
        (report) => report?.policyID === policyID && (ReportUtils.isChatRoom(report) || ReportUtils.isPolicyExpenseChat(report) || ReportUtils.isTaskReport(report)),
    );
    const finallyData: OnyxUpdate[] = [];
    const currentTime = DateUtils.getDBTime();
    reportsToArchive.forEach((report) => {
        const {reportID, ownerAccountID} = report ?? {};
        optimisticData.push({
            onyxMethod: Onyx.METHOD.MERGE,
            key: `${ONYXKEYS.COLLECTION.REPORT}${reportID}`,
            value: {
                stateNum: CONST.REPORT.STATE_NUM.APPROVED,
                statusNum: CONST.REPORT.STATUS_NUM.CLOSED,
                oldPolicyName: allPolicies?.[`${ONYXKEYS.COLLECTION.POLICY}${policyID}`]?.name ?? '',
                policyName: '',
                // eslint-disable-next-line @typescript-eslint/naming-convention
                private_isArchived: currentTime,
            },
        });

        optimisticData.push({
            onyxMethod: Onyx.METHOD.SET,
            key: `${ONYXKEYS.COLLECTION.REPORT_ACTIONS_DRAFTS}${reportID}`,
            value: null,
        });

        // Add closed actions to all chat reports linked to this policy
        // Announce & admin chats have FAKE owners, but workspace chats w/ users do have owners.
        let emailClosingReport: string = CONST.POLICY.OWNER_EMAIL_FAKE;
        if (!!ownerAccountID && ownerAccountID !== CONST.POLICY.OWNER_ACCOUNT_ID_FAKE) {
            emailClosingReport = allPersonalDetails?.[ownerAccountID]?.login ?? '';
        }
        const optimisticClosedReportAction = ReportUtils.buildOptimisticClosedReportAction(emailClosingReport, policyName, CONST.REPORT.ARCHIVE_REASON.POLICY_DELETED);
        optimisticData.push({
            onyxMethod: Onyx.METHOD.MERGE,
            key: `${ONYXKEYS.COLLECTION.REPORT_ACTIONS}${reportID}`,
            value: {
                [optimisticClosedReportAction.reportActionID]: optimisticClosedReportAction as ReportAction,
            },
        });

        // We are temporarily adding this workaround because 'DeleteWorkspace' doesn't
        // support receiving the optimistic reportActions' ids for the moment.
        finallyData.push({
            onyxMethod: Onyx.METHOD.MERGE,
            key: `${ONYXKEYS.COLLECTION.REPORT_ACTIONS}${reportID}`,
            value: {
                [optimisticClosedReportAction.reportActionID]: null,
            },
        });
    });

    // Restore the old report stateNum and statusNum
    const failureData: OnyxUpdate[] = [
        {
            onyxMethod: Onyx.METHOD.MERGE,
            key: ONYXKEYS.REIMBURSEMENT_ACCOUNT,
            value: {
                errors: reimbursementAccount?.errors ?? null,
            },
        },
    ];

    reportsToArchive.forEach((report) => {
        const {reportID, stateNum, statusNum, oldPolicyName} = report ?? {};
        failureData.push({
            onyxMethod: Onyx.METHOD.MERGE,
            key: `${ONYXKEYS.COLLECTION.REPORT}${reportID}`,
            value: {
                stateNum,
                statusNum,
                oldPolicyName,
                policyName: report?.policyName,
            },
        });
    });

    const params: DeleteWorkspaceParams = {policyID};

    API.write(WRITE_COMMANDS.DELETE_WORKSPACE, params, {optimisticData, finallyData, failureData});

    // Reset the lastAccessedWorkspacePolicyID
    if (policyID === lastAccessedWorkspacePolicyID) {
        updateLastAccessedWorkspace(undefined);
    }
}

function setWorkspaceAutoReportingFrequency(policyID: string, frequency: ValueOf<typeof CONST.POLICY.AUTO_REPORTING_FREQUENCIES>) {
    const policy = getPolicy(policyID);

    const wasPolicyOnManualReporting = PolicyUtils.getCorrectedAutoReportingFrequency(policy) === CONST.POLICY.AUTO_REPORTING_FREQUENCIES.MANUAL;

    const optimisticData: OnyxUpdate[] = [
        {
            onyxMethod: Onyx.METHOD.MERGE,
            key: `${ONYXKEYS.COLLECTION.POLICY}${policyID}`,
            value: {
                // Recall that the "daily" and "manual" frequencies don't actually exist in Onyx or the DB (see PolicyUtils.getCorrectedAutoReportingFrequency)
                autoReportingFrequency: frequency === CONST.POLICY.AUTO_REPORTING_FREQUENCIES.MANUAL ? CONST.POLICY.AUTO_REPORTING_FREQUENCIES.IMMEDIATE : frequency,
                pendingFields: {autoReportingFrequency: CONST.RED_BRICK_ROAD_PENDING_ACTION.UPDATE},

                // To set the frequency to "manual", we really must set it to "immediate" with harvesting disabled
                ...(frequency === CONST.POLICY.AUTO_REPORTING_FREQUENCIES.MANUAL && {
                    harvesting: {
                        enabled: false,
                    },
                }),

                // If the policy was on manual reporting before, and now will be auto-reported,
                // then we must re-enable harvesting
                ...(wasPolicyOnManualReporting &&
                    frequency !== CONST.POLICY.AUTO_REPORTING_FREQUENCIES.MANUAL && {
                        harvesting: {
                            enabled: true,
                        },
                    }),
            },
        },
    ];

    const failureData: OnyxUpdate[] = [
        {
            onyxMethod: Onyx.METHOD.MERGE,
            key: `${ONYXKEYS.COLLECTION.POLICY}${policyID}`,
            value: {
                autoReportingFrequency: policy?.autoReportingFrequency ?? null,
                harvesting: policy?.harvesting ?? null,
                pendingFields: {autoReportingFrequency: null},
                errorFields: {autoReportingFrequency: ErrorUtils.getMicroSecondOnyxErrorWithTranslationKey('workflowsDelayedSubmissionPage.autoReportingFrequencyErrorMessage')},
            },
        },
    ];

    const successData: OnyxUpdate[] = [
        {
            onyxMethod: Onyx.METHOD.MERGE,
            key: `${ONYXKEYS.COLLECTION.POLICY}${policyID}`,
            value: {
                pendingFields: {autoReportingFrequency: null},
            },
        },
    ];

    const params: SetWorkspaceAutoReportingFrequencyParams = {policyID, frequency};
    API.write(WRITE_COMMANDS.SET_WORKSPACE_AUTO_REPORTING_FREQUENCY, params, {optimisticData, failureData, successData});
}

function setWorkspaceAutoReportingMonthlyOffset(policyID: string, autoReportingOffset: number | ValueOf<typeof CONST.POLICY.AUTO_REPORTING_OFFSET>) {
    const value = JSON.stringify({autoReportingOffset: autoReportingOffset.toString()});
    const policy = getPolicy(policyID);

    const optimisticData: OnyxUpdate[] = [
        {
            onyxMethod: Onyx.METHOD.MERGE,
            key: `${ONYXKEYS.COLLECTION.POLICY}${policyID}`,
            value: {
                autoReportingOffset,
                pendingFields: {autoReportingOffset: CONST.RED_BRICK_ROAD_PENDING_ACTION.UPDATE},
            },
        },
    ];

    const failureData: OnyxUpdate[] = [
        {
            onyxMethod: Onyx.METHOD.MERGE,
            key: `${ONYXKEYS.COLLECTION.POLICY}${policyID}`,
            value: {
                autoReportingOffset: policy?.autoReportingOffset ?? null,
                pendingFields: {autoReportingOffset: null},
                errorFields: {autoReportingOffset: ErrorUtils.getMicroSecondOnyxErrorWithTranslationKey('workflowsDelayedSubmissionPage.monthlyOffsetErrorMessage')},
            },
        },
    ];

    const successData: OnyxUpdate[] = [
        {
            onyxMethod: Onyx.METHOD.MERGE,
            key: `${ONYXKEYS.COLLECTION.POLICY}${policyID}`,
            value: {
                pendingFields: {autoReportingOffset: null},
            },
        },
    ];

    const params: SetWorkspaceAutoReportingMonthlyOffsetParams = {policyID, value};
    API.write(WRITE_COMMANDS.SET_WORKSPACE_AUTO_REPORTING_MONTHLY_OFFSET, params, {optimisticData, failureData, successData});
}

function setWorkspaceApprovalMode(policyID: string, approver: string, approvalMode: ValueOf<typeof CONST.POLICY.APPROVAL_MODE>) {
    const policy = getPolicy(policyID);

    const value = {
        approver,
        approvalMode,
    };

    const optimisticData: OnyxUpdate[] = [
        {
            onyxMethod: Onyx.METHOD.MERGE,
            key: `${ONYXKEYS.COLLECTION.POLICY}${policyID}`,
            value: {
                ...value,
                pendingFields: {approvalMode: CONST.RED_BRICK_ROAD_PENDING_ACTION.UPDATE},
            },
        },
    ];

    const failureData: OnyxUpdate[] = [
        {
            onyxMethod: Onyx.METHOD.MERGE,
            key: `${ONYXKEYS.COLLECTION.POLICY}${policyID}`,
            value: {
                approver: policy?.approver,
                approvalMode: policy?.approvalMode,
                pendingFields: {approvalMode: null},
                errorFields: {approvalMode: ErrorUtils.getMicroSecondOnyxErrorWithTranslationKey('workflowsApprovalPage.genericErrorMessage')},
            },
        },
    ];

    const successData: OnyxUpdate[] = [
        {
            onyxMethod: Onyx.METHOD.MERGE,
            key: `${ONYXKEYS.COLLECTION.POLICY}${policyID}`,
            value: {
                pendingFields: {approvalMode: null},
            },
        },
    ];

    const params: SetWorkspaceApprovalModeParams = {
        policyID,
        value: JSON.stringify({
            ...value,
            // This property should now be set to false for all Collect policies
            isAutoApprovalEnabled: false,
        }),
    };
    API.write(WRITE_COMMANDS.SET_WORKSPACE_APPROVAL_MODE, params, {optimisticData, failureData, successData});
}

function setWorkspacePayer(policyID: string, reimburserEmail: string) {
    const policy = getPolicy(policyID);

    const optimisticData: OnyxUpdate[] = [
        {
            onyxMethod: Onyx.METHOD.MERGE,
            key: `${ONYXKEYS.COLLECTION.POLICY}${policyID}`,
            value: {
                achAccount: {reimburser: reimburserEmail},
                errorFields: {reimburser: null},
                pendingFields: {reimburser: CONST.RED_BRICK_ROAD_PENDING_ACTION.UPDATE},
            },
        },
    ];

    const successData: OnyxUpdate[] = [
        {
            onyxMethod: Onyx.METHOD.MERGE,
            key: `${ONYXKEYS.COLLECTION.POLICY}${policyID}`,
            value: {
                errorFields: {reimburser: null},
                pendingFields: {reimburser: null},
            },
        },
    ];

    const failureData: OnyxUpdate[] = [
        {
            onyxMethod: Onyx.METHOD.MERGE,
            key: `${ONYXKEYS.COLLECTION.POLICY}${policyID}`,
            value: {
                achAccount: {reimburser: policy?.achAccount?.reimburser ?? null},
                errorFields: {reimburser: ErrorUtils.getMicroSecondOnyxErrorWithTranslationKey('workflowsPayerPage.genericErrorMessage')},
                pendingFields: {reimburser: null},
            },
        },
    ];

    const params: SetWorkspacePayerParams = {policyID, reimburserEmail};

    API.write(WRITE_COMMANDS.SET_WORKSPACE_PAYER, params, {optimisticData, failureData, successData});
}

function clearPolicyErrorField(policyID: string, fieldName: string) {
    Onyx.merge(`${ONYXKEYS.COLLECTION.POLICY}${policyID}`, {errorFields: {[fieldName]: null}});
}

function clearQBOErrorField(policyID: string, fieldName: string) {
    Onyx.merge(`${ONYXKEYS.COLLECTION.POLICY}${policyID}`, {connections: {quickbooksOnline: {config: {errorFields: {[fieldName]: null}}}}});
}

function clearXeroErrorField(policyID: string, fieldName: string) {
    Onyx.merge(`${ONYXKEYS.COLLECTION.POLICY}${policyID}`, {connections: {xero: {config: {errorFields: {[fieldName]: null}}}}});
}

function clearNetSuiteErrorField(policyID: string, fieldName: string) {
    Onyx.merge(`${ONYXKEYS.COLLECTION.POLICY}${policyID}`, {connections: {netsuite: {options: {config: {errorFields: {[fieldName]: null}}}}}});
}

function clearSageIntacctErrorField(policyID: string, fieldName: string) {
    Onyx.merge(`${ONYXKEYS.COLLECTION.POLICY}${policyID}`, {connections: {intacct: {config: {errorFields: {[fieldName]: null}}}}});
}

function clearNetSuiteAutoSyncErrorField(policyID: string) {
    Onyx.merge(`${ONYXKEYS.COLLECTION.POLICY}${policyID}`, {connections: {netsuite: {config: {errorFields: {autoSync: null}}}}});
}

function setWorkspaceReimbursement(policyID: string, reimbursementChoice: ValueOf<typeof CONST.POLICY.REIMBURSEMENT_CHOICES>, reimburserEmail: string) {
    const policy = getPolicy(policyID);

    const optimisticData: OnyxUpdate[] = [
        {
            onyxMethod: Onyx.METHOD.MERGE,
            key: `${ONYXKEYS.COLLECTION.POLICY}${policyID}`,
            value: {
                reimbursementChoice,
                isLoadingWorkspaceReimbursement: true,
                achAccount: {reimburser: reimburserEmail},
                errorFields: {reimbursementChoice: null},
                pendingFields: {reimbursementChoice: CONST.RED_BRICK_ROAD_PENDING_ACTION.UPDATE},
            },
        },
    ];

    const successData: OnyxUpdate[] = [
        {
            onyxMethod: Onyx.METHOD.MERGE,
            key: `${ONYXKEYS.COLLECTION.POLICY}${policyID}`,
            value: {
                isLoadingWorkspaceReimbursement: false,
                errorFields: {reimbursementChoice: null},
                pendingFields: {reimbursementChoice: null},
            },
        },
    ];

    const failureData: OnyxUpdate[] = [
        {
            onyxMethod: Onyx.METHOD.MERGE,
            key: `${ONYXKEYS.COLLECTION.POLICY}${policyID}`,
            value: {
                isLoadingWorkspaceReimbursement: false,
                reimbursementChoice: policy?.reimbursementChoice ?? null,
                achAccount: {reimburser: policy?.achAccount?.reimburser ?? null},
                errorFields: {reimbursementChoice: ErrorUtils.getMicroSecondOnyxErrorWithTranslationKey('common.genericErrorMessage')},
                pendingFields: {reimbursementChoice: null},
            },
        },
    ];

    const params: SetWorkspaceReimbursementParams = {policyID, reimbursementChoice};

    API.write(WRITE_COMMANDS.SET_WORKSPACE_REIMBURSEMENT, params, {optimisticData, failureData, successData});
}

function clearWorkspaceReimbursementErrors(policyID: string) {
    Onyx.merge(`${ONYXKEYS.COLLECTION.POLICY}${policyID}`, {errorFields: {reimbursementChoice: null}});
}

function leaveWorkspace(policyID: string) {
    const policy = allPolicies?.[`${ONYXKEYS.COLLECTION.POLICY}${policyID}`];
    const workspaceChats = ReportUtils.getAllWorkspaceReports(policyID);

    const optimisticData: OnyxUpdate[] = [
        {
            onyxMethod: Onyx.METHOD.MERGE,
            key: `${ONYXKEYS.COLLECTION.POLICY}${policyID}`,
            value: {
                pendingAction: CONST.RED_BRICK_ROAD_PENDING_ACTION.DELETE,
                employeeList: {
                    [sessionEmail]: {
                        pendingAction: CONST.RED_BRICK_ROAD_PENDING_ACTION.DELETE,
                    },
                },
            },
        },
    ];

    const successData: OnyxUpdate[] = [
        {
            onyxMethod: Onyx.METHOD.MERGE,
            key: `${ONYXKEYS.COLLECTION.POLICY}${policyID}`,
            value: null,
        },
    ];
    const failureData: OnyxUpdate[] = [
        {
            onyxMethod: Onyx.METHOD.MERGE,
            key: `${ONYXKEYS.COLLECTION.POLICY}${policyID}`,
            value: {
                pendingAction: policy?.pendingAction,
                employeeList: {
                    [sessionEmail]: {
                        errors: ErrorUtils.getMicroSecondOnyxErrorWithTranslationKey('workspace.people.error.genericRemove'),
                    },
                },
            },
        },
    ];

    const pendingChatMembers = ReportUtils.getPendingChatMembers([sessionAccountID], [], CONST.RED_BRICK_ROAD_PENDING_ACTION.DELETE);

    workspaceChats.forEach((report) => {
        const parentReport = ReportUtils.getRootParentReport(report);
        const reportToCheckOwner = isEmptyObject(parentReport) ? report : parentReport;

        if (ReportUtils.isPolicyExpenseChat(report) && !ReportUtils.isReportOwner(reportToCheckOwner)) {
            return;
        }

        optimisticData.push({
            onyxMethod: Onyx.METHOD.MERGE,
            key: `${ONYXKEYS.COLLECTION.REPORT}${report?.reportID}`,
            value: {
                statusNum: CONST.REPORT.STATUS_NUM.CLOSED,
                stateNum: CONST.REPORT.STATE_NUM.APPROVED,
                oldPolicyName: policy?.name ?? '',
                pendingChatMembers,
            },
        });
        successData.push({
            onyxMethod: Onyx.METHOD.MERGE,
            key: `${ONYXKEYS.COLLECTION.REPORT}${report?.reportID}`,
            value: {
                pendingChatMembers: null,
            },
        });
        failureData.push({
            onyxMethod: Onyx.METHOD.MERGE,
            key: `${ONYXKEYS.COLLECTION.REPORT}${report?.reportID}`,
            value: {
                pendingChatMembers: null,
            },
        });
    });

    const params: LeavePolicyParams = {
        policyID,
        email: sessionEmail,
    };
    API.write(WRITE_COMMANDS.LEAVE_POLICY, params, {optimisticData, successData, failureData});
}

function addBillingCardAndRequestPolicyOwnerChange(
    policyID: string,
    cardData: {
        cardNumber: string;
        cardYear: string;
        cardMonth: string;
        cardCVV: string;
        addressName: string;
        addressZip: string;
        currency: string;
    },
) {
    const {cardNumber, cardYear, cardMonth, cardCVV, addressName, addressZip, currency} = cardData;

    const optimisticData: OnyxUpdate[] = [
        {
            onyxMethod: Onyx.METHOD.MERGE,
            key: `${ONYXKEYS.COLLECTION.POLICY}${policyID}`,
            value: {
                errorFields: null,
                isLoading: true,
                isChangeOwnerSuccessful: false,
                isChangeOwnerFailed: false,
            },
        },
    ];

    const successData: OnyxUpdate[] = [
        {
            onyxMethod: Onyx.METHOD.MERGE,
            key: `${ONYXKEYS.COLLECTION.POLICY}${policyID}`,
            value: {
                isLoading: false,
                isChangeOwnerSuccessful: true,
                isChangeOwnerFailed: false,
                owner: sessionEmail,
                ownerAccountID: sessionAccountID,
            },
        },
    ];

    const failureData: OnyxUpdate[] = [
        {
            onyxMethod: Onyx.METHOD.MERGE,
            key: `${ONYXKEYS.COLLECTION.POLICY}${policyID}`,
            value: {
                isLoading: false,
                isChangeOwnerSuccessful: false,
                isChangeOwnerFailed: true,
            },
        },
    ];

    const params: AddBillingCardAndRequestWorkspaceOwnerChangeParams = {
        policyID,
        cardNumber,
        cardYear,
        cardMonth,
        cardCVV,
        addressName,
        addressZip,
        currency,
    };

    API.write(WRITE_COMMANDS.ADD_BILLING_CARD_AND_REQUEST_WORKSPACE_OWNER_CHANGE, params, {optimisticData, successData, failureData});
}

/**
 * Optimistically create a chat for each member of the workspace, creates both optimistic and success data for onyx.
 *
 * @returns - object with onyxSuccessData, onyxOptimisticData, and optimisticReportIDs (map login to reportID)
 */
function createPolicyExpenseChats(policyID: string, invitedEmailsToAccountIDs: InvitedEmailsToAccountIDs, hasOutstandingChildRequest = false): WorkspaceMembersChats {
    const workspaceMembersChats: WorkspaceMembersChats = {
        onyxSuccessData: [],
        onyxOptimisticData: [],
        onyxFailureData: [],
        reportCreationData: {},
    };

    Object.keys(invitedEmailsToAccountIDs).forEach((email) => {
        const accountID = invitedEmailsToAccountIDs[email];
        const cleanAccountID = Number(accountID);
        const login = PhoneNumber.addSMSDomainIfPhoneNumber(email);

        const oldChat = ReportUtils.getPolicyExpenseChat(cleanAccountID, policyID);

        // If the chat already exists, we don't want to create a new one - just make sure it's not archived
        if (oldChat) {
            workspaceMembersChats.reportCreationData[login] = {
                reportID: oldChat.reportID,
            };
            workspaceMembersChats.onyxOptimisticData.push({
                onyxMethod: Onyx.METHOD.MERGE,
                key: `${ONYXKEYS.COLLECTION.REPORT}${oldChat.reportID}`,
                value: {
                    stateNum: CONST.REPORT.STATE_NUM.OPEN,
                    statusNum: CONST.REPORT.STATUS_NUM.OPEN,
                },
            });
            return;
        }
        const optimisticReport = ReportUtils.buildOptimisticChatReport([sessionAccountID, cleanAccountID], undefined, CONST.REPORT.CHAT_TYPE.POLICY_EXPENSE_CHAT, policyID, cleanAccountID);
        const optimisticCreatedAction = ReportUtils.buildOptimisticCreatedReportAction(login);

        workspaceMembersChats.reportCreationData[login] = {
            reportID: optimisticReport.reportID,
            reportActionID: optimisticCreatedAction.reportActionID,
        };

        workspaceMembersChats.onyxOptimisticData.push({
            onyxMethod: Onyx.METHOD.SET,
            key: `${ONYXKEYS.COLLECTION.REPORT}${optimisticReport.reportID}`,
            value: {
                ...optimisticReport,
                pendingFields: {
                    createChat: CONST.RED_BRICK_ROAD_PENDING_ACTION.ADD,
                },
                isOptimisticReport: true,
                hasOutstandingChildRequest,
                pendingChatMembers: [
                    {
                        accountID: accountID.toString(),
                        pendingAction: CONST.RED_BRICK_ROAD_PENDING_ACTION.ADD,
                    },
                ],
            },
        });
        workspaceMembersChats.onyxOptimisticData.push({
            onyxMethod: Onyx.METHOD.SET,
            key: `${ONYXKEYS.COLLECTION.REPORT_ACTIONS}${optimisticReport.reportID}`,
            value: {[optimisticCreatedAction.reportActionID]: optimisticCreatedAction},
        });

        workspaceMembersChats.onyxSuccessData.push({
            onyxMethod: Onyx.METHOD.MERGE,
            key: `${ONYXKEYS.COLLECTION.REPORT}${optimisticReport.reportID}`,
            value: {
                pendingFields: {
                    createChat: null,
                },
                errorFields: {
                    createChat: null,
                },
                isOptimisticReport: false,
                pendingChatMembers: null,
                participants: {
                    [accountID]: allPersonalDetails && allPersonalDetails[accountID] ? {} : null,
                },
            },
        });
        workspaceMembersChats.onyxSuccessData.push({
            onyxMethod: Onyx.METHOD.MERGE,
            key: `${ONYXKEYS.COLLECTION.REPORT_ACTIONS}${optimisticReport.reportID}`,
            value: {[optimisticCreatedAction.reportActionID]: {pendingAction: null}},
        });

        workspaceMembersChats.onyxFailureData.push({
            onyxMethod: Onyx.METHOD.MERGE,
            key: `${ONYXKEYS.COLLECTION.REPORT_METADATA}${optimisticReport.reportID}`,
            value: {
                isLoadingInitialReportActions: false,
            },
        });
    });
    return workspaceMembersChats;
}

/**
 * Updates a workspace avatar image
 */
function updateWorkspaceAvatar(policyID: string, file: File) {
    const optimisticData: OnyxUpdate[] = [
        {
            onyxMethod: Onyx.METHOD.MERGE,
            key: `${ONYXKEYS.COLLECTION.POLICY}${policyID}`,
            value: {
                avatarURL: file.uri,
                originalFileName: file.name,
                errorFields: {
                    avatarURL: null,
                },
                pendingFields: {
                    avatarURL: CONST.RED_BRICK_ROAD_PENDING_ACTION.UPDATE,
                },
            },
        },
    ];
    const finallyData: OnyxUpdate[] = [
        {
            onyxMethod: Onyx.METHOD.MERGE,
            key: `${ONYXKEYS.COLLECTION.POLICY}${policyID}`,
            value: {
                pendingFields: {
                    avatarURL: null,
                },
            },
        },
    ];
    const failureData: OnyxUpdate[] = [
        {
            onyxMethod: Onyx.METHOD.MERGE,
            key: `${ONYXKEYS.COLLECTION.POLICY}${policyID}`,
            value: {
                avatarURL: allPolicies?.[`${ONYXKEYS.COLLECTION.POLICY}${policyID}`]?.avatarURL,
            },
        },
    ];

    const params: UpdateWorkspaceAvatarParams = {
        policyID,
        file,
    };

    API.write(WRITE_COMMANDS.UPDATE_WORKSPACE_AVATAR, params, {optimisticData, finallyData, failureData});
}

/**
 * Deletes the avatar image for the workspace
 */
function deleteWorkspaceAvatar(policyID: string) {
    const optimisticData: OnyxUpdate[] = [
        {
            onyxMethod: Onyx.METHOD.MERGE,
            key: `${ONYXKEYS.COLLECTION.POLICY}${policyID}`,
            value: {
                pendingFields: {
                    avatarURL: CONST.RED_BRICK_ROAD_PENDING_ACTION.UPDATE,
                },
                errorFields: {
                    avatarURL: null,
                },
                avatarURL: '',
            },
        },
    ];
    const finallyData: OnyxUpdate[] = [
        {
            onyxMethod: Onyx.METHOD.MERGE,
            key: `${ONYXKEYS.COLLECTION.POLICY}${policyID}`,
            value: {
                pendingFields: {
                    avatarURL: null,
                },
            },
        },
    ];
    const failureData: OnyxUpdate[] = [
        {
            onyxMethod: Onyx.METHOD.MERGE,
            key: `${ONYXKEYS.COLLECTION.POLICY}${policyID}`,
            value: {
                errorFields: {
                    avatarURL: ErrorUtils.getMicroSecondOnyxErrorWithTranslationKey('avatarWithImagePicker.deleteWorkspaceError'),
                },
            },
        },
    ];

    const params: DeleteWorkspaceAvatarParams = {policyID};

    API.write(WRITE_COMMANDS.DELETE_WORKSPACE_AVATAR, params, {optimisticData, finallyData, failureData});
}

/**
 * Clear error and pending fields for the workspace avatar
 */
function clearAvatarErrors(policyID: string) {
    Onyx.merge(`${ONYXKEYS.COLLECTION.POLICY}${policyID}`, {
        errorFields: {
            avatarURL: null,
        },
        pendingFields: {
            avatarURL: null,
        },
    });
}

/**
 * Optimistically update the general settings. Set the general settings as pending until the response succeeds.
 * If the response fails set a general error message. Clear the error message when updating.
 */
function updateGeneralSettings(policyID: string, name: string, currencyValue?: string) {
    const policy = allPolicies?.[`${ONYXKEYS.COLLECTION.POLICY}${policyID}`];
    if (!policy) {
        return;
    }

    const distanceUnit = PolicyUtils.getCustomUnit(policy);
    const customUnitID = distanceUnit?.customUnitID;
    const currency = currencyValue ?? policy?.outputCurrency ?? CONST.CURRENCY.USD;

    const currentRates = distanceUnit?.rates ?? {};
    const optimisticRates: Record<string, Rate> = {};
    const finallyRates: Record<string, Rate> = {};
    const failureRates: Record<string, Rate> = {};

    if (customUnitID) {
        for (const rateID of Object.keys(currentRates)) {
            optimisticRates[rateID] = {
                ...currentRates[rateID],
                pendingFields: {currency: CONST.RED_BRICK_ROAD_PENDING_ACTION.UPDATE},
                currency,
            };
            finallyRates[rateID] = {
                ...currentRates[rateID],
                pendingFields: {currency: null},
                currency,
            };
            failureRates[rateID] = {
                ...currentRates[rateID],
                pendingFields: {currency: null},
                errorFields: {currency: ErrorUtils.getMicroSecondOnyxErrorWithTranslationKey('common.genericErrorMessage')},
            };
        }
    }

    const optimisticData: OnyxUpdate[] = [
        {
            // We use SET because it's faster than merge and avoids a race condition when setting the currency and navigating the user to the Bank account page in confirmCurrencyChangeAndHideModal
            onyxMethod: Onyx.METHOD.SET,
            key: `${ONYXKEYS.COLLECTION.POLICY}${policyID}`,
            value: {
                ...policy,

                pendingFields: {
                    ...policy.pendingFields,
                    generalSettings: CONST.RED_BRICK_ROAD_PENDING_ACTION.UPDATE,
                },

                // Clear errorFields in case the user didn't dismiss the general settings error
                errorFields: {
                    generalSettings: null,
                },
                name,
                outputCurrency: currency,
                ...(customUnitID && {
                    customUnits: {
                        [customUnitID]: {
                            ...distanceUnit,
                            rates: optimisticRates,
                        },
                    },
                }),
            },
        },
    ];
    const finallyData: OnyxUpdate[] = [
        {
            onyxMethod: Onyx.METHOD.MERGE,
            key: `${ONYXKEYS.COLLECTION.POLICY}${policyID}`,
            value: {
                pendingFields: {
                    generalSettings: null,
                },
                ...(customUnitID && {
                    customUnits: {
                        [customUnitID]: {
                            ...distanceUnit,
                            rates: finallyRates,
                        },
                    },
                }),
            },
        },
    ];

    const failureData: OnyxUpdate[] = [
        {
            onyxMethod: Onyx.METHOD.MERGE,
            key: `${ONYXKEYS.COLLECTION.POLICY}${policyID}`,
            value: {
                errorFields: {
                    generalSettings: ErrorUtils.getMicroSecondOnyxErrorWithTranslationKey('workspace.editor.genericFailureMessage'),
                },
                ...(customUnitID && {
                    customUnits: {
                        [customUnitID]: {
                            ...distanceUnit,
                            rates: failureRates,
                        },
                    },
                }),
            },
        },
    ];

    const params: UpdateWorkspaceGeneralSettingsParams = {
        policyID,
        workspaceName: name,
        currency,
    };

    const persistedRequests = PersistedRequests.getAll();
    const createWorkspaceRequestChangedIndex = persistedRequests.findIndex(
        (request) => request.data?.policyID === policyID && request.command === WRITE_COMMANDS.CREATE_WORKSPACE && request.data?.policyName !== name,
    );

    const createWorkspaceRequest = persistedRequests[createWorkspaceRequestChangedIndex];
    if (createWorkspaceRequest) {
        const workspaceRequest: Request = {
            ...createWorkspaceRequest,
            data: {
                ...createWorkspaceRequest.data,
                policyName: name,
            },
        };
        Onyx.merge(`${ONYXKEYS.COLLECTION.POLICY}${policyID}`, {
            name,
        });

        PersistedRequests.update(createWorkspaceRequestChangedIndex, workspaceRequest);
        return;
    }

    API.write(WRITE_COMMANDS.UPDATE_WORKSPACE_GENERAL_SETTINGS, params, {
        optimisticData,
        finallyData,
        failureData,
    });
}

function updateWorkspaceDescription(policyID: string, description: string, currentDescription: string) {
    if (description === currentDescription) {
        return;
    }
    const parsedDescription = ReportUtils.getParsedComment(description);

    const optimisticData: OnyxUpdate[] = [
        {
            onyxMethod: Onyx.METHOD.MERGE,
            key: `${ONYXKEYS.COLLECTION.POLICY}${policyID}`,
            value: {
                description: parsedDescription,
                pendingFields: {
                    description: CONST.RED_BRICK_ROAD_PENDING_ACTION.UPDATE,
                },
                errorFields: {
                    description: null,
                },
            },
        },
    ];
    const finallyData: OnyxUpdate[] = [
        {
            onyxMethod: Onyx.METHOD.MERGE,
            key: `${ONYXKEYS.COLLECTION.POLICY}${policyID}`,
            value: {
                pendingFields: {
                    description: null,
                },
            },
        },
    ];
    const failureData: OnyxUpdate[] = [
        {
            onyxMethod: Onyx.METHOD.MERGE,
            key: `${ONYXKEYS.COLLECTION.POLICY}${policyID}`,
            value: {
                errorFields: {
                    description: ErrorUtils.getMicroSecondOnyxErrorWithTranslationKey('workspace.editor.genericFailureMessage'),
                },
            },
        },
    ];

    const params: UpdateWorkspaceDescriptionParams = {
        policyID,
        description: parsedDescription,
    };

    API.write(WRITE_COMMANDS.UPDATE_WORKSPACE_DESCRIPTION, params, {
        optimisticData,
        finallyData,
        failureData,
    });
}

function setWorkspaceErrors(policyID: string, errors: Errors) {
    if (!allPolicies?.[policyID]) {
        return;
    }

    Onyx.merge(`${ONYXKEYS.COLLECTION.POLICY}${policyID}`, {errors: null});
    Onyx.merge(`${ONYXKEYS.COLLECTION.POLICY}${policyID}`, {errors});
}

function clearCustomUnitErrors(policyID: string, customUnitID: string, customUnitRateID: string) {
    Onyx.merge(`${ONYXKEYS.COLLECTION.POLICY}${policyID}`, {
        customUnits: {
            [customUnitID]: {
                errors: null,
                pendingAction: null,
                rates: {
                    [customUnitRateID]: {
                        errors: null,
                        pendingAction: null,
                    },
                },
            },
        },
    });
}

function hideWorkspaceAlertMessage(policyID: string) {
    if (!allPolicies?.[policyID]) {
        return;
    }

    Onyx.merge(`${ONYXKEYS.COLLECTION.POLICY}${policyID}`, {alertMessage: ''});
}

function updateAddress(policyID: string, newAddress: CompanyAddress) {
    // TODO: Change API endpoint parameters format to make it possible to follow naming-convention
    const parameters: UpdatePolicyAddressParams = {
        policyID,
        // eslint-disable-next-line @typescript-eslint/naming-convention
        'data[addressStreet]': newAddress.addressStreet,
        // eslint-disable-next-line @typescript-eslint/naming-convention
        'data[city]': newAddress.city,
        // eslint-disable-next-line @typescript-eslint/naming-convention
        'data[country]': newAddress.country,
        // eslint-disable-next-line @typescript-eslint/naming-convention
        'data[state]': newAddress.state,
        // eslint-disable-next-line @typescript-eslint/naming-convention
        'data[zipCode]': newAddress.zipCode,
    };

    const optimisticData: OnyxUpdate[] = [
        {
            onyxMethod: Onyx.METHOD.MERGE,
            key: `${ONYXKEYS.COLLECTION.POLICY}${policyID}`,
            value: {
                address: newAddress,
            },
        },
    ];

    API.write(WRITE_COMMANDS.UPDATE_POLICY_ADDRESS, parameters, {
        optimisticData,
    });
}

function updateWorkspaceCustomUnitAndRate(policyID: string, currentCustomUnit: CustomUnit, newCustomUnit: NewCustomUnit, lastModified?: string) {
    if (!currentCustomUnit.customUnitID || !newCustomUnit?.customUnitID || !newCustomUnit.rates?.customUnitRateID) {
        return;
    }

    const optimisticData: OnyxUpdate[] = [
        {
            onyxMethod: Onyx.METHOD.MERGE,
            key: `${ONYXKEYS.COLLECTION.POLICY}${policyID}`,
            value: {
                customUnits: {
                    [newCustomUnit.customUnitID]: {
                        ...newCustomUnit,
                        rates: {
                            [newCustomUnit.rates.customUnitRateID]: {
                                ...newCustomUnit.rates,
                                errors: null,
                                pendingAction: CONST.RED_BRICK_ROAD_PENDING_ACTION.UPDATE,
                            },
                        },
                        pendingAction: CONST.RED_BRICK_ROAD_PENDING_ACTION.UPDATE,
                    },
                },
            },
        },
    ];

    const successData: OnyxUpdate[] = [
        {
            onyxMethod: Onyx.METHOD.MERGE,
            key: `${ONYXKEYS.COLLECTION.POLICY}${policyID}`,
            value: {
                customUnits: {
                    [newCustomUnit.customUnitID]: {
                        pendingAction: null,
                        errors: null,
                        rates: {
                            [newCustomUnit.rates.customUnitRateID]: {
                                pendingAction: null,
                            },
                        },
                    },
                },
            },
        },
    ];

    const failureData: OnyxUpdate[] = [
        {
            onyxMethod: Onyx.METHOD.MERGE,
            key: `${ONYXKEYS.COLLECTION.POLICY}${policyID}`,
            value: {
                customUnits: {
                    [currentCustomUnit.customUnitID]: {
                        customUnitID: currentCustomUnit.customUnitID,
                        rates: {
                            [newCustomUnit.rates.customUnitRateID]: {
                                ...currentCustomUnit.rates,
                                errors: ErrorUtils.getMicroSecondOnyxErrorWithTranslationKey('workspace.reimburse.updateCustomUnitError'),
                            },
                        },
                    },
                },
            },
        },
    ];

    const newCustomUnitParam = lodashClone(newCustomUnit);
    const {pendingAction, errors, ...newRates} = newCustomUnitParam.rates ?? {};
    newCustomUnitParam.rates = newRates;

    const params: UpdateWorkspaceCustomUnitAndRateParams = {
        policyID,
        lastModified,
        customUnit: JSON.stringify(newCustomUnitParam),
        customUnitRate: JSON.stringify(newCustomUnitParam.rates),
    };

    API.write(WRITE_COMMANDS.UPDATE_WORKSPACE_CUSTOM_UNIT_AND_RATE, params, {optimisticData, successData, failureData});
}

/**
 * Removes an error after trying to delete a workspace
 */
function clearDeleteWorkspaceError(policyID: string) {
    Onyx.merge(`${ONYXKEYS.COLLECTION.POLICY}${policyID}`, {
        pendingAction: null,
        errors: null,
    });
}

/**
 * Removes the workspace after failure to create.
 */
function removeWorkspace(policyID: string) {
    Onyx.set(`${ONYXKEYS.COLLECTION.POLICY}${policyID}`, null);
}

/**
 * Generate a policy name based on an email and policy list.
 * @param [email] the email to base the workspace name on. If not passed, will use the logged-in user's email instead
 */
function generateDefaultWorkspaceName(email = ''): string {
    const emailParts = email ? email.split('@') : sessionEmail.split('@');
    let defaultWorkspaceName = '';
    if (!emailParts || emailParts.length !== 2) {
        return defaultWorkspaceName;
    }
    const username = emailParts[0];
    const domain = emailParts[1];
    const userDetails = PersonalDetailsUtils.getPersonalDetailByEmail(sessionEmail);
    const displayName = userDetails?.displayName?.trim();

    if (!PUBLIC_DOMAINS.some((publicDomain) => publicDomain === domain.toLowerCase())) {
        defaultWorkspaceName = `${Str.UCFirst(domain.split('.')[0])}'s Workspace`;
    } else if (displayName) {
        defaultWorkspaceName = `${Str.UCFirst(displayName)}'s Workspace`;
    } else if (PUBLIC_DOMAINS.some((publicDomain) => publicDomain === domain.toLowerCase())) {
        defaultWorkspaceName = `${Str.UCFirst(username)}'s Workspace`;
    } else {
        defaultWorkspaceName = userDetails?.phoneNumber ?? '';
    }

    if (`@${domain.toLowerCase()}` === CONST.SMS.DOMAIN) {
        defaultWorkspaceName = 'My Group Workspace';
    }

    if (isEmptyObject(allPolicies)) {
        return defaultWorkspaceName;
    }

    // find default named workspaces and increment the last number
    const numberRegEx = new RegExp(`${escapeRegExp(defaultWorkspaceName)} ?(\\d*)`, 'i');
    const parsedWorkspaceNumbers = Object.values(allPolicies ?? {})
        .filter((policy) => policy?.name && numberRegEx.test(policy.name))
        .map((policy) => Number(numberRegEx.exec(policy?.name ?? '')?.[1] ?? '1')); // parse the number at the end
    const lastWorkspaceNumber = Math.max(...parsedWorkspaceNumbers);
    return lastWorkspaceNumber !== -Infinity ? `${defaultWorkspaceName} ${lastWorkspaceNumber + 1}` : defaultWorkspaceName;
}

/**
 * Returns a client generated 16 character hexadecimal value for the policyID
 */
function generatePolicyID(): string {
    return NumberUtils.generateHexadecimalValue(16);
}

/**
 * Returns a client generated 13 character hexadecimal value for a custom unit ID
 */
function generateCustomUnitID(): string {
    return NumberUtils.generateHexadecimalValue(13);
}

function buildOptimisticCustomUnits(reportCurrency?: string): OptimisticCustomUnits {
    const currency = reportCurrency ?? allPersonalDetails?.[sessionAccountID]?.localCurrencyCode ?? CONST.CURRENCY.USD;
    const customUnitID = generateCustomUnitID();
    const customUnitRateID = generateCustomUnitID();

    const customUnits: Record<string, CustomUnit> = {
        [customUnitID]: {
            customUnitID,
            name: CONST.CUSTOM_UNITS.NAME_DISTANCE,
            attributes: {
                unit: CONST.CUSTOM_UNITS.DISTANCE_UNIT_MILES,
            },
            rates: {
                [customUnitRateID]: {
                    customUnitRateID,
                    name: CONST.CUSTOM_UNITS.DEFAULT_RATE,
                    rate: CONST.CUSTOM_UNITS.MILEAGE_IRS_RATE * CONST.POLICY.CUSTOM_UNIT_RATE_BASE_OFFSET,
                    enabled: true,
                    currency,
                },
            },
        },
    };

    return {
        customUnits,
        customUnitID,
        customUnitRateID,
        outputCurrency: currency,
    };
}

/**
 * Optimistically creates a Policy Draft for a new workspace
 *
 * @param [policyOwnerEmail] the email of the account to make the owner of the policy
 * @param [policyName] custom policy name we will use for created workspace
 * @param [policyID] custom policy id we will use for created workspace
 * @param [makeMeAdmin] leave the calling account as an admin on the policy
 */
function createDraftInitialWorkspace(policyOwnerEmail = '', policyName = '', policyID = generatePolicyID(), makeMeAdmin = false) {
    const workspaceName = policyName || generateDefaultWorkspaceName(policyOwnerEmail);
    const {customUnits, outputCurrency} = buildOptimisticCustomUnits();

    const optimisticData: OnyxUpdate[] = [
        {
            onyxMethod: Onyx.METHOD.SET,
            key: `${ONYXKEYS.COLLECTION.POLICY_DRAFTS}${policyID}`,
            value: {
                id: policyID,
                type: CONST.POLICY.TYPE.TEAM,
                name: workspaceName,
                role: CONST.POLICY.ROLE.ADMIN,
                owner: sessionEmail,
                ownerAccountID: sessionAccountID,
                isPolicyExpenseChatEnabled: true,
                areCategoriesEnabled: true,
                outputCurrency,
                pendingAction: CONST.RED_BRICK_ROAD_PENDING_ACTION.ADD,
                customUnits,
                makeMeAdmin,
                autoReporting: true,
                autoReportingFrequency: CONST.POLICY.AUTO_REPORTING_FREQUENCIES.INSTANT,
                employeeList: {
                    [sessionEmail]: {
                        role: CONST.POLICY.ROLE.ADMIN,
                        errors: {},
                    },
                },
                approvalMode: CONST.POLICY.APPROVAL_MODE.OPTIONAL,
                harvesting: {
                    enabled: true,
                },
                pendingFields: {
                    autoReporting: CONST.RED_BRICK_ROAD_PENDING_ACTION.ADD,
                    approvalMode: CONST.RED_BRICK_ROAD_PENDING_ACTION.ADD,
                    reimbursementChoice: CONST.RED_BRICK_ROAD_PENDING_ACTION.ADD,
                },
            },
        },
    ];

    Onyx.update(optimisticData);
}

/**
 * Generates onyx data for creating a new workspace
 *
 * @param [policyOwnerEmail] the email of the account to make the owner of the policy
 * @param [makeMeAdmin] leave the calling account as an admin on the policy
 * @param [policyName] custom policy name we will use for created workspace
 * @param [policyID] custom policy id we will use for created workspace
 * @param [expenseReportId] the reportID of the expense report that is being used to create the workspace
 */
function buildPolicyData(policyOwnerEmail = '', makeMeAdmin = false, policyName = '', policyID = generatePolicyID(), expenseReportId?: string) {
    const workspaceName = policyName || generateDefaultWorkspaceName(policyOwnerEmail);

    const {customUnits, customUnitID, customUnitRateID, outputCurrency} = buildOptimisticCustomUnits();

    const {
        announceChatReportID,
        announceChatData,
        announceReportActionData,
        announceCreatedReportActionID,
        adminsChatReportID,
        adminsChatData,
        adminsReportActionData,
        adminsCreatedReportActionID,
        expenseChatReportID,
        expenseChatData,
        expenseReportActionData,
        expenseCreatedReportActionID,
    } = ReportUtils.buildOptimisticWorkspaceChats(policyID, workspaceName, expenseReportId);

    const optimisticCategoriesData = buildOptimisticPolicyCategories(policyID, CONST.POLICY.DEFAULT_CATEGORIES);

    const optimisticData: OnyxUpdate[] = [
        {
            onyxMethod: Onyx.METHOD.SET,
            key: `${ONYXKEYS.COLLECTION.POLICY}${policyID}`,
            value: {
                id: policyID,
                type: CONST.POLICY.TYPE.TEAM,
                name: workspaceName,
                role: CONST.POLICY.ROLE.ADMIN,
                owner: sessionEmail,
                ownerAccountID: sessionAccountID,
                isPolicyExpenseChatEnabled: true,
                outputCurrency,
                pendingAction: CONST.RED_BRICK_ROAD_PENDING_ACTION.ADD,
                autoReporting: true,
                autoReportingFrequency: CONST.POLICY.AUTO_REPORTING_FREQUENCIES.INSTANT,
                approvalMode: CONST.POLICY.APPROVAL_MODE.OPTIONAL,
                harvesting: {
                    enabled: true,
                },
                customUnits,
                areCategoriesEnabled: true,
                areTagsEnabled: false,
                areDistanceRatesEnabled: false,
                areWorkflowsEnabled: false,
                areReportFieldsEnabled: false,
                areConnectionsEnabled: false,
                employeeList: {
                    [sessionEmail]: {
                        role: CONST.POLICY.ROLE.ADMIN,
                        errors: {},
                    },
                },
                chatReportIDAdmins: makeMeAdmin ? Number(adminsChatReportID) : undefined,
                pendingFields: {
                    autoReporting: CONST.RED_BRICK_ROAD_PENDING_ACTION.ADD,
                    approvalMode: CONST.RED_BRICK_ROAD_PENDING_ACTION.ADD,
                    reimbursementChoice: CONST.RED_BRICK_ROAD_PENDING_ACTION.ADD,
                    generalSettings: CONST.RED_BRICK_ROAD_PENDING_ACTION.ADD,
                    description: CONST.RED_BRICK_ROAD_PENDING_ACTION.ADD,
                },
            },
        },
        {
            onyxMethod: Onyx.METHOD.SET,
            key: `${ONYXKEYS.COLLECTION.REPORT}${announceChatReportID}`,
            value: {
                pendingFields: {
                    addWorkspaceRoom: CONST.RED_BRICK_ROAD_PENDING_ACTION.ADD,
                },
                ...announceChatData,
            },
        },
        {
            onyxMethod: Onyx.METHOD.SET,
            key: `${ONYXKEYS.COLLECTION.REPORT_DRAFT}${announceChatReportID}`,
            value: null,
        },
        {
            onyxMethod: Onyx.METHOD.SET,
            key: `${ONYXKEYS.COLLECTION.REPORT_ACTIONS}${announceChatReportID}`,
            value: announceReportActionData,
        },
        {
            onyxMethod: Onyx.METHOD.SET,
            key: `${ONYXKEYS.COLLECTION.REPORT}${adminsChatReportID}`,
            value: {
                pendingFields: {
                    addWorkspaceRoom: CONST.RED_BRICK_ROAD_PENDING_ACTION.ADD,
                },
                ...adminsChatData,
            },
        },
        {
            onyxMethod: Onyx.METHOD.SET,
            key: `${ONYXKEYS.COLLECTION.REPORT_ACTIONS}${adminsChatReportID}`,
            value: adminsReportActionData,
        },
        {
            onyxMethod: Onyx.METHOD.SET,
            key: `${ONYXKEYS.COLLECTION.REPORT}${expenseChatReportID}`,
            value: {
                pendingFields: {
                    addWorkspaceRoom: CONST.RED_BRICK_ROAD_PENDING_ACTION.ADD,
                },
                ...expenseChatData,
            },
        },
        {
            onyxMethod: Onyx.METHOD.SET,
            key: `${ONYXKEYS.COLLECTION.REPORT_ACTIONS}${expenseChatReportID}`,
            value: expenseReportActionData,
        },
        {
            onyxMethod: Onyx.METHOD.SET,
            key: `${ONYXKEYS.COLLECTION.POLICY_DRAFTS}${policyID}`,
            value: null,
        },
        {
            onyxMethod: Onyx.METHOD.SET,
            key: `${ONYXKEYS.COLLECTION.REPORT_DRAFT}${expenseChatReportID}`,
            value: null,
        },
    ];

    const successData: OnyxUpdate[] = [
        {
            onyxMethod: Onyx.METHOD.MERGE,
            key: `${ONYXKEYS.COLLECTION.POLICY}${policyID}`,
            value: {
                pendingAction: null,
                pendingFields: {
                    autoReporting: null,
                    approvalMode: null,
                    reimbursementChoice: null,
                },
            },
        },
        {
            onyxMethod: Onyx.METHOD.MERGE,
            key: `${ONYXKEYS.COLLECTION.REPORT}${announceChatReportID}`,
            value: {
                pendingFields: {
                    addWorkspaceRoom: null,
                },
                pendingAction: null,
            },
        },
        {
            onyxMethod: Onyx.METHOD.MERGE,
            key: `${ONYXKEYS.COLLECTION.REPORT_ACTIONS}${announceChatReportID}`,
            value: {
                [announceCreatedReportActionID]: {
                    pendingAction: null,
                },
            },
        },
        {
            onyxMethod: Onyx.METHOD.MERGE,
            key: `${ONYXKEYS.COLLECTION.REPORT}${adminsChatReportID}`,
            value: {
                pendingFields: {
                    addWorkspaceRoom: null,
                },
                pendingAction: null,
                pendingChatMembers: [],
            },
        },
        {
            onyxMethod: Onyx.METHOD.MERGE,
            key: `${ONYXKEYS.COLLECTION.REPORT_ACTIONS}${adminsChatReportID}`,
            value: {
                [adminsCreatedReportActionID]: {
                    pendingAction: null,
                },
            },
        },
        {
            onyxMethod: Onyx.METHOD.MERGE,
            key: `${ONYXKEYS.COLLECTION.REPORT}${expenseChatReportID}`,
            value: {
                pendingFields: {
                    addWorkspaceRoom: null,
                },
                pendingAction: null,
            },
        },
        {
            onyxMethod: Onyx.METHOD.MERGE,
            key: `${ONYXKEYS.COLLECTION.REPORT_ACTIONS}${expenseChatReportID}`,
            value: {
                [expenseCreatedReportActionID]: {
                    pendingAction: null,
                },
            },
        },
    ];

    const failureData: OnyxUpdate[] = [
        {
            onyxMethod: Onyx.METHOD.MERGE,
            key: `${ONYXKEYS.COLLECTION.POLICY}${policyID}`,
            value: {employeeList: null},
        },
        {
            onyxMethod: Onyx.METHOD.SET,
            key: `${ONYXKEYS.COLLECTION.REPORT}${announceChatReportID}`,
            value: null,
        },
        {
            onyxMethod: Onyx.METHOD.SET,
            key: `${ONYXKEYS.COLLECTION.REPORT_ACTIONS}${announceChatReportID}`,
            value: null,
        },
        {
            onyxMethod: Onyx.METHOD.SET,
            key: `${ONYXKEYS.COLLECTION.REPORT}${adminsChatReportID}`,
            value: null,
        },
        {
            onyxMethod: Onyx.METHOD.SET,
            key: `${ONYXKEYS.COLLECTION.REPORT_ACTIONS}${adminsChatReportID}`,
            value: null,
        },
        {
            onyxMethod: Onyx.METHOD.SET,
            key: `${ONYXKEYS.COLLECTION.REPORT}${expenseChatReportID}`,
            value: null,
        },
        {
            onyxMethod: Onyx.METHOD.SET,
            key: `${ONYXKEYS.COLLECTION.REPORT_ACTIONS}${expenseChatReportID}`,
            value: null,
        },
    ];

    if (optimisticCategoriesData.optimisticData) {
        optimisticData.push(...optimisticCategoriesData.optimisticData);
    }

    if (optimisticCategoriesData.failureData) {
        failureData.push(...optimisticCategoriesData.failureData);
    }

    if (optimisticCategoriesData.successData) {
        successData.push(...optimisticCategoriesData.successData);
    }

    const params: CreateWorkspaceParams = {
        policyID,
        announceChatReportID,
        adminsChatReportID,
        expenseChatReportID,
        ownerEmail: policyOwnerEmail,
        makeMeAdmin,
        policyName: workspaceName,
        type: CONST.POLICY.TYPE.TEAM,
        announceCreatedReportActionID,
        adminsCreatedReportActionID,
        expenseCreatedReportActionID,
        customUnitID,
        customUnitRateID,
    };

    return {successData, optimisticData, failureData, params};
}

/**
 * Optimistically creates a new workspace and default workspace chats
 *
 * @param [policyOwnerEmail] the email of the account to make the owner of the policy
 * @param [makeMeAdmin] leave the calling account as an admin on the policy
 * @param [policyName] custom policy name we will use for created workspace
 * @param [policyID] custom policy id we will use for created workspace
 */
function createWorkspace(policyOwnerEmail = '', makeMeAdmin = false, policyName = '', policyID = generatePolicyID()): CreateWorkspaceParams {
    const {optimisticData, failureData, successData, params} = buildPolicyData(policyOwnerEmail, makeMeAdmin, policyName, policyID);
    API.write(WRITE_COMMANDS.CREATE_WORKSPACE, params, {optimisticData, successData, failureData});

    return params;
}

/**
 * Creates a draft workspace for various money request flows
 *
 * @param [policyOwnerEmail] the email of the account to make the owner of the policy
 * @param [makeMeAdmin] leave the calling account as an admin on the policy
 * @param [policyName] custom policy name we will use for created workspace
 * @param [policyID] custom policy id we will use for created workspace
 */
function createDraftWorkspace(policyOwnerEmail = '', makeMeAdmin = false, policyName = '', policyID = generatePolicyID()): CreateWorkspaceParams {
    const workspaceName = policyName || generateDefaultWorkspaceName(policyOwnerEmail);

    const {customUnits, customUnitID, customUnitRateID, outputCurrency} = buildOptimisticCustomUnits();

    const {expenseChatData, announceChatReportID, announceCreatedReportActionID, adminsChatReportID, adminsCreatedReportActionID, expenseChatReportID, expenseCreatedReportActionID} =
        ReportUtils.buildOptimisticWorkspaceChats(policyID, workspaceName);

    const optimisticData: OnyxUpdate[] = [
        {
            onyxMethod: Onyx.METHOD.SET,
            key: `${ONYXKEYS.COLLECTION.POLICY_DRAFTS}${policyID}`,
            value: {
                id: policyID,
                type: CONST.POLICY.TYPE.TEAM,
                name: workspaceName,
                role: CONST.POLICY.ROLE.ADMIN,
                owner: sessionEmail,
                ownerAccountID: sessionAccountID,
                isPolicyExpenseChatEnabled: true,
                outputCurrency,
                pendingAction: CONST.RED_BRICK_ROAD_PENDING_ACTION.ADD,
                autoReporting: true,
                autoReportingFrequency: CONST.POLICY.AUTO_REPORTING_FREQUENCIES.INSTANT,
                approvalMode: CONST.POLICY.APPROVAL_MODE.OPTIONAL,
                harvesting: {
                    enabled: true,
                },
                customUnits,
                areCategoriesEnabled: true,
                areTagsEnabled: false,
                areDistanceRatesEnabled: false,
                areWorkflowsEnabled: false,
                areReportFieldsEnabled: false,
                areConnectionsEnabled: false,
                employeeList: {
                    [sessionEmail]: {
                        role: CONST.POLICY.ROLE.ADMIN,
                        errors: {},
                    },
                },
                chatReportIDAdmins: makeMeAdmin ? Number(adminsChatReportID) : undefined,
                pendingFields: {
                    autoReporting: CONST.RED_BRICK_ROAD_PENDING_ACTION.ADD,
                    approvalMode: CONST.RED_BRICK_ROAD_PENDING_ACTION.ADD,
                    reimbursementChoice: CONST.RED_BRICK_ROAD_PENDING_ACTION.ADD,
                },
            },
        },
        {
            onyxMethod: Onyx.METHOD.SET,
            key: `${ONYXKEYS.COLLECTION.REPORT_DRAFT}${expenseChatReportID}`,
            value: expenseChatData,
        },
        {
            onyxMethod: Onyx.METHOD.SET,
            key: `${ONYXKEYS.COLLECTION.POLICY_CATEGORIES_DRAFT}${policyID}`,
            value: CONST.POLICY.DEFAULT_CATEGORIES.reduce<Record<string, PolicyCategory>>((acc, category) => {
                acc[category] = {
                    name: category,
                    enabled: true,
                    errors: null,
                };
                return acc;
            }, {}),
        },
    ];

    const params: CreateWorkspaceParams = {
        policyID,
        announceChatReportID,
        adminsChatReportID,
        expenseChatReportID,
        ownerEmail: policyOwnerEmail,
        makeMeAdmin,
        policyName: workspaceName,
        type: CONST.POLICY.TYPE.TEAM,
        announceCreatedReportActionID,
        adminsCreatedReportActionID,
        expenseCreatedReportActionID,
        customUnitID,
        customUnitRateID,
    };

    Onyx.update(optimisticData);

    return params;
}

function openWorkspaceReimburseView(policyID: string) {
    if (!policyID) {
        Log.warn('openWorkspaceReimburseView invalid params', {policyID});
        return;
    }

    const successData: OnyxUpdate[] = [
        {
            onyxMethod: Onyx.METHOD.MERGE,
            key: ONYXKEYS.REIMBURSEMENT_ACCOUNT,
            value: {
                isLoading: false,
            },
        },
    ];

    const failureData: OnyxUpdate[] = [
        {
            onyxMethod: Onyx.METHOD.MERGE,
            key: ONYXKEYS.REIMBURSEMENT_ACCOUNT,
            value: {
                isLoading: false,
            },
        },
    ];

    const params: OpenWorkspaceReimburseViewParams = {policyID};

    API.read(READ_COMMANDS.OPEN_WORKSPACE_REIMBURSE_VIEW, params, {successData, failureData});
}

function openPolicyWorkflowsPage(policyID: string) {
    if (!policyID) {
        Log.warn('openPolicyWorkflowsPage invalid params', {policyID});
        return;
    }

    const onyxData: OnyxData = {
        optimisticData: [
            {
                onyxMethod: Onyx.METHOD.MERGE,
                key: `${ONYXKEYS.COLLECTION.POLICY}${policyID}`,
                value: {
                    isLoading: true,
                },
            },
        ],
        successData: [
            {
                onyxMethod: Onyx.METHOD.MERGE,
                key: `${ONYXKEYS.COLLECTION.POLICY}${policyID}`,
                value: {
                    isLoading: false,
                },
            },
        ],
        failureData: [
            {
                onyxMethod: Onyx.METHOD.MERGE,
                key: `${ONYXKEYS.COLLECTION.POLICY}${policyID}`,
                value: {
                    isLoading: false,
                },
            },
        ],
    };

    const params: OpenPolicyWorkflowsPageParams = {policyID};

    API.read(READ_COMMANDS.OPEN_POLICY_WORKFLOWS_PAGE, params, onyxData);
}

function setPolicyIDForReimburseView(policyID: string) {
    Onyx.merge(ONYXKEYS.WORKSPACE_RATE_AND_UNIT, {policyID, rate: null, unit: null});
}

function clearOnyxDataForReimburseView() {
    Onyx.merge(ONYXKEYS.WORKSPACE_RATE_AND_UNIT, null);
}

function setRateForReimburseView(rate: string) {
    Onyx.merge(ONYXKEYS.WORKSPACE_RATE_AND_UNIT, {rate});
}

function setUnitForReimburseView(unit: Unit) {
    Onyx.merge(ONYXKEYS.WORKSPACE_RATE_AND_UNIT, {unit});
}

/**
 * Returns the accountIDs of the members of the policy whose data is passed in the parameters
 */
function openWorkspace(policyID: string, clientMemberAccountIDs: number[]) {
    if (!policyID || !clientMemberAccountIDs) {
        Log.warn('openWorkspace invalid params', {policyID, clientMemberAccountIDs});
        return;
    }

    const params: OpenWorkspaceParams = {
        policyID,
        clientMemberAccountIDs: JSON.stringify(clientMemberAccountIDs),
    };

    API.read(READ_COMMANDS.OPEN_WORKSPACE, params);
}

function openPolicyTaxesPage(policyID: string) {
    if (!policyID) {
        Log.warn('openPolicyTaxesPage invalid params', {policyID});
        return;
    }

    const params: OpenPolicyTaxesPageParams = {
        policyID,
    };

    API.read(READ_COMMANDS.OPEN_POLICY_TAXES_PAGE, params);
}

function openPolicyExpensifyCardsPage(policyID: string) {
    const authToken = NetworkStore.getAuthToken();

    const params: OpenPolicyExpensifyCardsPageParams = {
        policyID,
        authToken,
    };

    API.read(READ_COMMANDS.OPEN_POLICY_EXPENSIFY_CARDS_PAGE, params);
}

function openWorkspaceInvitePage(policyID: string, clientMemberEmails: string[]) {
    if (!policyID || !clientMemberEmails) {
        Log.warn('openWorkspaceInvitePage invalid params', {policyID, clientMemberEmails});
        return;
    }

    const params: OpenWorkspaceInvitePageParams = {
        policyID,
        clientMemberEmails: JSON.stringify(clientMemberEmails),
    };

    API.read(READ_COMMANDS.OPEN_WORKSPACE_INVITE_PAGE, params);
}

function openDraftWorkspaceRequest(policyID: string) {
    const params: OpenDraftWorkspaceRequestParams = {policyID};

    API.read(READ_COMMANDS.OPEN_DRAFT_WORKSPACE_REQUEST, params);
}

function requestExpensifyCardLimitIncrease(settlementBankAccountID: string) {
    const authToken = NetworkStore.getAuthToken();

    const params: RequestExpensifyCardLimitIncreaseParams = {
        authToken,
        settlementBankAccountID,
    };

    API.write(WRITE_COMMANDS.REQUEST_EXPENSIFY_CARD_LIMIT_INCREASE, params);
}

function setWorkspaceInviteMessageDraft(policyID: string, message: string | null) {
    Onyx.set(`${ONYXKEYS.COLLECTION.WORKSPACE_INVITE_MESSAGE_DRAFT}${policyID}`, message);
}

function clearErrors(policyID: string) {
    Onyx.merge(`${ONYXKEYS.COLLECTION.POLICY}${policyID}`, {errors: null});
    hideWorkspaceAlertMessage(policyID);
}

/**
 * Dismiss the informative messages about which policy members were added with primary logins when invited with their secondary login.
 */
function dismissAddedWithPrimaryLoginMessages(policyID: string) {
    Onyx.merge(`${ONYXKEYS.COLLECTION.POLICY}${policyID}`, {primaryLoginsInvited: null});
}

function buildOptimisticPolicyRecentlyUsedCurrencies(policyID?: string, currency?: string) {
    if (!currency) {
        return [];
    }
    const personalPolicy = PolicyUtils.getPersonalPolicy();
    const personalPolicyID = personalPolicy?.id;
    if (!policyID && !personalPolicyID) {
        return [];
    }
    const policyRecentlyUsedCurrencies = policyID
        ? allRecentlyUsedCurrencies?.[`${ONYXKEYS.COLLECTION.POLICY_RECENTLY_USED_CURRENCIES}${policyID}`]
        : allRecentlyUsedCurrencies?.[`${ONYXKEYS.COLLECTION.POLICY_RECENTLY_USED_CURRENCIES}${personalPolicyID}`];

    return lodashUnion([currency], policyRecentlyUsedCurrencies);
}

/**
 * This flow is used for bottom up flow converting IOU report to an expense report. When user takes this action,
 * we create a Collect type workspace when the person taking the action becomes an owner and an admin, while we
 * add a new member to the workspace as an employee and convert the IOU report passed as a param into an expense report.
 *
 * @returns policyID of the workspace we have created
 */
function createWorkspaceFromIOUPayment(iouReport: OnyxEntry<Report>): string | undefined {
    // This flow only works for IOU reports
    if (!ReportUtils.isIOUReportUsingReport(iouReport)) {
        return;
    }

    // Generate new variables for the policy
    const policyID = generatePolicyID();
    const workspaceName = generateDefaultWorkspaceName(sessionEmail);
    const employeeAccountID = iouReport.ownerAccountID;
    const employeeEmail = iouReport.ownerEmail ?? '';
    const {customUnits, customUnitID, customUnitRateID} = buildOptimisticCustomUnits(iouReport.currency);
    const oldPersonalPolicyID = iouReport.policyID;
    const iouReportID = iouReport.reportID;

    const {
        announceChatReportID,
        announceChatData,
        announceReportActionData,
        announceCreatedReportActionID,
        adminsChatReportID,
        adminsChatData,
        adminsReportActionData,
        adminsCreatedReportActionID,
        expenseChatReportID: workspaceChatReportID,
        expenseChatData: workspaceChatData,
        expenseReportActionData: workspaceChatReportActionData,
        expenseCreatedReportActionID: workspaceChatCreatedReportActionID,
    } = ReportUtils.buildOptimisticWorkspaceChats(policyID, workspaceName);

    if (!employeeAccountID) {
        return;
    }

    // Create the workspace chat for the employee whose IOU is being paid
    const employeeWorkspaceChat = createPolicyExpenseChats(policyID, {[employeeEmail]: employeeAccountID}, true);
    const newWorkspace = {
        id: policyID,

        // We are creating a collect policy in this case
        type: CONST.POLICY.TYPE.TEAM,
        name: workspaceName,
        role: CONST.POLICY.ROLE.ADMIN,
        owner: sessionEmail,
        ownerAccountID: sessionAccountID,
        isPolicyExpenseChatEnabled: true,

        // Setting the currency to USD as we can only add the VBBA for this policy currency right now
        outputCurrency: CONST.CURRENCY.USD,
        pendingAction: CONST.RED_BRICK_ROAD_PENDING_ACTION.ADD,
        autoReporting: true,
        autoReportingFrequency: CONST.POLICY.AUTO_REPORTING_FREQUENCIES.INSTANT,
        approvalMode: CONST.POLICY.APPROVAL_MODE.OPTIONAL,
        harvesting: {
            enabled: true,
        },
        customUnits,
        areCategoriesEnabled: true,
        areTagsEnabled: false,
        areDistanceRatesEnabled: false,
        areWorkflowsEnabled: false,
        areReportFieldsEnabled: false,
        areConnectionsEnabled: false,
        employeeList: {
            [sessionEmail]: {
                role: CONST.POLICY.ROLE.ADMIN,
                errors: {},
            },
            [employeeEmail]: {
                role: CONST.POLICY.ROLE.USER,
                errors: {},
            },
        },
        pendingFields: {
            autoReporting: CONST.RED_BRICK_ROAD_PENDING_ACTION.ADD,
            approvalMode: CONST.RED_BRICK_ROAD_PENDING_ACTION.ADD,
            reimbursementChoice: CONST.RED_BRICK_ROAD_PENDING_ACTION.ADD,
        },
    };

    const optimisticData: OnyxUpdate[] = [
        {
            onyxMethod: Onyx.METHOD.SET,
            key: `${ONYXKEYS.COLLECTION.POLICY}${policyID}`,
            value: newWorkspace,
        },
        {
            onyxMethod: Onyx.METHOD.SET,
            key: `${ONYXKEYS.COLLECTION.REPORT}${announceChatReportID}`,
            value: {
                pendingFields: {
                    addWorkspaceRoom: CONST.RED_BRICK_ROAD_PENDING_ACTION.ADD,
                },
                ...announceChatData,
            },
        },
        {
            onyxMethod: Onyx.METHOD.SET,
            key: `${ONYXKEYS.COLLECTION.REPORT_ACTIONS}${announceChatReportID}`,
            value: announceReportActionData,
        },
        {
            onyxMethod: Onyx.METHOD.SET,
            key: `${ONYXKEYS.COLLECTION.REPORT}${adminsChatReportID}`,
            value: {
                pendingFields: {
                    addWorkspaceRoom: CONST.RED_BRICK_ROAD_PENDING_ACTION.ADD,
                },
                ...adminsChatData,
            },
        },
        {
            onyxMethod: Onyx.METHOD.SET,
            key: `${ONYXKEYS.COLLECTION.REPORT_ACTIONS}${adminsChatReportID}`,
            value: adminsReportActionData,
        },
        {
            onyxMethod: Onyx.METHOD.SET,
            key: `${ONYXKEYS.COLLECTION.REPORT}${workspaceChatReportID}`,
            value: {
                pendingFields: {
                    addWorkspaceRoom: CONST.RED_BRICK_ROAD_PENDING_ACTION.ADD,
                },
                ...workspaceChatData,
            },
        },
        {
            onyxMethod: Onyx.METHOD.SET,
            key: `${ONYXKEYS.COLLECTION.REPORT_ACTIONS}${workspaceChatReportID}`,
            value: workspaceChatReportActionData,
        },
        {
            onyxMethod: Onyx.METHOD.MERGE,
            key: `${ONYXKEYS.COLLECTION.POLICY_DRAFTS}${policyID}`,
            value: {
                pendingFields: {
                    addWorkspaceRoom: null,
                },
                pendingAction: null,
            },
        },
    ];
    optimisticData.push(...employeeWorkspaceChat.onyxOptimisticData);

    const successData: OnyxUpdate[] = [
        {
            onyxMethod: Onyx.METHOD.MERGE,
            key: `${ONYXKEYS.COLLECTION.POLICY}${policyID}`,
            value: {
                pendingAction: null,
                pendingFields: {
                    autoReporting: null,
                    approvalMode: null,
                    reimbursementChoice: null,
                },
            },
        },
        {
            onyxMethod: Onyx.METHOD.MERGE,
            key: `${ONYXKEYS.COLLECTION.REPORT}${announceChatReportID}`,
            value: {
                pendingFields: {
                    addWorkspaceRoom: null,
                },
                pendingAction: null,
            },
        },
        {
            onyxMethod: Onyx.METHOD.MERGE,
            key: `${ONYXKEYS.COLLECTION.REPORT_ACTIONS}${announceChatReportID}`,
            value: {
                [Object.keys(announceChatData)[0]]: {
                    pendingAction: null,
                },
            },
        },
        {
            onyxMethod: Onyx.METHOD.MERGE,
            key: `${ONYXKEYS.COLLECTION.REPORT}${adminsChatReportID}`,
            value: {
                pendingFields: {
                    addWorkspaceRoom: null,
                },
                pendingAction: null,
            },
        },
        {
            onyxMethod: Onyx.METHOD.MERGE,
            key: `${ONYXKEYS.COLLECTION.REPORT_ACTIONS}${adminsChatReportID}`,
            value: {
                [Object.keys(adminsChatData)[0]]: {
                    pendingAction: null,
                },
            },
        },
        {
            onyxMethod: Onyx.METHOD.MERGE,
            key: `${ONYXKEYS.COLLECTION.REPORT}${workspaceChatReportID}`,
            value: {
                pendingFields: {
                    addWorkspaceRoom: null,
                },
                pendingAction: null,
            },
        },
        {
            onyxMethod: Onyx.METHOD.MERGE,
            key: `${ONYXKEYS.COLLECTION.REPORT_ACTIONS}${workspaceChatReportID}`,
            value: {
                [Object.keys(workspaceChatData)[0]]: {
                    pendingAction: null,
                },
            },
        },
    ];
    successData.push(...employeeWorkspaceChat.onyxSuccessData);

    const failureData: OnyxUpdate[] = [
        {
            onyxMethod: Onyx.METHOD.MERGE,
            key: `${ONYXKEYS.COLLECTION.REPORT}${announceChatReportID}`,
            value: {
                pendingFields: {
                    addWorkspaceRoom: null,
                },
                pendingAction: null,
            },
        },
        {
            onyxMethod: Onyx.METHOD.MERGE,
            key: `${ONYXKEYS.COLLECTION.REPORT_ACTIONS}${announceChatReportID}`,
            value: {
                pendingAction: null,
            },
        },
        {
            onyxMethod: Onyx.METHOD.MERGE,
            key: `${ONYXKEYS.COLLECTION.REPORT}${adminsChatReportID}`,
            value: {
                pendingFields: {
                    addWorkspaceRoom: null,
                },
                pendingAction: null,
            },
        },
        {
            onyxMethod: Onyx.METHOD.MERGE,
            key: `${ONYXKEYS.COLLECTION.REPORT_ACTIONS}${adminsChatReportID}`,
            value: {
                pendingAction: null,
            },
        },
        {
            onyxMethod: Onyx.METHOD.MERGE,
            key: `${ONYXKEYS.COLLECTION.REPORT}${workspaceChatReportID}`,
            value: {
                pendingFields: {
                    addWorkspaceRoom: null,
                },
                pendingAction: null,
            },
        },
        {
            onyxMethod: Onyx.METHOD.MERGE,
            key: `${ONYXKEYS.COLLECTION.REPORT_ACTIONS}${workspaceChatReportID}`,
            value: {
                pendingAction: null,
            },
        },
    ];

    // Compose the memberData object which is used to add the employee to the workspace and
    // optimistically create the workspace chat for them.
    const memberData = {
        accountID: Number(employeeAccountID),
        email: employeeEmail,
        workspaceChatReportID: employeeWorkspaceChat.reportCreationData[employeeEmail].reportID,
        workspaceChatCreatedReportActionID: employeeWorkspaceChat.reportCreationData[employeeEmail].reportActionID,
    };

    const oldChatReportID = iouReport.chatReportID;

    // Next we need to convert the IOU report to Expense report.
    // We need to change:
    // - report type
    // - change the sign of the report total
    // - update its policyID and policyName
    // - update the chatReportID to point to the new workspace chat
    const expenseReport = {
        ...iouReport,
        chatReportID: memberData.workspaceChatReportID,
        policyID,
        policyName: workspaceName,
        type: CONST.REPORT.TYPE.EXPENSE,
        total: -(iouReport?.total ?? 0),
    };
    optimisticData.push({
        onyxMethod: Onyx.METHOD.MERGE,
        key: `${ONYXKEYS.COLLECTION.REPORT}${iouReportID}`,
        value: expenseReport,
    });
    failureData.push({
        onyxMethod: Onyx.METHOD.MERGE,
        key: `${ONYXKEYS.COLLECTION.REPORT}${iouReportID}`,
        value: iouReport,
    });

    // The expense report transactions need to have the amount reversed to negative values
    const reportTransactions = TransactionUtils.getAllReportTransactions(iouReportID);

    // For performance reasons, we are going to compose a merge collection data for transactions
    const transactionsOptimisticData: Record<string, Transaction> = {};
    const transactionFailureData: Record<string, Transaction> = {};
    reportTransactions.forEach((transaction) => {
        transactionsOptimisticData[`${ONYXKEYS.COLLECTION.TRANSACTION}${transaction.transactionID}`] = {
            ...transaction,
            amount: -transaction.amount,
            modifiedAmount: transaction.modifiedAmount ? -transaction.modifiedAmount : 0,
        };

        transactionFailureData[`${ONYXKEYS.COLLECTION.TRANSACTION}${transaction.transactionID}`] = transaction;
    });

    optimisticData.push({
        onyxMethod: Onyx.METHOD.MERGE_COLLECTION,
        key: `${ONYXKEYS.COLLECTION.TRANSACTION}`,
        value: transactionsOptimisticData,
    });
    failureData.push({
        onyxMethod: Onyx.METHOD.MERGE_COLLECTION,
        key: `${ONYXKEYS.COLLECTION.TRANSACTION}`,
        value: transactionFailureData,
    });

    // We need to move the report preview action from the DM to the workspace chat.
    const reportPreview = ReportActionsUtils.getParentReportAction(iouReport);
    optimisticData.push({
        onyxMethod: Onyx.METHOD.MERGE,
        key: `${ONYXKEYS.COLLECTION.REPORT_ACTIONS}${oldChatReportID}`,
        value: {[reportPreview?.reportActionID ?? '-1']: null},
    });
    failureData.push({
        onyxMethod: Onyx.METHOD.MERGE,
        key: `${ONYXKEYS.COLLECTION.REPORT_ACTIONS}${oldChatReportID}`,
        value: {[reportPreview?.reportActionID ?? '-1']: reportPreview},
    });

    // To optimistically remove the GBR from the DM we need to update the hasOutstandingChildRequest param to false
    optimisticData.push({
        onyxMethod: Onyx.METHOD.MERGE,
        key: `${ONYXKEYS.COLLECTION.REPORT}${oldChatReportID}`,
        value: {
            hasOutstandingChildRequest: false,
        },
    });
    failureData.push({
        onyxMethod: Onyx.METHOD.MERGE,
        key: `${ONYXKEYS.COLLECTION.REPORT}${oldChatReportID}`,
        value: {
            hasOutstandingChildRequest: true,
        },
    });

    if (reportPreview?.reportActionID) {
        // Update the created timestamp of the report preview action to be after the workspace chat created timestamp.
        optimisticData.push({
            onyxMethod: Onyx.METHOD.MERGE,
            key: `${ONYXKEYS.COLLECTION.REPORT_ACTIONS}${memberData.workspaceChatReportID}`,
            value: {
                [reportPreview.reportActionID]: {
                    ...reportPreview,
                    message: [
                        {
                            type: CONST.REPORT.MESSAGE.TYPE.TEXT,
                            text: ReportUtils.getReportPreviewMessage(expenseReport, null, false, false, newWorkspace),
                        },
                    ],
                    created: DateUtils.getDBTime(),
                },
            },
        });
    }

    failureData.push({
        onyxMethod: Onyx.METHOD.MERGE,
        key: `${ONYXKEYS.COLLECTION.REPORT_ACTIONS}${memberData.workspaceChatReportID}`,
        value: {[reportPreview?.reportActionID ?? '-1']: null},
    });

    // Create the MOVED report action and add it to the DM chat which indicates to the user where the report has been moved
    const movedReportAction = ReportUtils.buildOptimisticMovedReportAction(oldPersonalPolicyID ?? '-1', policyID, memberData.workspaceChatReportID, iouReportID, workspaceName);
    optimisticData.push({
        onyxMethod: Onyx.METHOD.MERGE,
        key: `${ONYXKEYS.COLLECTION.REPORT_ACTIONS}${oldChatReportID}`,
        value: {[movedReportAction.reportActionID]: movedReportAction},
    });
    successData.push({
        onyxMethod: Onyx.METHOD.MERGE,
        key: `${ONYXKEYS.COLLECTION.REPORT_ACTIONS}${oldChatReportID}`,
        value: {
            [movedReportAction.reportActionID]: {
                ...movedReportAction,
                pendingAction: null,
            },
        },
    });
    failureData.push({
        onyxMethod: Onyx.METHOD.MERGE,
        key: `${ONYXKEYS.COLLECTION.REPORT_ACTIONS}${oldChatReportID}`,
        value: {[movedReportAction.reportActionID]: null},
    });

    const params: CreateWorkspaceFromIOUPaymentParams = {
        policyID,
        announceChatReportID,
        adminsChatReportID,
        expenseChatReportID: workspaceChatReportID,
        ownerEmail: '',
        makeMeAdmin: false,
        policyName: workspaceName,
        type: CONST.POLICY.TYPE.TEAM,
        announceCreatedReportActionID,
        adminsCreatedReportActionID,
        expenseCreatedReportActionID: workspaceChatCreatedReportActionID,
        customUnitID,
        customUnitRateID,
        iouReportID,
        memberData: JSON.stringify(memberData),
        reportActionID: movedReportAction.reportActionID,
    };

    API.write(WRITE_COMMANDS.CREATE_WORKSPACE_FROM_IOU_PAYMENT, params, {optimisticData, successData, failureData});

    return policyID;
}

function enablePolicyConnections(policyID: string, enabled: boolean) {
    const onyxData: OnyxData = {
        optimisticData: [
            {
                onyxMethod: Onyx.METHOD.MERGE,
                key: `${ONYXKEYS.COLLECTION.POLICY}${policyID}`,
                value: {
                    areConnectionsEnabled: enabled,
                    pendingFields: {
                        areConnectionsEnabled: CONST.RED_BRICK_ROAD_PENDING_ACTION.UPDATE,
                    },
                },
            },
        ],
        successData: [
            {
                onyxMethod: Onyx.METHOD.MERGE,
                key: `${ONYXKEYS.COLLECTION.POLICY}${policyID}`,
                value: {
                    pendingFields: {
                        areConnectionsEnabled: null,
                    },
                },
            },
        ],
        failureData: [
            {
                onyxMethod: Onyx.METHOD.MERGE,
                key: `${ONYXKEYS.COLLECTION.POLICY}${policyID}`,
                value: {
                    areConnectionsEnabled: !enabled,
                    pendingFields: {
                        areConnectionsEnabled: null,
                    },
                },
            },
        ],
    };

    const parameters: EnablePolicyConnectionsParams = {policyID, enabled};

    API.write(WRITE_COMMANDS.ENABLE_POLICY_CONNECTIONS, parameters, onyxData);

    if (enabled && getIsNarrowLayout()) {
        navigateWhenEnableFeature(policyID);
    }
}

/** Save the preferred export method for a policy */
function savePreferredExportMethod(policyID: string, exportMethod: ReportExportType) {
    Onyx.merge(`${ONYXKEYS.LAST_EXPORT_METHOD}`, {[policyID]: exportMethod});
}

function enableExpensifyCard(policyID: string, enabled: boolean) {
    const authToken = NetworkStore.getAuthToken();
    if (!authToken) {
        return;
    }
    const onyxData: OnyxData = {
        optimisticData: [
            {
                onyxMethod: Onyx.METHOD.MERGE,
                key: `${ONYXKEYS.COLLECTION.POLICY}${policyID}`,
                value: {
                    areExpensifyCardsEnabled: enabled,
                    pendingFields: {
                        areExpensifyCardsEnabled: CONST.RED_BRICK_ROAD_PENDING_ACTION.UPDATE,
                    },
                },
            },
        ],
        successData: [
            {
                onyxMethod: Onyx.METHOD.MERGE,
                key: `${ONYXKEYS.COLLECTION.POLICY}${policyID}`,
                value: {
                    pendingFields: {
                        areExpensifyCardsEnabled: null,
                    },
                },
            },
        ],
        failureData: [
            {
                onyxMethod: Onyx.METHOD.MERGE,
                key: `${ONYXKEYS.COLLECTION.POLICY}${policyID}`,
                value: {
                    areExpensifyCardsEnabled: !enabled,
                    pendingFields: {
                        areExpensifyCardsEnabled: null,
                    },
                },
            },
        ],
    };

    const parameters: EnablePolicyExpensifyCardsParams = {authToken, policyID, enabled};

    API.write(WRITE_COMMANDS.ENABLE_POLICY_EXPENSIFY_CARDS, parameters, onyxData);

    if (enabled && getIsNarrowLayout()) {
        navigateWhenEnableFeature(policyID);
    }
}

function enablePolicyReportFields(policyID: string, enabled: boolean) {
    const onyxData: OnyxData = {
        optimisticData: [
            {
                onyxMethod: Onyx.METHOD.MERGE,
                key: `${ONYXKEYS.COLLECTION.POLICY}${policyID}`,
                value: {
                    areReportFieldsEnabled: enabled,
                    pendingFields: {
                        areReportFieldsEnabled: CONST.RED_BRICK_ROAD_PENDING_ACTION.UPDATE,
                    },
                },
            },
        ],
        successData: [
            {
                onyxMethod: Onyx.METHOD.MERGE,
                key: `${ONYXKEYS.COLLECTION.POLICY}${policyID}`,
                value: {
                    pendingFields: {
                        areReportFieldsEnabled: null,
                    },
                },
            },
        ],
        failureData: [
            {
                onyxMethod: Onyx.METHOD.MERGE,
                key: `${ONYXKEYS.COLLECTION.POLICY}${policyID}`,
                value: {
                    areReportFieldsEnabled: !enabled,
                    pendingFields: {
                        areReportFieldsEnabled: null,
                    },
                },
            },
        ],
    };

    const parameters: EnablePolicyReportFieldsParams = {policyID, enabled};

    API.write(WRITE_COMMANDS.ENABLE_POLICY_REPORT_FIELDS, parameters, onyxData);

    if (enabled && getIsNarrowLayout()) {
        navigateWhenEnableFeature(policyID);
    }
}

function enablePolicyTaxes(policyID: string, enabled: boolean) {
    const defaultTaxRates: TaxRatesWithDefault = CONST.DEFAULT_TAX;
    const taxRatesData: OnyxData = {
        optimisticData: [
            {
                onyxMethod: Onyx.METHOD.MERGE,
                key: `${ONYXKEYS.COLLECTION.POLICY}${policyID}`,
                value: {
                    taxRates: {
                        ...defaultTaxRates,
                        taxes: {
                            ...Object.keys(defaultTaxRates.taxes).reduce((acc, taxKey) => {
                                acc[taxKey] = {
                                    ...defaultTaxRates.taxes[taxKey],
                                    pendingAction: CONST.RED_BRICK_ROAD_PENDING_ACTION.ADD,
                                };
                                return acc;
                            }, {} as Record<string, TaxRate & {pendingAction: typeof CONST.RED_BRICK_ROAD_PENDING_ACTION.ADD}>),
                        },
                    },
                },
            },
        ],
        successData: [
            {
                onyxMethod: Onyx.METHOD.MERGE,
                key: `${ONYXKEYS.COLLECTION.POLICY}${policyID}`,
                value: {
                    taxRates: {
                        taxes: {
                            ...Object.keys(defaultTaxRates.taxes).reduce((acc, taxKey) => {
                                acc[taxKey] = {pendingAction: null};
                                return acc;
                            }, {} as Record<string, {pendingAction: null}>),
                        },
                    },
                },
            },
        ],
        failureData: [
            {
                onyxMethod: Onyx.METHOD.MERGE,
                key: `${ONYXKEYS.COLLECTION.POLICY}${policyID}`,
                value: {
                    taxRates: undefined,
                },
            },
        ],
    };
    const policy = getPolicy(policyID);
    const shouldAddDefaultTaxRatesData = (!policy?.taxRates || isEmptyObject(policy.taxRates)) && enabled;

    const optimisticData: OnyxUpdate[] = [
        {
            onyxMethod: Onyx.METHOD.MERGE,
            key: `${ONYXKEYS.COLLECTION.POLICY}${policyID}`,
            value: {
                tax: {
                    trackingEnabled: enabled,
                },
                pendingFields: {
                    tax: CONST.RED_BRICK_ROAD_PENDING_ACTION.UPDATE,
                },
            },
        },
    ];
    optimisticData.push(...(shouldAddDefaultTaxRatesData ? taxRatesData.optimisticData ?? [] : []));

    const successData: OnyxUpdate[] = [
        {
            onyxMethod: Onyx.METHOD.MERGE,
            key: `${ONYXKEYS.COLLECTION.POLICY}${policyID}`,
            value: {
                pendingFields: {
                    tax: null,
                },
            },
        },
    ];
    successData.push(...(shouldAddDefaultTaxRatesData ? taxRatesData.successData ?? [] : []));

    const failureData: OnyxUpdate[] = [
        {
            onyxMethod: Onyx.METHOD.MERGE,
            key: `${ONYXKEYS.COLLECTION.POLICY}${policyID}`,
            value: {
                tax: {
                    trackingEnabled: !enabled,
                },
                pendingFields: {
                    tax: null,
                },
            },
        },
    ];
    failureData.push(...(shouldAddDefaultTaxRatesData ? taxRatesData.failureData ?? [] : []));

    const onyxData: OnyxData = {
        optimisticData,
        successData,
        failureData,
    };

    const parameters: EnablePolicyTaxesParams = {policyID, enabled};
    if (shouldAddDefaultTaxRatesData) {
        parameters.taxFields = JSON.stringify(defaultTaxRates);
    }
    API.write(WRITE_COMMANDS.ENABLE_POLICY_TAXES, parameters, onyxData);

    if (enabled && getIsNarrowLayout()) {
        navigateWhenEnableFeature(policyID);
    }
}

function enablePolicyWorkflows(policyID: string, enabled: boolean) {
    const policy = getPolicy(policyID);
    const onyxData: OnyxData = {
        optimisticData: [
            {
                onyxMethod: Onyx.METHOD.MERGE,
                key: `${ONYXKEYS.COLLECTION.POLICY}${policyID}`,
                value: {
                    areWorkflowsEnabled: enabled,
                    ...(!enabled
                        ? {
                              approvalMode: CONST.POLICY.APPROVAL_MODE.OPTIONAL,
                              autoReporting: false,
                              harvesting: {
                                  enabled: false,
                              },
                              reimbursementChoice: CONST.POLICY.REIMBURSEMENT_CHOICES.REIMBURSEMENT_NO,
                          }
                        : {}),
                    pendingFields: {
                        areWorkflowsEnabled: CONST.RED_BRICK_ROAD_PENDING_ACTION.UPDATE,
                        ...(!enabled
                            ? {
                                  approvalMode: CONST.RED_BRICK_ROAD_PENDING_ACTION.UPDATE,
                                  autoReporting: CONST.RED_BRICK_ROAD_PENDING_ACTION.UPDATE,
                                  harvesting: CONST.RED_BRICK_ROAD_PENDING_ACTION.UPDATE,
                                  reimbursementChoice: CONST.RED_BRICK_ROAD_PENDING_ACTION.UPDATE,
                              }
                            : {}),
                    },
                },
            },
        ],
        successData: [
            {
                onyxMethod: Onyx.METHOD.MERGE,
                key: `${ONYXKEYS.COLLECTION.POLICY}${policyID}`,
                value: {
                    pendingFields: {
                        areWorkflowsEnabled: null,
                        ...(!enabled
                            ? {
                                  approvalMode: null,
                                  autoReporting: null,
                                  harvesting: null,
                                  reimbursementChoice: null,
                              }
                            : {}),
                    },
                },
            },
        ],
        failureData: [
            {
                onyxMethod: Onyx.METHOD.MERGE,
                key: `${ONYXKEYS.COLLECTION.POLICY}${policyID}`,
                value: {
                    areWorkflowsEnabled: !enabled,
                    ...(!enabled
                        ? {
                              approvalMode: policy?.approvalMode,
                              autoReporting: policy?.autoReporting,
                              harvesting: policy?.harvesting,
                              reimbursementChoice: policy?.reimbursementChoice,
                          }
                        : {}),
                    pendingFields: {
                        areWorkflowsEnabled: null,
                        ...(!enabled
                            ? {
                                  approvalMode: null,
                                  autoReporting: null,
                                  harvesting: null,
                                  reimbursementChoice: null,
                              }
                            : {}),
                    },
                },
            },
        ],
    };

    const parameters: EnablePolicyWorkflowsParams = {policyID, enabled};

    API.write(WRITE_COMMANDS.ENABLE_POLICY_WORKFLOWS, parameters, onyxData);

    if (enabled && getIsNarrowLayout()) {
        navigateWhenEnableFeature(policyID);
    }
}

function enableDistanceRequestTax(policyID: string, customUnitName: string, customUnitID: string, attributes: Attributes) {
    const policy = getPolicy(policyID);
    const onyxData: OnyxData = {
        optimisticData: [
            {
                onyxMethod: Onyx.METHOD.MERGE,
                key: `${ONYXKEYS.COLLECTION.POLICY}${policyID}`,
                value: {
                    customUnits: {
                        [customUnitID]: {
                            attributes,
                        },
                    },
                    pendingFields: {
                        customUnits: CONST.RED_BRICK_ROAD_PENDING_ACTION.UPDATE,
                    },
                },
            },
        ],
        successData: [
            {
                onyxMethod: Onyx.METHOD.MERGE,
                key: `${ONYXKEYS.COLLECTION.POLICY}${policyID}`,
                value: {
                    pendingFields: {
                        customUnits: null,
                    },
                },
            },
        ],
        failureData: [
            {
                onyxMethod: Onyx.METHOD.MERGE,
                key: `${ONYXKEYS.COLLECTION.POLICY}${policyID}`,
                value: {
                    customUnits: {
                        [customUnitID]: {
                            attributes: policy?.customUnits ? policy?.customUnits[customUnitID].attributes : null,
                        },
                    },
                },
            },
        ],
    };

    const params = {
        policyID,
        customUnit: JSON.stringify({
            customUnitName,
            customUnitID,
            attributes,
        }),
    };
    API.write(WRITE_COMMANDS.ENABLE_DISTANCE_REQUEST_TAX, params, onyxData);
}

function openPolicyMoreFeaturesPage(policyID: string) {
    const params: OpenPolicyMoreFeaturesPageParams = {policyID};

    API.read(READ_COMMANDS.OPEN_POLICY_MORE_FEATURES_PAGE, params);
}

function openPolicyProfilePage(policyID: string) {
    const params: OpenPolicyProfilePageParams = {policyID};

    API.read(READ_COMMANDS.OPEN_POLICY_PROFILE_PAGE, params);
}

function openPolicyInitialPage(policyID: string) {
    const params: OpenPolicyInitialPageParams = {policyID};

    API.read(READ_COMMANDS.OPEN_POLICY_INITIAL_PAGE, params);
}

function setPolicyCustomTaxName(policyID: string, customTaxName: string) {
    const policy = getPolicy(policyID);
    const originalCustomTaxName = policy?.taxRates?.name;
    const onyxData: OnyxData = {
        optimisticData: [
            {
                onyxMethod: Onyx.METHOD.MERGE,
                key: `${ONYXKEYS.COLLECTION.POLICY}${policyID}`,
                value: {
                    taxRates: {
                        name: customTaxName,
                        pendingFields: {name: CONST.RED_BRICK_ROAD_PENDING_ACTION.UPDATE},
                        errorFields: null,
                    },
                },
            },
        ],
        successData: [
            {
                onyxMethod: Onyx.METHOD.MERGE,
                key: `${ONYXKEYS.COLLECTION.POLICY}${policyID}`,
                value: {
                    taxRates: {
                        pendingFields: {name: null},
                        errorFields: null,
                    },
                },
            },
        ],
        failureData: [
            {
                onyxMethod: Onyx.METHOD.MERGE,
                key: `${ONYXKEYS.COLLECTION.POLICY}${policyID}`,
                value: {
                    taxRates: {
                        name: originalCustomTaxName,
                        pendingFields: {name: null},
                        errorFields: {name: ErrorUtils.getMicroSecondOnyxErrorWithTranslationKey('common.genericErrorMessage')},
                    },
                },
            },
        ],
    };

    const parameters = {
        policyID,
        customTaxName,
    };

    API.write(WRITE_COMMANDS.SET_POLICY_CUSTOM_TAX_NAME, parameters, onyxData);
}

function setWorkspaceCurrencyDefault(policyID: string, taxCode: string) {
    const policy = getPolicy(policyID);
    const originalDefaultExternalID = policy?.taxRates?.defaultExternalID;
    const onyxData: OnyxData = {
        optimisticData: [
            {
                onyxMethod: Onyx.METHOD.MERGE,
                key: `${ONYXKEYS.COLLECTION.POLICY}${policyID}`,
                value: {
                    taxRates: {
                        defaultExternalID: taxCode,
                        pendingFields: {defaultExternalID: CONST.RED_BRICK_ROAD_PENDING_ACTION.UPDATE},
                        errorFields: null,
                    },
                },
            },
        ],
        successData: [
            {
                onyxMethod: Onyx.METHOD.MERGE,
                key: `${ONYXKEYS.COLLECTION.POLICY}${policyID}`,
                value: {
                    taxRates: {
                        pendingFields: {defaultExternalID: null},
                        errorFields: null,
                    },
                },
            },
        ],
        failureData: [
            {
                onyxMethod: Onyx.METHOD.MERGE,
                key: `${ONYXKEYS.COLLECTION.POLICY}${policyID}`,
                value: {
                    taxRates: {
                        defaultExternalID: originalDefaultExternalID,
                        pendingFields: {defaultExternalID: null},
                        errorFields: {defaultExternalID: ErrorUtils.getMicroSecondOnyxErrorWithTranslationKey('common.genericErrorMessage')},
                    },
                },
            },
        ],
    };

    const parameters = {
        policyID,
        taxCode,
    };

    API.write(WRITE_COMMANDS.SET_POLICY_TAXES_CURRENCY_DEFAULT, parameters, onyxData);
}

function setForeignCurrencyDefault(policyID: string, taxCode: string) {
    const policy = getPolicy(policyID);
    const originalDefaultForeignCurrencyID = policy?.taxRates?.foreignTaxDefault;
    const onyxData: OnyxData = {
        optimisticData: [
            {
                onyxMethod: Onyx.METHOD.MERGE,
                key: `${ONYXKEYS.COLLECTION.POLICY}${policyID}`,
                value: {
                    taxRates: {
                        foreignTaxDefault: taxCode,
                        pendingFields: {foreignTaxDefault: CONST.RED_BRICK_ROAD_PENDING_ACTION.UPDATE},
                        errorFields: null,
                    },
                },
            },
        ],
        successData: [
            {
                onyxMethod: Onyx.METHOD.MERGE,
                key: `${ONYXKEYS.COLLECTION.POLICY}${policyID}`,
                value: {
                    taxRates: {
                        pendingFields: {foreignTaxDefault: null},
                        errorFields: null,
                    },
                },
            },
        ],
        failureData: [
            {
                onyxMethod: Onyx.METHOD.MERGE,
                key: `${ONYXKEYS.COLLECTION.POLICY}${policyID}`,
                value: {
                    taxRates: {
                        foreignTaxDefault: originalDefaultForeignCurrencyID,
                        pendingFields: {foreignTaxDefault: null},
                        errorFields: {foreignTaxDefault: ErrorUtils.getMicroSecondOnyxErrorWithTranslationKey('common.genericErrorMessage')},
                    },
                },
            },
        ],
    };

    const parameters = {
        policyID,
        taxCode,
    };

    API.write(WRITE_COMMANDS.SET_POLICY_TAXES_FOREIGN_CURRENCY_DEFAULT, parameters, onyxData);
}

function upgradeToCorporate(policyID: string, featureName: string) {
    const policy = getPolicy(policyID);
    const optimisticData: OnyxUpdate[] = [
        {
            onyxMethod: Onyx.METHOD.MERGE,
            key: `policy_${policyID}`,
            value: {
                isPendingUpgrade: true,
                type: CONST.POLICY.TYPE.CORPORATE,
                maxExpenseAge: CONST.POLICY.DEFAULT_MAX_EXPENSE_AGE,
                maxExpenseAmount: CONST.POLICY.DEFAULT_MAX_EXPENSE_AMOUNT,
                maxExpenseAmountNoReceipt: CONST.POLICY.DEFAULT_MAX_AMOUNT_NO_RECEIPT,
                glCodes: true,
                ...(PolicyUtils.isInstantSubmitEnabled(policy) && {
                    autoReporting: true,
                    autoReportingFrequency: CONST.POLICY.AUTO_REPORTING_FREQUENCIES.IMMEDIATE,
                }),
                harvesting: {
                    enabled: false,
                },
            },
        },
    ];

    const successData: OnyxUpdate[] = [
        {
            onyxMethod: Onyx.METHOD.MERGE,
            key: `policy_${policyID}`,
            value: {
                isPendingUpgrade: false,
            },
        },
    ];

    const failureData: OnyxUpdate[] = [
        {
            onyxMethod: Onyx.METHOD.MERGE,
            key: `policy_${policyID}`,
            value: {
                isPendingUpgrade: false,
                type: policy?.type,
                maxExpenseAge: policy?.maxExpenseAge ?? null,
                maxExpenseAmount: policy?.maxExpenseAmount ?? null,
                maxExpenseAmountNoReceipt: policy?.maxExpenseAmountNoReceipt ?? null,
                glCodes: policy?.glCodes ?? null,
                autoReporting: policy?.autoReporting ?? null,
                autoReportingFrequency: policy?.autoReportingFrequency ?? null,
                harvesting: policy?.harvesting ?? null,
            },
        },
    ];

    const parameters: UpgradeToCorporateParams = {policyID, featureName};

    API.write(WRITE_COMMANDS.UPGRADE_TO_CORPORATE, parameters, {optimisticData, successData, failureData});
}

function getAdminPoliciesConnectedToSageIntacct(): Policy[] {
    return Object.values(allPolicies ?? {}).filter<Policy>((policy): policy is Policy => !!policy && policy.role === CONST.POLICY.ROLE.ADMIN && !!policy?.connections?.intacct);
}

function getAdminPoliciesConnectedToNetSuite(): Policy[] {
    return Object.values(allPolicies ?? {}).filter<Policy>((policy): policy is Policy => !!policy && policy.role === CONST.POLICY.ROLE.ADMIN && !!policy?.connections?.netsuite);
}

export {
    leaveWorkspace,
    addBillingCardAndRequestPolicyOwnerChange,
    hasActiveChatEnabledPolicies,
    setWorkspaceErrors,
    clearCustomUnitErrors,
    hideWorkspaceAlertMessage,
    deleteWorkspace,
    updateAddress,
    updateWorkspaceCustomUnitAndRate,
    updateLastAccessedWorkspace,
    clearDeleteWorkspaceError,
    openWorkspaceReimburseView,
    setPolicyIDForReimburseView,
    clearOnyxDataForReimburseView,
    setRateForReimburseView,
    setUnitForReimburseView,
    generateDefaultWorkspaceName,
    updateGeneralSettings,
    deleteWorkspaceAvatar,
    updateWorkspaceAvatar,
    clearAvatarErrors,
    generatePolicyID,
    createWorkspace,
    openPolicyTaxesPage,
    openWorkspaceInvitePage,
    openWorkspace,
    removeWorkspace,
    createWorkspaceFromIOUPayment,
    clearErrors,
    dismissAddedWithPrimaryLoginMessages,
    openDraftWorkspaceRequest,
    createDraftInitialWorkspace,
    buildOptimisticPolicyRecentlyUsedCurrencies,
    setWorkspaceInviteMessageDraft,
    setWorkspaceApprovalMode,
    setWorkspaceAutoReportingFrequency,
    setWorkspaceAutoReportingMonthlyOffset,
    updateWorkspaceDescription,
    setWorkspacePayer,
    setWorkspaceReimbursement,
    openPolicyWorkflowsPage,
    enablePolicyConnections,
    enablePolicyReportFields,
    enablePolicyTaxes,
    enablePolicyWorkflows,
    enableDistanceRequestTax,
    openPolicyMoreFeaturesPage,
    openPolicyProfilePage,
    openPolicyInitialPage,
    generateCustomUnitID,
    clearQBOErrorField,
    clearXeroErrorField,
    clearSageIntacctErrorField,
    clearNetSuiteErrorField,
    clearNetSuiteAutoSyncErrorField,
    clearWorkspaceReimbursementErrors,
    setWorkspaceCurrencyDefault,
    setForeignCurrencyDefault,
    setPolicyCustomTaxName,
    clearPolicyErrorField,
    isCurrencySupportedForDirectReimbursement,
    getPrimaryPolicy,
    createDraftWorkspace,
    savePreferredExportMethod,
    buildPolicyData,
    enableExpensifyCard,
    createPolicyExpenseChats,
    upgradeToCorporate,
    openPolicyExpensifyCardsPage,
    requestExpensifyCardLimitIncrease,
    getAdminPoliciesConnectedToNetSuite,
    getAdminPoliciesConnectedToSageIntacct,
};

export type {NewCustomUnit};<|MERGE_RESOLUTION|>--- conflicted
+++ resolved
@@ -66,17 +66,11 @@
     PersonalDetailsList,
     Policy,
     PolicyCategory,
-<<<<<<< HEAD
     RecentlyUsedCurrencies,
     ReimbursementAccount,
     Report,
     ReportAction,
-=======
-    ReimbursementAccount,
-    Report,
-    ReportAction,
     Request,
->>>>>>> df69c802
     TaxRatesWithDefault,
     Transaction,
 } from '@src/types/onyx';
