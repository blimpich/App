import {Linking} from 'react-native';
import moment from 'moment';
import _ from 'underscore';
import lodashGet from 'lodash/get';
import ExpensiMark from 'expensify-common/lib/ExpensiMark';
import Onyx from 'react-native-onyx';
import ONYXKEYS from '../../ONYXKEYS';
import * as Pusher from '../Pusher/pusher';
import LocalNotification from '../Notification/LocalNotification';
import PushNotification from '../Notification/PushNotification';
import Navigation from '../Navigation/Navigation';
import * as ActiveClientManager from '../ActiveClientManager';
import Visibility from '../Visibility';
import ROUTES from '../../ROUTES';
import * as DeprecatedAPI from '../deprecatedAPI';
import * as API from '../API';
import CONFIG from '../../CONFIG';
import CONST from '../../CONST';
import Log from '../Log';
import * as LoginUtils from '../LoginUtils';
import * as ReportUtils from '../ReportUtils';
import Growl from '../Growl';
import * as Localize from '../Localize';
import DateUtils from '../DateUtils';
import * as ReportActionsUtils from '../ReportActionsUtils';
import * as OptionsListUtils from '../OptionsListUtils';

let currentUserEmail;
let currentUserAccountID;
Onyx.connect({
    key: ONYXKEYS.SESSION,
    callback: (val) => {
        // When signed out, val is undefined
        if (!val) {
            return;
        }

        currentUserEmail = val.email;
        currentUserAccountID = val.accountID;
    },
});

const allReports = {};
let conciergeChatReportID;
const typingWatchTimers = {};

/**
 * @param {String} reportID
 * @returns {Number}
 */
function getLastReadSequenceNumber(reportID) {
    return lodashGet(allReports, [reportID, 'lastReadSequenceNumber'], 0);
}

/**
 * @param {String} reportID
 * @returns {Number}
 */
function getMaxSequenceNumber(reportID) {
    return lodashGet(allReports, [reportID, 'maxSequenceNumber'], 0);
}

/**
 * @param {Object} report
 * @return {String[]}
 */
function getParticipantEmailsFromReport({sharedReportList, reportNameValuePairs, ownerEmail}) {
    const emailArray = _.map(sharedReportList, participant => participant.email);
    if (ReportUtils.isChatRoom(reportNameValuePairs)) {
        return emailArray;
    }
    if (ReportUtils.isPolicyExpenseChat(reportNameValuePairs)) {
        // The owner of the policyExpenseChat isn't in the sharedReportsList so they need to be explicitly included.
        return [ownerEmail, ...emailArray];
    }

    // The current user is excluded from the participants array in DMs/Group DMs because their participation is implied
    // by the chat being shared to them. This also prevents the user's own avatar from being a part of the chat avatar.
    return _.without(emailArray, currentUserEmail);
}

/**
 * Only store the minimal amount of data in Onyx that needs to be stored
 * because space is limited.
 *
 * @param {Object} report
 * @param {Number} report.reportID
 * @param {String} report.reportName
 * @param {Object} report.reportNameValuePairs
 * @returns {Object}
 */
function getSimplifiedReportObject(report) {
    const lastActionCreated = lodashGet(report, 'lastActionCreated', 0);
    const lastActionMessage = lodashGet(report, ['lastActionMessage', 'html'], '');
    const isLastMessageAttachment = new RegExp(`<img|a\\s[^>]*${CONST.ATTACHMENT_SOURCE_ATTRIBUTE}\\s*=\\s*"[^"]*"[^>]*>`, 'gi').test(lastActionMessage);
    const chatType = lodashGet(report, ['reportNameValuePairs', 'chatType'], '');

    let lastMessageText = null;
    if (report.reportActionCount > 0) {
        // We are removing any html tags from the message html since we cannot access the text version of any comments as
        // the report only has the raw reportActionList and not the processed version returned by Report_GetHistory
        const parser = new ExpensiMark();
        lastMessageText = parser.htmlToText(lastActionMessage);
        lastMessageText = ReportUtils.formatReportLastMessageText(lastMessageText);
    }

    // Used for archived rooms, will store the policy name that the room used to belong to.
    const oldPolicyName = lodashGet(report, ['reportNameValuePairs', 'oldPolicyName'], '').toString();

    const lastActorEmail = lodashGet(report, 'lastActionActorEmail', '');
    const notificationPreference = lodashGet(report, ['reportNameValuePairs', 'notificationPreferences', currentUserAccountID], CONST.REPORT.NOTIFICATION_PREFERENCE.DAILY);

    // Used for User Created Policy Rooms, will denote how access to a chat room is given among workspace members
    const visibility = lodashGet(report, ['reportNameValuePairs', 'visibility']);
    const lastReadSequenceNumber = lodashGet(report, [
        'reportNameValuePairs',
        `lastRead_${currentUserAccountID}`,
        'sequenceNumber',
    ]);

    return {
        // This needs to be cast to a string until the IOU API has been fully migrated to OfflineFirst API
        reportID: report.reportID.toString(),
        reportName: report.reportName,
        chatType,
        ownerEmail: LoginUtils.getEmailWithoutMergedAccountPrefix(lodashGet(report, ['ownerEmail'], '')),
        policyID: lodashGet(report, ['reportNameValuePairs', 'expensify_policyID'], ''),
        maxSequenceNumber: lodashGet(report, 'reportActionCount', 0),
        participants: getParticipantEmailsFromReport(report),
        isPinned: report.isPinned,
        lastReadTimestamp: lodashGet(report, [
            'reportNameValuePairs',
            `lastRead_${currentUserAccountID}`,
            'timestamp',
        ], 0),
        lastReadSequenceNumber,
        lastActionCreated,
        lastMessageText: isLastMessageAttachment ? '[Attachment]' : lastMessageText,
        lastActorEmail,
        notificationPreference,
        stateNum: report.state,
        statusNum: report.status,
        oldPolicyName,
        visibility,
        isOwnPolicyExpenseChat: lodashGet(report, ['isOwnPolicyExpenseChat'], false),
        lastMessageHtml: lastActionMessage,
    };
}

/**
 * Get a simplified version of an IOU report
 *
 * @param {Object} reportData
 * @param {String} reportData.transactionID
 * @param {Number} reportData.amount
 * @param {String} reportData.currency
 * @param {String} reportData.created
 * @param {String} reportData.comment
 * @param {Object[]} reportData.transactionList
 * @param {String} reportData.ownerEmail
 * @param {String} reportData.managerEmail
 * @param {Number} reportData.reportID
 * @param {Number|String} chatReportID
 * @returns {Object}
 */
function getSimplifiedIOUReport(reportData, chatReportID) {
    return {
        reportID: reportData.reportID,
        ownerEmail: reportData.ownerEmail,
        managerEmail: reportData.managerEmail,
        currency: reportData.currency,
        chatReportID: Number(chatReportID),
        state: reportData.state,
        cachedTotal: reportData.cachedTotal,
        total: reportData.total,
        status: reportData.status,
        stateNum: reportData.stateNum,
        submitterPayPalMeAddress: reportData.submitterPayPalMeAddress,
        submitterPhoneNumbers: reportData.submitterPhoneNumbers,
        hasOutstandingIOU: reportData.stateNum === CONST.REPORT.STATE_NUM.PROCESSING && reportData.total !== 0,
    };
}

/**
 * Given IOU and chat report ID fetches most recent IOU data from DeprecatedAPI.
 *
 * @param {Number} iouReportID
 * @param {Number} chatReportID
 * @returns {Promise}
 */
function fetchIOUReport(iouReportID, chatReportID) {
    return DeprecatedAPI.Get({
        returnValueList: 'reportStuff',
        reportIDList: iouReportID,
        shouldLoadOptionalKeys: true,
        includePinnedReports: true,
    }).then((response) => {
        if (!response) {
            return;
        }
        if (response.jsonCode !== 200) {
            console.error(response.message);
            return;
        }
        const iouReportData = response.reports[iouReportID];
        if (!iouReportData) {
            // IOU data for a report will be missing when the IOU report has already been paid.
            // This is expected and we return early as no further processing can be done.
            return;
        }
        return getSimplifiedIOUReport(iouReportData, chatReportID);
    }).catch((error) => {
        Log.hmmm('[Report] Failed to populate IOU Collection:', error.message);
    });
}

/**
 * Given IOU object, save the data to Onyx.
 *
 * @param {Object} iouReportObject
 * @param {Number} iouReportObject.stateNum
 * @param {Number} iouReportObject.total
 * @param {Number} iouReportObject.reportID
 */
function setLocalIOUReportData(iouReportObject) {
    const iouReportKey = `${ONYXKEYS.COLLECTION.REPORT}${iouReportObject.reportID}`;
    Onyx.merge(iouReportKey, iouReportObject);
}

/**
 * Fetch the iouReport and persist the data to Onyx.
 *
 * @param {Number} iouReportID - ID of the report we are fetching
 * @param {Number} chatReportID - associated chatReportID, set as an iouReport field
 * @param {Boolean} [shouldRedirectIfEmpty=false] - Whether to redirect to Active Report Screen if IOUReport is empty
 * @returns {Promise}
 */
function fetchIOUReportByID(iouReportID, chatReportID, shouldRedirectIfEmpty = false) {
    return fetchIOUReport(iouReportID, chatReportID)
        .then((iouReportObject) => {
            if (!iouReportObject && shouldRedirectIfEmpty) {
                Growl.error(Localize.translateLocal('notFound.iouReportNotFound'));
                Navigation.navigate(ROUTES.REPORT);
                return;
            }
            if (!iouReportObject) {
                return;
            }
            setLocalIOUReportData(iouReportObject);
            return iouReportObject;
        });
}

/**
 * Get the private pusher channel name for a Report.
 *
 * @param {String} reportID
 * @returns {String}
 */
function getReportChannelName(reportID) {
    return `${CONST.PUSHER.PRIVATE_REPORT_CHANNEL_PREFIX}${reportID}${CONFIG.PUSHER.SUFFIX}`;
}

/**
 * Setup reportComment push notification callbacks.
 */
function subscribeToReportCommentPushNotifications() {
    PushNotification.onReceived(PushNotification.TYPE.REPORT_COMMENT, ({reportID, onyxData}) => {
        Log.info('[Report] Handled event sent by Airship', false, {reportID});
        Onyx.update(onyxData);
    });

    // Open correct report when push notification is clicked
    PushNotification.onSelected(PushNotification.TYPE.REPORT_COMMENT, ({reportID}) => {
        if (Navigation.canNavigate('navigate')) {
            // If a chat is visible other than the one we are trying to navigate to, then we need to navigate back
            if (Navigation.getActiveRoute().slice(1, 2) === ROUTES.REPORT && !Navigation.isActiveRoute(`r/${reportID}`)) {
                Navigation.goBack();
            }
            Navigation.navigate(ROUTES.getReportRoute(reportID));
        } else {
            // Navigation container is not yet ready, use deeplinking to open to correct report instead
            Navigation.setDidTapNotification();
            Linking.openURL(`${CONST.DEEPLINK_BASE_URL}${ROUTES.getReportRoute(reportID)}`);
        }
    });
}

/**
 * There are 2 possibilities that we can receive via pusher for a user's typing status:
 * 1. The "new" way from New Expensify is passed as {[login]: Boolean} (e.g. {yuwen@expensify.com: true}), where the value
 * is whether the user with that login is typing on the report or not.
 * 2. The "old" way from e.com which is passed as {userLogin: login} (e.g. {userLogin: bstites@expensify.com})
 *
 * This method makes sure that no matter which we get, we return the "new" format
 *
 * @param {Object} typingStatus
 * @returns {Object}
 */
function getNormalizedTypingStatus(typingStatus) {
    let normalizedTypingStatus = typingStatus;

    if (_.first(_.keys(typingStatus)) === 'userLogin') {
        normalizedTypingStatus = {[typingStatus.userLogin]: true};
    }

    return normalizedTypingStatus;
}

/**
 * Initialize our pusher subscriptions to listen for someone typing in a report.
 *
 * @param {String} reportID
 */
function subscribeToReportTypingEvents(reportID) {
    if (!reportID) {
        return;
    }

    // Make sure we have a clean Typing indicator before subscribing to typing events
    Onyx.set(`${ONYXKEYS.COLLECTION.REPORT_USER_IS_TYPING}${reportID}`, {});

    const pusherChannelName = getReportChannelName(reportID);
    Pusher.subscribe(pusherChannelName, 'client-userIsTyping', (typingStatus) => {
        const normalizedTypingStatus = getNormalizedTypingStatus(typingStatus);
        const login = _.first(_.keys(normalizedTypingStatus));

        if (!login) {
            return;
        }

        // Don't show the typing indicator if a user is typing on another platform
        if (login === currentUserEmail) {
            return;
        }

        // Use a combo of the reportID and the login as a key for holding our timers.
        const reportUserIdentifier = `${reportID}-${login}`;
        clearTimeout(typingWatchTimers[reportUserIdentifier]);
        Onyx.merge(`${ONYXKEYS.COLLECTION.REPORT_USER_IS_TYPING}${reportID}`, normalizedTypingStatus);

        // Wait for 1.5s of no additional typing events before setting the status back to false.
        typingWatchTimers[reportUserIdentifier] = setTimeout(() => {
            const typingStoppedStatus = {};
            typingStoppedStatus[login] = false;
            Onyx.merge(`${ONYXKEYS.COLLECTION.REPORT_USER_IS_TYPING}${reportID}`, typingStoppedStatus);
            delete typingWatchTimers[reportUserIdentifier];
        }, 1500);
    })
        .catch((error) => {
            Log.hmmm('[Report] Failed to initially subscribe to Pusher channel', false, {errorType: error.type, pusherChannelName});
        });
}

/**
 * Remove our pusher subscriptions to listen for someone typing in a report.
 *
 * @param {String} reportID
 */
function unsubscribeFromReportChannel(reportID) {
    if (!reportID) {
        return;
    }

    const pusherChannelName = getReportChannelName(reportID);
    Onyx.set(`${ONYXKEYS.COLLECTION.REPORT_USER_IS_TYPING}${reportID}`, {});
    Pusher.unsubscribe(pusherChannelName);
}

/**
 * Add up to two report actions to a report. This method can be called for the following situations:
 *
 * - Adding one comment
 * - Adding one attachment
 * - Add both a comment and attachment simultaneously
 *
 * @param {String} reportID
 * @param {String} [text]
 * @param {Object} [file]
 */
function addActions(reportID, text = '', file) {
    let reportCommentText = '';
    let reportCommentAction;
    let attachmentAction;
    let commandName = 'AddComment';

    const highestSequenceNumber = getMaxSequenceNumber(reportID);

    if (text) {
        const nextSequenceNumber = highestSequenceNumber + 1;
        const reportComment = ReportUtils.buildOptimisticReportAction(nextSequenceNumber, text);
        reportCommentAction = reportComment.reportAction;
        reportCommentText = reportComment.commentText;
    }

    if (file) {
        const nextSequenceNumber = (text && file) ? highestSequenceNumber + 2 : highestSequenceNumber + 1;

        // When we are adding an attachment we will call AddAttachment.
        // It supports sending an attachment with an optional comment and AddComment supports adding a single text comment only.
        commandName = 'AddAttachment';
        const attachment = ReportUtils.buildOptimisticReportAction(nextSequenceNumber, '', file);
        attachmentAction = attachment.reportAction;
    }

    // Always prefer the file as the last action over text
    const lastAction = attachmentAction || reportCommentAction;

    // Our report needs a new maxSequenceNumber that is n larger than the current depending on how many actions we are adding.
    const actionCount = text && file ? 2 : 1;
    const newSequenceNumber = highestSequenceNumber + actionCount;

    // Update the report in Onyx to have the new sequence number
    const optimisticReport = {
        maxSequenceNumber: newSequenceNumber,
        lastActionCreated: DateUtils.getDBTime(),
        lastMessageText: ReportUtils.formatReportLastMessageText(lastAction.message[0].text),
        lastActorEmail: currentUserEmail,
        lastReadSequenceNumber: newSequenceNumber,
    };

    // Optimistically add the new actions to the store before waiting to save them to the server. We use the clientID
    // so that we can later unset these messages via the server by sending {[clientID]: null}
    const optimisticReportActions = {};
    if (text) {
        optimisticReportActions[reportCommentAction.clientID] = reportCommentAction;
    }
    if (file) {
        optimisticReportActions[attachmentAction.clientID] = attachmentAction;
    }

    const parameters = {
        reportID,
        reportActionID: file ? attachmentAction.reportActionID : reportCommentAction.reportActionID,
        commentReportActionID: file && reportCommentAction ? reportCommentAction.reportActionID : null,
        reportComment: reportCommentText,
        clientID: lastAction.clientID,
        commentClientID: lodashGet(reportCommentAction, 'clientID', ''),
        file,
    };

    const optimisticData = [
        {
            onyxMethod: CONST.ONYX.METHOD.MERGE,
            key: `${ONYXKEYS.COLLECTION.REPORT}${reportID}`,
            value: optimisticReport,
        },
        {
            onyxMethod: CONST.ONYX.METHOD.MERGE,
            key: `${ONYXKEYS.COLLECTION.REPORT_ACTIONS}${reportID}`,
            value: optimisticReportActions,
        },
    ];

    // Update the timezone if it's been 5 minutes from the last time the user added a comment
    if (DateUtils.canUpdateTimezone()) {
        const timezone = DateUtils.getCurrentTimezone();
        parameters.timezone = JSON.stringify(timezone);
        optimisticData.push({
            onyxMethod: CONST.ONYX.METHOD.MERGE,
            key: ONYXKEYS.PERSONAL_DETAILS,
            value: {[currentUserEmail]: {timezone}},
        });
        DateUtils.setTimezoneUpdated();
    }

    API.write(commandName, parameters, {
        optimisticData,
    });
}

/**
 *
 * Add an attachment and optional comment.
 *
 * @param {String} reportID
 * @param {File} file
 * @param {String} [text]
 */
function addAttachment(reportID, file, text = '') {
    addActions(reportID, text, file);
}

/**
 * Add a single comment to a report
 *
 * @param {String} reportID
 * @param {String} text
 */
function addComment(reportID, text) {
    addActions(reportID, text);
}

/**
 * Gets the latest page of report actions and updates the last read message
 * If a chat with the passed reportID is not found, we will create a chat based on the passed participantList
 *
 * @param {String} reportID
 * @param {Array} participantList The list of users that are included in a new chat, not including the user creating it
 * @param {Object} newReportObject The optimistic report object created when making a new chat, saved as optimistic data
 */
function openReport(reportID, participantList = [], newReportObject = {}) {
    const onyxData = {
        optimisticData: [{
            onyxMethod: CONST.ONYX.METHOD.MERGE,
            key: `${ONYXKEYS.COLLECTION.REPORT}${reportID}`,
            value: {
                isLoadingReportActions: true,
                isLoadingMoreReportActions: false,
                lastReadTimestamp: Date.now(),
                lastReadSequenceNumber: getMaxSequenceNumber(reportID),
                reportName: lodashGet(allReports, [reportID, 'reportName'], CONST.REPORT.DEFAULT_REPORT_NAME),
            },
        }],
        successData: [{
            onyxMethod: CONST.ONYX.METHOD.MERGE,
            key: `${ONYXKEYS.COLLECTION.REPORT}${reportID}`,
            value: {
                isLoadingReportActions: false,
                pendingFields: {
                    createChat: null,
                },
                errorFields: {
                    createChat: null,
                },
                isOptimisticReport: false,
            },
        }],
    };

    // If we are creating a new report, we need to add the optimistic report data and a report action
    if (!_.isEmpty(newReportObject)) {
        onyxData.optimisticData[0].value = {
            ...onyxData.optimisticData[0].value,
            ...newReportObject,
            pendingFields: {
                createChat: CONST.RED_BRICK_ROAD_PENDING_ACTION.ADD,
            },
            isOptimisticReport: true,
        };

        // Change the method to set for new reports because it doesn't exist yet, is faster,
        // and we need the data to be available when we navigate to the chat page
        onyxData.optimisticData[0].onyxMethod = CONST.ONYX.METHOD.SET;

        // Also create a report action so that the page isn't endlessly loading
        onyxData.optimisticData[1] = {
            onyxMethod: CONST.ONYX.METHOD.SET,
            key: `${ONYXKEYS.COLLECTION.REPORT_ACTIONS}${reportID}`,
            value: ReportUtils.buildOptimisticCreatedReportAction(newReportObject.ownerEmail),
        };
    }
    API.write('OpenReport',
        {
            reportID,
            emailList: participantList ? participantList.join(',') : '',
        },
        onyxData);
}

/**
 * This will find an existing chat, or create a new one if none exists, for the given user or set of users. It will then navigate to this chat.
 *
 * @param {Array} userLogins list of user logins.
 */
function navigateToAndOpenReport(userLogins) {
    const formattedUserLogins = _.map(userLogins, login => OptionsListUtils.addSMSDomainIfPhoneNumber(login).toLowerCase());
    let newChat = {};
    const chat = ReportUtils.getChatByParticipants(formattedUserLogins);
    if (!chat) {
        newChat = ReportUtils.buildOptimisticChatReport(formattedUserLogins);
    }
    const reportID = chat ? chat.reportID : newChat.reportID;

    // We want to pass newChat here because if anything is passed in that param (even an existing chat), we will try to create a chat on the server
    openReport(reportID, newChat.participants, newChat);
    Navigation.navigate(ROUTES.getReportRoute(reportID));
}

/**
 * Get the latest report history without marking the report as read.
 *
 * @param {String} reportID
 */
function reconnect(reportID) {
    API.write('ReconnectToReport',
        {reportID},
        {
            optimisticData: [{
                onyxMethod: CONST.ONYX.METHOD.MERGE,
                key: `${ONYXKEYS.COLLECTION.REPORT}${reportID}`,
                value: {
                    isLoadingReportActions: true,
                    isLoadingMoreReportActions: false,
                },
            }],
            successData: [{
                onyxMethod: CONST.ONYX.METHOD.MERGE,
                key: `${ONYXKEYS.COLLECTION.REPORT}${reportID}`,
                value: {
                    isLoadingReportActions: false,
                },
            }],
            failureData: [{
                onyxMethod: CONST.ONYX.METHOD.MERGE,
                key: `${ONYXKEYS.COLLECTION.REPORT}${reportID}`,
                value: {
                    isLoadingReportActions: false,
                },
            }],
        });
}

/**
 * Gets the older actions that have not been read yet.
 * Normally happens when you scroll up on a chat, and the actions have not been read yet.
 *
 * @param {String} reportID
 * @param {Number} oldestActionSequenceNumber
 */
function readOldestAction(reportID, oldestActionSequenceNumber) {
    API.read('ReadOldestAction',
        {
            reportID,
            reportActionsOffset: oldestActionSequenceNumber,
        },
        {
            optimisticData: [{
                onyxMethod: CONST.ONYX.METHOD.MERGE,
                key: `${ONYXKEYS.COLLECTION.REPORT}${reportID}`,
                value: {
                    isLoadingMoreReportActions: true,
                },
            }],
            successData: [{
                onyxMethod: CONST.ONYX.METHOD.MERGE,
                key: `${ONYXKEYS.COLLECTION.REPORT}${reportID}`,
                value: {
                    isLoadingMoreReportActions: false,
                },
            }],
            failureData: [{
                onyxMethod: CONST.ONYX.METHOD.MERGE,
                key: `${ONYXKEYS.COLLECTION.REPORT}${reportID}`,
                value: {
                    isLoadingMoreReportActions: false,
                },
            }],
        });
}

/**
 * Gets the IOUReport and the associated report actions.
 *
 * @param {Number} chatReportID
 * @param {Number} iouReportID
 */
function openPaymentDetailsPage(chatReportID, iouReportID) {
    API.read('OpenPaymentDetailsPage', {
        reportID: chatReportID,
        iouReportID,
    });
}

/**
 * Marks the new report actions as read
 *
 * @param {String} reportID
 * @param {String} createdDate
 */
function readNewestAction(reportID, createdDate) {
    const sequenceNumber = getMaxSequenceNumber(reportID);
    API.write('ReadNewestAction',
        {
            reportID,
            createdDate,
            sequenceNumber,
        },
        {
            optimisticData: [{
                onyxMethod: CONST.ONYX.METHOD.MERGE,
                key: `${ONYXKEYS.COLLECTION.REPORT}${reportID}`,
                value: {
                    lastReadSequenceNumber: sequenceNumber,
                    lastReadTimestamp: Date.now(),
                },
            }],
        });
}

/**
 * Sets the last read comment on a report
 *
 * @param {String} reportID
 * @param {String} createdDate
 * @param {Number} sequenceNumber
 */
function markCommentAsUnread(reportID, createdDate, sequenceNumber) {
    const newLastReadSequenceNumber = sequenceNumber - 1;
    API.write('MarkAsUnread',
        {
            reportID,

            // We subtract 1 millisecond so that the lastRead is updated to just before this reportAction's created date
            createdDate: DateUtils.getDBTime(moment.utc(createdDate).valueOf() - 1),
            sequenceNumber,
        },
        {
            optimisticData: [{
                onyxMethod: CONST.ONYX.METHOD.MERGE,
                key: `${ONYXKEYS.COLLECTION.REPORT}${reportID}`,
                value: {
                    lastReadSequenceNumber: newLastReadSequenceNumber,
                    lastReadTimestamp: Date.now(),
                },
            }],
        });
}

/**
 * Toggles the pinned state of the report.
 *
 * @param {Object} report
 */
function togglePinnedState(report) {
    const pinnedValue = !report.isPinned;

    // Optimistically pin/unpin the report before we send out the command
    const optimisticData = [
        {
            onyxMethod: CONST.ONYX.METHOD.MERGE,
            key: `${ONYXKEYS.COLLECTION.REPORT}${report.reportID}`,
            value: {isPinned: pinnedValue},
        },
    ];

    API.write('TogglePinnedChat', {
        reportID: report.reportID,
        pinnedValue,
    }, {optimisticData});
}

/**
 * Saves the comment left by the user as they are typing. By saving this data the user can switch between chats, close
 * tab, refresh etc without worrying about loosing what they typed out.
 *
 * @param {String} reportID
 * @param {String} comment
 */
function saveReportComment(reportID, comment) {
    Onyx.merge(`${ONYXKEYS.COLLECTION.REPORT_DRAFT_COMMENT}${reportID}`, comment);
}

/**
 * Immediate indication whether the report has a draft comment.
 *
 * @param {String} reportID
 * @param {Boolean} hasDraft
 * @returns {Promise}
 */
function setReportWithDraft(reportID, hasDraft) {
    return Onyx.merge(`${ONYXKEYS.COLLECTION.REPORT}${reportID}`, {hasDraft});
}

/**
 * Broadcasts whether or not a user is typing on a report over the report's private pusher channel.
 *
 * @param {String} reportID
 */
function broadcastUserIsTyping(reportID) {
    const privateReportChannelName = getReportChannelName(reportID);
    const typingStatus = {};
    typingStatus[currentUserEmail] = true;
    Pusher.sendEvent(privateReportChannelName, 'client-userIsTyping', typingStatus);
}

/**
 * When a report changes in Onyx, this fetches the report from the API if the report doesn't have a name
 * and it keeps track of the max sequence number on the report actions.
 *
 * @param {Object} report
 */
function handleReportChanged(report) {
    if (!report || ReportUtils.isIOUReport(report)) {
        return;
    }

    if (report && report.reportID) {
        allReports[report.reportID] = report;

        if (ReportUtils.isConciergeChatReport(report)) {
            conciergeChatReportID = report.reportID;
        }
    }

    // A report can be missing a name if a comment is received via pusher event
    // and the report does not yet exist in Onyx (eg. a new DM created with the logged in person)
    if (report.reportID && report.reportName === undefined) {
        openReport(report.reportID);
    }
}

Onyx.connect({
    key: ONYXKEYS.COLLECTION.REPORT,
    callback: handleReportChanged,
});

/**
 * Deletes a comment from the report, basically sets it as empty string
 *
 * @param {String} reportID
 * @param {Object} reportAction
 */
function deleteReportComment(reportID, reportAction) {
    const sequenceNumber = reportAction.sequenceNumber;
    const deletedMessage = [{
        type: 'COMMENT',
        html: '',
        text: '',
        isEdited: true,
    }];
    const optimisticReportActions = {
        [sequenceNumber]: {
            pendingAction: CONST.RED_BRICK_ROAD_PENDING_ACTION.DELETE,
            previousMessage: reportAction.message,
            message: deletedMessage,
        },
    };

    // If we are deleting the last visible message, let's find the previous visible one and update the lastMessageText in the LHN.
    // Similarly, if we are deleting the last read comment we will want to update the lastReadSequenceNumber and maxSequenceNumber to use the previous visible message.
    const lastMessageText = ReportActionsUtils.getLastVisibleMessageText(reportID, optimisticReportActions);
    const lastReadSequenceNumber = ReportActionsUtils.getOptimisticLastReadSequenceNumberForDeletedAction(
        reportID,
        optimisticReportActions,
        reportAction.sequenceNumber,
        getLastReadSequenceNumber(reportID),
    );
    const optimisticReport = {
        lastMessageText,
        lastReadSequenceNumber,
        maxSequenceNumber: lastReadSequenceNumber,
    };

    // If the API call fails we must show the original message again, so we revert the message content back to how it was
    // and and remove the pendingAction so the strike-through clears
    const failureData = [
        {
            onyxMethod: CONST.ONYX.METHOD.MERGE,
            key: `${ONYXKEYS.COLLECTION.REPORT_ACTIONS}${reportID}`,
            value: {
                [sequenceNumber]: {
                    message: reportAction.message,
                    pendingAction: null,
                    previousMessage: null,
                },
            },
        },
    ];

    const successData = [
        {
            onyxMethod: CONST.ONYX.METHOD.MERGE,
            key: `${ONYXKEYS.COLLECTION.REPORT_ACTIONS}${reportID}`,
            value: {
                [sequenceNumber]: {
                    pendingAction: null,
                    previousMessage: null,
                },
            },
        },
    ];

    const optimisticData = [
        {
            onyxMethod: CONST.ONYX.METHOD.MERGE,
            key: `${ONYXKEYS.COLLECTION.REPORT_ACTIONS}${reportID}`,
            value: optimisticReportActions,
        },
        {
            onyxMethod: CONST.ONYX.METHOD.MERGE,
            key: `${ONYXKEYS.COLLECTION.REPORT}${reportID}`,
            value: optimisticReport,
        },
    ];

    const parameters = {
        reportID,
        sequenceNumber,
        reportActionID: reportAction.reportActionID,
    };
    API.write('DeleteComment', parameters, {optimisticData, successData, failureData});
}

/**
 * @param {String} comment
 * @returns {Array}
 */
const extractLinksInMarkdownComment = (comment) => {
    const reg = /\[[^[\]]*\]\(([^()]*)\)/gm;
    const matches = [...comment.matchAll(reg)];

    // Element 1 from match is the regex group if it exists which contains the link URLs
    const links = _.map(matches, match => match[1]);
    return links;
};

/**
 * Compares two markdown comments and returns a list of the links removed in a new comment.
 *
 * @param {String} oldComment
 * @param {String} newComment
 * @returns {Array}
 */
const getRemovedMarkdownLinks = (oldComment, newComment) => {
    const linksInOld = extractLinksInMarkdownComment(oldComment);
    const linksInNew = extractLinksInMarkdownComment(newComment);
    return _.difference(linksInOld, linksInNew);
};

/**
 * Removes the links in a markdown comment.
 * example:
 *      comment="test [link](https://www.google.com) test",
 *      links=["https://www.google.com"]
 * returns: "test link test"
 * @param {String} comment
 * @param {Array} links
 * @returns {String}
 */
const removeLinks = (comment, links) => {
    let commentCopy = comment.slice();
    _.forEach(links, (link) => {
        const reg = new RegExp(`\\[([^\\[\\]]*)\\]\\(${link}\\)`, 'gm');
        const linkMatch = reg.exec(commentCopy);
        const linkText = linkMatch && linkMatch[1];
        commentCopy = commentCopy.replace(`[${linkText}](${link})`, linkText);
    });
    return commentCopy;
};

/**
 * This function will handle removing only links that were purposely removed by the user while editing.
 * @param {String} newCommentText text of the comment after editing.
 * @param {Array} originalHtml original html of the comment before editing
 * @returns {String}
 */
const handleUserDeletedLinks = (newCommentText, originalHtml) => {
    const parser = new ExpensiMark();
    const htmlWithAutoLinks = parser.replace(newCommentText);
    const markdownWithAutoLinks = parser.htmlToMarkdown(htmlWithAutoLinks);
    const markdownOriginalComment = parser.htmlToMarkdown(originalHtml);
    const removedLinks = getRemovedMarkdownLinks(markdownOriginalComment, newCommentText);
    return removeLinks(markdownWithAutoLinks, removedLinks);
};

/**
 * Saves a new message for a comment. Marks the comment as edited, which will be reflected in the UI.
 *
 * @param {String} reportID
 * @param {Object} originalReportAction
 * @param {String} textForNewComment
 */
function editReportComment(reportID, originalReportAction, textForNewComment) {
    const parser = new ExpensiMark();

    // Do not autolink if someone explicitly tries to remove a link from message.
    // https://github.com/Expensify/App/issues/9090
<<<<<<< HEAD
    // https://github.com/Expensify/App/issues/13221
    const markdownForNewComment = handleUserDeletedLinks(textForNewComment, lodashGet(originalReportAction, 'message[0].html'));
    const htmlForNewComment = parser.replace(markdownForNewComment, {filterRules: _.filter(_.pluck(parser.rules, 'name'), name => name !== 'autolink')});
=======
    const autolinkFilter = {filterRules: _.filter(_.pluck(parser.rules, 'name'), name => name !== 'autolink')};
    const htmlForNewComment = parser.replace(textForNewComment, autolinkFilter);
    const originalMessageHTML = parser.replace(originalReportAction.message[0].html, autolinkFilter);
>>>>>>> e1440224

    //  Delete the comment if it's empty
    if (_.isEmpty(htmlForNewComment)) {
        deleteReportComment(reportID, originalReportAction);
        return;
    }

    // Skip the Edit if message is not changed
    if (originalMessageHTML === htmlForNewComment.trim()) {
        return;
    }

    // Optimistically update the reportAction with the new message
    const sequenceNumber = originalReportAction.sequenceNumber;
    const optimisticReportActions = {
        [sequenceNumber]: {
            pendingAction: CONST.RED_BRICK_ROAD_PENDING_ACTION.UPDATE,
            message: [{
                isEdited: true,
                html: htmlForNewComment,
                text: markdownForNewComment,
                type: originalReportAction.message[0].type,
            }],
        },
    };

    const optimisticData = [
        {
            onyxMethod: CONST.ONYX.METHOD.MERGE,
            key: `${ONYXKEYS.COLLECTION.REPORT_ACTIONS}${reportID}`,
            value: optimisticReportActions,
        },
    ];

    const failureData = [
        {
            onyxMethod: CONST.ONYX.METHOD.MERGE,
            key: `${ONYXKEYS.COLLECTION.REPORT_ACTIONS}${reportID}`,
            value: {
                [sequenceNumber]: {
                    ...originalReportAction,
                    pendingAction: null,
                },
            },
        },
    ];

    const successData = [
        {
            onyxMethod: CONST.ONYX.METHOD.MERGE,
            key: `${ONYXKEYS.COLLECTION.REPORT_ACTIONS}${reportID}`,
            value: {
                [sequenceNumber]: {
                    pendingAction: null,
                },
            },
        },
    ];

    const parameters = {
        reportID,
        sequenceNumber,
        reportComment: htmlForNewComment,
        reportActionID: originalReportAction.reportActionID,
    };
    API.write('UpdateComment', parameters, {optimisticData, successData, failureData});
}

/**
 * Saves the draft for a comment report action. This will put the comment into "edit mode"
 *
 * @param {String} reportID
 * @param {Number} reportActionID
 * @param {String} draftMessage
 */
function saveReportActionDraft(reportID, reportActionID, draftMessage) {
    Onyx.set(`${ONYXKEYS.COLLECTION.REPORT_ACTIONS_DRAFTS}${reportID}_${reportActionID}`, draftMessage);
}

/**
 * Syncs up a chat report and an IOU report in Onyx after an IOU transaction has been made
 * by setting the iouReportID and hasOutstandingIOU for the chat report.
 * Even though both reports are updated in the back-end, the API doesn't handle syncing their reportIDs.
 * If we didn't sync these reportIDs, the paid IOU would still be shown to users as unpaid.
 * The iouReport being fetched here must be open, because only an open iouReport can be paid.
 *
 * @param {Object} chatReport
 * @param {Object} iouReport
 */
function syncChatAndIOUReports(chatReport, iouReport) {
    // Return early in case there's a back-end issue preventing the IOU command from returning the report objects.
    if (!chatReport || !iouReport) {
        return;
    }

    const simplifiedIouReport = {};
    const simplifiedReport = {};
    const chatReportKey = `${ONYXKEYS.COLLECTION.REPORT}${chatReport.reportID}`;
    const iouReportKey = `${ONYXKEYS.COLLECTION.REPORT}${iouReport.reportID}`;

    // We don't want to sync an iou report that's already been reimbursed with its chat report.
    if (!iouReport.stateNum === CONST.REPORT.STATE_NUM.SUBMITTED) {
        simplifiedReport[chatReportKey].iouReportID = iouReport.reportID;
    }
    simplifiedReport[chatReportKey] = getSimplifiedReportObject(chatReport);
    simplifiedReport[chatReportKey].hasOutstandingIOU = iouReport.stateNum
        === CONST.REPORT.STATE_NUM.PROCESSING && iouReport.total !== 0;
    simplifiedIouReport[iouReportKey] = getSimplifiedIOUReport(iouReport, chatReport.reportID);
    Onyx.mergeCollection(ONYXKEYS.COLLECTION.REPORT, simplifiedIouReport);
    Onyx.mergeCollection(ONYXKEYS.COLLECTION.REPORT, simplifiedReport);
}

/**
 * @param {String} reportID
 * @param {String} previousValue
 * @param {String} newValue
 */
function updateNotificationPreference(reportID, previousValue, newValue) {
    const optimisticData = [
        {
            onyxMethod: CONST.ONYX.METHOD.MERGE,
            key: `${ONYXKEYS.COLLECTION.REPORT}${reportID}`,
            value: {notificationPreference: newValue},
        },
    ];
    const failureData = [
        {
            onyxMethod: CONST.ONYX.METHOD.MERGE,
            key: `${ONYXKEYS.COLLECTION.REPORT}${reportID}`,
            value: {notificationPreference: previousValue},
        },
    ];
    API.write('UpdateReportNotificationPreference', {reportID, notificationPreference: newValue}, {optimisticData, failureData});
}

/**
 * Navigates to the 1:1 report with Concierge
 */
function navigateToConciergeChat() {
    // If we don't have a chat with Concierge then create it
    if (!conciergeChatReportID) {
        navigateToAndOpenReport([CONST.EMAIL.CONCIERGE]);
        return;
    }

    Navigation.navigate(ROUTES.getReportRoute(conciergeChatReportID));
}

/**
 * Add a policy report (workspace room) optimistically and navigate to it.
 *
 * @param {Object} policy
 * @param {String} reportName
 * @param {String} visibility
 */
function addPolicyReport(policy, reportName, visibility) {
    // The participants include the current user (admin) and the employees. Participants must not be empty.
    const participants = _.unique([currentUserEmail, ..._.pluck(policy.employeeList, 'email')]);
    const policyReport = ReportUtils.buildOptimisticChatReport(
        participants,
        reportName,
        CONST.REPORT.CHAT_TYPE.POLICY_ROOM,
        policy.id,
        CONST.REPORT.OWNER_EMAIL_FAKE,
        false,
        '',
        visibility,

        // The room might contain all policy members so notifying always should be opt-in only.
        CONST.REPORT.NOTIFICATION_PREFERENCE.DAILY,
    );

    // Onyx.set is used on the optimistic data so that it is present before navigating to the workspace room. With Onyx.merge the workspace room reportID is not present when
    // fetchReportIfNeeded is called on the ReportScreen, so openReport is called which is unnecessary since the optimistic data will be stored in Onyx.
    // Therefore, Onyx.set is used instead of Onyx.merge.
    const optimisticData = [
        {
            onyxMethod: CONST.ONYX.METHOD.SET,
            key: `${ONYXKEYS.COLLECTION.REPORT}${policyReport.reportID}`,
            value: {
                pendingFields: {
                    addWorkspaceRoom: CONST.RED_BRICK_ROAD_PENDING_ACTION.ADD,
                },
                ...policyReport,
            },
        },
        {
            onyxMethod: CONST.ONYX.METHOD.SET,
            key: `${ONYXKEYS.COLLECTION.REPORT_ACTIONS}${policyReport.reportID}`,
            value: ReportUtils.buildOptimisticCreatedReportAction(policyReport.ownerEmail),
        },
    ];
    const successData = [
        {
            onyxMethod: CONST.ONYX.METHOD.MERGE,
            key: `${ONYXKEYS.COLLECTION.REPORT}${policyReport.reportID}`,
            value: {
                pendingFields: {
                    addWorkspaceRoom: null,
                },
            },
        },
        {
            onyxMethod: CONST.ONYX.METHOD.MERGE,
            key: `${ONYXKEYS.COLLECTION.REPORT_ACTIONS}${policyReport.reportID}`,
            value: {
                0: {
                    pendingAction: null,
                },
            },
        },
    ];

    API.write(
        'AddWorkspaceRoom',
        {
            policyID: policyReport.policyID,
            reportName,
            visibility,
            reportID: policyReport.reportID,
        },
        {optimisticData, successData},
    );
    Navigation.navigate(ROUTES.getReportRoute(policyReport.reportID));
}

/**
 * @param {String} reportID The reportID of the policy report (workspace room)
 */
function navigateToConciergeChatAndDeleteReport(reportID) {
    navigateToConciergeChat();
    Onyx.set(`${ONYXKEYS.COLLECTION.REPORT}${reportID}`, null);
    Onyx.set(`${ONYXKEYS.COLLECTION.REPORT_ACTIONS}${reportID}`, null);
}

/**
 * @param {Object} policyRoomReport
 * @param {Number} policyRoomReport.reportID
 * @param {String} policyRoomReport.reportName
 * @param {String} policyRoomName The updated name for the policy room
 */
function updatePolicyRoomName(policyRoomReport, policyRoomName) {
    const reportID = policyRoomReport.reportID;
    const previousName = policyRoomReport.reportName;
    const optimisticData = [
        {
            onyxMethod: CONST.ONYX.METHOD.MERGE,
            key: `${ONYXKEYS.COLLECTION.REPORT}${reportID}`,
            value: {
                reportName: policyRoomName,
                pendingFields: {
                    reportName: CONST.RED_BRICK_ROAD_PENDING_ACTION.UPDATE,
                },
                errorFields: {
                    reportName: null,
                },
            },
        },
    ];
    const successData = [
        {

            onyxMethod: CONST.ONYX.METHOD.MERGE,
            key: `${ONYXKEYS.COLLECTION.REPORT}${reportID}`,
            value: {
                pendingFields: {
                    reportName: null,
                },
            },
        },
    ];
    const failureData = [
        {

            onyxMethod: CONST.ONYX.METHOD.MERGE,
            key: `${ONYXKEYS.COLLECTION.REPORT}${reportID}`,
            value: {
                reportName: previousName,
            },
        },
    ];
    API.write('UpdatePolicyRoomName', {reportID, policyRoomName}, {optimisticData, successData, failureData});
}

/**
 * @param {String} reportID The reportID of the policy room.
 */
function clearPolicyRoomNameErrors(reportID) {
    Onyx.merge(`${ONYXKEYS.COLLECTION.REPORT}${reportID}`, {
        errorFields: {
            reportName: null,
        },
        pendingFields: {
            reportName: null,
        },
    });
}

/**
 * @param {String} reportID
 * @param {Boolean} isComposerFullSize
 */
function setIsComposerFullSize(reportID, isComposerFullSize) {
    Onyx.merge(`${ONYXKEYS.COLLECTION.REPORT_IS_COMPOSER_FULL_SIZE}${reportID}`, isComposerFullSize);
}

const defaultNewActionSubscriber = {
    reportID: '',
    callback: () => {},
};

let newActionSubscriber = defaultNewActionSubscriber;

/**
 * Enables the Report actions file to let the ReportActionsView know that a new comment has arrived in realtime for the current report
 *
 * @param {String} reportID
 * @param {Function} callback
 * @returns {Function}
 */
function subscribeToNewActionEvent(reportID, callback) {
    newActionSubscriber = {callback, reportID};
    return () => {
        newActionSubscriber = defaultNewActionSubscriber;
    };
}

/**
 * @param {String} reportID
 * @param {Object} action
 */
function viewNewReportAction(reportID, action) {
    const isFromCurrentUser = action.actorAccountID === currentUserAccountID;
    const updatedReportObject = {};

    // When handling an action from the current user we can assume that their last read actionID has been updated in the server,
    // but not necessarily reflected locally so we will update the lastReadSequenceNumber to mark the report as read.
    updatedReportObject.maxSequenceNumber = action.sequenceNumber;
    if (isFromCurrentUser) {
        updatedReportObject.lastReadTimestamp = Date.now();
        updatedReportObject.lastReadSequenceNumber = action.sequenceNumber;
    }

    if (reportID === newActionSubscriber.reportID) {
        newActionSubscriber.callback(isFromCurrentUser, updatedReportObject.maxSequenceNumber);
    }

    Onyx.merge(`${ONYXKEYS.COLLECTION.REPORT}${reportID}`, updatedReportObject);

    const notificationPreference = lodashGet(allReports, [reportID, 'notificationPreference'], CONST.REPORT.NOTIFICATION_PREFERENCE.ALWAYS);
    if (!ActiveClientManager.isClientTheLeader()) {
        Log.info('[LOCAL_NOTIFICATION] Skipping notification because this client is not the leader');
        return;
    }

    // We don't want to send a local notification if the user preference is daily or mute
    if (notificationPreference === CONST.REPORT.NOTIFICATION_PREFERENCE.MUTE || notificationPreference === CONST.REPORT.NOTIFICATION_PREFERENCE.DAILY) {
        Log.info(`[LOCAL_NOTIFICATION] No notification because user preference is to be notified: ${notificationPreference}`);
        return;
    }

    // If this comment is from the current user we don't want to parrot whatever they wrote back to them.
    if (isFromCurrentUser) {
        Log.info('[LOCAL_NOTIFICATION] No notification because comment is from the currently logged in user');
        return;
    }

    // If we are currently viewing this report do not show a notification.
    if (reportID === Navigation.getReportIDFromRoute() && Visibility.isVisible()) {
        Log.info('[LOCAL_NOTIFICATION] No notification because it was a comment for the current report');
        return;
    }

    // If the comment came from Concierge let's not show a notification since we already show one for expensify.com
    if (lodashGet(action, 'actorEmail') === CONST.EMAIL.CONCIERGE) {
        return;
    }

    // Don't show a notification if no comment exists
    if (!_.some(action.message, f => f.type === 'COMMENT')) {
        Log.info('[LOCAL_NOTIFICATION] No notification because no comments exist for the current report');
        return;
    }

    Log.info('[LOCAL_NOTIFICATION] Creating notification');
    LocalNotification.showCommentNotification({
        reportAction: action,
        onClick: () => {
            // Navigate to this report onClick
            Navigation.navigate(ROUTES.getReportRoute(reportID));
        },
    });
}

/**
 * Clear the errors associated with the IOUs of a given report.
 *
 * @param {String} reportID
 */
function clearIOUError(reportID) {
    Onyx.merge(`${ONYXKEYS.COLLECTION.REPORT}${reportID}`, {errorFields: {iou: null}});
}

// We are using this map to ensure actions are only handled once
const handledReportActions = {};
Onyx.connect({
    key: ONYXKEYS.COLLECTION.REPORT_ACTIONS,
    initWithStoredValues: false,
    callback: (actions, key) => {
        // reportID can be derived from the Onyx key
        const reportID = key.split('_')[1];
        if (!reportID) {
            return;
        }

        _.each(actions, (action) => {
            if (lodashGet(handledReportActions, [reportID, action.sequenceNumber])) {
                return;
            }

            if (ReportActionsUtils.isDeletedAction(action)) {
                return;
            }

            if (!action.created) {
                return;
            }

            // If we are past the deadline to notify for this comment don't do it
            if (moment.utc(moment(action.created).unix() * 1000).isBefore(moment.utc().subtract(10, 'seconds'))) {
                handledReportActions[reportID] = handledReportActions[reportID] || {};
                handledReportActions[reportID][action.sequenceNumber] = true;
                return;
            }

            viewNewReportAction(reportID, action);
            handledReportActions[reportID] = handledReportActions[reportID] || {};
            handledReportActions[reportID][action.sequenceNumber] = true;
        });
    },
});

export {
    fetchIOUReportByID,
    addComment,
    addAttachment,
    reconnect,
    updateNotificationPreference,
    subscribeToReportTypingEvents,
    subscribeToReportCommentPushNotifications,
    unsubscribeFromReportChannel,
    saveReportComment,
    broadcastUserIsTyping,
    togglePinnedState,
    editReportComment,
    handleUserDeletedLinks,
    saveReportActionDraft,
    deleteReportComment,
    getSimplifiedIOUReport,
    syncChatAndIOUReports,
    navigateToConciergeChat,
    setReportWithDraft,
    addPolicyReport,
    navigateToConciergeChatAndDeleteReport,
    setIsComposerFullSize,
    markCommentAsUnread,
    readNewestAction,
    readOldestAction,
    openReport,
    navigateToAndOpenReport,
    openPaymentDetailsPage,
    updatePolicyRoomName,
    clearPolicyRoomNameErrors,
    clearIOUError,
    getMaxSequenceNumber,
    subscribeToNewActionEvent,
};<|MERGE_RESOLUTION|>--- conflicted
+++ resolved
@@ -966,15 +966,13 @@
 
     // Do not autolink if someone explicitly tries to remove a link from message.
     // https://github.com/Expensify/App/issues/9090
-<<<<<<< HEAD
     // https://github.com/Expensify/App/issues/13221
-    const markdownForNewComment = handleUserDeletedLinks(textForNewComment, lodashGet(originalReportAction, 'message[0].html'));
-    const htmlForNewComment = parser.replace(markdownForNewComment, {filterRules: _.filter(_.pluck(parser.rules, 'name'), name => name !== 'autolink')});
-=======
+    const originalCommentHTML = lodashGet(originalReportAction, 'message[0].html');
+    const markdownForNewComment = handleUserDeletedLinks(textForNewComment, originalCommentHTML);
+
     const autolinkFilter = {filterRules: _.filter(_.pluck(parser.rules, 'name'), name => name !== 'autolink')};
-    const htmlForNewComment = parser.replace(textForNewComment, autolinkFilter);
-    const originalMessageHTML = parser.replace(originalReportAction.message[0].html, autolinkFilter);
->>>>>>> e1440224
+    const htmlForNewComment = parser.replace(markdownForNewComment, autolinkFilter);
+    const parsedOriginalCommentHTMl = parser.replace(originalCommentHTML, autolinkFilter);
 
     //  Delete the comment if it's empty
     if (_.isEmpty(htmlForNewComment)) {
@@ -983,7 +981,7 @@
     }
 
     // Skip the Edit if message is not changed
-    if (originalMessageHTML === htmlForNewComment.trim()) {
+    if (parsedOriginalCommentHTMl === htmlForNewComment.trim()) {
         return;
     }
 
