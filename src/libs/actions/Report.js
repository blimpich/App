import {Linking} from 'react-native';
import moment from 'moment';
import _ from 'underscore';
import lodashGet from 'lodash/get';
import ExpensiMark from 'expensify-common/lib/ExpensiMark';
import Onyx from 'react-native-onyx';
import ONYXKEYS from '../../ONYXKEYS';
import * as Pusher from '../Pusher/pusher';
import LocalNotification from '../Notification/LocalNotification';
import PushNotification from '../Notification/PushNotification';
import * as PersonalDetails from './PersonalDetails';
import Navigation from '../Navigation/Navigation';
import * as ActiveClientManager from '../ActiveClientManager';
import Visibility from '../Visibility';
import ROUTES from '../../ROUTES';
import Timing from './Timing';
import * as DeprecatedAPI from '../deprecatedAPI';
import * as API from '../API';
import CONFIG from '../../CONFIG';
import CONST from '../../CONST';
import Log from '../Log';
import * as LoginUtils from '../LoginUtils';
import * as ReportUtils from '../ReportUtils';
import Timers from '../Timers';
import * as ReportActions from './ReportActions';
import Growl from '../Growl';
import * as Localize from '../Localize';
import PusherUtils from '../PusherUtils';
import DateUtils from '../DateUtils';

let currentUserEmail;
let currentUserAccountID;
Onyx.connect({
    key: ONYXKEYS.SESSION,
    callback: (val) => {
        // When signed out, val is undefined
        if (!val) {
            return;
        }

        currentUserEmail = val.email;
        currentUserAccountID = val.accountID;
    },
});

let lastViewedReportID;
Onyx.connect({
    key: ONYXKEYS.CURRENTLY_VIEWED_REPORTID,
    callback: val => lastViewedReportID = val ? Number(val) : null,
});

let myPersonalDetails;
Onyx.connect({
    key: ONYXKEYS.MY_PERSONAL_DETAILS,
    callback: val => myPersonalDetails = val,
});

const allReports = {};
let conciergeChatReportID;
const typingWatchTimers = {};

/**
 * Map of the most recent sequenceNumber for a reports_* key in Onyx by reportID.
 *
 * There are several sources that can set the most recent reportAction's sequenceNumber for a report:
 *
 *     - Fetching the report object
 *     - Fetching the report history
 *     - Optimistically creating a report action
 *     - Handling a report action via Pusher
 *
 * Those values are stored in reportMaxSequenceNumbers and treated as the main source of truth for each report's max
 * sequenceNumber.
 */
const reportMaxSequenceNumbers = {};

// Keeps track of the last read for each report
const lastReadSequenceNumbers = {};

// Map of optimistic report action IDs. These should be cleared when replaced by a recent fetch of report history
// since we will then be up to date and any optimistic actions that are still waiting to be replaced can be removed.
const optimisticReportActionIDs = {};

// Boolean to indicate if report data is loading from the API or not.
let isReportDataLoading = true;
Onyx.connect({
    key: ONYXKEYS.IS_LOADING_REPORT_DATA,
    callback: val => isReportDataLoading = val,
});

/**
 * Checks the report to see if there are any unread action items
 *
 * @param {Object} report
 * @returns {Boolean}
 */
function getUnreadActionCount(report) {
    const lastReadSequenceNumber = lodashGet(report, [
        'reportNameValuePairs',
        `lastRead_${currentUserAccountID}`,
        'sequenceNumber',
    ]);

    // Save the lastReadActionID locally so we can access this later
    lastReadSequenceNumbers[report.reportID] = lastReadSequenceNumber;

    if (report.reportActionCount === 0) {
        return 0;
    }

    if (!lastReadSequenceNumber) {
        return report.reportActionCount;
    }

    // There are unread items if the last one the user has read is less
    // than the highest sequence number we have
    const unreadActionCount = report.reportActionCount - lastReadSequenceNumber - ReportActions.getDeletedCommentsCount(report.reportID, lastReadSequenceNumber);
    return Math.max(0, unreadActionCount);
}

/**
 * @param {Object} report
 * @return {String[]}
 */
function getParticipantEmailsFromReport({sharedReportList, reportNameValuePairs, ownerEmail}) {
    const emailArray = _.map(sharedReportList, participant => participant.email);
    if (ReportUtils.isChatRoom(reportNameValuePairs)) {
        return emailArray;
    }
    if (ReportUtils.isPolicyExpenseChat(reportNameValuePairs)) {
        // The owner of the policyExpenseChat isn't in the sharedReportsList so they need to be explicitly included.
        return [ownerEmail, ...emailArray];
    }

    // The current user is excluded from the participants array in DMs/Group DMs because their participation is implied
    // by the chat being shared to them. This also prevents the user's own avatar from being a part of the chat avatar.
    return _.without(emailArray, currentUserEmail);
}

/**
 * Only store the minimal amount of data in Onyx that needs to be stored
 * because space is limited
 *
 * @param {Object} report
 * @param {Number} report.reportID
 * @param {String} report.reportName
 * @param {Object} report.reportNameValuePairs
 * @returns {Object}
 */
function getSimplifiedReportObject(report) {
    const createTimestamp = lodashGet(report, 'lastActionCreated', 0);
    const lastMessageTimestamp = moment.utc(createTimestamp).unix();
    const lastActionMessage = lodashGet(report, ['lastActionMessage', 'html'], '');
    const isLastMessageAttachment = new RegExp(`<img|a\\s[^>]*${CONST.ATTACHMENT_SOURCE_ATTRIBUTE}\\s*=\\s*"[^"]*"[^>]*>`, 'gi').test(lastActionMessage);
    const chatType = lodashGet(report, ['reportNameValuePairs', 'chatType'], '');

    let lastMessageText = null;
    if (report.reportActionCount > 0) {
        // We are removing any html tags from the message html since we cannot access the text version of any comments as
        // the report only has the raw reportActionList and not the processed version returned by Report_GetHistory
        const parser = new ExpensiMark();
        lastMessageText = parser.htmlToText(lastActionMessage);
        lastMessageText = ReportUtils.formatReportLastMessageText(lastMessageText);
    }

    // Used for archived rooms, will store the policy name that the room used to belong to.
    const oldPolicyName = lodashGet(report, ['reportNameValuePairs', 'oldPolicyName'], '').toString();

    const lastActorEmail = lodashGet(report, 'lastActionActorEmail', '');
    const notificationPreference = lodashGet(report, ['reportNameValuePairs', 'notificationPreferences', currentUserAccountID], CONST.REPORT.NOTIFICATION_PREFERENCE.DAILY);

    // Used for User Created Policy Rooms, will denote how access to a chat room is given among workspace members
    const visibility = lodashGet(report, ['reportNameValuePairs', 'visibility']);

    return {
        reportID: report.reportID,
        reportName: report.reportName,
        chatType,
        ownerEmail: LoginUtils.getEmailWithoutMergedAccountPrefix(lodashGet(report, ['ownerEmail'], '')),
        policyID: lodashGet(report, ['reportNameValuePairs', 'expensify_policyID'], ''),
        unreadActionCount: getUnreadActionCount(report),
        maxSequenceNumber: lodashGet(report, 'reportActionCount', 0),
        participants: getParticipantEmailsFromReport(report),
        isPinned: report.isPinned,
        lastVisitedTimestamp: lodashGet(report, [
            'reportNameValuePairs',
            `lastRead_${currentUserAccountID}`,
            'timestamp',
        ], 0),
        lastMessageTimestamp,
        lastMessageText: isLastMessageAttachment ? '[Attachment]' : lastMessageText,
        lastActorEmail,
        hasOutstandingIOU: false,
        notificationPreference,
        stateNum: report.state,
        statusNum: report.status,
        oldPolicyName,
        visibility,
        isOwnPolicyExpenseChat: lodashGet(report, ['isOwnPolicyExpenseChat'], false),
        lastMessageHtml: lastActionMessage,
    };
}

/**
 * Get a simplified version of an IOU report
 *
 * @param {Object} reportData
 * @param {String} reportData.transactionID
 * @param {Number} reportData.amount
 * @param {String} reportData.currency
 * @param {String} reportData.created
 * @param {String} reportData.comment
 * @param {Object[]} reportData.transactionList
 * @param {String} reportData.ownerEmail
 * @param {String} reportData.managerEmail
 * @param {Number} reportData.reportID
 * @param {Number|String} chatReportID
 * @returns {Object}
 */
function getSimplifiedIOUReport(reportData, chatReportID) {
    return {
        reportID: reportData.reportID,
        ownerEmail: reportData.ownerEmail,
        managerEmail: reportData.managerEmail,
        currency: reportData.currency,
        chatReportID: Number(chatReportID),
        state: reportData.state,
        cachedTotal: reportData.cachedTotal,
        total: reportData.total,
        status: reportData.status,
        stateNum: reportData.stateNum,
        submitterPayPalMeAddress: reportData.submitterPayPalMeAddress,
        submitterPhoneNumbers: reportData.submitterPhoneNumbers,
        hasOutstandingIOU: reportData.stateNum === CONST.REPORT.STATE_NUM.PROCESSING && reportData.total !== 0,
    };
}

/**
 * Given IOU and chat report ID fetches most recent IOU data from DeprecatedAPI.
 *
 * @param {Number} iouReportID
 * @param {Number} chatReportID
 * @returns {Promise}
 */
function fetchIOUReport(iouReportID, chatReportID) {
    return DeprecatedAPI.Get({
        returnValueList: 'reportStuff',
        reportIDList: iouReportID,
        shouldLoadOptionalKeys: true,
        includePinnedReports: true,
    }).then((response) => {
        if (!response) {
            return;
        }
        if (response.jsonCode !== 200) {
            console.error(response.message);
            return;
        }
        const iouReportData = response.reports[iouReportID];
        if (!iouReportData) {
            // IOU data for a report will be missing when the IOU report has already been paid.
            // This is expected and we return early as no further processing can be done.
            return;
        }
        return getSimplifiedIOUReport(iouReportData, chatReportID);
    }).catch((error) => {
        Log.hmmm('[Report] Failed to populate IOU Collection:', error.message);
    });
}

/**
 * Given debtorEmail finds active IOU report ID via GetIOUReport API call
 *
 * @param {String} debtorEmail
 * @returns {Promise}
 */
function fetchIOUReportID(debtorEmail) {
    return DeprecatedAPI.GetIOUReport({
        debtorEmail,
    }).then((response) => {
        const iouReportID = response.reportID || 0;
        if (response.jsonCode !== 200) {
            console.error(response.message);
            return;
        }
        if (iouReportID === 0) {
            // If there is no IOU report for this user then we will assume it has been paid and do nothing here.
            // All reports are initialized with hasOutstandingIOU: false. Since the IOU report we were looking for has
            // been settled then there's nothing more to do.
            Log.info('GetIOUReport returned a reportID of 0, not fetching IOU report data');
            return;
        }
        return iouReportID;
    });
}

/**
 * Fetches chat reports when provided a list of chat report IDs.
 * If the shouldRedirectIfInaccessible flag is set, we redirect to the Concierge chat
 * when we find an inaccessible chat
 * @param {Array} chatList
 * @param {Boolean} shouldRedirectIfInaccessible
 * @returns {Promise<Object[]>} only used internally when fetchAllReports() is called
 */
function fetchChatReportsByIDs(chatList, shouldRedirectIfInaccessible = false) {
    let fetchedReports;
    const simplifiedReports = {};
    return DeprecatedAPI.GetReportSummaryList({reportIDList: chatList.join(',')})
        .then(({reportSummaryList, jsonCode}) => {
            Log.info('[Report] successfully fetched report data', false, {chatList});
            fetchedReports = reportSummaryList;

            // If we receive a 404 response while fetching a single report, treat that report as inaccessible.
            if (jsonCode === 404 && shouldRedirectIfInaccessible) {
                throw new Error(CONST.REPORT.ERROR.INACCESSIBLE_REPORT);
            }

            return Promise.all(_.map(fetchedReports, (chatReport) => {
                // If there aren't any IOU actions, we don't need to fetch any additional data
                if (!chatReport.hasIOUAction) {
                    return;
                }

                // Group chat reports cannot and should not be associated with a specific IOU report
                const participants = getParticipantEmailsFromReport(chatReport);
                if (participants.length > 1) {
                    return;
                }
                if (participants.length === 0) {
                    Log.alert('[Report] Report with IOU action but does not have any participant.', {
                        reportID: chatReport.reportID,
                        participants,
                    });
                    return;
                }

                return fetchIOUReportID(participants[0])
                    .then((iouReportID) => {
                        if (!iouReportID) {
                            return Promise.resolve();
                        }

                        return fetchIOUReport(iouReportID, chatReport.reportID);
                    });
            }));
        })
        .then((iouReportObjects) => {
            // Process the reports and store them in Onyx. At the same time we'll save the simplified reports in this
            // variable called simplifiedReports which hold the participants (minus the current user) for each report.
            // Using this simplifiedReport we can call PersonalDetails.getFromReportParticipants to get the
            // personal details of all the participants and even link up their avatars to report icons.
            const reportIOUData = {};
            _.each(fetchedReports, (report) => {
                const simplifiedReport = getSimplifiedReportObject(report);
                simplifiedReports[`${ONYXKEYS.COLLECTION.REPORT}${report.reportID}`] = simplifiedReport;
            });

            _.each(iouReportObjects, (iouReportObject) => {
                if (!iouReportObject) {
                    return;
                }

                const iouReportKey = `${ONYXKEYS.COLLECTION.REPORT_IOUS}${iouReportObject.reportID}`;
                const reportKey = `${ONYXKEYS.COLLECTION.REPORT}${iouReportObject.chatReportID}`;
                reportIOUData[iouReportKey] = iouReportObject;
                simplifiedReports[reportKey].iouReportID = iouReportObject.reportID;
                simplifiedReports[reportKey].hasOutstandingIOU = iouReportObject.stateNum
                    === CONST.REPORT.STATE_NUM.PROCESSING && iouReportObject.total !== 0;
            });

            // We use mergeCollection such that it updates the collection in one go.
            // Any withOnyx subscribers to this key will also receive the complete updated props just once
            // than updating props for each report and re-rendering had merge been used.
            Onyx.mergeCollection(ONYXKEYS.COLLECTION.REPORT_IOUS, reportIOUData);
            Onyx.mergeCollection(ONYXKEYS.COLLECTION.REPORT, simplifiedReports);

            // Fetch the personal details if there are any
            PersonalDetails.getFromReportParticipants(_.values(simplifiedReports));
            return simplifiedReports;
        })
        .catch((err) => {
            if (err.message !== CONST.REPORT.ERROR.INACCESSIBLE_REPORT) {
                return;
            }

            // eslint-disable-next-line no-use-before-define
            handleInaccessibleReport();
        });
}

/**
 * Given IOU object, save the data to Onyx.
 *
 * @param {Object} iouReportObject
 * @param {Number} iouReportObject.stateNum
 * @param {Number} iouReportObject.total
 * @param {Number} iouReportObject.reportID
 */
function setLocalIOUReportData(iouReportObject) {
    const iouReportKey = `${ONYXKEYS.COLLECTION.REPORT_IOUS}${iouReportObject.reportID}`;
    Onyx.merge(iouReportKey, iouReportObject);
}

/**
 * Update the lastRead actionID and timestamp in local memory and Onyx
 *
 * @param {Number} reportID
 * @param {Number} lastReadSequenceNumber
 */
function setLocalLastRead(reportID, lastReadSequenceNumber) {
    lastReadSequenceNumbers[reportID] = lastReadSequenceNumber;
    const reportMaxSequenceNumber = reportMaxSequenceNumbers[reportID];

    // Determine the number of unread actions by deducting the last read sequence from the total. If, for some reason,
    // the last read sequence is higher than the actual last sequence, let's just assume all actions are read
    const unreadActionCount = Math.max(reportMaxSequenceNumber - lastReadSequenceNumber - ReportActions.getDeletedCommentsCount(reportID, lastReadSequenceNumber), 0);

    // Update the report optimistically.
    Onyx.merge(`${ONYXKEYS.COLLECTION.REPORT}${reportID}`, {
        unreadActionCount,
        lastVisitedTimestamp: Date.now(),
    });
}

/**
 * Remove all optimistic actions from report actions and reset the optimisticReportActionsIDs array. We do this
 * to clear any stuck optimistic actions that have not be updated for whatever reason.
 *
 * @param {Number} reportID
 */
function removeOptimisticActions(reportID) {
    const actionIDs = optimisticReportActionIDs[reportID] || [];
    const actionsToRemove = _.reduce(actionIDs, (actions, actionID) => ({
        ...actions,
        [actionID]: null,
    }), {});
    Onyx.merge(`${ONYXKEYS.COLLECTION.REPORT_ACTIONS}${reportID}`, actionsToRemove);

    // Reset the optimistic report action IDs to an empty array
    Onyx.merge(`${ONYXKEYS.COLLECTION.REPORT}${reportID}`, {
        optimisticReportActionIDs: [],
    });
}

/**
 * Fetch the iouReport and persist the data to Onyx.
 *
 * @param {Number} iouReportID - ID of the report we are fetching
 * @param {Number} chatReportID - associated chatReportID, set as an iouReport field
 * @param {Boolean} [shouldRedirectIfEmpty=false] - Whether to redirect to Active Report Screen if IOUReport is empty
 * @returns {Promise}
 */
function fetchIOUReportByID(iouReportID, chatReportID, shouldRedirectIfEmpty = false) {
    return fetchIOUReport(iouReportID, chatReportID)
        .then((iouReportObject) => {
            if (!iouReportObject && shouldRedirectIfEmpty) {
                Growl.error(Localize.translateLocal('notFound.iouReportNotFound'));
                Navigation.navigate(ROUTES.REPORT);
                return;
            }
            setLocalIOUReportData(iouReportObject);
            return iouReportObject;
        });
}

/**
 * If an iouReport is open (has an IOU, but is not yet paid) then we sync the reportIDs of both chatReport and
 * iouReport in Onyx, simplifying IOU data retrieval and reducing necessary API calls when displaying IOU components:
 * - chatReport: {id: 123, iouReportID: 987, ...}
 * - iouReport: {id: 987, chatReportID: 123, ...}
 *
 * The reports must remain in sync when the iouReport is modified. This function ensures that we sync reportIds after
 * fetching the iouReport and therefore should only be called if we are certain that the fetched iouReport is currently
 * open - else we would overwrite the existing open iouReportID with a closed iouReportID.
 *
 * Examples of correct usage include 'receieving a push notification', or 'paying an IOU', because both of these cases can only
 * occur for an iouReport that is currently open (notifications are not sent for closed iouReports, and you cannot pay a closed
 * IOU). Send Money is an incorrect use case, because these IOUReports are never associated with the chatReport and this would
 * prevent outstanding IOUs from showing.
 *
 * @param {Number} iouReportID - ID of the report we are fetching
 * @param {Number} chatReportID - associated chatReportID, used to sync the reports
 */
function fetchIOUReportByIDAndUpdateChatReport(iouReportID, chatReportID) {
    fetchIOUReportByID(iouReportID, chatReportID)
        .then((iouReportObject) => {
            // Now sync the chatReport data to ensure it has a reference to the updated iouReportID
            const chatReportObject = {
                hasOutstandingIOU: iouReportObject.stateNum === CONST.REPORT.STATE_NUM.PROCESSING
                    && iouReportObject.total !== 0,
                iouReportID: iouReportObject.reportID,
            };

            if (!chatReportObject.hasOutstandingIOU) {
                chatReportObject.iouReportID = null;
            }

            const reportKey = `${ONYXKEYS.COLLECTION.REPORT}${chatReportID}`;
            Onyx.merge(reportKey, chatReportObject);
        });
}

/**
 * @param {Number} reportID
 * @param {Number} sequenceNumber
 */
function setNewMarkerPosition(reportID, sequenceNumber) {
    Onyx.merge(`${ONYXKEYS.COLLECTION.REPORT}${reportID}`, {
        newMarkerSequenceNumber: sequenceNumber,
    });
}

/**
<<<<<<< HEAD
 * Updates a report in the store with a new report action
 *
 * @param {Number} reportID
 * @param {Object} reportAction
 * @param {String} [notificationPreference] On what cadence the user would like to be notified
 */
function updateReportWithNewAction(
    reportID,
    reportAction,
    notificationPreference = CONST.REPORT.NOTIFICATION_PREFERENCE.ALWAYS,
) {
    const messageHtml = reportAction.actionName === CONST.REPORT.ACTIONS.TYPE.RENAMED
        ? lodashGet(reportAction, 'originalMessage.html', '')
        : lodashGet(reportAction, ['message', 0, 'html'], '');

    const parser = new ExpensiMark();
    const messageText = parser.htmlToText(messageHtml);

    const updatedReportObject = {
        // Always merge the reportID into Onyx. If the report doesn't exist in Onyx yet, then all the rest of the data will be filled out by handleReportChanged
        reportID,
        maxSequenceNumber: reportAction.sequenceNumber,
        notificationPreference,
        lastMessageTimestamp: reportAction.timestamp,
        lastMessageText: ReportUtils.formatReportLastMessageText(messageText),
        lastActorEmail: reportAction.actorEmail,
    };

    Onyx.merge(`${ONYXKEYS.COLLECTION.REPORT}${reportID}`, updatedReportObject);

    const reportActionsToMerge = {};
    if (reportAction.clientID) {
        // Remove the optimistic action from the report since we are about to replace it
        // with the real one (which has the true sequenceNumber)
        reportActionsToMerge[reportAction.clientID] = null;
    }

    // Add the action into Onyx
    reportActionsToMerge[reportAction.sequenceNumber] = {
        ...reportAction,
        isAttachment: ReportUtils.isReportMessageAttachment(lodashGet(reportAction, ['message', 0], {})),
        loading: false,
    };

    Onyx.merge(`${ONYXKEYS.COLLECTION.REPORT_ACTIONS}${reportID}`, reportActionsToMerge);
=======
 * Updates a report action's message to be a new value.
 *
 * @param {Number} reportID
 * @param {Number} sequenceNumber
 * @param {Object} message
 */
function updateReportActionMessage(reportID, sequenceNumber, message) {
    const actionToMerge = {};
    actionToMerge[sequenceNumber] = {message: [message]};
    Onyx.merge(`${ONYXKEYS.COLLECTION.REPORT_ACTIONS}${reportID}`, actionToMerge).then(() => {
        // If the message is deleted, update the last read message and the unread counter
        if (!message.html) {
            setLocalLastRead(reportID, lastReadSequenceNumbers[reportID]);
        }

        Onyx.merge(`${ONYXKEYS.COLLECTION.REPORT}${reportID}`, {
            lastMessageText: ReportActions.getLastVisibleMessageText(reportID),
        });
    });
>>>>>>> 3c227894
}

/**
 * Get the private pusher channel name for a Report.
 *
 * @param {Number} reportID
 * @returns {String}
 */
function getReportChannelName(reportID) {
    return `${CONST.PUSHER.PRIVATE_REPORT_CHANNEL_PREFIX}${reportID}${CONFIG.PUSHER.SUFFIX}`;
}

/**
 * Initialize our pusher subscriptions to listen for new report comments and pin toggles
 */
function subscribeToUserEvents() {
    // If we don't have the user's accountID yet we can't subscribe so return early
    if (!currentUserAccountID) {
        return;
    }

    const pusherChannelName = `${CONST.PUSHER.PRIVATE_USER_CHANNEL_PREFIX}${currentUserAccountID}${CONFIG.PUSHER.SUFFIX}`;
    if (Pusher.isSubscribed(pusherChannelName) || Pusher.isAlreadySubscribing(pusherChannelName)) {
        return;
    }

    // Live-update a report's actions when an 'edit comment' event is received.
    // PusherUtils.subscribeToPrivateUserChannelEvent(Pusher.TYPE.REPORT_COMMENT_EDIT,
    //     currentUserAccountID,
    //     pushJSON => updateReportActionMessage(pushJSON.reportID, pushJSON.sequenceNumber, pushJSON.message));
}

/**
 * Setup reportComment push notification callbacks.
 */
function subscribeToReportCommentPushNotifications() {
    PushNotification.onReceived(PushNotification.TYPE.REPORT_COMMENT, ({reportID, onyxData}) => {
        Log.info('[Report] Handled event sent by Airship', false, {reportID});
        Onyx.update(onyxData);
    });

    // Open correct report when push notification is clicked
    PushNotification.onSelected(PushNotification.TYPE.REPORT_COMMENT, ({reportID}) => {
        if (Navigation.canNavigate('navigate')) {
            // If a chat is visible other than the one we are trying to navigate to, then we need to navigate back
            if (Navigation.getActiveRoute().slice(1, 2) === ROUTES.REPORT && !Navigation.isActiveRoute(`r/${reportID}`)) {
                Navigation.goBack();
            }
            Navigation.navigate(ROUTES.getReportRoute(reportID));
        } else {
            // Navigation container is not yet ready, use deeplinking to open to correct report instead
            Navigation.setDidTapNotification();
            Linking.openURL(`${CONST.DEEPLINK_BASE_URL}${ROUTES.getReportRoute(reportID)}`);
        }
    });
}

/**
 * There are 2 possibilities that we can receive via pusher for a user's typing status:
 * 1. The "new" way from New Expensify is passed as {[login]: Boolean} (e.g. {yuwen@expensify.com: true}), where the value
 * is whether the user with that login is typing on the report or not.
 * 2. The "old" way from e.com which is passed as {userLogin: login} (e.g. {userLogin: bstites@expensify.com})
 *
 * This method makes sure that no matter which we get, we return the "new" format
 *
 * @param {Object} typingStatus
 * @returns {Object}
 */
function getNormalizedTypingStatus(typingStatus) {
    let normalizedTypingStatus = typingStatus;

    if (_.first(_.keys(typingStatus)) === 'userLogin') {
        normalizedTypingStatus = {[typingStatus.userLogin]: true};
    }

    return normalizedTypingStatus;
}

/**
 * Initialize our pusher subscriptions to listen for someone typing in a report.
 *
 * @param {Number} reportID
 */
function subscribeToReportTypingEvents(reportID) {
    if (!reportID) {
        return;
    }

    // Make sure we have a clean Typing indicator before subscribing to typing events
    Onyx.set(`${ONYXKEYS.COLLECTION.REPORT_USER_IS_TYPING}${reportID}`, {});

    const pusherChannelName = getReportChannelName(reportID);
    Pusher.subscribe(pusherChannelName, 'client-userIsTyping', (typingStatus) => {
        const normalizedTypingStatus = getNormalizedTypingStatus(typingStatus);
        const login = _.first(_.keys(normalizedTypingStatus));

        if (!login) {
            return;
        }

        // Don't show the typing indicator if a user is typing on another platform
        if (login === currentUserEmail) {
            return;
        }

        // Use a combo of the reportID and the login as a key for holding our timers.
        const reportUserIdentifier = `${reportID}-${login}`;
        clearTimeout(typingWatchTimers[reportUserIdentifier]);
        Onyx.merge(`${ONYXKEYS.COLLECTION.REPORT_USER_IS_TYPING}${reportID}`, normalizedTypingStatus);

        // Wait for 1.5s of no additional typing events before setting the status back to false.
        typingWatchTimers[reportUserIdentifier] = setTimeout(() => {
            const typingStoppedStatus = {};
            typingStoppedStatus[login] = false;
            Onyx.merge(`${ONYXKEYS.COLLECTION.REPORT_USER_IS_TYPING}${reportID}`, typingStoppedStatus);
            delete typingWatchTimers[reportUserIdentifier];
        }, 1500);
    })
        .catch((error) => {
            Log.hmmm('[Report] Failed to initially subscribe to Pusher channel', false, {errorType: error.type, pusherChannelName});
        });
}

/**
 * Remove our pusher subscriptions to listen for someone typing in a report.
 *
 * @param {Number} reportID
 */
function unsubscribeFromReportChannel(reportID) {
    if (!reportID) {
        return;
    }

    const pusherChannelName = getReportChannelName(reportID);
    Onyx.set(`${ONYXKEYS.COLLECTION.REPORT_USER_IS_TYPING}${reportID}`, {});
    Pusher.unsubscribe(pusherChannelName);
}

/**
 * Get the report ID for a chat report for a specific
 * set of participants and navigate to it if wanted.
 *
 * @param {String[]} participants
 * @param {Boolean} shouldNavigate
 * @returns {Promise<Object[]>}
 */
function fetchOrCreateChatReport(participants, shouldNavigate = true) {
    if (participants.length < 2) {
        throw new Error('fetchOrCreateChatReport() must have at least two participants.');
    }

    return DeprecatedAPI.CreateChatReport({
        emailList: participants.join(','),
    })
        .then((data) => {
            if (data.jsonCode !== 200) {
                console.error(data.message);
                Growl.error(data.message);
                return;
            }

            // Merge report into Onyx
            const simplifiedReportObject = getSimplifiedReportObject(data);
            Onyx.merge(`${ONYXKEYS.COLLECTION.REPORT}${data.reportID}`, simplifiedReportObject);

            // Fetch the personal details if there are any
            PersonalDetails.getFromReportParticipants([simplifiedReportObject]);

            if (shouldNavigate) {
                // Redirect the logged in person to the new report
                Navigation.navigate(ROUTES.getReportRoute(data.reportID));
            }

            // We are returning an array with a report object here since fetchAllReports calls this method or
            // fetchChatReportsByIDs which returns an array of report objects.
            return [simplifiedReportObject];
        });
}

/**
 * Get the actions of a report
 *
 * @param {Number} reportID
 * @param {Number} [offset]
 * @returns {Promise}
 */
function fetchActions(reportID, offset) {
    const reportActionsOffset = !_.isUndefined(offset) ? offset : -1;

    if (!_.isNumber(reportActionsOffset)) {
        Log.alert('[Report] Offset provided is not a number', {
            offset,
            reportActionsOffset,
        });
        return;
    }

    return DeprecatedAPI.Report_GetHistory({
        reportID,
        reportActionsOffset,
        reportActionsLimit: CONST.REPORT.ACTIONS.LIMIT,
    })
        .then((data) => {
            // We must remove all optimistic actions so there will not be any stuck comments. At this point, we should
            // be caught up and no longer need any optimistic comments.
            removeOptimisticActions(reportID);

            const indexedData = _.indexBy(data.history, 'sequenceNumber');
            Onyx.merge(`${ONYXKEYS.COLLECTION.REPORT_ACTIONS}${reportID}`, indexedData);
        });
}

/**
 * Get the actions of a report
 *
 * @param {Number} reportID
 * @param {Number} [offset]
 */
function fetchActionsWithLoadingState(reportID, offset) {
    Onyx.set(ONYXKEYS.IS_LOADING_REPORT_ACTIONS, true);
    fetchActions(reportID, offset)
        .finally(() => Onyx.set(ONYXKEYS.IS_LOADING_REPORT_ACTIONS, false));
}

/**
 * Get all of our reports
 *
 * @param {Boolean} shouldRecordHomePageTiming whether or not performance timing should be measured
 * @param {Boolean} shouldDelayActionsFetch when the app loads we want to delay the fetching of additional actions
 * @returns {Promise}
 */
function fetchAllReports(
    shouldRecordHomePageTiming = false,
    shouldDelayActionsFetch = false,
) {
    Onyx.set(ONYXKEYS.IS_LOADING_REPORT_DATA, true);
    return DeprecatedAPI.Get({
        returnValueList: 'chatList',
    })
        .then((response) => {
            if (response.jsonCode !== 200) {
                return;
            }

            // The cast here is necessary as Get rvl='chatList' may return an int or Array
            const reportIDs = _.filter(String(response.chatList).split(','), _.identity);

            // Get all the chat reports if they have any, otherwise create one with concierge
            if (reportIDs.length > 0) {
                return fetchChatReportsByIDs(reportIDs);
            }

            return fetchOrCreateChatReport([currentUserEmail, CONST.EMAIL.CONCIERGE], false);
        })
        .then((returnedReports) => {
            Onyx.set(ONYXKEYS.INITIAL_REPORT_DATA_LOADED, true);
            Onyx.set(ONYXKEYS.IS_LOADING_REPORT_DATA, false);

            // If at this point the user still doesn't have a Concierge report, create it for them.
            // This means they were a participant in reports before their account was created (e.g. default rooms)
            const hasConciergeChat = _.some(returnedReports, report => ReportUtils.isConciergeChatReport(report));
            if (!hasConciergeChat) {
                fetchOrCreateChatReport([currentUserEmail, CONST.EMAIL.CONCIERGE], false);
            }

            if (shouldRecordHomePageTiming) {
                Timing.end(CONST.TIMING.HOMEPAGE_REPORTS_LOADED);
            }

            // Delay fetching report history as it significantly increases sign in to interactive time.
            // Register the timer so we can clean it up if the user quickly logs out after logging in. If we don't
            // cancel the timer we'll make unnecessary API requests from the sign in page.
            Timers.register(setTimeout(() => {
                // Filter reports to see which ones have actions we need to fetch so we can preload Onyx with new
                // content and improve chat switching experience by only downloading content we don't have yet.
                // This improves performance significantly when reconnecting by limiting API requests and unnecessary
                // data processing by Onyx.
                const reportIDsWithMissingActions = _.chain(returnedReports)
                    .map(report => report.reportID)
                    .filter(reportID => ReportActions.isReportMissingActions(reportID, reportMaxSequenceNumbers[reportID]))
                    .value();

                // Once we have the reports that are missing actions we will find the intersection between the most
                // recently accessed reports and reports missing actions. Then we'll fetch the history for a small
                // set to avoid making too many network requests at once.
                const reportIDsToFetchActions = _.chain(ReportUtils.sortReportsByLastVisited(allReports))
                    .map(report => report.reportID)
                    .reverse()
                    .intersection(reportIDsWithMissingActions)
                    .slice(0, 10)
                    .value();

                if (_.isEmpty(reportIDsToFetchActions)) {
                    Log.info('[Report] Local reportActions up to date. Not fetching additional actions.');
                    return;
                }

                Log.info('[Report] Fetching reportActions for reportIDs: ', false, {
                    reportIDs: reportIDsToFetchActions,
                });
                _.each(reportIDsToFetchActions, (reportID) => {
                    const offset = ReportActions.dangerouslyGetReportActionsMaxSequenceNumber(reportID, false);
                    fetchActions(reportID, offset);
                });

                // We are waiting a set amount of time to allow the UI to finish loading before bogging it down with
                // more requests and operations. Startup delay is longer since there is a lot more work done to build
                // up the UI when the app first initializes.
            }, shouldDelayActionsFetch ? CONST.FETCH_ACTIONS_DELAY.STARTUP : CONST.FETCH_ACTIONS_DELAY.RECONNECT));
        });
}

/**
 * Add an action item to a report
 *
 * @param {Number} reportID
 * @param {String} text
 * @param {File} [file]
 */
function addComment(reportID, text, file) {
    // For comments shorter than 10k chars, convert the comment from MD into HTML because that's how it is stored in the database
    // For longer comments, skip parsing and display plaintext for performance reasons. It takes over 40s to parse a 100k long string!!
    const parser = new ExpensiMark();
    const commentText = text.length < 10000 ? parser.replace(text) : text;
    const isAttachment = _.isEmpty(text) && file !== undefined;
    const attachmentInfo = isAttachment ? file : {};

    // The new sequence number will be one higher than the highest
    const highestSequenceNumber = reportMaxSequenceNumbers[reportID] || 0;
    const newSequenceNumber = highestSequenceNumber + 1;
    const htmlForNewComment = isAttachment ? 'Uploading Attachment...' : commentText;

    // Remove HTML from text when applying optimistic offline comment
    const textForNewComment = isAttachment ? '[Attachment]'
        : parser.htmlToText(htmlForNewComment);

    // Update the report in Onyx to have the new sequence number
    const optimisticReport = {
        maxSequenceNumber: newSequenceNumber,
        lastMessageTimestamp: moment().unix(),
        lastMessageText: ReportUtils.formatReportLastMessageText(textForNewComment),
        lastActorEmail: currentUserEmail,
    };

    // Generate a clientID so we can save the optimistic action to storage with the clientID as key. Later, we will
    // remove the optimistic action when we add the real action created in the server. We do this because it's not
    // safe to assume that this will use the very next sequenceNumber. An action created by another can overwrite that
    // sequenceNumber if it is created before this one. We use a combination of current epoch timestamp (milliseconds)
    // and a random number so that the probability of someone else having the same optimisticReportActionID is
    // extremely low even if they left the comment at the same moment as another user on the same report. The random
    // number is 3 digits because if we go any higher JS will convert the digits after the 16th position to 0's in
    // optimisticReportActionID.
    const randomNumber = Math.floor((Math.random() * (999 - 100)) + 100);
    const optimisticReportActionID = parseInt(`${Date.now()}${randomNumber}`, 10);

    // Store the optimistic action ID on the report the comment was added to. It will be removed later when refetching
    // report actions in order to clear out any stuck actions (i.e. actions where the client never received a Pusher
    // event, for whatever reason, from the server with the new action data
    optimisticReport.optimisticReportActionIDs = [...(optimisticReportActionIDs[reportID] || []), optimisticReportActionID];

    // Optimistically add the new comment to the store before waiting to save it to the server
    const optimisticReportActions = {
        [optimisticReportActionID]: {
            actionName: CONST.REPORT.ACTIONS.TYPE.ADDCOMMENT,
            actorEmail: currentUserEmail,
            actorAccountID: currentUserAccountID,
            person: [
                {
                    style: 'strong',
                    text: myPersonalDetails.displayName || currentUserEmail,
                    type: 'TEXT',
                },
            ],
            automatic: false,

            // Use the client generated ID as a optimistic action ID so we can remove it later
            sequenceNumber: optimisticReportActionID,
            clientID: optimisticReportActionID,
            avatar: myPersonalDetails.avatar,
            timestamp: moment().unix(),
            message: [
                {
                    type: CONST.REPORT.MESSAGE.TYPE.COMMENT,
                    html: htmlForNewComment,
                    text: textForNewComment,
                },
            ],
            isFirstItem: false,
            isAttachment,
            attachmentInfo,
            isLoading: true,
            shouldShow: true,
        },
    };

    const parameters = {
        reportID,
        file,
        reportComment: commentText,
        clientID: optimisticReportActionID,
    };

    const optimisticData = [
        {
            onyxMethod: CONST.ONYX.METHOD.MERGE,
            key: `${ONYXKEYS.COLLECTION.REPORT}${reportID}`,
            value: optimisticReport,
        },
        {
            onyxMethod: CONST.ONYX.METHOD.MERGE,
            key: `${ONYXKEYS.COLLECTION.REPORT_ACTIONS}${reportID}`,
            value: optimisticReportActions,
        },
    ];

    // Update the timezone if it's been 5 minutes from the last time the user added a comment
    if (DateUtils.canUpdateTimezone()) {
        const timezone = DateUtils.getCurrentTimezone();
        parameters.timezone = JSON.stringify(timezone);
        optimisticData.push({
            onyxMethod: CONST.ONYX.METHOD.MERGE,
            key: ONYXKEYS.MY_PERSONAL_DETAILS,
            value: {timezone},
        });
        optimisticData.push({
            onyxMethod: CONST.ONYX.METHOD.MERGE,
            key: ONYXKEYS.PERSONAL_DETAILS,
            value: {[currentUserEmail]: timezone},
        });
        DateUtils.setTimezoneUpdated();
    }

    API.write(isAttachment ? 'AddAttachment' : 'AddComment', parameters, {
        optimisticData,
        failureData: [
            {
                onyxMethod: CONST.ONYX.METHOD.MERGE,
                key: `${ONYXKEYS.COLLECTION.REPORT_ACTIONS}${reportID}`,
                value: {
                    [optimisticReportActionID]: {
                        isLoading: false,
                    },
                },
            },
        ],
    });
}

/**
 * @param {Number} reportID
 * @param {Object} file
 */
function addAttachment(reportID, file) {
    addComment(reportID, '', file);
}

/**
 * Get the last read sequence number for a report
 * @param {String|Number} reportID
 * @return {Number}
 */
function getLastReadSequenceNumber(reportID) {
    return lastReadSequenceNumbers[reportID];
}

/**
 * Updates the last read action ID on the report. It optimistically makes the change to the store, and then let's the
 * network layer handle the delayed write.
 *
 * @param {Number} reportID
 * @param {Number} [sequenceNumber] This can be used to set the last read actionID to a specific
 * @param {Boolean} [manuallyMarked] If the user manually marked this as unread, we need to tell the API
 *  spot (eg. mark-as-unread). Otherwise, when this param is omitted, the highest sequence number becomes the one that
 *  is last read (meaning that the entire report history has been read)
 */
function updateLastReadActionID(reportID, sequenceNumber, manuallyMarked = false) {
    // If report data is loading, we can't update the last read sequence number because it is obsolete
    if (isReportDataLoading) {
        return;
    }

    // If we aren't specifying a sequenceNumber and have no valid maxSequenceNumber for this report then we should not
    // update the last read. Most likely, we have just created the report and it has no comments. But we should err on
    // the side of caution and do nothing in this case.
    if (_.isUndefined(sequenceNumber)
        && (!reportMaxSequenceNumbers[reportID] && reportMaxSequenceNumbers[reportID] !== 0)) {
        return;
    }

    // Need to subtract 1 from sequenceNumber so that the "New" marker appears in the right spot (the last read
    // action). If 1 isn't subtracted then the "New" marker appears one row below the action (the first unread action)
    // Note: sequenceNumber can be 1 for the first message, so we can't use
    // (sequenceNumber - 1) || reportMaxSequenceNumbers[reportID] because the first expression results in 0 which is falsy.
    const lastReadSequenceNumber = _.isNumber(sequenceNumber) ? (sequenceNumber - 1) : reportMaxSequenceNumbers[reportID];

    setLocalLastRead(reportID, lastReadSequenceNumber);

    // Mark the report as not having any unread items
    DeprecatedAPI.Report_UpdateLastRead({
        reportID,
        sequenceNumber: lastReadSequenceNumber,
        markAsUnread: manuallyMarked,
    });
}

/**
 * Toggles the pinned state of the report.
 *
 * @param {Object} report
 */
function togglePinnedState(report) {
    const pinnedValue = !report.isPinned;

    // Optimistically pin/unpin the report before we send out the command
    const optimisticData = [
        {
            onyxMethod: 'merge',
            key: `${ONYXKEYS.COLLECTION.REPORT}${report.reportID}`,
            value: {isPinned: pinnedValue},
        },
    ];

    API.write('TogglePinnedChat', {
        reportID: report.reportID,
        pinnedValue,
    }, {optimisticData});
}

/**
 * Saves the comment left by the user as they are typing. By saving this data the user can switch between chats, close
 * tab, refresh etc without worrying about loosing what they typed out.
 *
 * @param {Number} reportID
 * @param {String} comment
 */
function saveReportComment(reportID, comment) {
    Onyx.merge(`${ONYXKEYS.COLLECTION.REPORT_DRAFT_COMMENT}${reportID}`, comment);
}

/**
 * Immediate indication whether the report has a draft comment.
 *
 * @param {String} reportID
 * @param {Boolean} hasDraft
 * @returns {Promise}
 */
function setReportWithDraft(reportID, hasDraft) {
    return Onyx.merge(`${ONYXKEYS.COLLECTION.REPORTS_WITH_DRAFT}${reportID}`, hasDraft);
}

/**
 * Broadcasts whether or not a user is typing on a report over the report's private pusher channel.
 *
 * @param {Number} reportID
 */
function broadcastUserIsTyping(reportID) {
    const privateReportChannelName = getReportChannelName(reportID);
    const typingStatus = {};
    typingStatus[currentUserEmail] = true;
    Pusher.sendEvent(privateReportChannelName, 'client-userIsTyping', typingStatus);
}

/**
 * When a report changes in Onyx, this fetches the report from the API if the report doesn't have a name
 * and it keeps track of the max sequence number on the report actions.
 *
 * @param {Object} report
 */
function handleReportChanged(report) {
    if (!report) {
        return;
    }

    if (report && report.reportID) {
        allReports[report.reportID] = report;

        if (ReportUtils.isConciergeChatReport(report)) {
            conciergeChatReportID = report.reportID;
        }
    }

    // A report can be missing a name if a comment is received via pusher event
    // and the report does not yet exist in Onyx (eg. a new DM created with the logged in person)
    if (report.reportID && report.reportName === undefined) {
        fetchChatReportsByIDs([report.reportID]);
    }

    // Store the max sequence number for each report
    reportMaxSequenceNumbers[report.reportID] = report.maxSequenceNumber;

    // Store optimistic actions IDs for each report
    optimisticReportActionIDs[report.reportID] = report.optimisticReportActionIDs;
}

/**
 * @param {Number} reportID
 */
function updateCurrentlyViewedReportID(reportID) {
    Onyx.merge(ONYXKEYS.CURRENTLY_VIEWED_REPORTID, String(reportID));
}

Onyx.connect({
    key: ONYXKEYS.COLLECTION.REPORT,
    callback: handleReportChanged,
});

// Onyx.connect({
//     key: `${ONYXKEYS.COLLECTION.REPORT_ACTIONS}${reportID}`,
//     callback: (report) => {
//         console.log(report);
//     },
// });

/**
 * Deletes a comment from the report, basically sets it as empty string
 *
 * @param {Number} reportID
 * @param {Object} reportAction
 */
function deleteReportComment(reportID, reportAction) {
    // Optimistic Response
    const sequenceNumber = reportAction.sequenceNumber;
    const reportActionsToMerge = {};

    // const oldMessage = {...reportAction.message};
    reportActionsToMerge[sequenceNumber] = {
        ...reportAction,
        message: [
            {
                type: CONST.REPORT.MESSAGE.TYPE.COMMENT,
                html: '',
                text: '',
            },
        ],
    };

    // Onyx.merge(`${ONYXKEYS.COLLECTION.REPORT_ACTIONS}${reportID}`, reportActionsToMerge).then(() => {
    //     setLocalLastRead(reportID, getLastReadSequenceNumber(reportID));
    // });

    // Optimistically update the report action with the new message
    const optimisticData = [
        {
            onyxMethod: 'merge',
            key: `${ONYXKEYS.COLLECTION.REPORT_ACTIONS}${reportID}`,
            value: {
                reportID,
                reportActionID: reportAction.reportActionID,
                sequenceNumber,
            },
        },
    ];

    // Persist the updated report comment
    API.write('DeleteComment', {
        reportID,
        reportActionID: reportAction.reportActionID,
        sequenceNumber,
    }, {optimisticData});

    // Try to delete the comment by calling the API
    // DeprecatedAPI.Report_EditComment({
    //     reportID,
    //     reportActionID: reportAction.reportActionID,
    //     reportComment: '',
    //     sequenceNumber,
    // })
    //     .then((response) => {
    //         if (response.jsonCode === 200) {
    //             return;
    //         }

    //         // Reverse Optimistic Response
    //         reportActionsToMerge[sequenceNumber] = {
    //             ...reportAction,
    //             message: oldMessage,
    //         };
    //         Onyx.merge(`${ONYXKEYS.COLLECTION.REPORT_ACTIONS}${reportID}`, reportActionsToMerge).then(() => {
    //             setLocalLastRead(reportID, getLastReadSequenceNumber(reportID));
    //         });
    //     });
}

/**
 * Saves a new message for a comment. Marks the comment as edited, which will be reflected in the UI.
 *
 * @param {Number} reportID
 * @param {Object} originalReportAction
 * @param {String} textForNewComment
 */
function editReportComment(reportID, originalReportAction, textForNewComment) {
    const parser = new ExpensiMark();

    // Do not autolink if someone explicitly tries to remove a link from message.
    // https://github.com/Expensify/App/issues/9090
    const htmlForEditedComment = parser.replace(textForNewComment, {filterRules: _.filter(_.pluck(parser.rules, 'name'), name => name !== 'autolink')});
    const textForEditedComment = parser.htmlToText(htmlForEditedComment);

    //  Delete the comment if it's empty
    if (_.isEmpty(htmlForEditedComment)) {
        deleteReportComment(reportID, originalReportAction);
        return;
    }

    // Skip the Edit if message is not changed
    if (originalReportAction.message[0].html === htmlForEditedComment.trim()) {
        return;
    }

    const sequenceNumber = originalReportAction.sequenceNumber;
    const highestSequenceNumber = reportMaxSequenceNumbers[reportID] || 0;

    // Optimistically update the report action with the new message
    const optimisticReportActions = {
        [sequenceNumber]: {
            isPending: true,
            message: [{
                isEdited: true,
                html: htmlForEditedComment,
                text: textForEditedComment,
            }],
        },
    };

    // Optimistically update the report itself if the user edited the lastest message
    const optimisticReport = {};
    if (sequenceNumber === highestSequenceNumber) {
        optimisticReport.lastMessageText = ReportUtils.formatReportLastMessageText(textForEditedComment);
    }

    // Group all Optmistic data changes
    const optimisticData = [
        {
            onyxMethod: CONST.ONYX.METHOD.MERGE,
            key: `${ONYXKEYS.COLLECTION.REPORT}${reportID}`,
            value: optimisticReport,
        },
        {
            onyxMethod: CONST.ONYX.METHOD.MERGE,
            key: `${ONYXKEYS.COLLECTION.REPORT_ACTIONS}${reportID}`,
            value: optimisticReportActions,
        },
    ];

    const parameters = {
        reportID,
        sequenceNumber,
        reportComment: htmlForEditedComment,
        reportActionID: originalReportAction.reportActionID,
    };

    // Persist the updated report comment
    API.write('UpdateComment', parameters, {optimisticData});

    // DeprecatedAPI.Report_EditComment({
    //     reportID,
    //     reportActionID: originalReportAction.reportActionID,
    //     reportComment: htmlForNewComment,
    //     sequenceNumber,
    // })
    //     .then((response) => {
    //         if (response.jsonCode === 200) {
    //             return;
    //         }

    //         // If it fails, reset Onyx
    //         actionToMerge[sequenceNumber] = originalReportAction;
    //         Onyx.merge(`${ONYXKEYS.COLLECTION.REPORT_ACTIONS}${reportID}`, actionToMerge);
    //     });
}

/**
 * Saves the draft for a comment report action. This will put the comment into "edit mode"
 *
 * @param {Number} reportID
 * @param {Number} reportActionID
 * @param {String} draftMessage
 */
function saveReportActionDraft(reportID, reportActionID, draftMessage) {
    Onyx.set(`${ONYXKEYS.COLLECTION.REPORT_ACTIONS_DRAFTS}${reportID}_${reportActionID}`, draftMessage);
}

/**
 * Syncs up a chat report and an IOU report in Onyx after an IOU transaction has been made
 * by setting the iouReportID and hasOutstandingIOU for the chat report.
 * Even though both reports are updated in the back-end, the API doesn't handle syncing their reportIDs.
 * If we didn't sync these reportIDs, the paid IOU would still be shown to users as unpaid.
 * The iouReport being fetched here must be open, because only an open iouReport can be paid.
 *
 * @param {Object} chatReport
 * @param {Object} iouReport
 */
function syncChatAndIOUReports(chatReport, iouReport) {
    // Return early in case there's a back-end issue preventing the IOU command from returning the report objects.
    if (!chatReport || !iouReport) {
        return;
    }

    const simplifiedIouReport = {};
    const simplifiedReport = {};
    const chatReportKey = `${ONYXKEYS.COLLECTION.REPORT}${chatReport.reportID}`;
    const iouReportKey = `${ONYXKEYS.COLLECTION.REPORT_IOUS}${iouReport.reportID}`;

    // We don't want to sync an iou report that's already been reimbursed with its chat report.
    if (!iouReport.stateNum === CONST.REPORT.STATE_NUM.SUBMITTED) {
        simplifiedReport[chatReportKey].iouReportID = iouReport.reportID;
    }
    simplifiedReport[chatReportKey] = getSimplifiedReportObject(chatReport);
    simplifiedReport[chatReportKey].hasOutstandingIOU = iouReport.stateNum
        === (CONST.REPORT.STATE_NUM.PROCESSING && iouReport.total !== 0);
    simplifiedIouReport[iouReportKey] = getSimplifiedIOUReport(iouReport, chatReport.reportID);

    Onyx.mergeCollection(ONYXKEYS.COLLECTION.REPORT_IOUS, simplifiedIouReport);
    Onyx.mergeCollection(ONYXKEYS.COLLECTION.REPORT, simplifiedReport);
}

/**
 * @param {Number} reportID
 * @param {String} previousValue
 * @param {String} newValue
 */
function updateNotificationPreference(reportID, previousValue, newValue) {
    const optimisticData = [
        {
            onyxMethod: CONST.ONYX.METHOD.MERGE,
            key: `${ONYXKEYS.COLLECTION.REPORT}${reportID}`,
            value: {notificationPreference: newValue},
        },
    ];
    const failureData = [
        {
            onyxMethod: CONST.ONYX.METHOD.MERGE,
            key: `${ONYXKEYS.COLLECTION.REPORT}${reportID}`,
            value: {notificationPreference: previousValue},
        },
    ];
    API.write('UpdateReportNotificationPreference', {reportID, notificationPreference: newValue}, {optimisticData, failureData});
}

/**
 * Navigates to the 1:1 report with Concierge
 */
function navigateToConciergeChat() {
    // If we don't have a chat with Concierge then create it
    if (!conciergeChatReportID) {
        fetchOrCreateChatReport([currentUserEmail, CONST.EMAIL.CONCIERGE], true);
        return;
    }

    Navigation.navigate(ROUTES.getReportRoute(conciergeChatReportID));
}

/**
 * Handle the navigation when report is inaccessible
 */
function handleInaccessibleReport() {
    Growl.error(Localize.translateLocal('notFound.chatYouLookingForCannotBeFound'));
    navigateToConciergeChat();
}

/**
 * Creates a policy room, fetches it, and navigates to it.
 * @param {String} policyID
 * @param {String} reportName
 * @param {String} visibility
 * @return {Promise}
 */
function createPolicyRoom(policyID, reportName, visibility) {
    Onyx.set(ONYXKEYS.IS_LOADING_CREATE_POLICY_ROOM, true);
    return DeprecatedAPI.CreatePolicyRoom({policyID, reportName, visibility})
        .then((response) => {
            if (response.jsonCode === CONST.JSON_CODE.UNABLE_TO_RETRY) {
                Growl.error(Localize.translateLocal('newRoomPage.growlMessageOnError'));
                return;
            }

            if (response.jsonCode !== CONST.JSON_CODE.SUCCESS) {
                Growl.error(response.message);
                return;
            }

            return fetchChatReportsByIDs([response.reportID]);
        })
        .then((chatReports) => {
            const reportID = lodashGet(_.first(_.values(chatReports)), 'reportID', '');
            if (!reportID) {
                Log.error('Unable to grab policy room after creation', reportID);
                return;
            }
            Navigation.navigate(ROUTES.getReportRoute(reportID));
        })
        .finally(() => Onyx.set(ONYXKEYS.IS_LOADING_CREATE_POLICY_ROOM, false));
}

/**
 * Renames a user created Policy Room.
 * @param {String} reportID
 * @param {String} reportName
 */
function renameReport(reportID, reportName) {
    Onyx.set(ONYXKEYS.IS_LOADING_RENAME_POLICY_ROOM, true);
    DeprecatedAPI.RenameReport({reportID, reportName})
        .then((response) => {
            if (response.jsonCode === CONST.JSON_CODE.UNABLE_TO_RETRY) {
                Growl.error(Localize.translateLocal('newRoomPage.growlMessageOnRenameError'));
                return;
            }

            if (response.jsonCode !== CONST.JSON_CODE.SUCCESS) {
                Growl.error(response.message);
                return;
            }

            Growl.success(Localize.translateLocal('newRoomPage.policyRoomRenamed'));

            // Update the report name so that the LHN and header display the updated name
            Onyx.merge(`${ONYXKEYS.COLLECTION.REPORT}${reportID}`, {reportName});
        })
        .finally(() => Onyx.set(ONYXKEYS.IS_LOADING_RENAME_POLICY_ROOM, false));
}

/**
 * @param {Number} reportID
 * @param {Boolean} isComposerFullSize
 */
function setIsComposerFullSize(reportID, isComposerFullSize) {
    Onyx.merge(`${ONYXKEYS.COLLECTION.REPORT_IS_COMPOSER_FULL_SIZE}${reportID}`, isComposerFullSize);
}

/**
 * @param {Number} reportID
 * @param {Object} action
 */
function viewNewReportAction(reportID, action) {
    const newMaxSequenceNumber = action.sequenceNumber;
    const isFromCurrentUser = action.actorAccountID === currentUserAccountID;

    // When handling an action from the current users we can assume that their
    // last read actionID has been updated in the server but not necessarily reflected
    // locally so we must first update it and then calculate the unread (which should be 0)
    if (isFromCurrentUser) {
        setLocalLastRead(reportID, newMaxSequenceNumber);
    }

    const updatedReportObject = {
        // Use updated lastReadSequenceNumber, value may have been modified by setLocalLastRead
        // Here deletedComments count does not include the new action being added. We can safely assume that newly received action is not deleted.
        unreadActionCount: newMaxSequenceNumber - (lastReadSequenceNumbers[reportID] || 0) - ReportActions.getDeletedCommentsCount(reportID, lastReadSequenceNumbers[reportID] || 0),
    };

    Onyx.merge(`${ONYXKEYS.COLLECTION.REPORT}${reportID}`, updatedReportObject);

    // If chat report receives an action with IOU and we have an IOUReportID, update IOU object
    if (action.actionName === CONST.REPORT.ACTIONS.TYPE.IOU && action.originalMessage.IOUReportID) {
        const iouReportID = action.originalMessage.IOUReportID;

        // If the IOUDetails object exists we are in the Send Money flow, and we should not fetch and update the chatReport
        // as this would overwrite any existing IOUs. For all other cases we must update the chatReport with the iouReportID as
        // if we don't, new IOUs would not be displayed and paid IOUs would still show as unpaid.
        if (action.originalMessage.IOUDetails === undefined) {
            fetchIOUReportByIDAndUpdateChatReport(iouReportID, reportID);
        }
    }

    const notificationPreference = lodashGet(allReports, [reportID, 'notificationPreference'], CONST.REPORT.NOTIFICATION_PREFERENCE.ALWAYS);
    if (!ActiveClientManager.isClientTheLeader()) {
        Log.info('[LOCAL_NOTIFICATION] Skipping notification because this client is not the leader');
        return;
    }

    // We don't want to send a local notification if the user preference is daily or mute
    if (notificationPreference === CONST.REPORT.NOTIFICATION_PREFERENCE.MUTE || notificationPreference === CONST.REPORT.NOTIFICATION_PREFERENCE.DAILY) {
        Log.info(`[LOCAL_NOTIFICATION] No notification because user preference is to be notified: ${notificationPreference}`);
        return;
    }

    // If this comment is from the current user we don't want to parrot whatever they wrote back to them.
    if (isFromCurrentUser) {
        Log.info('[LOCAL_NOTIFICATION] No notification because comment is from the currently logged in user');
        return;
    }

    // If we are currently viewing this report do not show a notification.
    if (reportID === lastViewedReportID && Visibility.isVisible()) {
        Log.info('[LOCAL_NOTIFICATION] No notification because it was a comment for the current report');
        return;
    }

    // If the comment came from Concierge let's not show a notification since we already show one for expensify.com
    if (lodashGet(action, 'actorEmail') === CONST.EMAIL.CONCIERGE) {
        return;
    }

    // When a new message comes in, if the New marker is not already set (newMarkerSequenceNumber === 0), set the marker above the incoming message.
    const report = lodashGet(allReports, 'reportID', {});
    if (lodashGet(report, 'newMarkerSequenceNumber', 0) === 0 && report.unreadActionCount > 0) {
        const oldestUnreadSeq = (report.maxSequenceNumber - report.unreadActionCount) + 1;
        setNewMarkerPosition(reportID, oldestUnreadSeq);
    }

    Log.info('[LOCAL_NOTIFICATION] Creating notification');
    LocalNotification.showCommentNotification({
        reportAction: action,
        onClick: () => {
            // Navigate to this report onClick
            Navigation.navigate(ROUTES.getReportRoute(reportID));
        },
    });
}

Onyx.connect({
    key: ONYXKEYS.COLLECTION.REPORT_ACTIONS,
    initWithStoredValues: false,
    callback: (actions, key) => {
        // reportID can be derived from the Onyx key
        const reportID = parseInt(key.split('_')[1], 10);
        if (!reportID) {
            return;
        }

        _.each(actions, (action) => {
            if (!action.timestamp) {
                return;
            }

            // If we are past the deadline to notify for this comment don't do it
            if (moment.utc(action.timestamp * 1000).isBefore(moment.utc().subtract(10, 'seconds'))) {
                return;
            }

            viewNewReportAction(reportID, action);
        });
    },
});

export {
    fetchAllReports,
    fetchActions,
    fetchOrCreateChatReport,
    fetchChatReportsByIDs,
    fetchIOUReportByID,
    fetchIOUReportByIDAndUpdateChatReport,
    addComment,
    addAttachment,
    updateLastReadActionID,
    updateNotificationPreference,
    setNewMarkerPosition,
    subscribeToReportTypingEvents,
    subscribeToUserEvents,
    subscribeToReportCommentPushNotifications,
    unsubscribeFromReportChannel,
    saveReportComment,
    broadcastUserIsTyping,
    togglePinnedState,
    updateCurrentlyViewedReportID,
    editReportComment,
    saveReportActionDraft,
    deleteReportComment,
    getSimplifiedIOUReport,
    syncChatAndIOUReports,
    navigateToConciergeChat,
    handleInaccessibleReport,
    setReportWithDraft,
    fetchActionsWithLoadingState,
    createPolicyRoom,
    renameReport,
    getLastReadSequenceNumber,
    setIsComposerFullSize,
};<|MERGE_RESOLUTION|>--- conflicted
+++ resolved
@@ -511,53 +511,6 @@
 }
 
 /**
-<<<<<<< HEAD
- * Updates a report in the store with a new report action
- *
- * @param {Number} reportID
- * @param {Object} reportAction
- * @param {String} [notificationPreference] On what cadence the user would like to be notified
- */
-function updateReportWithNewAction(
-    reportID,
-    reportAction,
-    notificationPreference = CONST.REPORT.NOTIFICATION_PREFERENCE.ALWAYS,
-) {
-    const messageHtml = reportAction.actionName === CONST.REPORT.ACTIONS.TYPE.RENAMED
-        ? lodashGet(reportAction, 'originalMessage.html', '')
-        : lodashGet(reportAction, ['message', 0, 'html'], '');
-
-    const parser = new ExpensiMark();
-    const messageText = parser.htmlToText(messageHtml);
-
-    const updatedReportObject = {
-        // Always merge the reportID into Onyx. If the report doesn't exist in Onyx yet, then all the rest of the data will be filled out by handleReportChanged
-        reportID,
-        maxSequenceNumber: reportAction.sequenceNumber,
-        notificationPreference,
-        lastMessageTimestamp: reportAction.timestamp,
-        lastMessageText: ReportUtils.formatReportLastMessageText(messageText),
-        lastActorEmail: reportAction.actorEmail,
-    };
-
-    Onyx.merge(`${ONYXKEYS.COLLECTION.REPORT}${reportID}`, updatedReportObject);
-
-    const reportActionsToMerge = {};
-    if (reportAction.clientID) {
-        // Remove the optimistic action from the report since we are about to replace it
-        // with the real one (which has the true sequenceNumber)
-        reportActionsToMerge[reportAction.clientID] = null;
-    }
-
-    // Add the action into Onyx
-    reportActionsToMerge[reportAction.sequenceNumber] = {
-        ...reportAction,
-        isAttachment: ReportUtils.isReportMessageAttachment(lodashGet(reportAction, ['message', 0], {})),
-        loading: false,
-    };
-
-    Onyx.merge(`${ONYXKEYS.COLLECTION.REPORT_ACTIONS}${reportID}`, reportActionsToMerge);
-=======
  * Updates a report action's message to be a new value.
  *
  * @param {Number} reportID
@@ -577,7 +530,6 @@
             lastMessageText: ReportActions.getLastVisibleMessageText(reportID),
         });
     });
->>>>>>> 3c227894
 }
 
 /**
