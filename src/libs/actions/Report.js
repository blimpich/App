import {Linking} from 'react-native';
import moment from 'moment';
import _ from 'underscore';
import lodashGet from 'lodash/get';
import ExpensiMark from 'expensify-common/lib/ExpensiMark';
import Str from 'expensify-common/lib/str';
import Onyx from 'react-native-onyx';
import ONYXKEYS from '../../ONYXKEYS';
import * as Pusher from '../Pusher/pusher';
import LocalNotification from '../Notification/LocalNotification';
import PushNotification from '../Notification/PushNotification';
import * as PersonalDetails from './PersonalDetails';
import * as User from './User';
import Navigation from '../Navigation/Navigation';
import * as ActiveClientManager from '../ActiveClientManager';
import Visibility from '../Visibility';
import ROUTES from '../../ROUTES';
import Timing from './Timing';
import * as DeprecatedAPI from '../deprecatedAPI';
import CONFIG from '../../CONFIG';
import CONST from '../../CONST';
import Log from '../Log';
import * as LoginUtils from '../LoginUtils';
import * as ReportUtils from '../ReportUtils';
import Timers from '../Timers';
import * as ReportActions from './ReportActions';
import Growl from '../Growl';
import * as Localize from '../Localize';
import PusherUtils from '../PusherUtils';

let currentUserEmail;
let currentUserAccountID;
Onyx.connect({
    key: ONYXKEYS.SESSION,
    callback: (val) => {
        // When signed out, val is undefined
        if (!val) {
            return;
        }

        currentUserEmail = val.email;
        currentUserAccountID = val.accountID;
    },
});

let lastViewedReportID;
Onyx.connect({
    key: ONYXKEYS.CURRENTLY_VIEWED_REPORTID,
    callback: val => lastViewedReportID = val ? Number(val) : null,
});

let myPersonalDetails;
Onyx.connect({
    key: ONYXKEYS.MY_PERSONAL_DETAILS,
    callback: val => myPersonalDetails = val,
});

const allReports = {};
let conciergeChatReportID;
const typingWatchTimers = {};

/**
 * Map of the most recent sequenceNumber for a reports_* key in Onyx by reportID.
 *
 * There are several sources that can set the most recent reportAction's sequenceNumber for a report:
 *
 *     - Fetching the report object
 *     - Fetching the report history
 *     - Optimistically creating a report action
 *     - Handling a report action via Pusher
 *
 * Those values are stored in reportMaxSequenceNumbers and treated as the main source of truth for each report's max
 * sequenceNumber.
 */
const reportMaxSequenceNumbers = {};

// Keeps track of the last read for each report
const lastReadSequenceNumbers = {};

// Map of optimistic report action IDs. These should be cleared when replaced by a recent fetch of report history
// since we will then be up to date and any optimistic actions that are still waiting to be replaced can be removed.
const optimisticReportActionIDs = {};

// Boolean to indicate if report data is loading from the API or not.
let isReportDataLoading = true;
Onyx.connect({
    key: ONYXKEYS.IS_LOADING_REPORT_DATA,
    callback: val => isReportDataLoading = val,
});

/**
 * Checks the report to see if there are any unread action items
 *
 * @param {Object} report
 * @returns {Boolean}
 */
function getUnreadActionCount(report) {
    const lastReadSequenceNumber = lodashGet(report, [
        'reportNameValuePairs',
        `lastRead_${currentUserAccountID}`,
        'sequenceNumber',
    ]);

    // Save the lastReadActionID locally so we can access this later
    lastReadSequenceNumbers[report.reportID] = lastReadSequenceNumber;

    if (report.reportActionCount === 0) {
        return 0;
    }

    if (!lastReadSequenceNumber) {
        return report.reportActionCount;
    }

    // There are unread items if the last one the user has read is less
    // than the highest sequence number we have
    const unreadActionCount = report.reportActionCount - lastReadSequenceNumber - ReportActions.getDeletedCommentsCount(report.reportID, lastReadSequenceNumber);
    return Math.max(0, unreadActionCount);
}

/**
 * @param {Object} report
 * @return {String[]}
 */
function getParticipantEmailsFromReport({sharedReportList, reportNameValuePairs, ownerEmail}) {
    const emailArray = _.map(sharedReportList, participant => participant.email);
    if (ReportUtils.isChatRoom(reportNameValuePairs)) {
        return emailArray;
    }
    if (ReportUtils.isPolicyExpenseChat(reportNameValuePairs)) {
        // The owner of the policyExpenseChat isn't in the sharedReportsList so they need to be explicitly included.
        return [ownerEmail, ...emailArray];
    }

    // The current user is excluded from the participants array in DMs/Group DMs because their participation is implied
    // by the chat being shared to them. This also prevents the user's own avatar from being a part of the chat avatar.
    return _.without(emailArray, currentUserEmail);
}

/**
 * Only store the minimal amount of data in Onyx that needs to be stored
 * because space is limited
 *
 * @param {Object} report
 * @param {Number} report.reportID
 * @param {String} report.reportName
 * @param {Object} report.reportNameValuePairs
 * @returns {Object}
 */
function getSimplifiedReportObject(report) {
    const createTimestamp = lodashGet(report, 'lastActionCreated', 0);
    const lastMessageTimestamp = moment.utc(createTimestamp).unix();
    const lastActionMessage = lodashGet(report, ['lastActionMessage', 'html'], '');
    const isLastMessageAttachment = new RegExp(`<img|a\\s[^>]*${CONST.ATTACHMENT_SOURCE_ATTRIBUTE}\\s*=\\s*"[^"]*"[^>]*>`, 'gi').test(lastActionMessage);
    const chatType = lodashGet(report, ['reportNameValuePairs', 'chatType'], '');

    let lastMessageText = null;
    if (report.reportActionCount > 0) {
        // We are removing any html tags from the message html since we cannot access the text version of any comments as
        // the report only has the raw reportActionList and not the processed version returned by Report_GetHistory
        // We convert the line-breaks and blockquote closing tag in html to space ' ' before striping the tags
        const parser = new ExpensiMark();
        lastMessageText = parser.htmlToText(lastActionMessage);
        lastMessageText = ReportUtils.formatReportLastMessageText(lastMessageText);
    }

    // Used for archived rooms, will store the policy name that the room used to belong to.
    const oldPolicyName = lodashGet(report, ['reportNameValuePairs', 'oldPolicyName'], '');

    const lastActorEmail = lodashGet(report, 'lastActionActorEmail', '');
    const notificationPreference = ReportUtils.isChatRoom({chatType})
        ? lodashGet(report, ['reportNameValuePairs', 'notificationPreferences', currentUserAccountID], 'daily')
        : '';

    // Used for User Created Policy Rooms, will denote how access to a chat room is given among workspace members
    const visibility = lodashGet(report, ['reportNameValuePairs', 'visibility']);

    return {
        reportID: report.reportID,
        reportName: report.reportName,
        chatType,
        ownerEmail: LoginUtils.getEmailWithoutMergedAccountPrefix(lodashGet(report, ['ownerEmail'], '')),
        policyID: lodashGet(report, ['reportNameValuePairs', 'expensify_policyID'], ''),
        unreadActionCount: getUnreadActionCount(report),
        maxSequenceNumber: lodashGet(report, 'reportActionCount', 0),
        participants: getParticipantEmailsFromReport(report),
        isPinned: report.isPinned,
        lastVisitedTimestamp: lodashGet(report, [
            'reportNameValuePairs',
            `lastRead_${currentUserAccountID}`,
            'timestamp',
        ], 0),
        lastMessageTimestamp,
        lastMessageText: isLastMessageAttachment ? '[Attachment]' : lastMessageText,
        lastActorEmail,
        hasOutstandingIOU: false,
        notificationPreference,
        stateNum: report.state,
        statusNum: report.status,
        oldPolicyName,
        visibility,
        isOwnPolicyExpenseChat: lodashGet(report, ['isOwnPolicyExpenseChat'], false),
        lastMessageHtml: lastActionMessage,
    };
}

/**
 * Get a simplified version of an IOU report
 *
 * @param {Object} reportData
 * @param {String} reportData.transactionID
 * @param {Number} reportData.amount
 * @param {String} reportData.currency
 * @param {String} reportData.created
 * @param {String} reportData.comment
 * @param {Object[]} reportData.transactionList
 * @param {String} reportData.ownerEmail
 * @param {String} reportData.managerEmail
 * @param {Number} reportData.reportID
 * @param {Number|String} chatReportID
 * @returns {Object}
 */
function getSimplifiedIOUReport(reportData, chatReportID) {
    return {
        reportID: reportData.reportID,
        ownerEmail: reportData.ownerEmail,
        managerEmail: reportData.managerEmail,
        currency: reportData.currency,
        chatReportID: Number(chatReportID),
        state: reportData.state,
        cachedTotal: reportData.cachedTotal,
        total: reportData.total,
        status: reportData.status,
        stateNum: reportData.stateNum,
        submitterPayPalMeAddress: reportData.submitterPayPalMeAddress,
        submitterPhoneNumbers: reportData.submitterPhoneNumbers,
        hasOutstandingIOU: reportData.stateNum === CONST.REPORT.STATE_NUM.PROCESSING && reportData.total !== 0,
    };
}

/**
 * Given IOU and chat report ID fetches most recent IOU data from DeprecatedAPI.
 *
 * @param {Number} iouReportID
 * @param {Number} chatReportID
 * @returns {Promise}
 */
function fetchIOUReport(iouReportID, chatReportID) {
    return DeprecatedAPI.Get({
        returnValueList: 'reportStuff',
        reportIDList: iouReportID,
        shouldLoadOptionalKeys: true,
        includePinnedReports: true,
    }).then((response) => {
        if (!response) {
            return;
        }
        if (response.jsonCode !== 200) {
            console.error(response.message);
            return;
        }
        const iouReportData = response.reports[iouReportID];
        if (!iouReportData) {
            // IOU data for a report will be missing when the IOU report has already been paid.
            // This is expected and we return early as no further processing can be done.
            return;
        }
        return getSimplifiedIOUReport(iouReportData, chatReportID);
    }).catch((error) => {
        Log.hmmm('[Report] Failed to populate IOU Collection:', error.message);
    });
}

/**
 * Given debtorEmail finds active IOU report ID via GetIOUReport API call
 *
 * @param {String} debtorEmail
 * @returns {Promise}
 */
function fetchIOUReportID(debtorEmail) {
    return DeprecatedAPI.GetIOUReport({
        debtorEmail,
    }).then((response) => {
        const iouReportID = response.reportID || 0;
        if (response.jsonCode !== 200) {
            console.error(response.message);
            return;
        }
        if (iouReportID === 0) {
            // If there is no IOU report for this user then we will assume it has been paid and do nothing here.
            // All reports are initialized with hasOutstandingIOU: false. Since the IOU report we were looking for has
            // been settled then there's nothing more to do.
            Log.info('GetIOUReport returned a reportID of 0, not fetching IOU report data');
            return;
        }
        return iouReportID;
    });
}

/**
 * Fetches chat reports when provided a list of chat report IDs.
 * If the shouldRedirectIfInaccessible flag is set, we redirect to the Concierge chat
 * when we find an inaccessible chat
 * @param {Array} chatList
 * @param {Boolean} shouldRedirectIfInaccessible
 * @returns {Promise<Object[]>} only used internally when fetchAllReports() is called
 */
function fetchChatReportsByIDs(chatList, shouldRedirectIfInaccessible = false) {
    let fetchedReports;
    const simplifiedReports = {};
    return DeprecatedAPI.GetReportSummaryList({reportIDList: chatList.join(',')})
        .then(({reportSummaryList, jsonCode}) => {
            Log.info('[Report] successfully fetched report data', false, {chatList});
            fetchedReports = reportSummaryList;

            // If we receive a 404 response while fetching a single report, treat that report as inaccessible.
            if (jsonCode === 404 && shouldRedirectIfInaccessible) {
                throw new Error(CONST.REPORT.ERROR.INACCESSIBLE_REPORT);
            }

            return Promise.all(_.map(fetchedReports, (chatReport) => {
                // If there aren't any IOU actions, we don't need to fetch any additional data
                if (!chatReport.hasIOUAction) {
                    return;
                }

                // Group chat reports cannot and should not be associated with a specific IOU report
                const participants = getParticipantEmailsFromReport(chatReport);
                if (participants.length > 1) {
                    return;
                }
                if (participants.length === 0) {
                    Log.alert('[Report] Report with IOU action but does not have any participant.', {
                        reportID: chatReport.reportID,
                        participants,
                    });
                    return;
                }

                return fetchIOUReportID(participants[0])
                    .then((iouReportID) => {
                        if (!iouReportID) {
                            return Promise.resolve();
                        }

                        return fetchIOUReport(iouReportID, chatReport.reportID);
                    });
            }));
        })
        .then((iouReportObjects) => {
            // Process the reports and store them in Onyx. At the same time we'll save the simplified reports in this
            // variable called simplifiedReports which hold the participants (minus the current user) for each report.
            // Using this simplifiedReport we can call PersonalDetails.getFromReportParticipants to get the
            // personal details of all the participants and even link up their avatars to report icons.
            const reportIOUData = {};
            _.each(fetchedReports, (report) => {
                const simplifiedReport = getSimplifiedReportObject(report);
                simplifiedReports[`${ONYXKEYS.COLLECTION.REPORT}${report.reportID}`] = simplifiedReport;
            });

            _.each(iouReportObjects, (iouReportObject) => {
                if (!iouReportObject) {
                    return;
                }

                const iouReportKey = `${ONYXKEYS.COLLECTION.REPORT_IOUS}${iouReportObject.reportID}`;
                const reportKey = `${ONYXKEYS.COLLECTION.REPORT}${iouReportObject.chatReportID}`;
                reportIOUData[iouReportKey] = iouReportObject;
                simplifiedReports[reportKey].iouReportID = iouReportObject.reportID;
                simplifiedReports[reportKey].hasOutstandingIOU = iouReportObject.stateNum
                    === CONST.REPORT.STATE_NUM.PROCESSING && iouReportObject.total !== 0;
            });

            // We use mergeCollection such that it updates the collection in one go.
            // Any withOnyx subscribers to this key will also receive the complete updated props just once
            // than updating props for each report and re-rendering had merge been used.
            Onyx.mergeCollection(ONYXKEYS.COLLECTION.REPORT_IOUS, reportIOUData);
            Onyx.mergeCollection(ONYXKEYS.COLLECTION.REPORT, simplifiedReports);

            // Fetch the personal details if there are any
            PersonalDetails.getFromReportParticipants(_.values(simplifiedReports));
            return simplifiedReports;
        })
        .catch((err) => {
            if (err.message !== CONST.REPORT.ERROR.INACCESSIBLE_REPORT) {
                return;
            }

            // eslint-disable-next-line no-use-before-define
            handleInaccessibleReport();
        });
}

/**
 * Given IOU object, save the data to Onyx.
 *
 * @param {Object} iouReportObject
 * @param {Number} iouReportObject.stateNum
 * @param {Number} iouReportObject.total
 * @param {Number} iouReportObject.reportID
 */
function setLocalIOUReportData(iouReportObject) {
    const iouReportKey = `${ONYXKEYS.COLLECTION.REPORT_IOUS}${iouReportObject.reportID}`;
    Onyx.merge(iouReportKey, iouReportObject);
}

/**
 * Update the lastRead actionID and timestamp in local memory and Onyx
 *
 * @param {Number} reportID
 * @param {Number} lastReadSequenceNumber
 */
function setLocalLastRead(reportID, lastReadSequenceNumber) {
    lastReadSequenceNumbers[reportID] = lastReadSequenceNumber;
    const reportMaxSequenceNumber = reportMaxSequenceNumbers[reportID];

    // Determine the number of unread actions by deducting the last read sequence from the total. If, for some reason,
    // the last read sequence is higher than the actual last sequence, let's just assume all actions are read
    const unreadActionCount = Math.max(reportMaxSequenceNumber - lastReadSequenceNumber - ReportActions.getDeletedCommentsCount(reportID, lastReadSequenceNumber), 0);

    // Update the report optimistically.
    Onyx.merge(`${ONYXKEYS.COLLECTION.REPORT}${reportID}`, {
        unreadActionCount,
        lastVisitedTimestamp: Date.now(),
    });
}

/**
 * Remove all optimistic actions from report actions and reset the optimisticReportActionsIDs array. We do this
 * to clear any stuck optimistic actions that have not be updated for whatever reason.
 *
 * @param {Number} reportID
 */
function removeOptimisticActions(reportID) {
    const actionIDs = optimisticReportActionIDs[reportID] || [];
    const actionsToRemove = _.reduce(actionIDs, (actions, actionID) => ({
        ...actions,
        [actionID]: null,
    }), {});
    Onyx.merge(`${ONYXKEYS.COLLECTION.REPORT_ACTIONS}${reportID}`, actionsToRemove);

    // Reset the optimistic report action IDs to an empty array
    Onyx.merge(`${ONYXKEYS.COLLECTION.REPORT}${reportID}`, {
        optimisticReportActionIDs: [],
    });
}

/**
 * Fetch the iouReport and persist the data to Onyx.
 *
 * @param {Number} iouReportID - ID of the report we are fetching
 * @param {Number} chatReportID - associated chatReportID, set as an iouReport field
 * @param {Boolean} [shouldRedirectIfEmpty=false] - Whether to redirect to Active Report Screen if IOUReport is empty
 * @returns {Promise}
 */
function fetchIOUReportByID(iouReportID, chatReportID, shouldRedirectIfEmpty = false) {
    return fetchIOUReport(iouReportID, chatReportID)
        .then((iouReportObject) => {
            if (!iouReportObject && shouldRedirectIfEmpty) {
                Growl.error(Localize.translateLocal('notFound.iouReportNotFound'));
                Navigation.navigate(ROUTES.REPORT);
                return;
            }
            setLocalIOUReportData(iouReportObject);
            return iouReportObject;
        });
}

/**
 * If an iouReport is open (has an IOU, but is not yet paid) then we sync the reportIDs of both chatReport and
 * iouReport in Onyx, simplifying IOU data retrieval and reducing necessary API calls when displaying IOU components:
 * - chatReport: {id: 123, iouReportID: 987, ...}
 * - iouReport: {id: 987, chatReportID: 123, ...}
 *
 * The reports must remain in sync when the iouReport is modified. This function ensures that we sync reportIds after
 * fetching the iouReport and therefore should only be called if we are certain that the fetched iouReport is currently
 * open - else we would overwrite the existing open iouReportID with a closed iouReportID.
 *
 * Examples of correct usage include 'receieving a push notification', or 'paying an IOU', because both of these cases can only
 * occur for an iouReport that is currently open (notifications are not sent for closed iouReports, and you cannot pay a closed
 * IOU). Send Money is an incorrect use case, because these IOUReports are never associated with the chatReport and this would
 * prevent outstanding IOUs from showing.
 *
 * @param {Number} iouReportID - ID of the report we are fetching
 * @param {Number} chatReportID - associated chatReportID, used to sync the reports
 */
function fetchIOUReportByIDAndUpdateChatReport(iouReportID, chatReportID) {
    fetchIOUReportByID(iouReportID, chatReportID)
        .then((iouReportObject) => {
            // Now sync the chatReport data to ensure it has a reference to the updated iouReportID
            const chatReportObject = {
                hasOutstandingIOU: iouReportObject.stateNum === CONST.REPORT.STATE_NUM.PROCESSING
                    && iouReportObject.total !== 0,
                iouReportID: iouReportObject.reportID,
            };

            if (!chatReportObject.hasOutstandingIOU) {
                chatReportObject.iouReportID = null;
            }

            const reportKey = `${ONYXKEYS.COLLECTION.REPORT}${chatReportID}`;
            Onyx.merge(reportKey, chatReportObject);
        });
}

/**
 * @param {Number} reportID
 * @param {Number} sequenceNumber
 */
function setNewMarkerPosition(reportID, sequenceNumber) {
    Onyx.merge(`${ONYXKEYS.COLLECTION.REPORT}${reportID}`, {
        newMarkerSequenceNumber: sequenceNumber,
    });
}

/**
 * Updates a report action's message to be a new value.
 *
 * @param {Number} reportID
 * @param {Number} sequenceNumber
 * @param {Object} message
 */
function updateReportActionMessage(reportID, sequenceNumber, message) {
    const actionToMerge = {};
    actionToMerge[sequenceNumber] = {message: [message]};
    Onyx.merge(`${ONYXKEYS.COLLECTION.REPORT_ACTIONS}${reportID}`, actionToMerge).then(() => {
        // If the message is deleted, update the last read message and the unread counter
        if (!message.html) {
            setLocalLastRead(reportID, lastReadSequenceNumbers[reportID]);
        }

        Onyx.merge(`${ONYXKEYS.COLLECTION.REPORT}${reportID}`, {
            lastMessageText: ReportActions.getLastVisibleMessageText(reportID),
        });
    });
}

/**
 * Updates a report in the store with a new report action
 *
 * @param {Number} reportID
 * @param {Object} reportAction
 * @param {String} [notificationPreference] On what cadence the user would like to be notified
 */
function updateReportWithNewAction(
    reportID,
    reportAction,
    notificationPreference = CONST.REPORT.NOTIFICATION_PREFERENCE.ALWAYS,
) {
<<<<<<< HEAD
    const newMaxSequenceNumber = reportAction.sequenceNumber;
    const isFromCurrentUser = reportAction.actorAccountID === currentUserAccountID;
    const initialLastReadSequenceNumber = lastReadSequenceNumbers[reportID] || 0;

    // When handling an action from the current users we can assume that their
    // last read actionID has been updated in the server but not necessarily reflected
    // locally so we must first update it and then calculate the unread (which should be 0)
    if (isFromCurrentUser) {
        setLocalLastRead(reportID, newMaxSequenceNumber);
    }

    let messageText = lodashGet(reportAction, ['message', 0, 'html'], '');
    if (reportAction.actionName === CONST.REPORT.ACTIONS.TYPE.RENAMED) {
        messageText = lodashGet(reportAction, 'originalMessage.html', '');
    }

    const parser = new ExpensiMark();
    messageText = parser.htmlToText(messageText);

    // Always merge the reportID into Onyx
    // If the report doesn't exist in Onyx yet, then all the rest of the data will be filled out
    // by handleReportChanged
=======
    const messageText = reportAction.actionName === CONST.REPORT.ACTIONS.TYPE.RENAMED
        ? lodashGet(reportAction, 'originalMessage.html', '')
        : lodashGet(reportAction, ['message', 0, 'text'], '');

>>>>>>> 784d5384
    const updatedReportObject = {
        // Always merge the reportID into Onyx. If the report doesn't exist in Onyx yet, then all the rest of the data will be filled out by handleReportChanged
        reportID,
        maxSequenceNumber: reportAction.sequenceNumber,
        notificationPreference,
        lastMessageTimestamp: reportAction.timestamp,
        lastMessageText: ReportUtils.formatReportLastMessageText(messageText),
        lastActorEmail: reportAction.actorEmail,
    };

    Onyx.merge(`${ONYXKEYS.COLLECTION.REPORT}${reportID}`, updatedReportObject);

    const reportActionsToMerge = {};
    if (reportAction.clientID) {
        // Remove the optimistic action from the report since we are about to replace it
        // with the real one (which has the true sequenceNumber)
        reportActionsToMerge[reportAction.clientID] = null;
    }

    // Add the action into Onyx
    reportActionsToMerge[reportAction.sequenceNumber] = {
        ...reportAction,
        isAttachment: ReportUtils.isReportMessageAttachment(lodashGet(reportAction, ['message', 0], {})),
        loading: false,
    };

    Onyx.merge(`${ONYXKEYS.COLLECTION.REPORT_ACTIONS}${reportID}`, reportActionsToMerge);
}

/**
 * Updates a report in Onyx with a new pinned state.
 *
 * @param {Number} reportID
 * @param {Boolean} isPinned
 */
function updateReportPinnedState(reportID, isPinned) {
    Onyx.merge(`${ONYXKEYS.COLLECTION.REPORT}${reportID}`, {isPinned});
}

/**
 * Get the private pusher channel name for a Report.
 *
 * @param {Number} reportID
 * @returns {String}
 */
function getReportChannelName(reportID) {
    return `private-report-reportID-${reportID}${CONFIG.PUSHER.SUFFIX}`;
}

/**
 * Initialize our pusher subscriptions to listen for new report comments and pin toggles
 */
function subscribeToUserEvents() {
    // If we don't have the user's accountID yet we can't subscribe so return early
    if (!currentUserAccountID) {
        return;
    }

    const pusherChannelName = `private-encrypted-user-accountID-${currentUserAccountID}${CONFIG.PUSHER.SUFFIX}`;
    if (Pusher.isSubscribed(pusherChannelName) || Pusher.isAlreadySubscribing(pusherChannelName)) {
        return;
    }

    // Live-update a report's actions when a 'report comment' event is received.
    PusherUtils.subscribeToPrivateUserChannelEvent(
        Pusher.TYPE.REPORT_COMMENT,
        currentUserAccountID,
        pushJSON => updateReportWithNewAction(pushJSON.reportID, pushJSON.reportAction, pushJSON.notificationPreference),
    );

    // Live-update a report's actions when a 'chunked report comment' event is received.
    PusherUtils.subscribeToPrivateUserChannelEvent(
        Pusher.TYPE.REPORT_COMMENT_CHUNK,
        currentUserAccountID,
        pushJSON => updateReportWithNewAction(pushJSON.reportID, pushJSON.reportAction, pushJSON.notificationPreference),
        true,
    );

    // Live-update a report's actions when an 'edit comment' event is received.
    PusherUtils.subscribeToPrivateUserChannelEvent(Pusher.TYPE.REPORT_COMMENT_EDIT,
        currentUserAccountID,
        pushJSON => updateReportActionMessage(pushJSON.reportID, pushJSON.sequenceNumber, pushJSON.message));

    // Live-update a report's actions when an 'edit comment chunk' event is received.
    PusherUtils.subscribeToPrivateUserChannelEvent(
        Pusher.TYPE.REPORT_COMMENT_EDIT_CHUNK,
        currentUserAccountID,
        pushJSON => updateReportActionMessage(pushJSON.reportID, pushJSON.sequenceNumber, pushJSON.message),
        true,
    );

    // Live-update a report's pinned state when a 'report toggle pinned' event is received.
    PusherUtils.subscribeToPrivateUserChannelEvent(Pusher.TYPE.REPORT_TOGGLE_PINNED,
        currentUserAccountID,
        pushJSON => updateReportPinnedState(pushJSON.reportID, pushJSON.isPinned));
}

/**
 * Setup reportComment push notification callbacks.
 */
function subscribeToReportCommentPushNotifications() {
    PushNotification.onReceived(PushNotification.TYPE.REPORT_COMMENT, ({reportID, reportAction}) => {
        Log.info('[Report] Handled event sent by Airship', false, {reportID});
        updateReportWithNewAction(reportID, reportAction);
    });

    // Open correct report when push notification is clicked
    PushNotification.onSelected(PushNotification.TYPE.REPORT_COMMENT, ({reportID}) => {
        if (Navigation.canNavigate('navigate')) {
            // If a chat is visible other than the one we are trying to navigate to, then we need to navigate back
            if (Navigation.getActiveRoute().slice(1, 2) === ROUTES.REPORT && !Navigation.isActiveRoute(`r/${reportID}`)) {
                Navigation.goBack();
            }
            Navigation.navigate(ROUTES.getReportRoute(reportID));
        } else {
            // Navigation container is not yet ready, use deeplinking to open to correct report instead
            Navigation.setDidTapNotification();
            Linking.openURL(`${CONST.DEEPLINK_BASE_URL}${ROUTES.getReportRoute(reportID)}`);
        }
    });
}

/**
 * There are 2 possibilities that we can receive via pusher for a user's typing status:
 * 1. The "new" way from New Expensify is passed as {[login]: Boolean} (e.g. {yuwen@expensify.com: true}), where the value
 * is whether the user with that login is typing on the report or not.
 * 2. The "old" way from e.com which is passed as {userLogin: login} (e.g. {userLogin: bstites@expensify.com})
 *
 * This method makes sure that no matter which we get, we return the "new" format
 *
 * @param {Object} typingStatus
 * @returns {Object}
 */
function getNormalizedTypingStatus(typingStatus) {
    let normalizedTypingStatus = typingStatus;

    if (_.first(_.keys(typingStatus)) === 'userLogin') {
        normalizedTypingStatus = {[typingStatus.userLogin]: true};
    }

    return normalizedTypingStatus;
}

/**
 * Initialize our pusher subscriptions to listen for someone typing in a report.
 *
 * @param {Number} reportID
 */
function subscribeToReportTypingEvents(reportID) {
    if (!reportID) {
        return;
    }

    // Make sure we have a clean Typing indicator before subscribing to typing events
    Onyx.set(`${ONYXKEYS.COLLECTION.REPORT_USER_IS_TYPING}${reportID}`, {});

    const pusherChannelName = getReportChannelName(reportID);
    Pusher.subscribe(pusherChannelName, 'client-userIsTyping', (typingStatus) => {
        const normalizedTypingStatus = getNormalizedTypingStatus(typingStatus);
        const login = _.first(_.keys(normalizedTypingStatus));

        if (!login) {
            return;
        }

        // Don't show the typing indicator if a user is typing on another platform
        if (login === currentUserEmail) {
            return;
        }

        // Use a combo of the reportID and the login as a key for holding our timers.
        const reportUserIdentifier = `${reportID}-${login}`;
        clearTimeout(typingWatchTimers[reportUserIdentifier]);
        Onyx.merge(`${ONYXKEYS.COLLECTION.REPORT_USER_IS_TYPING}${reportID}`, normalizedTypingStatus);

        // Wait for 1.5s of no additional typing events before setting the status back to false.
        typingWatchTimers[reportUserIdentifier] = setTimeout(() => {
            const typingStoppedStatus = {};
            typingStoppedStatus[login] = false;
            Onyx.merge(`${ONYXKEYS.COLLECTION.REPORT_USER_IS_TYPING}${reportID}`, typingStoppedStatus);
            delete typingWatchTimers[reportUserIdentifier];
        }, 1500);
    })
        .catch((error) => {
            Log.hmmm('[Report] Failed to initially subscribe to Pusher channel', false, {errorType: error.type, pusherChannelName});
        });
}

/**
 * Remove our pusher subscriptions to listen for someone typing in a report.
 *
 * @param {Number} reportID
 */
function unsubscribeFromReportChannel(reportID) {
    if (!reportID) {
        return;
    }

    const pusherChannelName = getReportChannelName(reportID);
    Onyx.set(`${ONYXKEYS.COLLECTION.REPORT_USER_IS_TYPING}${reportID}`, {});
    Pusher.unsubscribe(pusherChannelName);
}

/**
 * Get the report ID for a chat report for a specific
 * set of participants and navigate to it if wanted.
 *
 * @param {String[]} participants
 * @param {Boolean} shouldNavigate
 * @returns {Promise<Object[]>}
 */
function fetchOrCreateChatReport(participants, shouldNavigate = true) {
    if (participants.length < 2) {
        throw new Error('fetchOrCreateChatReport() must have at least two participants.');
    }

    return DeprecatedAPI.CreateChatReport({
        emailList: participants.join(','),
    })
        .then((data) => {
            if (data.jsonCode !== 200) {
                console.error(data.message);
                Growl.error(data.message);
                return;
            }

            // Merge report into Onyx
            const simplifiedReportObject = getSimplifiedReportObject(data);
            Onyx.merge(`${ONYXKEYS.COLLECTION.REPORT}${data.reportID}`, simplifiedReportObject);

            if (shouldNavigate) {
                // Redirect the logged in person to the new report
                Navigation.navigate(ROUTES.getReportRoute(data.reportID));
            }

            // We are returning an array with a report object here since fetchAllReports calls this method or
            // fetchChatReportsByIDs which returns an array of report objects.
            return [simplifiedReportObject];
        });
}

/**
 * Get the actions of a report
 *
 * @param {Number} reportID
 * @param {Number} [offset]
 * @returns {Promise}
 */
function fetchActions(reportID, offset) {
    const reportActionsOffset = !_.isUndefined(offset) ? offset : -1;

    if (!_.isNumber(reportActionsOffset)) {
        Log.alert('[Report] Offset provided is not a number', {
            offset,
            reportActionsOffset,
        });
        return;
    }

    return DeprecatedAPI.Report_GetHistory({
        reportID,
        reportActionsOffset,
        reportActionsLimit: CONST.REPORT.ACTIONS.LIMIT,
    })
        .then((data) => {
            // We must remove all optimistic actions so there will not be any stuck comments. At this point, we should
            // be caught up and no longer need any optimistic comments.
            removeOptimisticActions(reportID);

            const indexedData = _.indexBy(data.history, 'sequenceNumber');
            Onyx.merge(`${ONYXKEYS.COLLECTION.REPORT_ACTIONS}${reportID}`, indexedData);
        });
}

/**
 * Get the actions of a report
 *
 * @param {Number} reportID
 * @param {Number} [offset]
 */
function fetchActionsWithLoadingState(reportID, offset) {
    Onyx.set(ONYXKEYS.IS_LOADING_REPORT_ACTIONS, true);
    fetchActions(reportID, offset)
        .finally(() => Onyx.set(ONYXKEYS.IS_LOADING_REPORT_ACTIONS, false));
}

/**
 * Get all of our reports
 *
 * @param {Boolean} shouldRecordHomePageTiming whether or not performance timing should be measured
 * @param {Boolean} shouldDelayActionsFetch when the app loads we want to delay the fetching of additional actions
 * @returns {Promise}
 */
function fetchAllReports(
    shouldRecordHomePageTiming = false,
    shouldDelayActionsFetch = false,
) {
    Onyx.set(ONYXKEYS.IS_LOADING_REPORT_DATA, true);
    return DeprecatedAPI.Get({
        returnValueList: 'chatList',
    })
        .then((response) => {
            if (response.jsonCode !== 200) {
                return;
            }

            // The cast here is necessary as Get rvl='chatList' may return an int or Array
            const reportIDs = _.filter(String(response.chatList).split(','), _.identity);

            // Get all the chat reports if they have any, otherwise create one with concierge
            if (reportIDs.length > 0) {
                return fetchChatReportsByIDs(reportIDs);
            }

            return fetchOrCreateChatReport([currentUserEmail, CONST.EMAIL.CONCIERGE], false);
        })
        .then((returnedReports) => {
            Onyx.set(ONYXKEYS.INITIAL_REPORT_DATA_LOADED, true);
            Onyx.set(ONYXKEYS.IS_LOADING_REPORT_DATA, false);

            // If at this point the user still doesn't have a Concierge report, create it for them.
            // This means they were a participant in reports before their account was created (e.g. default rooms)
            const hasConciergeChat = _.some(returnedReports, report => ReportUtils.isConciergeChatReport(report));
            if (!hasConciergeChat) {
                fetchOrCreateChatReport([currentUserEmail, CONST.EMAIL.CONCIERGE], false);
            }

            if (shouldRecordHomePageTiming) {
                Timing.end(CONST.TIMING.HOMEPAGE_REPORTS_LOADED);
            }

            // Delay fetching report history as it significantly increases sign in to interactive time.
            // Register the timer so we can clean it up if the user quickly logs out after logging in. If we don't
            // cancel the timer we'll make unnecessary API requests from the sign in page.
            Timers.register(setTimeout(() => {
                // Filter reports to see which ones have actions we need to fetch so we can preload Onyx with new
                // content and improve chat switching experience by only downloading content we don't have yet.
                // This improves performance significantly when reconnecting by limiting API requests and unnecessary
                // data processing by Onyx.
                const reportIDsWithMissingActions = _.chain(returnedReports)
                    .map(report => report.reportID)
                    .filter(reportID => ReportActions.isReportMissingActions(reportID, reportMaxSequenceNumbers[reportID]))
                    .value();

                // Once we have the reports that are missing actions we will find the intersection between the most
                // recently accessed reports and reports missing actions. Then we'll fetch the history for a small
                // set to avoid making too many network requests at once.
                const reportIDsToFetchActions = _.chain(ReportUtils.sortReportsByLastVisited(allReports))
                    .map(report => report.reportID)
                    .reverse()
                    .intersection(reportIDsWithMissingActions)
                    .slice(0, 10)
                    .value();

                if (_.isEmpty(reportIDsToFetchActions)) {
                    Log.info('[Report] Local reportActions up to date. Not fetching additional actions.');
                    return;
                }

                Log.info('[Report] Fetching reportActions for reportIDs: ', false, {
                    reportIDs: reportIDsToFetchActions,
                });
                _.each(reportIDsToFetchActions, (reportID) => {
                    const offset = ReportActions.dangerouslyGetReportActionsMaxSequenceNumber(reportID, false);
                    fetchActions(reportID, offset);
                });

                // We are waiting a set amount of time to allow the UI to finish loading before bogging it down with
                // more requests and operations. Startup delay is longer since there is a lot more work done to build
                // up the UI when the app first initializes.
            }, shouldDelayActionsFetch ? CONST.FETCH_ACTIONS_DELAY.STARTUP : CONST.FETCH_ACTIONS_DELAY.RECONNECT));
        });
}

/**
 * Add an action item to a report
 *
 * @param {Number} reportID
 * @param {String} text
 * @param {File} [file]
 */
function addAction(reportID, text, file) {
    // For comments shorter than 10k chars, convert the comment from MD into HTML because that's how it is stored in the database
    // For longer comments, skip parsing and display plaintext for performance reasons. It takes over 40s to parse a 100k long string!!
    const parser = new ExpensiMark();
    const commentText = text.length < 10000 ? parser.replace(text) : text;
    const isAttachment = _.isEmpty(text) && file !== undefined;
    const attachmentInfo = isAttachment ? file : {};

    // The new sequence number will be one higher than the highest
    const highestSequenceNumber = reportMaxSequenceNumbers[reportID] || 0;
    const newSequenceNumber = highestSequenceNumber + 1;
    const htmlForNewComment = isAttachment ? 'Uploading Attachment...' : commentText;

    // Remove HTML from text when applying optimistic offline comment
    const textForNewComment = isAttachment ? '[Attachment]'
        : parser.htmlToText(htmlForNewComment);

    // Update the report in Onyx to have the new sequence number
    Onyx.merge(`${ONYXKEYS.COLLECTION.REPORT}${reportID}`, {
        maxSequenceNumber: newSequenceNumber,
        lastMessageTimestamp: moment().unix(),
        lastMessageText: ReportUtils.formatReportLastMessageText(textForNewComment),
        lastActorEmail: currentUserEmail,
    });

    // Generate a clientID so we can save the optimistic action to storage with the clientID as key. Later, we will
    // remove the optimistic action when we add the real action created in the server. We do this because it's not
    // safe to assume that this will use the very next sequenceNumber. An action created by another can overwrite that
    // sequenceNumber if it is created before this one. We use a combination of current epoch timestamp (milliseconds)
    // and a random number so that the probability of someone else having the same optimisticReportActionID is
    // extremely low even if they left the comment at the same moment as another user on the same report. The random
    // number is 3 digits because if we go any higher JS will convert the digits after the 16th position to 0's in
    // optimisticReportActionID.
    const randomNumber = Math.floor((Math.random() * (999 - 100)) + 100);
    const optimisticReportActionID = parseInt(`${Date.now()}${randomNumber}`, 10);

    // Store the optimistic action ID on the report the comment was added to. It will be removed later when refetching
    // report actions in order to clear out any stuck actions (i.e. actions where the client never received a Pusher
    // event, for whatever reason, from the server with the new action data
    Onyx.merge(`${ONYXKEYS.COLLECTION.REPORT}${reportID}`, {
        optimisticReportActionIDs: [...(optimisticReportActionIDs[reportID] || []), optimisticReportActionID],
    });

    // Optimistically add the new comment to the store before waiting to save it to the server
    Onyx.merge(`${ONYXKEYS.COLLECTION.REPORT_ACTIONS}${reportID}`, {
        [optimisticReportActionID]: {
            actionName: CONST.REPORT.ACTIONS.TYPE.ADDCOMMENT,
            actorEmail: currentUserEmail,
            actorAccountID: currentUserAccountID,
            person: [
                {
                    style: 'strong',
                    text: myPersonalDetails.displayName || currentUserEmail,
                    type: 'TEXT',
                },
            ],
            automatic: false,

            // Use the client generated ID as a optimistic action ID so we can remove it later
            sequenceNumber: optimisticReportActionID,
            clientID: optimisticReportActionID,
            avatar: myPersonalDetails.avatar,
            timestamp: moment().unix(),
            message: [
                {
                    type: CONST.REPORT.MESSAGE.TYPE.COMMENT,
                    html: htmlForNewComment,
                    text: textForNewComment,
                },
            ],
            isFirstItem: false,
            isAttachment,
            attachmentInfo,
            loading: true,
            shouldShow: true,
        },
    });

    DeprecatedAPI.Report_AddComment({
        reportID,
        file,
        reportComment: commentText,
        clientID: optimisticReportActionID,
        persist: true,
    })
        .then((response) => {
            if (response.jsonCode === 408) {
                Growl.error(Localize.translateLocal('reportActionCompose.fileUploadFailed'));
                Onyx.merge(`${ONYXKEYS.COLLECTION.REPORT_ACTIONS}${reportID}`, {
                    [optimisticReportActionID]: null,
                });
                console.error(response.message);
                return;
            }

            if (response.jsonCode === 666 && reportID === conciergeChatReportID) {
                Growl.error(Localize.translateLocal('reportActionCompose.blockedFromConcierge'));
                Onyx.merge(`${ONYXKEYS.COLLECTION.REPORT_ACTIONS}${reportID}`, {
                    [optimisticReportActionID]: null,
                });

                // The fact that the API is returning this error means the BLOCKED_FROM_CONCIERGE nvp in the user details has changed since the last time we checked, so let's update
                User.getUserDetails();
                return;
            }

            updateReportWithNewAction(reportID, response.reportAction);
        });
}

/**
 * Get the last read sequence number for a report
 * @param {String|Number} reportID
 * @return {Number}
 */
function getLastReadSequenceNumber(reportID) {
    return lastReadSequenceNumbers[reportID];
}

/**
 * Deletes a comment from the report, basically sets it as empty string
 *
 * @param {Number} reportID
 * @param {Object} reportAction
 */
function deleteReportComment(reportID, reportAction) {
    // Optimistic Response
    const sequenceNumber = reportAction.sequenceNumber;
    const reportActionsToMerge = {};
    const oldMessage = {...reportAction.message};
    reportActionsToMerge[sequenceNumber] = {
        ...reportAction,
        message: [
            {
                type: CONST.REPORT.MESSAGE.TYPE.COMMENT,
                html: '',
                text: '',
            },
        ],
    };

    Onyx.merge(`${ONYXKEYS.COLLECTION.REPORT_ACTIONS}${reportID}`, reportActionsToMerge).then(() => {
        setLocalLastRead(reportID, getLastReadSequenceNumber(reportID));
    });

    // Try to delete the comment by calling the API
    DeprecatedAPI.Report_EditComment({
        reportID,
        reportActionID: reportAction.reportActionID,
        reportComment: '',
        sequenceNumber,
    })
        .then((response) => {
            if (response.jsonCode === 200) {
                return;
            }

            // Reverse Optimistic Response
            reportActionsToMerge[sequenceNumber] = {
                ...reportAction,
                message: oldMessage,
            };
            Onyx.merge(`${ONYXKEYS.COLLECTION.REPORT_ACTIONS}${reportID}`, reportActionsToMerge).then(() => {
                setLocalLastRead(reportID, getLastReadSequenceNumber(reportID));
            });
        });
}

/**
 * Updates the last read action ID on the report. It optimistically makes the change to the store, and then let's the
 * network layer handle the delayed write.
 *
 * @param {Number} reportID
 * @param {Number} [sequenceNumber] This can be used to set the last read actionID to a specific
 * @param {Boolean} [manuallyMarked] If the user manually marked this as unread, we need to tell the API
 *  spot (eg. mark-as-unread). Otherwise, when this param is omitted, the highest sequence number becomes the one that
 *  is last read (meaning that the entire report history has been read)
 */
function updateLastReadActionID(reportID, sequenceNumber, manuallyMarked = false) {
    // If report data is loading, we can't update the last read sequence number because it is obsolete
    if (isReportDataLoading) {
        return;
    }

    // If we aren't specifying a sequenceNumber and have no valid maxSequenceNumber for this report then we should not
    // update the last read. Most likely, we have just created the report and it has no comments. But we should err on
    // the side of caution and do nothing in this case.
    if (_.isUndefined(sequenceNumber)
        && (!reportMaxSequenceNumbers[reportID] && reportMaxSequenceNumbers[reportID] !== 0)) {
        return;
    }

    // Need to subtract 1 from sequenceNumber so that the "New" marker appears in the right spot (the last read
    // action). If 1 isn't subtracted then the "New" marker appears one row below the action (the first unread action)
    // Note: sequenceNumber can be 1 for the first message, so we can't use
    // (sequenceNumber - 1) || reportMaxSequenceNumbers[reportID] because the first expression results in 0 which is falsy.
    const lastReadSequenceNumber = _.isNumber(sequenceNumber) ? (sequenceNumber - 1) : reportMaxSequenceNumbers[reportID];

    setLocalLastRead(reportID, lastReadSequenceNumber);

    // Mark the report as not having any unread items
    DeprecatedAPI.Report_UpdateLastRead({
        reportID,
        sequenceNumber: lastReadSequenceNumber,
        markAsUnread: manuallyMarked,
    });
}

/**
 * Toggles the pinned state of the report.
 *
 * @param {Object} report
 */
function togglePinnedState(report) {
    const pinnedValue = !report.isPinned;
    updateReportPinnedState(report.reportID, pinnedValue);
    DeprecatedAPI.Report_TogglePinned({
        reportID: report.reportID,
        pinnedValue,
    });
}

/**
 * Saves the comment left by the user as they are typing. By saving this data the user can switch between chats, close
 * tab, refresh etc without worrying about loosing what they typed out.
 *
 * @param {Number} reportID
 * @param {String} comment
 */
function saveReportComment(reportID, comment) {
    Onyx.merge(`${ONYXKEYS.COLLECTION.REPORT_DRAFT_COMMENT}${reportID}`, comment);
}

/**
 * Immediate indication whether the report has a draft comment.
 *
 * @param {String} reportID
 * @param {Boolean} hasDraft
 * @returns {Promise}
 */
function setReportWithDraft(reportID, hasDraft) {
    return Onyx.merge(`${ONYXKEYS.COLLECTION.REPORTS_WITH_DRAFT}${reportID}`, hasDraft);
}

/**
 * Broadcasts whether or not a user is typing on a report over the report's private pusher channel.
 *
 * @param {Number} reportID
 */
function broadcastUserIsTyping(reportID) {
    const privateReportChannelName = getReportChannelName(reportID);
    const typingStatus = {};
    typingStatus[currentUserEmail] = true;
    Pusher.sendEvent(privateReportChannelName, 'client-userIsTyping', typingStatus);
}

/**
 * When a report changes in Onyx, this fetches the report from the API if the report doesn't have a name
 * and it keeps track of the max sequence number on the report actions.
 *
 * @param {Object} report
 */
function handleReportChanged(report) {
    if (!report) {
        return;
    }

    if (report && report.reportID) {
        allReports[report.reportID] = report;

        if (ReportUtils.isConciergeChatReport(report)) {
            conciergeChatReportID = report.reportID;
        }
    }

    // A report can be missing a name if a comment is received via pusher event
    // and the report does not yet exist in Onyx (eg. a new DM created with the logged in person)
    if (report.reportID && report.reportName === undefined) {
        fetchChatReportsByIDs([report.reportID]);
    }

    // Store the max sequence number for each report
    reportMaxSequenceNumbers[report.reportID] = report.maxSequenceNumber;

    // Store optimistic actions IDs for each report
    optimisticReportActionIDs[report.reportID] = report.optimisticReportActionIDs;
}

/**
 * @param {Number} reportID
 */
function updateCurrentlyViewedReportID(reportID) {
    Onyx.merge(ONYXKEYS.CURRENTLY_VIEWED_REPORTID, String(reportID));
}

Onyx.connect({
    key: ONYXKEYS.COLLECTION.REPORT,
    callback: handleReportChanged,
});

/**
 * Saves a new message for a comment. Marks the comment as edited, which will be reflected in the UI.
 *
 * @param {Number} reportID
 * @param {Object} originalReportAction
 * @param {String} textForNewComment
 */
function editReportComment(reportID, originalReportAction, textForNewComment) {
    const parser = new ExpensiMark();
    const htmlForNewComment = parser.replace(textForNewComment);

    //  Delete the comment if it's empty
    if (_.isEmpty(htmlForNewComment)) {
        deleteReportComment(reportID, originalReportAction);
        return;
    }

    // Skip the Edit if message is not changed
    if (originalReportAction.message[0].html === htmlForNewComment.trim()) {
        return;
    }

    // Optimistically update the report action with the new message
    const sequenceNumber = originalReportAction.sequenceNumber;
    const newReportAction = {...originalReportAction};
    const actionToMerge = {};
    newReportAction.message[0].isEdited = true;
    newReportAction.message[0].html = htmlForNewComment;
    newReportAction.message[0].text = Str.stripHTML(htmlForNewComment.replace(/((<br[^>]*>)+)/gi, ' '));
    actionToMerge[sequenceNumber] = newReportAction;
    Onyx.merge(`${ONYXKEYS.COLLECTION.REPORT_ACTIONS}${reportID}`, actionToMerge);

    // Persist the updated report comment
    DeprecatedAPI.Report_EditComment({
        reportID,
        reportActionID: originalReportAction.reportActionID,
        reportComment: htmlForNewComment,
        sequenceNumber,
    })
        .then((response) => {
            if (response.jsonCode === 200) {
                return;
            }

            // If it fails, reset Onyx
            actionToMerge[sequenceNumber] = originalReportAction;
            Onyx.merge(`${ONYXKEYS.COLLECTION.REPORT_ACTIONS}${reportID}`, actionToMerge);
        });
}

/**
 * Saves the draft for a comment report action. This will put the comment into "edit mode"
 *
 * @param {Number} reportID
 * @param {Number} reportActionID
 * @param {String} draftMessage
 */
function saveReportActionDraft(reportID, reportActionID, draftMessage) {
    Onyx.set(`${ONYXKEYS.COLLECTION.REPORT_ACTIONS_DRAFTS}${reportID}_${reportActionID}`, draftMessage);
}

/**
 * Syncs up a chat report and an IOU report in Onyx after an IOU transaction has been made
 * by setting the iouReportID and hasOutstandingIOU for the chat report.
 * Even though both reports are updated in the back-end, the API doesn't handle syncing their reportIDs.
 * If we didn't sync these reportIDs, the paid IOU would still be shown to users as unpaid.
 * The iouReport being fetched here must be open, because only an open iouReport can be paid.
 *
 * @param {Object} chatReport
 * @param {Object} iouReport
 */
function syncChatAndIOUReports(chatReport, iouReport) {
    // Return early in case there's a back-end issue preventing the IOU command from returning the report objects.
    if (!chatReport || !iouReport) {
        return;
    }

    const simplifiedIouReport = {};
    const simplifiedReport = {};
    const chatReportKey = `${ONYXKEYS.COLLECTION.REPORT}${chatReport.reportID}`;
    const iouReportKey = `${ONYXKEYS.COLLECTION.REPORT_IOUS}${iouReport.reportID}`;

    // We don't want to sync an iou report that's already been reimbursed with its chat report.
    if (!iouReport.stateNum === CONST.REPORT.STATE_NUM.SUBMITTED) {
        simplifiedReport[chatReportKey].iouReportID = iouReport.reportID;
    }
    simplifiedReport[chatReportKey] = getSimplifiedReportObject(chatReport);
    simplifiedReport[chatReportKey].hasOutstandingIOU = iouReport.stateNum
        === (CONST.REPORT.STATE_NUM.PROCESSING && iouReport.total !== 0);
    simplifiedIouReport[iouReportKey] = getSimplifiedIOUReport(iouReport, chatReport.reportID);

    Onyx.mergeCollection(ONYXKEYS.COLLECTION.REPORT_IOUS, simplifiedIouReport);
    Onyx.mergeCollection(ONYXKEYS.COLLECTION.REPORT, simplifiedReport);
}

/**
 * Updates a user's notification preferences for a chat room
 *
 * @param {Number} reportID
 * @param {String} notificationPreference
 */
function updateNotificationPreference(reportID, notificationPreference) {
    Onyx.merge(`${ONYXKEYS.COLLECTION.REPORT}${reportID}`, {notificationPreference});
    DeprecatedAPI.Report_UpdateNotificationPreference({reportID, notificationPreference});
}

/**
 * Navigates to the 1:1 report with Concierge
 */
function navigateToConciergeChat() {
    // If we don't have a chat with Concierge then create it
    if (!conciergeChatReportID) {
        fetchOrCreateChatReport([currentUserEmail, CONST.EMAIL.CONCIERGE], true);
        return;
    }

    Navigation.navigate(ROUTES.getReportRoute(conciergeChatReportID));
}

/**
 * Handle the navigation when report is inaccessible
 */
function handleInaccessibleReport() {
    Growl.error(Localize.translateLocal('notFound.chatYouLookingForCannotBeFound'));
    navigateToConciergeChat();
}

/**
 * Creates a policy room, fetches it, and navigates to it.
 * @param {String} policyID
 * @param {String} reportName
 * @param {String} visibility
 * @return {Promise}
 */
function createPolicyRoom(policyID, reportName, visibility) {
    Onyx.set(ONYXKEYS.IS_LOADING_CREATE_POLICY_ROOM, true);
    return DeprecatedAPI.CreatePolicyRoom({policyID, reportName, visibility})
        .then((response) => {
            if (response.jsonCode === CONST.JSON_CODE.UNABLE_TO_RETRY) {
                Growl.error(Localize.translateLocal('newRoomPage.growlMessageOnError'));
                return;
            }

            if (response.jsonCode !== CONST.JSON_CODE.SUCCESS) {
                Growl.error(response.message);
                return;
            }

            return fetchChatReportsByIDs([response.reportID]);
        })
        .then((chatReports) => {
            const reportID = lodashGet(_.first(_.values(chatReports)), 'reportID', '');
            if (!reportID) {
                Log.error('Unable to grab policy room after creation', reportID);
                return;
            }
            Navigation.navigate(ROUTES.getReportRoute(reportID));
        })
        .finally(() => Onyx.set(ONYXKEYS.IS_LOADING_CREATE_POLICY_ROOM, false));
}

/**
 * Renames a user created Policy Room.
 * @param {String} reportID
 * @param {String} reportName
 */
function renameReport(reportID, reportName) {
    Onyx.set(ONYXKEYS.IS_LOADING_RENAME_POLICY_ROOM, true);
    DeprecatedAPI.RenameReport({reportID, reportName})
        .then((response) => {
            if (response.jsonCode === CONST.JSON_CODE.UNABLE_TO_RETRY) {
                Growl.error(Localize.translateLocal('newRoomPage.growlMessageOnRenameError'));
                return;
            }

            if (response.jsonCode !== CONST.JSON_CODE.SUCCESS) {
                Growl.error(response.message);
                return;
            }

            Growl.success(Localize.translateLocal('newRoomPage.policyRoomRenamed'));

            // Update the report name so that the LHN and header display the updated name
            Onyx.merge(`${ONYXKEYS.COLLECTION.REPORT}${reportID}`, {reportName});
        })
        .finally(() => Onyx.set(ONYXKEYS.IS_LOADING_RENAME_POLICY_ROOM, false));
}

/**
 * @param {Number} reportID
 * @param {Object} action
 */
function viewNewReportAction(reportID, action) {
    const newMaxSequenceNumber = action.sequenceNumber;
    const isFromCurrentUser = action.actorAccountID === currentUserAccountID;

    // When handling an action from the current users we can assume that their
    // last read actionID has been updated in the server but not necessarily reflected
    // locally so we must first update it and then calculate the unread (which should be 0)
    if (isFromCurrentUser) {
        setLocalLastRead(reportID, newMaxSequenceNumber);
    }

    const updatedReportObject = {
        // Use updated lastReadSequenceNumber, value may have been modified by setLocalLastRead
        // Here deletedComments count does not include the new action being added. We can safely assume that newly received action is not deleted.
        unreadActionCount: newMaxSequenceNumber - (lastReadSequenceNumbers[reportID] || 0) - ReportActions.getDeletedCommentsCount(reportID, lastReadSequenceNumbers[reportID] || 0),
    };

    Onyx.merge(`${ONYXKEYS.COLLECTION.REPORT}${reportID}`, updatedReportObject);

    // If chat report receives an action with IOU and we have an IOUReportID, update IOU object
    if (action.actionName === CONST.REPORT.ACTIONS.TYPE.IOU && action.originalMessage.IOUReportID) {
        const iouReportID = action.originalMessage.IOUReportID;

        // If the IOUDetails object exists we are in the Send Money flow, and we should not fetch and update the chatReport
        // as this would overwrite any existing IOUs. For all other cases we must update the chatReport with the iouReportID as
        // if we don't, new IOUs would not be displayed and paid IOUs would still show as unpaid.
        if (action.originalMessage.IOUDetails === undefined) {
            fetchIOUReportByIDAndUpdateChatReport(iouReportID, reportID);
        }
    }

    const notificationPreference = lodashGet(allReports, [reportID, 'notificationPreference'], CONST.REPORT.NOTIFICATION_PREFERENCE.ALWAYS);
    if (!ActiveClientManager.isClientTheLeader()) {
        Log.info('[LOCAL_NOTIFICATION] Skipping notification because this client is not the leader');
        return;
    }

    // We don't want to send a local notification if the user preference is daily or mute
    if (notificationPreference === CONST.REPORT.NOTIFICATION_PREFERENCE.MUTE || notificationPreference === CONST.REPORT.NOTIFICATION_PREFERENCE.DAILY) {
        Log.info(`[LOCAL_NOTIFICATION] No notification because user preference is to be notified: ${notificationPreference}`);
        return;
    }

    // If this comment is from the current user we don't want to parrot whatever they wrote back to them.
    if (isFromCurrentUser) {
        Log.info('[LOCAL_NOTIFICATION] No notification because comment is from the currently logged in user');
        return;
    }

    // If we are currently viewing this report do not show a notification.
    if (reportID === lastViewedReportID && Visibility.isVisible()) {
        Log.info('[LOCAL_NOTIFICATION] No notification because it was a comment for the current report');
        return;
    }

    // If the comment came from Concierge let's not show a notification since we already show one for expensify.com
    if (lodashGet(action, 'actorEmail') === CONST.EMAIL.CONCIERGE) {
        return;
    }

    // When a new message comes in, if the New marker is not already set (newMarkerSequenceNumber === 0), set the marker above the incoming message.
    const report = lodashGet(allReports, 'reportID', {});
    if (lodashGet(report, 'newMarkerSequenceNumber', 0) === 0 && report.unreadActionCount > 0) {
        const oldestUnreadSeq = (report.maxSequenceNumber - report.unreadActionCount) + 1;
        setNewMarkerPosition(reportID, oldestUnreadSeq);
    }

    Log.info('[LOCAL_NOTIFICATION] Creating notification');
    LocalNotification.showCommentNotification({
        reportAction: action,
        onClick: () => {
            // Navigate to this report onClick
            Navigation.navigate(ROUTES.getReportRoute(reportID));
        },
    });
}

Onyx.connect({
    key: ONYXKEYS.COLLECTION.REPORT_ACTIONS,
    initWithStoredValues: false,
    callback: (actions, key) => {
        // reportID can be derived from the Onyx key
        const reportID = parseInt(key.split('_')[1], 10);
        if (!reportID) {
            return;
        }

        _.each(actions, (action) => {
            if (!action.timestamp) {
                return;
            }

            // If we are past the deadline to notify for this comment don't do it
            if (moment.utc(action.timestamp * 1000).isBefore(moment.utc().subtract(10, 'seconds'))) {
                return;
            }

            viewNewReportAction(reportID, action);
        });
    },
});

export {
    fetchAllReports,
    fetchActions,
    fetchOrCreateChatReport,
    fetchChatReportsByIDs,
    fetchIOUReportByID,
    fetchIOUReportByIDAndUpdateChatReport,
    addAction,
    updateLastReadActionID,
    updateNotificationPreference,
    setNewMarkerPosition,
    subscribeToReportTypingEvents,
    subscribeToUserEvents,
    subscribeToReportCommentPushNotifications,
    unsubscribeFromReportChannel,
    saveReportComment,
    broadcastUserIsTyping,
    togglePinnedState,
    updateCurrentlyViewedReportID,
    editReportComment,
    saveReportActionDraft,
    deleteReportComment,
    getSimplifiedIOUReport,
    syncChatAndIOUReports,
    navigateToConciergeChat,
    handleInaccessibleReport,
    setReportWithDraft,
    fetchActionsWithLoadingState,
    createPolicyRoom,
    renameReport,
    getLastReadSequenceNumber,
};<|MERGE_RESOLUTION|>--- conflicted
+++ resolved
@@ -547,35 +547,13 @@
     reportAction,
     notificationPreference = CONST.REPORT.NOTIFICATION_PREFERENCE.ALWAYS,
 ) {
-<<<<<<< HEAD
-    const newMaxSequenceNumber = reportAction.sequenceNumber;
-    const isFromCurrentUser = reportAction.actorAccountID === currentUserAccountID;
-    const initialLastReadSequenceNumber = lastReadSequenceNumbers[reportID] || 0;
-
-    // When handling an action from the current users we can assume that their
-    // last read actionID has been updated in the server but not necessarily reflected
-    // locally so we must first update it and then calculate the unread (which should be 0)
-    if (isFromCurrentUser) {
-        setLocalLastRead(reportID, newMaxSequenceNumber);
-    }
-
-    let messageText = lodashGet(reportAction, ['message', 0, 'html'], '');
-    if (reportAction.actionName === CONST.REPORT.ACTIONS.TYPE.RENAMED) {
-        messageText = lodashGet(reportAction, 'originalMessage.html', '');
-    }
+    let messageText = reportAction.actionName === CONST.REPORT.ACTIONS.TYPE.RENAMED
+        ? lodashGet(reportAction, 'originalMessage.html', '')
+        : lodashGet(reportAction, ['message', 0, 'html'], '');
 
     const parser = new ExpensiMark();
     messageText = parser.htmlToText(messageText);
 
-    // Always merge the reportID into Onyx
-    // If the report doesn't exist in Onyx yet, then all the rest of the data will be filled out
-    // by handleReportChanged
-=======
-    const messageText = reportAction.actionName === CONST.REPORT.ACTIONS.TYPE.RENAMED
-        ? lodashGet(reportAction, 'originalMessage.html', '')
-        : lodashGet(reportAction, ['message', 0, 'text'], '');
-
->>>>>>> 784d5384
     const updatedReportObject = {
         // Always merge the reportID into Onyx. If the report doesn't exist in Onyx yet, then all the rest of the data will be filled out by handleReportChanged
         reportID,
