--- conflicted
+++ resolved
@@ -368,7 +368,6 @@
     const optimisticReportData = {
         onyxMethod: Onyx.METHOD.MERGE,
         key: `${ONYXKEYS.COLLECTION.REPORT}${reportID}`,
-<<<<<<< HEAD
         value: reportActionsExist(reportID)
             ? {}
             : {
@@ -376,13 +375,6 @@
                   isLoadingMoreReportActions: false,
                   reportName: lodashGet(allReports, [reportID, 'reportName'], CONST.REPORT.DEFAULT_REPORT_NAME),
               },
-=======
-        value: {
-            isLoadingReportActions: true,
-            isLoadingMoreReportActions: false,
-            lastReadTime: DateUtils.getDBTime(),
-        },
->>>>>>> 9bef5074
     };
     const reportSuccessData = {
         onyxMethod: Onyx.METHOD.MERGE,
