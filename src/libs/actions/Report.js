import {Linking} from 'react-native';
import moment from 'moment';
import _ from 'underscore';
import lodashGet from 'lodash/get';
import ExpensiMark from 'expensify-common/lib/ExpensiMark';
import Onyx from 'react-native-onyx';
import ONYXKEYS from '../../ONYXKEYS';
import * as Pusher from '../Pusher/pusher';
import LocalNotification from '../Notification/LocalNotification';
import PushNotification from '../Notification/PushNotification';
import Navigation from '../Navigation/Navigation';
import * as ActiveClientManager from '../ActiveClientManager';
import Visibility from '../Visibility';
import ROUTES from '../../ROUTES';
import * as API from '../API';
import CONFIG from '../../CONFIG';
import CONST from '../../CONST';
import Log from '../Log';
import * as ReportUtils from '../ReportUtils';
import DateUtils from '../DateUtils';
import * as ReportActionsUtils from '../ReportActionsUtils';
import * as OptionsListUtils from '../OptionsListUtils';

let currentUserEmail;
let currentUserAccountID;
Onyx.connect({
    key: ONYXKEYS.SESSION,
    callback: (val) => {
        // When signed out, val is undefined
        if (!val) {
            return;
        }

        currentUserEmail = val.email;
        currentUserAccountID = val.accountID;
    },
});

const allReports = {};
let conciergeChatReportID;
const typingWatchTimers = {};

/**
 * @param {String} reportID
 * @returns {Number}
 */
function getMaxSequenceNumber(reportID) {
    return lodashGet(allReports, [reportID, 'maxSequenceNumber'], 0);
}

/**
 * Get the private pusher channel name for a Report.
 *
 * @param {String} reportID
 * @returns {String}
 */
function getReportChannelName(reportID) {
    return `${CONST.PUSHER.PRIVATE_REPORT_CHANNEL_PREFIX}${reportID}${CONFIG.PUSHER.SUFFIX}`;
}

/**
 * Setup reportComment push notification callbacks.
 */
function subscribeToReportCommentPushNotifications() {
    PushNotification.onReceived(PushNotification.TYPE.REPORT_COMMENT, ({reportID, onyxData}) => {
        Log.info('[Report] Handled event sent by Airship', false, {reportID});
        Onyx.update(onyxData);
    });

    // Open correct report when push notification is clicked
    PushNotification.onSelected(PushNotification.TYPE.REPORT_COMMENT, ({reportID}) => {
        if (Navigation.canNavigate('navigate')) {
            // If a chat is visible other than the one we are trying to navigate to, then we need to navigate back
            if (Navigation.getActiveRoute().slice(1, 2) === ROUTES.REPORT && !Navigation.isActiveRoute(`r/${reportID}`)) {
                Navigation.goBack();
            }
            Navigation.navigate(ROUTES.getReportRoute(reportID));
        } else {
            // Navigation container is not yet ready, use deeplinking to open to correct report instead
            Navigation.setDidTapNotification();
            Linking.openURL(`${CONST.DEEPLINK_BASE_URL}${ROUTES.getReportRoute(reportID)}`);
        }
    });
}

/**
 * There are 2 possibilities that we can receive via pusher for a user's typing status:
 * 1. The "new" way from New Expensify is passed as {[login]: Boolean} (e.g. {yuwen@expensify.com: true}), where the value
 * is whether the user with that login is typing on the report or not.
 * 2. The "old" way from e.com which is passed as {userLogin: login} (e.g. {userLogin: bstites@expensify.com})
 *
 * This method makes sure that no matter which we get, we return the "new" format
 *
 * @param {Object} typingStatus
 * @returns {Object}
 */
function getNormalizedTypingStatus(typingStatus) {
    let normalizedTypingStatus = typingStatus;

    if (_.first(_.keys(typingStatus)) === 'userLogin') {
        normalizedTypingStatus = {[typingStatus.userLogin]: true};
    }

    return normalizedTypingStatus;
}

/**
 * Initialize our pusher subscriptions to listen for someone typing in a report.
 *
 * @param {String} reportID
 */
function subscribeToReportTypingEvents(reportID) {
    if (!reportID) {
        return;
    }

    // Make sure we have a clean Typing indicator before subscribing to typing events
    Onyx.set(`${ONYXKEYS.COLLECTION.REPORT_USER_IS_TYPING}${reportID}`, {});

    const pusherChannelName = getReportChannelName(reportID);
    Pusher.subscribe(pusherChannelName, 'client-userIsTyping', (typingStatus) => {
        const normalizedTypingStatus = getNormalizedTypingStatus(typingStatus);
        const login = _.first(_.keys(normalizedTypingStatus));

        if (!login) {
            return;
        }

        // Don't show the typing indicator if a user is typing on another platform
        if (login === currentUserEmail) {
            return;
        }

        // Use a combo of the reportID and the login as a key for holding our timers.
        const reportUserIdentifier = `${reportID}-${login}`;
        clearTimeout(typingWatchTimers[reportUserIdentifier]);
        Onyx.merge(`${ONYXKEYS.COLLECTION.REPORT_USER_IS_TYPING}${reportID}`, normalizedTypingStatus);

        // Wait for 1.5s of no additional typing events before setting the status back to false.
        typingWatchTimers[reportUserIdentifier] = setTimeout(() => {
            const typingStoppedStatus = {};
            typingStoppedStatus[login] = false;
            Onyx.merge(`${ONYXKEYS.COLLECTION.REPORT_USER_IS_TYPING}${reportID}`, typingStoppedStatus);
            delete typingWatchTimers[reportUserIdentifier];
        }, 1500);
    })
        .catch((error) => {
            Log.hmmm('[Report] Failed to initially subscribe to Pusher channel', false, {errorType: error.type, pusherChannelName});
        });
}

/**
 * Remove our pusher subscriptions to listen for someone typing in a report.
 *
 * @param {String} reportID
 */
function unsubscribeFromReportChannel(reportID) {
    if (!reportID) {
        return;
    }

    const pusherChannelName = getReportChannelName(reportID);
    Onyx.set(`${ONYXKEYS.COLLECTION.REPORT_USER_IS_TYPING}${reportID}`, {});
    Pusher.unsubscribe(pusherChannelName);
}

/**
 * Add up to two report actions to a report. This method can be called for the following situations:
 *
 * - Adding one comment
 * - Adding one attachment
 * - Add both a comment and attachment simultaneously
 *
 * @param {String} reportID
 * @param {String} [text]
 * @param {Object} [file]
 */
function addActions(reportID, text = '', file) {
    let reportCommentText = '';
    let reportCommentAction;
    let attachmentAction;
    let commandName = 'AddComment';

    const highestSequenceNumber = getMaxSequenceNumber(reportID);

    if (text) {
        const nextSequenceNumber = highestSequenceNumber + 1;
        const reportComment = ReportUtils.buildOptimisticReportAction(nextSequenceNumber, text);
        reportCommentAction = reportComment.reportAction;
        reportCommentText = reportComment.commentText;
    }

    if (file) {
        const nextSequenceNumber = (text && file) ? highestSequenceNumber + 2 : highestSequenceNumber + 1;

        // When we are adding an attachment we will call AddAttachment.
        // It supports sending an attachment with an optional comment and AddComment supports adding a single text comment only.
        commandName = 'AddAttachment';
        const attachment = ReportUtils.buildOptimisticReportAction(nextSequenceNumber, '', file);
        attachmentAction = attachment.reportAction;
    }

    // Always prefer the file as the last action over text
    const lastAction = attachmentAction || reportCommentAction;

    // Our report needs a new maxSequenceNumber that is n larger than the current depending on how many actions we are adding.
    const actionCount = text && file ? 2 : 1;
    const newSequenceNumber = highestSequenceNumber + actionCount;
    const currentTime = DateUtils.getDBTime();

    // Update the report in Onyx to have the new sequence number
    const optimisticReport = {
        maxSequenceNumber: newSequenceNumber,
        lastActionCreated: currentTime,
        lastMessageText: ReportUtils.formatReportLastMessageText(lastAction.message[0].text),
        lastActorEmail: currentUserEmail,
        lastReadSequenceNumber: newSequenceNumber,
        lastReadTime: currentTime,
    };

    // Optimistically add the new actions to the store before waiting to save them to the server
    const optimisticReportActions = {};
    if (text) {
        optimisticReportActions[reportCommentAction.reportActionID] = reportCommentAction;
    }
    if (file) {
        optimisticReportActions[attachmentAction.reportActionID] = attachmentAction;
    }

    const parameters = {
        reportID,
        reportActionID: file ? attachmentAction.reportActionID : reportCommentAction.reportActionID,
        commentReportActionID: file && reportCommentAction ? reportCommentAction.reportActionID : null,
        reportComment: reportCommentText,
        clientID: lastAction.clientID,
        commentClientID: lodashGet(reportCommentAction, 'clientID', ''),
        file,
        shouldKeyReportActionsByID: true,
    };

    const optimisticData = [
        {
            onyxMethod: CONST.ONYX.METHOD.MERGE,
            key: `${ONYXKEYS.COLLECTION.REPORT}${reportID}`,
            value: optimisticReport,
        },
        {
            onyxMethod: CONST.ONYX.METHOD.MERGE,
            key: `${ONYXKEYS.COLLECTION.REPORT_ACTIONS}${reportID}`,
            value: optimisticReportActions,
        },
    ];

    // Update the timezone if it's been 5 minutes from the last time the user added a comment
    if (DateUtils.canUpdateTimezone()) {
        const timezone = DateUtils.getCurrentTimezone();
        parameters.timezone = JSON.stringify(timezone);
        optimisticData.push({
            onyxMethod: CONST.ONYX.METHOD.MERGE,
            key: ONYXKEYS.PERSONAL_DETAILS,
            value: {[currentUserEmail]: {timezone}},
        });
        DateUtils.setTimezoneUpdated();
    }

    API.write(commandName, parameters, {
        optimisticData,
    });
}

/**
 *
 * Add an attachment and optional comment.
 *
 * @param {String} reportID
 * @param {File} file
 * @param {String} [text]
 */
function addAttachment(reportID, file, text = '') {
    addActions(reportID, text, file);
}

/**
 * Add a single comment to a report
 *
 * @param {String} reportID
 * @param {String} text
 */
function addComment(reportID, text) {
    addActions(reportID, text);
}

/**
 * Gets the latest page of report actions and updates the last read message
 * If a chat with the passed reportID is not found, we will create a chat based on the passed participantList
 *
 * @param {String} reportID
 * @param {Array} participantList The list of users that are included in a new chat, not including the user creating it
 * @param {Object} newReportObject The optimistic report object created when making a new chat, saved as optimistic data
 */
function openReport(reportID, participantList = [], newReportObject = {}) {
    const onyxData = {
        optimisticData: [{
            onyxMethod: CONST.ONYX.METHOD.MERGE,
            key: `${ONYXKEYS.COLLECTION.REPORT}${reportID}`,
            value: {
                isLoadingReportActions: true,
                isLoadingMoreReportActions: false,
                lastReadTime: DateUtils.getDBTime(),
                lastReadSequenceNumber: getMaxSequenceNumber(reportID),
                reportName: lodashGet(allReports, [reportID, 'reportName'], CONST.REPORT.DEFAULT_REPORT_NAME),
            },
        }],
        successData: [{
            onyxMethod: CONST.ONYX.METHOD.MERGE,
            key: `${ONYXKEYS.COLLECTION.REPORT}${reportID}`,
            value: {
                isLoadingReportActions: false,
                pendingFields: {
                    createChat: null,
                },
                errorFields: {
                    createChat: null,
                },
                isOptimisticReport: false,
            },
        }],
    };

    let optimisticCreatedAction = {};

    // If we are creating a new report, we need to add the optimistic report data and a report action
    if (!_.isEmpty(newReportObject)) {
        onyxData.optimisticData[0].value = {
            ...onyxData.optimisticData[0].value,
            ...newReportObject,
            pendingFields: {
                createChat: CONST.RED_BRICK_ROAD_PENDING_ACTION.ADD,
            },
            isOptimisticReport: true,
        };

        // Change the method to set for new reports because it doesn't exist yet, is faster,
        // and we need the data to be available when we navigate to the chat page
        onyxData.optimisticData[0].onyxMethod = CONST.ONYX.METHOD.SET;

        // Also create a report action so that the page isn't endlessly loading
        optimisticCreatedAction = ReportUtils.buildOptimisticCreatedReportAction(newReportObject.ownerEmail);
        onyxData.optimisticData.push({
            onyxMethod: CONST.ONYX.METHOD.SET,
            key: `${ONYXKEYS.COLLECTION.REPORT_ACTIONS}${reportID}`,
            value: {[optimisticCreatedAction.reportActionID]: optimisticCreatedAction},
        });
    }

    const params = {reportID, emailList: participantList ? participantList.join(',') : ''};
    if (optimisticCreatedAction) {
        params.createdReportActionID = optimisticCreatedAction;
    }

    API.write('OpenReport',
        {
            reportID,
            emailList: participantList ? participantList.join(',') : '',
            shouldKeyReportActionsByID: true,
        },
        onyxData);
}

/**
 * This will find an existing chat, or create a new one if none exists, for the given user or set of users. It will then navigate to this chat.
 *
 * @param {Array} userLogins list of user logins.
 */
function navigateToAndOpenReport(userLogins) {
    const formattedUserLogins = _.map(userLogins, login => OptionsListUtils.addSMSDomainIfPhoneNumber(login).toLowerCase());
    let newChat = {};
    const chat = ReportUtils.getChatByParticipants(formattedUserLogins);
    if (!chat) {
        newChat = ReportUtils.buildOptimisticChatReport(formattedUserLogins);
    }
    const reportID = chat ? chat.reportID : newChat.reportID;

    // We want to pass newChat here because if anything is passed in that param (even an existing chat), we will try to create a chat on the server
    openReport(reportID, newChat.participants, newChat);
    Navigation.navigate(ROUTES.getReportRoute(reportID));
}

/**
 * Get the latest report history without marking the report as read.
 *
 * @param {String} reportID
 */
function reconnect(reportID) {
    API.write('ReconnectToReport',
        {
            reportID,
            shouldKeyReportActionsByID: true,
        },
        {
            optimisticData: [{
                onyxMethod: CONST.ONYX.METHOD.MERGE,
                key: `${ONYXKEYS.COLLECTION.REPORT}${reportID}`,
                value: {
                    isLoadingReportActions: true,
                    isLoadingMoreReportActions: false,
                },
            }],
            successData: [{
                onyxMethod: CONST.ONYX.METHOD.MERGE,
                key: `${ONYXKEYS.COLLECTION.REPORT}${reportID}`,
                value: {
                    isLoadingReportActions: false,
                },
            }],
            failureData: [{
                onyxMethod: CONST.ONYX.METHOD.MERGE,
                key: `${ONYXKEYS.COLLECTION.REPORT}${reportID}`,
                value: {
                    isLoadingReportActions: false,
                },
            }],
        });
}

/**
 * Gets the older actions that have not been read yet.
 * Normally happens when you scroll up on a chat, and the actions have not been read yet.
 *
 * @param {String} reportID
 * @param {Number} oldestActionSequenceNumber
 */
function readOldestAction(reportID, oldestActionSequenceNumber) {
    API.read('ReadOldestAction',
        {
            reportID,
            reportActionsOffset: oldestActionSequenceNumber,
        },
        {
            optimisticData: [{
                onyxMethod: CONST.ONYX.METHOD.MERGE,
                key: `${ONYXKEYS.COLLECTION.REPORT}${reportID}`,
                value: {
                    isLoadingMoreReportActions: true,
                },
            }],
            successData: [{
                onyxMethod: CONST.ONYX.METHOD.MERGE,
                key: `${ONYXKEYS.COLLECTION.REPORT}${reportID}`,
                value: {
                    isLoadingMoreReportActions: false,
                },
            }],
            failureData: [{
                onyxMethod: CONST.ONYX.METHOD.MERGE,
                key: `${ONYXKEYS.COLLECTION.REPORT}${reportID}`,
                value: {
                    isLoadingMoreReportActions: false,
                },
            }],
        });
}

/**
 * Gets the IOUReport and the associated report actions.
 *
 * @param {String} chatReportID
 * @param {Number} iouReportID
 */
function openPaymentDetailsPage(chatReportID, iouReportID) {
    API.read('OpenPaymentDetailsPage', {
        reportID: chatReportID,
        iouReportID,
        shouldKeyReportActionsByID: true,
    });
}

/**
 * Marks the new report actions as read
 *
 * @param {String} reportID
 */
function readNewestAction(reportID) {
    API.write('ReadNewestAction',
        {
            reportID,
        },
        {
            optimisticData: [{
                onyxMethod: CONST.ONYX.METHOD.MERGE,
                key: `${ONYXKEYS.COLLECTION.REPORT}${reportID}`,
                value: {
                    lastReadTime: DateUtils.getDBTime(),
                },
            }],
        });
}

/**
 * Sets the last read time on a report
 *
 * @param {String} reportID
 * @param {String} reportActionCreated
 */
function markCommentAsUnread(reportID, reportActionCreated) {
    // We subtract 1 millisecond so that the lastReadTime is updated to just before a given reportAction's created date
    // For example, if we want to mark a report action with ID 100 and created date '2014-04-01 16:07:02.999' unread, we set the lastReadTime to '2014-04-01 16:07:02.998'
    // Since the report action with ID 100 will be the first with a timestamp above '2014-04-01 16:07:02.998', it's the first one that will be shown as unread
    const lastReadTime = DateUtils.subtractMillisecondsFromDateTime(reportActionCreated, 1);
    API.write('MarkAsUnread',
        {
            reportID,
            lastReadTime,
        },
        {
            optimisticData: [{
                onyxMethod: CONST.ONYX.METHOD.MERGE,
                key: `${ONYXKEYS.COLLECTION.REPORT}${reportID}`,
                value: {
                    lastReadTime,
                },
            }],
        });
}

/**
 * Toggles the pinned state of the report.
 *
 * @param {Object} report
 */
function togglePinnedState(report) {
    const pinnedValue = !report.isPinned;

    // Optimistically pin/unpin the report before we send out the command
    const optimisticData = [
        {
            onyxMethod: CONST.ONYX.METHOD.MERGE,
            key: `${ONYXKEYS.COLLECTION.REPORT}${report.reportID}`,
            value: {isPinned: pinnedValue},
        },
    ];

    API.write('TogglePinnedChat', {
        reportID: report.reportID,
        pinnedValue,
    }, {optimisticData});
}

/**
 * Saves the comment left by the user as they are typing. By saving this data the user can switch between chats, close
 * tab, refresh etc without worrying about loosing what they typed out.
 *
 * @param {String} reportID
 * @param {String} comment
 */
function saveReportComment(reportID, comment) {
    Onyx.merge(`${ONYXKEYS.COLLECTION.REPORT_DRAFT_COMMENT}${reportID}`, comment);
}

/**
 * Immediate indication whether the report has a draft comment.
 *
 * @param {String} reportID
 * @param {Boolean} hasDraft
 * @returns {Promise}
 */
function setReportWithDraft(reportID, hasDraft) {
    return Onyx.merge(`${ONYXKEYS.COLLECTION.REPORT}${reportID}`, {hasDraft});
}

/**
 * Broadcasts whether or not a user is typing on a report over the report's private pusher channel.
 *
 * @param {String} reportID
 */
function broadcastUserIsTyping(reportID) {
    const privateReportChannelName = getReportChannelName(reportID);
    const typingStatus = {};
    typingStatus[currentUserEmail] = true;
    Pusher.sendEvent(privateReportChannelName, 'client-userIsTyping', typingStatus);
}

/**
 * When a report changes in Onyx, this fetches the report from the API if the report doesn't have a name
 * and it keeps track of the max sequence number on the report actions.
 *
 * @param {Object} report
 */
function handleReportChanged(report) {
    if (!report || ReportUtils.isIOUReport(report)) {
        return;
    }

    if (report && report.reportID) {
        allReports[report.reportID] = report;

        if (ReportUtils.isConciergeChatReport(report)) {
            conciergeChatReportID = report.reportID;
        }
    }

    // A report can be missing a name if a comment is received via pusher event
    // and the report does not yet exist in Onyx (eg. a new DM created with the logged in person)
    if (report.reportID && report.reportName === undefined) {
        openReport(report.reportID);
    }
}

Onyx.connect({
    key: ONYXKEYS.COLLECTION.REPORT,
    callback: handleReportChanged,
});

/**
 * Deletes a comment from the report, basically sets it as empty string
 *
 * @param {String} reportID
 * @param {Object} reportAction
 */
function deleteReportComment(reportID, reportAction) {
    const reportActionID = reportAction.reportActionID;
    const deletedMessage = [{
        type: 'COMMENT',
        html: '',
        text: '',
        isEdited: true,
    }];
    const optimisticReportActions = {
        [reportActionID]: {
            pendingAction: CONST.RED_BRICK_ROAD_PENDING_ACTION.DELETE,
            previousMessage: reportAction.message,
            message: deletedMessage,
        },
    };

    // If we are deleting the last visible message, let's find the previous visible one and update the lastMessageText in the LHN.
    // Similarly, if we are deleting the last read comment we will want to update the lastActionCreated to use the previous visible message.
    const lastMessageText = ReportActionsUtils.getLastVisibleMessageText(reportID, optimisticReportActions);
    const lastActionCreated = ReportActionsUtils.getLastVisibleAction(reportID, optimisticReportActions).created;
    const optimisticReport = {
        lastMessageText,
        lastActionCreated,
    };

    // If the API call fails we must show the original message again, so we revert the message content back to how it was
    // and and remove the pendingAction so the strike-through clears
    const failureData = [
        {
            onyxMethod: CONST.ONYX.METHOD.MERGE,
            key: `${ONYXKEYS.COLLECTION.REPORT_ACTIONS}${reportID}`,
            value: {
                [reportActionID]: {
                    message: reportAction.message,
                    pendingAction: null,
                    previousMessage: null,
                },
            },
        },
    ];

    const successData = [
        {
            onyxMethod: CONST.ONYX.METHOD.MERGE,
            key: `${ONYXKEYS.COLLECTION.REPORT_ACTIONS}${reportID}`,
            value: {
                [reportActionID]: {
                    pendingAction: null,
                    previousMessage: null,
                },
            },
        },
    ];

    const optimisticData = [
        {
            onyxMethod: CONST.ONYX.METHOD.MERGE,
            key: `${ONYXKEYS.COLLECTION.REPORT_ACTIONS}${reportID}`,
            value: optimisticReportActions,
        },
        {
            onyxMethod: CONST.ONYX.METHOD.MERGE,
            key: `${ONYXKEYS.COLLECTION.REPORT}${reportID}`,
            value: optimisticReport,
        },
    ];

    const parameters = {
        reportID,
        reportActionID: reportAction.reportActionID,
        shouldKeyReportActionsByID: true,
    };
    API.write('DeleteComment', parameters, {optimisticData, successData, failureData});
}

/**
 * @param {String} comment
 * @returns {Array}
 */
const extractLinksInMarkdownComment = (comment) => {
    const regex = /\[[^[\]]*\]\(([^()]*)\)/gm;
    const matches = [...comment.matchAll(regex)];

    // Element 1 from match is the regex group if it exists which contains the link URLs
    const links = _.map(matches, match => match[1]);
    return links;
};

/**
 * Compares two markdown comments and returns a list of the links removed in a new comment.
 *
 * @param {String} oldComment
 * @param {String} newComment
 * @returns {Array}
 */
const getRemovedMarkdownLinks = (oldComment, newComment) => {
    const linksInOld = extractLinksInMarkdownComment(oldComment);
    const linksInNew = extractLinksInMarkdownComment(newComment);
    return _.difference(linksInOld, linksInNew);
};

/**
 * Removes the links in a markdown comment.
 * example:
 *      comment="test [link](https://www.google.com) test",
 *      links=["https://www.google.com"]
 * returns: "test link test"
 * @param {String} comment
 * @param {Array} links
 * @returns {String}
 */
const removeLinks = (comment, links) => {
    let commentCopy = comment.slice();
    _.forEach(links, (link) => {
        const regex = new RegExp(`\\[([^\\[\\]]*)\\]\\(${link}\\)`, 'gm');
        const linkMatch = regex.exec(commentCopy);
        const linkText = linkMatch && linkMatch[1];
        commentCopy = commentCopy.replace(`[${linkText}](${link})`, linkText);
    });
    return commentCopy;
};

/**
 * This function will handle removing only links that were purposely removed by the user while editing.
 * @param {String} newCommentText text of the comment after editing.
 * @param {Array} originalHtml original html of the comment before editing
 * @returns {String}
 */
const handleUserDeletedLinks = (newCommentText, originalHtml) => {
    const parser = new ExpensiMark();
    const htmlWithAutoLinks = parser.replace(newCommentText);
    const markdownWithAutoLinks = parser.htmlToMarkdown(htmlWithAutoLinks);
    const markdownOriginalComment = parser.htmlToMarkdown(originalHtml);
    const removedLinks = getRemovedMarkdownLinks(markdownOriginalComment, newCommentText);
    return removeLinks(markdownWithAutoLinks, removedLinks);
};

/**
 * Saves a new message for a comment. Marks the comment as edited, which will be reflected in the UI.
 *
 * @param {String} reportID
 * @param {Object} originalReportAction
 * @param {String} textForNewComment
 */
function editReportComment(reportID, originalReportAction, textForNewComment) {
    const parser = new ExpensiMark();

    // Do not autolink if someone explicitly tries to remove a link from message.
    // https://github.com/Expensify/App/issues/9090
    // https://github.com/Expensify/App/issues/13221
    const originalCommentHTML = lodashGet(originalReportAction, 'message[0].html');
    const markdownForNewComment = handleUserDeletedLinks(textForNewComment, originalCommentHTML);

    const autolinkFilter = {filterRules: _.filter(_.pluck(parser.rules, 'name'), name => name !== 'autolink')};
    const htmlForNewComment = parser.replace(markdownForNewComment, autolinkFilter);
    const parsedOriginalCommentHTML = parser.replace(parser.htmlToMarkdown(originalCommentHTML), autolinkFilter);

    //  Delete the comment if it's empty
    if (_.isEmpty(htmlForNewComment)) {
        deleteReportComment(reportID, originalReportAction);
        return;
    }

    // Skip the Edit if message is not changed
    if (parsedOriginalCommentHTML === htmlForNewComment.trim()) {
        return;
    }

    // Optimistically update the reportAction with the new message
    const reportActionID = originalReportAction.reportActionID;
    const optimisticReportActions = {
        [reportActionID]: {
            pendingAction: CONST.RED_BRICK_ROAD_PENDING_ACTION.UPDATE,
            message: [{
                isEdited: true,
                html: htmlForNewComment,
                text: markdownForNewComment,
                type: originalReportAction.message[0].type,
            }],
        },
    };

    const optimisticData = [
        {
            onyxMethod: CONST.ONYX.METHOD.MERGE,
            key: `${ONYXKEYS.COLLECTION.REPORT_ACTIONS}${reportID}`,
            value: optimisticReportActions,
        },
    ];

    const failureData = [
        {
            onyxMethod: CONST.ONYX.METHOD.MERGE,
            key: `${ONYXKEYS.COLLECTION.REPORT_ACTIONS}${reportID}`,
            value: {
                [reportActionID]: {
                    ...originalReportAction,
                    pendingAction: null,
                },
            },
        },
    ];

    const successData = [
        {
            onyxMethod: CONST.ONYX.METHOD.MERGE,
            key: `${ONYXKEYS.COLLECTION.REPORT_ACTIONS}${reportID}`,
            value: {
                [reportActionID]: {
                    pendingAction: null,
                },
            },
        },
    ];

    const parameters = {
        reportID,
        reportComment: htmlForNewComment,
        reportActionID,
        shouldKeyReportActionsByID: true,
    };
    API.write('UpdateComment', parameters, {optimisticData, successData, failureData});
}

/**
 * Saves the draft for a comment report action. This will put the comment into "edit mode"
 *
 * @param {String} reportID
 * @param {Number} reportActionID
 * @param {String} draftMessage
 */
function saveReportActionDraft(reportID, reportActionID, draftMessage) {
    Onyx.set(`${ONYXKEYS.COLLECTION.REPORT_ACTIONS_DRAFTS}${reportID}_${reportActionID}`, draftMessage);
}

/**
 * @param {String} reportID
 * @param {String} previousValue
 * @param {String} newValue
 */
function updateNotificationPreference(reportID, previousValue, newValue) {
    const optimisticData = [
        {
            onyxMethod: CONST.ONYX.METHOD.MERGE,
            key: `${ONYXKEYS.COLLECTION.REPORT}${reportID}`,
            value: {notificationPreference: newValue},
        },
    ];
    const failureData = [
        {
            onyxMethod: CONST.ONYX.METHOD.MERGE,
            key: `${ONYXKEYS.COLLECTION.REPORT}${reportID}`,
            value: {notificationPreference: previousValue},
        },
    ];
    API.write('UpdateReportNotificationPreference', {reportID, notificationPreference: newValue}, {optimisticData, failureData});
}

/**
 * Navigates to the 1:1 report with Concierge
 */
function navigateToConciergeChat() {
    // If we don't have a chat with Concierge then create it
    if (!conciergeChatReportID) {
        navigateToAndOpenReport([CONST.EMAIL.CONCIERGE]);
        return;
    }

    Navigation.navigate(ROUTES.getReportRoute(conciergeChatReportID));
}

/**
 * Add a policy report (workspace room) optimistically and navigate to it.
 *
 * @param {Object} policy
 * @param {String} reportName
 * @param {String} visibility
 */
function addPolicyReport(policy, reportName, visibility) {
    // The participants include the current user (admin) and the employees. Participants must not be empty.
    const participants = _.unique([currentUserEmail, ..._.pluck(policy.employeeList, 'email')]);
    const policyReport = ReportUtils.buildOptimisticChatReport(
        participants,
        reportName,
        CONST.REPORT.CHAT_TYPE.POLICY_ROOM,
        policy.id,
        CONST.REPORT.OWNER_EMAIL_FAKE,
        false,
        '',
        visibility,

        // The room might contain all policy members so notifying always should be opt-in only.
        CONST.REPORT.NOTIFICATION_PREFERENCE.DAILY,
    );
<<<<<<< HEAD
    const optimisticCreatedAction = ReportUtils.buildOptimisticCreatedReportAction(policyReport.ownerEmail);
=======
    const createdReportAction = ReportUtils.buildOptimisticCreatedReportAction(policyReport.ownerEmail);
>>>>>>> 0732a450

    // Onyx.set is used on the optimistic data so that it is present before navigating to the workspace room. With Onyx.merge the workspace room reportID is not present when
    // fetchReportIfNeeded is called on the ReportScreen, so openReport is called which is unnecessary since the optimistic data will be stored in Onyx.
    // Therefore, Onyx.set is used instead of Onyx.merge.
    const optimisticData = [
        {
            onyxMethod: CONST.ONYX.METHOD.SET,
            key: `${ONYXKEYS.COLLECTION.REPORT}${policyReport.reportID}`,
            value: {
                pendingFields: {
                    addWorkspaceRoom: CONST.RED_BRICK_ROAD_PENDING_ACTION.ADD,
                },
                ...policyReport,
            },
        },
        {
            onyxMethod: CONST.ONYX.METHOD.SET,
            key: `${ONYXKEYS.COLLECTION.REPORT_ACTIONS}${policyReport.reportID}`,
<<<<<<< HEAD
            value: {[optimisticCreatedAction.reportActionID]: optimisticCreatedAction},
=======
            value: createdReportAction,
>>>>>>> 0732a450
        },
    ];
    const successData = [
        {
            onyxMethod: CONST.ONYX.METHOD.MERGE,
            key: `${ONYXKEYS.COLLECTION.REPORT}${policyReport.reportID}`,
            value: {
                pendingFields: {
                    addWorkspaceRoom: null,
                },
            },
        },
        {
            onyxMethod: CONST.ONYX.METHOD.MERGE,
            key: `${ONYXKEYS.COLLECTION.REPORT_ACTIONS}${policyReport.reportID}`,
            value: {
                [optimisticCreatedAction.reportActionID]: {
                    pendingAction: null,
                },
            },
        },
    ];

    API.write(
        'AddWorkspaceRoom',
        {
            policyID: policyReport.policyID,
            reportName,
            visibility,
            reportID: policyReport.reportID,
            createdReportActionID: createdReportAction.reportActionID,
        },
        {optimisticData, successData},
    );
    Navigation.navigate(ROUTES.getReportRoute(policyReport.reportID));
}

/**
 * @param {String} reportID The reportID of the policy report (workspace room)
 */
function navigateToConciergeChatAndDeleteReport(reportID) {
    navigateToConciergeChat();
    Onyx.set(`${ONYXKEYS.COLLECTION.REPORT}${reportID}`, null);
    Onyx.set(`${ONYXKEYS.COLLECTION.REPORT_ACTIONS}${reportID}`, null);
}

/**
 * @param {Object} policyRoomReport
 * @param {Number} policyRoomReport.reportID
 * @param {String} policyRoomReport.reportName
 * @param {String} policyRoomName The updated name for the policy room
 */
function updatePolicyRoomName(policyRoomReport, policyRoomName) {
    const reportID = policyRoomReport.reportID;
    const previousName = policyRoomReport.reportName;
    const optimisticData = [
        {
            onyxMethod: CONST.ONYX.METHOD.MERGE,
            key: `${ONYXKEYS.COLLECTION.REPORT}${reportID}`,
            value: {
                reportName: policyRoomName,
                pendingFields: {
                    reportName: CONST.RED_BRICK_ROAD_PENDING_ACTION.UPDATE,
                },
                errorFields: {
                    reportName: null,
                },
            },
        },
    ];
    const successData = [
        {

            onyxMethod: CONST.ONYX.METHOD.MERGE,
            key: `${ONYXKEYS.COLLECTION.REPORT}${reportID}`,
            value: {
                pendingFields: {
                    reportName: null,
                },
            },
        },
    ];
    const failureData = [
        {

            onyxMethod: CONST.ONYX.METHOD.MERGE,
            key: `${ONYXKEYS.COLLECTION.REPORT}${reportID}`,
            value: {
                reportName: previousName,
            },
        },
    ];
    API.write('UpdatePolicyRoomName', {reportID, policyRoomName}, {optimisticData, successData, failureData});
}

/**
 * @param {String} reportID The reportID of the policy room.
 */
function clearPolicyRoomNameErrors(reportID) {
    Onyx.merge(`${ONYXKEYS.COLLECTION.REPORT}${reportID}`, {
        errorFields: {
            reportName: null,
        },
        pendingFields: {
            reportName: null,
        },
    });
}

/**
 * @param {String} reportID
 * @param {Boolean} isComposerFullSize
 */
function setIsComposerFullSize(reportID, isComposerFullSize) {
    Onyx.merge(`${ONYXKEYS.COLLECTION.REPORT_IS_COMPOSER_FULL_SIZE}${reportID}`, isComposerFullSize);
}

const defaultNewActionSubscriber = {
    reportID: '',
    callback: () => {},
};

let newActionSubscriber = defaultNewActionSubscriber;

/**
 * Enables the Report actions file to let the ReportActionsView know that a new comment has arrived in realtime for the current report
 *
 * @param {String} reportID
 * @param {Function} callback
 * @returns {Function}
 */
function subscribeToNewActionEvent(reportID, callback) {
    newActionSubscriber = {callback, reportID};
    return () => {
        newActionSubscriber = defaultNewActionSubscriber;
    };
}

/**
 * @param {String} reportID
 * @param {Object} action
 */
function showReportActionNotification(reportID, action) {
    if (!ActiveClientManager.isClientTheLeader()) {
        Log.info('[LOCAL_NOTIFICATION] Skipping notification because this client is not the leader');
        return;
    }

    // We don't want to send a local notification if the user preference is daily or mute
    const notificationPreference = lodashGet(allReports, [reportID, 'notificationPreference'], CONST.REPORT.NOTIFICATION_PREFERENCE.ALWAYS);
    if (notificationPreference === CONST.REPORT.NOTIFICATION_PREFERENCE.MUTE || notificationPreference === CONST.REPORT.NOTIFICATION_PREFERENCE.DAILY) {
        Log.info(`[LOCAL_NOTIFICATION] No notification because user preference is to be notified: ${notificationPreference}`);
        return;
    }

    // If this comment is from the current user we don't want to parrot whatever they wrote back to them.
    if (action.actorAccountID === currentUserAccountID) {
        Log.info('[LOCAL_NOTIFICATION] No notification because comment is from the currently logged in user');
        return;
    }

    // If we are currently viewing this report do not show a notification.
    if (reportID === Navigation.getReportIDFromRoute() && Visibility.isVisible()) {
        Log.info('[LOCAL_NOTIFICATION] No notification because it was a comment for the current report');
        return;
    }

    // If the comment came from Concierge let's not show a notification since we already show one for expensify.com
    if (lodashGet(action, 'actorEmail') === CONST.EMAIL.CONCIERGE) {
        return;
    }

    // Don't show a notification if no comment exists
    if (!_.some(action.message, f => f.type === 'COMMENT')) {
        Log.info('[LOCAL_NOTIFICATION] No notification because no comments exist for the current report');
        return;
    }

    Log.info('[LOCAL_NOTIFICATION] Creating notification');
    LocalNotification.showCommentNotification({
        reportAction: action,
        onClick: () => {
            // Navigate to this report onClick
            Navigation.navigate(ROUTES.getReportRoute(reportID));
        },
    });
}

/**
 * Clear the errors associated with the IOUs of a given report.
 *
 * @param {String} reportID
 */
function clearIOUError(reportID) {
    Onyx.merge(`${ONYXKEYS.COLLECTION.REPORT}${reportID}`, {errorFields: {iou: null}});
}

// We are using this map to ensure actions are only handled once
const handledReportActions = {};
Onyx.connect({
    key: ONYXKEYS.COLLECTION.REPORT_ACTIONS,
    initWithStoredValues: false,
    callback: (actions, key) => {
        // reportID can be derived from the Onyx key
        const reportID = key.split('_')[1];
        if (!reportID) {
            return;
        }

        _.each(actions, (action) => {
            if (lodashGet(handledReportActions, [reportID, action.reportActionID])) {
                return;
            }

            if (ReportActionsUtils.isDeletedAction(action)) {
                return;
            }

            if (!action.created) {
                return;
            }

            // If we are past the deadline to notify for this comment don't do it
            if (moment.utc(moment(action.created).unix() * 1000).isBefore(moment.utc().subtract(10, 'seconds'))) {
                handledReportActions[reportID] = handledReportActions[reportID] || {};
                handledReportActions[reportID][action.reportActionID] = true;
                return;
            }

            // Notify the ReportActionsView that a new comment has arrived
            if (reportID === newActionSubscriber.reportID) {
                const isFromCurrentUser = action.actorAccountID === currentUserAccountID;
                newActionSubscriber.callback(isFromCurrentUser, action.reportActionID);
            }

            showReportActionNotification(reportID, action);
            handledReportActions[reportID] = handledReportActions[reportID] || {};
            handledReportActions[reportID][action.reportActionID] = true;
        });
    },
});

export {
    addComment,
    addAttachment,
    reconnect,
    updateNotificationPreference,
    subscribeToReportTypingEvents,
    subscribeToReportCommentPushNotifications,
    unsubscribeFromReportChannel,
    saveReportComment,
    broadcastUserIsTyping,
    togglePinnedState,
    editReportComment,
    handleUserDeletedLinks,
    saveReportActionDraft,
    deleteReportComment,
    navigateToConciergeChat,
    setReportWithDraft,
    addPolicyReport,
    navigateToConciergeChatAndDeleteReport,
    setIsComposerFullSize,
    markCommentAsUnread,
    readNewestAction,
    readOldestAction,
    openReport,
    navigateToAndOpenReport,
    openPaymentDetailsPage,
    updatePolicyRoomName,
    clearPolicyRoomNameErrors,
    clearIOUError,
    getMaxSequenceNumber,
    subscribeToNewActionEvent,
};<|MERGE_RESOLUTION|>--- conflicted
+++ resolved
@@ -911,11 +911,7 @@
         // The room might contain all policy members so notifying always should be opt-in only.
         CONST.REPORT.NOTIFICATION_PREFERENCE.DAILY,
     );
-<<<<<<< HEAD
-    const optimisticCreatedAction = ReportUtils.buildOptimisticCreatedReportAction(policyReport.ownerEmail);
-=======
     const createdReportAction = ReportUtils.buildOptimisticCreatedReportAction(policyReport.ownerEmail);
->>>>>>> 0732a450
 
     // Onyx.set is used on the optimistic data so that it is present before navigating to the workspace room. With Onyx.merge the workspace room reportID is not present when
     // fetchReportIfNeeded is called on the ReportScreen, so openReport is called which is unnecessary since the optimistic data will be stored in Onyx.
@@ -934,11 +930,7 @@
         {
             onyxMethod: CONST.ONYX.METHOD.SET,
             key: `${ONYXKEYS.COLLECTION.REPORT_ACTIONS}${policyReport.reportID}`,
-<<<<<<< HEAD
-            value: {[optimisticCreatedAction.reportActionID]: optimisticCreatedAction},
-=======
-            value: createdReportAction,
->>>>>>> 0732a450
+            value: {[createdReportAction.reportActionID]: createdReportAction},
         },
     ];
     const successData = [
@@ -955,7 +947,7 @@
             onyxMethod: CONST.ONYX.METHOD.MERGE,
             key: `${ONYXKEYS.COLLECTION.REPORT_ACTIONS}${policyReport.reportID}`,
             value: {
-                [optimisticCreatedAction.reportActionID]: {
+                [createdReportAction.reportActionID]: {
                     pendingAction: null,
                 },
             },
