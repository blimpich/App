import {format as timezoneFormat, utcToZonedTime} from 'date-fns-tz';
import ExpensiMark from 'expensify-common/lib/ExpensiMark';
import Str from 'expensify-common/lib/str';
import isEmpty from 'lodash/isEmpty';
import {DeviceEventEmitter, InteractionManager, Linking} from 'react-native';
import type {NullishDeep, OnyxCollection, OnyxEntry, OnyxUpdate} from 'react-native-onyx';
import Onyx from 'react-native-onyx';
import type {PartialDeep, ValueOf} from 'type-fest';
import type {Emoji} from '@assets/emojis/types';
import type {FileObject} from '@components/AttachmentModal';
import * as ActiveClientManager from '@libs/ActiveClientManager';
import * as API from '@libs/API';
import type {
    AddCommentOrAttachementParams,
    AddEmojiReactionParams,
    AddWorkspaceRoomParams,
    CompleteEngagementModalParams,
    CompleteGuidedSetupParams,
    DeleteCommentParams,
    ExpandURLPreviewParams,
    FlagCommentParams,
    GetNewerActionsParams,
    GetOlderActionsParams,
    GetReportPrivateNoteParams,
    InviteToGroupChatParams,
    InviteToRoomParams,
    LeaveRoomParams,
    MarkAsUnreadParams,
    OpenReportParams,
    OpenRoomMembersPageParams,
    ReadNewestActionParams,
    RemoveEmojiReactionParams,
    RemoveFromGroupChatParams,
    RemoveFromRoomParams,
    ResolveActionableMentionWhisperParams,
    ResolveActionableReportMentionWhisperParams,
    SearchForReportsParams,
    SearchForRoomsToMentionParams,
    SetNameValuePairParams,
    TogglePinnedChatParams,
    UpdateCommentParams,
    UpdateGroupChatAvatarParams,
    UpdateGroupChatMemberRolesParams,
    UpdateGroupChatNameParams,
    UpdatePolicyRoomNameParams,
    UpdateReportNotificationPreferenceParams,
    UpdateReportPrivateNoteParams,
    UpdateReportWriteCapabilityParams,
    UpdateRoomDescriptionParams,
} from '@libs/API/parameters';
import type UpdateRoomVisibilityParams from '@libs/API/parameters/UpdateRoomVisibilityParams';
import {READ_COMMANDS, SIDE_EFFECT_REQUEST_COMMANDS, WRITE_COMMANDS} from '@libs/API/types';
import * as CollectionUtils from '@libs/CollectionUtils';
import type {CustomRNImageManipulatorResult} from '@libs/cropOrRotateImage/types';
import DateUtils from '@libs/DateUtils';
import {prepareDraftComment} from '@libs/DraftCommentUtils';
import * as EmojiUtils from '@libs/EmojiUtils';
import * as Environment from '@libs/Environment/Environment';
import * as ErrorUtils from '@libs/ErrorUtils';
import Log from '@libs/Log';
import Navigation from '@libs/Navigation/Navigation';
import type {NetworkStatus} from '@libs/NetworkConnection';
import LocalNotification from '@libs/Notification/LocalNotification';
import * as PersonalDetailsUtils from '@libs/PersonalDetailsUtils';
import * as PhoneNumber from '@libs/PhoneNumber';
import getPolicyEmployeeAccountIDs from '@libs/PolicyEmployeeListUtils';
import {extractPolicyIDFromPath} from '@libs/PolicyUtils';
import processReportIDDeeplink from '@libs/processReportIDDeeplink';
import * as Pusher from '@libs/Pusher/pusher';
import * as ReportActionsUtils from '@libs/ReportActionsUtils';
import * as ReportUtils from '@libs/ReportUtils';
import {doesReportBelongToWorkspace} from '@libs/ReportUtils';
import type {OptimisticAddCommentReportAction} from '@libs/ReportUtils';
import shouldSkipDeepLinkNavigation from '@libs/shouldSkipDeepLinkNavigation';
import * as UserUtils from '@libs/UserUtils';
import Visibility from '@libs/Visibility';
import CONFIG from '@src/CONFIG';
import type {OnboardingPurposeType} from '@src/CONST';
import CONST from '@src/CONST';
import ONYXKEYS from '@src/ONYXKEYS';
import type {Route} from '@src/ROUTES';
import ROUTES from '@src/ROUTES';
import INPUT_IDS from '@src/types/form/NewRoomForm';
import type {
    InvitedEmailsToAccountIDs,
    NewGroupChatDraft,
    PersonalDetailsList,
    PolicyReportField,
    QuickAction,
    RecentlyUsedReportFields,
    ReportAction,
    ReportActionReactions,
    ReportMetadata,
    ReportUserIsTyping,
} from '@src/types/onyx';
import type {Decision, OriginalMessageIOU} from '@src/types/onyx/OriginalMessage';
import type {NotificationPreference, Participants, Participant as ReportParticipant, RoomVisibility, WriteCapability} from '@src/types/onyx/Report';
import type Report from '@src/types/onyx/Report';
import type {Message, ReportActionBase, ReportActions} from '@src/types/onyx/ReportAction';
import type {EmptyObject} from '@src/types/utils/EmptyObject';
import {isEmptyObject} from '@src/types/utils/EmptyObject';
import * as CachedPDFPaths from './CachedPDFPaths';
import * as Modal from './Modal';
import navigateFromNotification from './navigateFromNotification';
import * as Session from './Session';
import * as Welcome from './Welcome';

type SubscriberCallback = (isFromCurrentUser: boolean, reportActionID: string | undefined) => void;

type ActionSubscriber = {
    reportID: string;
    callback: SubscriberCallback;
};

type Video = {
    url: string;
    thumbnailUrl: string;
    duration: number;
    width: number;
    height: number;
};

type TaskMessage = Required<Pick<AddCommentOrAttachementParams, 'reportID' | 'reportActionID' | 'reportComment'>>;

type TaskForParameters =
    | {
          type: 'task';
          task: string;
          taskReportID: string;
          parentReportID: string;
          parentReportActionID: string;
          assigneeChatReportID: string;
          createdTaskReportActionID: string;
          completedTaskReportActionID?: string;
          title: string;
          description: string;
      }
    | ({
          type: 'message';
      } & TaskMessage);

type GuidedSetupData = Array<
    | ({type: 'message'} & AddCommentOrAttachementParams)
    | TaskForParameters
    | ({
          type: 'video';
      } & Video &
          AddCommentOrAttachementParams)
>;

let conciergeChatReportID: string | undefined;
let currentUserAccountID = -1;
let currentUserEmail: string | undefined;
Onyx.connect({
    key: ONYXKEYS.SESSION,
    callback: (value) => {
        // When signed out, val is undefined
        if (!value?.accountID) {
            conciergeChatReportID = undefined;
            return;
        }
        currentUserEmail = value.email;
        currentUserAccountID = value.accountID;
    },
});

let guideCalendarLink: string | undefined;
Onyx.connect({
    key: ONYXKEYS.ACCOUNT,
    callback: (value) => {
        guideCalendarLink = value?.guideCalendarLink ?? undefined;
    },
});

let preferredSkinTone: number = CONST.EMOJI_DEFAULT_SKIN_TONE;
Onyx.connect({
    key: ONYXKEYS.PREFERRED_EMOJI_SKIN_TONE,
    callback: (value) => {
        preferredSkinTone = EmojiUtils.getPreferredSkinToneIndex(value);
    },
});

// map of reportID to all reportActions for that report
const allReportActions: OnyxCollection<ReportActions> = {};

Onyx.connect({
    key: ONYXKEYS.COLLECTION.REPORT_ACTIONS,
    callback: (action, key) => {
        if (!key || !action) {
            return;
        }
        const reportID = CollectionUtils.extractCollectionItemID(key);
        allReportActions[reportID] = action;
    },
});

const currentReportData: OnyxCollection<Report> = {};
Onyx.connect({
    key: ONYXKEYS.COLLECTION.REPORT,
    callback: (report, key) => {
        if (!key || !report) {
            return;
        }
        const reportID = CollectionUtils.extractCollectionItemID(key);
        currentReportData[reportID] = report;
        // eslint-disable-next-line @typescript-eslint/no-use-before-define
        handleReportChanged(report);
    },
});

let isNetworkOffline = false;
let networkStatus: NetworkStatus;
Onyx.connect({
    key: ONYXKEYS.NETWORK,
    callback: (value) => {
        isNetworkOffline = value?.isOffline ?? false;
        networkStatus = value?.networkStatus ?? CONST.NETWORK.NETWORK_STATUS.UNKNOWN;
    },
});

let allPersonalDetails: OnyxEntry<PersonalDetailsList> = {};
Onyx.connect({
    key: ONYXKEYS.PERSONAL_DETAILS_LIST,
    callback: (value) => {
        allPersonalDetails = value ?? {};
    },
});

const draftNoteMap: OnyxCollection<string> = {};
Onyx.connect({
    key: ONYXKEYS.COLLECTION.PRIVATE_NOTES_DRAFT,
    callback: (value, key) => {
        if (!key) {
            return;
        }

        const reportID = key.replace(ONYXKEYS.COLLECTION.PRIVATE_NOTES_DRAFT, '');
        draftNoteMap[reportID] = value;
    },
});

let reportMetadata: OnyxCollection<ReportMetadata> = {};
Onyx.connect({
    key: ONYXKEYS.COLLECTION.REPORT_METADATA,
    waitForCollectionCallback: true,
    callback: (value) => (reportMetadata = value),
});

const allReports: OnyxCollection<Report> = {};
const typingWatchTimers: Record<string, NodeJS.Timeout> = {};

let reportIDDeeplinkedFromOldDot: string | undefined;
Linking.getInitialURL().then((url) => {
    reportIDDeeplinkedFromOldDot = processReportIDDeeplink(url ?? '');
});

let lastVisitedPath: string | undefined;
Onyx.connect({
    key: ONYXKEYS.LAST_VISITED_PATH,
    callback: (value) => {
        if (!value) {
            return;
        }
        lastVisitedPath = value;
    },
});

let allRecentlyUsedReportFields: OnyxEntry<RecentlyUsedReportFields> = {};
Onyx.connect({
    key: ONYXKEYS.RECENTLY_USED_REPORT_FIELDS,
    callback: (val) => (allRecentlyUsedReportFields = val),
});

let quickAction: OnyxEntry<QuickAction> = {};
Onyx.connect({
    key: ONYXKEYS.NVP_QUICK_ACTION_GLOBAL_CREATE,
    callback: (val) => (quickAction = val),
});

function clearGroupChat() {
    Onyx.set(ONYXKEYS.NEW_GROUP_CHAT_DRAFT, null);
}

function startNewChat() {
    clearGroupChat();
    Navigation.navigate(ROUTES.NEW);
}

/** Get the private pusher channel name for a Report. */
function getReportChannelName(reportID: string): string {
    return `${CONST.PUSHER.PRIVATE_REPORT_CHANNEL_PREFIX}${reportID}${CONFIG.PUSHER.SUFFIX}`;
}

/**
 * There are 2 possibilities that we can receive via pusher for a user's typing/leaving status:
 * 1. The "new" way from New Expensify is passed as {[login]: Boolean} (e.g. {yuwen@expensify.com: true}), where the value
 * is whether the user with that login is typing/leaving on the report or not.
 * 2. The "old" way from e.com which is passed as {userLogin: login} (e.g. {userLogin: bstites@expensify.com})
 *
 * This method makes sure that no matter which we get, we return the "new" format
 */
function getNormalizedStatus(typingStatus: Pusher.UserIsTypingEvent | Pusher.UserIsLeavingRoomEvent): ReportUserIsTyping {
    let normalizedStatus: ReportUserIsTyping;

    if (typingStatus.userLogin) {
        normalizedStatus = {[typingStatus.userLogin]: true};
    } else {
        normalizedStatus = typingStatus;
    }

    return normalizedStatus;
}

/** Initialize our pusher subscriptions to listen for someone typing in a report. */
function subscribeToReportTypingEvents(reportID: string) {
    if (!reportID) {
        return;
    }

    // Make sure we have a clean Typing indicator before subscribing to typing events
    Onyx.set(`${ONYXKEYS.COLLECTION.REPORT_USER_IS_TYPING}${reportID}`, {});

    const pusherChannelName = getReportChannelName(reportID);
    Pusher.subscribe(pusherChannelName, Pusher.TYPE.USER_IS_TYPING, (typingStatus) => {
        // If the pusher message comes from OldDot, we expect the typing status to be keyed by user
        // login OR by 'Concierge'. If the pusher message comes from NewDot, it is keyed by accountID
        // since personal details are keyed by accountID.
        const normalizedTypingStatus = getNormalizedStatus(typingStatus);
        const accountIDOrLogin = Object.keys(normalizedTypingStatus)[0];

        if (!accountIDOrLogin) {
            return;
        }

        // Don't show the typing indicator if the user is typing on another platform
        if (Number(accountIDOrLogin) === currentUserAccountID) {
            return;
        }

        // Use a combo of the reportID and the accountID or login as a key for holding our timers.
        const reportUserIdentifier = `${reportID}-${accountIDOrLogin}`;
        clearTimeout(typingWatchTimers[reportUserIdentifier]);
        Onyx.merge(`${ONYXKEYS.COLLECTION.REPORT_USER_IS_TYPING}${reportID}`, normalizedTypingStatus);

        // Wait for 1.5s of no additional typing events before setting the status back to false.
        typingWatchTimers[reportUserIdentifier] = setTimeout(() => {
            const typingStoppedStatus: ReportUserIsTyping = {};
            typingStoppedStatus[accountIDOrLogin] = false;
            Onyx.merge(`${ONYXKEYS.COLLECTION.REPORT_USER_IS_TYPING}${reportID}`, typingStoppedStatus);
            delete typingWatchTimers[reportUserIdentifier];
        }, 1500);
    }).catch((error) => {
        Log.hmmm('[Report] Failed to initially subscribe to Pusher channel', {errorType: error.type, pusherChannelName});
    });
}

/** Initialize our pusher subscriptions to listen for someone leaving a room. */
function subscribeToReportLeavingEvents(reportID: string) {
    if (!reportID) {
        return;
    }

    // Make sure we have a clean Leaving indicator before subscribing to leaving events
    Onyx.set(`${ONYXKEYS.COLLECTION.REPORT_USER_IS_LEAVING_ROOM}${reportID}`, false);

    const pusherChannelName = getReportChannelName(reportID);
    Pusher.subscribe(pusherChannelName, Pusher.TYPE.USER_IS_LEAVING_ROOM, (leavingStatus: Pusher.UserIsLeavingRoomEvent) => {
        // If the pusher message comes from OldDot, we expect the leaving status to be keyed by user
        // login OR by 'Concierge'. If the pusher message comes from NewDot, it is keyed by accountID
        // since personal details are keyed by accountID.
        const normalizedLeavingStatus = getNormalizedStatus(leavingStatus);
        const accountIDOrLogin = Object.keys(normalizedLeavingStatus)[0];

        if (!accountIDOrLogin) {
            return;
        }

        if (Number(accountIDOrLogin) !== currentUserAccountID) {
            return;
        }

        Onyx.merge(`${ONYXKEYS.COLLECTION.REPORT_USER_IS_LEAVING_ROOM}${reportID}`, true);
    }).catch((error) => {
        Log.hmmm('[Report] Failed to initially subscribe to Pusher channel', {errorType: error.type, pusherChannelName});
    });
}

/**
 * Remove our pusher subscriptions to listen for someone typing in a report.
 */
function unsubscribeFromReportChannel(reportID: string) {
    if (!reportID) {
        return;
    }

    const pusherChannelName = getReportChannelName(reportID);
    Onyx.set(`${ONYXKEYS.COLLECTION.REPORT_USER_IS_TYPING}${reportID}`, {});
    Pusher.unsubscribe(pusherChannelName, Pusher.TYPE.USER_IS_TYPING);
}

/**
 * Remove our pusher subscriptions to listen for someone leaving a report.
 */
function unsubscribeFromLeavingRoomReportChannel(reportID: string) {
    if (!reportID) {
        return;
    }

    const pusherChannelName = getReportChannelName(reportID);
    Onyx.set(`${ONYXKEYS.COLLECTION.REPORT_USER_IS_LEAVING_ROOM}${reportID}`, false);
    Pusher.unsubscribe(pusherChannelName, Pusher.TYPE.USER_IS_LEAVING_ROOM);
}

// New action subscriber array for report pages
let newActionSubscribers: ActionSubscriber[] = [];

/**
 * Enables the Report actions file to let the ReportActionsView know that a new comment has arrived in realtime for the current report
 * Add subscriber for report id
 * @returns Remove subscriber for report id
 */
function subscribeToNewActionEvent(reportID: string, callback: SubscriberCallback): () => void {
    newActionSubscribers.push({callback, reportID});
    return () => {
        newActionSubscribers = newActionSubscribers.filter((subscriber) => subscriber.reportID !== reportID);
    };
}

/** Notify the ReportActionsView that a new comment has arrived */
function notifyNewAction(reportID: string, accountID?: number, reportActionID?: string) {
    const actionSubscriber = newActionSubscribers.find((subscriber) => subscriber.reportID === reportID);
    if (!actionSubscriber) {
        return;
    }
    const isFromCurrentUser = accountID === currentUserAccountID;
    actionSubscriber.callback(isFromCurrentUser, reportActionID);
}

/**
 * Add up to two report actions to a report. This method can be called for the following situations:
 *
 * - Adding one comment
 * - Adding one attachment
 * - Add both a comment and attachment simultaneously
 */
function addActions(reportID: string, text = '', file?: FileObject) {
    let reportCommentText = '';
    let reportCommentAction: OptimisticAddCommentReportAction | undefined;
    let attachmentAction: OptimisticAddCommentReportAction | undefined;
    let commandName: typeof WRITE_COMMANDS.ADD_COMMENT | typeof WRITE_COMMANDS.ADD_ATTACHMENT | typeof WRITE_COMMANDS.ADD_TEXT_AND_ATTACHMENT = WRITE_COMMANDS.ADD_COMMENT;

    if (text && !file) {
        const reportComment = ReportUtils.buildOptimisticAddCommentReportAction(text, undefined, undefined, undefined, undefined, reportID);
        reportCommentAction = reportComment.reportAction;
        reportCommentText = reportComment.commentText;
    }

    if (file) {
        // When we are adding an attachment we will call AddAttachment.
        // It supports sending an attachment with an optional comment and AddComment supports adding a single text comment only.
        commandName = WRITE_COMMANDS.ADD_ATTACHMENT;
        const attachment = ReportUtils.buildOptimisticAddCommentReportAction(text, file, undefined, undefined, undefined, reportID);
        attachmentAction = attachment.reportAction;
    }

    if (text && file) {
        // When there is both text and a file, the text for the report comment needs to be parsed)
        reportCommentText = ReportUtils.getParsedComment(text ?? '', {reportID});

        // And the API command needs to go to the new API which supports combining both text and attachments in a single report action
        commandName = WRITE_COMMANDS.ADD_TEXT_AND_ATTACHMENT;
    }

    // Always prefer the file as the last action over text
    const lastAction = attachmentAction ?? reportCommentAction;
    const currentTime = DateUtils.getDBTimeWithSkew();
    const lastComment = lastAction?.message?.[0];
    const lastCommentText = ReportUtils.formatReportLastMessageText(lastComment?.text ?? '');

    const optimisticReport: Partial<Report> = {
        lastVisibleActionCreated: currentTime,
        lastMessageTranslationKey: lastComment?.translationKey ?? '',
        lastMessageText: lastCommentText,
        lastMessageHtml: lastCommentText,
        lastActorAccountID: currentUserAccountID,
        lastReadTime: currentTime,
    };

    const report = ReportUtils.getReport(reportID);

    if (!isEmptyObject(report) && ReportUtils.getReportNotificationPreference(report) === CONST.REPORT.NOTIFICATION_PREFERENCE.HIDDEN) {
        optimisticReport.notificationPreference = CONST.REPORT.NOTIFICATION_PREFERENCE.ALWAYS;
    }

    // Optimistically add the new actions to the store before waiting to save them to the server
    const optimisticReportActions: OnyxCollection<OptimisticAddCommentReportAction> = {};

    // Only add the reportCommentAction when there is no file attachment. If there is both a file attachment and text, that will all be contained in the attachmentAction.
    if (text && reportCommentAction?.reportActionID && !file) {
        optimisticReportActions[reportCommentAction.reportActionID] = reportCommentAction;
    }
    if (file && attachmentAction?.reportActionID) {
        optimisticReportActions[attachmentAction.reportActionID] = attachmentAction;
    }

    const parameters: AddCommentOrAttachementParams = {
        reportID,
        reportActionID: file ? attachmentAction?.reportActionID : reportCommentAction?.reportActionID,
        commentReportActionID: file && reportCommentAction ? reportCommentAction.reportActionID : null,
        reportComment: reportCommentText,
        file,
        clientCreatedTime: file ? attachmentAction?.created : reportCommentAction?.created,
    };

    if (reportIDDeeplinkedFromOldDot === reportID && ReportUtils.isConciergeChatReport(report)) {
        parameters.isOldDotConciergeChat = true;
    }

    const optimisticData: OnyxUpdate[] = [
        {
            onyxMethod: Onyx.METHOD.MERGE,
            key: `${ONYXKEYS.COLLECTION.REPORT}${reportID}`,
            value: optimisticReport,
        },
        {
            onyxMethod: Onyx.METHOD.MERGE,
            key: `${ONYXKEYS.COLLECTION.REPORT_ACTIONS}${reportID}`,
            value: optimisticReportActions as ReportActions,
        },
    ];

    const successReportActions: OnyxCollection<NullishDeep<ReportAction>> = {};

    Object.entries(optimisticReportActions).forEach(([actionKey]) => {
        successReportActions[actionKey] = {pendingAction: null, isOptimisticAction: null};
    });

    const successData: OnyxUpdate[] = [
        {
            onyxMethod: Onyx.METHOD.MERGE,
            key: `${ONYXKEYS.COLLECTION.REPORT_ACTIONS}${reportID}`,
            value: successReportActions,
        },
    ];

    let failureReport: Partial<Report> = {
        lastMessageTranslationKey: '',
        lastMessageText: '',
        lastVisibleActionCreated: '',
    };
    const {lastMessageText = '', lastMessageTranslationKey = ''} = ReportActionsUtils.getLastVisibleMessage(reportID);
    if (lastMessageText || lastMessageTranslationKey) {
        const lastVisibleAction = ReportActionsUtils.getLastVisibleAction(reportID);
        const lastVisibleActionCreated = lastVisibleAction?.created;
        const lastActorAccountID = lastVisibleAction?.actorAccountID;
        failureReport = {
            lastMessageTranslationKey,
            lastMessageText,
            lastVisibleActionCreated,
            lastActorAccountID,
        };
    }

    const failureReportActions: Record<string, OptimisticAddCommentReportAction> = {};

    Object.entries(optimisticReportActions).forEach(([actionKey, action]) => {
        failureReportActions[actionKey] = {
            // eslint-disable-next-line @typescript-eslint/non-nullable-type-assertion-style
            ...(action as OptimisticAddCommentReportAction),
            errors: ErrorUtils.getMicroSecondOnyxError('report.genericAddCommentFailureMessage'),
        };
    });

    const failureData: OnyxUpdate[] = [
        {
            onyxMethod: Onyx.METHOD.MERGE,
            key: `${ONYXKEYS.COLLECTION.REPORT}${reportID}`,
            value: failureReport,
        },
        {
            onyxMethod: Onyx.METHOD.MERGE,
            key: `${ONYXKEYS.COLLECTION.REPORT_ACTIONS}${reportID}`,
            value: failureReportActions as ReportActions,
        },
    ];

    // Update optimistic data for parent report action if the report is a child report
    const optimisticParentReportData = ReportUtils.getOptimisticDataForParentReportAction(reportID, currentTime, CONST.RED_BRICK_ROAD_PENDING_ACTION.ADD);
    optimisticParentReportData.forEach((parentReportData) => {
        if (isEmptyObject(parentReportData)) {
            return;
        }
        optimisticData.push(parentReportData);
    });

    // Update the timezone if it's been 5 minutes from the last time the user added a comment
    if (DateUtils.canUpdateTimezone() && currentUserAccountID) {
        const timezone = DateUtils.getCurrentTimezone();
        parameters.timezone = JSON.stringify(timezone);
        optimisticData.push({
            onyxMethod: Onyx.METHOD.MERGE,
            key: ONYXKEYS.PERSONAL_DETAILS_LIST,
            value: {[currentUserAccountID]: {timezone}},
        });
        DateUtils.setTimezoneUpdated();
    }

    API.write(commandName, parameters, {
        optimisticData,
        successData,
        failureData,
    });
    notifyNewAction(reportID, lastAction?.actorAccountID, lastAction?.reportActionID);
}

/** Add an attachment and optional comment. */
function addAttachment(reportID: string, file: FileObject, text = '') {
    addActions(reportID, text, file);
}

/** Add a single comment to a report */
function addComment(reportID: string, text: string) {
    addActions(reportID, text);
}

function reportActionsExist(reportID: string): boolean {
    return allReportActions?.[reportID] !== undefined;
}

function updateGroupChatName(reportID: string, reportName: string) {
    const optimisticData: OnyxUpdate[] = [
        {
            onyxMethod: Onyx.METHOD.MERGE,
            key: `${ONYXKEYS.COLLECTION.REPORT}${reportID}`,
            value: {
                reportName,
                errorFields: {
                    reportName: null,
                },
            },
        },
    ];
    const parameters: UpdateGroupChatNameParams = {reportName, reportID};
    API.write(WRITE_COMMANDS.UPDATE_GROUP_CHAT_NAME, parameters, {optimisticData});
}

function updateGroupChatAvatar(reportID: string, file?: File | CustomRNImageManipulatorResult) {
    // If we have no file that means we are removing the avatar.
    const optimisticData: OnyxUpdate[] = [
        {
            onyxMethod: Onyx.METHOD.MERGE,
            key: `${ONYXKEYS.COLLECTION.REPORT}${reportID}`,
            value: {
                avatarUrl: file?.uri ?? '',
                pendingFields: {
                    avatar: CONST.RED_BRICK_ROAD_PENDING_ACTION.UPDATE,
                },
                errorFields: {
                    avatar: null,
                },
            },
        },
    ];

    const failureData: OnyxUpdate[] = [
        {
            onyxMethod: Onyx.METHOD.MERGE,
            key: `${ONYXKEYS.COLLECTION.REPORT}${reportID}`,
            value: {
                avatarUrl: currentReportData?.[reportID]?.avatarUrl ?? null,
                pendingFields: {
                    avatar: null,
                },
            },
        },
    ];

    const successData: OnyxUpdate[] = [
        {
            onyxMethod: Onyx.METHOD.MERGE,
            key: `${ONYXKEYS.COLLECTION.REPORT}${reportID}`,
            value: {
                pendingFields: {
                    avatar: null,
                },
            },
        },
    ];
    const parameters: UpdateGroupChatAvatarParams = {file, reportID};
    API.write(WRITE_COMMANDS.UPDATE_GROUP_CHAT_AVATAR, parameters, {optimisticData, failureData, successData});
}

/**
 * Clear error and pending fields for the report avatar
 */
function clearAvatarErrors(reportID: string) {
    Onyx.merge(`${ONYXKEYS.COLLECTION.REPORT}${reportID}`, {
        errorFields: {
            avatar: null,
        },
    });
}

/**
 * Gets the latest page of report actions and updates the last read message
 * If a chat with the passed reportID is not found, we will create a chat based on the passed participantList
 *
 * @param reportID The ID of the report to open
 * @param reportActionID The ID used to fetch a specific range of report actions related to the current reportActionID when opening a chat.
 * @param participantLoginList The list of users that are included in a new chat, not including the user creating it
 * @param newReportObject The optimistic report object created when making a new chat, saved as optimistic data
 * @param parentReportActionID The parent report action that a thread was created from (only passed for new threads)
 * @param isFromDeepLink Whether or not this report is being opened from a deep link
 * @param participantAccountIDList The list of accountIDs that are included in a new chat, not including the user creating it
 */
function openReport(
    reportID: string,
    reportActionID?: string,
    participantLoginList: string[] = [],
    newReportObject: Partial<Report> = {},
    parentReportActionID = '0',
    isFromDeepLink = false,
    participantAccountIDList: number[] = [],
    avatar?: File | CustomRNImageManipulatorResult,
) {
    if (!reportID) {
        return;
    }

    const optimisticReport = reportActionsExist(reportID)
        ? {}
        : {
              reportName: allReports?.[reportID]?.reportName ?? CONST.REPORT.DEFAULT_REPORT_NAME,
          };

    const optimisticData: OnyxUpdate[] = [
        {
            onyxMethod: Onyx.METHOD.MERGE,
            key: `${ONYXKEYS.COLLECTION.REPORT}${reportID}`,
            value: optimisticReport,
        },
        {
            onyxMethod: Onyx.METHOD.MERGE,
            key: `${ONYXKEYS.COLLECTION.REPORT_METADATA}${reportID}`,
            value: {
                isLoadingInitialReportActions: true,
                isLoadingOlderReportActions: false,
                hasLoadingOlderReportActionsError: false,
                isLoadingNewerReportActions: false,
                hasLoadingNewerReportActionsError: false,
                lastVisitTime: DateUtils.getDBTime(),
            },
        },
    ];

    const successData: OnyxUpdate[] = [
        {
            onyxMethod: Onyx.METHOD.MERGE,
            key: `${ONYXKEYS.COLLECTION.REPORT}${reportID}`,
            value: {
                errorFields: {
                    notFound: null,
                },
            },
        },
        {
            onyxMethod: Onyx.METHOD.MERGE,
            key: `${ONYXKEYS.COLLECTION.REPORT_METADATA}${reportID}`,
            value: {
                isLoadingInitialReportActions: false,
            },
        },
    ];

    const failureData: OnyxUpdate[] = [
        {
            onyxMethod: Onyx.METHOD.MERGE,
            key: `${ONYXKEYS.COLLECTION.REPORT_METADATA}${reportID}`,
            value: {
                isLoadingInitialReportActions: false,
            },
        },
    ];

    const parameters: OpenReportParams = {
        reportID,
        reportActionID,
        emailList: participantLoginList ? participantLoginList.join(',') : '',
        accountIDList: participantAccountIDList ? participantAccountIDList.join(',') : '',
        parentReportActionID,
    };

    if (ReportUtils.isGroupChat(newReportObject)) {
        parameters.chatType = CONST.REPORT.CHAT_TYPE.GROUP;
        parameters.groupChatAdminLogins = currentUserEmail;
        parameters.optimisticAccountIDList = Object.keys(newReportObject.participants ?? {}).join(',');
        parameters.reportName = newReportObject.reportName ?? '';

        // If we have an avatar then include it with the parameters
        if (avatar) {
            parameters.file = avatar;
        }

        clearGroupChat();
    }

    if (isFromDeepLink) {
        parameters.shouldRetry = false;
    }

    const report = ReportUtils.getReport(reportID);
    // If we open an exist report, but it is not present in Onyx yet, we should change the method to set for this report
    // and we need data to be available when we navigate to the chat page
    if (isEmptyObject(report)) {
        optimisticData[0].onyxMethod = Onyx.METHOD.SET;
    }

    // If we are creating a new report, we need to add the optimistic report data and a report action
    const isCreatingNewReport = !isEmptyObject(newReportObject);
    if (isCreatingNewReport) {
        // Change the method to set for new reports because it doesn't exist yet, is faster,
        // and we need the data to be available when we navigate to the chat page
        optimisticData[0].onyxMethod = Onyx.METHOD.SET;
        optimisticData[0].value = {
            ...optimisticReport,
            reportName: CONST.REPORT.DEFAULT_REPORT_NAME,
            ...newReportObject,
            pendingFields: {
                createChat: CONST.RED_BRICK_ROAD_PENDING_ACTION.ADD,
            },
            isOptimisticReport: true,
        };

        let emailCreatingAction: string = CONST.REPORT.OWNER_EMAIL_FAKE;
        if (newReportObject.ownerAccountID && newReportObject.ownerAccountID !== CONST.REPORT.OWNER_ACCOUNT_ID_FAKE) {
            emailCreatingAction = allPersonalDetails?.[newReportObject.ownerAccountID]?.login ?? '';
        }
        const optimisticCreatedAction = ReportUtils.buildOptimisticCreatedReportAction(emailCreatingAction);
        optimisticData.push({
            onyxMethod: Onyx.METHOD.SET,
            key: `${ONYXKEYS.COLLECTION.REPORT_ACTIONS}${reportID}`,
            value: {[optimisticCreatedAction.reportActionID]: optimisticCreatedAction},
        });
        successData.push({
            onyxMethod: Onyx.METHOD.MERGE,
            key: `${ONYXKEYS.COLLECTION.REPORT_ACTIONS}${reportID}`,
            value: {[optimisticCreatedAction.reportActionID]: {pendingAction: null}},
        });

        // Add optimistic personal details for new participants
        const optimisticPersonalDetails: OnyxEntry<PersonalDetailsList> = {};
        const settledPersonalDetails: OnyxEntry<PersonalDetailsList> = {};
        const redundantParticipants: Record<number, null> = {};
        const participantAccountIDs = PersonalDetailsUtils.getAccountIDsByLogins(participantLoginList);
        participantLoginList.forEach((login, index) => {
            const accountID = participantAccountIDs[index];
            const isOptimisticAccount = !allPersonalDetails?.[accountID];

            if (!isOptimisticAccount) {
                return;
            }

            optimisticPersonalDetails[accountID] = {
                login,
                accountID,
                avatar: UserUtils.getDefaultAvatarURL(accountID),
                displayName: login,
                isOptimisticPersonalDetail: true,
            };
            settledPersonalDetails[accountID] = null;

            // BE will send different participants. We clear the optimistic ones to avoid duplicated entries
            redundantParticipants[accountID] = null;
        });

        successData.push({
            onyxMethod: Onyx.METHOD.MERGE,
            key: `${ONYXKEYS.COLLECTION.REPORT}${reportID}`,
            value: {
                participants: redundantParticipants,
                pendingFields: {
                    createChat: null,
                },
                errorFields: {
                    createChat: null,
                },
                isOptimisticReport: false,
            },
        });

        optimisticData.push({
            onyxMethod: Onyx.METHOD.MERGE,
            key: ONYXKEYS.PERSONAL_DETAILS_LIST,
            value: optimisticPersonalDetails,
        });
        successData.push({
            onyxMethod: Onyx.METHOD.MERGE,
            key: ONYXKEYS.PERSONAL_DETAILS_LIST,
            value: settledPersonalDetails,
        });
        failureData.push({
            onyxMethod: Onyx.METHOD.MERGE,
            key: ONYXKEYS.PERSONAL_DETAILS_LIST,
            value: settledPersonalDetails,
        });

        // Add the createdReportActionID parameter to the API call
        parameters.createdReportActionID = optimisticCreatedAction.reportActionID;

        // If we are creating a thread, ensure the report action has childReportID property added
        if (newReportObject.parentReportID && parentReportActionID) {
            optimisticData.push({
                onyxMethod: Onyx.METHOD.MERGE,
                key: `${ONYXKEYS.COLLECTION.REPORT_ACTIONS}${newReportObject.parentReportID}`,
                value: {[parentReportActionID]: {childReportID: reportID, childType: CONST.REPORT.TYPE.CHAT}},
            });
            failureData.push({
                onyxMethod: Onyx.METHOD.MERGE,
                key: `${ONYXKEYS.COLLECTION.REPORT_ACTIONS}${newReportObject.parentReportID}`,
                value: {[parentReportActionID]: {childReportID: '0', childType: ''}},
            });
        }
    }

    parameters.clientLastReadTime = currentReportData?.[reportID]?.lastReadTime ?? '';

    if (isFromDeepLink) {
        // eslint-disable-next-line rulesdir/no-api-side-effects-method
        API.makeRequestWithSideEffects(SIDE_EFFECT_REQUEST_COMMANDS.OPEN_REPORT, parameters, {optimisticData, successData, failureData}).finally(() => {
            Onyx.set(ONYXKEYS.IS_CHECKING_PUBLIC_ROOM, false);
        });
    } else {
        // eslint-disable-next-line rulesdir/no-multiple-api-calls
        API.write(WRITE_COMMANDS.OPEN_REPORT, parameters, {optimisticData, successData, failureData});
    }
}

/**
 * This will find an existing chat, or create a new one if none exists, for the given user or set of users. It will then navigate to this chat.
 *
 * @param userLogins list of user logins to start a chat report with.
 * @param shouldDismissModal a flag to determine if we should dismiss modal before navigate to report or navigate to report directly.
 */
function navigateToAndOpenReport(
    userLogins: string[],
    shouldDismissModal = true,
    reportName?: string,
    avatarUri?: string,
    avatarFile?: File | CustomRNImageManipulatorResult | undefined,
    optimisticReportID?: string,
    isGroupChat = false,
) {
    let newChat: ReportUtils.OptimisticChatReport | EmptyObject = {};
    let chat: OnyxEntry<Report> | EmptyObject = {};
    const participantAccountIDs = PersonalDetailsUtils.getAccountIDsByLogins(userLogins);

    // If we are not creating a new Group Chat then we are creating a 1:1 DM and will look for an existing chat
    if (!isGroupChat) {
        chat = ReportUtils.getChatByParticipants([...participantAccountIDs, currentUserAccountID]);
    }

    if (isEmptyObject(chat)) {
        if (isGroupChat) {
            // If we are creating a group chat then participantAccountIDs is expected to contain currentUserAccountID
            newChat = ReportUtils.buildOptimisticGroupChatReport(participantAccountIDs, reportName ?? '', avatarUri ?? '', optimisticReportID);
        } else {
            newChat = ReportUtils.buildOptimisticChatReport([...participantAccountIDs, currentUserAccountID]);
        }
    }
    const report = isEmptyObject(chat) ? newChat : chat;

    // We want to pass newChat here because if anything is passed in that param (even an existing chat), we will try to create a chat on the server
    openReport(report.reportID, '', userLogins, newChat, undefined, undefined, undefined, avatarFile);
    if (shouldDismissModal) {
        Navigation.dismissModalWithReport(report);
    } else {
        Navigation.navigateWithSwitchPolicyID({route: ROUTES.HOME});
        Navigation.navigate(ROUTES.REPORT_WITH_ID.getRoute(report.reportID));
    }
}

/**
 * This will find an existing chat, or create a new one if none exists, for the given accountID or set of accountIDs. It will then navigate to this chat.
 *
 * @param participantAccountIDs of user logins to start a chat report with.
 */
function navigateToAndOpenReportWithAccountIDs(participantAccountIDs: number[]) {
    let newChat: ReportUtils.OptimisticChatReport | EmptyObject = {};
    const chat = ReportUtils.getChatByParticipants([...participantAccountIDs, currentUserAccountID]);
    if (!chat) {
        newChat = ReportUtils.buildOptimisticChatReport([...participantAccountIDs, currentUserAccountID]);
    }
    const report = chat ?? newChat;

    // We want to pass newChat here because if anything is passed in that param (even an existing chat), we will try to create a chat on the server
    openReport(report.reportID, '', [], newChat, '0', false, participantAccountIDs);
    Navigation.dismissModalWithReport(report);
}

/**
 * This will navigate to an existing thread, or create a new one if necessary
 *
 * @param childReportID The reportID we are trying to open
 * @param parentReportAction the parent comment of a thread
 * @param parentReportID The reportID of the parent
 */
function navigateToAndOpenChildReport(childReportID = '0', parentReportAction: Partial<ReportAction> = {}, parentReportID = '0') {
    if (childReportID !== '0') {
        openReport(childReportID);
        Navigation.navigate(ROUTES.REPORT_WITH_ID.getRoute(childReportID));
    } else {
        const participantAccountIDs = [...new Set([currentUserAccountID, Number(parentReportAction.actorAccountID)])];
        const parentReport = allReports?.[parentReportID];
        // Threads from DMs and selfDMs don't have a chatType. All other threads inherit the chatType from their parent
        const childReportChatType = parentReport && ReportUtils.isSelfDM(parentReport) ? undefined : parentReport?.chatType;
        const newChat = ReportUtils.buildOptimisticChatReport(
            participantAccountIDs,
            parentReportAction?.message?.[0]?.text,
            childReportChatType,
            parentReport?.policyID ?? CONST.POLICY.OWNER_EMAIL_FAKE,
            CONST.POLICY.OWNER_ACCOUNT_ID_FAKE,
            false,
            parentReport?.policyName ?? '',
            undefined,
            undefined,
            ReportUtils.getChildReportNotificationPreference(parentReportAction),
            parentReportAction.reportActionID,
            parentReportID,
        );

        const participantLogins = PersonalDetailsUtils.getLoginsByAccountIDs(Object.keys(newChat.participants ?? {}).map(Number));
        openReport(newChat.reportID, '', participantLogins, newChat, parentReportAction.reportActionID);
        Navigation.navigate(ROUTES.REPORT_WITH_ID.getRoute(newChat.reportID));
    }
}

/**
 * Gets the older actions that have not been read yet.
 * Normally happens when you scroll up on a chat, and the actions have not been read yet.
 */
function getOlderActions(reportID: string, reportActionID: string) {
    const optimisticData: OnyxUpdate[] = [
        {
            onyxMethod: Onyx.METHOD.MERGE,
            key: `${ONYXKEYS.COLLECTION.REPORT_METADATA}${reportID}`,
            value: {
                isLoadingOlderReportActions: true,
                hasLoadingOlderReportActionsError: false,
            },
        },
    ];

    const successData: OnyxUpdate[] = [
        {
            onyxMethod: Onyx.METHOD.MERGE,
            key: `${ONYXKEYS.COLLECTION.REPORT_METADATA}${reportID}`,
            value: {
                isLoadingOlderReportActions: false,
            },
        },
    ];

    const failureData: OnyxUpdate[] = [
        {
            onyxMethod: Onyx.METHOD.MERGE,
            key: `${ONYXKEYS.COLLECTION.REPORT_METADATA}${reportID}`,
            value: {
                isLoadingOlderReportActions: false,
                hasLoadingOlderReportActionsError: true,
            },
        },
    ];

    const parameters: GetOlderActionsParams = {
        reportID,
        reportActionID,
    };

    API.read(READ_COMMANDS.GET_OLDER_ACTIONS, parameters, {optimisticData, successData, failureData});
}

/**
 * Gets the newer actions that have not been read yet.
 * Normally happens when you are not located at the bottom of the list and scroll down on a chat.
 */
function getNewerActions(reportID: string, reportActionID: string) {
    const optimisticData: OnyxUpdate[] = [
        {
            onyxMethod: Onyx.METHOD.MERGE,
            key: `${ONYXKEYS.COLLECTION.REPORT_METADATA}${reportID}`,
            value: {
                isLoadingNewerReportActions: true,
                hasLoadingNewerReportActionsError: false,
            },
        },
    ];

    const successData: OnyxUpdate[] = [
        {
            onyxMethod: Onyx.METHOD.MERGE,
            key: `${ONYXKEYS.COLLECTION.REPORT_METADATA}${reportID}`,
            value: {
                isLoadingNewerReportActions: false,
            },
        },
    ];

    const failureData: OnyxUpdate[] = [
        {
            onyxMethod: Onyx.METHOD.MERGE,
            key: `${ONYXKEYS.COLLECTION.REPORT_METADATA}${reportID}`,
            value: {
                isLoadingNewerReportActions: false,
                hasLoadingNewerReportActionsError: true,
            },
        },
    ];

    const parameters: GetNewerActionsParams = {
        reportID,
        reportActionID,
    };

    API.read(READ_COMMANDS.GET_NEWER_ACTIONS, parameters, {optimisticData, successData, failureData});
}

/**
 * Gets metadata info about links in the provided report action
 */
function expandURLPreview(reportID: string, reportActionID: string) {
    const parameters: ExpandURLPreviewParams = {
        reportID,
        reportActionID,
    };

    API.read(READ_COMMANDS.EXPAND_URL_PREVIEW, parameters);
}

/** Marks the new report actions as read */
function readNewestAction(reportID: string) {
    const lastReadTime = DateUtils.getDBTime();

    const optimisticData: OnyxUpdate[] = [
        {
            onyxMethod: Onyx.METHOD.MERGE,
            key: `${ONYXKEYS.COLLECTION.REPORT}${reportID}`,
            value: {
                lastReadTime,
            },
        },
    ];

    const parameters: ReadNewestActionParams = {
        reportID,
        lastReadTime,
    };

    API.write(WRITE_COMMANDS.READ_NEWEST_ACTION, parameters, {optimisticData});
    DeviceEventEmitter.emit(`readNewestAction_${reportID}`, lastReadTime);
}

/**
 * Sets the last read time on a report
 */
function markCommentAsUnread(reportID: string, reportActionCreated: string) {
    const reportActions = allReportActions?.[reportID];

    // Find the latest report actions from other users
    const latestReportActionFromOtherUsers = Object.values(reportActions ?? {}).reduce((latest: ReportAction | null, current: ReportAction) => {
        if (
            current.actorAccountID !== currentUserAccountID &&
            (!latest || current.created > latest.created) &&
            // Whisper action doesn't affect lastVisibleActionCreated, so skip whisper action except actionable mention whisper
            (!ReportActionsUtils.isWhisperAction(current) || current.actionName === CONST.REPORT.ACTIONS.TYPE.ACTIONABLE_MENTION_WHISPER)
        ) {
            return current;
        }
        return latest;
    }, null);

    // If no action created date is provided, use the last action's from other user
    const actionCreationTime = reportActionCreated || (latestReportActionFromOtherUsers?.created ?? allReports?.[reportID]?.lastVisibleActionCreated ?? DateUtils.getDBTime(0));

    // We subtract 1 millisecond so that the lastReadTime is updated to just before a given reportAction's created date
    // For example, if we want to mark a report action with ID 100 and created date '2014-04-01 16:07:02.999' unread, we set the lastReadTime to '2014-04-01 16:07:02.998'
    // Since the report action with ID 100 will be the first with a timestamp above '2014-04-01 16:07:02.998', it's the first one that will be shown as unread
    const lastReadTime = DateUtils.subtractMillisecondsFromDateTime(actionCreationTime, 1);

    const optimisticData: OnyxUpdate[] = [
        {
            onyxMethod: Onyx.METHOD.MERGE,
            key: `${ONYXKEYS.COLLECTION.REPORT}${reportID}`,
            value: {
                lastReadTime,
            },
        },
    ];

    const parameters: MarkAsUnreadParams = {
        reportID,
        lastReadTime,
    };

    API.write(WRITE_COMMANDS.MARK_AS_UNREAD, parameters, {optimisticData});
    DeviceEventEmitter.emit(`unreadAction_${reportID}`, lastReadTime);
}

/** Toggles the pinned state of the report. */
function togglePinnedState(reportID: string, isPinnedChat: boolean) {
    const pinnedValue = !isPinnedChat;

    // Optimistically pin/unpin the report before we send out the command
    const optimisticData: OnyxUpdate[] = [
        {
            onyxMethod: Onyx.METHOD.MERGE,
            key: `${ONYXKEYS.COLLECTION.REPORT}${reportID}`,
            value: {isPinned: pinnedValue},
        },
    ];

    const parameters: TogglePinnedChatParams = {
        reportID,
        pinnedValue,
    };

    API.write(WRITE_COMMANDS.TOGGLE_PINNED_CHAT, parameters, {optimisticData});
}

/**
 * Saves the comment left by the user as they are typing. By saving this data the user can switch between chats, close
 * tab, refresh etc without worrying about loosing what they typed out.
 * When empty string or null is passed, it will delete the draft comment from Onyx store.
 */
function saveReportDraftComment(reportID: string, comment: string | null, callback: () => void = () => {}) {
    Onyx.merge(`${ONYXKEYS.COLLECTION.REPORT_DRAFT_COMMENT}${reportID}`, prepareDraftComment(comment)).then(callback);
}

/** Broadcasts whether or not a user is typing on a report over the report's private pusher channel. */
function broadcastUserIsTyping(reportID: string) {
    const privateReportChannelName = getReportChannelName(reportID);
    const typingStatus: Pusher.UserIsTypingEvent = {
        [currentUserAccountID]: true,
    };
    Pusher.sendEvent(privateReportChannelName, Pusher.TYPE.USER_IS_TYPING, typingStatus);
}

/** Broadcasts to the report's private pusher channel whether a user is leaving a report */
function broadcastUserIsLeavingRoom(reportID: string) {
    const privateReportChannelName = getReportChannelName(reportID);
    const leavingStatus: Pusher.UserIsLeavingRoomEvent = {
        [currentUserAccountID]: true,
    };
    Pusher.sendEvent(privateReportChannelName, Pusher.TYPE.USER_IS_LEAVING_ROOM, leavingStatus);
}

/** When a report changes in Onyx, this fetches the report from the API if the report doesn't have a name */
function handleReportChanged(report: OnyxEntry<Report>) {
    if (!report) {
        return;
    }

    // It is possible that we optimistically created a DM/group-DM for a set of users for which a report already exists.
    // In this case, the API will let us know by returning a preexistingReportID.
    // We should clear out the optimistically created report and re-route the user to the preexisting report.
    if (report?.reportID && report.preexistingReportID) {
        let callback = () => {};
        // Only re-route them if they are still looking at the optimistically created report
        if (Navigation.getActiveRoute().includes(`/r/${report.reportID}`)) {
            callback = () => {
                Navigation.navigate(ROUTES.REPORT_WITH_ID.getRoute(report.preexistingReportID ?? ''), CONST.NAVIGATION.TYPE.UP);
            };
        }
        DeviceEventEmitter.emit(`switchToPreExistingReport_${report.reportID}`, {
            preexistingReportID: report.preexistingReportID,
            callback,
        });
        return;
    }

    if (allReports && report?.reportID) {
        allReports[report.reportID] = report;

        if (ReportUtils.isConciergeChatReport(report)) {
            conciergeChatReportID = report.reportID;
        }
    }
}

/** Deletes a comment from the report, basically sets it as empty string */
function deleteReportComment(reportID: string, reportAction: ReportAction) {
    const originalReportID = ReportUtils.getOriginalReportID(reportID, reportAction);
    const reportActionID = reportAction.reportActionID;

    if (!reportActionID || !originalReportID) {
        return;
    }

    const isDeletedParentAction = ReportActionsUtils.isThreadParentMessage(reportAction, reportID);
    const deletedMessage: Message[] = [
        {
            translationKey: '',
            type: 'COMMENT',
            html: '',
            text: '',
            isEdited: true,
            isDeletedParentAction,
        },
    ];
    const optimisticReportActions: NullishDeep<ReportActions> = {
        [reportActionID]: {
            pendingAction: CONST.RED_BRICK_ROAD_PENDING_ACTION.DELETE,
            previousMessage: reportAction.message,
            message: deletedMessage,
            errors: null,
            linkMetadata: [],
        },
    };

    // If we are deleting the last visible message, let's find the previous visible one (or set an empty one if there are none) and update the lastMessageText in the LHN.
    // Similarly, if we are deleting the last read comment we will want to update the lastVisibleActionCreated to use the previous visible message.
    let optimisticReport: Partial<Report> = {
        lastMessageTranslationKey: '',
        lastMessageText: '',
        lastVisibleActionCreated: '',
    };
    const {lastMessageText = '', lastMessageTranslationKey = ''} = ReportUtils.getLastVisibleMessage(originalReportID, optimisticReportActions as ReportActions);
    if (lastMessageText || lastMessageTranslationKey) {
        const lastVisibleAction = ReportActionsUtils.getLastVisibleAction(originalReportID, optimisticReportActions as ReportActions);
        const lastVisibleActionCreated = lastVisibleAction?.created;
        const lastActorAccountID = lastVisibleAction?.actorAccountID;
        optimisticReport = {
            lastMessageTranslationKey,
            lastMessageText,
            lastVisibleActionCreated,
            lastActorAccountID,
        };
    }

    // If the API call fails we must show the original message again, so we revert the message content back to how it was
    // and and remove the pendingAction so the strike-through clears
    const failureData: OnyxUpdate[] = [
        {
            onyxMethod: Onyx.METHOD.MERGE,
            key: `${ONYXKEYS.COLLECTION.REPORT_ACTIONS}${originalReportID}`,
            value: {
                [reportActionID]: {
                    message: reportAction.message,
                    pendingAction: null,
                    previousMessage: null,
                },
            },
        },
    ];

    const successData: OnyxUpdate[] = [
        {
            onyxMethod: Onyx.METHOD.MERGE,
            key: `${ONYXKEYS.COLLECTION.REPORT_ACTIONS}${originalReportID}`,
            value: {
                [reportActionID]: {
                    pendingAction: null,
                    previousMessage: null,
                },
            },
        },
    ];

    const optimisticData: OnyxUpdate[] = [
        {
            onyxMethod: Onyx.METHOD.MERGE,
            key: `${ONYXKEYS.COLLECTION.REPORT_ACTIONS}${originalReportID}`,
            value: optimisticReportActions,
        },
        {
            onyxMethod: Onyx.METHOD.MERGE,
            key: `${ONYXKEYS.COLLECTION.REPORT}${originalReportID}`,
            value: optimisticReport,
        },
    ];

    // Update optimistic data for parent report action if the report is a child report and the reportAction has no visible child
    const childVisibleActionCount = reportAction.childVisibleActionCount ?? 0;
    if (childVisibleActionCount === 0) {
        const optimisticParentReportData = ReportUtils.getOptimisticDataForParentReportAction(
            originalReportID,
            optimisticReport?.lastVisibleActionCreated ?? '',
            CONST.RED_BRICK_ROAD_PENDING_ACTION.DELETE,
        );
        optimisticParentReportData.forEach((parentReportData) => {
            if (isEmptyObject(parentReportData)) {
                return;
            }
            optimisticData.push(parentReportData);
        });
    }

    const parameters: DeleteCommentParams = {
        reportID: originalReportID,
        reportActionID,
    };

    CachedPDFPaths.clearByKey(reportActionID);

    API.write(WRITE_COMMANDS.DELETE_COMMENT, parameters, {optimisticData, successData, failureData});

    // if we are linking to the report action, and we are deleting it, and it's not a deleted parent action,
    // we should navigate to its report in order to not show not found page
    if (Navigation.isActiveRoute(ROUTES.REPORT_WITH_ID.getRoute(reportID, reportActionID)) && !isDeletedParentAction) {
        Navigation.goBack(ROUTES.REPORT_WITH_ID.getRoute(reportID), true);
    }
}

/**
 * Removes the links in html of a comment.
 * example:
 *      html="test <a href="https://www.google.com" target="_blank" rel="noreferrer noopener">https://www.google.com</a> test"
 *      links=["https://www.google.com"]
 * returns: "test https://www.google.com test"
 */
function removeLinksFromHtml(html: string, links: string[]): string {
    let htmlCopy = html.slice();
    links.forEach((link) => {
        // We want to match the anchor tag of the link and replace the whole anchor tag with the text of the anchor tag
        const regex = new RegExp(`<(a)[^><]*href\\s*=\\s*(['"])(${Str.escapeForRegExp(link)})\\2(?:".*?"|'.*?'|[^'"><])*>([\\s\\S]*?)<\\/\\1>(?![^<]*(<\\/pre>|<\\/code>))`, 'g');
        htmlCopy = htmlCopy.replace(regex, '$4');
    });
    return htmlCopy;
}

/**
 * This function will handle removing only links that were purposely removed by the user while editing.
 *
 * @param newCommentText text of the comment after editing.
 * @param originalCommentMarkdown original markdown of the comment before editing.
 */
function handleUserDeletedLinksInHtml(newCommentText: string, originalCommentMarkdown: string): string {
    const parser = new ExpensiMark();
    if (newCommentText.length > CONST.MAX_MARKUP_LENGTH) {
        return newCommentText;
    }
    const htmlForNewComment = parser.replace(newCommentText);
    const removedLinks = parser.getRemovedMarkdownLinks(originalCommentMarkdown, newCommentText);
    return removeLinksFromHtml(htmlForNewComment, removedLinks);
}

/** Saves a new message for a comment. Marks the comment as edited, which will be reflected in the UI. */
function editReportComment(reportID: string, originalReportAction: OnyxEntry<ReportAction>, textForNewComment: string) {
    const parser = new ExpensiMark();
    const originalReportID = ReportUtils.getOriginalReportID(reportID, originalReportAction);

    if (!originalReportID || !originalReportAction) {
        return;
    }

    // Do not autolink if someone explicitly tries to remove a link from message.
    // https://github.com/Expensify/App/issues/9090
    // https://github.com/Expensify/App/issues/13221
    const originalCommentHTML = originalReportAction.message?.[0]?.html;
    const originalCommentMarkdown = parser.htmlToMarkdown(originalCommentHTML ?? '').trim();

    // Skip the Edit if draft is not changed
    if (originalCommentMarkdown === textForNewComment) {
        return;
    }

    const htmlForNewComment = handleUserDeletedLinksInHtml(textForNewComment, originalCommentMarkdown);
    const reportComment = parser.htmlToText(htmlForNewComment);

    // For comments shorter than or equal to 10k chars, convert the comment from MD into HTML because that's how it is stored in the database
    // For longer comments, skip parsing and display plaintext for performance reasons. It takes over 40s to parse a 100k long string!!
    let parsedOriginalCommentHTML = originalCommentHTML;
    if (textForNewComment.length <= CONST.MAX_MARKUP_LENGTH) {
        const autolinkFilter = {filterRules: parser.rules.map((rule) => rule.name).filter((name) => name !== 'autolink')};
        parsedOriginalCommentHTML = parser.replace(originalCommentMarkdown, autolinkFilter);
    }

    //  Delete the comment if it's empty
    if (!htmlForNewComment) {
        deleteReportComment(originalReportID, originalReportAction);
        return;
    }

    // Skip the Edit if message is not changed
    if (parsedOriginalCommentHTML === htmlForNewComment.trim() || originalCommentHTML === htmlForNewComment.trim()) {
        return;
    }

    // Optimistically update the reportAction with the new message
    const reportActionID = originalReportAction.reportActionID;
    const originalMessage = originalReportAction?.message?.[0];
    const optimisticReportActions: PartialDeep<ReportActions> = {
        [reportActionID]: {
            pendingAction: CONST.RED_BRICK_ROAD_PENDING_ACTION.UPDATE,
            message: [
                {
                    ...originalMessage,
                    type: CONST.REPORT.MESSAGE.TYPE.COMMENT,
                    isEdited: true,
                    html: htmlForNewComment,
                    text: reportComment,
                },
            ],
        },
    };

    const optimisticData: OnyxUpdate[] = [
        {
            onyxMethod: Onyx.METHOD.MERGE,
            key: `${ONYXKEYS.COLLECTION.REPORT_ACTIONS}${originalReportID}`,
            value: optimisticReportActions,
        },
    ];

    const lastVisibleAction = ReportActionsUtils.getLastVisibleAction(originalReportID, optimisticReportActions as ReportActions);
    if (reportActionID === lastVisibleAction?.reportActionID) {
        const lastMessageText = ReportUtils.formatReportLastMessageText(reportComment);
        const optimisticReport = {
            lastMessageTranslationKey: '',
            lastMessageText,
        };
        optimisticData.push({
            onyxMethod: Onyx.METHOD.MERGE,
            key: `${ONYXKEYS.COLLECTION.REPORT}${originalReportID}`,
            value: optimisticReport,
        });
    }

    const failureData: OnyxUpdate[] = [
        {
            onyxMethod: Onyx.METHOD.MERGE,
            key: `${ONYXKEYS.COLLECTION.REPORT_ACTIONS}${originalReportID}`,
            value: {
                [reportActionID]: {
                    ...originalReportAction,
                    pendingAction: null,
                },
            },
        },
    ];

    const successData: OnyxUpdate[] = [
        {
            onyxMethod: Onyx.METHOD.MERGE,
            key: `${ONYXKEYS.COLLECTION.REPORT_ACTIONS}${originalReportID}`,
            value: {
                [reportActionID]: {
                    pendingAction: null,
                },
            },
        },
    ];

    const parameters: UpdateCommentParams = {
        reportID: originalReportID,
        reportComment: htmlForNewComment,
        reportActionID,
    };

    API.write(WRITE_COMMANDS.UPDATE_COMMENT, parameters, {optimisticData, successData, failureData});
}

/** Deletes the draft for a comment report action. */
function deleteReportActionDraft(reportID: string, reportAction: ReportAction) {
    const originalReportID = ReportUtils.getOriginalReportID(reportID, reportAction);
    Onyx.merge(`${ONYXKEYS.COLLECTION.REPORT_ACTIONS_DRAFTS}${originalReportID}`, {[reportAction.reportActionID]: null});
}

/** Saves the draft for a comment report action. This will put the comment into "edit mode" */
function saveReportActionDraft(reportID: string, reportAction: ReportAction, draftMessage: string) {
    const originalReportID = ReportUtils.getOriginalReportID(reportID, reportAction);
    Onyx.merge(`${ONYXKEYS.COLLECTION.REPORT_ACTIONS_DRAFTS}${originalReportID}`, {[reportAction.reportActionID]: {message: draftMessage}});
}

function updateNotificationPreference(
    reportID: string,
    previousValue: NotificationPreference | undefined,
    newValue: NotificationPreference,
    navigate: boolean,
    parentReportID?: string,
    parentReportActionID?: string,
    report: OnyxEntry<Report> | EmptyObject = {},
) {
    if (previousValue === newValue) {
        if (navigate && !isEmptyObject(report) && report.reportID) {
            ReportUtils.goBackToDetailsPage(report);
        }
        return;
    }

    const optimisticData: OnyxUpdate[] = [
        {
            onyxMethod: Onyx.METHOD.MERGE,
            key: `${ONYXKEYS.COLLECTION.REPORT}${reportID}`,
            value: {notificationPreference: newValue},
        },
    ];

    const failureData: OnyxUpdate[] = [
        {
            onyxMethod: Onyx.METHOD.MERGE,
            key: `${ONYXKEYS.COLLECTION.REPORT}${reportID}`,
            value: {notificationPreference: previousValue},
        },
    ];

    if (parentReportID && parentReportActionID) {
        optimisticData.push({
            onyxMethod: Onyx.METHOD.MERGE,
            key: `${ONYXKEYS.COLLECTION.REPORT_ACTIONS}${parentReportID}`,
            value: {[parentReportActionID]: {childReportNotificationPreference: newValue}},
        });
        failureData.push({
            onyxMethod: Onyx.METHOD.MERGE,
            key: `${ONYXKEYS.COLLECTION.REPORT_ACTIONS}${parentReportID}`,
            value: {[parentReportActionID]: {childReportNotificationPreference: previousValue}},
        });
    }

    const parameters: UpdateReportNotificationPreferenceParams = {reportID, notificationPreference: newValue};

    API.write(WRITE_COMMANDS.UPDATE_REPORT_NOTIFICATION_PREFERENCE, parameters, {optimisticData, failureData});
    if (navigate && !isEmptyObject(report)) {
        ReportUtils.goBackToDetailsPage(report);
    }
}

function updateRoomVisibility(reportID: string, previousValue: RoomVisibility | undefined, newValue: RoomVisibility, navigate: boolean, report: OnyxEntry<Report> | EmptyObject = {}) {
    if (previousValue === newValue) {
        if (navigate && !isEmptyObject(report) && report.reportID) {
            ReportUtils.goBackToDetailsPage(report);
        }
        return;
    }

    const optimisticData: OnyxUpdate[] = [
        {
            onyxMethod: Onyx.METHOD.MERGE,
            key: `${ONYXKEYS.COLLECTION.REPORT}${reportID}`,
            value: {visibility: newValue},
        },
    ];

    const failureData: OnyxUpdate[] = [
        {
            onyxMethod: Onyx.METHOD.MERGE,
            key: `${ONYXKEYS.COLLECTION.REPORT}${reportID}`,
            value: {visibility: previousValue},
        },
    ];

    const parameters: UpdateRoomVisibilityParams = {reportID, visibility: newValue};

    API.write(WRITE_COMMANDS.UPDATE_ROOM_VISIBILITY, parameters, {optimisticData, failureData});
    if (navigate && !isEmptyObject(report)) {
        ReportUtils.goBackToDetailsPage(report);
    }
}

/**
 * This will subscribe to an existing thread, or create a new one and then subsribe to it if necessary
 *
 * @param childReportID The reportID we are trying to open
 * @param parentReportAction the parent comment of a thread
 * @param parentReportID The reportID of the parent
 * @param prevNotificationPreference The previous notification preference for the child report
 */
function toggleSubscribeToChildReport(childReportID = '0', parentReportAction: Partial<ReportAction> = {}, parentReportID = '0', prevNotificationPreference?: NotificationPreference) {
    if (childReportID !== '0') {
        openReport(childReportID);
        const parentReportActionID = parentReportAction?.reportActionID ?? '0';
        if (!prevNotificationPreference || prevNotificationPreference === CONST.REPORT.NOTIFICATION_PREFERENCE.HIDDEN) {
            updateNotificationPreference(childReportID, prevNotificationPreference, CONST.REPORT.NOTIFICATION_PREFERENCE.ALWAYS, false, parentReportID, parentReportActionID);
        } else {
            updateNotificationPreference(childReportID, prevNotificationPreference, CONST.REPORT.NOTIFICATION_PREFERENCE.HIDDEN, false, parentReportID, parentReportActionID);
        }
    } else {
        const participantAccountIDs = [...new Set([currentUserAccountID, Number(parentReportAction?.actorAccountID)])];
        const parentReport = allReports?.[parentReportID];
        const newChat = ReportUtils.buildOptimisticChatReport(
            participantAccountIDs,
            parentReportAction?.message?.[0]?.text,
            parentReport?.chatType,
            parentReport?.policyID ?? CONST.POLICY.OWNER_EMAIL_FAKE,
            CONST.POLICY.OWNER_ACCOUNT_ID_FAKE,
            false,
            '',
            undefined,
            undefined,
            CONST.REPORT.NOTIFICATION_PREFERENCE.ALWAYS,
            parentReportAction.reportActionID,
            parentReportID,
        );

        const participantLogins = PersonalDetailsUtils.getLoginsByAccountIDs(participantAccountIDs);
        openReport(newChat.reportID, '', participantLogins, newChat, parentReportAction.reportActionID);
        const notificationPreference =
            prevNotificationPreference === CONST.REPORT.NOTIFICATION_PREFERENCE.HIDDEN ? CONST.REPORT.NOTIFICATION_PREFERENCE.ALWAYS : CONST.REPORT.NOTIFICATION_PREFERENCE.HIDDEN;
        updateNotificationPreference(newChat.reportID, prevNotificationPreference, notificationPreference, false, parentReportID, parentReportAction?.reportActionID);
    }
}

function updateReportName(reportID: string, value: string, previousValue: string) {
    const optimisticData: OnyxUpdate[] = [
        {
            onyxMethod: Onyx.METHOD.MERGE,
            key: `${ONYXKEYS.COLLECTION.REPORT}${reportID}`,
            value: {
                reportName: value,
                pendingFields: {
                    reportName: CONST.RED_BRICK_ROAD_PENDING_ACTION.UPDATE,
                },
            },
        },
    ];
    const failureData: OnyxUpdate[] = [
        {
            onyxMethod: Onyx.METHOD.MERGE,
            key: `${ONYXKEYS.COLLECTION.REPORT}${reportID}`,
            value: {
                reportName: previousValue,
                pendingFields: {
                    reportName: null,
                },
                errorFields: {
                    reportName: ErrorUtils.getMicroSecondOnyxError('report.genericUpdateReporNameEditFailureMessage'),
                },
            },
        },
    ];

    const successData: OnyxUpdate[] = [
        {
            onyxMethod: Onyx.METHOD.MERGE,
            key: `${ONYXKEYS.COLLECTION.REPORT}${reportID}`,
            value: {
                pendingFields: {
                    reportName: null,
                },
                errorFields: {
                    reportName: null,
                },
            },
        },
    ];

    const parameters = {
        reportID,
        reportName: value,
    };

    API.write(WRITE_COMMANDS.SET_REPORT_NAME, parameters, {optimisticData, failureData, successData});
}

function clearReportFieldErrors(reportID: string, reportField: PolicyReportField) {
    const fieldKey = ReportUtils.getReportFieldKey(reportField.fieldID);
    Onyx.merge(`${ONYXKEYS.COLLECTION.REPORT}${reportID}`, {
        pendingFields: {
            [fieldKey]: null,
        },
        errorFields: {
            [fieldKey]: null,
        },
    });
}

function updateReportField(reportID: string, reportField: PolicyReportField, previousReportField: PolicyReportField) {
    const fieldKey = ReportUtils.getReportFieldKey(reportField.fieldID);
    const recentlyUsedValues = allRecentlyUsedReportFields?.[fieldKey] ?? [];

    const optimisticData: OnyxUpdate[] = [
        {
            onyxMethod: Onyx.METHOD.MERGE,
            key: `${ONYXKEYS.COLLECTION.REPORT}${reportID}`,
            value: {
                fieldList: {
                    [fieldKey]: reportField,
                },
                pendingFields: {
                    [fieldKey]: CONST.RED_BRICK_ROAD_PENDING_ACTION.UPDATE,
                },
            },
        },
    ];

    if (reportField.type === 'dropdown' && reportField.value) {
        optimisticData.push({
            onyxMethod: Onyx.METHOD.MERGE,
            key: ONYXKEYS.RECENTLY_USED_REPORT_FIELDS,
            value: {
                [fieldKey]: [...new Set([...recentlyUsedValues, reportField.value])],
            },
        });
    }

    const failureData: OnyxUpdate[] = [
        {
            onyxMethod: Onyx.METHOD.MERGE,
            key: `${ONYXKEYS.COLLECTION.REPORT}${reportID}`,
            value: {
                fieldList: {
                    [fieldKey]: previousReportField,
                },
                pendingFields: {
                    [fieldKey]: null,
                },
                errorFields: {
                    [fieldKey]: ErrorUtils.getMicroSecondOnyxError('report.genericUpdateReportFieldFailureMessage'),
                },
            },
        },
    ];

    if (reportField.type === 'dropdown') {
        failureData.push({
            onyxMethod: Onyx.METHOD.MERGE,
            key: ONYXKEYS.RECENTLY_USED_REPORT_FIELDS,
            value: {
                [fieldKey]: recentlyUsedValues,
            },
        });
    }

    const successData: OnyxUpdate[] = [
        {
            onyxMethod: Onyx.METHOD.MERGE,
            key: `${ONYXKEYS.COLLECTION.REPORT}${reportID}`,
            value: {
                pendingFields: {
                    [fieldKey]: null,
                },
                errorFields: {
                    [fieldKey]: null,
                },
            },
        },
    ];

    const parameters = {
        reportID,
        reportFields: JSON.stringify({[fieldKey]: reportField}),
    };

    API.write(WRITE_COMMANDS.SET_REPORT_FIELD, parameters, {optimisticData, failureData, successData});
}

function deleteReportField(reportID: string, reportField: PolicyReportField) {
    const fieldKey = ReportUtils.getReportFieldKey(reportField.fieldID);

    const optimisticData: OnyxUpdate[] = [
        {
            onyxMethod: Onyx.METHOD.MERGE,
            key: `${ONYXKEYS.COLLECTION.REPORT}${reportID}`,
            value: {
                fieldList: {
                    [fieldKey]: null,
                },
                pendingFields: {
                    [fieldKey]: CONST.RED_BRICK_ROAD_PENDING_ACTION.UPDATE,
                },
            },
        },
    ];

    const failureData: OnyxUpdate[] = [
        {
            onyxMethod: Onyx.METHOD.MERGE,
            key: `${ONYXKEYS.COLLECTION.REPORT}${reportID}`,
            value: {
                fieldList: {
                    [fieldKey]: reportField,
                },
                pendingFields: {
                    [fieldKey]: null,
                },
                errorFields: {
                    [fieldKey]: ErrorUtils.getMicroSecondOnyxError('report.genericUpdateReportFieldFailureMessage'),
                },
            },
        },
    ];

    const successData: OnyxUpdate[] = [
        {
            onyxMethod: Onyx.METHOD.MERGE,
            key: `${ONYXKEYS.COLLECTION.REPORT}${reportID}`,
            value: {
                pendingFields: {
                    [fieldKey]: null,
                },
                errorFields: {
                    [fieldKey]: null,
                },
            },
        },
    ];

    const parameters = {
        reportID,
        fieldID: fieldKey,
    };

    API.write(WRITE_COMMANDS.DELETE_REPORT_FIELD, parameters, {optimisticData, failureData, successData});
}

function updateDescription(reportID: string, previousValue: string, newValue: string) {
    // No change needed, navigate back
    if (previousValue === newValue) {
        Navigation.goBack(ROUTES.REPORT_WITH_ID_DETAILS.getRoute(reportID));
        return;
    }

    const parsedDescription = ReportUtils.getParsedComment(newValue, {reportID});

    const optimisticData: OnyxUpdate[] = [
        {
            onyxMethod: Onyx.METHOD.MERGE,
            key: `${ONYXKEYS.COLLECTION.REPORT}${reportID}`,
            value: {description: parsedDescription, pendingFields: {description: CONST.RED_BRICK_ROAD_PENDING_ACTION.UPDATE}},
        },
    ];
    const failureData: OnyxUpdate[] = [
        {
            onyxMethod: Onyx.METHOD.MERGE,
            key: `${ONYXKEYS.COLLECTION.REPORT}${reportID}`,
            value: {description: previousValue, pendingFields: {description: null}},
        },
    ];
    const successData: OnyxUpdate[] = [
        {
            onyxMethod: Onyx.METHOD.MERGE,
            key: `${ONYXKEYS.COLLECTION.REPORT}${reportID}`,
            value: {pendingFields: {description: null}},
        },
    ];

    const parameters: UpdateRoomDescriptionParams = {reportID, description: parsedDescription};

    API.write(WRITE_COMMANDS.UPDATE_ROOM_DESCRIPTION, parameters, {optimisticData, failureData, successData});
    Navigation.goBack(ROUTES.REPORT_WITH_ID_DETAILS.getRoute(reportID));
}

function updateWriteCapabilityAndNavigate(report: Report, newValue: WriteCapability) {
    if (report.writeCapability === newValue) {
        Navigation.goBack(ROUTES.REPORT_SETTINGS.getRoute(report.reportID));
        return;
    }

    const optimisticData: OnyxUpdate[] = [
        {
            onyxMethod: Onyx.METHOD.MERGE,
            key: `${ONYXKEYS.COLLECTION.REPORT}${report.reportID}`,
            value: {writeCapability: newValue},
        },
    ];
    const failureData: OnyxUpdate[] = [
        {
            onyxMethod: Onyx.METHOD.MERGE,
            key: `${ONYXKEYS.COLLECTION.REPORT}${report.reportID}`,
            value: {writeCapability: report.writeCapability},
        },
    ];

    const parameters: UpdateReportWriteCapabilityParams = {reportID: report.reportID, writeCapability: newValue};

    API.write(WRITE_COMMANDS.UPDATE_REPORT_WRITE_CAPABILITY, parameters, {optimisticData, failureData});
    // Return to the report settings page since this field utilizes push-to-page
    Navigation.goBack(ROUTES.REPORT_SETTINGS.getRoute(report.reportID));
}

/**
 * Navigates to the 1:1 report with Concierge
 */
function navigateToConciergeChat(shouldDismissModal = false, checkIfCurrentPageActive = () => true) {
    // If conciergeChatReportID contains a concierge report ID, we navigate to the concierge chat using the stored report ID.
    // Otherwise, we would find the concierge chat and navigate to it.
    if (!conciergeChatReportID) {
        // In order to avoid creating concierge repeatedly,
        // we need to ensure that the server data has been successfully pulled
        Welcome.onServerDataReady().then(() => {
            // If we don't have a chat with Concierge then create it
            if (!checkIfCurrentPageActive()) {
                return;
            }
            navigateToAndOpenReport([CONST.EMAIL.CONCIERGE], shouldDismissModal);
        });
    } else if (shouldDismissModal) {
        Navigation.dismissModal(conciergeChatReportID);
    } else {
        Navigation.navigate(ROUTES.REPORT_WITH_ID.getRoute(conciergeChatReportID));
    }
}

/** Add a policy report (workspace room) optimistically and navigate to it. */
function addPolicyReport(policyReport: ReportUtils.OptimisticChatReport) {
    const createdReportAction = ReportUtils.buildOptimisticCreatedReportAction(CONST.POLICY.OWNER_EMAIL_FAKE);

    // Onyx.set is used on the optimistic data so that it is present before navigating to the workspace room. With Onyx.merge the workspace room reportID is not present when
    // fetchReportIfNeeded is called on the ReportScreen, so openReport is called which is unnecessary since the optimistic data will be stored in Onyx.
    // Therefore, Onyx.set is used instead of Onyx.merge.
    const optimisticData: OnyxUpdate[] = [
        {
            onyxMethod: Onyx.METHOD.SET,
            key: `${ONYXKEYS.COLLECTION.REPORT}${policyReport.reportID}`,
            value: {
                pendingFields: {
                    addWorkspaceRoom: CONST.RED_BRICK_ROAD_PENDING_ACTION.ADD,
                },
                ...policyReport,
            },
        },
        {
            onyxMethod: Onyx.METHOD.SET,
            key: `${ONYXKEYS.COLLECTION.REPORT_ACTIONS}${policyReport.reportID}`,
            value: {[createdReportAction.reportActionID]: createdReportAction},
        },
        {
            onyxMethod: Onyx.METHOD.MERGE,
            key: ONYXKEYS.FORMS.NEW_ROOM_FORM,
            value: {isLoading: true},
        },
    ];
    const successData: OnyxUpdate[] = [
        {
            onyxMethod: Onyx.METHOD.MERGE,
            key: `${ONYXKEYS.COLLECTION.REPORT}${policyReport.reportID}`,
            value: {
                pendingFields: {
                    addWorkspaceRoom: null,
                },
            },
        },
        {
            onyxMethod: Onyx.METHOD.MERGE,
            key: `${ONYXKEYS.COLLECTION.REPORT_ACTIONS}${policyReport.reportID}`,
            value: {
                [createdReportAction.reportActionID]: {
                    pendingAction: null,
                },
            },
        },
        {
            onyxMethod: Onyx.METHOD.MERGE,
            key: ONYXKEYS.FORMS.NEW_ROOM_FORM,
            value: {isLoading: false},
        },
    ];
    const failureData: OnyxUpdate[] = [
        {
            onyxMethod: Onyx.METHOD.MERGE,
            key: `${ONYXKEYS.COLLECTION.REPORT}${policyReport.reportID}`,
            value: {
                errorFields: {
                    addWorkspaceRoom: ErrorUtils.getMicroSecondOnyxError('report.genericCreateReportFailureMessage'),
                },
            },
        },
        {
            onyxMethod: Onyx.METHOD.MERGE,
            key: ONYXKEYS.FORMS.NEW_ROOM_FORM,
            value: {isLoading: false},
        },
    ];

    const parameters: AddWorkspaceRoomParams = {
        policyID: policyReport.policyID,
        reportName: policyReport.reportName,
        visibility: policyReport.visibility,
        reportID: policyReport.reportID,
        createdReportActionID: createdReportAction.reportActionID,
        writeCapability: policyReport.writeCapability,
        description: policyReport.description,
    };

    API.write(WRITE_COMMANDS.ADD_WORKSPACE_ROOM, parameters, {optimisticData, successData, failureData});
    Navigation.dismissModalWithReport(policyReport);
}

/** Deletes a report, along with its reportActions, any linked reports, and any linked IOU report. */
function deleteReport(reportID: string) {
    const report = currentReportData?.[reportID];
    const onyxData: Record<string, null> = {
        [`${ONYXKEYS.COLLECTION.REPORT}${reportID}`]: null,
        [`${ONYXKEYS.COLLECTION.REPORT_ACTIONS}${reportID}`]: null,
    };

    // Delete linked transactions
    const reportActionsForReport = allReportActions?.[reportID];

    const transactionIDs = Object.values(reportActionsForReport ?? {})
        .filter((reportAction): reportAction is ReportActionBase & OriginalMessageIOU => reportAction.actionName === CONST.REPORT.ACTIONS.TYPE.IOU)
        .map((reportAction) => reportAction.originalMessage.IOUTransactionID);

    [...new Set(transactionIDs)].forEach((transactionID) => {
        onyxData[`${ONYXKEYS.COLLECTION.TRANSACTION}${transactionID}`] = null;
    });

    Onyx.multiSet(onyxData);

    // Delete linked IOU report
    if (report?.iouReportID) {
        deleteReport(report.iouReportID);
    }
}

/**
 * @param reportID The reportID of the policy report (workspace room)
 */
function navigateToConciergeChatAndDeleteReport(reportID: string) {
    // Dismiss the current report screen and replace it with Concierge Chat
    Navigation.goBack();
    navigateToConciergeChat();
    deleteReport(reportID);
}

/**
 * @param policyRoomReport The policy room report
 * @param policyRoomName The updated name for the policy room
 */
function updatePolicyRoomNameAndNavigate(policyRoomReport: Report, policyRoomName: string) {
    const reportID = policyRoomReport.reportID;
    const previousName = policyRoomReport.reportName;

    // No change needed, navigate back
    if (previousName === policyRoomName) {
        Navigation.goBack(ROUTES.REPORT_SETTINGS.getRoute(reportID));
        return;
    }

    const optimisticRenamedAction = ReportUtils.buildOptimisticRenamedRoomReportAction(policyRoomName, previousName ?? '');

    const optimisticData: OnyxUpdate[] = [
        {
            onyxMethod: Onyx.METHOD.MERGE,
            key: `${ONYXKEYS.COLLECTION.REPORT}${reportID}`,
            value: {
                reportName: policyRoomName,
                pendingFields: {
                    reportName: CONST.RED_BRICK_ROAD_PENDING_ACTION.UPDATE,
                },
                errorFields: {
                    reportName: null,
                },
            },
        },
        {
            onyxMethod: Onyx.METHOD.MERGE,
            key: `${ONYXKEYS.COLLECTION.REPORT_ACTIONS}${reportID}`,
            value: {
                [optimisticRenamedAction.reportActionID]: optimisticRenamedAction,
            },
        },
    ];
    const successData: OnyxUpdate[] = [
        {
            onyxMethod: Onyx.METHOD.MERGE,
            key: `${ONYXKEYS.COLLECTION.REPORT}${reportID}`,
            value: {
                pendingFields: {
                    reportName: null,
                },
            },
        },
        {
            onyxMethod: Onyx.METHOD.MERGE,
            key: `${ONYXKEYS.COLLECTION.REPORT_ACTIONS}${reportID}`,
            value: {[optimisticRenamedAction.reportActionID]: {pendingAction: null}},
        },
    ];
    const failureData: OnyxUpdate[] = [
        {
            onyxMethod: Onyx.METHOD.MERGE,
            key: `${ONYXKEYS.COLLECTION.REPORT}${reportID}`,
            value: {
                reportName: previousName,
            },
        },
        {
            onyxMethod: Onyx.METHOD.MERGE,
            key: `${ONYXKEYS.COLLECTION.REPORT_ACTIONS}${reportID}`,
            value: {[optimisticRenamedAction.reportActionID]: null},
        },
    ];

    const parameters: UpdatePolicyRoomNameParams = {
        reportID,
        policyRoomName,
        renamedRoomReportActionID: optimisticRenamedAction.reportActionID,
    };

    API.write(WRITE_COMMANDS.UPDATE_POLICY_ROOM_NAME, parameters, {optimisticData, successData, failureData});
    Navigation.goBack(ROUTES.REPORT_SETTINGS.getRoute(reportID));
}

/**
 * @param reportID The reportID of the policy room.
 */
function clearPolicyRoomNameErrors(reportID: string) {
    Onyx.merge(`${ONYXKEYS.COLLECTION.REPORT}${reportID}`, {
        errorFields: {
            reportName: null,
        },
        pendingFields: {
            reportName: null,
        },
    });
}

/**
 * @param reportID The reportID of the report.
 */
// eslint-disable-next-line rulesdir/no-negated-variables
function clearReportNotFoundErrors(reportID: string) {
    Onyx.merge(`${ONYXKEYS.COLLECTION.REPORT}${reportID}`, {
        errorFields: {
            notFound: null,
        },
    });
}

function setIsComposerFullSize(reportID: string, isComposerFullSize: boolean) {
    Onyx.merge(`${ONYXKEYS.COLLECTION.REPORT_IS_COMPOSER_FULL_SIZE}${reportID}`, isComposerFullSize);
}

/**
 * @param action the associated report action (optional)
 * @param isRemote whether or not this notification is a remote push notification
 */
function shouldShowReportActionNotification(reportID: string, action: ReportAction | null = null, isRemote = false): boolean {
    const tag = isRemote ? '[PushNotification]' : '[LocalNotification]';

    // Due to payload size constraints, some push notifications may have their report action stripped
    // so we must double check that we were provided an action before using it in these checks.
    if (action && ReportActionsUtils.isDeletedAction(action)) {
        Log.info(`${tag} Skipping notification because the action was deleted`, false, {reportID, action});
        return false;
    }

    if (!ActiveClientManager.isClientTheLeader()) {
        Log.info(`${tag} Skipping notification because this client is not the leader`);
        return false;
    }

    // We don't want to send a local notification if the user preference is daily, mute or hidden.
    const notificationPreference = allReports?.[reportID]?.notificationPreference ?? CONST.REPORT.NOTIFICATION_PREFERENCE.ALWAYS;
    if (notificationPreference !== CONST.REPORT.NOTIFICATION_PREFERENCE.ALWAYS) {
        Log.info(`${tag} No notification because user preference is to be notified: ${notificationPreference}`);
        return false;
    }

    // If this comment is from the current user we don't want to parrot whatever they wrote back to them.
    if (action && action.actorAccountID === currentUserAccountID) {
        Log.info(`${tag} No notification because comment is from the currently logged in user`);
        return false;
    }

    // If we are currently viewing this report do not show a notification.
    if (reportID === Navigation.getTopmostReportId() && Visibility.isVisible() && Visibility.hasFocus()) {
        Log.info(`${tag} No notification because it was a comment for the current report`);
        return false;
    }

    const report = currentReportData?.[reportID];
    if (!report || (report && report.pendingAction === CONST.RED_BRICK_ROAD_PENDING_ACTION.DELETE)) {
        Log.info(`${tag} No notification because the report does not exist or is pending deleted`, false);
        return false;
    }

    // If this notification was delayed and the user saw the message already, don't show it
    if (action && report?.lastReadTime && report.lastReadTime >= action.created) {
        Log.info(`${tag} No notification because the comment was already read`, false, {created: action.created, lastReadTime: report.lastReadTime});
        return false;
    }

    // If this is a whisper targeted to someone else, don't show it
    if (action && ReportActionsUtils.isWhisperActionTargetedToOthers(action)) {
        Log.info(`${tag} No notification because the action is whispered to someone else`, false);
        return false;
    }

    // Only show notifications for supported types of report actions
    if (action && !ReportActionsUtils.isNotifiableReportAction(action)) {
        Log.info(`${tag} No notification because this action type is not supported`, false, {actionName: action?.actionName});
        return false;
    }

    return true;
}

function showReportActionNotification(reportID: string, reportAction: ReportAction) {
    if (!shouldShowReportActionNotification(reportID, reportAction)) {
        return;
    }

    Log.info('[LocalNotification] Creating notification');

    const report = allReports?.[reportID] ?? null;
    if (!report) {
        Log.hmmm("[LocalNotification] couldn't show report action notification because the report wasn't found", {reportID, reportActionID: reportAction.reportActionID});
        return;
    }

    const onClick = () =>
        Modal.close(() => {
            const policyID = lastVisitedPath && extractPolicyIDFromPath(lastVisitedPath);
            const policyEmployeeAccountIDs = policyID ? getPolicyEmployeeAccountIDs(policyID) : [];
            const reportBelongsToWorkspace = policyID ? doesReportBelongToWorkspace(report, policyEmployeeAccountIDs, policyID) : false;
            if (!reportBelongsToWorkspace) {
                Navigation.navigateWithSwitchPolicyID({route: ROUTES.HOME});
            }
            navigateFromNotification(reportID);
        });

    if (reportAction.actionName === CONST.REPORT.ACTIONS.TYPE.MODIFIED_EXPENSE) {
        LocalNotification.showModifiedExpenseNotification(report, reportAction, onClick);
    } else {
        LocalNotification.showCommentNotification(report, reportAction, onClick);
    }

    notifyNewAction(reportID, reportAction.actorAccountID, reportAction.reportActionID);
}

/** Clear the errors associated with the IOUs of a given report. */
function clearIOUError(reportID: string) {
    Onyx.merge(`${ONYXKEYS.COLLECTION.REPORT}${reportID}`, {errorFields: {iou: null}});
}

/**
 * Adds a reaction to the report action.
 * Uses the NEW FORMAT for "emojiReactions"
 */
function addEmojiReaction(reportID: string, reportActionID: string, emoji: Emoji, skinTone: string | number = preferredSkinTone) {
    const createdAt = timezoneFormat(utcToZonedTime(new Date(), 'UTC'), CONST.DATE.FNS_DB_FORMAT_STRING);
    const optimisticData: OnyxUpdate[] = [
        {
            onyxMethod: Onyx.METHOD.MERGE,
            key: `${ONYXKEYS.COLLECTION.REPORT_ACTIONS_REACTIONS}${reportActionID}`,
            value: {
                [emoji.name]: {
                    createdAt,
                    pendingAction: CONST.RED_BRICK_ROAD_PENDING_ACTION.ADD,
                    users: {
                        [currentUserAccountID]: {
                            skinTones: {
                                [skinTone ?? CONST.EMOJI_DEFAULT_SKIN_TONE]: createdAt,
                            },
                        },
                    },
                },
            },
        },
    ];

    const failureData: OnyxUpdate[] = [
        {
            onyxMethod: Onyx.METHOD.MERGE,
            key: `${ONYXKEYS.COLLECTION.REPORT_ACTIONS_REACTIONS}${reportActionID}`,
            value: {
                [emoji.name]: {
                    pendingAction: null,
                },
            },
        },
    ];

    const successData: OnyxUpdate[] = [
        {
            onyxMethod: Onyx.METHOD.MERGE,
            key: `${ONYXKEYS.COLLECTION.REPORT_ACTIONS_REACTIONS}${reportActionID}`,
            value: {
                [emoji.name]: {
                    pendingAction: null,
                },
            },
        },
    ];

    const parameters: AddEmojiReactionParams = {
        reportID,
        skinTone,
        emojiCode: emoji.name,
        reportActionID,
        createdAt,
        // This will be removed as part of https://github.com/Expensify/App/issues/19535
        useEmojiReactions: true,
    };

    API.write(WRITE_COMMANDS.ADD_EMOJI_REACTION, parameters, {optimisticData, successData, failureData});
}

/**
 * Removes a reaction to the report action.
 * Uses the NEW FORMAT for "emojiReactions"
 */
function removeEmojiReaction(reportID: string, reportActionID: string, emoji: Emoji) {
    const optimisticData: OnyxUpdate[] = [
        {
            onyxMethod: Onyx.METHOD.MERGE,
            key: `${ONYXKEYS.COLLECTION.REPORT_ACTIONS_REACTIONS}${reportActionID}`,
            value: {
                [emoji.name]: {
                    users: {
                        [currentUserAccountID]: null,
                    },
                },
            },
        },
    ];

    const parameters: RemoveEmojiReactionParams = {
        reportID,
        reportActionID,
        emojiCode: emoji.name,
        // This will be removed as part of https://github.com/Expensify/App/issues/19535
        useEmojiReactions: true,
    };

    API.write(WRITE_COMMANDS.REMOVE_EMOJI_REACTION, parameters, {optimisticData});
}

/**
 * Calls either addEmojiReaction or removeEmojiReaction depending on if the current user has reacted to the report action.
 * Uses the NEW FORMAT for "emojiReactions"
 */
function toggleEmojiReaction(
    reportID: string,
    reportAction: ReportAction,
    reactionObject: Emoji,
    existingReactions: OnyxEntry<ReportActionReactions>,
    paramSkinTone: number = preferredSkinTone,
) {
    const originalReportID = ReportUtils.getOriginalReportID(reportID, reportAction);

    if (!originalReportID) {
        return;
    }

    const originalReportAction = ReportActionsUtils.getReportAction(originalReportID, reportAction.reportActionID);

    if (isEmptyObject(originalReportAction)) {
        return;
    }

    // This will get cleaned up as part of https://github.com/Expensify/App/issues/16506 once the old emoji
    // format is no longer being used
    const emoji = EmojiUtils.findEmojiByCode(reactionObject.code);
    const existingReactionObject = existingReactions?.[emoji.name];

    // Only use skin tone if emoji supports it
    const skinTone = emoji.types === undefined ? -1 : paramSkinTone;

    if (existingReactionObject && EmojiUtils.hasAccountIDEmojiReacted(currentUserAccountID, existingReactionObject.users, skinTone)) {
        removeEmojiReaction(originalReportID, reportAction.reportActionID, emoji);
        return;
    }

    addEmojiReaction(originalReportID, reportAction.reportActionID, emoji, skinTone);
}

function openReportFromDeepLink(url: string) {
    const reportID = ReportUtils.getReportIDFromLink(url);

    if (reportID && !Session.hasAuthToken()) {
        // Call the OpenReport command to check in the server if it's a public room. If so, we'll open it as an anonymous user
        openReport(reportID, '', [], {}, '0', true);

        // Show the sign-in page if the app is offline
        if (networkStatus === CONST.NETWORK.NETWORK_STATUS.OFFLINE) {
            Onyx.set(ONYXKEYS.IS_CHECKING_PUBLIC_ROOM, false);
        }
    } else {
        // If we're not opening a public room (no reportID) or the user is authenticated, we unblock the UI (hide splash screen)
        Onyx.set(ONYXKEYS.IS_CHECKING_PUBLIC_ROOM, false);
    }

    // Navigate to the report after sign-in/sign-up.
    InteractionManager.runAfterInteractions(() => {
        Session.waitForUserSignIn().then(() => {
            Navigation.waitForProtectedRoutes().then(() => {
                const route = ReportUtils.getRouteFromLink(url);

                if (route && Session.isAnonymousUser() && !Session.canAnonymousUserAccessRoute(route)) {
                    Session.signOutAndRedirectToSignIn(true);
                    return;
                }

                // We don't want to navigate to the exitTo route when creating a new workspace from a deep link,
                // because we already handle creating the optimistic policy and navigating to it in App.setUpPoliciesAndNavigate,
                // which is already called when AuthScreens mounts.
                if (new URL(url).searchParams.get('exitTo') === ROUTES.WORKSPACE_NEW) {
                    return;
                }

                if (shouldSkipDeepLinkNavigation(route)) {
                    return;
                }

                Navigation.navigate(route as Route, CONST.NAVIGATION.ACTION_TYPE.PUSH);
            });
        });
    });
}

function getCurrentUserAccountID(): number {
    return currentUserAccountID;
}

function navigateToMostRecentReport(currentReport: OnyxEntry<Report>) {
    const reportID = currentReport?.reportID;
    const sortedReportsByLastRead = ReportUtils.sortReportsByLastRead(Object.values(allReports ?? {}) as Report[], reportMetadata);

    // We want to filter out the current report, hidden reports and empty chats
    const filteredReportsByLastRead = sortedReportsByLastRead.filter(
        (sortedReport) =>
            sortedReport?.reportID !== reportID &&
            sortedReport?.notificationPreference !== CONST.REPORT.NOTIFICATION_PREFERENCE.HIDDEN &&
            ReportUtils.shouldReportBeInOptionList({
                report: sortedReport,
                currentReportId: '',
                isInFocusMode: false,
                betas: [],
                policies: {},
                excludeEmptyChats: true,
                doesReportHaveViolations: false,
                includeSelfDM: true,
            }),
    );
    const lastAccessedReportID = filteredReportsByLastRead.at(-1)?.reportID;
    const isChatThread = ReportUtils.isChatThread(currentReport);
    if (lastAccessedReportID) {
        const lastAccessedReportRoute = ROUTES.REPORT_WITH_ID.getRoute(lastAccessedReportID ?? '');
<<<<<<< HEAD
        // We are using index 1 here because on index 0, we'll always have the bottomTabNavigator.
        const isFirstRoute = navigationRef?.current?.getState()?.index === 1;
        // If it is not a chat thread we should call Navigation.goBack to pop the current route first before navigating to last accessed report.
        if (!isChatThread && !isFirstRoute) {
            Navigation.goBack();
        }
        Navigation.navigate(lastAccessedReportRoute, CONST.NAVIGATION.TYPE.UP);
=======
        Navigation.goBack(lastAccessedReportRoute);
>>>>>>> 525ad6ff
    } else {
        const participantAccountIDs = PersonalDetailsUtils.getAccountIDsByLogins([CONST.EMAIL.CONCIERGE]);
        const chat = ReportUtils.getChatByParticipants([...participantAccountIDs, currentUserAccountID]);
        if (chat?.reportID) {
            // If it is not a chat thread we should call Navigation.goBack to pop the current route first before navigating to Concierge.
            if (!isChatThread) {
                Navigation.goBack();
            }
            Navigation.navigate(ROUTES.REPORT_WITH_ID.getRoute(chat?.reportID), CONST.NAVIGATION.TYPE.UP);
        }
    }
}

function leaveGroupChat(reportID: string) {
    const report = ReportUtils.getReport(reportID);
    if (!report) {
        Log.warn('Attempting to leave Group Chat that does not existing locally');
        return;
    }

    const optimisticData: OnyxUpdate[] = [
        {
            onyxMethod: Onyx.METHOD.SET,
            key: `${ONYXKEYS.COLLECTION.REPORT}${reportID}`,
            value: null,
        },
    ];
    // Clean up any quick actions for the report we're leaving from
    if (quickAction?.chatReportID?.toString() === reportID) {
        optimisticData.push({
            onyxMethod: Onyx.METHOD.SET,
            key: ONYXKEYS.NVP_QUICK_ACTION_GLOBAL_CREATE,
            value: null,
        });
    }

    navigateToMostRecentReport(report);
    API.write(WRITE_COMMANDS.LEAVE_GROUP_CHAT, {reportID}, {optimisticData});
}

/** Leave a report by setting the state to submitted and closed */
function leaveRoom(reportID: string, isWorkspaceMemberLeavingWorkspaceRoom = false) {
    const report = currentReportData?.[reportID];

    if (!report) {
        return;
    }
    const isChatThread = ReportUtils.isChatThread(report);

    // Pusher's leavingStatus should be sent earlier.
    // Place the broadcast before calling the LeaveRoom API to prevent a race condition
    // between Onyx report being null and Pusher's leavingStatus becoming true.
    broadcastUserIsLeavingRoom(reportID);

    // If a workspace member is leaving a workspace room, they don't actually lose the room from Onyx.
    // Instead, their notification preference just gets set to "hidden".
    // Same applies for chat threads too
    const optimisticData: OnyxUpdate[] = [
        {
            onyxMethod: Onyx.METHOD.MERGE,
            key: `${ONYXKEYS.COLLECTION.REPORT}${reportID}`,
            value:
                isWorkspaceMemberLeavingWorkspaceRoom || isChatThread
                    ? {
                          notificationPreference: CONST.REPORT.NOTIFICATION_PREFERENCE.HIDDEN,
                      }
                    : {
                          reportID: null,
                          stateNum: CONST.REPORT.STATE_NUM.APPROVED,
                          statusNum: CONST.REPORT.STATUS_NUM.CLOSED,
                          notificationPreference: CONST.REPORT.NOTIFICATION_PREFERENCE.HIDDEN,
                      },
        },
    ];

    const successData: OnyxUpdate[] = [
        {
            onyxMethod: Onyx.METHOD.MERGE,
            key: `${ONYXKEYS.COLLECTION.REPORT}${reportID}`,
            value:
                isWorkspaceMemberLeavingWorkspaceRoom || isChatThread
                    ? {notificationPreference: CONST.REPORT.NOTIFICATION_PREFERENCE.HIDDEN}
                    : Object.keys(report).reduce<Record<string, null>>((acc, key) => {
                          acc[key] = null;
                          return acc;
                      }, {}),
        },
    ];

    const failureData: OnyxUpdate[] = [
        {
            onyxMethod: Onyx.METHOD.MERGE,
            key: `${ONYXKEYS.COLLECTION.REPORT}${reportID}`,
            value: report,
        },
    ];

    if (report.parentReportID && report.parentReportActionID) {
        optimisticData.push({
            onyxMethod: Onyx.METHOD.MERGE,
            key: `${ONYXKEYS.COLLECTION.REPORT_ACTIONS}${report.parentReportID}`,
            value: {[report.parentReportActionID]: {childReportNotificationPreference: CONST.REPORT.NOTIFICATION_PREFERENCE.HIDDEN}},
        });
        successData.push({
            onyxMethod: Onyx.METHOD.MERGE,
            key: `${ONYXKEYS.COLLECTION.REPORT_ACTIONS}${report.parentReportID}`,
            value: {[report.parentReportActionID]: {childReportNotificationPreference: CONST.REPORT.NOTIFICATION_PREFERENCE.HIDDEN}},
        });
        failureData.push({
            onyxMethod: Onyx.METHOD.MERGE,
            key: `${ONYXKEYS.COLLECTION.REPORT_ACTIONS}${report.parentReportID}`,
            value: {[report.parentReportActionID]: {childReportNotificationPreference: report.notificationPreference}},
        });
    }

    const parameters: LeaveRoomParams = {
        reportID,
    };

    API.write(WRITE_COMMANDS.LEAVE_ROOM, parameters, {optimisticData, successData, failureData});
    navigateToMostRecentReport(report);
}

/** Invites people to a room */
function inviteToRoom(reportID: string, inviteeEmailsToAccountIDs: InvitedEmailsToAccountIDs) {
    const report = currentReportData?.[reportID];
    if (!report) {
        return;
    }

    const inviteeEmails = Object.keys(inviteeEmailsToAccountIDs);
    const inviteeAccountIDs = Object.values(inviteeEmailsToAccountIDs);

    const participantsAfterInvitation = inviteeAccountIDs.reduce(
        (reportParticipants: Participants, accountID: number) => {
            const participant: ReportParticipant = {
                hidden: false,
                role: CONST.REPORT.ROLE.MEMBER,
            };
            // eslint-disable-next-line no-param-reassign
            reportParticipants[accountID] = participant;
            return reportParticipants;
        },
        {...report.participants},
    );

    const logins = inviteeEmails.map((memberLogin) => PhoneNumber.addSMSDomainIfPhoneNumber(memberLogin));
    const {newAccountIDs, newLogins} = PersonalDetailsUtils.getNewAccountIDsAndLogins(logins, inviteeAccountIDs);
    const newPersonalDetailsOnyxData = PersonalDetailsUtils.getPersonalDetailsOnyxDataForOptimisticUsers(newLogins, newAccountIDs);
    const pendingChatMembers = ReportUtils.getPendingChatMembers(inviteeAccountIDs, report?.pendingChatMembers ?? [], CONST.RED_BRICK_ROAD_PENDING_ACTION.ADD);

    const optimisticData: OnyxUpdate[] = [
        {
            onyxMethod: Onyx.METHOD.MERGE,
            key: `${ONYXKEYS.COLLECTION.REPORT}${reportID}`,
            value: {
                participants: participantsAfterInvitation,
                pendingChatMembers,
            },
        },
        ...newPersonalDetailsOnyxData.optimisticData,
    ];

    const successData: OnyxUpdate[] = [
        {
            onyxMethod: Onyx.METHOD.MERGE,
            key: `${ONYXKEYS.COLLECTION.REPORT}${reportID}`,
            value: {
                pendingChatMembers: report?.pendingChatMembers ?? null,
            },
        },
        ...newPersonalDetailsOnyxData.finallyData,
    ];
    const failureData: OnyxUpdate[] = [
        {
            onyxMethod: Onyx.METHOD.MERGE,
            key: `${ONYXKEYS.COLLECTION.REPORT}${reportID}`,
            value: {
                pendingChatMembers:
                    pendingChatMembers.map((pendingChatMember) => {
                        if (!inviteeAccountIDs.includes(Number(pendingChatMember.accountID))) {
                            return pendingChatMember;
                        }
                        return {
                            ...pendingChatMember,
                            errors: ErrorUtils.getMicroSecondOnyxError('roomMembersPage.error.genericAdd'),
                        };
                    }) ?? null,
            },
        },
    ];

    if (ReportUtils.isGroupChat(report)) {
        const parameters: InviteToGroupChatParams = {
            reportID,
            inviteeEmails,
            accountIDList: newAccountIDs.join(),
        };

        API.write(WRITE_COMMANDS.INVITE_TO_GROUP_CHAT, parameters, {optimisticData, successData, failureData});
        return;
    }

    const parameters: InviteToRoomParams = {
        reportID,
        inviteeEmails,
    };

    // eslint-disable-next-line rulesdir/no-multiple-api-calls
    API.write(WRITE_COMMANDS.INVITE_TO_ROOM, parameters, {optimisticData, successData, failureData});
}

function clearAddRoomMemberError(reportID: string, invitedAccountID: string) {
    const report = currentReportData?.[reportID];
    Onyx.merge(`${ONYXKEYS.COLLECTION.REPORT}${reportID}`, {
        pendingChatMembers: report?.pendingChatMembers?.filter((pendingChatMember) => pendingChatMember.accountID !== invitedAccountID),
        participants: {
            [invitedAccountID]: null,
        },
    });
    Onyx.merge(ONYXKEYS.PERSONAL_DETAILS_LIST, {
        [invitedAccountID]: null,
    });
}

function updateGroupChatMemberRoles(reportID: string, accountIDList: number[], role: ValueOf<typeof CONST.REPORT.ROLE>) {
    const memberRoles: Record<number, string> = {};
    const optimisticParticipants: Participants = {};
    const successParticipants: Participants = {};

    accountIDList.forEach((accountID) => {
        memberRoles[accountID] = role;
        optimisticParticipants[accountID] = {
            role,
            pendingFields: {
                role: CONST.RED_BRICK_ROAD_PENDING_ACTION.UPDATE,
            },
            pendingAction: CONST.RED_BRICK_ROAD_PENDING_ACTION.UPDATE,
        };
        successParticipants[accountID] = {
            pendingFields: {
                role: null,
            },
            pendingAction: null,
        };
    });

    const optimisticData: OnyxUpdate[] = [
        {
            onyxMethod: Onyx.METHOD.MERGE,
            key: `${ONYXKEYS.COLLECTION.REPORT}${reportID}`,
            value: {participants: optimisticParticipants},
        },
    ];

    const successData: OnyxUpdate[] = [
        {
            onyxMethod: Onyx.METHOD.MERGE,
            key: `${ONYXKEYS.COLLECTION.REPORT}${reportID}`,
            value: {participants: successParticipants},
        },
    ];
    const parameters: UpdateGroupChatMemberRolesParams = {reportID, memberRoles: JSON.stringify(memberRoles)};
    API.write(WRITE_COMMANDS.UPDATE_GROUP_CHAT_MEMBER_ROLES, parameters, {optimisticData, successData});
}

/** Invites people to a group chat */
function inviteToGroupChat(reportID: string, inviteeEmailsToAccountIDs: InvitedEmailsToAccountIDs) {
    inviteToRoom(reportID, inviteeEmailsToAccountIDs);
}

/** Removes people from a room
 *  Please see https://github.com/Expensify/App/blob/main/README.md#Security for more details
 */
function removeFromRoom(reportID: string, targetAccountIDs: number[]) {
    const report = currentReportData?.[reportID];
    if (!report) {
        return;
    }

    const removeParticipantsData: Record<number, null> = {};
    targetAccountIDs.forEach((accountID) => {
        removeParticipantsData[accountID] = null;
    });
    const pendingChatMembers = ReportUtils.getPendingChatMembers(targetAccountIDs, report?.pendingChatMembers ?? [], CONST.RED_BRICK_ROAD_PENDING_ACTION.DELETE);

    const optimisticData: OnyxUpdate[] = [
        {
            onyxMethod: Onyx.METHOD.MERGE,
            key: `${ONYXKEYS.COLLECTION.REPORT}${reportID}`,
            value: {
                pendingChatMembers,
            },
        },
    ];

    const failureData: OnyxUpdate[] = [
        {
            onyxMethod: Onyx.METHOD.MERGE,
            key: `${ONYXKEYS.COLLECTION.REPORT}${reportID}`,
            value: {
                pendingChatMembers: report?.pendingChatMembers ?? null,
            },
        },
    ];

    // We need to add success data here since in high latency situations,
    // the OpenRoomMembersPage call has the chance of overwriting the optimistic data we set above.
    const successData: OnyxUpdate[] = [
        {
            onyxMethod: Onyx.METHOD.MERGE,
            key: `${ONYXKEYS.COLLECTION.REPORT}${reportID}`,
            value: {
                participants: removeParticipantsData,
                pendingChatMembers: report?.pendingChatMembers ?? null,
            },
        },
    ];

    if (ReportUtils.isGroupChat(report)) {
        const parameters: RemoveFromGroupChatParams = {
            reportID,
            accountIDList: targetAccountIDs.join(),
        };
        API.write(WRITE_COMMANDS.REMOVE_FROM_GROUP_CHAT, parameters, {optimisticData, failureData, successData});
        return;
    }

    const parameters: RemoveFromRoomParams = {
        reportID,
        targetAccountIDs,
    };

    // eslint-disable-next-line rulesdir/no-multiple-api-calls
    API.write(WRITE_COMMANDS.REMOVE_FROM_ROOM, parameters, {optimisticData, failureData, successData});
}

function removeFromGroupChat(reportID: string, accountIDList: number[]) {
    removeFromRoom(reportID, accountIDList);
}

function setLastOpenedPublicRoom(reportID: string) {
    Onyx.set(ONYXKEYS.LAST_OPENED_PUBLIC_ROOM_ID, reportID);
}

/** Navigates to the last opened public room */
function openLastOpenedPublicRoom(lastOpenedPublicRoomID: string) {
    Navigation.isNavigationReady().then(() => {
        setLastOpenedPublicRoom('');
        Navigation.navigate(ROUTES.REPORT_WITH_ID.getRoute(lastOpenedPublicRoomID));
    });
}

/** Flag a comment as offensive */
function flagComment(reportID: string, reportAction: OnyxEntry<ReportAction>, severity: string) {
    const originalReportID = ReportUtils.getOriginalReportID(reportID, reportAction);
    const message = reportAction?.message?.[0];

    if (!message) {
        return;
    }

    let updatedDecision: Decision;
    if (severity === CONST.MODERATION.FLAG_SEVERITY_SPAM || severity === CONST.MODERATION.FLAG_SEVERITY_INCONSIDERATE) {
        if (!message?.moderationDecision) {
            updatedDecision = {
                decision: CONST.MODERATION.MODERATOR_DECISION_PENDING,
            };
        } else {
            updatedDecision = message.moderationDecision;
        }
    } else if (severity === CONST.MODERATION.FLAG_SEVERITY_ASSAULT || severity === CONST.MODERATION.FLAG_SEVERITY_HARASSMENT) {
        updatedDecision = {
            decision: CONST.MODERATION.MODERATOR_DECISION_PENDING_REMOVE,
        };
    } else {
        updatedDecision = {
            decision: CONST.MODERATION.MODERATOR_DECISION_PENDING_HIDE,
        };
    }

    const reportActionID = reportAction.reportActionID;

    const updatedMessage: Message = {
        ...message,
        moderationDecision: updatedDecision,
    };

    const optimisticData: OnyxUpdate[] = [
        {
            onyxMethod: Onyx.METHOD.MERGE,
            key: `${ONYXKEYS.COLLECTION.REPORT_ACTIONS}${originalReportID}`,
            value: {
                [reportActionID]: {
                    pendingAction: CONST.RED_BRICK_ROAD_PENDING_ACTION.UPDATE,
                    message: [updatedMessage],
                },
            },
        },
    ];

    const failureData: OnyxUpdate[] = [
        {
            onyxMethod: Onyx.METHOD.MERGE,
            key: `${ONYXKEYS.COLLECTION.REPORT_ACTIONS}${originalReportID}`,
            value: {
                [reportActionID]: {
                    ...reportAction,
                    pendingAction: null,
                },
            },
        },
    ];

    const successData: OnyxUpdate[] = [
        {
            onyxMethod: Onyx.METHOD.MERGE,
            key: `${ONYXKEYS.COLLECTION.REPORT_ACTIONS}${originalReportID}`,
            value: {
                [reportActionID]: {
                    pendingAction: null,
                },
            },
        },
    ];

    const parameters: FlagCommentParams = {
        severity,
        reportActionID,
        // This check is to prevent flooding Concierge with test flags
        // If you need to test moderation responses from Concierge on dev, set this to false!
        isDevRequest: Environment.isDevelopment(),
    };

    API.write(WRITE_COMMANDS.FLAG_COMMENT, parameters, {optimisticData, successData, failureData});
}

/** Updates a given user's private notes on a report */
const updatePrivateNotes = (reportID: string, accountID: number, note: string) => {
    const optimisticData: OnyxUpdate[] = [
        {
            onyxMethod: Onyx.METHOD.MERGE,
            key: `${ONYXKEYS.COLLECTION.REPORT}${reportID}`,
            value: {
                privateNotes: {
                    [accountID]: {
                        pendingAction: CONST.RED_BRICK_ROAD_PENDING_ACTION.UPDATE,
                        errors: null,
                        note,
                    },
                },
            },
        },
    ];

    const successData: OnyxUpdate[] = [
        {
            onyxMethod: Onyx.METHOD.MERGE,
            key: `${ONYXKEYS.COLLECTION.REPORT}${reportID}`,
            value: {
                privateNotes: {
                    [accountID]: {
                        pendingAction: null,
                        errors: null,
                    },
                },
            },
        },
    ];

    const failureData: OnyxUpdate[] = [
        {
            onyxMethod: Onyx.METHOD.MERGE,
            key: `${ONYXKEYS.COLLECTION.REPORT}${reportID}`,
            value: {
                privateNotes: {
                    [accountID]: {
                        errors: ErrorUtils.getMicroSecondOnyxError('privateNotes.error.genericFailureMessage'),
                    },
                },
            },
        },
    ];

    const parameters: UpdateReportPrivateNoteParams = {reportID, privateNotes: note};

    API.write(WRITE_COMMANDS.UPDATE_REPORT_PRIVATE_NOTE, parameters, {optimisticData, successData, failureData});
};

/** Fetches all the private notes for a given report */
function getReportPrivateNote(reportID: string | undefined) {
    if (Session.isAnonymousUser()) {
        return;
    }

    if (!reportID) {
        return;
    }

    const optimisticData: OnyxUpdate[] = [
        {
            onyxMethod: Onyx.METHOD.MERGE,
            key: `${ONYXKEYS.COLLECTION.REPORT}${reportID}`,
            value: {
                isLoadingPrivateNotes: true,
            },
        },
    ];

    const successData: OnyxUpdate[] = [
        {
            onyxMethod: Onyx.METHOD.MERGE,
            key: `${ONYXKEYS.COLLECTION.REPORT}${reportID}`,
            value: {
                isLoadingPrivateNotes: false,
            },
        },
    ];

    const failureData: OnyxUpdate[] = [
        {
            onyxMethod: Onyx.METHOD.MERGE,
            key: `${ONYXKEYS.COLLECTION.REPORT}${reportID}`,
            value: {
                isLoadingPrivateNotes: false,
            },
        },
    ];

    const parameters: GetReportPrivateNoteParams = {reportID};

    API.read(READ_COMMANDS.GET_REPORT_PRIVATE_NOTE, parameters, {optimisticData, successData, failureData});
}

function completeOnboarding(
    engagementChoice: OnboardingPurposeType,
    data: ValueOf<typeof CONST.ONBOARDING_MESSAGES>,
    {
        firstName,
        lastName,
    }: {
        firstName: string;
        lastName: string;
    },
    adminsChatReportID?: string,
) {
    const targetEmail = CONST.EMAIL.CONCIERGE;
    const actorAccountID = PersonalDetailsUtils.getAccountIDsByLogins([targetEmail])[0];
    const targetChatReport = ReportUtils.getChatByParticipants([actorAccountID, currentUserAccountID]);
    const {reportID: targetChatReportID = '', policyID: targetChatPolicyID = ''} = targetChatReport ?? {};

    // Introductory message
    const introductionComment = ReportUtils.buildOptimisticAddCommentReportAction(CONST.ONBOARDING_INTRODUCTION, undefined, actorAccountID);
    const introductionCommentAction: OptimisticAddCommentReportAction = introductionComment.reportAction;
    const introductionMessage: AddCommentOrAttachementParams = {
        reportID: targetChatReportID,
        reportActionID: introductionCommentAction.reportActionID,
        reportComment: introductionComment.commentText,
    };

    // Text message
    const textComment = ReportUtils.buildOptimisticAddCommentReportAction(data.message, undefined, actorAccountID, 1);
    const textCommentAction: OptimisticAddCommentReportAction = textComment.reportAction;
    const textMessage: AddCommentOrAttachementParams = {
        reportID: targetChatReportID,
        reportActionID: textCommentAction.reportActionID,
        reportComment: textComment.commentText,
    };

    let videoCommentAction: OptimisticAddCommentReportAction | null = null;
    let videoMessage: AddCommentOrAttachementParams | null = null;
    if (data.video) {
        const videoComment = ReportUtils.buildOptimisticAddCommentReportAction(CONST.ATTACHMENT_MESSAGE_TEXT, undefined, actorAccountID, 2);
        videoCommentAction = videoComment.reportAction;
        videoMessage = {
            reportID: targetChatReportID,
            reportActionID: videoCommentAction.reportActionID,
            reportComment: videoComment.commentText,
        };
    }

    const tasksData = data.tasks.map((task, index) => {
        const taskDescription =
            typeof task.description === 'function'
                ? task.description({
                      adminsRoomLink: `${CONFIG.EXPENSIFY.NEW_EXPENSIFY_URL}${ROUTES.REPORT_WITH_ID.getRoute(adminsChatReportID ?? '')}`,
                      guideCalendarLink: guideCalendarLink ?? CONFIG.EXPENSIFY.NEW_EXPENSIFY_URL,
                  })
                : task.description;
        const currentTask = ReportUtils.buildOptimisticTaskReport(
            actorAccountID,
            undefined,
            targetChatReportID,
            task.title,
            taskDescription,
            targetChatPolicyID,
            CONST.REPORT.NOTIFICATION_PREFERENCE.HIDDEN,
        );
        const taskCreatedAction = ReportUtils.buildOptimisticCreatedReportAction(targetEmail);
        const taskReportAction = ReportUtils.buildOptimisticTaskCommentReportAction(
            currentTask.reportID,
            task.title,
            0,
            `task for ${task.title}`,
            targetChatReportID,
            actorAccountID,
            index + 3,
        );
        currentTask.parentReportActionID = taskReportAction.reportAction.reportActionID;

        const completedTaskReportAction = task.autoCompleted
            ? ReportUtils.buildOptimisticTaskReportAction(currentTask.reportID, CONST.REPORT.ACTIONS.TYPE.TASK_COMPLETED, 'marked as complete', actorAccountID, 2)
            : null;

        return {
            task,
            currentTask,
            taskCreatedAction,
            taskReportAction,
            taskDescription: currentTask.description,
            completedTaskReportAction,
        };
    });

    const tasksForParameters = tasksData.map<TaskForParameters>(({task, currentTask, taskCreatedAction, taskReportAction, taskDescription, completedTaskReportAction}) => ({
        type: 'task',
        task: task.type,
        taskReportID: currentTask.reportID,
        parentReportID: currentTask.parentReportID ?? '',
        parentReportActionID: taskReportAction.reportAction.reportActionID,
        assigneeChatReportID: '',
        createdTaskReportActionID: taskCreatedAction.reportActionID,
        completedTaskReportActionID: completedTaskReportAction?.reportActionID ?? undefined,
        title: currentTask.reportName ?? '',
        description: taskDescription ?? '',
    }));

    const tasksForOptimisticData = tasksData.reduce<OnyxUpdate[]>((acc, {currentTask, taskCreatedAction, taskReportAction, taskDescription, completedTaskReportAction}) => {
        const tasksForOptimisticDataAcc: OnyxUpdate[] = [
            ...acc,
            {
                onyxMethod: Onyx.METHOD.MERGE,
                key: `${ONYXKEYS.COLLECTION.REPORT_ACTIONS}${targetChatReportID}`,
                value: {
                    [taskReportAction.reportAction.reportActionID]: taskReportAction.reportAction as ReportAction,
                },
            },
            {
                onyxMethod: Onyx.METHOD.SET,
                key: `${ONYXKEYS.COLLECTION.REPORT}${currentTask.reportID}`,
                value: {
                    ...currentTask,
                    description: taskDescription,
                    pendingFields: {
                        createChat: CONST.RED_BRICK_ROAD_PENDING_ACTION.ADD,
                        reportName: CONST.RED_BRICK_ROAD_PENDING_ACTION.ADD,
                        description: CONST.RED_BRICK_ROAD_PENDING_ACTION.ADD,
                        managerID: CONST.RED_BRICK_ROAD_PENDING_ACTION.ADD,
                    },
                    isOptimisticReport: true,
                },
            },
            {
                onyxMethod: Onyx.METHOD.MERGE,
                key: `${ONYXKEYS.COLLECTION.REPORT_ACTIONS}${currentTask.reportID}`,
                value: {
                    [taskCreatedAction.reportActionID]: taskCreatedAction as ReportAction,
                },
            },
        ];

        if (completedTaskReportAction) {
            tasksForOptimisticDataAcc.push({
                onyxMethod: Onyx.METHOD.MERGE,
                key: `${ONYXKEYS.COLLECTION.REPORT_ACTIONS}${currentTask.reportID}`,
                value: {
                    [completedTaskReportAction.reportActionID]: completedTaskReportAction as ReportAction,
                },
            });

            tasksForOptimisticDataAcc.push({
                onyxMethod: Onyx.METHOD.MERGE,
                key: `${ONYXKEYS.COLLECTION.REPORT}${currentTask.reportID}`,
                value: {
                    stateNum: CONST.REPORT.STATE_NUM.APPROVED,
                    statusNum: CONST.REPORT.STATUS_NUM.APPROVED,
                },
            });
        }

        return tasksForOptimisticDataAcc;
    }, []);

    const tasksForFailureData = tasksData.reduce<OnyxUpdate[]>((acc, {currentTask, taskReportAction}) => {
        const tasksForFailureDataAcc: OnyxUpdate[] = [
            ...acc,
            {
                onyxMethod: Onyx.METHOD.MERGE,
                key: `${ONYXKEYS.COLLECTION.REPORT_ACTIONS}${targetChatReportID}`,
                value: {
                    [taskReportAction.reportAction.reportActionID]: {
                        errors: ErrorUtils.getMicroSecondOnyxError('report.genericAddCommentFailureMessage'),
                    } as ReportAction,
                },
            },
            {
                onyxMethod: Onyx.METHOD.MERGE,
                key: `${ONYXKEYS.COLLECTION.REPORT}${currentTask.reportID}`,
                value: null,
            },
            {
                onyxMethod: Onyx.METHOD.MERGE,
                key: `${ONYXKEYS.COLLECTION.REPORT_ACTIONS}${currentTask.reportID}`,
                value: null,
            },
        ];

        return tasksForFailureDataAcc;
    }, []);

    const optimisticData: OnyxUpdate[] = [
        ...tasksForOptimisticData,
        {
            onyxMethod: Onyx.METHOD.MERGE,
            key: `${ONYXKEYS.COLLECTION.REPORT}${targetChatReportID}`,
            value: {
                lastMentionedTime: DateUtils.getDBTime(),
            },
        },
        {
            onyxMethod: Onyx.METHOD.MERGE,
            key: `${ONYXKEYS.COLLECTION.REPORT_ACTIONS}${targetChatReportID}`,
            value: {
                [introductionCommentAction.reportActionID]: introductionCommentAction as ReportAction,
                [textCommentAction.reportActionID]: textCommentAction as ReportAction,
            },
        },
        {
            onyxMethod: Onyx.METHOD.MERGE,
            key: ONYXKEYS.NVP_INTRO_SELECTED,
            value: {choice: engagementChoice},
        },
    ];
    const successData: OnyxUpdate[] = [
        {
            onyxMethod: Onyx.METHOD.MERGE,
            key: `${ONYXKEYS.COLLECTION.REPORT_ACTIONS}${targetChatReportID}`,
            value: {
                [introductionCommentAction.reportActionID]: {pendingAction: null},
                [textCommentAction.reportActionID]: {pendingAction: null},
            },
        },
    ];
    let failureReport: Partial<Report> = {
        lastMessageTranslationKey: '',
        lastMessageText: '',
        lastVisibleActionCreated: '',
    };
    const {lastMessageText = '', lastMessageTranslationKey = ''} = ReportActionsUtils.getLastVisibleMessage(targetChatReportID);
    if (lastMessageText || lastMessageTranslationKey) {
        const lastVisibleAction = ReportActionsUtils.getLastVisibleAction(targetChatReportID);
        const lastVisibleActionCreated = lastVisibleAction?.created;
        const lastActorAccountID = lastVisibleAction?.actorAccountID;
        failureReport = {
            lastMessageTranslationKey,
            lastMessageText,
            lastVisibleActionCreated,
            lastActorAccountID,
        };
    }

    const failureData: OnyxUpdate[] = [
        ...tasksForFailureData,
        {
            onyxMethod: Onyx.METHOD.MERGE,
            key: `${ONYXKEYS.COLLECTION.REPORT}${targetChatReportID}`,
            value: failureReport,
        },
        {
            onyxMethod: Onyx.METHOD.MERGE,
            key: `${ONYXKEYS.COLLECTION.REPORT_ACTIONS}${targetChatReportID}`,
            value: {
                [introductionCommentAction.reportActionID]: {
                    errors: ErrorUtils.getMicroSecondOnyxError('report.genericAddCommentFailureMessage'),
                } as ReportAction,
                [textCommentAction.reportActionID]: {
                    errors: ErrorUtils.getMicroSecondOnyxError('report.genericAddCommentFailureMessage'),
                } as ReportAction,
            },
        },
        {
            onyxMethod: Onyx.METHOD.MERGE,
            key: ONYXKEYS.NVP_INTRO_SELECTED,
            value: {choice: null},
        },
    ];

    const guidedSetupData: GuidedSetupData = [
        {type: 'message', ...introductionMessage},
        {type: 'message', ...textMessage},
    ];

    if (data.video && videoCommentAction && videoMessage) {
        optimisticData.push({
            onyxMethod: Onyx.METHOD.MERGE,
            key: `${ONYXKEYS.COLLECTION.REPORT_ACTIONS}${targetChatReportID}`,
            value: {
                [videoCommentAction.reportActionID]: videoCommentAction as ReportAction,
            },
        });

        successData.push({
            onyxMethod: Onyx.METHOD.MERGE,
            key: `${ONYXKEYS.COLLECTION.REPORT_ACTIONS}${targetChatReportID}`,
            value: {
                [videoCommentAction.reportActionID]: {pendingAction: null},
            },
        });

        failureData.push({
            onyxMethod: Onyx.METHOD.MERGE,
            key: `${ONYXKEYS.COLLECTION.REPORT_ACTIONS}${targetChatReportID}`,
            value: {
                [videoCommentAction.reportActionID]: {
                    errors: ErrorUtils.getMicroSecondOnyxError('report.genericAddCommentFailureMessage'),
                } as ReportAction,
            },
        });

        guidedSetupData.push({type: 'video', ...data.video, ...videoMessage});
    }

    guidedSetupData.push(...tasksForParameters);

    const parameters: CompleteGuidedSetupParams = {
        engagementChoice,
        firstName,
        lastName,
        guidedSetupData: JSON.stringify(guidedSetupData),
    };

    API.write(WRITE_COMMANDS.COMPLETE_GUIDED_SETUP, parameters, {optimisticData, successData, failureData});
}

/**
 * Completes the engagement modal that new NewDot users see when they first sign up/log in by doing the following:
 *
 * - Sets the introSelected NVP to the choice the user made
 * - Creates an optimistic report comment from concierge
 */
function completeEngagementModal(choice: OnboardingPurposeType, text?: string) {
    const conciergeAccountID = PersonalDetailsUtils.getAccountIDsByLogins([CONST.EMAIL.CONCIERGE])[0];

    // We do not need to send any message for some choices
    if (!text) {
        const parameters: CompleteEngagementModalParams = {
            reportID: conciergeChatReportID ?? '',
            engagementChoice: choice,
        };

        const optimisticData: OnyxUpdate[] = [
            {
                onyxMethod: Onyx.METHOD.MERGE,
                key: ONYXKEYS.NVP_INTRO_SELECTED,
                value: {choice},
            },
        ];
        API.write(WRITE_COMMANDS.COMPLETE_ENGAGEMENT_MODAL, parameters, {
            optimisticData,
        });
        return;
    }

    const reportComment = ReportUtils.buildOptimisticAddCommentReportAction(text, undefined, conciergeAccountID);
    const reportCommentAction: OptimisticAddCommentReportAction = reportComment.reportAction;
    const lastComment = reportCommentAction?.message?.[0];
    const lastCommentText = ReportUtils.formatReportLastMessageText(lastComment?.text ?? '');
    const reportCommentText = reportComment.commentText;
    const currentTime = DateUtils.getDBTime();

    const optimisticReport: Partial<Report> = {
        lastVisibleActionCreated: currentTime,
        lastMessageTranslationKey: lastComment?.translationKey ?? '',
        lastMessageText: lastCommentText,
        lastMessageHtml: lastCommentText,
        lastActorAccountID: currentUserAccountID,
        lastReadTime: currentTime,
    };

    const conciergeChatReport = ReportUtils.getChatByParticipants([conciergeAccountID, currentUserAccountID]);
    conciergeChatReportID = conciergeChatReport?.reportID;

    const report = ReportUtils.getReport(conciergeChatReportID);

    if (!isEmptyObject(report) && ReportUtils.getReportNotificationPreference(report) === CONST.REPORT.NOTIFICATION_PREFERENCE.HIDDEN) {
        optimisticReport.notificationPreference = CONST.REPORT.NOTIFICATION_PREFERENCE.ALWAYS;
    }

    // Optimistically add the new actions to the store before waiting to save them to the server
    const optimisticReportActions: OnyxCollection<OptimisticAddCommentReportAction> = {};
    if (reportCommentAction?.reportActionID) {
        optimisticReportActions[reportCommentAction.reportActionID] = reportCommentAction;
    }

    const parameters: CompleteEngagementModalParams = {
        reportID: conciergeChatReportID ?? '',
        reportActionID: reportCommentAction.reportActionID,
        reportComment: reportCommentText,
        engagementChoice: choice,
    };

    const optimisticData: OnyxUpdate[] = [
        {
            onyxMethod: Onyx.METHOD.MERGE,
            key: `${ONYXKEYS.COLLECTION.REPORT}${conciergeChatReportID}`,
            value: optimisticReport,
        },
        {
            onyxMethod: Onyx.METHOD.MERGE,
            key: `${ONYXKEYS.COLLECTION.REPORT_ACTIONS}${conciergeChatReportID}`,
            value: optimisticReportActions as ReportActions,
        },
        {
            onyxMethod: Onyx.METHOD.MERGE,
            key: ONYXKEYS.NVP_INTRO_SELECTED,
            value: {choice},
        },
    ];

    const successData: OnyxUpdate[] = [
        {
            onyxMethod: Onyx.METHOD.MERGE,
            key: `${ONYXKEYS.COLLECTION.REPORT_ACTIONS}${conciergeChatReportID}`,
            value: {[reportCommentAction.reportActionID ?? '']: {pendingAction: null}},
        },
    ];

    // eslint-disable-next-line rulesdir/no-multiple-api-calls
    API.write(WRITE_COMMANDS.COMPLETE_ENGAGEMENT_MODAL, parameters, {
        optimisticData,
        successData,
    });
    notifyNewAction(conciergeChatReportID ?? '', reportCommentAction.actorAccountID, reportCommentAction.reportActionID);
}

function dismissEngagementModal() {
    const parameters: SetNameValuePairParams = {
        name: ONYXKEYS.NVP_HAS_DISMISSED_IDLE_PANEL,
        value: true,
    };

    const optimisticData: OnyxUpdate[] = [
        {
            onyxMethod: Onyx.METHOD.MERGE,
            key: ONYXKEYS.NVP_HAS_DISMISSED_IDLE_PANEL,
            value: true,
        },
    ];

    API.write(WRITE_COMMANDS.SET_NAME_VALUE_PAIR, parameters, {
        optimisticData,
    });
}

/** Loads necessary data for rendering the RoomMembersPage */
function openRoomMembersPage(reportID: string) {
    const parameters: OpenRoomMembersPageParams = {reportID};

    API.read(READ_COMMANDS.OPEN_ROOM_MEMBERS_PAGE, parameters);
}

/**
 * Checks if there are any errors in the private notes for a given report
 *
 * @returns Returns true if there are errors in any of the private notes on the report
 */
function hasErrorInPrivateNotes(report: OnyxEntry<Report>): boolean {
    const privateNotes = report?.privateNotes ?? {};
    return Object.values(privateNotes).some((privateNote) => !isEmpty(privateNote.errors));
}

/** Clears all errors associated with a given private note */
function clearPrivateNotesError(reportID: string, accountID: number) {
    Onyx.merge(`${ONYXKEYS.COLLECTION.REPORT}${reportID}`, {privateNotes: {[accountID]: {errors: null}}});
}

function getDraftPrivateNote(reportID: string): string {
    return draftNoteMap?.[reportID] ?? '';
}

/**
 * Saves the private notes left by the user as they are typing. By saving this data the user can switch between chats, close
 * tab, refresh etc without worrying about loosing what they typed out.
 */
function savePrivateNotesDraft(reportID: string, note: string) {
    Onyx.merge(`${ONYXKEYS.COLLECTION.PRIVATE_NOTES_DRAFT}${reportID}`, note);
}

function searchForReports(searchInput: string, policyID?: string) {
    // We do not try to make this request while offline because it sets a loading indicator optimistically
    if (isNetworkOffline) {
        Onyx.set(ONYXKEYS.IS_SEARCHING_FOR_REPORTS, false);
        return;
    }

    const successData: OnyxUpdate[] = [
        {
            onyxMethod: Onyx.METHOD.MERGE,
            key: ONYXKEYS.IS_SEARCHING_FOR_REPORTS,
            value: false,
        },
    ];

    const failureData: OnyxUpdate[] = [
        {
            onyxMethod: Onyx.METHOD.MERGE,
            key: ONYXKEYS.IS_SEARCHING_FOR_REPORTS,
            value: false,
        },
    ];

    const searchForRoomToMentionParams: SearchForRoomsToMentionParams = {query: searchInput, policyID: policyID ?? ''};
    const searchForReportsParams: SearchForReportsParams = {searchInput};

    API.read(policyID ? READ_COMMANDS.SEARCH_FOR_ROOMS_TO_MENTION : READ_COMMANDS.SEARCH_FOR_REPORTS, policyID ? searchForRoomToMentionParams : searchForReportsParams, {
        successData,
        failureData,
    });
}

function searchInServer(searchInput: string, policyID?: string) {
    if (isNetworkOffline || !searchInput.trim().length) {
        Onyx.set(ONYXKEYS.IS_SEARCHING_FOR_REPORTS, false);
        return;
    }

    // Why not set this in optimistic data? It won't run until the API request happens and while the API request is debounced
    // we want to show the loading state right away. Otherwise, we will see a flashing UI where the client options are sorted and
    // tell the user there are no options, then we start searching, and tell them there are no options again.
    Onyx.set(ONYXKEYS.IS_SEARCHING_FOR_REPORTS, true);
    searchForReports(searchInput, policyID);
}

function updateLastVisitTime(reportID: string) {
    if (!ReportUtils.isValidReportIDFromPath(reportID)) {
        return;
    }
    Onyx.merge(`${ONYXKEYS.COLLECTION.REPORT_METADATA}${reportID}`, {lastVisitTime: DateUtils.getDBTime()});
}

function clearNewRoomFormError() {
    Onyx.set(ONYXKEYS.FORMS.NEW_ROOM_FORM, {
        isLoading: false,
        errorFields: null,
        errors: null,
        [INPUT_IDS.ROOM_NAME]: '',
        [INPUT_IDS.REPORT_DESCRIPTION]: '',
        [INPUT_IDS.POLICY_ID]: '',
        [INPUT_IDS.WRITE_CAPABILITY]: '',
        [INPUT_IDS.VISIBILITY]: '',
    });
}

function resolveActionableMentionWhisper(reportId: string, reportAction: OnyxEntry<ReportAction>, resolution: ValueOf<typeof CONST.REPORT.ACTIONABLE_MENTION_WHISPER_RESOLUTION>) {
    const message = reportAction?.message?.[0];
    if (!message) {
        return;
    }

    const updatedMessage: Message = {
        ...message,
        resolution,
    };

    const optimisticData: OnyxUpdate[] = [
        {
            onyxMethod: Onyx.METHOD.MERGE,
            key: `${ONYXKEYS.COLLECTION.REPORT_ACTIONS}${reportId}`,
            value: {
                [reportAction.reportActionID]: {
                    message: [updatedMessage],
                    originalMessage: {
                        resolution,
                    },
                },
            },
        },
    ];

    const failureData: OnyxUpdate[] = [
        {
            onyxMethod: Onyx.METHOD.MERGE,
            key: `${ONYXKEYS.COLLECTION.REPORT_ACTIONS}${reportId}`,
            value: {
                [reportAction.reportActionID]: {
                    message: [message],
                    originalMessage: {
                        resolution: null,
                    },
                },
            },
        },
    ];

    const parameters: ResolveActionableMentionWhisperParams = {
        reportActionID: reportAction.reportActionID,
        resolution,
    };

    API.write(WRITE_COMMANDS.RESOLVE_ACTIONABLE_MENTION_WHISPER, parameters, {optimisticData, failureData});
}

function resolveActionableReportMentionWhisper(
    reportId: string,
    reportAction: OnyxEntry<ReportAction>,
    resolution: ValueOf<typeof CONST.REPORT.ACTIONABLE_REPORT_MENTION_WHISPER_RESOLUTION>,
) {
    if (!reportAction) {
        return;
    }

    const optimisticData: OnyxUpdate[] = [
        {
            onyxMethod: Onyx.METHOD.MERGE,
            key: `${ONYXKEYS.COLLECTION.REPORT_ACTIONS}${reportId}`,
            value: {
                [reportAction.reportActionID]: {
                    originalMessage: {
                        resolution,
                    },
                },
            },
        },
    ];

    const failureData: OnyxUpdate[] = [
        {
            onyxMethod: Onyx.METHOD.MERGE,
            key: `${ONYXKEYS.COLLECTION.REPORT_ACTIONS}${reportId}`,
            value: {
                [reportAction.reportActionID]: {
                    originalMessage: {
                        resolution: null,
                    },
                },
            },
        },
    ];

    const parameters: ResolveActionableReportMentionWhisperParams = {
        reportActionID: reportAction.reportActionID,
        resolution,
    };

    API.write(WRITE_COMMANDS.RESOLVE_ACTIONABLE_REPORT_MENTION_WHISPER, parameters, {optimisticData, failureData});
}

function dismissTrackExpenseActionableWhisper(reportID: string, reportAction: OnyxEntry<ReportAction>): void {
    const message = reportAction?.message?.[0];
    if (!message) {
        return;
    }

    const updatedMessage: Message = {
        ...message,
        resolution: CONST.REPORT.ACTIONABLE_TRACK_EXPENSE_WHISPER_RESOLUTION.NOTHING,
    };

    const optimisticData: OnyxUpdate[] = [
        {
            onyxMethod: Onyx.METHOD.MERGE,
            key: `${ONYXKEYS.COLLECTION.REPORT_ACTIONS}${reportID}`,
            value: {
                [reportAction.reportActionID]: {
                    message: [updatedMessage],
                    originalMessage: {
                        resolution: CONST.REPORT.ACTIONABLE_TRACK_EXPENSE_WHISPER_RESOLUTION.NOTHING,
                    },
                },
            },
        },
    ];

    const failureData: OnyxUpdate[] = [
        {
            onyxMethod: Onyx.METHOD.MERGE,
            key: `${ONYXKEYS.COLLECTION.REPORT_ACTIONS}${reportID}`,
            value: {
                [reportAction.reportActionID]: {
                    message: [message],
                    originalMessage: {
                        resolution: null,
                    },
                },
            },
        },
    ];

    const params = {
        reportActionID: reportAction.reportActionID,
    };

    API.write(WRITE_COMMANDS.DISMISS_TRACK_EXPENSE_ACTIONABLE_WHISPER, params, {optimisticData, failureData});
}

function setGroupDraft(newGroupDraft: Partial<NewGroupChatDraft>) {
    Onyx.merge(ONYXKEYS.NEW_GROUP_CHAT_DRAFT, newGroupDraft);
}

export {
    searchInServer,
    addComment,
    addAttachment,
    updateDescription,
    updateWriteCapabilityAndNavigate,
    updateNotificationPreference,
    subscribeToReportTypingEvents,
    subscribeToReportLeavingEvents,
    unsubscribeFromReportChannel,
    unsubscribeFromLeavingRoomReportChannel,
    saveReportDraftComment,
    broadcastUserIsTyping,
    broadcastUserIsLeavingRoom,
    togglePinnedState,
    editReportComment,
    handleUserDeletedLinksInHtml,
    deleteReportActionDraft,
    saveReportActionDraft,
    deleteReportComment,
    navigateToConciergeChat,
    addPolicyReport,
    deleteReport,
    navigateToConciergeChatAndDeleteReport,
    setIsComposerFullSize,
    expandURLPreview,
    markCommentAsUnread,
    readNewestAction,
    openReport,
    openReportFromDeepLink,
    navigateToAndOpenReport,
    navigateToAndOpenReportWithAccountIDs,
    navigateToAndOpenChildReport,
    toggleSubscribeToChildReport,
    updatePolicyRoomNameAndNavigate,
    clearPolicyRoomNameErrors,
    clearReportNotFoundErrors,
    clearIOUError,
    subscribeToNewActionEvent,
    notifyNewAction,
    showReportActionNotification,
    toggleEmojiReaction,
    shouldShowReportActionNotification,
    leaveRoom,
    inviteToRoom,
    inviteToGroupChat,
    removeFromRoom,
    getCurrentUserAccountID,
    setLastOpenedPublicRoom,
    flagComment,
    openLastOpenedPublicRoom,
    updatePrivateNotes,
    getReportPrivateNote,
    clearPrivateNotesError,
    hasErrorInPrivateNotes,
    getOlderActions,
    getNewerActions,
    completeEngagementModal,
    dismissEngagementModal,
    openRoomMembersPage,
    savePrivateNotesDraft,
    getDraftPrivateNote,
    updateLastVisitTime,
    clearNewRoomFormError,
    updateReportField,
    updateReportName,
    deleteReportField,
    clearReportFieldErrors,
    resolveActionableMentionWhisper,
    resolveActionableReportMentionWhisper,
    updateRoomVisibility,
    dismissTrackExpenseActionableWhisper,
    setGroupDraft,
    clearGroupChat,
    startNewChat,
    completeOnboarding,
    updateGroupChatName,
    updateGroupChatAvatar,
    leaveGroupChat,
    removeFromGroupChat,
    updateGroupChatMemberRoles,
    clearAddRoomMemberError,
    clearAvatarErrors,
};<|MERGE_RESOLUTION|>--- conflicted
+++ resolved
@@ -2528,17 +2528,7 @@
     const isChatThread = ReportUtils.isChatThread(currentReport);
     if (lastAccessedReportID) {
         const lastAccessedReportRoute = ROUTES.REPORT_WITH_ID.getRoute(lastAccessedReportID ?? '');
-<<<<<<< HEAD
-        // We are using index 1 here because on index 0, we'll always have the bottomTabNavigator.
-        const isFirstRoute = navigationRef?.current?.getState()?.index === 1;
-        // If it is not a chat thread we should call Navigation.goBack to pop the current route first before navigating to last accessed report.
-        if (!isChatThread && !isFirstRoute) {
-            Navigation.goBack();
-        }
-        Navigation.navigate(lastAccessedReportRoute, CONST.NAVIGATION.TYPE.UP);
-=======
         Navigation.goBack(lastAccessedReportRoute);
->>>>>>> 525ad6ff
     } else {
         const participantAccountIDs = PersonalDetailsUtils.getAccountIDsByLogins([CONST.EMAIL.CONCIERGE]);
         const chat = ReportUtils.getChatByParticipants([...participantAccountIDs, currentUserAccountID]);
