--- conflicted
+++ resolved
@@ -3762,11 +3762,7 @@
                 taskDescription,
                 targetChatPolicyID,
                 CONST.REPORT.NOTIFICATION_PREFERENCE.HIDDEN,
-<<<<<<< HEAD
                 task.mediaAttributes,
-                !['submitExpense', 'trackExpense', 'startChat', 'splitExpense'].includes(task.type),
-=======
->>>>>>> c5bba74f
             );
             const emailCreatingAction =
                 engagementChoice === CONST.ONBOARDING_CHOICES.MANAGE_TEAM ? allPersonalDetails?.[actorAccountID]?.login ?? CONST.EMAIL.CONCIERGE : CONST.EMAIL.CONCIERGE;
