import {findFocusedRoute} from '@react-navigation/native';
import {format as timezoneFormat, toZonedTime} from 'date-fns-tz';
import {Str} from 'expensify-common';
import isEmpty from 'lodash/isEmpty';
import {DeviceEventEmitter, InteractionManager, Linking} from 'react-native';
import type {NullishDeep, OnyxCollection, OnyxEntry, OnyxUpdate} from 'react-native-onyx';
import Onyx from 'react-native-onyx';
import type {PartialDeep, ValueOf} from 'type-fest';
import type {Emoji} from '@assets/emojis/types';
import type {FileObject} from '@components/AttachmentModal';
import * as ActiveClientManager from '@libs/ActiveClientManager';
import * as API from '@libs/API';
import type {
    AddCommentOrAttachementParams,
    AddEmojiReactionParams,
    AddWorkspaceRoomParams,
    CompleteGuidedSetupParams,
    DeleteCommentParams,
    ExpandURLPreviewParams,
    FlagCommentParams,
    GetNewerActionsParams,
    GetOlderActionsParams,
    GetReportPrivateNoteParams,
    InviteToGroupChatParams,
    InviteToRoomParams,
    LeaveRoomParams,
    MarkAsExportedParams,
    MarkAsUnreadParams,
    OpenReportParams,
    OpenRoomMembersPageParams,
    ReadNewestActionParams,
    RemoveEmojiReactionParams,
    RemoveFromGroupChatParams,
    RemoveFromRoomParams,
    ReportExportParams,
    ResolveActionableMentionWhisperParams,
    ResolveActionableReportMentionWhisperParams,
    SearchForReportsParams,
    SearchForRoomsToMentionParams,
    TogglePinnedChatParams,
    UpdateCommentParams,
    UpdateGroupChatAvatarParams,
    UpdateGroupChatMemberRolesParams,
    UpdateGroupChatNameParams,
    UpdatePolicyRoomNameParams,
    UpdateReportNotificationPreferenceParams,
    UpdateReportPrivateNoteParams,
    UpdateReportWriteCapabilityParams,
    UpdateRoomDescriptionParams,
} from '@libs/API/parameters';
import type ExportReportCSVParams from '@libs/API/parameters/ExportReportCSVParams';
import type UpdateRoomVisibilityParams from '@libs/API/parameters/UpdateRoomVisibilityParams';
import {READ_COMMANDS, SIDE_EFFECT_REQUEST_COMMANDS, WRITE_COMMANDS} from '@libs/API/types';
import * as ApiUtils from '@libs/ApiUtils';
import * as CollectionUtils from '@libs/CollectionUtils';
import type {CustomRNImageManipulatorResult} from '@libs/cropOrRotateImage/types';
import DateUtils from '@libs/DateUtils';
import {prepareDraftComment} from '@libs/DraftCommentUtils';
import * as EmojiUtils from '@libs/EmojiUtils';
import * as Environment from '@libs/Environment/Environment';
import getEnvironment from '@libs/Environment/getEnvironment';
import type EnvironmentType from '@libs/Environment/getEnvironment/types';
import * as ErrorUtils from '@libs/ErrorUtils';
import fileDownload from '@libs/fileDownload';
import HttpUtils from '@libs/HttpUtils';
import isPublicScreenRoute from '@libs/isPublicScreenRoute';
import * as Localize from '@libs/Localize';
import Log from '@libs/Log';
import {registerPaginationConfig} from '@libs/Middleware/Pagination';
import Navigation, {navigationRef} from '@libs/Navigation/Navigation';
import {isOnboardingFlowName} from '@libs/NavigationUtils';
import enhanceParameters from '@libs/Network/enhanceParameters';
import type {NetworkStatus} from '@libs/NetworkConnection';
import LocalNotification from '@libs/Notification/LocalNotification';
import Parser from '@libs/Parser';
import Permissions from '@libs/Permissions';
import * as PersonalDetailsUtils from '@libs/PersonalDetailsUtils';
import * as PhoneNumber from '@libs/PhoneNumber';
import getPolicyEmployeeAccountIDs from '@libs/PolicyEmployeeListUtils';
import {extractPolicyIDFromPath, getPolicy} from '@libs/PolicyUtils';
import processReportIDDeeplink from '@libs/processReportIDDeeplink';
import * as Pusher from '@libs/Pusher/pusher';
import * as ReportActionsUtils from '@libs/ReportActionsUtils';
import * as ReportConnection from '@libs/ReportConnection';
import type {OptimisticAddCommentReportAction} from '@libs/ReportUtils';
import * as ReportUtils from '@libs/ReportUtils';
import {doesReportBelongToWorkspace} from '@libs/ReportUtils';
import shouldSkipDeepLinkNavigation from '@libs/shouldSkipDeepLinkNavigation';
import {getNavatticURL} from '@libs/TourUtils';
import Visibility from '@libs/Visibility';
import CONFIG from '@src/CONFIG';
import type {OnboardingAccounting, OnboardingCompanySize} from '@src/CONST';
import CONST from '@src/CONST';
import ONYXKEYS from '@src/ONYXKEYS';
import type {Route} from '@src/ROUTES';
import ROUTES from '@src/ROUTES';
import INPUT_IDS from '@src/types/form/NewRoomForm';
import type {
    IntroSelected,
    InvitedEmailsToAccountIDs,
    NewGroupChatDraft,
    Onboarding,
    OnboardingPurpose,
    PersonalDetailsList,
    PolicyReportField,
    QuickAction,
    RecentlyUsedReportFields,
    ReportAction,
    ReportActionReactions,
    ReportUserIsTyping,
} from '@src/types/onyx';
import type {Decision} from '@src/types/onyx/OriginalMessage';
import type {ConnectionName} from '@src/types/onyx/Policy';
import type Report from '@src/types/onyx/Report';
import type {NotificationPreference, Participants, Participant as ReportParticipant, RoomVisibility, WriteCapability} from '@src/types/onyx/Report';
import type {Message, ReportActions} from '@src/types/onyx/ReportAction';
import {isEmptyObject} from '@src/types/utils/EmptyObject';
import * as CachedPDFPaths from './CachedPDFPaths';
import * as Modal from './Modal';
import navigateFromNotification from './navigateFromNotification';
import {
    createUpdateCommentMatcher,
    resolveCommentDeletionConflicts,
    resolveDuplicationConflictAction,
    resolveEditCommentWithNewAddCommentRequest,
    resolveOpenReportDuplicationConflictAction,
} from './RequestConflictUtils';
import * as Session from './Session';
import * as Welcome from './Welcome';
import * as OnboardingFlow from './Welcome/OnboardingFlow';

type SubscriberCallback = (isFromCurrentUser: boolean, reportActionID: string | undefined) => void;

type ActionSubscriber = {
    reportID: string;
    callback: SubscriberCallback;
};

type Video = {
    url: string;
    thumbnailUrl: string;
    duration: number;
    width: number;
    height: number;
};

type TaskMessage = Required<Pick<AddCommentOrAttachementParams, 'reportID' | 'reportActionID' | 'reportComment'>>;

type TaskForParameters =
    | {
          type: 'task';
          task: string;
          taskReportID: string;
          parentReportID: string;
          parentReportActionID: string;
          assigneeChatReportID: string;
          createdTaskReportActionID: string;
          completedTaskReportActionID?: string;
          title: string;
          description: string;
      }
    | ({
          type: 'message';
      } & TaskMessage);

type GuidedSetupData = Array<
    | ({type: 'message'} & AddCommentOrAttachementParams)
    | TaskForParameters
    | ({
          type: 'video';
      } & Video &
          AddCommentOrAttachementParams)
>;

type ReportError = {
    type?: string;
};
const addNewMessageWithText = new Set<string>([WRITE_COMMANDS.ADD_COMMENT, WRITE_COMMANDS.ADD_TEXT_AND_ATTACHMENT]);
let conciergeChatReportID: string | undefined;
let currentUserAccountID = -1;
let currentUserEmail: string | undefined;
Onyx.connect({
    key: ONYXKEYS.SESSION,
    callback: (value) => {
        // When signed out, val is undefined
        if (!value?.accountID) {
            conciergeChatReportID = undefined;
            return;
        }
        currentUserEmail = value.email;
        currentUserAccountID = value.accountID;
    },
});

Onyx.connect({
    key: ONYXKEYS.CONCIERGE_REPORT_ID,
    callback: (value) => (conciergeChatReportID = value),
});

let preferredSkinTone: number = CONST.EMOJI_DEFAULT_SKIN_TONE;
Onyx.connect({
    key: ONYXKEYS.PREFERRED_EMOJI_SKIN_TONE,
    callback: (value) => {
        preferredSkinTone = EmojiUtils.getPreferredSkinToneIndex(value);
    },
});

// map of reportID to all reportActions for that report
const allReportActions: OnyxCollection<ReportActions> = {};

Onyx.connect({
    key: ONYXKEYS.COLLECTION.REPORT_ACTIONS,
    callback: (actions, key) => {
        if (!key || !actions) {
            return;
        }
        const reportID = CollectionUtils.extractCollectionItemID(key);
        allReportActions[reportID] = actions;
    },
});

let isNetworkOffline = false;
let networkStatus: NetworkStatus;
Onyx.connect({
    key: ONYXKEYS.NETWORK,
    callback: (value) => {
        isNetworkOffline = value?.isOffline ?? false;
        networkStatus = value?.networkStatus ?? CONST.NETWORK.NETWORK_STATUS.UNKNOWN;
    },
});

let allPersonalDetails: OnyxEntry<PersonalDetailsList> = {};
Onyx.connect({
    key: ONYXKEYS.PERSONAL_DETAILS_LIST,
    callback: (value) => {
        allPersonalDetails = value ?? {};
    },
});

const draftNoteMap: OnyxCollection<string> = {};
Onyx.connect({
    key: ONYXKEYS.COLLECTION.PRIVATE_NOTES_DRAFT,
    callback: (value, key) => {
        if (!key) {
            return;
        }

        const reportID = key.replace(ONYXKEYS.COLLECTION.PRIVATE_NOTES_DRAFT, '');
        draftNoteMap[reportID] = value;
    },
});

const typingWatchTimers: Record<string, NodeJS.Timeout> = {};

let reportIDDeeplinkedFromOldDot: string | undefined;
Linking.getInitialURL().then((url) => {
    reportIDDeeplinkedFromOldDot = processReportIDDeeplink(url ?? '');
});

let lastVisitedPath: string | undefined;
Onyx.connect({
    key: ONYXKEYS.LAST_VISITED_PATH,
    callback: (value) => {
        if (!value) {
            return;
        }
        lastVisitedPath = value;
    },
});

let allRecentlyUsedReportFields: OnyxEntry<RecentlyUsedReportFields> = {};
Onyx.connect({
    key: ONYXKEYS.RECENTLY_USED_REPORT_FIELDS,
    callback: (val) => (allRecentlyUsedReportFields = val),
});

let quickAction: OnyxEntry<QuickAction> = {};
Onyx.connect({
    key: ONYXKEYS.NVP_QUICK_ACTION_GLOBAL_CREATE,
    callback: (val) => (quickAction = val),
});

let onboarding: OnyxEntry<Onboarding>;
Onyx.connect({
    key: ONYXKEYS.NVP_ONBOARDING,
    callback: (val) => {
        if (Array.isArray(val)) {
            return;
        }
        onboarding = val;
    },
});

let introSelected: OnyxEntry<IntroSelected> = {};
Onyx.connect({
    key: ONYXKEYS.NVP_INTRO_SELECTED,
    callback: (val) => (introSelected = val),
});

let allReportDraftComments: Record<string, string | undefined> = {};
Onyx.connect({
    key: ONYXKEYS.COLLECTION.REPORT_DRAFT_COMMENT,
    waitForCollectionCallback: true,
    callback: (value) => (allReportDraftComments = value),
});

let environmentURL: string;
Environment.getEnvironmentURL().then((url: string) => (environmentURL = url));

let environment: EnvironmentType;
getEnvironment().then((env) => {
    environment = env;
});

registerPaginationConfig({
    initialCommand: WRITE_COMMANDS.OPEN_REPORT,
    previousCommand: READ_COMMANDS.GET_OLDER_ACTIONS,
    nextCommand: READ_COMMANDS.GET_NEWER_ACTIONS,
    resourceCollectionKey: ONYXKEYS.COLLECTION.REPORT_ACTIONS,
    pageCollectionKey: ONYXKEYS.COLLECTION.REPORT_ACTIONS_PAGES,
    sortItems: (reportActions, reportID) => {
        const report = ReportUtils.getReport(reportID);
        const canUserPerformWriteAction = ReportUtils.canUserPerformWriteAction(report);
        return ReportActionsUtils.getSortedReportActionsForDisplay(reportActions, canUserPerformWriteAction, true);
    },
    getItemID: (reportAction) => reportAction.reportActionID,
});

function clearGroupChat() {
    Onyx.set(ONYXKEYS.NEW_GROUP_CHAT_DRAFT, null);
}

function startNewChat() {
    clearGroupChat();
    Navigation.navigate(ROUTES.NEW);
}

/** Get the private pusher channel name for a Report. */
function getReportChannelName(reportID: string): string {
    return `${CONST.PUSHER.PRIVATE_REPORT_CHANNEL_PREFIX}${reportID}${CONFIG.PUSHER.SUFFIX}`;
}

/**
 * There are 2 possibilities that we can receive via pusher for a user's typing/leaving status:
 * 1. The "new" way from New Expensify is passed as {[login]: Boolean} (e.g. {yuwen@expensify.com: true}), where the value
 * is whether the user with that login is typing/leaving on the report or not.
 * 2. The "old" way from e.com which is passed as {userLogin: login} (e.g. {userLogin: bstites@expensify.com})
 *
 * This method makes sure that no matter which we get, we return the "new" format
 */
function getNormalizedStatus(typingStatus: Pusher.UserIsTypingEvent | Pusher.UserIsLeavingRoomEvent): ReportUserIsTyping {
    let normalizedStatus: ReportUserIsTyping;

    if (typingStatus.userLogin) {
        normalizedStatus = {[typingStatus.userLogin]: true};
    } else {
        normalizedStatus = typingStatus;
    }

    return normalizedStatus;
}

/** Initialize our pusher subscriptions to listen for someone typing in a report. */
function subscribeToReportTypingEvents(reportID: string) {
    if (!reportID) {
        return;
    }

    // Make sure we have a clean Typing indicator before subscribing to typing events
    Onyx.set(`${ONYXKEYS.COLLECTION.REPORT_USER_IS_TYPING}${reportID}`, {});

    const pusherChannelName = getReportChannelName(reportID);
    Pusher.subscribe(pusherChannelName, Pusher.TYPE.USER_IS_TYPING, (typingStatus) => {
        // If the pusher message comes from OldDot, we expect the typing status to be keyed by user
        // login OR by 'Concierge'. If the pusher message comes from NewDot, it is keyed by accountID
        // since personal details are keyed by accountID.
        const normalizedTypingStatus = getNormalizedStatus(typingStatus);
        const accountIDOrLogin = Object.keys(normalizedTypingStatus).at(0);

        if (!accountIDOrLogin) {
            return;
        }

        // Don't show the typing indicator if the user is typing on another platform
        if (Number(accountIDOrLogin) === currentUserAccountID) {
            return;
        }

        // Use a combo of the reportID and the accountID or login as a key for holding our timers.
        const reportUserIdentifier = `${reportID}-${accountIDOrLogin}`;
        clearTimeout(typingWatchTimers[reportUserIdentifier]);
        Onyx.merge(`${ONYXKEYS.COLLECTION.REPORT_USER_IS_TYPING}${reportID}`, normalizedTypingStatus);

        // Wait for 1.5s of no additional typing events before setting the status back to false.
        typingWatchTimers[reportUserIdentifier] = setTimeout(() => {
            const typingStoppedStatus: ReportUserIsTyping = {};
            typingStoppedStatus[accountIDOrLogin] = false;
            Onyx.merge(`${ONYXKEYS.COLLECTION.REPORT_USER_IS_TYPING}${reportID}`, typingStoppedStatus);
            delete typingWatchTimers[reportUserIdentifier];
        }, 1500);
    }).catch((error: ReportError) => {
        Log.hmmm('[Report] Failed to initially subscribe to Pusher channel', {errorType: error.type, pusherChannelName});
    });
}

/** Initialize our pusher subscriptions to listen for someone leaving a room. */
function subscribeToReportLeavingEvents(reportID: string) {
    if (!reportID) {
        return;
    }

    // Make sure we have a clean Leaving indicator before subscribing to leaving events
    Onyx.set(`${ONYXKEYS.COLLECTION.REPORT_USER_IS_LEAVING_ROOM}${reportID}`, false);

    const pusherChannelName = getReportChannelName(reportID);
    Pusher.subscribe(pusherChannelName, Pusher.TYPE.USER_IS_LEAVING_ROOM, (leavingStatus: Pusher.UserIsLeavingRoomEvent) => {
        // If the pusher message comes from OldDot, we expect the leaving status to be keyed by user
        // login OR by 'Concierge'. If the pusher message comes from NewDot, it is keyed by accountID
        // since personal details are keyed by accountID.
        const normalizedLeavingStatus = getNormalizedStatus(leavingStatus);
        const accountIDOrLogin = Object.keys(normalizedLeavingStatus).at(0);

        if (!accountIDOrLogin) {
            return;
        }

        if (Number(accountIDOrLogin) !== currentUserAccountID) {
            return;
        }

        Onyx.merge(`${ONYXKEYS.COLLECTION.REPORT_USER_IS_LEAVING_ROOM}${reportID}`, true);
    }).catch((error: ReportError) => {
        Log.hmmm('[Report] Failed to initially subscribe to Pusher channel', {errorType: error.type, pusherChannelName});
    });
}

/**
 * Remove our pusher subscriptions to listen for someone typing in a report.
 */
function unsubscribeFromReportChannel(reportID: string) {
    if (!reportID) {
        return;
    }

    const pusherChannelName = getReportChannelName(reportID);
    Onyx.set(`${ONYXKEYS.COLLECTION.REPORT_USER_IS_TYPING}${reportID}`, {});
    Pusher.unsubscribe(pusherChannelName, Pusher.TYPE.USER_IS_TYPING);
}

/**
 * Remove our pusher subscriptions to listen for someone leaving a report.
 */
function unsubscribeFromLeavingRoomReportChannel(reportID: string) {
    if (!reportID) {
        return;
    }

    const pusherChannelName = getReportChannelName(reportID);
    Onyx.set(`${ONYXKEYS.COLLECTION.REPORT_USER_IS_LEAVING_ROOM}${reportID}`, false);
    Pusher.unsubscribe(pusherChannelName, Pusher.TYPE.USER_IS_LEAVING_ROOM);
}

// New action subscriber array for report pages
let newActionSubscribers: ActionSubscriber[] = [];

/**
 * Enables the Report actions file to let the ReportActionsView know that a new comment has arrived in realtime for the current report
 * Add subscriber for report id
 * @returns Remove subscriber for report id
 */
function subscribeToNewActionEvent(reportID: string, callback: SubscriberCallback): () => void {
    newActionSubscribers.push({callback, reportID});
    return () => {
        newActionSubscribers = newActionSubscribers.filter((subscriber) => subscriber.reportID !== reportID);
    };
}

/** Notify the ReportActionsView that a new comment has arrived */
function notifyNewAction(reportID: string, accountID?: number, reportActionID?: string) {
    const actionSubscriber = newActionSubscribers.find((subscriber) => subscriber.reportID === reportID);
    if (!actionSubscriber) {
        return;
    }
    const isFromCurrentUser = accountID === currentUserAccountID;
    actionSubscriber.callback(isFromCurrentUser, reportActionID);
}

/**
 * Add up to two report actions to a report. This method can be called for the following situations:
 *
 * - Adding one comment
 * - Adding one attachment
 * - Add both a comment and attachment simultaneously
 */
function addActions(reportID: string, text = '', file?: FileObject) {
    let reportCommentText = '';
    let reportCommentAction: OptimisticAddCommentReportAction | undefined;
    let attachmentAction: OptimisticAddCommentReportAction | undefined;
    let commandName: typeof WRITE_COMMANDS.ADD_COMMENT | typeof WRITE_COMMANDS.ADD_ATTACHMENT | typeof WRITE_COMMANDS.ADD_TEXT_AND_ATTACHMENT = WRITE_COMMANDS.ADD_COMMENT;

    if (text && !file) {
        const reportComment = ReportUtils.buildOptimisticAddCommentReportAction(text, undefined, undefined, undefined, undefined, reportID);
        reportCommentAction = reportComment.reportAction;
        reportCommentText = reportComment.commentText;
    }

    if (file) {
        // When we are adding an attachment we will call AddAttachment.
        // It supports sending an attachment with an optional comment and AddComment supports adding a single text comment only.
        commandName = WRITE_COMMANDS.ADD_ATTACHMENT;
        const attachment = ReportUtils.buildOptimisticAddCommentReportAction(text, file, undefined, undefined, undefined, reportID);
        attachmentAction = attachment.reportAction;
    }

    if (text && file) {
        // When there is both text and a file, the text for the report comment needs to be parsed)
        reportCommentText = ReportUtils.getParsedComment(text ?? '', {reportID});

        // And the API command needs to go to the new API which supports combining both text and attachments in a single report action
        commandName = WRITE_COMMANDS.ADD_TEXT_AND_ATTACHMENT;
    }

    // Always prefer the file as the last action over text
    const lastAction = attachmentAction ?? reportCommentAction;
    const currentTime = DateUtils.getDBTimeWithSkew();
    const lastComment = ReportActionsUtils.getReportActionMessage(lastAction);
    const lastCommentText = ReportUtils.formatReportLastMessageText(lastComment?.text ?? '');

    const optimisticReport: Partial<Report> = {
        lastVisibleActionCreated: lastAction?.created,
        lastMessageTranslationKey: lastComment?.translationKey ?? '',
        lastMessageText: lastCommentText,
        lastMessageHtml: lastCommentText,
        lastActorAccountID: currentUserAccountID,
        lastReadTime: currentTime,
    };

    const report = ReportConnection.getAllReports()?.[`${ONYXKEYS.COLLECTION.REPORT}${reportID}`];
    const shouldUpdateNotificationPrefernece = !isEmptyObject(report) && ReportUtils.getReportNotificationPreference(report) === CONST.REPORT.NOTIFICATION_PREFERENCE.HIDDEN;

    if (shouldUpdateNotificationPrefernece) {
        optimisticReport.participants = {
            [currentUserAccountID]: {notificationPreference: ReportUtils.getDefaultNotificationPreferenceForReport(report)},
        };
    }

    // Optimistically add the new actions to the store before waiting to save them to the server
    const optimisticReportActions: OnyxCollection<OptimisticAddCommentReportAction> = {};

    // Only add the reportCommentAction when there is no file attachment. If there is both a file attachment and text, that will all be contained in the attachmentAction.
    if (text && reportCommentAction?.reportActionID && !file) {
        optimisticReportActions[reportCommentAction.reportActionID] = reportCommentAction;
    }
    if (file && attachmentAction?.reportActionID) {
        optimisticReportActions[attachmentAction.reportActionID] = attachmentAction;
    }

    const parameters: AddCommentOrAttachementParams = {
        reportID,
        reportActionID: file ? attachmentAction?.reportActionID : reportCommentAction?.reportActionID,
        commentReportActionID: file && reportCommentAction ? reportCommentAction.reportActionID : null,
        reportComment: reportCommentText,
        file,
        clientCreatedTime: file ? attachmentAction?.created : reportCommentAction?.created,
        idempotencyKey: Str.guid(),
    };

    if (reportIDDeeplinkedFromOldDot === reportID && ReportUtils.isConciergeChatReport(report)) {
        parameters.isOldDotConciergeChat = true;
    }

    const optimisticData: OnyxUpdate[] = [
        {
            onyxMethod: Onyx.METHOD.MERGE,
            key: `${ONYXKEYS.COLLECTION.REPORT}${reportID}`,
            value: optimisticReport,
        },
        {
            onyxMethod: Onyx.METHOD.MERGE,
            key: `${ONYXKEYS.COLLECTION.REPORT_ACTIONS}${reportID}`,
            value: optimisticReportActions as ReportActions,
        },
    ];

    const successReportActions: OnyxCollection<NullishDeep<ReportAction>> = {};

    Object.entries(optimisticReportActions).forEach(([actionKey]) => {
        successReportActions[actionKey] = {pendingAction: null, isOptimisticAction: null};
    });

    const successData: OnyxUpdate[] = [
        {
            onyxMethod: Onyx.METHOD.MERGE,
            key: `${ONYXKEYS.COLLECTION.REPORT_ACTIONS}${reportID}`,
            value: successReportActions,
        },
    ];

    let failureReport: Partial<Report> = {
        lastMessageTranslationKey: '',
        lastMessageText: '',
        lastVisibleActionCreated: '',
    };
    const {lastMessageText = '', lastMessageTranslationKey = ''} = ReportActionsUtils.getLastVisibleMessage(reportID);
    if (lastMessageText || lastMessageTranslationKey) {
        const lastVisibleAction = ReportActionsUtils.getLastVisibleAction(reportID);
        const lastVisibleActionCreated = lastVisibleAction?.created;
        const lastActorAccountID = lastVisibleAction?.actorAccountID;
        failureReport = {
            lastMessageTranslationKey,
            lastMessageText,
            lastVisibleActionCreated,
            lastActorAccountID,
        };
    }

    const failureReportActions: Record<string, OptimisticAddCommentReportAction> = {};

    Object.entries(optimisticReportActions).forEach(([actionKey, action]) => {
        failureReportActions[actionKey] = {
            // eslint-disable-next-line @typescript-eslint/non-nullable-type-assertion-style
            ...(action as OptimisticAddCommentReportAction),
            errors: ErrorUtils.getMicroSecondOnyxErrorWithTranslationKey('report.genericAddCommentFailureMessage'),
        };
    });

    const failureData: OnyxUpdate[] = [
        {
            onyxMethod: Onyx.METHOD.MERGE,
            key: `${ONYXKEYS.COLLECTION.REPORT}${reportID}`,
            value: failureReport,
        },
        {
            onyxMethod: Onyx.METHOD.MERGE,
            key: `${ONYXKEYS.COLLECTION.REPORT_ACTIONS}${reportID}`,
            value: failureReportActions as ReportActions,
        },
    ];

    // Update optimistic data for parent report action if the report is a child report
    const optimisticParentReportData = ReportUtils.getOptimisticDataForParentReportAction(reportID, currentTime, CONST.RED_BRICK_ROAD_PENDING_ACTION.ADD);
    optimisticParentReportData.forEach((parentReportData) => {
        if (isEmptyObject(parentReportData)) {
            return;
        }
        optimisticData.push(parentReportData);
    });

    // Update the timezone if it's been 5 minutes from the last time the user added a comment
    if (DateUtils.canUpdateTimezone() && currentUserAccountID) {
        const timezone = DateUtils.getCurrentTimezone();
        parameters.timezone = JSON.stringify(timezone);
        optimisticData.push({
            onyxMethod: Onyx.METHOD.MERGE,
            key: ONYXKEYS.PERSONAL_DETAILS_LIST,
            value: {[currentUserAccountID]: {timezone}},
        });
        DateUtils.setTimezoneUpdated();
    }

    API.write(commandName, parameters, {
        optimisticData,
        successData,
        failureData,
    });
    notifyNewAction(reportID, lastAction?.actorAccountID, lastAction?.reportActionID);
}

/** Add an attachment and optional comment. */
function addAttachment(reportID: string, file: FileObject, text = '') {
    addActions(reportID, text, file);
}

/** Add a single comment to a report */
function addComment(reportID: string, text: string) {
    addActions(reportID, text);
}

function reportActionsExist(reportID: string): boolean {
    return allReportActions?.[reportID] !== undefined;
}

function updateGroupChatName(reportID: string, reportName: string) {
    const optimisticData: OnyxUpdate[] = [
        {
            onyxMethod: Onyx.METHOD.MERGE,
            key: `${ONYXKEYS.COLLECTION.REPORT}${reportID}`,
            value: {
                reportName,
                pendingFields: {
                    reportName: CONST.RED_BRICK_ROAD_PENDING_ACTION.UPDATE,
                },
                errorFields: {
                    reportName: null,
                },
            },
        },
    ];

    const successData: OnyxUpdate[] = [
        {
            onyxMethod: Onyx.METHOD.MERGE,
            key: `${ONYXKEYS.COLLECTION.REPORT}${reportID}`,
            value: {
                pendingFields: {
                    reportName: null,
                },
            },
        },
    ];
    const failureData: OnyxUpdate[] = [
        {
            onyxMethod: Onyx.METHOD.MERGE,
            key: `${ONYXKEYS.COLLECTION.REPORT}${reportID}`,
            value: {
                reportName: ReportConnection.getAllReports()?.[`${ONYXKEYS.COLLECTION.REPORT}${reportID}`]?.reportName ?? null,
                pendingFields: {
                    reportName: null,
                },
            },
        },
    ];
    const parameters: UpdateGroupChatNameParams = {reportName, reportID};
    API.write(WRITE_COMMANDS.UPDATE_GROUP_CHAT_NAME, parameters, {optimisticData, successData, failureData});
}

function updateGroupChatAvatar(reportID: string, file?: File | CustomRNImageManipulatorResult) {
    // If we have no file that means we are removing the avatar.
    const optimisticData: OnyxUpdate[] = [
        {
            onyxMethod: Onyx.METHOD.MERGE,
            key: `${ONYXKEYS.COLLECTION.REPORT}${reportID}`,
            value: {
                avatarUrl: file ? file?.uri ?? '' : null,
                pendingFields: {
                    avatar: CONST.RED_BRICK_ROAD_PENDING_ACTION.UPDATE,
                },
                errorFields: {
                    avatar: null,
                },
            },
        },
    ];

    const fetchedReport = ReportConnection.getAllReports()?.[`${ONYXKEYS.COLLECTION.REPORT}${reportID}`];
    const failureData: OnyxUpdate[] = [
        {
            onyxMethod: Onyx.METHOD.MERGE,
            key: `${ONYXKEYS.COLLECTION.REPORT}${reportID}`,
            value: {
                avatarUrl: fetchedReport?.avatarUrl ?? null,
                pendingFields: {
                    avatar: null,
                },
            },
        },
    ];

    const successData: OnyxUpdate[] = [
        {
            onyxMethod: Onyx.METHOD.MERGE,
            key: `${ONYXKEYS.COLLECTION.REPORT}${reportID}`,
            value: {
                pendingFields: {
                    avatar: null,
                },
            },
        },
    ];
    const parameters: UpdateGroupChatAvatarParams = {file, reportID};
    API.write(WRITE_COMMANDS.UPDATE_GROUP_CHAT_AVATAR, parameters, {optimisticData, failureData, successData});
}

/**
 * Clear error and pending fields for the report avatar
 */
function clearAvatarErrors(reportID: string) {
    Onyx.merge(`${ONYXKEYS.COLLECTION.REPORT}${reportID}`, {
        errorFields: {
            avatar: null,
        },
    });
}

/**
 * Gets the latest page of report actions and updates the last read message
 * If a chat with the passed reportID is not found, we will create a chat based on the passed participantList
 *
 * @param reportID The ID of the report to open
 * @param reportActionID The ID used to fetch a specific range of report actions related to the current reportActionID when opening a chat.
 * @param participantLoginList The list of users that are included in a new chat, not including the user creating it
 * @param newReportObject The optimistic report object created when making a new chat, saved as optimistic data
 * @param parentReportActionID The parent report action that a thread was created from (only passed for new threads)
 * @param isFromDeepLink Whether or not this report is being opened from a deep link
 * @param participantAccountIDList The list of accountIDs that are included in a new chat, not including the user creating it
 */
function openReport(
    reportID: string,
    reportActionID?: string,
    participantLoginList: string[] = [],
    newReportObject?: ReportUtils.OptimisticChatReport,
    parentReportActionID = '-1',
    isFromDeepLink = false,
    participantAccountIDList: number[] = [],
    avatar?: File | CustomRNImageManipulatorResult,
) {
    if (!reportID) {
        return;
    }

    const optimisticReport = reportActionsExist(reportID)
        ? {}
        : {
              reportName: ReportConnection.getAllReports()?.[`${ONYXKEYS.COLLECTION.REPORT}${reportID}`]?.reportName ?? CONST.REPORT.DEFAULT_REPORT_NAME,
          };

    const optimisticData: OnyxUpdate[] = [
        {
            onyxMethod: Onyx.METHOD.MERGE,
            key: `${ONYXKEYS.COLLECTION.REPORT}${reportID}`,
            value: optimisticReport,
        },
        {
            onyxMethod: Onyx.METHOD.MERGE,
            key: `${ONYXKEYS.COLLECTION.REPORT_METADATA}${reportID}`,
            value: {
                isLoadingInitialReportActions: true,
                isLoadingOlderReportActions: false,
                hasLoadingOlderReportActionsError: false,
                isLoadingNewerReportActions: false,
                hasLoadingNewerReportActionsError: false,
                lastVisitTime: DateUtils.getDBTime(),
            },
        },
    ];

    const successData: OnyxUpdate[] = [
        {
            onyxMethod: Onyx.METHOD.MERGE,
            key: `${ONYXKEYS.COLLECTION.REPORT}${reportID}`,
            value: {
                errorFields: {
                    notFound: null,
                },
            },
        },
        {
            onyxMethod: Onyx.METHOD.MERGE,
            key: `${ONYXKEYS.COLLECTION.REPORT_METADATA}${reportID}`,
            value: {
                isLoadingInitialReportActions: false,
            },
        },
    ];

    const failureData: OnyxUpdate[] = [
        {
            onyxMethod: Onyx.METHOD.MERGE,
            key: `${ONYXKEYS.COLLECTION.REPORT_METADATA}${reportID}`,
            value: {
                isLoadingInitialReportActions: false,
            },
        },
    ];

    const parameters: OpenReportParams = {
        reportID,
        reportActionID,
        emailList: participantLoginList ? participantLoginList.join(',') : '',
        accountIDList: participantAccountIDList ? participantAccountIDList.join(',') : '',
        parentReportActionID,
    };

    const isInviteOnboardingComplete = introSelected?.isInviteOnboardingComplete ?? false;
    const isOnboardingCompleted = onboarding?.hasCompletedGuidedSetupFlow ?? false;

    // Prepare guided setup data only when nvp_introSelected is set and onboarding is not completed
    // OldDot users will never have nvp_introSelected set, so they will not see guided setup messages
    if (introSelected && !isOnboardingCompleted && !isInviteOnboardingComplete) {
        const {choice, inviteType} = introSelected;
        const isInviteIOUorInvoice = inviteType === CONST.ONBOARDING_INVITE_TYPES.IOU || inviteType === CONST.ONBOARDING_INVITE_TYPES.INVOICE;
        const isInviteChoiceCorrect = choice === CONST.ONBOARDING_CHOICES.ADMIN || choice === CONST.ONBOARDING_CHOICES.SUBMIT || choice === CONST.ONBOARDING_CHOICES.CHAT_SPLIT;

        if (isInviteChoiceCorrect && !isInviteIOUorInvoice) {
            const onboardingMessage = CONST.ONBOARDING_MESSAGES[choice];
            if (choice === CONST.ONBOARDING_CHOICES.CHAT_SPLIT) {
                const updatedTasks = onboardingMessage.tasks.map((task) => (task.type === 'startChat' ? {...task, autoCompleted: true} : task));
                onboardingMessage.tasks = updatedTasks;
            }

            const onboardingData = prepareOnboardingOptimisticData(choice, onboardingMessage);

            optimisticData.push(...onboardingData.optimisticData, {
                onyxMethod: Onyx.METHOD.MERGE,
                key: ONYXKEYS.NVP_INTRO_SELECTED,
                value: {
                    isInviteOnboardingComplete: true,
                },
            });

            successData.push(...onboardingData.successData);

            failureData.push(...onboardingData.failureData);

            parameters.guidedSetupData = JSON.stringify(onboardingData.guidedSetupData);
        }
    }

    const isGroupChat = ReportUtils.isGroupChat(newReportObject);
    if (isGroupChat) {
        parameters.chatType = CONST.REPORT.CHAT_TYPE.GROUP;
        parameters.groupChatAdminLogins = currentUserEmail;
        parameters.optimisticAccountIDList = Object.keys(newReportObject?.participants ?? {}).join(',');
        parameters.reportName = newReportObject?.reportName ?? '';

        // If we have an avatar then include it with the parameters
        if (avatar) {
            parameters.file = avatar;
        }

        clearGroupChat();
    }

    if (isFromDeepLink) {
        parameters.shouldRetry = false;
    }

    // If we are creating a new report, we need to add the optimistic report data and a report action
    const isCreatingNewReport = !isEmptyObject(newReportObject);
    if (isCreatingNewReport) {
        // Change the method to set for new reports because it doesn't exist yet, is faster,
        // and we need the data to be available when we navigate to the chat page
        const optimisticDataItem = optimisticData.at(0);
        if (optimisticDataItem) {
            optimisticDataItem.onyxMethod = Onyx.METHOD.SET;
            optimisticDataItem.value = {
                ...optimisticReport,
                reportName: CONST.REPORT.DEFAULT_REPORT_NAME,
                ...newReportObject,
                pendingFields: {
                    createChat: CONST.RED_BRICK_ROAD_PENDING_ACTION.ADD,
                    ...(isGroupChat && {reportName: CONST.RED_BRICK_ROAD_PENDING_ACTION.ADD}),
                },
                isOptimisticReport: true,
            };
        }

        let emailCreatingAction: string = CONST.REPORT.OWNER_EMAIL_FAKE;
        if (newReportObject.ownerAccountID && newReportObject.ownerAccountID !== CONST.REPORT.OWNER_ACCOUNT_ID_FAKE) {
            emailCreatingAction = allPersonalDetails?.[newReportObject.ownerAccountID]?.login ?? '';
        }
        const optimisticCreatedAction = ReportUtils.buildOptimisticCreatedReportAction(emailCreatingAction);
        optimisticData.push({
            onyxMethod: Onyx.METHOD.SET,
            key: `${ONYXKEYS.COLLECTION.REPORT_ACTIONS}${reportID}`,
            value: {[optimisticCreatedAction.reportActionID]: optimisticCreatedAction},
        });
        successData.push({
            onyxMethod: Onyx.METHOD.MERGE,
            key: `${ONYXKEYS.COLLECTION.REPORT_ACTIONS}${reportID}`,
            value: {[optimisticCreatedAction.reportActionID]: {pendingAction: null}},
        });

        // Add optimistic personal details for new participants
        const optimisticPersonalDetails: OnyxEntry<PersonalDetailsList> = {};
        const settledPersonalDetails: OnyxEntry<PersonalDetailsList> = {};
        const redundantParticipants: Record<number, null> = {};
        const participantAccountIDs = PersonalDetailsUtils.getAccountIDsByLogins(participantLoginList);
        participantLoginList.forEach((login, index) => {
            const accountID = participantAccountIDs.at(index) ?? -1;
            const isOptimisticAccount = !allPersonalDetails?.[accountID];

            if (!isOptimisticAccount) {
                return;
            }

            optimisticPersonalDetails[accountID] = {
                login,
                accountID,
                displayName: login,
                isOptimisticPersonalDetail: true,
            };
            settledPersonalDetails[accountID] = null;

            // BE will send different participants. We clear the optimistic ones to avoid duplicated entries
            redundantParticipants[accountID] = null;
        });

        successData.push({
            onyxMethod: Onyx.METHOD.MERGE,
            key: `${ONYXKEYS.COLLECTION.REPORT}${reportID}`,
            value: {
                participants: redundantParticipants,
                pendingFields: {
                    createChat: null,
                    reportName: null,
                },
                errorFields: {
                    createChat: null,
                },
                isOptimisticReport: false,
            },
        });

        optimisticData.push({
            onyxMethod: Onyx.METHOD.MERGE,
            key: ONYXKEYS.PERSONAL_DETAILS_LIST,
            value: optimisticPersonalDetails,
        });
        successData.push({
            onyxMethod: Onyx.METHOD.MERGE,
            key: ONYXKEYS.PERSONAL_DETAILS_LIST,
            value: settledPersonalDetails,
        });
        failureData.push({
            onyxMethod: Onyx.METHOD.MERGE,
            key: ONYXKEYS.PERSONAL_DETAILS_LIST,
            value: settledPersonalDetails,
        });

        // Add the createdReportActionID parameter to the API call
        parameters.createdReportActionID = optimisticCreatedAction.reportActionID;

        // If we are creating a thread, ensure the report action has childReportID property added
        if (newReportObject.parentReportID && parentReportActionID) {
            optimisticData.push({
                onyxMethod: Onyx.METHOD.MERGE,
                key: `${ONYXKEYS.COLLECTION.REPORT_ACTIONS}${newReportObject.parentReportID}`,
                value: {[parentReportActionID]: {childReportID: reportID, childType: CONST.REPORT.TYPE.CHAT}},
            });
            failureData.push({
                onyxMethod: Onyx.METHOD.MERGE,
                key: `${ONYXKEYS.COLLECTION.REPORT_ACTIONS}${newReportObject.parentReportID}`,
                value: {[parentReportActionID]: {childReportID: '-1', childType: ''}},
            });
        }
    }

    parameters.clientLastReadTime = ReportConnection.getAllReports()?.[`${ONYXKEYS.COLLECTION.REPORT}${reportID}`]?.lastReadTime ?? '';

    const paginationConfig = {
        resourceID: reportID,
        cursorID: reportActionID,
    };

    if (isFromDeepLink) {
        API.paginate(
            CONST.API_REQUEST_TYPE.MAKE_REQUEST_WITH_SIDE_EFFECTS,
            SIDE_EFFECT_REQUEST_COMMANDS.OPEN_REPORT,
            parameters,
            {optimisticData, successData, failureData},
            paginationConfig,
        ).finally(() => {
            Onyx.set(ONYXKEYS.IS_CHECKING_PUBLIC_ROOM, false);
        });
    } else {
        // eslint-disable-next-line rulesdir/no-multiple-api-calls
        API.paginate(CONST.API_REQUEST_TYPE.WRITE, WRITE_COMMANDS.OPEN_REPORT, parameters, {optimisticData, successData, failureData}, paginationConfig, {
            checkAndFixConflictingRequest: (persistedRequests) => resolveOpenReportDuplicationConflictAction(persistedRequests, parameters),
        });
    }
}

/**
 * This will find an existing chat, or create a new one if none exists, for the given user or set of users. It will then navigate to this chat.
 *
 * @param userLogins list of user logins to start a chat report with.
 * @param shouldDismissModal a flag to determine if we should dismiss modal before navigate to report or navigate to report directly.
 */
function navigateToAndOpenReport(
    userLogins: string[],
    shouldDismissModal = true,
    actionType?: string,
    reportName?: string,
    avatarUri?: string,
    avatarFile?: File | CustomRNImageManipulatorResult | undefined,
    optimisticReportID?: string,
    isGroupChat = false,
) {
    let newChat: ReportUtils.OptimisticChatReport | undefined;
    let chat: OnyxEntry<Report>;
    const participantAccountIDs = PersonalDetailsUtils.getAccountIDsByLogins(userLogins);

    // If we are not creating a new Group Chat then we are creating a 1:1 DM and will look for an existing chat
    if (!isGroupChat) {
        chat = ReportUtils.getChatByParticipants([...participantAccountIDs, currentUserAccountID]);
    }

    if (isEmptyObject(chat)) {
        if (isGroupChat) {
            // If we are creating a group chat then participantAccountIDs is expected to contain currentUserAccountID
            newChat = ReportUtils.buildOptimisticGroupChatReport(participantAccountIDs, reportName ?? '', avatarUri ?? '', optimisticReportID, CONST.REPORT.NOTIFICATION_PREFERENCE.ALWAYS);
        } else {
            newChat = ReportUtils.buildOptimisticChatReport(
                [...participantAccountIDs, currentUserAccountID],
                undefined,
                undefined,
                undefined,
                undefined,
                undefined,
                undefined,
                undefined,
                undefined,
                CONST.REPORT.NOTIFICATION_PREFERENCE.ALWAYS,
            );
        }
    }
    const report = isEmptyObject(chat) ? newChat : chat;

    // We want to pass newChat here because if anything is passed in that param (even an existing chat), we will try to create a chat on the server
    openReport(report?.reportID ?? '', '', userLogins, newChat, undefined, undefined, undefined, avatarFile);
    if (shouldDismissModal) {
        Navigation.dismissModalWithReport(report);
    } else {
        Navigation.navigateWithSwitchPolicyID({route: ROUTES.HOME});
        Navigation.navigate(ROUTES.REPORT_WITH_ID.getRoute(report?.reportID ?? '-1'), actionType);
    }
}

/**
 * This will find an existing chat, or create a new one if none exists, for the given accountID or set of accountIDs. It will then navigate to this chat.
 *
 * @param participantAccountIDs of user logins to start a chat report with.
 */
function navigateToAndOpenReportWithAccountIDs(participantAccountIDs: number[]) {
    let newChat: ReportUtils.OptimisticChatReport | undefined;
    const chat = ReportUtils.getChatByParticipants([...participantAccountIDs, currentUserAccountID]);
    if (!chat) {
        newChat = ReportUtils.buildOptimisticChatReport([...participantAccountIDs, currentUserAccountID]);
    }
    const report = chat ?? newChat;

    // We want to pass newChat here because if anything is passed in that param (even an existing chat), we will try to create a chat on the server
    openReport(report?.reportID ?? '', '', [], newChat, '0', false, participantAccountIDs);
    Navigation.dismissModalWithReport(report);
}

/**
 * This will navigate to an existing thread, or create a new one if necessary
 *
 * @param childReportID The reportID we are trying to open
 * @param parentReportAction the parent comment of a thread
 * @param parentReportID The reportID of the parent
 */
function navigateToAndOpenChildReport(childReportID = '-1', parentReportAction: Partial<ReportAction> = {}, parentReportID = '0') {
    if (childReportID !== '-1' && childReportID !== '0') {
        Navigation.navigate(ROUTES.REPORT_WITH_ID.getRoute(childReportID));
    } else {
        const participantAccountIDs = [...new Set([currentUserAccountID, Number(parentReportAction.actorAccountID)])];
        const parentReport = ReportConnection.getAllReports()?.[`${ONYXKEYS.COLLECTION.REPORT}${parentReportID}`];
        // Threads from DMs and selfDMs don't have a chatType. All other threads inherit the chatType from their parent
        const childReportChatType = parentReport && ReportUtils.isSelfDM(parentReport) ? undefined : parentReport?.chatType;
        const newChat = ReportUtils.buildOptimisticChatReport(
            participantAccountIDs,
            ReportActionsUtils.getReportActionText(parentReportAction),
            childReportChatType,
            parentReport?.policyID ?? CONST.POLICY.OWNER_EMAIL_FAKE,
            CONST.POLICY.OWNER_ACCOUNT_ID_FAKE,
            false,
            parentReport?.policyName ?? '',
            undefined,
            undefined,
            ReportUtils.getChildReportNotificationPreference(parentReportAction),
            parentReportAction.reportActionID,
            parentReportID,
        );

        const participantLogins = PersonalDetailsUtils.getLoginsByAccountIDs(Object.keys(newChat.participants ?? {}).map(Number));
        openReport(newChat.reportID, '', participantLogins, newChat, parentReportAction.reportActionID);
        Navigation.navigate(ROUTES.REPORT_WITH_ID.getRoute(newChat.reportID));
    }
}

/**
 * Gets the older actions that have not been read yet.
 * Normally happens when you scroll up on a chat, and the actions have not been read yet.
 */
function getOlderActions(reportID: string, reportActionID: string) {
    const optimisticData: OnyxUpdate[] = [
        {
            onyxMethod: Onyx.METHOD.MERGE,
            key: `${ONYXKEYS.COLLECTION.REPORT_METADATA}${reportID}`,
            value: {
                isLoadingOlderReportActions: true,
                hasLoadingOlderReportActionsError: false,
            },
        },
    ];

    const successData: OnyxUpdate[] = [
        {
            onyxMethod: Onyx.METHOD.MERGE,
            key: `${ONYXKEYS.COLLECTION.REPORT_METADATA}${reportID}`,
            value: {
                isLoadingOlderReportActions: false,
            },
        },
    ];

    const failureData: OnyxUpdate[] = [
        {
            onyxMethod: Onyx.METHOD.MERGE,
            key: `${ONYXKEYS.COLLECTION.REPORT_METADATA}${reportID}`,
            value: {
                isLoadingOlderReportActions: false,
                hasLoadingOlderReportActionsError: true,
            },
        },
    ];

    const parameters: GetOlderActionsParams = {
        reportID,
        reportActionID,
    };

    API.paginate(
        CONST.API_REQUEST_TYPE.READ,
        READ_COMMANDS.GET_OLDER_ACTIONS,
        parameters,
        {optimisticData, successData, failureData},
        {
            resourceID: reportID,
            cursorID: reportActionID,
        },
    );
}

/**
 * Gets the newer actions that have not been read yet.
 * Normally happens when you are not located at the bottom of the list and scroll down on a chat.
 */
function getNewerActions(reportID: string, reportActionID: string) {
    const optimisticData: OnyxUpdate[] = [
        {
            onyxMethod: Onyx.METHOD.MERGE,
            key: `${ONYXKEYS.COLLECTION.REPORT_METADATA}${reportID}`,
            value: {
                isLoadingNewerReportActions: true,
                hasLoadingNewerReportActionsError: false,
            },
        },
    ];

    const successData: OnyxUpdate[] = [
        {
            onyxMethod: Onyx.METHOD.MERGE,
            key: `${ONYXKEYS.COLLECTION.REPORT_METADATA}${reportID}`,
            value: {
                isLoadingNewerReportActions: false,
            },
        },
    ];

    const failureData: OnyxUpdate[] = [
        {
            onyxMethod: Onyx.METHOD.MERGE,
            key: `${ONYXKEYS.COLLECTION.REPORT_METADATA}${reportID}`,
            value: {
                isLoadingNewerReportActions: false,
                hasLoadingNewerReportActionsError: true,
            },
        },
    ];

    const parameters: GetNewerActionsParams = {
        reportID,
        reportActionID,
    };

    API.paginate(
        CONST.API_REQUEST_TYPE.READ,
        READ_COMMANDS.GET_NEWER_ACTIONS,
        parameters,
        {optimisticData, successData, failureData},
        {
            resourceID: reportID,
            cursorID: reportActionID,
        },
    );
}

/**
 * Gets metadata info about links in the provided report action
 */
function expandURLPreview(reportID: string, reportActionID: string) {
    const parameters: ExpandURLPreviewParams = {
        reportID,
        reportActionID,
    };

    API.read(READ_COMMANDS.EXPAND_URL_PREVIEW, parameters);
}

/** Marks the new report actions as read
 * @param shouldResetUnreadMarker Indicates whether the unread indicator should be reset.
 * Currently, the unread indicator needs to be reset only when users mark a report as read.
 */
function readNewestAction(reportID: string, shouldResetUnreadMarker = false) {
    const lastReadTime = DateUtils.getDBTime();

    const optimisticData: OnyxUpdate[] = [
        {
            onyxMethod: Onyx.METHOD.MERGE,
            key: `${ONYXKEYS.COLLECTION.REPORT}${reportID}`,
            value: {
                lastReadTime,
            },
        },
    ];

    const parameters: ReadNewestActionParams = {
        reportID,
        lastReadTime,
    };

    API.write(WRITE_COMMANDS.READ_NEWEST_ACTION, parameters, {optimisticData});
    if (shouldResetUnreadMarker) {
        DeviceEventEmitter.emit(`readNewestAction_${reportID}`, lastReadTime);
    }
}

/**
 * Sets the last read time on a report
 */
function markCommentAsUnread(reportID: string, reportActionCreated: string) {
    if (reportID === '-1') {
        Log.warn('7339cd6c-3263-4f89-98e5-730f0be15784 Invalid report passed to MarkCommentAsUnread. Not calling the API because it wil fail.');
        return;
    }

    const reportActions = allReportActions?.[reportID];

    // Find the latest report actions from other users
    const latestReportActionFromOtherUsers = Object.values(reportActions ?? {}).reduce((latest: ReportAction | null, current: ReportAction) => {
        if (
            current.actorAccountID !== currentUserAccountID &&
            (!latest || current.created > latest.created) &&
            // Whisper action doesn't affect lastVisibleActionCreated, so skip whisper action except actionable mention whisper
            (!ReportActionsUtils.isWhisperAction(current) || current.actionName === CONST.REPORT.ACTIONS.TYPE.ACTIONABLE_MENTION_WHISPER)
        ) {
            return current;
        }
        return latest;
    }, null);

    // If no action created date is provided, use the last action's from other user
    const actionCreationTime =
        reportActionCreated ||
        (latestReportActionFromOtherUsers?.created ?? ReportConnection.getAllReports()?.[`${ONYXKEYS.COLLECTION.REPORT}${reportID}`]?.lastVisibleActionCreated ?? DateUtils.getDBTime(0));

    // We subtract 1 millisecond so that the lastReadTime is updated to just before a given reportAction's created date
    // For example, if we want to mark a report action with ID 100 and created date '2014-04-01 16:07:02.999' unread, we set the lastReadTime to '2014-04-01 16:07:02.998'
    // Since the report action with ID 100 will be the first with a timestamp above '2014-04-01 16:07:02.998', it's the first one that will be shown as unread
    const lastReadTime = DateUtils.subtractMillisecondsFromDateTime(actionCreationTime, 1);

    const optimisticData: OnyxUpdate[] = [
        {
            onyxMethod: Onyx.METHOD.MERGE,
            key: `${ONYXKEYS.COLLECTION.REPORT}${reportID}`,
            value: {
                lastReadTime,
            },
        },
    ];

    const parameters: MarkAsUnreadParams = {
        reportID,
        lastReadTime,
    };

    API.write(WRITE_COMMANDS.MARK_AS_UNREAD, parameters, {optimisticData});
    DeviceEventEmitter.emit(`unreadAction_${reportID}`, lastReadTime);
}

/** Toggles the pinned state of the report. */
function togglePinnedState(reportID: string, isPinnedChat: boolean) {
    const pinnedValue = !isPinnedChat;

    // Optimistically pin/unpin the report before we send out the command
    const optimisticData: OnyxUpdate[] = [
        {
            onyxMethod: Onyx.METHOD.MERGE,
            key: `${ONYXKEYS.COLLECTION.REPORT}${reportID}`,
            value: {isPinned: pinnedValue},
        },
    ];

    const parameters: TogglePinnedChatParams = {
        reportID,
        pinnedValue,
    };

    API.write(WRITE_COMMANDS.TOGGLE_PINNED_CHAT, parameters, {optimisticData});
}

/**
 * Saves the comment left by the user as they are typing. By saving this data the user can switch between chats, close
 * tab, refresh etc without worrying about loosing what they typed out.
 * When empty string or null is passed, it will delete the draft comment from Onyx store.
 */
function saveReportDraftComment(reportID: string, comment: string | null, callback: () => void = () => {}) {
    Onyx.merge(`${ONYXKEYS.COLLECTION.REPORT_DRAFT_COMMENT}${reportID}`, prepareDraftComment(comment)).then(callback);
}

/** Broadcasts whether or not a user is typing on a report over the report's private pusher channel. */
function broadcastUserIsTyping(reportID: string) {
    const privateReportChannelName = getReportChannelName(reportID);
    const typingStatus: Pusher.UserIsTypingEvent = {
        [currentUserAccountID]: true,
    };
    Pusher.sendEvent(privateReportChannelName, Pusher.TYPE.USER_IS_TYPING, typingStatus);
}

/** Broadcasts to the report's private pusher channel whether a user is leaving a report */
function broadcastUserIsLeavingRoom(reportID: string) {
    const privateReportChannelName = getReportChannelName(reportID);
    const leavingStatus: Pusher.UserIsLeavingRoomEvent = {
        [currentUserAccountID]: true,
    };
    Pusher.sendEvent(privateReportChannelName, Pusher.TYPE.USER_IS_LEAVING_ROOM, leavingStatus);
}

/** When a report changes in Onyx, this fetches the report from the API if the report doesn't have a name */
function handleReportChanged(report: OnyxEntry<Report>) {
    if (!report) {
        return;
    }

    // Handle cleanup of stale optimistic IOU report and its report preview separately
    if (report?.reportID && report.preexistingReportID && ReportUtils.isMoneyRequestReport(report) && report?.parentReportActionID) {
        Onyx.merge(`${ONYXKEYS.COLLECTION.REPORT_ACTIONS}${report.parentReportID}`, {
            [report.parentReportActionID]: null,
        });
        Onyx.merge(`${ONYXKEYS.COLLECTION.REPORT}${report.reportID}`, null);
        return;
    }

    // It is possible that we optimistically created a DM/group-DM for a set of users for which a report already exists.
    // In this case, the API will let us know by returning a preexistingReportID.
    // We should clear out the optimistically created report and re-route the user to the preexisting report.
    if (report?.reportID && report.preexistingReportID) {
        let callback = () => {
            Onyx.set(`${ONYXKEYS.COLLECTION.REPORT}${report.reportID}`, null);
            Onyx.set(`${ONYXKEYS.COLLECTION.REPORT}${report.preexistingReportID}`, {...report, reportID: report.preexistingReportID, preexistingReportID: null});
            Onyx.set(`${ONYXKEYS.COLLECTION.REPORT_DRAFT_COMMENT}${report.reportID}`, null);
        };
        // Only re-route them if they are still looking at the optimistically created report
        if (Navigation.getActiveRoute().includes(`/r/${report.reportID}`)) {
            const currCallback = callback;
            callback = () => {
                currCallback();
                Navigation.navigate(ROUTES.REPORT_WITH_ID.getRoute(report.preexistingReportID ?? '-1'), CONST.NAVIGATION.TYPE.UP);
            };

            // The report screen will listen to this event and transfer the draft comment to the existing report
            // This will allow the newest draft comment to be transferred to the existing report
            DeviceEventEmitter.emit(`switchToPreExistingReport_${report.reportID}`, {
                preexistingReportID: report.preexistingReportID,
                callback,
            });

            return;
        }

        // In case the user is not on the report screen, we will transfer the report draft comment directly to the existing report
        // after that clear the optimistically created report
        const draftReportComment = allReportDraftComments?.[`${ONYXKEYS.COLLECTION.REPORT_DRAFT_COMMENT}${report.reportID}`];
        if (!draftReportComment) {
            callback();
            return;
        }

        saveReportDraftComment(report.preexistingReportID ?? '-1', draftReportComment, callback);

        return;
    }

    if (report?.reportID) {
        if (ReportUtils.isConciergeChatReport(report)) {
            conciergeChatReportID = report.reportID;
        }
    }
}

/** Deletes a comment from the report, basically sets it as empty string */
function deleteReportComment(reportID: string, reportAction: ReportAction) {
    const originalReportID = ReportUtils.getOriginalReportID(reportID, reportAction);
    const reportActionID = reportAction.reportActionID;

    if (!reportActionID || !originalReportID) {
        return;
    }

    const isDeletedParentAction = ReportActionsUtils.isThreadParentMessage(reportAction, reportID);
    const deletedMessage: Message[] = [
        {
            translationKey: '',
            type: 'COMMENT',
            html: '',
            text: '',
            isEdited: true,
            isDeletedParentAction,
        },
    ];
    const optimisticReportActions: NullishDeep<ReportActions> = {
        [reportActionID]: {
            pendingAction: CONST.RED_BRICK_ROAD_PENDING_ACTION.DELETE,
            previousMessage: reportAction.message,
            message: deletedMessage,
            errors: null,
            linkMetadata: [],
        },
    };

    // If we are deleting the last visible message, let's find the previous visible one (or set an empty one if there are none) and update the lastMessageText in the LHN.
    // Similarly, if we are deleting the last read comment we will want to update the lastVisibleActionCreated to use the previous visible message.
    let optimisticReport: Partial<Report> = {
        lastMessageTranslationKey: '',
        lastMessageText: '',
        lastVisibleActionCreated: '',
    };
    const {lastMessageText = '', lastMessageTranslationKey = ''} = ReportUtils.getLastVisibleMessage(originalReportID, optimisticReportActions as ReportActions);
    const report = ReportConnection.getAllReports()?.[`${ONYXKEYS.COLLECTION.REPORT}${reportID}`];
    const canUserPerformWriteAction = ReportUtils.canUserPerformWriteAction(report);
    if (lastMessageText || lastMessageTranslationKey) {
        const lastVisibleAction = ReportActionsUtils.getLastVisibleAction(originalReportID, canUserPerformWriteAction, optimisticReportActions as ReportActions);
        const lastVisibleActionCreated = lastVisibleAction?.created;
        const lastActorAccountID = lastVisibleAction?.actorAccountID;
        optimisticReport = {
            lastMessageTranslationKey,
            lastMessageText,
            lastVisibleActionCreated,
            lastActorAccountID,
        };
    }
    const didCommentMentionCurrentUser = ReportActionsUtils.didMessageMentionCurrentUser(reportAction);
    if (didCommentMentionCurrentUser && reportAction.created === report?.lastMentionedTime) {
        const reportActionsForReport = allReportActions?.[reportID];
        const latestMentioneReportAction = Object.values(reportActionsForReport ?? {}).find(
            (action) => action.reportActionID !== reportAction.reportActionID && ReportActionsUtils.didMessageMentionCurrentUser(action),
        );
        optimisticReport.lastMentionedTime = latestMentioneReportAction?.created ?? null;
    }
    // If the API call fails we must show the original message again, so we revert the message content back to how it was
    // and and remove the pendingAction so the strike-through clears
    const failureData: OnyxUpdate[] = [
        {
            onyxMethod: Onyx.METHOD.MERGE,
            key: `${ONYXKEYS.COLLECTION.REPORT_ACTIONS}${originalReportID}`,
            value: {
                [reportActionID]: {
                    message: reportAction.message,
                    pendingAction: null,
                    previousMessage: null,
                },
            },
        },
    ];

    const successData: OnyxUpdate[] = [
        {
            onyxMethod: Onyx.METHOD.MERGE,
            key: `${ONYXKEYS.COLLECTION.REPORT_ACTIONS}${originalReportID}`,
            value: {
                [reportActionID]: {
                    pendingAction: null,
                    previousMessage: null,
                },
            },
        },
    ];

    const optimisticData: OnyxUpdate[] = [
        {
            onyxMethod: Onyx.METHOD.MERGE,
            key: `${ONYXKEYS.COLLECTION.REPORT_ACTIONS}${originalReportID}`,
            value: optimisticReportActions,
        },
        {
            onyxMethod: Onyx.METHOD.MERGE,
            key: `${ONYXKEYS.COLLECTION.REPORT}${originalReportID}`,
            value: optimisticReport,
        },
    ];

    // Update optimistic data for parent report action if the report is a child report and the reportAction has no visible child
    const childVisibleActionCount = reportAction.childVisibleActionCount ?? 0;
    if (childVisibleActionCount === 0) {
        const optimisticParentReportData = ReportUtils.getOptimisticDataForParentReportAction(
            originalReportID,
            optimisticReport?.lastVisibleActionCreated ?? '',
            CONST.RED_BRICK_ROAD_PENDING_ACTION.DELETE,
        );
        optimisticParentReportData.forEach((parentReportData) => {
            if (isEmptyObject(parentReportData)) {
                return;
            }
            optimisticData.push(parentReportData);
        });
    }

    const parameters: DeleteCommentParams = {
        reportID: originalReportID,
        reportActionID,
    };

    CachedPDFPaths.clearByKey(reportActionID);

    API.write(
        WRITE_COMMANDS.DELETE_COMMENT,
        parameters,
        {optimisticData, successData, failureData},
        {
            checkAndFixConflictingRequest: (persistedRequests) => resolveCommentDeletionConflicts(persistedRequests, reportActionID, originalReportID),
        },
    );

    // if we are linking to the report action, and we are deleting it, and it's not a deleted parent action,
    // we should navigate to its report in order to not show not found page
    if (Navigation.isActiveRoute(ROUTES.REPORT_WITH_ID.getRoute(reportID, reportActionID)) && !isDeletedParentAction) {
        Navigation.goBack(ROUTES.REPORT_WITH_ID.getRoute(reportID), true);
    }
}

/**
 * Removes the links in html of a comment.
 * example:
 *      html="test <a href="https://www.google.com" target="_blank" rel="noreferrer noopener">https://www.google.com</a> test"
 *      links=["https://www.google.com"]
 * returns: "test https://www.google.com test"
 */
function removeLinksFromHtml(html: string, links: string[]): string {
    let htmlCopy = html.slice();
    links.forEach((link) => {
        // We want to match the anchor tag of the link and replace the whole anchor tag with the text of the anchor tag
        const regex = new RegExp(`<(a)[^><]*href\\s*=\\s*(['"])(${Str.escapeForRegExp(link)})\\2(?:".*?"|'.*?'|[^'"><])*>([\\s\\S]*?)<\\/\\1>(?![^<]*(<\\/pre>|<\\/code>))`, 'g');
        htmlCopy = htmlCopy.replace(regex, '$4');
    });
    return htmlCopy;
}

/**
 * This function will handle removing only links that were purposely removed by the user while editing.
 *
 * @param newCommentText text of the comment after editing.
 * @param originalCommentMarkdown original markdown of the comment before editing.
 * @param videoAttributeCache cache of video attributes ([videoSource]: videoAttributes)
 */
function handleUserDeletedLinksInHtml(newCommentText: string, originalCommentMarkdown: string, videoAttributeCache?: Record<string, string>): string {
    if (newCommentText.length > CONST.MAX_MARKUP_LENGTH) {
        return newCommentText;
    }

    const textWithMention = ReportUtils.completeShortMention(newCommentText);

    const htmlForNewComment = Parser.replace(textWithMention, {
        extras: {videoAttributeCache},
    });
    const removedLinks = Parser.getRemovedMarkdownLinks(originalCommentMarkdown, textWithMention);
    return removeLinksFromHtml(htmlForNewComment, removedLinks);
}

/** Saves a new message for a comment. Marks the comment as edited, which will be reflected in the UI. */
function editReportComment(reportID: string, originalReportAction: OnyxEntry<ReportAction>, textForNewComment: string, videoAttributeCache?: Record<string, string>) {
    const originalReportID = ReportUtils.getOriginalReportID(reportID, originalReportAction);
    const report = ReportUtils.getReport(originalReportID ?? '-1');
    const canUserPerformWriteAction = ReportUtils.canUserPerformWriteAction(report);

    if (!originalReportID || !originalReportAction) {
        return;
    }

    // Do not autolink if someone explicitly tries to remove a link from message.
    // https://github.com/Expensify/App/issues/9090
    // https://github.com/Expensify/App/issues/13221
    const originalCommentHTML = ReportActionsUtils.getReportActionHtml(originalReportAction);
    const originalCommentMarkdown = Parser.htmlToMarkdown(originalCommentHTML ?? '').trim();

    // Skip the Edit if draft is not changed
    if (originalCommentMarkdown === textForNewComment) {
        return;
    }
    const htmlForNewComment = handleUserDeletedLinksInHtml(textForNewComment, originalCommentMarkdown, videoAttributeCache);

    const reportComment = Parser.htmlToText(htmlForNewComment);

    // For comments shorter than or equal to 10k chars, convert the comment from MD into HTML because that's how it is stored in the database
    // For longer comments, skip parsing and display plaintext for performance reasons. It takes over 40s to parse a 100k long string!!
    let parsedOriginalCommentHTML = originalCommentHTML;
    if (textForNewComment.length <= CONST.MAX_MARKUP_LENGTH) {
        const autolinkFilter = {filterRules: Parser.rules.map((rule) => rule.name).filter((name) => name !== 'autolink')};
        parsedOriginalCommentHTML = Parser.replace(originalCommentMarkdown, autolinkFilter);
    }

    //  Delete the comment if it's empty
    if (!htmlForNewComment) {
        deleteReportComment(originalReportID, originalReportAction);
        return;
    }

    // Skip the Edit if message is not changed
    if (parsedOriginalCommentHTML === htmlForNewComment.trim() || originalCommentHTML === htmlForNewComment.trim()) {
        return;
    }

    // Optimistically update the reportAction with the new message
    const reportActionID = originalReportAction.reportActionID;
    const originalMessage = ReportActionsUtils.getReportActionMessage(originalReportAction);
    const optimisticReportActions: PartialDeep<ReportActions> = {
        [reportActionID]: {
            pendingAction: CONST.RED_BRICK_ROAD_PENDING_ACTION.UPDATE,
            message: [
                {
                    ...originalMessage,
                    type: CONST.REPORT.MESSAGE.TYPE.COMMENT,
                    isEdited: true,
                    html: htmlForNewComment,
                    text: reportComment,
                },
            ],
            lastModified: DateUtils.getDBTime(),
        },
    };

    const optimisticData: OnyxUpdate[] = [
        {
            onyxMethod: Onyx.METHOD.MERGE,
            key: `${ONYXKEYS.COLLECTION.REPORT_ACTIONS}${originalReportID}`,
            value: optimisticReportActions,
        },
    ];

    const lastVisibleAction = ReportActionsUtils.getLastVisibleAction(originalReportID, canUserPerformWriteAction, optimisticReportActions as ReportActions);
    if (reportActionID === lastVisibleAction?.reportActionID) {
        const lastMessageText = ReportUtils.formatReportLastMessageText(reportComment);
        const optimisticReport = {
            lastMessageTranslationKey: '',
            lastMessageText,
        };
        optimisticData.push({
            onyxMethod: Onyx.METHOD.MERGE,
            key: `${ONYXKEYS.COLLECTION.REPORT}${originalReportID}`,
            value: optimisticReport,
        });
    }

    const failureData: OnyxUpdate[] = [
        {
            onyxMethod: Onyx.METHOD.MERGE,
            key: `${ONYXKEYS.COLLECTION.REPORT_ACTIONS}${originalReportID}`,
            value: {
                [reportActionID]: {
                    ...originalReportAction,
                    pendingAction: null,
                },
            },
        },
    ];

    const successData: OnyxUpdate[] = [
        {
            onyxMethod: Onyx.METHOD.MERGE,
            key: `${ONYXKEYS.COLLECTION.REPORT_ACTIONS}${originalReportID}`,
            value: {
                [reportActionID]: {
                    pendingAction: null,
                },
            },
        },
    ];

    const parameters: UpdateCommentParams = {
        reportID: originalReportID,
        reportComment: htmlForNewComment,
        reportActionID,
    };

    API.write(
        WRITE_COMMANDS.UPDATE_COMMENT,
        parameters,
        {optimisticData, successData, failureData},
        {
            checkAndFixConflictingRequest: (persistedRequests) => {
                const addCommentIndex = persistedRequests.findIndex((request) => addNewMessageWithText.has(request.command) && request.data?.reportActionID === reportActionID);
                if (addCommentIndex > -1) {
                    return resolveEditCommentWithNewAddCommentRequest(persistedRequests, parameters, reportActionID, addCommentIndex);
                }
                return resolveDuplicationConflictAction(persistedRequests, createUpdateCommentMatcher(reportActionID));
            },
        },
    );
}

/** Deletes the draft for a comment report action. */
function deleteReportActionDraft(reportID: string, reportAction: ReportAction) {
    const originalReportID = ReportUtils.getOriginalReportID(reportID, reportAction);
    Onyx.merge(`${ONYXKEYS.COLLECTION.REPORT_ACTIONS_DRAFTS}${originalReportID}`, {[reportAction.reportActionID]: null});
}

/** Saves the draft for a comment report action. This will put the comment into "edit mode" */
function saveReportActionDraft(reportID: string, reportAction: ReportAction, draftMessage: string) {
    const originalReportID = ReportUtils.getOriginalReportID(reportID, reportAction);
    Onyx.merge(`${ONYXKEYS.COLLECTION.REPORT_ACTIONS_DRAFTS}${originalReportID}`, {[reportAction.reportActionID]: {message: draftMessage}});
}

function updateNotificationPreference(
    reportID: string,
    previousValue: NotificationPreference | undefined,
    newValue: NotificationPreference,
    parentReportID?: string,
    parentReportActionID?: string,
) {
    // No change needed
    if (previousValue === newValue) {
        return;
    }

    const optimisticData: OnyxUpdate[] = [
        {
            onyxMethod: Onyx.METHOD.MERGE,
            key: `${ONYXKEYS.COLLECTION.REPORT}${reportID}`,
            value: {
                participants: {
                    [currentUserAccountID]: {
                        notificationPreference: newValue,
                    },
                },
            },
        },
    ];

    const failureData: OnyxUpdate[] = [
        {
            onyxMethod: Onyx.METHOD.MERGE,
            key: `${ONYXKEYS.COLLECTION.REPORT}${reportID}`,
            value: {
                participants: {
                    [currentUserAccountID]: {
                        notificationPreference: previousValue,
                    },
                },
            },
        },
    ];

    if (parentReportID && parentReportActionID) {
        optimisticData.push({
            onyxMethod: Onyx.METHOD.MERGE,
            key: `${ONYXKEYS.COLLECTION.REPORT_ACTIONS}${parentReportID}`,
            value: {[parentReportActionID]: {childReportNotificationPreference: newValue}},
        });
        failureData.push({
            onyxMethod: Onyx.METHOD.MERGE,
            key: `${ONYXKEYS.COLLECTION.REPORT_ACTIONS}${parentReportID}`,
            value: {[parentReportActionID]: {childReportNotificationPreference: previousValue}},
        });
    }

    const parameters: UpdateReportNotificationPreferenceParams = {reportID, notificationPreference: newValue};

    API.write(WRITE_COMMANDS.UPDATE_REPORT_NOTIFICATION_PREFERENCE, parameters, {optimisticData, failureData});
}

function updateRoomVisibility(reportID: string, previousValue: RoomVisibility | undefined, newValue: RoomVisibility) {
    if (previousValue === newValue) {
        return;
    }

    const optimisticData: OnyxUpdate[] = [
        {
            onyxMethod: Onyx.METHOD.MERGE,
            key: `${ONYXKEYS.COLLECTION.REPORT}${reportID}`,
            value: {visibility: newValue},
        },
    ];

    const failureData: OnyxUpdate[] = [
        {
            onyxMethod: Onyx.METHOD.MERGE,
            key: `${ONYXKEYS.COLLECTION.REPORT}${reportID}`,
            value: {visibility: previousValue},
        },
    ];

    const parameters: UpdateRoomVisibilityParams = {reportID, visibility: newValue};

    API.write(WRITE_COMMANDS.UPDATE_ROOM_VISIBILITY, parameters, {optimisticData, failureData});
}

/**
 * This will subscribe to an existing thread, or create a new one and then subsribe to it if necessary
 *
 * @param childReportID The reportID we are trying to open
 * @param parentReportAction the parent comment of a thread
 * @param parentReportID The reportID of the parent
 * @param prevNotificationPreference The previous notification preference for the child report
 */
function toggleSubscribeToChildReport(childReportID = '-1', parentReportAction: Partial<ReportAction> = {}, parentReportID = '-1', prevNotificationPreference?: NotificationPreference) {
    if (childReportID !== '-1') {
        openReport(childReportID);
        const parentReportActionID = parentReportAction?.reportActionID ?? '-1';
        if (!prevNotificationPreference || prevNotificationPreference === CONST.REPORT.NOTIFICATION_PREFERENCE.HIDDEN) {
            updateNotificationPreference(childReportID, prevNotificationPreference, CONST.REPORT.NOTIFICATION_PREFERENCE.ALWAYS, parentReportID, parentReportActionID);
        } else {
            updateNotificationPreference(childReportID, prevNotificationPreference, CONST.REPORT.NOTIFICATION_PREFERENCE.HIDDEN, parentReportID, parentReportActionID);
        }
    } else {
        const participantAccountIDs = [...new Set([currentUserAccountID, Number(parentReportAction?.actorAccountID)])];
        const parentReport = ReportConnection.getAllReports()?.[`${ONYXKEYS.COLLECTION.REPORT}${parentReportID}`];
        const newChat = ReportUtils.buildOptimisticChatReport(
            participantAccountIDs,
            ReportActionsUtils.getReportActionText(parentReportAction),
            parentReport?.chatType,
            parentReport?.policyID ?? CONST.POLICY.OWNER_EMAIL_FAKE,
            CONST.POLICY.OWNER_ACCOUNT_ID_FAKE,
            false,
            '',
            undefined,
            undefined,
            CONST.REPORT.NOTIFICATION_PREFERENCE.ALWAYS,
            parentReportAction.reportActionID,
            parentReportID,
        );

        const participantLogins = PersonalDetailsUtils.getLoginsByAccountIDs(participantAccountIDs);
        openReport(newChat.reportID, '', participantLogins, newChat, parentReportAction.reportActionID);
        const notificationPreference =
            prevNotificationPreference === CONST.REPORT.NOTIFICATION_PREFERENCE.HIDDEN ? CONST.REPORT.NOTIFICATION_PREFERENCE.ALWAYS : CONST.REPORT.NOTIFICATION_PREFERENCE.HIDDEN;
        updateNotificationPreference(newChat.reportID, prevNotificationPreference, notificationPreference, parentReportID, parentReportAction?.reportActionID);
    }
}

function updateReportName(reportID: string, value: string, previousValue: string) {
    const optimisticData: OnyxUpdate[] = [
        {
            onyxMethod: Onyx.METHOD.MERGE,
            key: `${ONYXKEYS.COLLECTION.REPORT}${reportID}`,
            value: {
                reportName: value,
                pendingFields: {
                    reportName: CONST.RED_BRICK_ROAD_PENDING_ACTION.UPDATE,
                },
            },
        },
    ];
    const failureData: OnyxUpdate[] = [
        {
            onyxMethod: Onyx.METHOD.MERGE,
            key: `${ONYXKEYS.COLLECTION.REPORT}${reportID}`,
            value: {
                reportName: previousValue,
                pendingFields: {
                    reportName: null,
                },
                errorFields: {
                    reportName: ErrorUtils.getMicroSecondOnyxErrorWithTranslationKey('report.genericUpdateReporNameEditFailureMessage'),
                },
            },
        },
    ];

    const successData: OnyxUpdate[] = [
        {
            onyxMethod: Onyx.METHOD.MERGE,
            key: `${ONYXKEYS.COLLECTION.REPORT}${reportID}`,
            value: {
                pendingFields: {
                    reportName: null,
                },
                errorFields: {
                    reportName: null,
                },
            },
        },
    ];

    const parameters = {
        reportID,
        reportName: value,
    };

    API.write(WRITE_COMMANDS.SET_REPORT_NAME, parameters, {optimisticData, failureData, successData});
}

function clearReportFieldKeyErrors(reportID: string, fieldKey: string) {
    Onyx.merge(`${ONYXKEYS.COLLECTION.REPORT}${reportID}`, {
        pendingFields: {
            [fieldKey]: null,
        },
        errorFields: {
            [fieldKey]: null,
        },
    });
}

function updateReportField(reportID: string, reportField: PolicyReportField, previousReportField: PolicyReportField) {
    const fieldKey = ReportUtils.getReportFieldKey(reportField.fieldID);
    const reportViolations = ReportUtils.getReportViolations(reportID);
    const fieldViolation = ReportUtils.getFieldViolation(reportViolations, reportField);
    const recentlyUsedValues = allRecentlyUsedReportFields?.[fieldKey] ?? [];

    const optimisticChangeFieldAction = ReportUtils.buildOptimisticChangeFieldAction(reportField, previousReportField);

    const optimisticData: OnyxUpdate[] = [
        {
            onyxMethod: Onyx.METHOD.MERGE,
            key: `${ONYXKEYS.COLLECTION.REPORT}${reportID}`,
            value: {
                fieldList: {
                    [fieldKey]: reportField,
                },
                pendingFields: {
                    [fieldKey]: CONST.RED_BRICK_ROAD_PENDING_ACTION.UPDATE,
                },
            },
        },
        {
            onyxMethod: Onyx.METHOD.MERGE,
            key: `${ONYXKEYS.COLLECTION.REPORT_ACTIONS}${reportID}`,
            value: {
                [optimisticChangeFieldAction.reportActionID]: optimisticChangeFieldAction,
            },
        },
    ];

    if (fieldViolation) {
        optimisticData.push({
            onyxMethod: Onyx.METHOD.MERGE,
            key: `${ONYXKEYS.COLLECTION.REPORT_VIOLATIONS}${reportID}`,
            value: {
                [fieldViolation]: {
                    [reportField.fieldID]: null,
                },
            },
        });
    }

    if (reportField.type === 'dropdown' && reportField.value) {
        optimisticData.push({
            onyxMethod: Onyx.METHOD.MERGE,
            key: ONYXKEYS.RECENTLY_USED_REPORT_FIELDS,
            value: {
                [fieldKey]: [...new Set([...recentlyUsedValues, reportField.value])],
            },
        });
    }

    const failureData: OnyxUpdate[] = [
        {
            onyxMethod: Onyx.METHOD.MERGE,
            key: `${ONYXKEYS.COLLECTION.REPORT}${reportID}`,
            value: {
                fieldList: {
                    [fieldKey]: previousReportField,
                },
                pendingFields: {
                    [fieldKey]: null,
                },
                errorFields: {
                    [fieldKey]: ErrorUtils.getMicroSecondOnyxErrorWithTranslationKey('report.genericUpdateReportFieldFailureMessage'),
                },
            },
        },
        {
            onyxMethod: Onyx.METHOD.MERGE,
            key: `${ONYXKEYS.COLLECTION.REPORT_ACTIONS}${reportID}`,
            value: {
                [optimisticChangeFieldAction.reportActionID]: {
                    errors: ErrorUtils.getMicroSecondOnyxErrorWithTranslationKey('report.genericUpdateReportFieldFailureMessage'),
                },
            },
        },
    ];

    if (reportField.type === 'dropdown') {
        failureData.push({
            onyxMethod: Onyx.METHOD.MERGE,
            key: ONYXKEYS.RECENTLY_USED_REPORT_FIELDS,
            value: {
                [fieldKey]: recentlyUsedValues,
            },
        });
    }

    const successData: OnyxUpdate[] = [
        {
            onyxMethod: Onyx.METHOD.MERGE,
            key: `${ONYXKEYS.COLLECTION.REPORT}${reportID}`,
            value: {
                pendingFields: {
                    [fieldKey]: null,
                },
                errorFields: {
                    [fieldKey]: null,
                },
            },
        },
        {
            onyxMethod: Onyx.METHOD.MERGE,
            key: `${ONYXKEYS.COLLECTION.REPORT_ACTIONS}${reportID}`,
            value: {
                [optimisticChangeFieldAction.reportActionID]: {
                    pendingAction: null,
                },
            },
        },
    ];

    const parameters = {
        reportID,
        reportFields: JSON.stringify({[fieldKey]: reportField}),
        reportFieldsActionIDs: JSON.stringify({[fieldKey]: optimisticChangeFieldAction.reportActionID}),
    };

    API.write(WRITE_COMMANDS.SET_REPORT_FIELD, parameters, {optimisticData, failureData, successData});
}

function deleteReportField(reportID: string, reportField: PolicyReportField) {
    const fieldKey = ReportUtils.getReportFieldKey(reportField.fieldID);

    const optimisticData: OnyxUpdate[] = [
        {
            onyxMethod: Onyx.METHOD.MERGE,
            key: `${ONYXKEYS.COLLECTION.REPORT}${reportID}`,
            value: {
                fieldList: {
                    [fieldKey]: null,
                },
                pendingFields: {
                    [fieldKey]: CONST.RED_BRICK_ROAD_PENDING_ACTION.UPDATE,
                },
            },
        },
    ];

    const failureData: OnyxUpdate[] = [
        {
            onyxMethod: Onyx.METHOD.MERGE,
            key: `${ONYXKEYS.COLLECTION.REPORT}${reportID}`,
            value: {
                fieldList: {
                    [fieldKey]: reportField,
                },
                pendingFields: {
                    [fieldKey]: null,
                },
                errorFields: {
                    [fieldKey]: ErrorUtils.getMicroSecondOnyxErrorWithTranslationKey('report.genericUpdateReportFieldFailureMessage'),
                },
            },
        },
    ];

    const successData: OnyxUpdate[] = [
        {
            onyxMethod: Onyx.METHOD.MERGE,
            key: `${ONYXKEYS.COLLECTION.REPORT}${reportID}`,
            value: {
                pendingFields: {
                    [fieldKey]: null,
                },
                errorFields: {
                    [fieldKey]: null,
                },
            },
        },
    ];

    const parameters = {
        reportID,
        fieldID: fieldKey,
    };

    API.write(WRITE_COMMANDS.DELETE_REPORT_FIELD, parameters, {optimisticData, failureData, successData});
}

function updateDescription(reportID: string, previousValue: string, newValue: string) {
    // No change needed
    if (previousValue === newValue) {
        return;
    }

    const parsedDescription = ReportUtils.getParsedComment(newValue, {reportID});
    const optimisticDescriptionUpdatedReportAction = ReportUtils.buildOptimisticRoomDescriptionUpdatedReportAction(parsedDescription);
    const report = ReportUtils.getReport(reportID);

    const optimisticData: OnyxUpdate[] = [
        {
            onyxMethod: Onyx.METHOD.MERGE,
            key: `${ONYXKEYS.COLLECTION.REPORT}${reportID}`,
            value: {
                description: parsedDescription,
                pendingFields: {description: CONST.RED_BRICK_ROAD_PENDING_ACTION.UPDATE},
                lastActorAccountID: currentUserAccountID,
                lastVisibleActionCreated: optimisticDescriptionUpdatedReportAction.created,
                lastMessageText: (optimisticDescriptionUpdatedReportAction?.message as Message[])?.at(0)?.text,
            },
        },
        {
            onyxMethod: Onyx.METHOD.MERGE,
            key: `${ONYXKEYS.COLLECTION.REPORT_ACTIONS}${reportID}`,
            value: {
                [optimisticDescriptionUpdatedReportAction.reportActionID]: optimisticDescriptionUpdatedReportAction,
            },
        },
    ];
    const failureData: OnyxUpdate[] = [
        {
            onyxMethod: Onyx.METHOD.MERGE,
            key: `${ONYXKEYS.COLLECTION.REPORT}${reportID}`,
            value: {
                description: previousValue,
                pendingFields: {description: null},
                lastActorAccountID: report?.lastActorAccountID,
                lastVisibleActionCreated: report?.lastVisibleActionCreated,
                lastMessageText: report?.lastMessageText,
            },
        },
        {
            onyxMethod: Onyx.METHOD.MERGE,
            key: `${ONYXKEYS.COLLECTION.REPORT_ACTIONS}${reportID}`,
            value: {
                [optimisticDescriptionUpdatedReportAction.reportActionID]: null,
            },
        },
    ];
    const successData: OnyxUpdate[] = [
        {
            onyxMethod: Onyx.METHOD.MERGE,
            key: `${ONYXKEYS.COLLECTION.REPORT}${reportID}`,
            value: {pendingFields: {description: null}},
        },
        {
            onyxMethod: Onyx.METHOD.MERGE,
            key: `${ONYXKEYS.COLLECTION.REPORT_ACTIONS}${reportID}`,
            value: {
                [optimisticDescriptionUpdatedReportAction.reportActionID]: {pendingAction: null},
            },
        },
    ];

    const parameters: UpdateRoomDescriptionParams = {reportID, description: parsedDescription, reportActionID: optimisticDescriptionUpdatedReportAction.reportActionID};

    API.write(WRITE_COMMANDS.UPDATE_ROOM_DESCRIPTION, parameters, {optimisticData, failureData, successData});
}

function updateWriteCapability(report: Report, newValue: WriteCapability) {
    // No change needed
    if (report.writeCapability === newValue) {
        return;
    }

    const optimisticData: OnyxUpdate[] = [
        {
            onyxMethod: Onyx.METHOD.MERGE,
            key: `${ONYXKEYS.COLLECTION.REPORT}${report.reportID}`,
            value: {writeCapability: newValue},
        },
    ];
    const failureData: OnyxUpdate[] = [
        {
            onyxMethod: Onyx.METHOD.MERGE,
            key: `${ONYXKEYS.COLLECTION.REPORT}${report.reportID}`,
            value: {writeCapability: report.writeCapability},
        },
    ];

    const parameters: UpdateReportWriteCapabilityParams = {reportID: report.reportID, writeCapability: newValue};

    API.write(WRITE_COMMANDS.UPDATE_REPORT_WRITE_CAPABILITY, parameters, {optimisticData, failureData});
}

/**
 * Navigates to the 1:1 report with Concierge
 */
function navigateToConciergeChat(shouldDismissModal = false, checkIfCurrentPageActive = () => true, actionType?: string) {
    // If conciergeChatReportID contains a concierge report ID, we navigate to the concierge chat using the stored report ID.
    // Otherwise, we would find the concierge chat and navigate to it.
    if (!conciergeChatReportID) {
        // In order to avoid creating concierge repeatedly,
        // we need to ensure that the server data has been successfully pulled
        Welcome.onServerDataReady().then(() => {
            // If we don't have a chat with Concierge then create it
            if (!checkIfCurrentPageActive()) {
                return;
            }
            navigateToAndOpenReport([CONST.EMAIL.CONCIERGE], shouldDismissModal, actionType);
        });
    } else if (shouldDismissModal) {
        Navigation.dismissModal(conciergeChatReportID);
    } else {
        Navigation.navigate(ROUTES.REPORT_WITH_ID.getRoute(conciergeChatReportID), actionType);
    }
}

/** Add a policy report (workspace room) optimistically and navigate to it. */
function addPolicyReport(policyReport: ReportUtils.OptimisticChatReport) {
    const createdReportAction = ReportUtils.buildOptimisticCreatedReportAction(CONST.POLICY.OWNER_EMAIL_FAKE);

    // Onyx.set is used on the optimistic data so that it is present before navigating to the workspace room. With Onyx.merge the workspace room reportID is not present when
    // fetchReportIfNeeded is called on the ReportScreen, so openReport is called which is unnecessary since the optimistic data will be stored in Onyx.
    // Therefore, Onyx.set is used instead of Onyx.merge.
    const optimisticData: OnyxUpdate[] = [
        {
            onyxMethod: Onyx.METHOD.SET,
            key: `${ONYXKEYS.COLLECTION.REPORT}${policyReport.reportID}`,
            value: {
                pendingFields: {
                    addWorkspaceRoom: CONST.RED_BRICK_ROAD_PENDING_ACTION.ADD,
                },
                ...policyReport,
            },
        },
        {
            onyxMethod: Onyx.METHOD.SET,
            key: `${ONYXKEYS.COLLECTION.REPORT_ACTIONS}${policyReport.reportID}`,
            value: {[createdReportAction.reportActionID]: createdReportAction},
        },
        {
            onyxMethod: Onyx.METHOD.MERGE,
            key: ONYXKEYS.FORMS.NEW_ROOM_FORM,
            value: {isLoading: true},
        },
    ];
    const successData: OnyxUpdate[] = [
        {
            onyxMethod: Onyx.METHOD.MERGE,
            key: `${ONYXKEYS.COLLECTION.REPORT}${policyReport.reportID}`,
            value: {
                pendingFields: {
                    addWorkspaceRoom: null,
                },
                isOptimisticReport: false,
            },
        },
        {
            onyxMethod: Onyx.METHOD.MERGE,
            key: `${ONYXKEYS.COLLECTION.REPORT_ACTIONS}${policyReport.reportID}`,
            value: {
                [createdReportAction.reportActionID]: {
                    pendingAction: null,
                },
            },
        },
        {
            onyxMethod: Onyx.METHOD.MERGE,
            key: ONYXKEYS.FORMS.NEW_ROOM_FORM,
            value: {isLoading: false},
        },
    ];
    const failureData: OnyxUpdate[] = [
        {
            onyxMethod: Onyx.METHOD.MERGE,
            key: `${ONYXKEYS.COLLECTION.REPORT}${policyReport.reportID}`,
            value: {
                errorFields: {
                    addWorkspaceRoom: ErrorUtils.getMicroSecondOnyxErrorWithTranslationKey('report.genericCreateReportFailureMessage'),
                },
            },
        },
        {
            onyxMethod: Onyx.METHOD.MERGE,
            key: ONYXKEYS.FORMS.NEW_ROOM_FORM,
            value: {isLoading: false},
        },
    ];

    const parameters: AddWorkspaceRoomParams = {
        policyID: policyReport.policyID,
        reportName: policyReport.reportName,
        visibility: policyReport.visibility,
        reportID: policyReport.reportID,
        createdReportActionID: createdReportAction.reportActionID,
        writeCapability: policyReport.writeCapability,
        description: policyReport.description,
    };

    API.write(WRITE_COMMANDS.ADD_WORKSPACE_ROOM, parameters, {optimisticData, successData, failureData});
    Navigation.dismissModalWithReport(policyReport);
}

/** Deletes a report, along with its reportActions, any linked reports, and any linked IOU report. */
function deleteReport(reportID: string, shouldDeleteChildReports = false) {
    const report = ReportConnection.getAllReports()?.[`${ONYXKEYS.COLLECTION.REPORT}${reportID}`];
    const onyxData: Record<string, null> = {
        [`${ONYXKEYS.COLLECTION.REPORT}${reportID}`]: null,
        [`${ONYXKEYS.COLLECTION.REPORT_ACTIONS}${reportID}`]: null,
    };

    // Delete linked transactions
    const reportActionsForReport = allReportActions?.[reportID];

    const transactionIDs = Object.values(reportActionsForReport ?? {})
        .filter((reportAction): reportAction is ReportAction<typeof CONST.REPORT.ACTIONS.TYPE.IOU> => ReportActionsUtils.isMoneyRequestAction(reportAction))
        .map((reportAction) => ReportActionsUtils.getOriginalMessage(reportAction)?.IOUTransactionID);

    [...new Set(transactionIDs)].forEach((transactionID) => {
        onyxData[`${ONYXKEYS.COLLECTION.TRANSACTION}${transactionID}`] = null;
    });

    Onyx.multiSet(onyxData);

    if (shouldDeleteChildReports) {
        Object.values(reportActionsForReport ?? {}).forEach((reportAction) => {
            if (!reportAction.childReportID) {
                return;
            }
            deleteReport(reportAction.childReportID, shouldDeleteChildReports);
        });
    }

    // Delete linked IOU report
    if (report?.iouReportID) {
        deleteReport(report.iouReportID, shouldDeleteChildReports);
    }
}

/**
 * @param reportID The reportID of the policy report (workspace room)
 */
function navigateToConciergeChatAndDeleteReport(reportID: string, shouldPopToTop = false, shouldDeleteChildReports = false) {
    // Dismiss the current report screen and replace it with Concierge Chat
    if (shouldPopToTop) {
        Navigation.setShouldPopAllStateOnUP(true);
    }
    Navigation.goBack(undefined, undefined, shouldPopToTop);
    navigateToConciergeChat();
    InteractionManager.runAfterInteractions(() => {
        deleteReport(reportID, shouldDeleteChildReports);
    });
}

/**
 * @param policyRoomReport The policy room report
 * @param policyRoomName The updated name for the policy room
 */
function updatePolicyRoomName(policyRoomReport: Report, policyRoomName: string) {
    const reportID = policyRoomReport.reportID;
    const previousName = policyRoomReport.reportName;

    // No change needed
    if (previousName === policyRoomName) {
        return;
    }

    const optimisticRenamedAction = ReportUtils.buildOptimisticRenamedRoomReportAction(policyRoomName, previousName ?? '');

    const optimisticData: OnyxUpdate[] = [
        {
            onyxMethod: Onyx.METHOD.MERGE,
            key: `${ONYXKEYS.COLLECTION.REPORT}${reportID}`,
            value: {
                reportName: policyRoomName,
                pendingFields: {
                    reportName: CONST.RED_BRICK_ROAD_PENDING_ACTION.UPDATE,
                },
                errorFields: {
                    reportName: null,
                },
            },
        },
        {
            onyxMethod: Onyx.METHOD.MERGE,
            key: `${ONYXKEYS.COLLECTION.REPORT_ACTIONS}${reportID}`,
            value: {
                [optimisticRenamedAction.reportActionID]: optimisticRenamedAction,
            },
        },
    ];
    const successData: OnyxUpdate[] = [
        {
            onyxMethod: Onyx.METHOD.MERGE,
            key: `${ONYXKEYS.COLLECTION.REPORT}${reportID}`,
            value: {
                pendingFields: {
                    reportName: null,
                },
            },
        },
        {
            onyxMethod: Onyx.METHOD.MERGE,
            key: `${ONYXKEYS.COLLECTION.REPORT_ACTIONS}${reportID}`,
            value: {[optimisticRenamedAction.reportActionID]: {pendingAction: null}},
        },
    ];
    const failureData: OnyxUpdate[] = [
        {
            onyxMethod: Onyx.METHOD.MERGE,
            key: `${ONYXKEYS.COLLECTION.REPORT}${reportID}`,
            value: {
                reportName: previousName,
            },
        },
        {
            onyxMethod: Onyx.METHOD.MERGE,
            key: `${ONYXKEYS.COLLECTION.REPORT_ACTIONS}${reportID}`,
            value: {[optimisticRenamedAction.reportActionID]: null},
        },
    ];

    const parameters: UpdatePolicyRoomNameParams = {
        reportID,
        policyRoomName,
        renamedRoomReportActionID: optimisticRenamedAction.reportActionID,
    };

    API.write(WRITE_COMMANDS.UPDATE_POLICY_ROOM_NAME, parameters, {optimisticData, successData, failureData});
}

/**
 * @param reportID The reportID of the policy room.
 */
function clearPolicyRoomNameErrors(reportID: string) {
    Onyx.merge(`${ONYXKEYS.COLLECTION.REPORT}${reportID}`, {
        errorFields: {
            reportName: null,
        },
        pendingFields: {
            reportName: null,
        },
    });
}

function setIsComposerFullSize(reportID: string, isComposerFullSize: boolean) {
    Onyx.merge(`${ONYXKEYS.COLLECTION.REPORT_IS_COMPOSER_FULL_SIZE}${reportID}`, isComposerFullSize);
}

/**
 * @param action the associated report action (optional)
 * @param isRemote whether or not this notification is a remote push notification
 */
function shouldShowReportActionNotification(reportID: string, action: ReportAction | null = null, isRemote = false): boolean {
    const tag = isRemote ? '[PushNotification]' : '[LocalNotification]';

    // Due to payload size constraints, some push notifications may have their report action stripped
    // so we must double check that we were provided an action before using it in these checks.
    if (action && ReportActionsUtils.isDeletedAction(action)) {
        Log.info(`${tag} Skipping notification because the action was deleted`, false, {reportID, action});
        return false;
    }

    if (!ActiveClientManager.isClientTheLeader()) {
        Log.info(`${tag} Skipping notification because this client is not the leader`);
        return false;
    }

    // We don't want to send a local notification if the user preference is daily, mute or hidden.
    const notificationPreference = ReportUtils.getReportNotificationPreference(ReportConnection.getAllReports()?.[`${ONYXKEYS.COLLECTION.REPORT}${reportID}`]);
    if (notificationPreference !== CONST.REPORT.NOTIFICATION_PREFERENCE.ALWAYS) {
        Log.info(`${tag} No notification because user preference is to be notified: ${notificationPreference}`);
        return false;
    }

    // If this comment is from the current user we don't want to parrot whatever they wrote back to them.
    if (action && action.actorAccountID === currentUserAccountID) {
        Log.info(`${tag} No notification because comment is from the currently logged in user`);
        return false;
    }

    // If we are currently viewing this report do not show a notification.
    if (reportID === Navigation.getTopmostReportId() && Visibility.isVisible() && Visibility.hasFocus()) {
        Log.info(`${tag} No notification because it was a comment for the current report`);
        return false;
    }

    const report = ReportConnection.getAllReports()?.[`${ONYXKEYS.COLLECTION.REPORT}${reportID}`];
    if (!report || (report && report.pendingAction === CONST.RED_BRICK_ROAD_PENDING_ACTION.DELETE)) {
        Log.info(`${tag} No notification because the report does not exist or is pending deleted`, false);
        return false;
    }

    // If this notification was delayed and the user saw the message already, don't show it
    if (action && report?.lastReadTime && report.lastReadTime >= action.created) {
        Log.info(`${tag} No notification because the comment was already read`, false, {created: action.created, lastReadTime: report.lastReadTime});
        return false;
    }

    // If this is a whisper targeted to someone else, don't show it
    if (action && ReportActionsUtils.isWhisperActionTargetedToOthers(action)) {
        Log.info(`${tag} No notification because the action is whispered to someone else`, false);
        return false;
    }

    // Only show notifications for supported types of report actions
    if (action && !ReportActionsUtils.isNotifiableReportAction(action)) {
        Log.info(`${tag} No notification because this action type is not supported`, false, {actionName: action?.actionName});
        return false;
    }

    return true;
}

function showReportActionNotification(reportID: string, reportAction: ReportAction) {
    if (!shouldShowReportActionNotification(reportID, reportAction)) {
        return;
    }

    Log.info('[LocalNotification] Creating notification');

    const localReportID = `${ONYXKEYS.COLLECTION.REPORT}${reportID}`;
    const report = ReportConnection.getAllReports()?.[localReportID] ?? null;
    if (!report) {
        Log.hmmm("[LocalNotification] couldn't show report action notification because the report wasn't found", {localReportID, reportActionID: reportAction.reportActionID});
        return;
    }

    const onClick = () =>
        Modal.close(() => {
            const policyID = lastVisitedPath && extractPolicyIDFromPath(lastVisitedPath);
            const policyEmployeeAccountIDs = policyID ? getPolicyEmployeeAccountIDs(policyID) : [];
            const reportBelongsToWorkspace = policyID ? doesReportBelongToWorkspace(report, policyEmployeeAccountIDs, policyID) : false;
            if (!reportBelongsToWorkspace) {
                Navigation.navigateWithSwitchPolicyID({route: ROUTES.HOME});
            }
            navigateFromNotification(reportID);
        });

    if (reportAction.actionName === CONST.REPORT.ACTIONS.TYPE.MODIFIED_EXPENSE) {
        LocalNotification.showModifiedExpenseNotification(report, reportAction, onClick);
    } else {
        LocalNotification.showCommentNotification(report, reportAction, onClick);
    }

    notifyNewAction(reportID, reportAction.actorAccountID, reportAction.reportActionID);
}

/** Clear the errors associated with the IOUs of a given report. */
function clearIOUError(reportID: string) {
    Onyx.merge(`${ONYXKEYS.COLLECTION.REPORT}${reportID}`, {errorFields: {iou: null}});
}

/**
 * Adds a reaction to the report action.
 * Uses the NEW FORMAT for "emojiReactions"
 */
function addEmojiReaction(reportID: string, reportActionID: string, emoji: Emoji, skinTone: string | number = preferredSkinTone) {
    const createdAt = timezoneFormat(toZonedTime(new Date(), 'UTC'), CONST.DATE.FNS_DB_FORMAT_STRING);
    const optimisticData: OnyxUpdate[] = [
        {
            onyxMethod: Onyx.METHOD.MERGE,
            key: `${ONYXKEYS.COLLECTION.REPORT_ACTIONS_REACTIONS}${reportActionID}`,
            value: {
                [emoji.name]: {
                    createdAt,
                    pendingAction: CONST.RED_BRICK_ROAD_PENDING_ACTION.ADD,
                    users: {
                        [currentUserAccountID]: {
                            skinTones: {
                                [skinTone ?? CONST.EMOJI_DEFAULT_SKIN_TONE]: createdAt,
                            },
                        },
                    },
                },
            },
        },
    ];

    const failureData: OnyxUpdate[] = [
        {
            onyxMethod: Onyx.METHOD.MERGE,
            key: `${ONYXKEYS.COLLECTION.REPORT_ACTIONS_REACTIONS}${reportActionID}`,
            value: {
                [emoji.name]: {
                    pendingAction: null,
                },
            },
        },
    ];

    const successData: OnyxUpdate[] = [
        {
            onyxMethod: Onyx.METHOD.MERGE,
            key: `${ONYXKEYS.COLLECTION.REPORT_ACTIONS_REACTIONS}${reportActionID}`,
            value: {
                [emoji.name]: {
                    pendingAction: null,
                },
            },
        },
    ];

    const parameters: AddEmojiReactionParams = {
        reportID,
        skinTone,
        emojiCode: emoji.name,
        reportActionID,
        createdAt,
        // This will be removed as part of https://github.com/Expensify/App/issues/19535
        useEmojiReactions: true,
    };

    API.write(WRITE_COMMANDS.ADD_EMOJI_REACTION, parameters, {optimisticData, successData, failureData});
}

/**
 * Removes a reaction to the report action.
 * Uses the NEW FORMAT for "emojiReactions"
 */
function removeEmojiReaction(reportID: string, reportActionID: string, emoji: Emoji) {
    const optimisticData: OnyxUpdate[] = [
        {
            onyxMethod: Onyx.METHOD.MERGE,
            key: `${ONYXKEYS.COLLECTION.REPORT_ACTIONS_REACTIONS}${reportActionID}`,
            value: {
                [emoji.name]: {
                    users: {
                        [currentUserAccountID]: null,
                    },
                },
            },
        },
    ];

    const parameters: RemoveEmojiReactionParams = {
        reportID,
        reportActionID,
        emojiCode: emoji.name,
        // This will be removed as part of https://github.com/Expensify/App/issues/19535
        useEmojiReactions: true,
    };

    API.write(WRITE_COMMANDS.REMOVE_EMOJI_REACTION, parameters, {optimisticData});
}

/**
 * Calls either addEmojiReaction or removeEmojiReaction depending on if the current user has reacted to the report action.
 * Uses the NEW FORMAT for "emojiReactions"
 */
function toggleEmojiReaction(
    reportID: string,
    reportAction: ReportAction,
    reactionObject: Emoji,
    existingReactions: OnyxEntry<ReportActionReactions>,
    paramSkinTone: number = preferredSkinTone,
    ignoreSkinToneOnCompare = false,
) {
    const originalReportID = ReportUtils.getOriginalReportID(reportID, reportAction);

    if (!originalReportID) {
        return;
    }

    const originalReportAction = ReportActionsUtils.getReportAction(originalReportID, reportAction.reportActionID);

    if (isEmptyObject(originalReportAction)) {
        return;
    }

    // This will get cleaned up as part of https://github.com/Expensify/App/issues/16506 once the old emoji
    // format is no longer being used
    const emoji = EmojiUtils.findEmojiByCode(reactionObject.code);
    const existingReactionObject = existingReactions?.[emoji.name];

    // Only use skin tone if emoji supports it
    const skinTone = emoji.types === undefined ? -1 : paramSkinTone;

    if (existingReactionObject && EmojiUtils.hasAccountIDEmojiReacted(currentUserAccountID, existingReactionObject.users, ignoreSkinToneOnCompare ? undefined : skinTone)) {
        removeEmojiReaction(originalReportID, reportAction.reportActionID, emoji);
        return;
    }

    addEmojiReaction(originalReportID, reportAction.reportActionID, emoji, skinTone);
}

function openReportFromDeepLink(url: string) {
    const reportID = ReportUtils.getReportIDFromLink(url);
    const isAuthenticated = Session.hasAuthToken();

    if (reportID && !isAuthenticated) {
        // Call the OpenReport command to check in the server if it's a public room. If so, we'll open it as an anonymous user
        openReport(reportID, '', [], undefined, '0', true);

        // Show the sign-in page if the app is offline
        if (networkStatus === CONST.NETWORK.NETWORK_STATUS.OFFLINE) {
            Onyx.set(ONYXKEYS.IS_CHECKING_PUBLIC_ROOM, false);
        }
    } else {
        // If we're not opening a public room (no reportID) or the user is authenticated, we unblock the UI (hide splash screen)
        Onyx.set(ONYXKEYS.IS_CHECKING_PUBLIC_ROOM, false);
    }

    const route = ReportUtils.getRouteFromLink(url);

    // If we are not authenticated and are navigating to a public screen, we don't want to navigate again to the screen after sign-in/sign-up
    if (!isAuthenticated && isPublicScreenRoute(route)) {
        return;
    }

    // Navigate to the report after sign-in/sign-up.
    InteractionManager.runAfterInteractions(() => {
        Session.waitForUserSignIn().then(() => {
            const connection = Onyx.connect({
                key: ONYXKEYS.NVP_ONBOARDING,
                callback: () => {
                    Navigation.waitForProtectedRoutes().then(() => {
                        if (route && Session.isAnonymousUser() && !Session.canAnonymousUserAccessRoute(route)) {
                            Session.signOutAndRedirectToSignIn(true);
                            return;
                        }

                        // We don't want to navigate to the exitTo route when creating a new workspace from a deep link,
                        // because we already handle creating the optimistic policy and navigating to it in App.setUpPoliciesAndNavigate,
                        // which is already called when AuthScreens mounts.
                        if (url && new URL(url).searchParams.get('exitTo') === ROUTES.WORKSPACE_NEW) {
                            return;
                        }

                        const handleDeeplinkNavigation = () => {
                            // We want to disconnect the connection so it won't trigger the deeplink again
                            // every time the data is changed, for example, when relogin.
                            Onyx.disconnect(connection);

                            const state = navigationRef.getRootState();
                            const currentFocusedRoute = findFocusedRoute(state);

                            if (isOnboardingFlowName(currentFocusedRoute?.name)) {
                                Welcome.setOnboardingErrorMessage(Localize.translateLocal('onboarding.purpose.errorBackButton'));
                                return;
                            }

                            if (shouldSkipDeepLinkNavigation(route)) {
                                return;
                            }

                            if (isAuthenticated) {
                                return;
                            }

                            Navigation.navigate(route as Route, CONST.NAVIGATION.ACTION_TYPE.PUSH);
                        };

                        // We need skip deeplinking if the user hasn't completed the guided setup flow.
                        Welcome.isOnboardingFlowCompleted({
                            onNotCompleted: OnboardingFlow.startOnboardingFlow,
                            onCompleted: handleDeeplinkNavigation,
                            onCanceled: handleDeeplinkNavigation,
                        });
                    });
                },
            });
        });
    });
}

function getCurrentUserAccountID(): number {
    return currentUserAccountID;
}

function navigateToMostRecentReport(currentReport: OnyxEntry<Report>) {
    const lastAccessedReportID = ReportUtils.findLastAccessedReport(false, false, undefined, currentReport?.reportID)?.reportID;

    if (lastAccessedReportID) {
        const lastAccessedReportRoute = ROUTES.REPORT_WITH_ID.getRoute(lastAccessedReportID ?? '-1');
        Navigation.goBack(lastAccessedReportRoute);
    } else {
        const isChatThread = ReportUtils.isChatThread(currentReport);

        // If it is not a chat thread we should call Navigation.goBack to pop the current route first before navigating to Concierge.
        if (!isChatThread) {
            Navigation.goBack();
        }

        navigateToConciergeChat(false, () => true, CONST.NAVIGATION.TYPE.UP);
    }
}

function getMostRecentReportID(currentReport: OnyxEntry<Report>) {
    const lastAccessedReportID = ReportUtils.findLastAccessedReport(false, false, undefined, currentReport?.reportID)?.reportID;
    return lastAccessedReportID ?? conciergeChatReportID;
}

function joinRoom(report: OnyxEntry<Report>) {
    if (!report) {
        return;
    }
    updateNotificationPreference(
        report.reportID,
        ReportUtils.getReportNotificationPreference(report),
        ReportUtils.getDefaultNotificationPreferenceForReport(report),
        report.parentReportID,
        report.parentReportActionID,
    );
}

function leaveGroupChat(reportID: string) {
    const report = ReportConnection.getAllReports()?.[`${ONYXKEYS.COLLECTION.REPORT}${reportID}`];
    if (!report) {
        Log.warn('Attempting to leave Group Chat that does not existing locally');
        return;
    }

    // Use merge instead of set to avoid deleting the report too quickly, which could cause a brief "not found" page to appear.
    // The remaining parts of the report object will be removed after the API call is successful.
    const optimisticData: OnyxUpdate[] = [
        {
            onyxMethod: Onyx.METHOD.MERGE,
            key: `${ONYXKEYS.COLLECTION.REPORT}${reportID}`,
            value: {
                reportID: null,
                stateNum: CONST.REPORT.STATE_NUM.APPROVED,
                statusNum: CONST.REPORT.STATUS_NUM.CLOSED,
                participants: {
                    [currentUserAccountID]: {
                        notificationPreference: CONST.REPORT.NOTIFICATION_PREFERENCE.HIDDEN,
                    },
                },
            },
        },
    ];
    // Clean up any quick actions for the report we're leaving from
    if (quickAction?.chatReportID?.toString() === reportID) {
        optimisticData.push({
            onyxMethod: Onyx.METHOD.SET,
            key: ONYXKEYS.NVP_QUICK_ACTION_GLOBAL_CREATE,
            value: null,
        });
    }

    // Ensure that any remaining data is removed upon successful completion, even if the server sends a report removal response.
    // This is done to prevent the removal update from lingering in the applyHTTPSOnyxUpdates function.
    const successData: OnyxUpdate[] = [
        {
            onyxMethod: Onyx.METHOD.MERGE,
            key: `${ONYXKEYS.COLLECTION.REPORT}${reportID}`,
            value: null,
        },
    ];

    const failureData: OnyxUpdate[] = [
        {
            onyxMethod: Onyx.METHOD.MERGE,
            key: `${ONYXKEYS.COLLECTION.REPORT}${reportID}`,
            value: report,
        },
    ];

    navigateToMostRecentReport(report);
    API.write(WRITE_COMMANDS.LEAVE_GROUP_CHAT, {reportID}, {optimisticData, successData, failureData});
}

/** Leave a report by setting the state to submitted and closed */
function leaveRoom(reportID: string, isWorkspaceMemberLeavingWorkspaceRoom = false) {
    const report = ReportConnection.getAllReports()?.[`${ONYXKEYS.COLLECTION.REPORT}${reportID}`];

    if (!report) {
        return;
    }
    const isChatThread = ReportUtils.isChatThread(report);

    // Pusher's leavingStatus should be sent earlier.
    // Place the broadcast before calling the LeaveRoom API to prevent a race condition
    // between Onyx report being null and Pusher's leavingStatus becoming true.
    broadcastUserIsLeavingRoom(reportID);

    // If a workspace member is leaving a workspace room, they don't actually lose the room from Onyx.
    // Instead, their notification preference just gets set to "hidden".
    // Same applies for chat threads too
    const optimisticData: OnyxUpdate[] = [
        {
            onyxMethod: Onyx.METHOD.MERGE,
            key: `${ONYXKEYS.COLLECTION.REPORT}${reportID}`,
            value:
                isWorkspaceMemberLeavingWorkspaceRoom || isChatThread
                    ? {
                          participants: {
                              [currentUserAccountID]: {
                                  notificationPreference: CONST.REPORT.NOTIFICATION_PREFERENCE.HIDDEN,
                              },
                          },
                      }
                    : {
                          reportID: null,
                          stateNum: CONST.REPORT.STATE_NUM.APPROVED,
                          statusNum: CONST.REPORT.STATUS_NUM.CLOSED,
                          participants: {
                              [currentUserAccountID]: {
                                  notificationPreference: CONST.REPORT.NOTIFICATION_PREFERENCE.HIDDEN,
                              },
                          },
                      },
        },
    ];

    const successData: OnyxUpdate[] = [
        {
            onyxMethod: Onyx.METHOD.MERGE,
            key: `${ONYXKEYS.COLLECTION.REPORT}${reportID}`,
            value:
                isWorkspaceMemberLeavingWorkspaceRoom || isChatThread
                    ? {
                          participants: {
                              [currentUserAccountID]: {
                                  notificationPreference: CONST.REPORT.NOTIFICATION_PREFERENCE.HIDDEN,
                              },
                          },
                      }
                    : Object.keys(report).reduce<Record<string, null>>((acc, key) => {
                          acc[key] = null;
                          return acc;
                      }, {}),
        },
    ];

    const failureData: OnyxUpdate[] = [
        {
            onyxMethod: Onyx.METHOD.MERGE,
            key: `${ONYXKEYS.COLLECTION.REPORT}${reportID}`,
            value: report,
        },
    ];

    if (report.parentReportID && report.parentReportActionID) {
        optimisticData.push({
            onyxMethod: Onyx.METHOD.MERGE,
            key: `${ONYXKEYS.COLLECTION.REPORT_ACTIONS}${report.parentReportID}`,
            value: {[report.parentReportActionID]: {childReportNotificationPreference: CONST.REPORT.NOTIFICATION_PREFERENCE.HIDDEN}},
        });
        successData.push({
            onyxMethod: Onyx.METHOD.MERGE,
            key: `${ONYXKEYS.COLLECTION.REPORT_ACTIONS}${report.parentReportID}`,
            value: {[report.parentReportActionID]: {childReportNotificationPreference: CONST.REPORT.NOTIFICATION_PREFERENCE.HIDDEN}},
        });
        failureData.push({
            onyxMethod: Onyx.METHOD.MERGE,
            key: `${ONYXKEYS.COLLECTION.REPORT_ACTIONS}${report.parentReportID}`,
            value: {[report.parentReportActionID]: {childReportNotificationPreference: ReportUtils.getReportNotificationPreference(report, false)}},
        });
    }

    const parameters: LeaveRoomParams = {
        reportID,
    };

    API.write(WRITE_COMMANDS.LEAVE_ROOM, parameters, {optimisticData, successData, failureData});

    // If this is the leave action from a workspace room, simply dismiss the modal, i.e., allow the user to view the room and join again immediately.
    // If this is the leave action from a chat thread (even if the chat thread is in a room), do not allow the user to stay in the thread after leaving.
    if (isWorkspaceMemberLeavingWorkspaceRoom && !isChatThread) {
        return;
    }
    // In other cases, the report is deleted and we should move the user to another report.
    navigateToMostRecentReport(report);
}

/** Invites people to a room */
function inviteToRoom(reportID: string, inviteeEmailsToAccountIDs: InvitedEmailsToAccountIDs) {
    const report = ReportConnection.getAllReports()?.[`${ONYXKEYS.COLLECTION.REPORT}${reportID}`];
    if (!report) {
        return;
    }

    const defaultNotificationPreference = ReportUtils.getDefaultNotificationPreferenceForReport(report);

    const inviteeEmails = Object.keys(inviteeEmailsToAccountIDs);
    const inviteeAccountIDs = Object.values(inviteeEmailsToAccountIDs);

    const logins = inviteeEmails.map((memberLogin) => PhoneNumber.addSMSDomainIfPhoneNumber(memberLogin));
    const {newAccountIDs, newLogins} = PersonalDetailsUtils.getNewAccountIDsAndLogins(logins, inviteeAccountIDs);

    const participantsAfterInvitation = inviteeAccountIDs.reduce(
        (reportParticipants: Participants, accountID: number) => {
            const participant: ReportParticipant = {
                notificationPreference: defaultNotificationPreference,
                role: CONST.REPORT.ROLE.MEMBER,
            };
            // eslint-disable-next-line no-param-reassign
            reportParticipants[accountID] = participant;
            return reportParticipants;
        },
        {...report.participants},
    );

    const newPersonalDetailsOnyxData = PersonalDetailsUtils.getPersonalDetailsOnyxDataForOptimisticUsers(newLogins, newAccountIDs);
    const pendingChatMembers = ReportUtils.getPendingChatMembers(inviteeAccountIDs, report?.pendingChatMembers ?? [], CONST.RED_BRICK_ROAD_PENDING_ACTION.ADD);

    const newParticipantAccountCleanUp = newAccountIDs.reduce<Record<number, null>>((participantCleanUp, newAccountID) => {
        // eslint-disable-next-line no-param-reassign
        participantCleanUp[newAccountID] = null;
        return participantCleanUp;
    }, {});

    const optimisticData: OnyxUpdate[] = [
        {
            onyxMethod: Onyx.METHOD.MERGE,
            key: `${ONYXKEYS.COLLECTION.REPORT}${reportID}`,
            value: {
                participants: participantsAfterInvitation,
                pendingChatMembers,
            },
        },
    ];
    optimisticData.push(...newPersonalDetailsOnyxData.optimisticData);

    const successPendingChatMembers = report?.pendingChatMembers
        ? report?.pendingChatMembers?.filter(
              (pendingMember) => !(inviteeAccountIDs.includes(Number(pendingMember.accountID)) && pendingMember.pendingAction === CONST.RED_BRICK_ROAD_PENDING_ACTION.DELETE),
          )
        : null;
    const successData: OnyxUpdate[] = [
        {
            onyxMethod: Onyx.METHOD.MERGE,
            key: `${ONYXKEYS.COLLECTION.REPORT}${reportID}`,
            value: {
                pendingChatMembers: successPendingChatMembers,
                participants: newParticipantAccountCleanUp,
            },
        },
    ];
    successData.push(...newPersonalDetailsOnyxData.finallyData);

    const failureData: OnyxUpdate[] = [
        {
            onyxMethod: Onyx.METHOD.MERGE,
            key: `${ONYXKEYS.COLLECTION.REPORT}${reportID}`,
            value: {
                pendingChatMembers:
                    pendingChatMembers.map((pendingChatMember) => {
                        if (!inviteeAccountIDs.includes(Number(pendingChatMember.accountID))) {
                            return pendingChatMember;
                        }
                        return {
                            ...pendingChatMember,
                            errors: ErrorUtils.getMicroSecondOnyxErrorWithTranslationKey('roomMembersPage.error.genericAdd'),
                        };
                    }) ?? null,
            },
        },
    ];

    if (ReportUtils.isGroupChat(report)) {
        const parameters: InviteToGroupChatParams = {
            reportID,
            inviteeEmails,
            accountIDList: newAccountIDs.join(),
        };

        API.write(WRITE_COMMANDS.INVITE_TO_GROUP_CHAT, parameters, {optimisticData, successData, failureData});
        return;
    }

    const parameters: InviteToRoomParams = {
        reportID,
        inviteeEmails,
        accountIDList: newAccountIDs.join(),
    };

    // eslint-disable-next-line rulesdir/no-multiple-api-calls
    API.write(WRITE_COMMANDS.INVITE_TO_ROOM, parameters, {optimisticData, successData, failureData});
}

function clearAddRoomMemberError(reportID: string, invitedAccountID: string) {
    const report = ReportConnection.getAllReports()?.[`${ONYXKEYS.COLLECTION.REPORT}${reportID}`];
    Onyx.merge(`${ONYXKEYS.COLLECTION.REPORT}${reportID}`, {
        pendingChatMembers: report?.pendingChatMembers?.filter((pendingChatMember) => pendingChatMember.accountID !== invitedAccountID),
        participants: {
            [invitedAccountID]: null,
        },
    });
    Onyx.merge(ONYXKEYS.PERSONAL_DETAILS_LIST, {
        [invitedAccountID]: null,
    });
}

function updateGroupChatMemberRoles(reportID: string, accountIDList: number[], role: ValueOf<typeof CONST.REPORT.ROLE>) {
    const memberRoles: Record<number, string> = {};
    const optimisticParticipants: Record<number, Partial<ReportParticipant>> = {};
    const successParticipants: Record<number, Partial<ReportParticipant>> = {};

    accountIDList.forEach((accountID) => {
        memberRoles[accountID] = role;
        optimisticParticipants[accountID] = {
            role,
            pendingFields: {
                role: CONST.RED_BRICK_ROAD_PENDING_ACTION.UPDATE,
            },
            pendingAction: CONST.RED_BRICK_ROAD_PENDING_ACTION.UPDATE,
        };
        successParticipants[accountID] = {
            pendingFields: {
                role: null,
            },
            pendingAction: null,
        };
    });

    const optimisticData: OnyxUpdate[] = [
        {
            onyxMethod: Onyx.METHOD.MERGE,
            key: `${ONYXKEYS.COLLECTION.REPORT}${reportID}`,
            value: {participants: optimisticParticipants},
        },
    ];

    const successData: OnyxUpdate[] = [
        {
            onyxMethod: Onyx.METHOD.MERGE,
            key: `${ONYXKEYS.COLLECTION.REPORT}${reportID}`,
            value: {participants: successParticipants},
        },
    ];
    const parameters: UpdateGroupChatMemberRolesParams = {reportID, memberRoles: JSON.stringify(memberRoles)};
    API.write(WRITE_COMMANDS.UPDATE_GROUP_CHAT_MEMBER_ROLES, parameters, {optimisticData, successData});
}

/** Invites people to a group chat */
function inviteToGroupChat(reportID: string, inviteeEmailsToAccountIDs: InvitedEmailsToAccountIDs) {
    inviteToRoom(reportID, inviteeEmailsToAccountIDs);
}

/** Removes people from a room
 *  Please see https://github.com/Expensify/App/blob/main/README.md#Security for more details
 */
function removeFromRoom(reportID: string, targetAccountIDs: number[]) {
    const report = ReportConnection.getAllReports()?.[`${ONYXKEYS.COLLECTION.REPORT}${reportID}`];
    if (!report) {
        return;
    }

    const removeParticipantsData: Record<number, null> = {};
    targetAccountIDs.forEach((accountID) => {
        removeParticipantsData[accountID] = null;
    });
    const pendingChatMembers = ReportUtils.getPendingChatMembers(targetAccountIDs, report?.pendingChatMembers ?? [], CONST.RED_BRICK_ROAD_PENDING_ACTION.DELETE);

    const optimisticData: OnyxUpdate[] = [
        {
            onyxMethod: Onyx.METHOD.MERGE,
            key: `${ONYXKEYS.COLLECTION.REPORT}${reportID}`,
            value: {
                pendingChatMembers,
            },
        },
    ];

    const failureData: OnyxUpdate[] = [
        {
            onyxMethod: Onyx.METHOD.MERGE,
            key: `${ONYXKEYS.COLLECTION.REPORT}${reportID}`,
            value: {
                pendingChatMembers: report?.pendingChatMembers ?? null,
            },
        },
    ];

    // We need to add success data here since in high latency situations,
    // the OpenRoomMembersPage call has the chance of overwriting the optimistic data we set above.
    const successData: OnyxUpdate[] = [
        {
            onyxMethod: Onyx.METHOD.MERGE,
            key: `${ONYXKEYS.COLLECTION.REPORT}${reportID}`,
            value: {
                participants: removeParticipantsData,
                pendingChatMembers: report?.pendingChatMembers ?? null,
            },
        },
    ];

    if (ReportUtils.isGroupChat(report)) {
        const parameters: RemoveFromGroupChatParams = {
            reportID,
            accountIDList: targetAccountIDs.join(),
        };
        API.write(WRITE_COMMANDS.REMOVE_FROM_GROUP_CHAT, parameters, {optimisticData, failureData, successData});
        return;
    }

    const parameters: RemoveFromRoomParams = {
        reportID,
        targetAccountIDs,
    };

    // eslint-disable-next-line rulesdir/no-multiple-api-calls
    API.write(WRITE_COMMANDS.REMOVE_FROM_ROOM, parameters, {optimisticData, failureData, successData});
}

function removeFromGroupChat(reportID: string, accountIDList: number[]) {
    removeFromRoom(reportID, accountIDList);
}

function setLastOpenedPublicRoom(reportID: string) {
    Onyx.set(ONYXKEYS.LAST_OPENED_PUBLIC_ROOM_ID, reportID);
}

/** Navigates to the last opened public room */
function openLastOpenedPublicRoom(lastOpenedPublicRoomID: string) {
    Navigation.isNavigationReady().then(() => {
        setLastOpenedPublicRoom('');
        Navigation.navigate(ROUTES.REPORT_WITH_ID.getRoute(lastOpenedPublicRoomID));
    });
}

/** Flag a comment as offensive */
function flagComment(reportID: string, reportAction: OnyxEntry<ReportAction>, severity: string) {
    const originalReportID = ReportUtils.getOriginalReportID(reportID, reportAction);
    const message = ReportActionsUtils.getReportActionMessage(reportAction);

    if (!message || !reportAction) {
        return;
    }

    let updatedDecision: Decision;
    if (severity === CONST.MODERATION.FLAG_SEVERITY_SPAM || severity === CONST.MODERATION.FLAG_SEVERITY_INCONSIDERATE) {
        if (!message?.moderationDecision) {
            updatedDecision = {
                decision: CONST.MODERATION.MODERATOR_DECISION_PENDING,
            };
        } else {
            updatedDecision = message.moderationDecision;
        }
    } else if (severity === CONST.MODERATION.FLAG_SEVERITY_ASSAULT || severity === CONST.MODERATION.FLAG_SEVERITY_HARASSMENT) {
        updatedDecision = {
            decision: CONST.MODERATION.MODERATOR_DECISION_PENDING_REMOVE,
        };
    } else {
        updatedDecision = {
            decision: CONST.MODERATION.MODERATOR_DECISION_PENDING_HIDE,
        };
    }

    const reportActionID = reportAction.reportActionID;

    const updatedMessage: Message = {
        ...message,
        moderationDecision: updatedDecision,
    };

    const optimisticData: OnyxUpdate[] = [
        {
            onyxMethod: Onyx.METHOD.MERGE,
            key: `${ONYXKEYS.COLLECTION.REPORT_ACTIONS}${originalReportID}`,
            value: {
                [reportActionID]: {
                    pendingAction: CONST.RED_BRICK_ROAD_PENDING_ACTION.UPDATE,
                    message: [updatedMessage],
                },
            },
        },
    ];

    const failureData: OnyxUpdate[] = [
        {
            onyxMethod: Onyx.METHOD.MERGE,
            key: `${ONYXKEYS.COLLECTION.REPORT_ACTIONS}${originalReportID}`,
            value: {
                [reportActionID]: {
                    ...reportAction,
                    pendingAction: null,
                },
            },
        },
    ];

    const successData: OnyxUpdate[] = [
        {
            onyxMethod: Onyx.METHOD.MERGE,
            key: `${ONYXKEYS.COLLECTION.REPORT_ACTIONS}${originalReportID}`,
            value: {
                [reportActionID]: {
                    pendingAction: null,
                },
            },
        },
    ];

    const parameters: FlagCommentParams = {
        severity,
        reportActionID,
        // This check is to prevent flooding Concierge with test flags
        // If you need to test moderation responses from Concierge on dev, set this to false!
        isDevRequest: Environment.isDevelopment(),
    };

    API.write(WRITE_COMMANDS.FLAG_COMMENT, parameters, {optimisticData, successData, failureData});
}

/** Updates a given user's private notes on a report */
const updatePrivateNotes = (reportID: string, accountID: number, note: string) => {
    const optimisticData: OnyxUpdate[] = [
        {
            onyxMethod: Onyx.METHOD.MERGE,
            key: `${ONYXKEYS.COLLECTION.REPORT}${reportID}`,
            value: {
                privateNotes: {
                    [accountID]: {
                        pendingAction: CONST.RED_BRICK_ROAD_PENDING_ACTION.UPDATE,
                        errors: null,
                        note,
                    },
                },
            },
        },
    ];

    const successData: OnyxUpdate[] = [
        {
            onyxMethod: Onyx.METHOD.MERGE,
            key: `${ONYXKEYS.COLLECTION.REPORT}${reportID}`,
            value: {
                privateNotes: {
                    [accountID]: {
                        pendingAction: null,
                        errors: null,
                    },
                },
            },
        },
    ];

    const failureData: OnyxUpdate[] = [
        {
            onyxMethod: Onyx.METHOD.MERGE,
            key: `${ONYXKEYS.COLLECTION.REPORT}${reportID}`,
            value: {
                privateNotes: {
                    [accountID]: {
                        errors: ErrorUtils.getMicroSecondOnyxErrorWithTranslationKey('privateNotes.error.genericFailureMessage'),
                    },
                },
            },
        },
    ];

    const parameters: UpdateReportPrivateNoteParams = {reportID, privateNotes: note};

    API.write(WRITE_COMMANDS.UPDATE_REPORT_PRIVATE_NOTE, parameters, {optimisticData, successData, failureData});
};

/** Fetches all the private notes for a given report */
function getReportPrivateNote(reportID: string | undefined) {
    if (Session.isAnonymousUser()) {
        return;
    }

    if (!reportID) {
        return;
    }

    const optimisticData: OnyxUpdate[] = [
        {
            onyxMethod: Onyx.METHOD.MERGE,
            key: `${ONYXKEYS.COLLECTION.REPORT_METADATA}${reportID}`,
            value: {
                isLoadingPrivateNotes: true,
            },
        },
    ];

    const successData: OnyxUpdate[] = [
        {
            onyxMethod: Onyx.METHOD.MERGE,
            key: `${ONYXKEYS.COLLECTION.REPORT_METADATA}${reportID}`,
            value: {
                isLoadingPrivateNotes: false,
            },
        },
    ];

    const failureData: OnyxUpdate[] = [
        {
            onyxMethod: Onyx.METHOD.MERGE,
            key: `${ONYXKEYS.COLLECTION.REPORT_METADATA}${reportID}`,
            value: {
                isLoadingPrivateNotes: false,
            },
        },
    ];

    const parameters: GetReportPrivateNoteParams = {reportID};

    API.read(READ_COMMANDS.GET_REPORT_PRIVATE_NOTE, parameters, {optimisticData, successData, failureData});
}

function prepareOnboardingOptimisticData(
    engagementChoice: OnboardingPurpose,
    data: ValueOf<typeof CONST.ONBOARDING_MESSAGES>,
    adminsChatReportID?: string,
    onboardingPolicyID?: string,
    userReportedIntegration?: OnboardingAccounting,
    wasInvited?: boolean,
) {
    // If the user has the "combinedTrackSubmit" beta enabled we'll show different tasks for track and submit expense.
    if (Permissions.canUseCombinedTrackSubmit()) {
        if (engagementChoice === CONST.ONBOARDING_CHOICES.PERSONAL_SPEND) {
            // eslint-disable-next-line no-param-reassign
            data = CONST.COMBINED_TRACK_SUBMIT_ONBOARDING_MESSAGES[CONST.ONBOARDING_CHOICES.PERSONAL_SPEND];
        }

        if (engagementChoice === CONST.ONBOARDING_CHOICES.EMPLOYER || engagementChoice === CONST.ONBOARDING_CHOICES.SUBMIT) {
            // eslint-disable-next-line no-param-reassign
            data = CONST.COMBINED_TRACK_SUBMIT_ONBOARDING_MESSAGES[CONST.ONBOARDING_CHOICES.SUBMIT];
        }
    }

    const integrationName = userReportedIntegration ? CONST.ONBOARDING_ACCOUNTING_MAPPING[userReportedIntegration] : '';
    const actorAccountID = CONST.ACCOUNT_ID.CONCIERGE;
    const targetChatReport = ReportUtils.getChatByParticipants([actorAccountID, currentUserAccountID]);
    const {reportID: targetChatReportID = '', policyID: targetChatPolicyID = ''} = targetChatReport ?? {};

    // Text message
    const textComment = ReportUtils.buildOptimisticAddCommentReportAction(data.message, undefined, actorAccountID, 1);
    const textCommentAction: OptimisticAddCommentReportAction = textComment.reportAction;
    const textMessage: AddCommentOrAttachementParams = {
        reportID: targetChatReportID,
        reportActionID: textCommentAction.reportActionID,
        reportComment: textComment.commentText,
    };

    let videoCommentAction: OptimisticAddCommentReportAction | null = null;
    let videoMessage: AddCommentOrAttachementParams | null = null;
    if ('video' in data && data.video) {
        const videoComment = ReportUtils.buildOptimisticAddCommentReportAction(CONST.ATTACHMENT_MESSAGE_TEXT, undefined, actorAccountID, 2);
        videoCommentAction = videoComment.reportAction;
        videoMessage = {
            reportID: targetChatReportID,
            reportActionID: videoCommentAction.reportActionID,
            reportComment: videoComment.commentText,
        };
    }
    const tasksData = data.tasks
        .filter((task) => {
            if (['setupCategories', 'setupTags'].includes(task.type) && userReportedIntegration) {
                return false;
            }

            if (['addAccountingIntegration', 'setupCategoriesAndTags'].includes(task.type) && !userReportedIntegration) {
                return false;
            }
            return true;
        })
        .map((task, index) => {
            const taskDescription =
                typeof task.description === 'function'
                    ? task.description({
                          adminsRoomLink: `${environmentURL}/${ROUTES.REPORT_WITH_ID.getRoute(adminsChatReportID ?? '-1')}`,
                          workspaceCategoriesLink: `${environmentURL}/${ROUTES.WORKSPACE_CATEGORIES.getRoute(onboardingPolicyID ?? '-1')}`,
                          workspaceMembersLink: `${environmentURL}/${ROUTES.WORKSPACE_MEMBERS.getRoute(onboardingPolicyID ?? '-1')}`,
                          workspaceMoreFeaturesLink: `${environmentURL}/${ROUTES.WORKSPACE_MORE_FEATURES.getRoute(onboardingPolicyID ?? '-1')}`,
                          navatticURL: getNavatticURL(environment, engagementChoice),
                          integrationName,
                          workspaceAccountingLink: `${environmentURL}/${ROUTES.POLICY_ACCOUNTING.getRoute(onboardingPolicyID ?? '-1')}`,
                          workspaceSettingsLink: `${environmentURL}/${ROUTES.WORKSPACE_INITIAL.getRoute(onboardingPolicyID ?? '-1')}`,
                      })
                    : task.description;
            const taskTitle =
                typeof task.title === 'function'
                    ? task.title({
                          integrationName,
                      })
                    : task.title;
            const currentTask = ReportUtils.buildOptimisticTaskReport(
                actorAccountID,
                currentUserAccountID,
                targetChatReportID,
                taskTitle,
                taskDescription,
                targetChatPolicyID,
                CONST.REPORT.NOTIFICATION_PREFERENCE.HIDDEN,
            );
            const taskCreatedAction = ReportUtils.buildOptimisticCreatedReportAction(CONST.EMAIL.CONCIERGE);
            const taskReportAction = ReportUtils.buildOptimisticTaskCommentReportAction(
                currentTask.reportID,
                taskTitle,
                0,
                `task for ${taskTitle}`,
                targetChatReportID,
                actorAccountID,
                index + 3,
            );
            currentTask.parentReportActionID = taskReportAction.reportAction.reportActionID;

            const completedTaskReportAction = task.autoCompleted
                ? ReportUtils.buildOptimisticTaskReportAction(currentTask.reportID, CONST.REPORT.ACTIONS.TYPE.TASK_COMPLETED, 'marked as complete', actorAccountID, 2)
                : null;

            return {
                task,
                currentTask,
                taskCreatedAction,
                taskReportAction,
                taskDescription: currentTask.description,
                completedTaskReportAction,
            };
        });

    const tasksForParameters = tasksData.map<TaskForParameters>(({task, currentTask, taskCreatedAction, taskReportAction, taskDescription, completedTaskReportAction}) => ({
        type: 'task',
        task: task.type,
        taskReportID: currentTask.reportID,
        parentReportID: currentTask.parentReportID ?? '-1',
        parentReportActionID: taskReportAction.reportAction.reportActionID,
        assigneeChatReportID: '',
        createdTaskReportActionID: taskCreatedAction.reportActionID,
        completedTaskReportActionID: completedTaskReportAction?.reportActionID ?? undefined,
        title: currentTask.reportName ?? '',
        description: taskDescription ?? '',
    }));

    const hasOutstandingChildTask = tasksData.some((task) => !task.completedTaskReportAction);

    const tasksForOptimisticData = tasksData.reduce<OnyxUpdate[]>((acc, {currentTask, taskCreatedAction, taskReportAction, taskDescription, completedTaskReportAction}) => {
        acc.push(
            {
                onyxMethod: Onyx.METHOD.MERGE,
                key: `${ONYXKEYS.COLLECTION.REPORT_ACTIONS}${targetChatReportID}`,
                value: {
                    [taskReportAction.reportAction.reportActionID]: taskReportAction.reportAction as ReportAction,
                },
            },
            {
                onyxMethod: Onyx.METHOD.SET,
                key: `${ONYXKEYS.COLLECTION.REPORT}${currentTask.reportID}`,
                value: {
                    ...currentTask,
                    description: taskDescription,
                    pendingFields: {
                        createChat: CONST.RED_BRICK_ROAD_PENDING_ACTION.ADD,
                        reportName: CONST.RED_BRICK_ROAD_PENDING_ACTION.ADD,
                        description: CONST.RED_BRICK_ROAD_PENDING_ACTION.ADD,
                        managerID: CONST.RED_BRICK_ROAD_PENDING_ACTION.ADD,
                    },
                    isOptimisticReport: true,
                    managerID: currentUserAccountID,
                },
            },
            {
                onyxMethod: Onyx.METHOD.MERGE,
                key: `${ONYXKEYS.COLLECTION.REPORT_ACTIONS}${currentTask.reportID}`,
                value: {
                    [taskCreatedAction.reportActionID]: taskCreatedAction as ReportAction,
                },
            },
        );

        if (completedTaskReportAction) {
            acc.push({
                onyxMethod: Onyx.METHOD.MERGE,
                key: `${ONYXKEYS.COLLECTION.REPORT_ACTIONS}${currentTask.reportID}`,
                value: {
                    [completedTaskReportAction.reportActionID]: completedTaskReportAction as ReportAction,
                },
            });

            acc.push({
                onyxMethod: Onyx.METHOD.MERGE,
                key: `${ONYXKEYS.COLLECTION.REPORT}${currentTask.reportID}`,
                value: {
                    stateNum: CONST.REPORT.STATE_NUM.APPROVED,
                    statusNum: CONST.REPORT.STATUS_NUM.APPROVED,
                    managerID: currentUserAccountID,
                },
            });
        }

        return acc;
    }, []);

    const tasksForFailureData = tasksData.reduce<OnyxUpdate[]>((acc, {currentTask, taskReportAction}) => {
        acc.push(
            {
                onyxMethod: Onyx.METHOD.MERGE,
                key: `${ONYXKEYS.COLLECTION.REPORT_ACTIONS}${targetChatReportID}`,
                value: {
                    [taskReportAction.reportAction.reportActionID]: {
                        errors: ErrorUtils.getMicroSecondOnyxErrorWithTranslationKey('report.genericAddCommentFailureMessage'),
                    } as ReportAction,
                },
            },
            {
                onyxMethod: Onyx.METHOD.MERGE,
                key: `${ONYXKEYS.COLLECTION.REPORT}${currentTask.reportID}`,
                value: null,
            },
            {
                onyxMethod: Onyx.METHOD.MERGE,
                key: `${ONYXKEYS.COLLECTION.REPORT_ACTIONS}${currentTask.reportID}`,
                value: null,
            },
        );

        return acc;
    }, []);

    const tasksForSuccessData = tasksData.reduce<OnyxUpdate[]>((acc, {currentTask, taskCreatedAction, taskReportAction, completedTaskReportAction}) => {
        acc.push(
            {
                onyxMethod: Onyx.METHOD.MERGE,
                key: `${ONYXKEYS.COLLECTION.REPORT_ACTIONS}${targetChatReportID}`,
                value: {
                    [taskReportAction.reportAction.reportActionID]: {pendingAction: null},
                },
            },
            {
                onyxMethod: Onyx.METHOD.MERGE,
                key: `${ONYXKEYS.COLLECTION.REPORT}${currentTask.reportID}`,
                value: {
                    pendingFields: {
                        createChat: null,
                        reportName: null,
                        description: null,
                        managerID: null,
                    },
                    isOptimisticReport: false,
                },
            },
            {
                onyxMethod: Onyx.METHOD.MERGE,
                key: `${ONYXKEYS.COLLECTION.REPORT_ACTIONS}${currentTask.reportID}`,
                value: {
                    [taskCreatedAction.reportActionID]: {pendingAction: null},
                },
            },
        );

        if (completedTaskReportAction) {
            acc.push({
                onyxMethod: Onyx.METHOD.MERGE,
                key: `${ONYXKEYS.COLLECTION.REPORT_ACTIONS}${currentTask.reportID}`,
                value: {
                    [completedTaskReportAction.reportActionID]: {pendingAction: null},
                },
            });
        }

        return acc;
    }, []);

    const optimisticData: OnyxUpdate[] = [...tasksForOptimisticData];
    const lastVisibleActionCreated =
        tasksData.at(-1)?.completedTaskReportAction?.created ?? tasksData.at(-1)?.taskReportAction.reportAction.created ?? videoCommentAction?.created ?? textCommentAction.created;

    optimisticData.push(
        {
            onyxMethod: Onyx.METHOD.MERGE,
            key: `${ONYXKEYS.COLLECTION.REPORT}${targetChatReportID}`,
            value: {
                lastMentionedTime: DateUtils.getDBTime(),
                hasOutstandingChildTask,
                lastVisibleActionCreated,
            },
        },
        {
            onyxMethod: Onyx.METHOD.MERGE,
            key: `${ONYXKEYS.COLLECTION.REPORT_ACTIONS}${targetChatReportID}`,
            value: {
                [textCommentAction.reportActionID]: textCommentAction as ReportAction,
            },
        },
        {
            onyxMethod: Onyx.METHOD.MERGE,
            key: ONYXKEYS.NVP_INTRO_SELECTED,
            value: {choice: engagementChoice},
        },
    );
    if (!wasInvited) {
        optimisticData.push({
            onyxMethod: Onyx.METHOD.MERGE,
            key: ONYXKEYS.NVP_ONBOARDING,
            value: {hasCompletedGuidedSetupFlow: true},
        });
    }

    const successData: OnyxUpdate[] = [...tasksForSuccessData];
    successData.push({
        onyxMethod: Onyx.METHOD.MERGE,
        key: `${ONYXKEYS.COLLECTION.REPORT_ACTIONS}${targetChatReportID}`,
        value: {
            [textCommentAction.reportActionID]: {pendingAction: null},
        },
    });

    let failureReport: Partial<Report> = {
        lastMessageTranslationKey: '',
        lastMessageText: '',
        lastVisibleActionCreated: '',
        hasOutstandingChildTask: false,
    };
    const report = ReportUtils.getReport(targetChatReportID);
    const canUserPerformWriteAction = ReportUtils.canUserPerformWriteAction(report);
    const {lastMessageText = '', lastMessageTranslationKey = ''} = ReportActionsUtils.getLastVisibleMessage(targetChatReportID, canUserPerformWriteAction);
    if (lastMessageText || lastMessageTranslationKey) {
        const lastVisibleAction = ReportActionsUtils.getLastVisibleAction(targetChatReportID, canUserPerformWriteAction);
        const prevLastVisibleActionCreated = lastVisibleAction?.created;
        const lastActorAccountID = lastVisibleAction?.actorAccountID;
        failureReport = {
            lastMessageTranslationKey,
            lastMessageText,
            lastVisibleActionCreated: prevLastVisibleActionCreated,
            lastActorAccountID,
        };
    }

    const failureData: OnyxUpdate[] = [...tasksForFailureData];
    failureData.push(
        {
            onyxMethod: Onyx.METHOD.MERGE,
            key: `${ONYXKEYS.COLLECTION.REPORT}${targetChatReportID}`,
            value: failureReport,
        },
        {
            onyxMethod: Onyx.METHOD.MERGE,
            key: `${ONYXKEYS.COLLECTION.REPORT_ACTIONS}${targetChatReportID}`,
            value: {
                [textCommentAction.reportActionID]: {
                    errors: ErrorUtils.getMicroSecondOnyxErrorWithTranslationKey('report.genericAddCommentFailureMessage'),
                } as ReportAction,
            },
        },
        {
            onyxMethod: Onyx.METHOD.MERGE,
            key: ONYXKEYS.NVP_INTRO_SELECTED,
            value: {choice: null},
        },
    );

    if (!wasInvited) {
        failureData.push({
            onyxMethod: Onyx.METHOD.MERGE,
            key: ONYXKEYS.NVP_ONBOARDING,
            value: {hasCompletedGuidedSetupFlow: false},
        });
    }

    if (userReportedIntegration) {
        optimisticData.push({
            onyxMethod: Onyx.METHOD.MERGE,
            key: `${ONYXKEYS.COLLECTION.POLICY}${onboardingPolicyID}`,
            value: {
                areConnectionsEnabled: true,
                pendingFields: {
                    areConnectionsEnabled: CONST.RED_BRICK_ROAD_PENDING_ACTION.UPDATE,
                },
            },
        });
        successData.push({
            onyxMethod: Onyx.METHOD.MERGE,
            key: `${ONYXKEYS.COLLECTION.POLICY}${onboardingPolicyID}`,
            value: {
                pendingFields: {
                    areConnectionsEnabled: null,
                },
            },
        });
        failureData.push({
            onyxMethod: Onyx.METHOD.MERGE,
            key: `${ONYXKEYS.COLLECTION.POLICY}${onboardingPolicyID}`,
            value: {
                areConnectionsEnabled: getPolicy(onboardingPolicyID)?.areConnectionsEnabled,
                pendingFields: {
                    areConnectionsEnabled: null,
                },
            },
        });
    }

    const guidedSetupData: GuidedSetupData = [{type: 'message', ...textMessage}];

    if ('video' in data && data.video && videoCommentAction && videoMessage) {
        optimisticData.push({
            onyxMethod: Onyx.METHOD.MERGE,
            key: `${ONYXKEYS.COLLECTION.REPORT_ACTIONS}${targetChatReportID}`,
            value: {
                [videoCommentAction.reportActionID]: videoCommentAction as ReportAction,
            },
        });

        successData.push({
            onyxMethod: Onyx.METHOD.MERGE,
            key: `${ONYXKEYS.COLLECTION.REPORT_ACTIONS}${targetChatReportID}`,
            value: {
                [videoCommentAction.reportActionID]: {pendingAction: null},
            },
        });

        failureData.push({
            onyxMethod: Onyx.METHOD.MERGE,
            key: `${ONYXKEYS.COLLECTION.REPORT_ACTIONS}${targetChatReportID}`,
            value: {
                [videoCommentAction.reportActionID]: {
                    errors: ErrorUtils.getMicroSecondOnyxErrorWithTranslationKey('report.genericAddCommentFailureMessage'),
                } as ReportAction,
            },
        });

        guidedSetupData.push({type: 'video', ...data.video, ...videoMessage});
    }

    if (engagementChoice === CONST.ONBOARDING_CHOICES.MANAGE_TEAM) {
        const selfDMReportID = ReportUtils.findSelfDMReportID();
        const selfDMReport = ReportConnection.getReport(selfDMReportID ?? '-1');
        optimisticData.push({
            onyxMethod: Onyx.METHOD.MERGE,
            key: `${ONYXKEYS.COLLECTION.REPORT}${selfDMReportID}`,
            value: {
                isPinned: false,
            },
        });

        failureData.push({
            onyxMethod: Onyx.METHOD.MERGE,
            key: `${ONYXKEYS.COLLECTION.REPORT}${selfDMReportID}`,
            value: {
                isPinned: selfDMReport?.isPinned,
            },
        });
    }

    guidedSetupData.push(...tasksForParameters);

    return {optimisticData, successData, failureData, guidedSetupData, actorAccountID};
}

function completeOnboarding(
    engagementChoice: OnboardingPurpose,
    data: ValueOf<typeof CONST.ONBOARDING_MESSAGES>,
    firstName = '',
    lastName = '',
    adminsChatReportID?: string,
    onboardingPolicyID?: string,
    paymentSelected?: string,
    companySize?: OnboardingCompanySize,
    userReportedIntegration?: OnboardingAccounting,
    wasInvited?: boolean,
) {
    const {optimisticData, successData, failureData, guidedSetupData, actorAccountID} = prepareOnboardingOptimisticData(
        engagementChoice,
        data,
        adminsChatReportID,
        onboardingPolicyID,
        userReportedIntegration,
        wasInvited,
    );

    const parameters: CompleteGuidedSetupParams = {
        engagementChoice,
        firstName,
        lastName,
        actorAccountID,
        guidedSetupData: JSON.stringify(guidedSetupData),
        paymentSelected,
        companySize,
        userReportedIntegration,
        policyID: onboardingPolicyID,
    };

    API.write(WRITE_COMMANDS.COMPLETE_GUIDED_SETUP, parameters, {optimisticData, successData, failureData});
}

/** Loads necessary data for rendering the RoomMembersPage */
function openRoomMembersPage(reportID: string) {
    const parameters: OpenRoomMembersPageParams = {reportID};

    API.read(READ_COMMANDS.OPEN_ROOM_MEMBERS_PAGE, parameters);
}

/**
 * Checks if there are any errors in the private notes for a given report
 *
 * @returns Returns true if there are errors in any of the private notes on the report
 */
function hasErrorInPrivateNotes(report: OnyxEntry<Report>): boolean {
    const privateNotes = report?.privateNotes ?? {};
    return Object.values(privateNotes).some((privateNote) => !isEmpty(privateNote.errors));
}

/** Clears all errors associated with a given private note */
function clearPrivateNotesError(reportID: string, accountID: number) {
    Onyx.merge(`${ONYXKEYS.COLLECTION.REPORT}${reportID}`, {privateNotes: {[accountID]: {errors: null}}});
}

function getDraftPrivateNote(reportID: string): string {
    return draftNoteMap?.[reportID] ?? '';
}

/**
 * Saves the private notes left by the user as they are typing. By saving this data the user can switch between chats, close
 * tab, refresh etc without worrying about loosing what they typed out.
 */
function savePrivateNotesDraft(reportID: string, note: string) {
    Onyx.merge(`${ONYXKEYS.COLLECTION.PRIVATE_NOTES_DRAFT}${reportID}`, note);
}

function searchForReports(searchInput: string, policyID?: string) {
    // We do not try to make this request while offline because it sets a loading indicator optimistically
    if (isNetworkOffline) {
        Onyx.set(ONYXKEYS.IS_SEARCHING_FOR_REPORTS, false);
        return;
    }

    const successData: OnyxUpdate[] = [
        {
            onyxMethod: Onyx.METHOD.MERGE,
            key: ONYXKEYS.IS_SEARCHING_FOR_REPORTS,
            value: false,
        },
    ];

    const failureData: OnyxUpdate[] = [
        {
            onyxMethod: Onyx.METHOD.MERGE,
            key: ONYXKEYS.IS_SEARCHING_FOR_REPORTS,
            value: false,
        },
    ];

    const searchForRoomToMentionParams: SearchForRoomsToMentionParams = {query: searchInput, policyID: policyID ?? '-1'};
    const searchForReportsParams: SearchForReportsParams = {searchInput, canCancel: true};

    // We want to cancel all pending SearchForReports API calls before making another one
    if (!policyID) {
        HttpUtils.cancelPendingRequests(READ_COMMANDS.SEARCH_FOR_REPORTS);
    }

    API.read(policyID ? READ_COMMANDS.SEARCH_FOR_ROOMS_TO_MENTION : READ_COMMANDS.SEARCH_FOR_REPORTS, policyID ? searchForRoomToMentionParams : searchForReportsParams, {
        successData,
        failureData,
    });
}

function searchInServer(searchInput: string, policyID?: string) {
    if (isNetworkOffline || !searchInput.trim().length) {
        Onyx.set(ONYXKEYS.IS_SEARCHING_FOR_REPORTS, false);
        return;
    }

    // Why not set this in optimistic data? It won't run until the API request happens and while the API request is debounced
    // we want to show the loading state right away. Otherwise, we will see a flashing UI where the client options are sorted and
    // tell the user there are no options, then we start searching, and tell them there are no options again.
    Onyx.set(ONYXKEYS.IS_SEARCHING_FOR_REPORTS, true);
    searchForReports(searchInput, policyID);
}

function updateLastVisitTime(reportID: string) {
    if (!ReportUtils.isValidReportIDFromPath(reportID)) {
        return;
    }
    Onyx.merge(`${ONYXKEYS.COLLECTION.REPORT_METADATA}${reportID}`, {lastVisitTime: DateUtils.getDBTime()});
}

function updateLoadingInitialReportAction(reportID: string) {
    if (!ReportUtils.isValidReportIDFromPath(reportID)) {
        return;
    }
    Onyx.merge(`${ONYXKEYS.COLLECTION.REPORT_METADATA}${reportID}`, {isLoadingInitialReportActions: false});
}

function clearNewRoomFormError() {
    Onyx.set(ONYXKEYS.FORMS.NEW_ROOM_FORM, {
        isLoading: false,
        errorFields: null,
        errors: null,
        [INPUT_IDS.ROOM_NAME]: '',
        [INPUT_IDS.REPORT_DESCRIPTION]: '',
        [INPUT_IDS.POLICY_ID]: '',
        [INPUT_IDS.WRITE_CAPABILITY]: '',
        [INPUT_IDS.VISIBILITY]: '',
    });
}

function resolveActionableMentionWhisper(reportId: string, reportAction: OnyxEntry<ReportAction>, resolution: ValueOf<typeof CONST.REPORT.ACTIONABLE_MENTION_WHISPER_RESOLUTION>) {
    const message = ReportActionsUtils.getReportActionMessage(reportAction);
    if (!message || !reportAction) {
        return;
    }

    const updatedMessage: Message = {
        ...message,
        resolution,
    };

    const optimisticReportActions = {
        [reportAction.reportActionID]: {
            originalMessage: {
                resolution,
            },
        },
    };

    const report = ReportConnection.getAllReports()?.[`${ONYXKEYS.COLLECTION.REPORT}${reportId}`];
    const reportUpdateDataWithPreviousLastMessage = ReportUtils.getReportLastMessage(reportId, optimisticReportActions as ReportActions);

    const reportUpdateDataWithCurrentLastMessage = {
        lastMessageTranslationKey: report?.lastMessageTranslationKey,
        lastMessageText: report?.lastMessageText,
        lastVisibleActionCreated: report?.lastVisibleActionCreated,
        lastActorAccountID: report?.lastActorAccountID,
    };

    const optimisticData: OnyxUpdate[] = [
        {
            onyxMethod: Onyx.METHOD.MERGE,
            key: `${ONYXKEYS.COLLECTION.REPORT_ACTIONS}${reportId}`,
            value: {
                [reportAction.reportActionID]: {
                    message: [updatedMessage],
                    originalMessage: {
                        resolution,
                    },
                },
            },
        },
        {
            onyxMethod: Onyx.METHOD.MERGE,
            key: `${ONYXKEYS.COLLECTION.REPORT}${reportId}`,
            value: reportUpdateDataWithPreviousLastMessage,
        },
    ];

    const failureData: OnyxUpdate[] = [
        {
            onyxMethod: Onyx.METHOD.MERGE,
            key: `${ONYXKEYS.COLLECTION.REPORT_ACTIONS}${reportId}`,
            value: {
                [reportAction.reportActionID]: {
                    message: [message],
                    originalMessage: {
                        resolution: null,
                    },
                },
            },
        },
        {
            onyxMethod: Onyx.METHOD.MERGE,
            key: `${ONYXKEYS.COLLECTION.REPORT}${reportId}`,
            value: reportUpdateDataWithCurrentLastMessage, // revert back to the current report last message data in case of failure
        },
    ];

    const parameters: ResolveActionableMentionWhisperParams = {
        reportActionID: reportAction.reportActionID,
        resolution,
    };

    API.write(WRITE_COMMANDS.RESOLVE_ACTIONABLE_MENTION_WHISPER, parameters, {optimisticData, failureData});
}

function resolveActionableReportMentionWhisper(
    reportId: string,
    reportAction: OnyxEntry<ReportAction>,
    resolution: ValueOf<typeof CONST.REPORT.ACTIONABLE_REPORT_MENTION_WHISPER_RESOLUTION>,
) {
    if (!reportAction) {
        return;
    }

    const optimisticReportActions = {
        [reportAction.reportActionID]: {
            originalMessage: {
                resolution,
            },
        },
    };

    const report = ReportConnection.getAllReports()?.[`${ONYXKEYS.COLLECTION.REPORT}${reportId}`];
    const reportUpdateDataWithPreviousLastMessage = ReportUtils.getReportLastMessage(reportId, optimisticReportActions as ReportActions);

    const reportUpdateDataWithCurrentLastMessage = {
        lastMessageTranslationKey: report?.lastMessageTranslationKey,
        lastMessageText: report?.lastMessageText,
        lastVisibleActionCreated: report?.lastVisibleActionCreated,
        lastActorAccountID: report?.lastActorAccountID,
    };

    const optimisticData: OnyxUpdate[] = [
        {
            onyxMethod: Onyx.METHOD.MERGE,
            key: `${ONYXKEYS.COLLECTION.REPORT_ACTIONS}${reportId}`,
            value: {
                [reportAction.reportActionID]: {
                    originalMessage: {
                        resolution,
                    },
                },
            } as ReportActions,
        },
        {
            onyxMethod: Onyx.METHOD.MERGE,
            key: `${ONYXKEYS.COLLECTION.REPORT}${reportId}`,
            value: reportUpdateDataWithPreviousLastMessage,
        },
    ];

    const failureData: OnyxUpdate[] = [
        {
            onyxMethod: Onyx.METHOD.MERGE,
            key: `${ONYXKEYS.COLLECTION.REPORT_ACTIONS}${reportId}`,
            value: {
                [reportAction.reportActionID]: {
                    originalMessage: {
                        resolution: null,
                    },
                },
            },
        },
        {
            onyxMethod: Onyx.METHOD.MERGE,
            key: `${ONYXKEYS.COLLECTION.REPORT}${reportId}`,
            value: reportUpdateDataWithCurrentLastMessage, // revert back to the current report last message data in case of failure
        },
    ];

    const parameters: ResolveActionableReportMentionWhisperParams = {
        reportActionID: reportAction.reportActionID,
        resolution,
    };

    API.write(WRITE_COMMANDS.RESOLVE_ACTIONABLE_REPORT_MENTION_WHISPER, parameters, {optimisticData, failureData});
}

function dismissTrackExpenseActionableWhisper(reportID: string, reportAction: OnyxEntry<ReportAction>): void {
    const isArrayMessage = Array.isArray(reportAction?.message);
    const message = ReportActionsUtils.getReportActionMessage(reportAction);
    if (!message || !reportAction) {
        return;
    }

    const updatedMessage: Message = {
        ...message,
        resolution: CONST.REPORT.ACTIONABLE_TRACK_EXPENSE_WHISPER_RESOLUTION.NOTHING,
    };

    const optimisticData: OnyxUpdate[] = [
        {
            onyxMethod: Onyx.METHOD.MERGE,
            key: `${ONYXKEYS.COLLECTION.REPORT_ACTIONS}${reportID}`,
            value: {
                [reportAction.reportActionID]: {
                    message: isArrayMessage ? [updatedMessage] : updatedMessage,
                    originalMessage: {
                        resolution: CONST.REPORT.ACTIONABLE_TRACK_EXPENSE_WHISPER_RESOLUTION.NOTHING,
                    },
                },
            },
        },
    ];

    const failureData: OnyxUpdate[] = [
        {
            onyxMethod: Onyx.METHOD.MERGE,
            key: `${ONYXKEYS.COLLECTION.REPORT_ACTIONS}${reportID}`,
            value: {
                [reportAction.reportActionID]: {
                    message: [message],
                    originalMessage: {
                        resolution: null,
                    },
                },
            },
        },
    ];

    const params = {
        reportActionID: reportAction.reportActionID,
    };

    API.write(WRITE_COMMANDS.DISMISS_TRACK_EXPENSE_ACTIONABLE_WHISPER, params, {optimisticData, failureData});
}

function setGroupDraft(newGroupDraft: Partial<NewGroupChatDraft>) {
    Onyx.merge(ONYXKEYS.NEW_GROUP_CHAT_DRAFT, newGroupDraft);
}

function exportToIntegration(reportID: string, connectionName: ConnectionName) {
    const action = ReportUtils.buildOptimisticExportIntegrationAction(connectionName);
    const optimisticReportActionID = action.reportActionID;

    const optimisticData: OnyxUpdate[] = [
        {
            onyxMethod: Onyx.METHOD.MERGE,
            key: `${ONYXKEYS.COLLECTION.REPORT_ACTIONS}${reportID}`,
            value: {
                [optimisticReportActionID]: action,
            },
        },
    ];

    const failureData: OnyxUpdate[] = [
        {
            onyxMethod: Onyx.METHOD.MERGE,
            key: `${ONYXKEYS.COLLECTION.REPORT_ACTIONS}${reportID}`,
            value: {
                [optimisticReportActionID]: {
                    errors: ErrorUtils.getMicroSecondOnyxErrorWithTranslationKey('common.genericErrorMessage'),
                },
            },
        },
    ];

    const params = {
        reportIDList: reportID,
        connectionName,
        type: 'MANUAL',
        optimisticReportActions: JSON.stringify({
            [reportID]: optimisticReportActionID,
        }),
    } satisfies ReportExportParams;

    API.write(WRITE_COMMANDS.REPORT_EXPORT, params, {optimisticData, failureData});
}

function markAsManuallyExported(reportID: string, connectionName: ConnectionName) {
    const action = ReportUtils.buildOptimisticExportIntegrationAction(connectionName, true);
    const label = CONST.POLICY.CONNECTIONS.NAME_USER_FRIENDLY[connectionName];
    const optimisticReportActionID = action.reportActionID;

    const optimisticData: OnyxUpdate[] = [
        {
            onyxMethod: Onyx.METHOD.MERGE,
            key: `${ONYXKEYS.COLLECTION.REPORT_ACTIONS}${reportID}`,
            value: {
                [optimisticReportActionID]: action,
            },
        },
    ];

    const successData: OnyxUpdate[] = [
        {
            onyxMethod: Onyx.METHOD.MERGE,
            key: `${ONYXKEYS.COLLECTION.REPORT_ACTIONS}${reportID}`,
            value: {
                [optimisticReportActionID]: {
                    pendingAction: null,
                },
            },
        },
    ];

    const failureData: OnyxUpdate[] = [
        {
            onyxMethod: Onyx.METHOD.MERGE,
            key: `${ONYXKEYS.COLLECTION.REPORT_ACTIONS}${reportID}`,
            value: {
                [optimisticReportActionID]: {
                    errors: ErrorUtils.getMicroSecondOnyxErrorWithTranslationKey('common.genericErrorMessage'),
                },
            },
        },
    ];

    const params = {
        markedManually: true,
        data: JSON.stringify([
            {
                reportID,
                label,
                optimisticReportActionID,
            },
        ]),
    } satisfies MarkAsExportedParams;

    API.write(WRITE_COMMANDS.MARK_AS_EXPORTED, params, {optimisticData, successData, failureData});
}

function exportReportToCSV({reportID, transactionIDList}: ExportReportCSVParams, onDownloadFailed: () => void) {
    const finalParameters = enhanceParameters(WRITE_COMMANDS.EXPORT_REPORT_TO_CSV, {
        reportID,
        transactionIDList,
    });

    const formData = new FormData();
    Object.entries(finalParameters).forEach(([key, value]) => {
        if (Array.isArray(value)) {
            formData.append(key, value.join(','));
        } else {
            formData.append(key, String(value));
        }
    });

    fileDownload(ApiUtils.getCommandURL({command: WRITE_COMMANDS.EXPORT_REPORT_TO_CSV}), 'Expensify.csv', '', false, formData, CONST.NETWORK.METHOD.POST, onDownloadFailed);
}
function getConciergeReportID() {
    return conciergeChatReportID;
}

function setDeleteTransactionNavigateBackUrl(url: string) {
    Onyx.set(ONYXKEYS.NVP_DELETE_TRANSACTION_NAVIGATE_BACK_URL, url);
}

function clearDeleteTransactionNavigateBackUrl() {
    Onyx.merge(ONYXKEYS.NVP_DELETE_TRANSACTION_NAVIGATE_BACK_URL, null);
}

export type {Video};

export {
    addAttachment,
    addComment,
    addPolicyReport,
    broadcastUserIsLeavingRoom,
    broadcastUserIsTyping,
    clearAddRoomMemberError,
    clearAvatarErrors,
    clearGroupChat,
    clearIOUError,
    clearNewRoomFormError,
    clearPolicyRoomNameErrors,
    clearPrivateNotesError,
    clearReportFieldKeyErrors,
    completeOnboarding,
    deleteReport,
    deleteReportActionDraft,
    deleteReportComment,
    deleteReportField,
    dismissTrackExpenseActionableWhisper,
    editReportComment,
    expandURLPreview,
    exportReportToCSV,
    exportToIntegration,
    flagComment,
    getCurrentUserAccountID,
    getDraftPrivateNote,
    getMostRecentReportID,
    getNewerActions,
    getOlderActions,
    getReportPrivateNote,
    handleReportChanged,
    handleUserDeletedLinksInHtml,
    hasErrorInPrivateNotes,
    inviteToGroupChat,
    inviteToRoom,
    joinRoom,
    leaveGroupChat,
    leaveRoom,
    markAsManuallyExported,
    markCommentAsUnread,
    navigateToAndOpenChildReport,
    navigateToAndOpenReport,
    navigateToAndOpenReportWithAccountIDs,
    navigateToConciergeChat,
    navigateToConciergeChatAndDeleteReport,
    notifyNewAction,
    openLastOpenedPublicRoom,
    openReport,
    openReportFromDeepLink,
    openRoomMembersPage,
    readNewestAction,
    removeFromGroupChat,
    removeFromRoom,
    resolveActionableMentionWhisper,
    resolveActionableReportMentionWhisper,
    savePrivateNotesDraft,
    saveReportActionDraft,
    saveReportDraftComment,
    searchInServer,
    setGroupDraft,
    setIsComposerFullSize,
    setLastOpenedPublicRoom,
    shouldShowReportActionNotification,
    showReportActionNotification,
    startNewChat,
    subscribeToNewActionEvent,
    subscribeToReportLeavingEvents,
    subscribeToReportTypingEvents,
    toggleEmojiReaction,
    togglePinnedState,
    toggleSubscribeToChildReport,
    unsubscribeFromLeavingRoomReportChannel,
    unsubscribeFromReportChannel,
    updateDescription,
    updateGroupChatAvatar,
    updateGroupChatMemberRoles,
    updateGroupChatName,
    updateLastVisitTime,
    updateLoadingInitialReportAction,
    updateNotificationPreference,
    updatePolicyRoomName,
    updatePrivateNotes,
    updateReportField,
    updateReportName,
    updateRoomVisibility,
    updateWriteCapability,
<<<<<<< HEAD
    getConciergeReportID,
=======
    setDeleteTransactionNavigateBackUrl,
    clearDeleteTransactionNavigateBackUrl,
>>>>>>> 0e28aa4d
};<|MERGE_RESOLUTION|>--- conflicted
+++ resolved
@@ -4468,10 +4468,7 @@
     updateReportName,
     updateRoomVisibility,
     updateWriteCapability,
-<<<<<<< HEAD
     getConciergeReportID,
-=======
     setDeleteTransactionNavigateBackUrl,
     clearDeleteTransactionNavigateBackUrl,
->>>>>>> 0e28aa4d
 };