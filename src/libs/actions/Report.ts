import {findFocusedRoute} from '@react-navigation/native';
import {format as timezoneFormat, utcToZonedTime} from 'date-fns-tz';
import {Str} from 'expensify-common';
import isEmpty from 'lodash/isEmpty';
import {DeviceEventEmitter, InteractionManager, Linking} from 'react-native';
import type {NullishDeep, OnyxCollection, OnyxEntry, OnyxUpdate} from 'react-native-onyx';
import Onyx from 'react-native-onyx';
import type {PartialDeep, ValueOf} from 'type-fest';
import type {Emoji} from '@assets/emojis/types';
import type {FileObject} from '@components/AttachmentModal';
import AccountUtils from '@libs/AccountUtils';
import * as ActiveClientManager from '@libs/ActiveClientManager';
import * as API from '@libs/API';
import type {
    AddCommentOrAttachementParams,
    AddEmojiReactionParams,
    AddWorkspaceRoomParams,
    CompleteGuidedSetupParams,
    DeleteCommentParams,
    ExpandURLPreviewParams,
    FlagCommentParams,
    GetNewerActionsParams,
    GetOlderActionsParams,
    GetReportPrivateNoteParams,
    InviteToGroupChatParams,
    InviteToRoomParams,
    LeaveRoomParams,
    MarkAsUnreadParams,
    OpenReportParams,
    OpenRoomMembersPageParams,
    ReadNewestActionParams,
    RemoveEmojiReactionParams,
    RemoveFromGroupChatParams,
    RemoveFromRoomParams,
    ResolveActionableMentionWhisperParams,
    ResolveActionableReportMentionWhisperParams,
    SearchForReportsParams,
    SearchForRoomsToMentionParams,
    TogglePinnedChatParams,
    UpdateCommentParams,
    UpdateGroupChatAvatarParams,
    UpdateGroupChatMemberRolesParams,
    UpdateGroupChatNameParams,
    UpdatePolicyRoomNameParams,
    UpdateReportNotificationPreferenceParams,
    UpdateReportPrivateNoteParams,
    UpdateReportWriteCapabilityParams,
    UpdateRoomDescriptionParams,
} from '@libs/API/parameters';
import type UpdateRoomVisibilityParams from '@libs/API/parameters/UpdateRoomVisibilityParams';
import {READ_COMMANDS, SIDE_EFFECT_REQUEST_COMMANDS, WRITE_COMMANDS} from '@libs/API/types';
import * as CollectionUtils from '@libs/CollectionUtils';
import type {CustomRNImageManipulatorResult} from '@libs/cropOrRotateImage/types';
import DateUtils from '@libs/DateUtils';
import {prepareDraftComment} from '@libs/DraftCommentUtils';
import * as EmojiUtils from '@libs/EmojiUtils';
import * as Environment from '@libs/Environment/Environment';
import * as ErrorUtils from '@libs/ErrorUtils';
import hasCompletedGuidedSetupFlowSelector from '@libs/hasCompletedGuidedSetupFlowSelector';
import isPublicScreenRoute from '@libs/isPublicScreenRoute';
import * as Localize from '@libs/Localize';
import Log from '@libs/Log';
import {registerPaginationConfig} from '@libs/Middleware/Pagination';
import Navigation, {navigationRef} from '@libs/Navigation/Navigation';
import {isOnboardingFlowName} from '@libs/NavigationUtils';
import type {NetworkStatus} from '@libs/NetworkConnection';
import LocalNotification from '@libs/Notification/LocalNotification';
import Parser from '@libs/Parser';
import * as PersonalDetailsUtils from '@libs/PersonalDetailsUtils';
import * as PhoneNumber from '@libs/PhoneNumber';
import getPolicyEmployeeAccountIDs from '@libs/PolicyEmployeeListUtils';
import {extractPolicyIDFromPath} from '@libs/PolicyUtils';
import processReportIDDeeplink from '@libs/processReportIDDeeplink';
import * as Pusher from '@libs/Pusher/pusher';
import * as ReportActionsUtils from '@libs/ReportActionsUtils';
<<<<<<< HEAD
import type {OptimisticAddCommentReportAction} from '@libs/ReportUtils';
=======
import * as ReportConnection from '@libs/ReportConnection';
>>>>>>> 4c235a73
import * as ReportUtils from '@libs/ReportUtils';
import {doesReportBelongToWorkspace} from '@libs/ReportUtils';
import shouldSkipDeepLinkNavigation from '@libs/shouldSkipDeepLinkNavigation';
import Visibility from '@libs/Visibility';
import CONFIG from '@src/CONFIG';
import type {OnboardingPurposeType} from '@src/CONST';
import CONST from '@src/CONST';
import ONYXKEYS from '@src/ONYXKEYS';
import type {Route} from '@src/ROUTES';
import ROUTES from '@src/ROUTES';
import INPUT_IDS from '@src/types/form/NewRoomForm';
import type {
    InvitedEmailsToAccountIDs,
    NewGroupChatDraft,
    PersonalDetailsList,
    PolicyReportField,
    QuickAction,
    RecentlyUsedReportFields,
    ReportAction,
    ReportActionReactions,
    ReportUserIsTyping,
} from '@src/types/onyx';
import type {Decision} from '@src/types/onyx/OriginalMessage';
import type Report from '@src/types/onyx/Report';
import type {NotificationPreference, Participants, Participant as ReportParticipant, RoomVisibility, WriteCapability} from '@src/types/onyx/Report';
import type {Message, ReportActions} from '@src/types/onyx/ReportAction';
import {isEmptyObject} from '@src/types/utils/EmptyObject';
import * as CachedPDFPaths from './CachedPDFPaths';
import * as Modal from './Modal';
import navigateFromNotification from './navigateFromNotification';
import * as Session from './Session';
import * as Welcome from './Welcome';

type SubscriberCallback = (isFromCurrentUser: boolean, reportActionID: string | undefined) => void;

type ActionSubscriber = {
    reportID: string;
    callback: SubscriberCallback;
};

type Video = {
    url: string;
    thumbnailUrl: string;
    duration: number;
    width: number;
    height: number;
};

type TaskMessage = Required<Pick<AddCommentOrAttachementParams, 'reportID' | 'reportActionID' | 'reportComment'>>;

type TaskForParameters =
    | {
          type: 'task';
          task: string;
          taskReportID: string;
          parentReportID: string;
          parentReportActionID: string;
          assigneeChatReportID: string;
          createdTaskReportActionID: string;
          completedTaskReportActionID?: string;
          title: string;
          description: string;
      }
    | ({
          type: 'message';
      } & TaskMessage);

type GuidedSetupData = Array<
    | ({type: 'message'} & AddCommentOrAttachementParams)
    | TaskForParameters
    | ({
          type: 'video';
      } & Video &
          AddCommentOrAttachementParams)
>;

type ReportError = {
    type?: string;
};

let conciergeChatReportID: string | undefined;
let currentUserAccountID = -1;
let currentUserEmail: string | undefined;
Onyx.connect({
    key: ONYXKEYS.SESSION,
    callback: (value) => {
        // When signed out, val is undefined
        if (!value?.accountID) {
            conciergeChatReportID = undefined;
            return;
        }
        currentUserEmail = value.email;
        currentUserAccountID = value.accountID;
    },
});

let preferredSkinTone: number = CONST.EMOJI_DEFAULT_SKIN_TONE;
Onyx.connect({
    key: ONYXKEYS.PREFERRED_EMOJI_SKIN_TONE,
    callback: (value) => {
        preferredSkinTone = EmojiUtils.getPreferredSkinToneIndex(value);
    },
});

// map of reportID to all reportActions for that report
const allReportActions: OnyxCollection<ReportActions> = {};

Onyx.connect({
    key: ONYXKEYS.COLLECTION.REPORT_ACTIONS,
    callback: (action, key) => {
        if (!key || !action) {
            return;
        }
        const reportID = CollectionUtils.extractCollectionItemID(key);
        allReportActions[reportID] = action;
    },
});

let isNetworkOffline = false;
let networkStatus: NetworkStatus;
Onyx.connect({
    key: ONYXKEYS.NETWORK,
    callback: (value) => {
        isNetworkOffline = value?.isOffline ?? false;
        networkStatus = value?.networkStatus ?? CONST.NETWORK.NETWORK_STATUS.UNKNOWN;
    },
});

let allPersonalDetails: OnyxEntry<PersonalDetailsList> = {};
Onyx.connect({
    key: ONYXKEYS.PERSONAL_DETAILS_LIST,
    callback: (value) => {
        allPersonalDetails = value ?? {};
    },
});

const draftNoteMap: OnyxCollection<string> = {};
Onyx.connect({
    key: ONYXKEYS.COLLECTION.PRIVATE_NOTES_DRAFT,
    callback: (value, key) => {
        if (!key) {
            return;
        }

        const reportID = key.replace(ONYXKEYS.COLLECTION.PRIVATE_NOTES_DRAFT, '');
        draftNoteMap[reportID] = value;
    },
});

const typingWatchTimers: Record<string, NodeJS.Timeout> = {};

let reportIDDeeplinkedFromOldDot: string | undefined;
Linking.getInitialURL().then((url) => {
    reportIDDeeplinkedFromOldDot = processReportIDDeeplink(url ?? '');
});

let lastVisitedPath: string | undefined;
Onyx.connect({
    key: ONYXKEYS.LAST_VISITED_PATH,
    callback: (value) => {
        if (!value) {
            return;
        }
        lastVisitedPath = value;
    },
});

let allRecentlyUsedReportFields: OnyxEntry<RecentlyUsedReportFields> = {};
Onyx.connect({
    key: ONYXKEYS.RECENTLY_USED_REPORT_FIELDS,
    callback: (val) => (allRecentlyUsedReportFields = val),
});

let quickAction: OnyxEntry<QuickAction> = {};
Onyx.connect({
    key: ONYXKEYS.NVP_QUICK_ACTION_GLOBAL_CREATE,
    callback: (val) => (quickAction = val),
});

registerPaginationConfig({
    initialCommand: WRITE_COMMANDS.OPEN_REPORT,
    previousCommand: READ_COMMANDS.GET_OLDER_ACTIONS,
    nextCommand: READ_COMMANDS.GET_NEWER_ACTIONS,
    resourceCollectionKey: ONYXKEYS.COLLECTION.REPORT_ACTIONS,
    pageCollectionKey: ONYXKEYS.COLLECTION.REPORT_ACTIONS_PAGES,
    sortItems: (reportActions) => ReportActionsUtils.getSortedReportActionsForDisplay(reportActions, true),
    getItemID: (reportAction) => reportAction.reportActionID,
    isLastItem: (reportAction) => reportAction.actionName === CONST.REPORT.ACTIONS.TYPE.CREATED,
});

function clearGroupChat() {
    Onyx.set(ONYXKEYS.NEW_GROUP_CHAT_DRAFT, null);
}

function startNewChat() {
    clearGroupChat();
    Navigation.navigate(ROUTES.NEW);
}

/** Get the private pusher channel name for a Report. */
function getReportChannelName(reportID: string): string {
    return `${CONST.PUSHER.PRIVATE_REPORT_CHANNEL_PREFIX}${reportID}${CONFIG.PUSHER.SUFFIX}`;
}

/**
 * There are 2 possibilities that we can receive via pusher for a user's typing/leaving status:
 * 1. The "new" way from New Expensify is passed as {[login]: Boolean} (e.g. {yuwen@expensify.com: true}), where the value
 * is whether the user with that login is typing/leaving on the report or not.
 * 2. The "old" way from e.com which is passed as {userLogin: login} (e.g. {userLogin: bstites@expensify.com})
 *
 * This method makes sure that no matter which we get, we return the "new" format
 */
function getNormalizedStatus(typingStatus: Pusher.UserIsTypingEvent | Pusher.UserIsLeavingRoomEvent): ReportUserIsTyping {
    let normalizedStatus: ReportUserIsTyping;

    if (typingStatus.userLogin) {
        normalizedStatus = {[typingStatus.userLogin]: true};
    } else {
        normalizedStatus = typingStatus;
    }

    return normalizedStatus;
}

/** Initialize our pusher subscriptions to listen for someone typing in a report. */
function subscribeToReportTypingEvents(reportID: string) {
    if (!reportID) {
        return;
    }

    // Make sure we have a clean Typing indicator before subscribing to typing events
    Onyx.set(`${ONYXKEYS.COLLECTION.REPORT_USER_IS_TYPING}${reportID}`, {});

    const pusherChannelName = getReportChannelName(reportID);
    Pusher.subscribe(pusherChannelName, Pusher.TYPE.USER_IS_TYPING, (typingStatus) => {
        // If the pusher message comes from OldDot, we expect the typing status to be keyed by user
        // login OR by 'Concierge'. If the pusher message comes from NewDot, it is keyed by accountID
        // since personal details are keyed by accountID.
        const normalizedTypingStatus = getNormalizedStatus(typingStatus);
        const accountIDOrLogin = Object.keys(normalizedTypingStatus)[0];

        if (!accountIDOrLogin) {
            return;
        }

        // Don't show the typing indicator if the user is typing on another platform
        if (Number(accountIDOrLogin) === currentUserAccountID) {
            return;
        }

        // Use a combo of the reportID and the accountID or login as a key for holding our timers.
        const reportUserIdentifier = `${reportID}-${accountIDOrLogin}`;
        clearTimeout(typingWatchTimers[reportUserIdentifier]);
        Onyx.merge(`${ONYXKEYS.COLLECTION.REPORT_USER_IS_TYPING}${reportID}`, normalizedTypingStatus);

        // Wait for 1.5s of no additional typing events before setting the status back to false.
        typingWatchTimers[reportUserIdentifier] = setTimeout(() => {
            const typingStoppedStatus: ReportUserIsTyping = {};
            typingStoppedStatus[accountIDOrLogin] = false;
            Onyx.merge(`${ONYXKEYS.COLLECTION.REPORT_USER_IS_TYPING}${reportID}`, typingStoppedStatus);
            delete typingWatchTimers[reportUserIdentifier];
        }, 1500);
    }).catch((error: ReportError) => {
        Log.hmmm('[Report] Failed to initially subscribe to Pusher channel', {errorType: error.type, pusherChannelName});
    });
}

/** Initialize our pusher subscriptions to listen for someone leaving a room. */
function subscribeToReportLeavingEvents(reportID: string) {
    if (!reportID) {
        return;
    }

    // Make sure we have a clean Leaving indicator before subscribing to leaving events
    Onyx.set(`${ONYXKEYS.COLLECTION.REPORT_USER_IS_LEAVING_ROOM}${reportID}`, false);

    const pusherChannelName = getReportChannelName(reportID);
    Pusher.subscribe(pusherChannelName, Pusher.TYPE.USER_IS_LEAVING_ROOM, (leavingStatus: Pusher.UserIsLeavingRoomEvent) => {
        // If the pusher message comes from OldDot, we expect the leaving status to be keyed by user
        // login OR by 'Concierge'. If the pusher message comes from NewDot, it is keyed by accountID
        // since personal details are keyed by accountID.
        const normalizedLeavingStatus = getNormalizedStatus(leavingStatus);
        const accountIDOrLogin = Object.keys(normalizedLeavingStatus)[0];

        if (!accountIDOrLogin) {
            return;
        }

        if (Number(accountIDOrLogin) !== currentUserAccountID) {
            return;
        }

        Onyx.merge(`${ONYXKEYS.COLLECTION.REPORT_USER_IS_LEAVING_ROOM}${reportID}`, true);
    }).catch((error: ReportError) => {
        Log.hmmm('[Report] Failed to initially subscribe to Pusher channel', {errorType: error.type, pusherChannelName});
    });
}

/**
 * Remove our pusher subscriptions to listen for someone typing in a report.
 */
function unsubscribeFromReportChannel(reportID: string) {
    if (!reportID) {
        return;
    }

    const pusherChannelName = getReportChannelName(reportID);
    Onyx.set(`${ONYXKEYS.COLLECTION.REPORT_USER_IS_TYPING}${reportID}`, {});
    Pusher.unsubscribe(pusherChannelName, Pusher.TYPE.USER_IS_TYPING);
}

/**
 * Remove our pusher subscriptions to listen for someone leaving a report.
 */
function unsubscribeFromLeavingRoomReportChannel(reportID: string) {
    if (!reportID) {
        return;
    }

    const pusherChannelName = getReportChannelName(reportID);
    Onyx.set(`${ONYXKEYS.COLLECTION.REPORT_USER_IS_LEAVING_ROOM}${reportID}`, false);
    Pusher.unsubscribe(pusherChannelName, Pusher.TYPE.USER_IS_LEAVING_ROOM);
}

// New action subscriber array for report pages
let newActionSubscribers: ActionSubscriber[] = [];

/**
 * Enables the Report actions file to let the ReportActionsView know that a new comment has arrived in realtime for the current report
 * Add subscriber for report id
 * @returns Remove subscriber for report id
 */
function subscribeToNewActionEvent(reportID: string, callback: SubscriberCallback): () => void {
    newActionSubscribers.push({callback, reportID});
    return () => {
        newActionSubscribers = newActionSubscribers.filter((subscriber) => subscriber.reportID !== reportID);
    };
}

/** Notify the ReportActionsView that a new comment has arrived */
function notifyNewAction(reportID: string, accountID?: number, reportActionID?: string) {
    const actionSubscriber = newActionSubscribers.find((subscriber) => subscriber.reportID === reportID);
    if (!actionSubscriber) {
        return;
    }
    const isFromCurrentUser = accountID === currentUserAccountID;
    actionSubscriber.callback(isFromCurrentUser, reportActionID);
}

/**
 * Add up to two report actions to a report. This method can be called for the following situations:
 *
 * - Adding one comment
 * - Adding one attachment
 * - Add both a comment and attachment simultaneously
 */
function addActions(reportID: string, text = '', file?: FileObject) {
    let reportCommentText = '';
    let reportCommentAction: OptimisticAddCommentReportAction | undefined;
    let attachmentAction: OptimisticAddCommentReportAction | undefined;
    let commandName: typeof WRITE_COMMANDS.ADD_COMMENT | typeof WRITE_COMMANDS.ADD_ATTACHMENT | typeof WRITE_COMMANDS.ADD_TEXT_AND_ATTACHMENT = WRITE_COMMANDS.ADD_COMMENT;

    if (text && !file) {
        const reportComment = ReportUtils.buildOptimisticAddCommentReportAction(text, undefined, undefined, undefined, undefined, reportID);
        reportCommentAction = reportComment.reportAction;
        reportCommentText = reportComment.commentText;
    }

    if (file) {
        // When we are adding an attachment we will call AddAttachment.
        // It supports sending an attachment with an optional comment and AddComment supports adding a single text comment only.
        commandName = WRITE_COMMANDS.ADD_ATTACHMENT;
        const attachment = ReportUtils.buildOptimisticAddCommentReportAction(text, file, undefined, undefined, undefined, reportID);
        attachmentAction = attachment.reportAction;
    }

    if (text && file) {
        // When there is both text and a file, the text for the report comment needs to be parsed)
        reportCommentText = ReportUtils.getParsedComment(text ?? '', {reportID});

        // And the API command needs to go to the new API which supports combining both text and attachments in a single report action
        commandName = WRITE_COMMANDS.ADD_TEXT_AND_ATTACHMENT;
    }

    // Always prefer the file as the last action over text
    const lastAction = attachmentAction ?? reportCommentAction;
    const currentTime = DateUtils.getDBTimeWithSkew();
    const lastComment = ReportActionsUtils.getReportActionMessage(lastAction);
    const lastCommentText = ReportUtils.formatReportLastMessageText(lastComment?.text ?? '');

    const optimisticReport: Partial<Report> = {
        lastVisibleActionCreated: lastAction?.created,
        lastMessageTranslationKey: lastComment?.translationKey ?? '',
        lastMessageText: lastCommentText,
        lastMessageHtml: lastCommentText,
        lastActorAccountID: currentUserAccountID,
        lastReadTime: currentTime,
    };

    const report = ReportConnection.getAllReports()?.[`${ONYXKEYS.COLLECTION.REPORT}${reportID}`];

    if (!isEmptyObject(report) && ReportUtils.getReportNotificationPreference(report) === CONST.REPORT.NOTIFICATION_PREFERENCE.HIDDEN) {
        optimisticReport.notificationPreference = CONST.REPORT.NOTIFICATION_PREFERENCE.ALWAYS;
    }

    // Optimistically add the new actions to the store before waiting to save them to the server
    const optimisticReportActions: OnyxCollection<OptimisticAddCommentReportAction> = {};

    // Only add the reportCommentAction when there is no file attachment. If there is both a file attachment and text, that will all be contained in the attachmentAction.
    if (text && reportCommentAction?.reportActionID && !file) {
        optimisticReportActions[reportCommentAction.reportActionID] = reportCommentAction;
    }
    if (file && attachmentAction?.reportActionID) {
        optimisticReportActions[attachmentAction.reportActionID] = attachmentAction;
    }

    const parameters: AddCommentOrAttachementParams = {
        reportID,
        reportActionID: file ? attachmentAction?.reportActionID : reportCommentAction?.reportActionID,
        commentReportActionID: file && reportCommentAction ? reportCommentAction.reportActionID : null,
        reportComment: reportCommentText,
        file,
        clientCreatedTime: file ? attachmentAction?.created : reportCommentAction?.created,
    };

    if (reportIDDeeplinkedFromOldDot === reportID && ReportUtils.isConciergeChatReport(report)) {
        parameters.isOldDotConciergeChat = true;
    }

    const optimisticData: OnyxUpdate[] = [
        {
            onyxMethod: Onyx.METHOD.MERGE,
            key: `${ONYXKEYS.COLLECTION.REPORT}${reportID}`,
            value: optimisticReport,
        },
        {
            onyxMethod: Onyx.METHOD.MERGE,
            key: `${ONYXKEYS.COLLECTION.REPORT_ACTIONS}${reportID}`,
            value: optimisticReportActions as ReportActions,
        },
    ];

    const successReportActions: OnyxCollection<NullishDeep<ReportAction>> = {};

    Object.entries(optimisticReportActions).forEach(([actionKey]) => {
        successReportActions[actionKey] = {pendingAction: null, isOptimisticAction: null};
    });

    const successData: OnyxUpdate[] = [
        {
            onyxMethod: Onyx.METHOD.MERGE,
            key: `${ONYXKEYS.COLLECTION.REPORT_ACTIONS}${reportID}`,
            value: successReportActions,
        },
    ];

    let failureReport: Partial<Report> = {
        lastMessageTranslationKey: '',
        lastMessageText: '',
        lastVisibleActionCreated: '',
    };
    const {lastMessageText = '', lastMessageTranslationKey = ''} = ReportActionsUtils.getLastVisibleMessage(reportID);
    if (lastMessageText || lastMessageTranslationKey) {
        const lastVisibleAction = ReportActionsUtils.getLastVisibleAction(reportID);
        const lastVisibleActionCreated = lastVisibleAction?.created;
        const lastActorAccountID = lastVisibleAction?.actorAccountID;
        failureReport = {
            lastMessageTranslationKey,
            lastMessageText,
            lastVisibleActionCreated,
            lastActorAccountID,
        };
    }

    const failureReportActions: Record<string, OptimisticAddCommentReportAction> = {};

    Object.entries(optimisticReportActions).forEach(([actionKey, action]) => {
        failureReportActions[actionKey] = {
            // eslint-disable-next-line @typescript-eslint/non-nullable-type-assertion-style
            ...(action as OptimisticAddCommentReportAction),
            errors: ErrorUtils.getMicroSecondOnyxErrorWithTranslationKey('report.genericAddCommentFailureMessage'),
        };
    });

    const failureData: OnyxUpdate[] = [
        {
            onyxMethod: Onyx.METHOD.MERGE,
            key: `${ONYXKEYS.COLLECTION.REPORT}${reportID}`,
            value: failureReport,
        },
        {
            onyxMethod: Onyx.METHOD.MERGE,
            key: `${ONYXKEYS.COLLECTION.REPORT_ACTIONS}${reportID}`,
            value: failureReportActions as ReportActions,
        },
    ];

    // Update optimistic data for parent report action if the report is a child report
    const optimisticParentReportData = ReportUtils.getOptimisticDataForParentReportAction(reportID, currentTime, CONST.RED_BRICK_ROAD_PENDING_ACTION.ADD);
    optimisticParentReportData.forEach((parentReportData) => {
        if (isEmptyObject(parentReportData)) {
            return;
        }
        optimisticData.push(parentReportData);
    });

    // Update the timezone if it's been 5 minutes from the last time the user added a comment
    if (DateUtils.canUpdateTimezone() && currentUserAccountID) {
        const timezone = DateUtils.getCurrentTimezone();
        parameters.timezone = JSON.stringify(timezone);
        optimisticData.push({
            onyxMethod: Onyx.METHOD.MERGE,
            key: ONYXKEYS.PERSONAL_DETAILS_LIST,
            value: {[currentUserAccountID]: {timezone}},
        });
        DateUtils.setTimezoneUpdated();
    }

    API.write(commandName, parameters, {
        optimisticData,
        successData,
        failureData,
    });
    notifyNewAction(reportID, lastAction?.actorAccountID, lastAction?.reportActionID);
}

/** Add an attachment and optional comment. */
function addAttachment(reportID: string, file: FileObject, text = '') {
    addActions(reportID, text, file);
}

/** Add a single comment to a report */
function addComment(reportID: string, text: string) {
    addActions(reportID, text);
}

function reportActionsExist(reportID: string): boolean {
    return allReportActions?.[reportID] !== undefined;
}

function updateGroupChatName(reportID: string, reportName: string) {
    const optimisticData: OnyxUpdate[] = [
        {
            onyxMethod: Onyx.METHOD.MERGE,
            key: `${ONYXKEYS.COLLECTION.REPORT}${reportID}`,
            value: {
                reportName,
                pendingFields: {
                    reportName: CONST.RED_BRICK_ROAD_PENDING_ACTION.UPDATE,
                },
                errorFields: {
                    reportName: null,
                },
            },
        },
    ];

    const successData: OnyxUpdate[] = [
        {
            onyxMethod: Onyx.METHOD.MERGE,
            key: `${ONYXKEYS.COLLECTION.REPORT}${reportID}`,
            value: {
                pendingFields: {
                    reportName: null,
                },
            },
        },
    ];
    const failureData: OnyxUpdate[] = [
        {
            onyxMethod: Onyx.METHOD.MERGE,
            key: `${ONYXKEYS.COLLECTION.REPORT}${reportID}`,
            value: {
                reportName: ReportConnection.getAllReports()?.[`${ONYXKEYS.COLLECTION.REPORT}${reportID}`]?.reportName ?? null,
                errors: {
                    reportName: Localize.translateLocal('common.genericErrorMessage'),
                },
                pendingFields: {
                    reportName: null,
                },
            },
        },
    ];
    const parameters: UpdateGroupChatNameParams = {reportName, reportID};
    API.write(WRITE_COMMANDS.UPDATE_GROUP_CHAT_NAME, parameters, {optimisticData, successData, failureData});
}

function updateGroupChatAvatar(reportID: string, file?: File | CustomRNImageManipulatorResult) {
    // If we have no file that means we are removing the avatar.
    const optimisticData: OnyxUpdate[] = [
        {
            onyxMethod: Onyx.METHOD.MERGE,
            key: `${ONYXKEYS.COLLECTION.REPORT}${reportID}`,
            value: {
                avatarUrl: file?.uri ?? '',
                pendingFields: {
                    avatar: CONST.RED_BRICK_ROAD_PENDING_ACTION.UPDATE,
                },
                errorFields: {
                    avatar: null,
                },
            },
        },
    ];

    const failureData: OnyxUpdate[] = [
        {
            onyxMethod: Onyx.METHOD.MERGE,
            key: `${ONYXKEYS.COLLECTION.REPORT}${reportID}`,
            value: {
                avatarUrl: ReportConnection.getAllReports()?.[`${ONYXKEYS.COLLECTION.REPORT}${reportID}`]?.avatarUrl ?? null,
                pendingFields: {
                    avatar: null,
                },
            },
        },
    ];

    const successData: OnyxUpdate[] = [
        {
            onyxMethod: Onyx.METHOD.MERGE,
            key: `${ONYXKEYS.COLLECTION.REPORT}${reportID}`,
            value: {
                pendingFields: {
                    avatar: null,
                },
            },
        },
    ];
    const parameters: UpdateGroupChatAvatarParams = {file, reportID};
    API.write(WRITE_COMMANDS.UPDATE_GROUP_CHAT_AVATAR, parameters, {optimisticData, failureData, successData});
}

/**
 * Clear error and pending fields for the report avatar
 */
function clearAvatarErrors(reportID: string) {
    Onyx.merge(`${ONYXKEYS.COLLECTION.REPORT}${reportID}`, {
        errorFields: {
            avatar: null,
        },
    });
}

/**
 * Gets the latest page of report actions and updates the last read message
 * If a chat with the passed reportID is not found, we will create a chat based on the passed participantList
 *
 * @param reportID The ID of the report to open
 * @param reportActionID The ID used to fetch a specific range of report actions related to the current reportActionID when opening a chat.
 * @param participantLoginList The list of users that are included in a new chat, not including the user creating it
 * @param newReportObject The optimistic report object created when making a new chat, saved as optimistic data
 * @param parentReportActionID The parent report action that a thread was created from (only passed for new threads)
 * @param isFromDeepLink Whether or not this report is being opened from a deep link
 * @param participantAccountIDList The list of accountIDs that are included in a new chat, not including the user creating it
 */
function openReport(
    reportID: string,
    reportActionID?: string,
    participantLoginList: string[] = [],
    newReportObject?: ReportUtils.OptimisticChatReport,
    parentReportActionID = '-1',
    isFromDeepLink = false,
    participantAccountIDList: number[] = [],
    avatar?: File | CustomRNImageManipulatorResult,
) {
    if (!reportID) {
        return;
    }

    const optimisticReport = reportActionsExist(reportID)
        ? {}
        : {
              reportName: ReportConnection.getAllReports()?.[`${ONYXKEYS.COLLECTION.REPORT}${reportID}`]?.reportName ?? CONST.REPORT.DEFAULT_REPORT_NAME,
          };

    const optimisticData: OnyxUpdate[] = [
        {
            onyxMethod: Onyx.METHOD.MERGE,
            key: `${ONYXKEYS.COLLECTION.REPORT}${reportID}`,
            value: optimisticReport,
        },
        {
            onyxMethod: Onyx.METHOD.MERGE,
            key: `${ONYXKEYS.COLLECTION.REPORT_METADATA}${reportID}`,
            value: {
                isLoadingInitialReportActions: true,
                isLoadingOlderReportActions: false,
                hasLoadingOlderReportActionsError: false,
                isLoadingNewerReportActions: false,
                hasLoadingNewerReportActionsError: false,
                lastVisitTime: DateUtils.getDBTime(),
            },
        },
    ];

    const successData: OnyxUpdate[] = [
        {
            onyxMethod: Onyx.METHOD.MERGE,
            key: `${ONYXKEYS.COLLECTION.REPORT}${reportID}`,
            value: {
                errorFields: {
                    notFound: null,
                },
            },
        },
        {
            onyxMethod: Onyx.METHOD.MERGE,
            key: `${ONYXKEYS.COLLECTION.REPORT_METADATA}${reportID}`,
            value: {
                isLoadingInitialReportActions: false,
            },
        },
    ];

    const failureData: OnyxUpdate[] = [
        {
            onyxMethod: Onyx.METHOD.MERGE,
            key: `${ONYXKEYS.COLLECTION.REPORT_METADATA}${reportID}`,
            value: {
                isLoadingInitialReportActions: false,
            },
        },
    ];

    const parameters: OpenReportParams = {
        reportID,
        reportActionID,
        emailList: participantLoginList ? participantLoginList.join(',') : '',
        accountIDList: participantAccountIDList ? participantAccountIDList.join(',') : '',
        parentReportActionID,
    };

    if (ReportUtils.isGroupChat(newReportObject)) {
        parameters.chatType = CONST.REPORT.CHAT_TYPE.GROUP;
        parameters.groupChatAdminLogins = currentUserEmail;
        parameters.optimisticAccountIDList = Object.keys(newReportObject?.participants ?? {}).join(',');
        parameters.reportName = newReportObject?.reportName ?? '';

        // If we have an avatar then include it with the parameters
        if (avatar) {
            parameters.file = avatar;
        }

        clearGroupChat();
    }

    if (isFromDeepLink) {
        parameters.shouldRetry = false;
    }

    // If we are creating a new report, we need to add the optimistic report data and a report action
    const isCreatingNewReport = !isEmptyObject(newReportObject);
    if (isCreatingNewReport) {
        // Change the method to set for new reports because it doesn't exist yet, is faster,
        // and we need the data to be available when we navigate to the chat page
        optimisticData[0].onyxMethod = Onyx.METHOD.SET;
        optimisticData[0].value = {
            ...optimisticReport,
            reportName: CONST.REPORT.DEFAULT_REPORT_NAME,
            ...newReportObject,
            pendingFields: {
                createChat: CONST.RED_BRICK_ROAD_PENDING_ACTION.ADD,
            },
            isOptimisticReport: true,
        };

        let emailCreatingAction: string = CONST.REPORT.OWNER_EMAIL_FAKE;
        if (newReportObject.ownerAccountID && newReportObject.ownerAccountID !== CONST.REPORT.OWNER_ACCOUNT_ID_FAKE) {
            emailCreatingAction = allPersonalDetails?.[newReportObject.ownerAccountID]?.login ?? '';
        }
        const optimisticCreatedAction = ReportUtils.buildOptimisticCreatedReportAction(emailCreatingAction);
        optimisticData.push({
            onyxMethod: Onyx.METHOD.SET,
            key: `${ONYXKEYS.COLLECTION.REPORT_ACTIONS}${reportID}`,
            value: {[optimisticCreatedAction.reportActionID]: optimisticCreatedAction},
        });
        successData.push({
            onyxMethod: Onyx.METHOD.MERGE,
            key: `${ONYXKEYS.COLLECTION.REPORT_ACTIONS}${reportID}`,
            value: {[optimisticCreatedAction.reportActionID]: {pendingAction: null}},
        });

        // Add optimistic personal details for new participants
        const optimisticPersonalDetails: OnyxEntry<PersonalDetailsList> = {};
        const settledPersonalDetails: OnyxEntry<PersonalDetailsList> = {};
        const redundantParticipants: Record<number, null> = {};
        const participantAccountIDs = PersonalDetailsUtils.getAccountIDsByLogins(participantLoginList);
        participantLoginList.forEach((login, index) => {
            const accountID = participantAccountIDs[index];
            const isOptimisticAccount = !allPersonalDetails?.[accountID];

            if (!isOptimisticAccount) {
                return;
            }

            optimisticPersonalDetails[accountID] = {
                login,
                accountID,
                displayName: login,
                isOptimisticPersonalDetail: true,
            };
            settledPersonalDetails[accountID] = null;

            // BE will send different participants. We clear the optimistic ones to avoid duplicated entries
            redundantParticipants[accountID] = null;
        });

        successData.push({
            onyxMethod: Onyx.METHOD.MERGE,
            key: `${ONYXKEYS.COLLECTION.REPORT}${reportID}`,
            value: {
                participants: redundantParticipants,
                pendingFields: {
                    createChat: null,
                },
                errorFields: {
                    createChat: null,
                },
                isOptimisticReport: false,
            },
        });

        optimisticData.push({
            onyxMethod: Onyx.METHOD.MERGE,
            key: ONYXKEYS.PERSONAL_DETAILS_LIST,
            value: optimisticPersonalDetails,
        });
        successData.push({
            onyxMethod: Onyx.METHOD.MERGE,
            key: ONYXKEYS.PERSONAL_DETAILS_LIST,
            value: settledPersonalDetails,
        });
        failureData.push({
            onyxMethod: Onyx.METHOD.MERGE,
            key: ONYXKEYS.PERSONAL_DETAILS_LIST,
            value: settledPersonalDetails,
        });

        // Add the createdReportActionID parameter to the API call
        parameters.createdReportActionID = optimisticCreatedAction.reportActionID;

        // If we are creating a thread, ensure the report action has childReportID property added
        if (newReportObject.parentReportID && parentReportActionID) {
            optimisticData.push({
                onyxMethod: Onyx.METHOD.MERGE,
                key: `${ONYXKEYS.COLLECTION.REPORT_ACTIONS}${newReportObject.parentReportID}`,
                value: {[parentReportActionID]: {childReportID: reportID, childType: CONST.REPORT.TYPE.CHAT}},
            });
            failureData.push({
                onyxMethod: Onyx.METHOD.MERGE,
                key: `${ONYXKEYS.COLLECTION.REPORT_ACTIONS}${newReportObject.parentReportID}`,
                value: {[parentReportActionID]: {childReportID: '-1', childType: ''}},
            });
        }
    }

    parameters.clientLastReadTime = ReportConnection.getAllReports()?.[`${ONYXKEYS.COLLECTION.REPORT}${reportID}`]?.lastReadTime ?? '';

    const paginationConfig = {
        resourceID: reportID,
        cursorID: reportActionID,
    };

    if (isFromDeepLink) {
        API.paginate(
            CONST.API_REQUEST_TYPE.MAKE_REQUEST_WITH_SIDE_EFFECTS,
            SIDE_EFFECT_REQUEST_COMMANDS.OPEN_REPORT,
            parameters,
            {optimisticData, successData, failureData},
            paginationConfig,
        ).finally(() => {
            Onyx.set(ONYXKEYS.IS_CHECKING_PUBLIC_ROOM, false);
        });
    } else {
        // eslint-disable-next-line rulesdir/no-multiple-api-calls
        API.paginate(CONST.API_REQUEST_TYPE.WRITE, WRITE_COMMANDS.OPEN_REPORT, parameters, {optimisticData, successData, failureData}, paginationConfig);
    }
}

/**
 * This will find an existing chat, or create a new one if none exists, for the given user or set of users. It will then navigate to this chat.
 *
 * @param userLogins list of user logins to start a chat report with.
 * @param shouldDismissModal a flag to determine if we should dismiss modal before navigate to report or navigate to report directly.
 */
function navigateToAndOpenReport(
    userLogins: string[],
    shouldDismissModal = true,
    actionType?: string,
    reportName?: string,
    avatarUri?: string,
    avatarFile?: File | CustomRNImageManipulatorResult | undefined,
    optimisticReportID?: string,
    isGroupChat = false,
) {
    let newChat: ReportUtils.OptimisticChatReport | undefined;
    let chat: OnyxEntry<Report>;
    const participantAccountIDs = PersonalDetailsUtils.getAccountIDsByLogins(userLogins);

    // If we are not creating a new Group Chat then we are creating a 1:1 DM and will look for an existing chat
    if (!isGroupChat) {
        chat = ReportUtils.getChatByParticipants([...participantAccountIDs, currentUserAccountID]);
    }

    if (isEmptyObject(chat)) {
        if (isGroupChat) {
            // If we are creating a group chat then participantAccountIDs is expected to contain currentUserAccountID
            newChat = ReportUtils.buildOptimisticGroupChatReport(participantAccountIDs, reportName ?? '', avatarUri ?? '', optimisticReportID, CONST.REPORT.NOTIFICATION_PREFERENCE.HIDDEN);
        } else {
            newChat = ReportUtils.buildOptimisticChatReport(
                [...participantAccountIDs, currentUserAccountID],
                undefined,
                undefined,
                undefined,
                undefined,
                undefined,
                undefined,
                undefined,
                undefined,
                CONST.REPORT.NOTIFICATION_PREFERENCE.HIDDEN,
            );
        }
    }
    const report = isEmptyObject(chat) ? newChat : chat;

    // We want to pass newChat here because if anything is passed in that param (even an existing chat), we will try to create a chat on the server
    openReport(report?.reportID ?? '', '', userLogins, newChat, undefined, undefined, undefined, avatarFile);
    if (shouldDismissModal) {
        Navigation.dismissModalWithReport(report);
    } else {
        Navigation.navigateWithSwitchPolicyID({route: ROUTES.HOME});
        Navigation.navigate(ROUTES.REPORT_WITH_ID.getRoute(report?.reportID ?? '-1'), actionType);
    }
}

/**
 * This will find an existing chat, or create a new one if none exists, for the given accountID or set of accountIDs. It will then navigate to this chat.
 *
 * @param participantAccountIDs of user logins to start a chat report with.
 */
function navigateToAndOpenReportWithAccountIDs(participantAccountIDs: number[]) {
    let newChat: ReportUtils.OptimisticChatReport | undefined;
    const chat = ReportUtils.getChatByParticipants([...participantAccountIDs, currentUserAccountID]);
    if (!chat) {
        newChat = ReportUtils.buildOptimisticChatReport([...participantAccountIDs, currentUserAccountID]);
    }
    const report = chat ?? newChat;

    // We want to pass newChat here because if anything is passed in that param (even an existing chat), we will try to create a chat on the server
    openReport(report?.reportID ?? '', '', [], newChat, '0', false, participantAccountIDs);
    Navigation.dismissModalWithReport(report);
}

/**
 * This will navigate to an existing thread, or create a new one if necessary
 *
 * @param childReportID The reportID we are trying to open
 * @param parentReportAction the parent comment of a thread
 * @param parentReportID The reportID of the parent
 */
function navigateToAndOpenChildReport(childReportID = '-1', parentReportAction: Partial<ReportAction> = {}, parentReportID = '0') {
    if (childReportID !== '-1' && childReportID !== '0') {
        Navigation.navigate(ROUTES.REPORT_WITH_ID.getRoute(childReportID));
    } else {
        const participantAccountIDs = [...new Set([currentUserAccountID, Number(parentReportAction.actorAccountID)])];
        const parentReport = ReportConnection.getAllReports()?.[`${ONYXKEYS.COLLECTION.REPORT}${parentReportID}`];
        // Threads from DMs and selfDMs don't have a chatType. All other threads inherit the chatType from their parent
        const childReportChatType = parentReport && ReportUtils.isSelfDM(parentReport) ? undefined : parentReport?.chatType;
        const newChat = ReportUtils.buildOptimisticChatReport(
            participantAccountIDs,
            ReportActionsUtils.getReportActionText(parentReportAction),
            childReportChatType,
            parentReport?.policyID ?? CONST.POLICY.OWNER_EMAIL_FAKE,
            CONST.POLICY.OWNER_ACCOUNT_ID_FAKE,
            false,
            parentReport?.policyName ?? '',
            undefined,
            undefined,
            ReportUtils.getChildReportNotificationPreference(parentReportAction),
            parentReportAction.reportActionID,
            parentReportID,
        );

        const participantLogins = PersonalDetailsUtils.getLoginsByAccountIDs(Object.keys(newChat.participants ?? {}).map(Number));
        openReport(newChat.reportID, '', participantLogins, newChat, parentReportAction.reportActionID);
        Navigation.navigate(ROUTES.REPORT_WITH_ID.getRoute(newChat.reportID));
    }
}

/**
 * Gets the older actions that have not been read yet.
 * Normally happens when you scroll up on a chat, and the actions have not been read yet.
 */
function getOlderActions(reportID: string, reportActionID: string) {
    const optimisticData: OnyxUpdate[] = [
        {
            onyxMethod: Onyx.METHOD.MERGE,
            key: `${ONYXKEYS.COLLECTION.REPORT_METADATA}${reportID}`,
            value: {
                isLoadingOlderReportActions: true,
                hasLoadingOlderReportActionsError: false,
            },
        },
    ];

    const successData: OnyxUpdate[] = [
        {
            onyxMethod: Onyx.METHOD.MERGE,
            key: `${ONYXKEYS.COLLECTION.REPORT_METADATA}${reportID}`,
            value: {
                isLoadingOlderReportActions: false,
            },
        },
    ];

    const failureData: OnyxUpdate[] = [
        {
            onyxMethod: Onyx.METHOD.MERGE,
            key: `${ONYXKEYS.COLLECTION.REPORT_METADATA}${reportID}`,
            value: {
                isLoadingOlderReportActions: false,
                hasLoadingOlderReportActionsError: true,
            },
        },
    ];

    const parameters: GetOlderActionsParams = {
        reportID,
        reportActionID,
    };

    API.paginate(
        CONST.API_REQUEST_TYPE.READ,
        READ_COMMANDS.GET_OLDER_ACTIONS,
        parameters,
        {optimisticData, successData, failureData},
        {
            resourceID: reportID,
            cursorID: reportActionID,
        },
    );
}

/**
 * Gets the newer actions that have not been read yet.
 * Normally happens when you are not located at the bottom of the list and scroll down on a chat.
 */
function getNewerActions(reportID: string, reportActionID: string) {
    const optimisticData: OnyxUpdate[] = [
        {
            onyxMethod: Onyx.METHOD.MERGE,
            key: `${ONYXKEYS.COLLECTION.REPORT_METADATA}${reportID}`,
            value: {
                isLoadingNewerReportActions: true,
                hasLoadingNewerReportActionsError: false,
            },
        },
    ];

    const successData: OnyxUpdate[] = [
        {
            onyxMethod: Onyx.METHOD.MERGE,
            key: `${ONYXKEYS.COLLECTION.REPORT_METADATA}${reportID}`,
            value: {
                isLoadingNewerReportActions: false,
            },
        },
    ];

    const failureData: OnyxUpdate[] = [
        {
            onyxMethod: Onyx.METHOD.MERGE,
            key: `${ONYXKEYS.COLLECTION.REPORT_METADATA}${reportID}`,
            value: {
                isLoadingNewerReportActions: false,
                hasLoadingNewerReportActionsError: true,
            },
        },
    ];

    const parameters: GetNewerActionsParams = {
        reportID,
        reportActionID,
    };

    API.paginate(
        CONST.API_REQUEST_TYPE.READ,
        READ_COMMANDS.GET_NEWER_ACTIONS,
        parameters,
        {optimisticData, successData, failureData},
        {
            resourceID: reportID,
            cursorID: reportActionID,
        },
    );
}

/**
 * Gets metadata info about links in the provided report action
 */
function expandURLPreview(reportID: string, reportActionID: string) {
    const parameters: ExpandURLPreviewParams = {
        reportID,
        reportActionID,
    };

    API.read(READ_COMMANDS.EXPAND_URL_PREVIEW, parameters);
}

/** Marks the new report actions as read
 * @param shouldResetUnreadMarker Indicates whether the unread indicator should be reset.
 * Currently, the unread indicator needs to be reset only when users mark a report as read.
 */
function readNewestAction(reportID: string, shouldResetUnreadMarker = false) {
    const lastReadTime = DateUtils.getDBTime();

    const optimisticData: OnyxUpdate[] = [
        {
            onyxMethod: Onyx.METHOD.MERGE,
            key: `${ONYXKEYS.COLLECTION.REPORT}${reportID}`,
            value: {
                lastReadTime,
            },
        },
    ];

    const parameters: ReadNewestActionParams = {
        reportID,
        lastReadTime,
    };

    API.write(WRITE_COMMANDS.READ_NEWEST_ACTION, parameters, {optimisticData});
    if (shouldResetUnreadMarker) {
        DeviceEventEmitter.emit(`readNewestAction_${reportID}`, lastReadTime);
    }
}

/**
 * Sets the last read time on a report
 */
function markCommentAsUnread(reportID: string, reportActionCreated: string) {
    const reportActions = allReportActions?.[reportID];

    // Find the latest report actions from other users
    const latestReportActionFromOtherUsers = Object.values(reportActions ?? {}).reduce((latest: ReportAction | null, current: ReportAction) => {
        if (
            current.actorAccountID !== currentUserAccountID &&
            (!latest || current.created > latest.created) &&
            // Whisper action doesn't affect lastVisibleActionCreated, so skip whisper action except actionable mention whisper
            (!ReportActionsUtils.isWhisperAction(current) || current.actionName === CONST.REPORT.ACTIONS.TYPE.ACTIONABLE_MENTION_WHISPER)
        ) {
            return current;
        }
        return latest;
    }, null);

    // If no action created date is provided, use the last action's from other user
    const actionCreationTime =
        reportActionCreated ||
        (latestReportActionFromOtherUsers?.created ?? ReportConnection.getAllReports()?.[`${ONYXKEYS.COLLECTION.REPORT}${reportID}`]?.lastVisibleActionCreated ?? DateUtils.getDBTime(0));

    // We subtract 1 millisecond so that the lastReadTime is updated to just before a given reportAction's created date
    // For example, if we want to mark a report action with ID 100 and created date '2014-04-01 16:07:02.999' unread, we set the lastReadTime to '2014-04-01 16:07:02.998'
    // Since the report action with ID 100 will be the first with a timestamp above '2014-04-01 16:07:02.998', it's the first one that will be shown as unread
    const lastReadTime = DateUtils.subtractMillisecondsFromDateTime(actionCreationTime, 1);

    const optimisticData: OnyxUpdate[] = [
        {
            onyxMethod: Onyx.METHOD.MERGE,
            key: `${ONYXKEYS.COLLECTION.REPORT}${reportID}`,
            value: {
                lastReadTime,
            },
        },
    ];

    const parameters: MarkAsUnreadParams = {
        reportID,
        lastReadTime,
    };

    API.write(WRITE_COMMANDS.MARK_AS_UNREAD, parameters, {optimisticData});
    DeviceEventEmitter.emit(`unreadAction_${reportID}`, lastReadTime);
}

/** Toggles the pinned state of the report. */
function togglePinnedState(reportID: string, isPinnedChat: boolean) {
    const pinnedValue = !isPinnedChat;

    // Optimistically pin/unpin the report before we send out the command
    const optimisticData: OnyxUpdate[] = [
        {
            onyxMethod: Onyx.METHOD.MERGE,
            key: `${ONYXKEYS.COLLECTION.REPORT}${reportID}`,
            value: {isPinned: pinnedValue},
        },
    ];

    const parameters: TogglePinnedChatParams = {
        reportID,
        pinnedValue,
    };

    API.write(WRITE_COMMANDS.TOGGLE_PINNED_CHAT, parameters, {optimisticData});
}

/**
 * Saves the comment left by the user as they are typing. By saving this data the user can switch between chats, close
 * tab, refresh etc without worrying about loosing what they typed out.
 * When empty string or null is passed, it will delete the draft comment from Onyx store.
 */
function saveReportDraftComment(reportID: string, comment: string | null, callback: () => void = () => {}) {
    Onyx.merge(`${ONYXKEYS.COLLECTION.REPORT_DRAFT_COMMENT}${reportID}`, prepareDraftComment(comment)).then(callback);
}

/** Broadcasts whether or not a user is typing on a report over the report's private pusher channel. */
function broadcastUserIsTyping(reportID: string) {
    const privateReportChannelName = getReportChannelName(reportID);
    const typingStatus: Pusher.UserIsTypingEvent = {
        [currentUserAccountID]: true,
    };
    Pusher.sendEvent(privateReportChannelName, Pusher.TYPE.USER_IS_TYPING, typingStatus);
}

/** Broadcasts to the report's private pusher channel whether a user is leaving a report */
function broadcastUserIsLeavingRoom(reportID: string) {
    const privateReportChannelName = getReportChannelName(reportID);
    const leavingStatus: Pusher.UserIsLeavingRoomEvent = {
        [currentUserAccountID]: true,
    };
    Pusher.sendEvent(privateReportChannelName, Pusher.TYPE.USER_IS_LEAVING_ROOM, leavingStatus);
}

/** When a report changes in Onyx, this fetches the report from the API if the report doesn't have a name */
function handleReportChanged(report: OnyxEntry<Report>) {
    if (!report) {
        return;
    }

    // It is possible that we optimistically created a DM/group-DM for a set of users for which a report already exists.
    // In this case, the API will let us know by returning a preexistingReportID.
    // We should clear out the optimistically created report and re-route the user to the preexisting report.
    if (report?.reportID && report.preexistingReportID) {
        let callback = () => {
            Onyx.set(`${ONYXKEYS.COLLECTION.REPORT}${report.reportID}`, null);
        };
        // Only re-route them if they are still looking at the optimistically created report
        if (Navigation.getActiveRoute().includes(`/r/${report.reportID}`)) {
            const currCallback = callback;
            callback = () => {
                currCallback();
                Navigation.navigate(ROUTES.REPORT_WITH_ID.getRoute(report.preexistingReportID ?? '-1'), CONST.NAVIGATION.TYPE.UP);
            };
        }
        DeviceEventEmitter.emit(`switchToPreExistingReport_${report.reportID}`, {
            preexistingReportID: report.preexistingReportID,
            callback,
        });
        return;
    }

    if (report?.reportID) {
        if (ReportUtils.isConciergeChatReport(report)) {
            conciergeChatReportID = report.reportID;
        }
    }
}

/** Deletes a comment from the report, basically sets it as empty string */
function deleteReportComment(reportID: string, reportAction: ReportAction) {
    const originalReportID = ReportUtils.getOriginalReportID(reportID, reportAction);
    const reportActionID = reportAction.reportActionID;

    if (!reportActionID || !originalReportID) {
        return;
    }

    const isDeletedParentAction = ReportActionsUtils.isThreadParentMessage(reportAction, reportID);
    const deletedMessage: Message[] = [
        {
            translationKey: '',
            type: 'COMMENT',
            html: '',
            text: '',
            isEdited: true,
            isDeletedParentAction,
        },
    ];
    const optimisticReportActions: NullishDeep<ReportActions> = {
        [reportActionID]: {
            pendingAction: CONST.RED_BRICK_ROAD_PENDING_ACTION.DELETE,
            previousMessage: reportAction.message,
            message: deletedMessage,
            errors: null,
            linkMetadata: [],
        },
    };

    // If we are deleting the last visible message, let's find the previous visible one (or set an empty one if there are none) and update the lastMessageText in the LHN.
    // Similarly, if we are deleting the last read comment we will want to update the lastVisibleActionCreated to use the previous visible message.
    let optimisticReport: Partial<Report> = {
        lastMessageTranslationKey: '',
        lastMessageText: '',
        lastVisibleActionCreated: '',
    };
    const {lastMessageText = '', lastMessageTranslationKey = ''} = ReportUtils.getLastVisibleMessage(originalReportID, optimisticReportActions as ReportActions);
    if (lastMessageText || lastMessageTranslationKey) {
        const lastVisibleAction = ReportActionsUtils.getLastVisibleAction(originalReportID, optimisticReportActions as ReportActions);
        const lastVisibleActionCreated = lastVisibleAction?.created;
        const lastActorAccountID = lastVisibleAction?.actorAccountID;
        optimisticReport = {
            lastMessageTranslationKey,
            lastMessageText,
            lastVisibleActionCreated,
            lastActorAccountID,
        };
    }

    // If the API call fails we must show the original message again, so we revert the message content back to how it was
    // and and remove the pendingAction so the strike-through clears
    const failureData: OnyxUpdate[] = [
        {
            onyxMethod: Onyx.METHOD.MERGE,
            key: `${ONYXKEYS.COLLECTION.REPORT_ACTIONS}${originalReportID}`,
            value: {
                [reportActionID]: {
                    message: reportAction.message,
                    pendingAction: null,
                    previousMessage: null,
                },
            },
        },
    ];

    const successData: OnyxUpdate[] = [
        {
            onyxMethod: Onyx.METHOD.MERGE,
            key: `${ONYXKEYS.COLLECTION.REPORT_ACTIONS}${originalReportID}`,
            value: {
                [reportActionID]: {
                    pendingAction: null,
                    previousMessage: null,
                },
            },
        },
    ];

    const optimisticData: OnyxUpdate[] = [
        {
            onyxMethod: Onyx.METHOD.MERGE,
            key: `${ONYXKEYS.COLLECTION.REPORT_ACTIONS}${originalReportID}`,
            value: optimisticReportActions,
        },
        {
            onyxMethod: Onyx.METHOD.MERGE,
            key: `${ONYXKEYS.COLLECTION.REPORT}${originalReportID}`,
            value: optimisticReport,
        },
    ];

    // Update optimistic data for parent report action if the report is a child report and the reportAction has no visible child
    const childVisibleActionCount = reportAction.childVisibleActionCount ?? 0;
    if (childVisibleActionCount === 0) {
        const optimisticParentReportData = ReportUtils.getOptimisticDataForParentReportAction(
            originalReportID,
            optimisticReport?.lastVisibleActionCreated ?? '',
            CONST.RED_BRICK_ROAD_PENDING_ACTION.DELETE,
        );
        optimisticParentReportData.forEach((parentReportData) => {
            if (isEmptyObject(parentReportData)) {
                return;
            }
            optimisticData.push(parentReportData);
        });
    }

    const parameters: DeleteCommentParams = {
        reportID: originalReportID,
        reportActionID,
    };

    CachedPDFPaths.clearByKey(reportActionID);

    API.write(WRITE_COMMANDS.DELETE_COMMENT, parameters, {optimisticData, successData, failureData});

    // if we are linking to the report action, and we are deleting it, and it's not a deleted parent action,
    // we should navigate to its report in order to not show not found page
    if (Navigation.isActiveRoute(ROUTES.REPORT_WITH_ID.getRoute(reportID, reportActionID)) && !isDeletedParentAction) {
        Navigation.goBack(ROUTES.REPORT_WITH_ID.getRoute(reportID), true);
    }
}

/**
 * Removes the links in html of a comment.
 * example:
 *      html="test <a href="https://www.google.com" target="_blank" rel="noreferrer noopener">https://www.google.com</a> test"
 *      links=["https://www.google.com"]
 * returns: "test https://www.google.com test"
 */
function removeLinksFromHtml(html: string, links: string[]): string {
    let htmlCopy = html.slice();
    links.forEach((link) => {
        // We want to match the anchor tag of the link and replace the whole anchor tag with the text of the anchor tag
        const regex = new RegExp(`<(a)[^><]*href\\s*=\\s*(['"])(${Str.escapeForRegExp(link)})\\2(?:".*?"|'.*?'|[^'"><])*>([\\s\\S]*?)<\\/\\1>(?![^<]*(<\\/pre>|<\\/code>))`, 'g');
        htmlCopy = htmlCopy.replace(regex, '$4');
    });
    return htmlCopy;
}

/**
 * This function will handle removing only links that were purposely removed by the user while editing.
 *
 * @param newCommentText text of the comment after editing.
 * @param originalCommentMarkdown original markdown of the comment before editing.
 * @param videoAttributeCache cache of video attributes ([videoSource]: videoAttributes)
 */
function handleUserDeletedLinksInHtml(newCommentText: string, originalCommentMarkdown: string, videoAttributeCache?: Record<string, string>): string {
    if (newCommentText.length > CONST.MAX_MARKUP_LENGTH) {
        return newCommentText;
    }

    const htmlForNewComment = Parser.replace(newCommentText, {
        extras: {videoAttributeCache},
    });
    const removedLinks = Parser.getRemovedMarkdownLinks(originalCommentMarkdown, newCommentText);
    return removeLinksFromHtml(htmlForNewComment, removedLinks);
}

/** Saves a new message for a comment. Marks the comment as edited, which will be reflected in the UI. */
function editReportComment(reportID: string, originalReportAction: OnyxEntry<ReportAction>, textForNewComment: string, videoAttributeCache?: Record<string, string>) {
    const originalReportID = ReportUtils.getOriginalReportID(reportID, originalReportAction);

    if (!originalReportID || !originalReportAction) {
        return;
    }

    // Do not autolink if someone explicitly tries to remove a link from message.
    // https://github.com/Expensify/App/issues/9090
    // https://github.com/Expensify/App/issues/13221
    const originalCommentHTML = ReportActionsUtils.getReportActionHtml(originalReportAction);
    const originalCommentMarkdown = Parser.htmlToMarkdown(originalCommentHTML ?? '').trim();

    // Skip the Edit if draft is not changed
    if (originalCommentMarkdown === textForNewComment) {
        return;
    }
    const htmlForNewComment = handleUserDeletedLinksInHtml(textForNewComment, originalCommentMarkdown, videoAttributeCache);

    const reportComment = Parser.htmlToText(htmlForNewComment);

    // For comments shorter than or equal to 10k chars, convert the comment from MD into HTML because that's how it is stored in the database
    // For longer comments, skip parsing and display plaintext for performance reasons. It takes over 40s to parse a 100k long string!!
    let parsedOriginalCommentHTML = originalCommentHTML;
    if (textForNewComment.length <= CONST.MAX_MARKUP_LENGTH) {
        const autolinkFilter = {filterRules: Parser.rules.map((rule) => rule.name).filter((name) => name !== 'autolink')};
        parsedOriginalCommentHTML = Parser.replace(originalCommentMarkdown, autolinkFilter);
    }

    //  Delete the comment if it's empty
    if (!htmlForNewComment) {
        deleteReportComment(originalReportID, originalReportAction);
        return;
    }

    // Skip the Edit if message is not changed
    if (parsedOriginalCommentHTML === htmlForNewComment.trim() || originalCommentHTML === htmlForNewComment.trim()) {
        return;
    }

    // Optimistically update the reportAction with the new message
    const reportActionID = originalReportAction.reportActionID;
    const originalMessage = ReportActionsUtils.getReportActionMessage(originalReportAction);
    const optimisticReportActions: PartialDeep<ReportActions> = {
        [reportActionID]: {
            pendingAction: CONST.RED_BRICK_ROAD_PENDING_ACTION.UPDATE,
            message: [
                {
                    ...originalMessage,
                    type: CONST.REPORT.MESSAGE.TYPE.COMMENT,
                    isEdited: true,
                    html: htmlForNewComment,
                    text: reportComment,
                },
            ],
            lastModified: DateUtils.getDBTime(),
        },
    };

    const optimisticData: OnyxUpdate[] = [
        {
            onyxMethod: Onyx.METHOD.MERGE,
            key: `${ONYXKEYS.COLLECTION.REPORT_ACTIONS}${originalReportID}`,
            value: optimisticReportActions,
        },
    ];

    const lastVisibleAction = ReportActionsUtils.getLastVisibleAction(originalReportID, optimisticReportActions as ReportActions);
    if (reportActionID === lastVisibleAction?.reportActionID) {
        const lastMessageText = ReportUtils.formatReportLastMessageText(reportComment);
        const optimisticReport = {
            lastMessageTranslationKey: '',
            lastMessageText,
        };
        optimisticData.push({
            onyxMethod: Onyx.METHOD.MERGE,
            key: `${ONYXKEYS.COLLECTION.REPORT}${originalReportID}`,
            value: optimisticReport,
        });
    }

    const failureData: OnyxUpdate[] = [
        {
            onyxMethod: Onyx.METHOD.MERGE,
            key: `${ONYXKEYS.COLLECTION.REPORT_ACTIONS}${originalReportID}`,
            value: {
                [reportActionID]: {
                    ...originalReportAction,
                    pendingAction: null,
                },
            },
        },
    ];

    const successData: OnyxUpdate[] = [
        {
            onyxMethod: Onyx.METHOD.MERGE,
            key: `${ONYXKEYS.COLLECTION.REPORT_ACTIONS}${originalReportID}`,
            value: {
                [reportActionID]: {
                    pendingAction: null,
                },
            },
        },
    ];

    const parameters: UpdateCommentParams = {
        reportID: originalReportID,
        reportComment: htmlForNewComment,
        reportActionID,
    };

    API.write(WRITE_COMMANDS.UPDATE_COMMENT, parameters, {optimisticData, successData, failureData});
}

/** Deletes the draft for a comment report action. */
function deleteReportActionDraft(reportID: string, reportAction: ReportAction) {
    const originalReportID = ReportUtils.getOriginalReportID(reportID, reportAction);
    Onyx.merge(`${ONYXKEYS.COLLECTION.REPORT_ACTIONS_DRAFTS}${originalReportID}`, {[reportAction.reportActionID]: null});
}

/** Saves the draft for a comment report action. This will put the comment into "edit mode" */
function saveReportActionDraft(reportID: string, reportAction: ReportAction, draftMessage: string) {
    const originalReportID = ReportUtils.getOriginalReportID(reportID, reportAction);
    Onyx.merge(`${ONYXKEYS.COLLECTION.REPORT_ACTIONS_DRAFTS}${originalReportID}`, {[reportAction.reportActionID]: {message: draftMessage}});
}

function updateNotificationPreference(
    reportID: string,
    previousValue: NotificationPreference | undefined,
    newValue: NotificationPreference,
    navigate: boolean,
    parentReportID?: string,
    parentReportActionID?: string,
    report?: OnyxEntry<Report>,
    isJoiningRoom?: boolean,
) {
    if (previousValue === newValue) {
        if (navigate && !isEmptyObject(report) && report.reportID) {
            ReportUtils.goBackToDetailsPage(report);
        }
        return;
    }

    const optimisticData: OnyxUpdate[] = [
        {
            onyxMethod: Onyx.METHOD.MERGE,
            key: `${ONYXKEYS.COLLECTION.REPORT}${reportID}`,
            value: {notificationPreference: newValue},
        },
    ];

    const failureData: OnyxUpdate[] = [
        {
            onyxMethod: Onyx.METHOD.MERGE,
            key: `${ONYXKEYS.COLLECTION.REPORT}${reportID}`,
            value: {notificationPreference: previousValue},
        },
    ];

    if (parentReportID && parentReportActionID) {
        optimisticData.push({
            onyxMethod: Onyx.METHOD.MERGE,
            key: `${ONYXKEYS.COLLECTION.REPORT_ACTIONS}${parentReportID}`,
            value: {[parentReportActionID]: {childReportNotificationPreference: newValue}},
        });
        failureData.push({
            onyxMethod: Onyx.METHOD.MERGE,
            key: `${ONYXKEYS.COLLECTION.REPORT_ACTIONS}${parentReportID}`,
            value: {[parentReportActionID]: {childReportNotificationPreference: previousValue}},
        });
    }

    if (isJoiningRoom) {
        optimisticData.push({
            onyxMethod: Onyx.METHOD.MERGE,
            key: `${ONYXKEYS.COLLECTION.REPORT}${reportID}`,
            value: {
                participants: {
                    [currentUserAccountID]: {
                        hidden: false,
                    },
                },
            },
        });
    }

    const parameters: UpdateReportNotificationPreferenceParams = {reportID, notificationPreference: newValue};

    API.write(WRITE_COMMANDS.UPDATE_REPORT_NOTIFICATION_PREFERENCE, parameters, {optimisticData, failureData});
    if (navigate && !isEmptyObject(report)) {
        ReportUtils.goBackToDetailsPage(report);
    }
}

function updateRoomVisibility(reportID: string, previousValue: RoomVisibility | undefined, newValue: RoomVisibility, navigate: boolean, report?: OnyxEntry<Report>) {
    if (previousValue === newValue) {
        if (navigate && !isEmptyObject(report) && report.reportID) {
            ReportUtils.goBackToDetailsPage(report);
        }
        return;
    }

    const optimisticData: OnyxUpdate[] = [
        {
            onyxMethod: Onyx.METHOD.MERGE,
            key: `${ONYXKEYS.COLLECTION.REPORT}${reportID}`,
            value: {visibility: newValue},
        },
    ];

    const failureData: OnyxUpdate[] = [
        {
            onyxMethod: Onyx.METHOD.MERGE,
            key: `${ONYXKEYS.COLLECTION.REPORT}${reportID}`,
            value: {visibility: previousValue},
        },
    ];

    const parameters: UpdateRoomVisibilityParams = {reportID, visibility: newValue};

    API.write(WRITE_COMMANDS.UPDATE_ROOM_VISIBILITY, parameters, {optimisticData, failureData});
    if (navigate && !isEmptyObject(report)) {
        ReportUtils.goBackToDetailsPage(report);
    }
}

/**
 * This will subscribe to an existing thread, or create a new one and then subsribe to it if necessary
 *
 * @param childReportID The reportID we are trying to open
 * @param parentReportAction the parent comment of a thread
 * @param parentReportID The reportID of the parent
 * @param prevNotificationPreference The previous notification preference for the child report
 */
function toggleSubscribeToChildReport(childReportID = '-1', parentReportAction: Partial<ReportAction> = {}, parentReportID = '-1', prevNotificationPreference?: NotificationPreference) {
    if (childReportID !== '-1') {
        openReport(childReportID);
        const parentReportActionID = parentReportAction?.reportActionID ?? '-1';
        if (!prevNotificationPreference || prevNotificationPreference === CONST.REPORT.NOTIFICATION_PREFERENCE.HIDDEN) {
            updateNotificationPreference(childReportID, prevNotificationPreference, CONST.REPORT.NOTIFICATION_PREFERENCE.ALWAYS, false, parentReportID, parentReportActionID);
        } else {
            updateNotificationPreference(childReportID, prevNotificationPreference, CONST.REPORT.NOTIFICATION_PREFERENCE.HIDDEN, false, parentReportID, parentReportActionID);
        }
    } else {
        const participantAccountIDs = [...new Set([currentUserAccountID, Number(parentReportAction?.actorAccountID)])];
        const parentReport = ReportConnection.getAllReports()?.[`${ONYXKEYS.COLLECTION.REPORT}${parentReportID}`];
        const newChat = ReportUtils.buildOptimisticChatReport(
            participantAccountIDs,
            ReportActionsUtils.getReportActionText(parentReportAction),
            parentReport?.chatType,
            parentReport?.policyID ?? CONST.POLICY.OWNER_EMAIL_FAKE,
            CONST.POLICY.OWNER_ACCOUNT_ID_FAKE,
            false,
            '',
            undefined,
            undefined,
            CONST.REPORT.NOTIFICATION_PREFERENCE.ALWAYS,
            parentReportAction.reportActionID,
            parentReportID,
        );

        const participantLogins = PersonalDetailsUtils.getLoginsByAccountIDs(participantAccountIDs);
        openReport(newChat.reportID, '', participantLogins, newChat, parentReportAction.reportActionID);
        const notificationPreference =
            prevNotificationPreference === CONST.REPORT.NOTIFICATION_PREFERENCE.HIDDEN ? CONST.REPORT.NOTIFICATION_PREFERENCE.ALWAYS : CONST.REPORT.NOTIFICATION_PREFERENCE.HIDDEN;
        updateNotificationPreference(newChat.reportID, prevNotificationPreference, notificationPreference, false, parentReportID, parentReportAction?.reportActionID);
    }
}

function updateReportName(reportID: string, value: string, previousValue: string) {
    const optimisticData: OnyxUpdate[] = [
        {
            onyxMethod: Onyx.METHOD.MERGE,
            key: `${ONYXKEYS.COLLECTION.REPORT}${reportID}`,
            value: {
                reportName: value,
                pendingFields: {
                    reportName: CONST.RED_BRICK_ROAD_PENDING_ACTION.UPDATE,
                },
            },
        },
    ];
    const failureData: OnyxUpdate[] = [
        {
            onyxMethod: Onyx.METHOD.MERGE,
            key: `${ONYXKEYS.COLLECTION.REPORT}${reportID}`,
            value: {
                reportName: previousValue,
                pendingFields: {
                    reportName: null,
                },
                errorFields: {
                    reportName: ErrorUtils.getMicroSecondOnyxErrorWithTranslationKey('report.genericUpdateReporNameEditFailureMessage'),
                },
            },
        },
    ];

    const successData: OnyxUpdate[] = [
        {
            onyxMethod: Onyx.METHOD.MERGE,
            key: `${ONYXKEYS.COLLECTION.REPORT}${reportID}`,
            value: {
                pendingFields: {
                    reportName: null,
                },
                errorFields: {
                    reportName: null,
                },
            },
        },
    ];

    const parameters = {
        reportID,
        reportName: value,
    };

    API.write(WRITE_COMMANDS.SET_REPORT_NAME, parameters, {optimisticData, failureData, successData});
}

function clearReportFieldErrors(reportID: string, reportField: PolicyReportField) {
    const fieldKey = ReportUtils.getReportFieldKey(reportField.fieldID);
    Onyx.merge(`${ONYXKEYS.COLLECTION.REPORT}${reportID}`, {
        pendingFields: {
            [fieldKey]: null,
        },
        errorFields: {
            [fieldKey]: null,
        },
    });
}

function updateReportField(reportID: string, reportField: PolicyReportField, previousReportField: PolicyReportField) {
    const fieldKey = ReportUtils.getReportFieldKey(reportField.fieldID);
    const recentlyUsedValues = allRecentlyUsedReportFields?.[fieldKey] ?? [];

    const optimisticData: OnyxUpdate[] = [
        {
            onyxMethod: Onyx.METHOD.MERGE,
            key: `${ONYXKEYS.COLLECTION.REPORT}${reportID}`,
            value: {
                fieldList: {
                    [fieldKey]: reportField,
                },
                pendingFields: {
                    [fieldKey]: CONST.RED_BRICK_ROAD_PENDING_ACTION.UPDATE,
                },
            },
        },
    ];

    if (reportField.type === 'dropdown' && reportField.value) {
        optimisticData.push({
            onyxMethod: Onyx.METHOD.MERGE,
            key: ONYXKEYS.RECENTLY_USED_REPORT_FIELDS,
            value: {
                [fieldKey]: [...new Set([...recentlyUsedValues, reportField.value])],
            },
        });
    }

    const failureData: OnyxUpdate[] = [
        {
            onyxMethod: Onyx.METHOD.MERGE,
            key: `${ONYXKEYS.COLLECTION.REPORT}${reportID}`,
            value: {
                fieldList: {
                    [fieldKey]: previousReportField,
                },
                pendingFields: {
                    [fieldKey]: null,
                },
                errorFields: {
                    [fieldKey]: ErrorUtils.getMicroSecondOnyxErrorWithTranslationKey('report.genericUpdateReportFieldFailureMessage'),
                },
            },
        },
    ];

    if (reportField.type === 'dropdown') {
        failureData.push({
            onyxMethod: Onyx.METHOD.MERGE,
            key: ONYXKEYS.RECENTLY_USED_REPORT_FIELDS,
            value: {
                [fieldKey]: recentlyUsedValues,
            },
        });
    }

    const successData: OnyxUpdate[] = [
        {
            onyxMethod: Onyx.METHOD.MERGE,
            key: `${ONYXKEYS.COLLECTION.REPORT}${reportID}`,
            value: {
                pendingFields: {
                    [fieldKey]: null,
                },
                errorFields: {
                    [fieldKey]: null,
                },
            },
        },
    ];

    const parameters = {
        reportID,
        reportFields: JSON.stringify({[fieldKey]: reportField}),
    };

    API.write(WRITE_COMMANDS.SET_REPORT_FIELD, parameters, {optimisticData, failureData, successData});
}

function deleteReportField(reportID: string, reportField: PolicyReportField) {
    const fieldKey = ReportUtils.getReportFieldKey(reportField.fieldID);

    const optimisticData: OnyxUpdate[] = [
        {
            onyxMethod: Onyx.METHOD.MERGE,
            key: `${ONYXKEYS.COLLECTION.REPORT}${reportID}`,
            value: {
                fieldList: {
                    [fieldKey]: null,
                },
                pendingFields: {
                    [fieldKey]: CONST.RED_BRICK_ROAD_PENDING_ACTION.UPDATE,
                },
            },
        },
    ];

    const failureData: OnyxUpdate[] = [
        {
            onyxMethod: Onyx.METHOD.MERGE,
            key: `${ONYXKEYS.COLLECTION.REPORT}${reportID}`,
            value: {
                fieldList: {
                    [fieldKey]: reportField,
                },
                pendingFields: {
                    [fieldKey]: null,
                },
                errorFields: {
                    [fieldKey]: ErrorUtils.getMicroSecondOnyxErrorWithTranslationKey('report.genericUpdateReportFieldFailureMessage'),
                },
            },
        },
    ];

    const successData: OnyxUpdate[] = [
        {
            onyxMethod: Onyx.METHOD.MERGE,
            key: `${ONYXKEYS.COLLECTION.REPORT}${reportID}`,
            value: {
                pendingFields: {
                    [fieldKey]: null,
                },
                errorFields: {
                    [fieldKey]: null,
                },
            },
        },
    ];

    const parameters = {
        reportID,
        fieldID: fieldKey,
    };

    API.write(WRITE_COMMANDS.DELETE_REPORT_FIELD, parameters, {optimisticData, failureData, successData});
}

function updateDescription(reportID: string, previousValue: string, newValue: string) {
    // No change needed, navigate back
    if (previousValue === newValue) {
        Navigation.goBack(ROUTES.REPORT_WITH_ID_DETAILS.getRoute(reportID));
        return;
    }

    const parsedDescription = ReportUtils.getParsedComment(newValue, {reportID});

    const optimisticData: OnyxUpdate[] = [
        {
            onyxMethod: Onyx.METHOD.MERGE,
            key: `${ONYXKEYS.COLLECTION.REPORT}${reportID}`,
            value: {description: parsedDescription, pendingFields: {description: CONST.RED_BRICK_ROAD_PENDING_ACTION.UPDATE}},
        },
    ];
    const failureData: OnyxUpdate[] = [
        {
            onyxMethod: Onyx.METHOD.MERGE,
            key: `${ONYXKEYS.COLLECTION.REPORT}${reportID}`,
            value: {description: previousValue, pendingFields: {description: null}},
        },
    ];
    const successData: OnyxUpdate[] = [
        {
            onyxMethod: Onyx.METHOD.MERGE,
            key: `${ONYXKEYS.COLLECTION.REPORT}${reportID}`,
            value: {pendingFields: {description: null}},
        },
    ];

    const parameters: UpdateRoomDescriptionParams = {reportID, description: parsedDescription};

    API.write(WRITE_COMMANDS.UPDATE_ROOM_DESCRIPTION, parameters, {optimisticData, failureData, successData});
    Navigation.goBack(ROUTES.REPORT_WITH_ID_DETAILS.getRoute(reportID));
}

function updateWriteCapabilityAndNavigate(report: Report, newValue: WriteCapability) {
    if (report.writeCapability === newValue) {
        Navigation.goBack(ROUTES.REPORT_SETTINGS.getRoute(report.reportID));
        return;
    }

    const optimisticData: OnyxUpdate[] = [
        {
            onyxMethod: Onyx.METHOD.MERGE,
            key: `${ONYXKEYS.COLLECTION.REPORT}${report.reportID}`,
            value: {writeCapability: newValue},
        },
    ];
    const failureData: OnyxUpdate[] = [
        {
            onyxMethod: Onyx.METHOD.MERGE,
            key: `${ONYXKEYS.COLLECTION.REPORT}${report.reportID}`,
            value: {writeCapability: report.writeCapability},
        },
    ];

    const parameters: UpdateReportWriteCapabilityParams = {reportID: report.reportID, writeCapability: newValue};

    API.write(WRITE_COMMANDS.UPDATE_REPORT_WRITE_CAPABILITY, parameters, {optimisticData, failureData});
    // Return to the report settings page since this field utilizes push-to-page
    Navigation.goBack(ROUTES.REPORT_SETTINGS.getRoute(report.reportID));
}

/**
 * Navigates to the 1:1 report with Concierge
 */
function navigateToConciergeChat(shouldDismissModal = false, checkIfCurrentPageActive = () => true, actionType?: string) {
    // If conciergeChatReportID contains a concierge report ID, we navigate to the concierge chat using the stored report ID.
    // Otherwise, we would find the concierge chat and navigate to it.
    if (!conciergeChatReportID) {
        // In order to avoid creating concierge repeatedly,
        // we need to ensure that the server data has been successfully pulled
        Welcome.onServerDataReady().then(() => {
            // If we don't have a chat with Concierge then create it
            if (!checkIfCurrentPageActive()) {
                return;
            }
            navigateToAndOpenReport([CONST.EMAIL.CONCIERGE], shouldDismissModal, actionType);
        });
    } else if (shouldDismissModal) {
        Navigation.dismissModal(conciergeChatReportID);
    } else {
        Navigation.navigate(ROUTES.REPORT_WITH_ID.getRoute(conciergeChatReportID), actionType);
    }
}

/**
 * Navigates to the 1:1 system chat
 */
function navigateToSystemChat() {
    const systemChatReport = ReportUtils.getSystemChat();

    if (systemChatReport?.reportID) {
        Navigation.navigate(ROUTES.REPORT_WITH_ID.getRoute(systemChatReport.reportID));
    }
}

/** Add a policy report (workspace room) optimistically and navigate to it. */
function addPolicyReport(policyReport: ReportUtils.OptimisticChatReport) {
    const createdReportAction = ReportUtils.buildOptimisticCreatedReportAction(CONST.POLICY.OWNER_EMAIL_FAKE);

    // Onyx.set is used on the optimistic data so that it is present before navigating to the workspace room. With Onyx.merge the workspace room reportID is not present when
    // fetchReportIfNeeded is called on the ReportScreen, so openReport is called which is unnecessary since the optimistic data will be stored in Onyx.
    // Therefore, Onyx.set is used instead of Onyx.merge.
    const optimisticData: OnyxUpdate[] = [
        {
            onyxMethod: Onyx.METHOD.SET,
            key: `${ONYXKEYS.COLLECTION.REPORT}${policyReport.reportID}`,
            value: {
                pendingFields: {
                    addWorkspaceRoom: CONST.RED_BRICK_ROAD_PENDING_ACTION.ADD,
                },
                ...policyReport,
            },
        },
        {
            onyxMethod: Onyx.METHOD.SET,
            key: `${ONYXKEYS.COLLECTION.REPORT_ACTIONS}${policyReport.reportID}`,
            value: {[createdReportAction.reportActionID]: createdReportAction},
        },
        {
            onyxMethod: Onyx.METHOD.MERGE,
            key: ONYXKEYS.FORMS.NEW_ROOM_FORM,
            value: {isLoading: true},
        },
    ];
    const successData: OnyxUpdate[] = [
        {
            onyxMethod: Onyx.METHOD.MERGE,
            key: `${ONYXKEYS.COLLECTION.REPORT}${policyReport.reportID}`,
            value: {
                pendingFields: {
                    addWorkspaceRoom: null,
                },
            },
        },
        {
            onyxMethod: Onyx.METHOD.MERGE,
            key: `${ONYXKEYS.COLLECTION.REPORT_ACTIONS}${policyReport.reportID}`,
            value: {
                [createdReportAction.reportActionID]: {
                    pendingAction: null,
                },
            },
        },
        {
            onyxMethod: Onyx.METHOD.MERGE,
            key: ONYXKEYS.FORMS.NEW_ROOM_FORM,
            value: {isLoading: false},
        },
    ];
    const failureData: OnyxUpdate[] = [
        {
            onyxMethod: Onyx.METHOD.MERGE,
            key: `${ONYXKEYS.COLLECTION.REPORT}${policyReport.reportID}`,
            value: {
                errorFields: {
                    addWorkspaceRoom: ErrorUtils.getMicroSecondOnyxErrorWithTranslationKey('report.genericCreateReportFailureMessage'),
                },
            },
        },
        {
            onyxMethod: Onyx.METHOD.MERGE,
            key: ONYXKEYS.FORMS.NEW_ROOM_FORM,
            value: {isLoading: false},
        },
    ];

    const parameters: AddWorkspaceRoomParams = {
        policyID: policyReport.policyID,
        reportName: policyReport.reportName,
        visibility: policyReport.visibility,
        reportID: policyReport.reportID,
        createdReportActionID: createdReportAction.reportActionID,
        writeCapability: policyReport.writeCapability,
        description: policyReport.description,
    };

    API.write(WRITE_COMMANDS.ADD_WORKSPACE_ROOM, parameters, {optimisticData, successData, failureData});
    Navigation.dismissModalWithReport(policyReport);
}

/** Deletes a report, along with its reportActions, any linked reports, and any linked IOU report. */
function deleteReport(reportID: string) {
    const report = ReportConnection.getAllReports()?.[`${ONYXKEYS.COLLECTION.REPORT}${reportID}`];
    const onyxData: Record<string, null> = {
        [`${ONYXKEYS.COLLECTION.REPORT}${reportID}`]: null,
        [`${ONYXKEYS.COLLECTION.REPORT_ACTIONS}${reportID}`]: null,
    };

    // Delete linked transactions
    const reportActionsForReport = allReportActions?.[reportID];

    const transactionIDs = Object.values(reportActionsForReport ?? {})
        .filter((reportAction): reportAction is ReportAction<typeof CONST.REPORT.ACTIONS.TYPE.IOU> => ReportActionsUtils.isMoneyRequestAction(reportAction))
        .map((reportAction) => ReportActionsUtils.getOriginalMessage(reportAction)?.IOUTransactionID);

    [...new Set(transactionIDs)].forEach((transactionID) => {
        onyxData[`${ONYXKEYS.COLLECTION.TRANSACTION}${transactionID}`] = null;
    });

    Onyx.multiSet(onyxData);

    // Delete linked IOU report
    if (report?.iouReportID) {
        deleteReport(report.iouReportID);
    }
}

/**
 * @param reportID The reportID of the policy report (workspace room)
 */
function navigateToConciergeChatAndDeleteReport(reportID: string) {
    // Dismiss the current report screen and replace it with Concierge Chat
    Navigation.goBack();
    navigateToConciergeChat();
    deleteReport(reportID);
}

/**
 * @param policyRoomReport The policy room report
 * @param policyRoomName The updated name for the policy room
 */
function updatePolicyRoomNameAndNavigate(policyRoomReport: Report, policyRoomName: string) {
    const reportID = policyRoomReport.reportID;
    const previousName = policyRoomReport.reportName;

    // No change needed, navigate back
    if (previousName === policyRoomName) {
        Navigation.goBack(ROUTES.REPORT_SETTINGS.getRoute(reportID));
        return;
    }

    const optimisticRenamedAction = ReportUtils.buildOptimisticRenamedRoomReportAction(policyRoomName, previousName ?? '');

    const optimisticData: OnyxUpdate[] = [
        {
            onyxMethod: Onyx.METHOD.MERGE,
            key: `${ONYXKEYS.COLLECTION.REPORT}${reportID}`,
            value: {
                reportName: policyRoomName,
                pendingFields: {
                    reportName: CONST.RED_BRICK_ROAD_PENDING_ACTION.UPDATE,
                },
                errorFields: {
                    reportName: null,
                },
            },
        },
        {
            onyxMethod: Onyx.METHOD.MERGE,
            key: `${ONYXKEYS.COLLECTION.REPORT_ACTIONS}${reportID}`,
            value: {
                [optimisticRenamedAction.reportActionID]: optimisticRenamedAction,
            },
        },
    ];
    const successData: OnyxUpdate[] = [
        {
            onyxMethod: Onyx.METHOD.MERGE,
            key: `${ONYXKEYS.COLLECTION.REPORT}${reportID}`,
            value: {
                pendingFields: {
                    reportName: null,
                },
            },
        },
        {
            onyxMethod: Onyx.METHOD.MERGE,
            key: `${ONYXKEYS.COLLECTION.REPORT_ACTIONS}${reportID}`,
            value: {[optimisticRenamedAction.reportActionID]: {pendingAction: null}},
        },
    ];
    const failureData: OnyxUpdate[] = [
        {
            onyxMethod: Onyx.METHOD.MERGE,
            key: `${ONYXKEYS.COLLECTION.REPORT}${reportID}`,
            value: {
                reportName: previousName,
            },
        },
        {
            onyxMethod: Onyx.METHOD.MERGE,
            key: `${ONYXKEYS.COLLECTION.REPORT_ACTIONS}${reportID}`,
            value: {[optimisticRenamedAction.reportActionID]: null},
        },
    ];

    const parameters: UpdatePolicyRoomNameParams = {
        reportID,
        policyRoomName,
        renamedRoomReportActionID: optimisticRenamedAction.reportActionID,
    };

    API.write(WRITE_COMMANDS.UPDATE_POLICY_ROOM_NAME, parameters, {optimisticData, successData, failureData});
    Navigation.goBack(ROUTES.REPORT_SETTINGS.getRoute(reportID));
}

/**
 * @param reportID The reportID of the policy room.
 */
function clearPolicyRoomNameErrors(reportID: string) {
    Onyx.merge(`${ONYXKEYS.COLLECTION.REPORT}${reportID}`, {
        errorFields: {
            reportName: null,
        },
        pendingFields: {
            reportName: null,
        },
    });
}

function setIsComposerFullSize(reportID: string, isComposerFullSize: boolean) {
    Onyx.merge(`${ONYXKEYS.COLLECTION.REPORT_IS_COMPOSER_FULL_SIZE}${reportID}`, isComposerFullSize);
}

/**
 * @param action the associated report action (optional)
 * @param isRemote whether or not this notification is a remote push notification
 */
function shouldShowReportActionNotification(reportID: string, action: ReportAction | null = null, isRemote = false): boolean {
    const tag = isRemote ? '[PushNotification]' : '[LocalNotification]';

    // Due to payload size constraints, some push notifications may have their report action stripped
    // so we must double check that we were provided an action before using it in these checks.
    if (action && ReportActionsUtils.isDeletedAction(action)) {
        Log.info(`${tag} Skipping notification because the action was deleted`, false, {reportID, action});
        return false;
    }

    if (!ActiveClientManager.isClientTheLeader()) {
        Log.info(`${tag} Skipping notification because this client is not the leader`);
        return false;
    }

    // We don't want to send a local notification if the user preference is daily, mute or hidden.
    const notificationPreference = ReportConnection.getAllReports()?.[`${ONYXKEYS.COLLECTION.REPORT}${reportID}`]?.notificationPreference ?? CONST.REPORT.NOTIFICATION_PREFERENCE.ALWAYS;
    if (notificationPreference !== CONST.REPORT.NOTIFICATION_PREFERENCE.ALWAYS) {
        Log.info(`${tag} No notification because user preference is to be notified: ${notificationPreference}`);
        return false;
    }

    // If this comment is from the current user we don't want to parrot whatever they wrote back to them.
    if (action && action.actorAccountID === currentUserAccountID) {
        Log.info(`${tag} No notification because comment is from the currently logged in user`);
        return false;
    }

    // If we are currently viewing this report do not show a notification.
    if (reportID === Navigation.getTopmostReportId() && Visibility.isVisible() && Visibility.hasFocus()) {
        Log.info(`${tag} No notification because it was a comment for the current report`);
        return false;
    }

    const report = ReportConnection.getAllReports()?.[`${ONYXKEYS.COLLECTION.REPORT}${reportID}`];
    if (!report || (report && report.pendingAction === CONST.RED_BRICK_ROAD_PENDING_ACTION.DELETE)) {
        Log.info(`${tag} No notification because the report does not exist or is pending deleted`, false);
        return false;
    }

    // If this notification was delayed and the user saw the message already, don't show it
    if (action && report?.lastReadTime && report.lastReadTime >= action.created) {
        Log.info(`${tag} No notification because the comment was already read`, false, {created: action.created, lastReadTime: report.lastReadTime});
        return false;
    }

    // If this is a whisper targeted to someone else, don't show it
    if (action && ReportActionsUtils.isWhisperActionTargetedToOthers(action)) {
        Log.info(`${tag} No notification because the action is whispered to someone else`, false);
        return false;
    }

    // Only show notifications for supported types of report actions
    if (action && !ReportActionsUtils.isNotifiableReportAction(action)) {
        Log.info(`${tag} No notification because this action type is not supported`, false, {actionName: action?.actionName});
        return false;
    }

    return true;
}

function showReportActionNotification(reportID: string, reportAction: ReportAction) {
    if (!shouldShowReportActionNotification(reportID, reportAction)) {
        return;
    }

    Log.info('[LocalNotification] Creating notification');

    const localReportID = `${ONYXKEYS.COLLECTION.REPORT}${reportID}`;
    const report = ReportConnection.getAllReports()?.[localReportID] ?? null;
    if (!report) {
        Log.hmmm("[LocalNotification] couldn't show report action notification because the report wasn't found", {localReportID, reportActionID: reportAction.reportActionID});
        return;
    }

    const onClick = () =>
        Modal.close(() => {
            const policyID = lastVisitedPath && extractPolicyIDFromPath(lastVisitedPath);
            const policyEmployeeAccountIDs = policyID ? getPolicyEmployeeAccountIDs(policyID) : [];
            const reportBelongsToWorkspace = policyID ? doesReportBelongToWorkspace(report, policyEmployeeAccountIDs, policyID) : false;
            if (!reportBelongsToWorkspace) {
                Navigation.navigateWithSwitchPolicyID({route: ROUTES.HOME});
            }
            navigateFromNotification(reportID);
        });

    if (reportAction.actionName === CONST.REPORT.ACTIONS.TYPE.MODIFIED_EXPENSE) {
        LocalNotification.showModifiedExpenseNotification(report, reportAction, onClick);
    } else {
        LocalNotification.showCommentNotification(report, reportAction, onClick);
    }

    notifyNewAction(reportID, reportAction.actorAccountID, reportAction.reportActionID);
}

/** Clear the errors associated with the IOUs of a given report. */
function clearIOUError(reportID: string) {
    Onyx.merge(`${ONYXKEYS.COLLECTION.REPORT}${reportID}`, {errorFields: {iou: null}});
}

/**
 * Adds a reaction to the report action.
 * Uses the NEW FORMAT for "emojiReactions"
 */
function addEmojiReaction(reportID: string, reportActionID: string, emoji: Emoji, skinTone: string | number = preferredSkinTone) {
    const createdAt = timezoneFormat(utcToZonedTime(new Date(), 'UTC'), CONST.DATE.FNS_DB_FORMAT_STRING);
    const optimisticData: OnyxUpdate[] = [
        {
            onyxMethod: Onyx.METHOD.MERGE,
            key: `${ONYXKEYS.COLLECTION.REPORT_ACTIONS_REACTIONS}${reportActionID}`,
            value: {
                [emoji.name]: {
                    createdAt,
                    pendingAction: CONST.RED_BRICK_ROAD_PENDING_ACTION.ADD,
                    users: {
                        [currentUserAccountID]: {
                            skinTones: {
                                [skinTone ?? CONST.EMOJI_DEFAULT_SKIN_TONE]: createdAt,
                            },
                        },
                    },
                },
            },
        },
    ];

    const failureData: OnyxUpdate[] = [
        {
            onyxMethod: Onyx.METHOD.MERGE,
            key: `${ONYXKEYS.COLLECTION.REPORT_ACTIONS_REACTIONS}${reportActionID}`,
            value: {
                [emoji.name]: {
                    pendingAction: null,
                },
            },
        },
    ];

    const successData: OnyxUpdate[] = [
        {
            onyxMethod: Onyx.METHOD.MERGE,
            key: `${ONYXKEYS.COLLECTION.REPORT_ACTIONS_REACTIONS}${reportActionID}`,
            value: {
                [emoji.name]: {
                    pendingAction: null,
                },
            },
        },
    ];

    const parameters: AddEmojiReactionParams = {
        reportID,
        skinTone,
        emojiCode: emoji.name,
        reportActionID,
        createdAt,
        // This will be removed as part of https://github.com/Expensify/App/issues/19535
        useEmojiReactions: true,
    };

    API.write(WRITE_COMMANDS.ADD_EMOJI_REACTION, parameters, {optimisticData, successData, failureData});
}

/**
 * Removes a reaction to the report action.
 * Uses the NEW FORMAT for "emojiReactions"
 */
function removeEmojiReaction(reportID: string, reportActionID: string, emoji: Emoji) {
    const optimisticData: OnyxUpdate[] = [
        {
            onyxMethod: Onyx.METHOD.MERGE,
            key: `${ONYXKEYS.COLLECTION.REPORT_ACTIONS_REACTIONS}${reportActionID}`,
            value: {
                [emoji.name]: {
                    users: {
                        [currentUserAccountID]: null,
                    },
                },
            },
        },
    ];

    const parameters: RemoveEmojiReactionParams = {
        reportID,
        reportActionID,
        emojiCode: emoji.name,
        // This will be removed as part of https://github.com/Expensify/App/issues/19535
        useEmojiReactions: true,
    };

    API.write(WRITE_COMMANDS.REMOVE_EMOJI_REACTION, parameters, {optimisticData});
}

/**
 * Calls either addEmojiReaction or removeEmojiReaction depending on if the current user has reacted to the report action.
 * Uses the NEW FORMAT for "emojiReactions"
 */
function toggleEmojiReaction(
    reportID: string,
    reportAction: ReportAction,
    reactionObject: Emoji,
    existingReactions: OnyxEntry<ReportActionReactions>,
    paramSkinTone: number = preferredSkinTone,
) {
    const originalReportID = ReportUtils.getOriginalReportID(reportID, reportAction);

    if (!originalReportID) {
        return;
    }

    const originalReportAction = ReportActionsUtils.getReportAction(originalReportID, reportAction.reportActionID);

    if (isEmptyObject(originalReportAction)) {
        return;
    }

    // This will get cleaned up as part of https://github.com/Expensify/App/issues/16506 once the old emoji
    // format is no longer being used
    const emoji = EmojiUtils.findEmojiByCode(reactionObject.code);
    const existingReactionObject = existingReactions?.[emoji.name];

    // Only use skin tone if emoji supports it
    const skinTone = emoji.types === undefined ? -1 : paramSkinTone;

    if (existingReactionObject && EmojiUtils.hasAccountIDEmojiReacted(currentUserAccountID, existingReactionObject.users, skinTone)) {
        removeEmojiReaction(originalReportID, reportAction.reportActionID, emoji);
        return;
    }

    addEmojiReaction(originalReportID, reportAction.reportActionID, emoji, skinTone);
}

function openReportFromDeepLink(url: string) {
    const reportID = ReportUtils.getReportIDFromLink(url);
    const isAuthenticated = Session.hasAuthToken();

    if (reportID && !isAuthenticated) {
        // Call the OpenReport command to check in the server if it's a public room. If so, we'll open it as an anonymous user
        openReport(reportID, '', [], undefined, '0', true);

        // Show the sign-in page if the app is offline
        if (networkStatus === CONST.NETWORK.NETWORK_STATUS.OFFLINE) {
            Onyx.set(ONYXKEYS.IS_CHECKING_PUBLIC_ROOM, false);
        }
    } else {
        // If we're not opening a public room (no reportID) or the user is authenticated, we unblock the UI (hide splash screen)
        Onyx.set(ONYXKEYS.IS_CHECKING_PUBLIC_ROOM, false);
    }

    const route = ReportUtils.getRouteFromLink(url);

    // If we are not authenticated and are navigating to a public screen, we don't want to navigate again to the screen after sign-in/sign-up
    if (!isAuthenticated && isPublicScreenRoute(route)) {
        return;
    }

    // Navigate to the report after sign-in/sign-up.
    InteractionManager.runAfterInteractions(() => {
        Session.waitForUserSignIn().then(() => {
            Onyx.connect({
                key: ONYXKEYS.NVP_ONBOARDING,
                callback: (onboarding) => {
                    Navigation.waitForProtectedRoutes().then(() => {
                        if (route && Session.isAnonymousUser() && !Session.canAnonymousUserAccessRoute(route)) {
                            Session.signOutAndRedirectToSignIn(true);
                            return;
                        }

                        // We don't want to navigate to the exitTo route when creating a new workspace from a deep link,
                        // because we already handle creating the optimistic policy and navigating to it in App.setUpPoliciesAndNavigate,
                        // which is already called when AuthScreens mounts.
                        if (new URL(url).searchParams.get('exitTo') === ROUTES.WORKSPACE_NEW) {
                            return;
                        }

                        if (shouldSkipDeepLinkNavigation(route)) {
                            return;
                        }

                        const state = navigationRef.getRootState();
                        const currentFocusedRoute = findFocusedRoute(state);
                        const hasCompletedGuidedSetupFlow = hasCompletedGuidedSetupFlowSelector(onboarding);

                        // We need skip deeplinking if the user hasn't completed the guided setup flow.
                        if (!hasCompletedGuidedSetupFlow) {
                            return;
                        }

                        if (isOnboardingFlowName(currentFocusedRoute?.name)) {
                            Welcome.setOnboardingErrorMessage(Localize.translateLocal('onboarding.purpose.errorBackButton'));
                            return;
                        }

                        if (isAuthenticated) {
                            return;
                        }

                        Navigation.navigate(route as Route, CONST.NAVIGATION.ACTION_TYPE.PUSH);
                    });
                },
            });
        });
    });
}

function getCurrentUserAccountID(): number {
    return currentUserAccountID;
}

function navigateToMostRecentReport(currentReport: OnyxEntry<Report>) {
    const lastAccessedReportID = ReportUtils.findLastAccessedReport(false, false, undefined, currentReport?.reportID)?.reportID;

    if (lastAccessedReportID) {
        const lastAccessedReportRoute = ROUTES.REPORT_WITH_ID.getRoute(lastAccessedReportID ?? '-1');
        Navigation.goBack(lastAccessedReportRoute);
    } else {
        const isChatThread = ReportUtils.isChatThread(currentReport);

        // If it is not a chat thread we should call Navigation.goBack to pop the current route first before navigating to Concierge.
        if (!isChatThread) {
            Navigation.goBack();
        }

        navigateToConciergeChat(false, () => true, CONST.NAVIGATION.TYPE.UP);
    }
}

function joinRoom(report: OnyxEntry<Report>) {
    if (!report) {
        return;
    }
    updateNotificationPreference(
        report.reportID,
        report.notificationPreference,
        CONST.REPORT.NOTIFICATION_PREFERENCE.ALWAYS,
        false,
        report.parentReportID,
        report.parentReportActionID,
        report,
        true,
    );
}

function leaveGroupChat(reportID: string) {
    const report = ReportConnection.getAllReports()?.[`${ONYXKEYS.COLLECTION.REPORT}${reportID}`];
    if (!report) {
        Log.warn('Attempting to leave Group Chat that does not existing locally');
        return;
    }

    const optimisticData: OnyxUpdate[] = [
        {
            onyxMethod: Onyx.METHOD.SET,
            key: `${ONYXKEYS.COLLECTION.REPORT}${reportID}`,
            value: null,
        },
    ];
    // Clean up any quick actions for the report we're leaving from
    if (quickAction?.chatReportID?.toString() === reportID) {
        optimisticData.push({
            onyxMethod: Onyx.METHOD.SET,
            key: ONYXKEYS.NVP_QUICK_ACTION_GLOBAL_CREATE,
            value: null,
        });
    }

    navigateToMostRecentReport(report);
    API.write(WRITE_COMMANDS.LEAVE_GROUP_CHAT, {reportID}, {optimisticData});
}

/** Leave a report by setting the state to submitted and closed */
function leaveRoom(reportID: string, isWorkspaceMemberLeavingWorkspaceRoom = false) {
    const report = ReportConnection.getAllReports()?.[`${ONYXKEYS.COLLECTION.REPORT}${reportID}`];

    if (!report) {
        return;
    }
    const isChatThread = ReportUtils.isChatThread(report);

    // Pusher's leavingStatus should be sent earlier.
    // Place the broadcast before calling the LeaveRoom API to prevent a race condition
    // between Onyx report being null and Pusher's leavingStatus becoming true.
    broadcastUserIsLeavingRoom(reportID);

    // If a workspace member is leaving a workspace room, they don't actually lose the room from Onyx.
    // Instead, their notification preference just gets set to "hidden".
    // Same applies for chat threads too
    const optimisticData: OnyxUpdate[] = [
        {
            onyxMethod: Onyx.METHOD.MERGE,
            key: `${ONYXKEYS.COLLECTION.REPORT}${reportID}`,
            value:
                isWorkspaceMemberLeavingWorkspaceRoom || isChatThread
                    ? {
                          notificationPreference: CONST.REPORT.NOTIFICATION_PREFERENCE.HIDDEN,
                          participants: {
                              [currentUserAccountID]: {
                                  hidden: true,
                              },
                          },
                      }
                    : {
                          reportID: null,
                          stateNum: CONST.REPORT.STATE_NUM.APPROVED,
                          statusNum: CONST.REPORT.STATUS_NUM.CLOSED,
                          notificationPreference: CONST.REPORT.NOTIFICATION_PREFERENCE.HIDDEN,
                      },
        },
    ];

    const successData: OnyxUpdate[] = [
        {
            onyxMethod: Onyx.METHOD.MERGE,
            key: `${ONYXKEYS.COLLECTION.REPORT}${reportID}`,
            value:
                isWorkspaceMemberLeavingWorkspaceRoom || isChatThread
                    ? {notificationPreference: CONST.REPORT.NOTIFICATION_PREFERENCE.HIDDEN}
                    : Object.keys(report).reduce<Record<string, null>>((acc, key) => {
                          acc[key] = null;
                          return acc;
                      }, {}),
        },
    ];

    const failureData: OnyxUpdate[] = [
        {
            onyxMethod: Onyx.METHOD.MERGE,
            key: `${ONYXKEYS.COLLECTION.REPORT}${reportID}`,
            value: report,
        },
    ];

    if (report.parentReportID && report.parentReportActionID) {
        optimisticData.push({
            onyxMethod: Onyx.METHOD.MERGE,
            key: `${ONYXKEYS.COLLECTION.REPORT_ACTIONS}${report.parentReportID}`,
            value: {[report.parentReportActionID]: {childReportNotificationPreference: CONST.REPORT.NOTIFICATION_PREFERENCE.HIDDEN}},
        });
        successData.push({
            onyxMethod: Onyx.METHOD.MERGE,
            key: `${ONYXKEYS.COLLECTION.REPORT_ACTIONS}${report.parentReportID}`,
            value: {[report.parentReportActionID]: {childReportNotificationPreference: CONST.REPORT.NOTIFICATION_PREFERENCE.HIDDEN}},
        });
        failureData.push({
            onyxMethod: Onyx.METHOD.MERGE,
            key: `${ONYXKEYS.COLLECTION.REPORT_ACTIONS}${report.parentReportID}`,
            value: {[report.parentReportActionID]: {childReportNotificationPreference: report.notificationPreference}},
        });
    }

    const parameters: LeaveRoomParams = {
        reportID,
    };

    API.write(WRITE_COMMANDS.LEAVE_ROOM, parameters, {optimisticData, successData, failureData});
    navigateToMostRecentReport(report);
}

/** Invites people to a room */
function inviteToRoom(reportID: string, inviteeEmailsToAccountIDs: InvitedEmailsToAccountIDs) {
    const report = ReportConnection.getAllReports()?.[`${ONYXKEYS.COLLECTION.REPORT}${reportID}`];
    if (!report) {
        return;
    }

    const inviteeEmails = Object.keys(inviteeEmailsToAccountIDs);
    const inviteeAccountIDs = Object.values(inviteeEmailsToAccountIDs);

    const logins = inviteeEmails.map((memberLogin) => PhoneNumber.addSMSDomainIfPhoneNumber(memberLogin));
    const {newAccountIDs, newLogins} = PersonalDetailsUtils.getNewAccountIDsAndLogins(logins, inviteeAccountIDs);

    const participantsAfterInvitation = inviteeAccountIDs.reduce(
        (reportParticipants: Participants, accountID: number) => {
            const participant: ReportParticipant = {
                hidden: false,
                role: CONST.REPORT.ROLE.MEMBER,
            };
            // eslint-disable-next-line no-param-reassign
            reportParticipants[accountID] = participant;
            return reportParticipants;
        },
        {...report.participants},
    );

    const newPersonalDetailsOnyxData = PersonalDetailsUtils.getPersonalDetailsOnyxDataForOptimisticUsers(newLogins, newAccountIDs);
    const pendingChatMembers = ReportUtils.getPendingChatMembers(inviteeAccountIDs, report?.pendingChatMembers ?? [], CONST.RED_BRICK_ROAD_PENDING_ACTION.ADD);

    const newParticipantAccountCleanUp = newAccountIDs.reduce<Record<number, null>>((participantCleanUp, newAccountID) => {
        // eslint-disable-next-line no-param-reassign
        participantCleanUp[newAccountID] = null;
        return participantCleanUp;
    }, {});

    const optimisticData: OnyxUpdate[] = [
        {
            onyxMethod: Onyx.METHOD.MERGE,
            key: `${ONYXKEYS.COLLECTION.REPORT}${reportID}`,
            value: {
                participants: participantsAfterInvitation,
                pendingChatMembers,
            },
        },
    ];
    optimisticData.push(...newPersonalDetailsOnyxData.optimisticData);

    const successPendingChatMembers = report?.pendingChatMembers
        ? report?.pendingChatMembers?.filter(
              (pendingMember) => !(inviteeAccountIDs.includes(Number(pendingMember.accountID)) && pendingMember.pendingAction === CONST.RED_BRICK_ROAD_PENDING_ACTION.DELETE),
          )
        : null;
    const successData: OnyxUpdate[] = [
        {
            onyxMethod: Onyx.METHOD.MERGE,
            key: `${ONYXKEYS.COLLECTION.REPORT}${reportID}`,
            value: {
                pendingChatMembers: successPendingChatMembers,
                participants: newParticipantAccountCleanUp,
            },
        },
    ];
    successData.push(...newPersonalDetailsOnyxData.finallyData);

    const failureData: OnyxUpdate[] = [
        {
            onyxMethod: Onyx.METHOD.MERGE,
            key: `${ONYXKEYS.COLLECTION.REPORT}${reportID}`,
            value: {
                pendingChatMembers:
                    pendingChatMembers.map((pendingChatMember) => {
                        if (!inviteeAccountIDs.includes(Number(pendingChatMember.accountID))) {
                            return pendingChatMember;
                        }
                        return {
                            ...pendingChatMember,
                            errors: ErrorUtils.getMicroSecondOnyxErrorWithTranslationKey('roomMembersPage.error.genericAdd'),
                        };
                    }) ?? null,
            },
        },
    ];

    if (ReportUtils.isGroupChat(report)) {
        const parameters: InviteToGroupChatParams = {
            reportID,
            inviteeEmails,
            accountIDList: newAccountIDs.join(),
        };

        API.write(WRITE_COMMANDS.INVITE_TO_GROUP_CHAT, parameters, {optimisticData, successData, failureData});
        return;
    }

    const parameters: InviteToRoomParams = {
        reportID,
        inviteeEmails,
    };

    // eslint-disable-next-line rulesdir/no-multiple-api-calls
    API.write(WRITE_COMMANDS.INVITE_TO_ROOM, parameters, {optimisticData, successData, failureData});
}

function clearAddRoomMemberError(reportID: string, invitedAccountID: string) {
    const report = ReportConnection.getAllReports()?.[`${ONYXKEYS.COLLECTION.REPORT}${reportID}`];
    Onyx.merge(`${ONYXKEYS.COLLECTION.REPORT}${reportID}`, {
        pendingChatMembers: report?.pendingChatMembers?.filter((pendingChatMember) => pendingChatMember.accountID !== invitedAccountID),
        participants: {
            [invitedAccountID]: null,
        },
    });
    Onyx.merge(ONYXKEYS.PERSONAL_DETAILS_LIST, {
        [invitedAccountID]: null,
    });
}

function updateGroupChatMemberRoles(reportID: string, accountIDList: number[], role: ValueOf<typeof CONST.REPORT.ROLE>) {
    const memberRoles: Record<number, string> = {};
    const optimisticParticipants: Participants = {};
    const successParticipants: Participants = {};

    accountIDList.forEach((accountID) => {
        memberRoles[accountID] = role;
        optimisticParticipants[accountID] = {
            role,
            pendingFields: {
                role: CONST.RED_BRICK_ROAD_PENDING_ACTION.UPDATE,
            },
            pendingAction: CONST.RED_BRICK_ROAD_PENDING_ACTION.UPDATE,
        };
        successParticipants[accountID] = {
            pendingFields: {
                role: null,
            },
            pendingAction: null,
        };
    });

    const optimisticData: OnyxUpdate[] = [
        {
            onyxMethod: Onyx.METHOD.MERGE,
            key: `${ONYXKEYS.COLLECTION.REPORT}${reportID}`,
            value: {participants: optimisticParticipants},
        },
    ];

    const successData: OnyxUpdate[] = [
        {
            onyxMethod: Onyx.METHOD.MERGE,
            key: `${ONYXKEYS.COLLECTION.REPORT}${reportID}`,
            value: {participants: successParticipants},
        },
    ];
    const parameters: UpdateGroupChatMemberRolesParams = {reportID, memberRoles: JSON.stringify(memberRoles)};
    API.write(WRITE_COMMANDS.UPDATE_GROUP_CHAT_MEMBER_ROLES, parameters, {optimisticData, successData});
}

/** Invites people to a group chat */
function inviteToGroupChat(reportID: string, inviteeEmailsToAccountIDs: InvitedEmailsToAccountIDs) {
    inviteToRoom(reportID, inviteeEmailsToAccountIDs);
}

/** Removes people from a room
 *  Please see https://github.com/Expensify/App/blob/main/README.md#Security for more details
 */
function removeFromRoom(reportID: string, targetAccountIDs: number[]) {
    const report = ReportConnection.getAllReports()?.[`${ONYXKEYS.COLLECTION.REPORT}${reportID}`];
    if (!report) {
        return;
    }

    const removeParticipantsData: Record<number, null> = {};
    targetAccountIDs.forEach((accountID) => {
        removeParticipantsData[accountID] = null;
    });
    const pendingChatMembers = ReportUtils.getPendingChatMembers(targetAccountIDs, report?.pendingChatMembers ?? [], CONST.RED_BRICK_ROAD_PENDING_ACTION.DELETE);

    const optimisticData: OnyxUpdate[] = [
        {
            onyxMethod: Onyx.METHOD.MERGE,
            key: `${ONYXKEYS.COLLECTION.REPORT}${reportID}`,
            value: {
                pendingChatMembers,
            },
        },
    ];

    const failureData: OnyxUpdate[] = [
        {
            onyxMethod: Onyx.METHOD.MERGE,
            key: `${ONYXKEYS.COLLECTION.REPORT}${reportID}`,
            value: {
                pendingChatMembers: report?.pendingChatMembers ?? null,
            },
        },
    ];

    // We need to add success data here since in high latency situations,
    // the OpenRoomMembersPage call has the chance of overwriting the optimistic data we set above.
    const successData: OnyxUpdate[] = [
        {
            onyxMethod: Onyx.METHOD.MERGE,
            key: `${ONYXKEYS.COLLECTION.REPORT}${reportID}`,
            value: {
                participants: removeParticipantsData,
                pendingChatMembers: report?.pendingChatMembers ?? null,
            },
        },
    ];

    if (ReportUtils.isGroupChat(report)) {
        const parameters: RemoveFromGroupChatParams = {
            reportID,
            accountIDList: targetAccountIDs.join(),
        };
        API.write(WRITE_COMMANDS.REMOVE_FROM_GROUP_CHAT, parameters, {optimisticData, failureData, successData});
        return;
    }

    const parameters: RemoveFromRoomParams = {
        reportID,
        targetAccountIDs,
    };

    // eslint-disable-next-line rulesdir/no-multiple-api-calls
    API.write(WRITE_COMMANDS.REMOVE_FROM_ROOM, parameters, {optimisticData, failureData, successData});
}

function removeFromGroupChat(reportID: string, accountIDList: number[]) {
    removeFromRoom(reportID, accountIDList);
}

function setLastOpenedPublicRoom(reportID: string) {
    Onyx.set(ONYXKEYS.LAST_OPENED_PUBLIC_ROOM_ID, reportID);
}

/** Navigates to the last opened public room */
function openLastOpenedPublicRoom(lastOpenedPublicRoomID: string) {
    Navigation.isNavigationReady().then(() => {
        setLastOpenedPublicRoom('');
        Navigation.navigate(ROUTES.REPORT_WITH_ID.getRoute(lastOpenedPublicRoomID));
    });
}

/** Flag a comment as offensive */
function flagComment(reportID: string, reportAction: OnyxEntry<ReportAction>, severity: string) {
    const originalReportID = ReportUtils.getOriginalReportID(reportID, reportAction);
    const message = ReportActionsUtils.getReportActionMessage(reportAction);

    if (!message || !reportAction) {
        return;
    }

    let updatedDecision: Decision;
    if (severity === CONST.MODERATION.FLAG_SEVERITY_SPAM || severity === CONST.MODERATION.FLAG_SEVERITY_INCONSIDERATE) {
        if (!message?.moderationDecision) {
            updatedDecision = {
                decision: CONST.MODERATION.MODERATOR_DECISION_PENDING,
            };
        } else {
            updatedDecision = message.moderationDecision;
        }
    } else if (severity === CONST.MODERATION.FLAG_SEVERITY_ASSAULT || severity === CONST.MODERATION.FLAG_SEVERITY_HARASSMENT) {
        updatedDecision = {
            decision: CONST.MODERATION.MODERATOR_DECISION_PENDING_REMOVE,
        };
    } else {
        updatedDecision = {
            decision: CONST.MODERATION.MODERATOR_DECISION_PENDING_HIDE,
        };
    }

    const reportActionID = reportAction.reportActionID;

    const updatedMessage: Message = {
        ...message,
        moderationDecision: updatedDecision,
    };

    const optimisticData: OnyxUpdate[] = [
        {
            onyxMethod: Onyx.METHOD.MERGE,
            key: `${ONYXKEYS.COLLECTION.REPORT_ACTIONS}${originalReportID}`,
            value: {
                [reportActionID]: {
                    pendingAction: CONST.RED_BRICK_ROAD_PENDING_ACTION.UPDATE,
                    message: [updatedMessage],
                },
            },
        },
    ];

    const failureData: OnyxUpdate[] = [
        {
            onyxMethod: Onyx.METHOD.MERGE,
            key: `${ONYXKEYS.COLLECTION.REPORT_ACTIONS}${originalReportID}`,
            value: {
                [reportActionID]: {
                    ...reportAction,
                    pendingAction: null,
                },
            },
        },
    ];

    const successData: OnyxUpdate[] = [
        {
            onyxMethod: Onyx.METHOD.MERGE,
            key: `${ONYXKEYS.COLLECTION.REPORT_ACTIONS}${originalReportID}`,
            value: {
                [reportActionID]: {
                    pendingAction: null,
                },
            },
        },
    ];

    const parameters: FlagCommentParams = {
        severity,
        reportActionID,
        // This check is to prevent flooding Concierge with test flags
        // If you need to test moderation responses from Concierge on dev, set this to false!
        isDevRequest: Environment.isDevelopment(),
    };

    API.write(WRITE_COMMANDS.FLAG_COMMENT, parameters, {optimisticData, successData, failureData});
}

/** Updates a given user's private notes on a report */
const updatePrivateNotes = (reportID: string, accountID: number, note: string) => {
    const optimisticData: OnyxUpdate[] = [
        {
            onyxMethod: Onyx.METHOD.MERGE,
            key: `${ONYXKEYS.COLLECTION.REPORT}${reportID}`,
            value: {
                privateNotes: {
                    [accountID]: {
                        pendingAction: CONST.RED_BRICK_ROAD_PENDING_ACTION.UPDATE,
                        errors: null,
                        note,
                    },
                },
            },
        },
    ];

    const successData: OnyxUpdate[] = [
        {
            onyxMethod: Onyx.METHOD.MERGE,
            key: `${ONYXKEYS.COLLECTION.REPORT}${reportID}`,
            value: {
                privateNotes: {
                    [accountID]: {
                        pendingAction: null,
                        errors: null,
                    },
                },
            },
        },
    ];

    const failureData: OnyxUpdate[] = [
        {
            onyxMethod: Onyx.METHOD.MERGE,
            key: `${ONYXKEYS.COLLECTION.REPORT}${reportID}`,
            value: {
                privateNotes: {
                    [accountID]: {
                        errors: ErrorUtils.getMicroSecondOnyxErrorWithTranslationKey('privateNotes.error.genericFailureMessage'),
                    },
                },
            },
        },
    ];

    const parameters: UpdateReportPrivateNoteParams = {reportID, privateNotes: note};

    API.write(WRITE_COMMANDS.UPDATE_REPORT_PRIVATE_NOTE, parameters, {optimisticData, successData, failureData});
};

/** Fetches all the private notes for a given report */
function getReportPrivateNote(reportID: string | undefined) {
    if (Session.isAnonymousUser()) {
        return;
    }

    if (!reportID) {
        return;
    }

    const optimisticData: OnyxUpdate[] = [
        {
            onyxMethod: Onyx.METHOD.MERGE,
            key: `${ONYXKEYS.COLLECTION.REPORT}${reportID}`,
            value: {
                isLoadingPrivateNotes: true,
            },
        },
    ];

    const successData: OnyxUpdate[] = [
        {
            onyxMethod: Onyx.METHOD.MERGE,
            key: `${ONYXKEYS.COLLECTION.REPORT}${reportID}`,
            value: {
                isLoadingPrivateNotes: false,
            },
        },
    ];

    const failureData: OnyxUpdate[] = [
        {
            onyxMethod: Onyx.METHOD.MERGE,
            key: `${ONYXKEYS.COLLECTION.REPORT}${reportID}`,
            value: {
                isLoadingPrivateNotes: false,
            },
        },
    ];

    const parameters: GetReportPrivateNoteParams = {reportID};

    API.read(READ_COMMANDS.GET_REPORT_PRIVATE_NOTE, parameters, {optimisticData, successData, failureData});
}

function completeOnboarding(
    engagementChoice: OnboardingPurposeType,
    data: ValueOf<typeof CONST.ONBOARDING_MESSAGES>,
    {
        firstName,
        lastName,
    }: {
        firstName: string;
        lastName: string;
    },
    adminsChatReportID?: string,
    onboardingPolicyID?: string,
) {
    const isAccountIDOdd = AccountUtils.isAccountIDOddNumber(currentUserAccountID ?? 0);
    const targetEmail = isAccountIDOdd ? CONST.EMAIL.NOTIFICATIONS : CONST.EMAIL.CONCIERGE;

    const actorAccountID = PersonalDetailsUtils.getAccountIDsByLogins([targetEmail])[0];
    const targetChatReport = ReportUtils.getChatByParticipants([actorAccountID, currentUserAccountID]);
    const {reportID: targetChatReportID = '', policyID: targetChatPolicyID = ''} = targetChatReport ?? {};

    // Introductory message
    const introductionComment = ReportUtils.buildOptimisticAddCommentReportAction(CONST.ONBOARDING_INTRODUCTION, undefined, actorAccountID);
    const introductionCommentAction: OptimisticAddCommentReportAction = introductionComment.reportAction;
    const introductionMessage: AddCommentOrAttachementParams = {
        reportID: targetChatReportID,
        reportActionID: introductionCommentAction.reportActionID,
        reportComment: introductionComment.commentText,
    };

    // Text message
    const textComment = ReportUtils.buildOptimisticAddCommentReportAction(data.message, undefined, actorAccountID, 1);
    const textCommentAction: OptimisticAddCommentReportAction = textComment.reportAction;
    const textMessage: AddCommentOrAttachementParams = {
        reportID: targetChatReportID,
        reportActionID: textCommentAction.reportActionID,
        reportComment: textComment.commentText,
    };

    let videoCommentAction: OptimisticAddCommentReportAction | null = null;
    let videoMessage: AddCommentOrAttachementParams | null = null;
    if (data.video) {
        const videoComment = ReportUtils.buildOptimisticAddCommentReportAction(CONST.ATTACHMENT_MESSAGE_TEXT, undefined, actorAccountID, 2);
        videoCommentAction = videoComment.reportAction;
        videoMessage = {
            reportID: targetChatReportID,
            reportActionID: videoCommentAction.reportActionID,
            reportComment: videoComment.commentText,
        };
    }

    const tasksData = data.tasks.map((task, index) => {
        const taskDescription =
            typeof task.description === 'function'
                ? task.description({
                      adminsRoomLink: `${CONFIG.EXPENSIFY.NEW_EXPENSIFY_URL}${ROUTES.REPORT_WITH_ID.getRoute(adminsChatReportID ?? '-1')}`,
                      workspaceLink: `${CONFIG.EXPENSIFY.NEW_EXPENSIFY_URL}${ROUTES.WORKSPACE_INITIAL.getRoute(onboardingPolicyID ?? '-1')}`,
                  })
                : task.description;
        const currentTask = ReportUtils.buildOptimisticTaskReport(
            actorAccountID,
            undefined,
            targetChatReportID,
            task.title,
            taskDescription,
            targetChatPolicyID,
            CONST.REPORT.NOTIFICATION_PREFERENCE.HIDDEN,
        );
        const taskCreatedAction = ReportUtils.buildOptimisticCreatedReportAction(targetEmail);
        const taskReportAction = ReportUtils.buildOptimisticTaskCommentReportAction(
            currentTask.reportID,
            task.title,
            0,
            `task for ${task.title}`,
            targetChatReportID,
            actorAccountID,
            index + 3,
        );
        currentTask.parentReportActionID = taskReportAction.reportAction.reportActionID;

        const completedTaskReportAction = task.autoCompleted
            ? ReportUtils.buildOptimisticTaskReportAction(currentTask.reportID, CONST.REPORT.ACTIONS.TYPE.TASK_COMPLETED, 'marked as complete', actorAccountID, 2)
            : null;

        return {
            task,
            currentTask,
            taskCreatedAction,
            taskReportAction,
            taskDescription: currentTask.description,
            completedTaskReportAction,
        };
    });

    const tasksForParameters = tasksData.map<TaskForParameters>(({task, currentTask, taskCreatedAction, taskReportAction, taskDescription, completedTaskReportAction}) => ({
        type: 'task',
        task: task.type,
        taskReportID: currentTask.reportID,
        parentReportID: currentTask.parentReportID ?? '-1',
        parentReportActionID: taskReportAction.reportAction.reportActionID,
        assigneeChatReportID: '',
        createdTaskReportActionID: taskCreatedAction.reportActionID,
        completedTaskReportActionID: completedTaskReportAction?.reportActionID ?? undefined,
        title: currentTask.reportName ?? '',
        description: taskDescription ?? '',
    }));

    const hasOutstandingChildTask = tasksData.some((task) => !task.completedTaskReportAction);

    const tasksForOptimisticData = tasksData.reduce<OnyxUpdate[]>((acc, {currentTask, taskCreatedAction, taskReportAction, taskDescription, completedTaskReportAction}) => {
        acc.push(
            {
                onyxMethod: Onyx.METHOD.MERGE,
                key: `${ONYXKEYS.COLLECTION.REPORT_ACTIONS}${targetChatReportID}`,
                value: {
                    [taskReportAction.reportAction.reportActionID]: taskReportAction.reportAction as ReportAction,
                },
            },
            {
                onyxMethod: Onyx.METHOD.SET,
                key: `${ONYXKEYS.COLLECTION.REPORT}${currentTask.reportID}`,
                value: {
                    ...currentTask,
                    description: taskDescription,
                    pendingFields: {
                        createChat: CONST.RED_BRICK_ROAD_PENDING_ACTION.ADD,
                        reportName: CONST.RED_BRICK_ROAD_PENDING_ACTION.ADD,
                        description: CONST.RED_BRICK_ROAD_PENDING_ACTION.ADD,
                        managerID: CONST.RED_BRICK_ROAD_PENDING_ACTION.ADD,
                    },
                    isOptimisticReport: true,
                    managerID: currentUserAccountID,
                },
            },
            {
                onyxMethod: Onyx.METHOD.MERGE,
                key: `${ONYXKEYS.COLLECTION.REPORT_ACTIONS}${currentTask.reportID}`,
                value: {
                    [taskCreatedAction.reportActionID]: taskCreatedAction as ReportAction,
                },
            },
        );

        if (completedTaskReportAction) {
            acc.push({
                onyxMethod: Onyx.METHOD.MERGE,
                key: `${ONYXKEYS.COLLECTION.REPORT_ACTIONS}${currentTask.reportID}`,
                value: {
                    [completedTaskReportAction.reportActionID]: completedTaskReportAction as ReportAction,
                },
            });

            acc.push({
                onyxMethod: Onyx.METHOD.MERGE,
                key: `${ONYXKEYS.COLLECTION.REPORT}${currentTask.reportID}`,
                value: {
                    stateNum: CONST.REPORT.STATE_NUM.APPROVED,
                    statusNum: CONST.REPORT.STATUS_NUM.APPROVED,
                    managerID: currentUserAccountID,
                },
            });
        }

        return acc;
    }, []);

    const tasksForFailureData = tasksData.reduce<OnyxUpdate[]>((acc, {currentTask, taskReportAction}) => {
        acc.push(
            {
                onyxMethod: Onyx.METHOD.MERGE,
                key: `${ONYXKEYS.COLLECTION.REPORT_ACTIONS}${targetChatReportID}`,
                value: {
                    [taskReportAction.reportAction.reportActionID]: {
                        errors: ErrorUtils.getMicroSecondOnyxErrorWithTranslationKey('report.genericAddCommentFailureMessage'),
                    } as ReportAction,
                },
            },
            {
                onyxMethod: Onyx.METHOD.MERGE,
                key: `${ONYXKEYS.COLLECTION.REPORT}${currentTask.reportID}`,
                value: null,
            },
            {
                onyxMethod: Onyx.METHOD.MERGE,
                key: `${ONYXKEYS.COLLECTION.REPORT_ACTIONS}${currentTask.reportID}`,
                value: null,
            },
        );

        return acc;
    }, []);

    const tasksForSuccessData = tasksData.reduce<OnyxUpdate[]>((acc, {currentTask, taskCreatedAction, taskReportAction, completedTaskReportAction}) => {
        acc.push(
            {
                onyxMethod: Onyx.METHOD.MERGE,
                key: `${ONYXKEYS.COLLECTION.REPORT_ACTIONS}${targetChatReportID}`,
                value: {
                    [taskReportAction.reportAction.reportActionID]: {pendingAction: null},
                },
            },
            {
                onyxMethod: Onyx.METHOD.MERGE,
                key: `${ONYXKEYS.COLLECTION.REPORT}${currentTask.reportID}`,
                value: {
                    pendingFields: {
                        createChat: null,
                        reportName: null,
                        description: null,
                        managerID: null,
                    },
                    isOptimisticReport: false,
                },
            },
            {
                onyxMethod: Onyx.METHOD.MERGE,
                key: `${ONYXKEYS.COLLECTION.REPORT_ACTIONS}${currentTask.reportID}`,
                value: {
                    [taskCreatedAction.reportActionID]: {pendingAction: null},
                },
            },
        );

        if (completedTaskReportAction) {
            acc.push({
                onyxMethod: Onyx.METHOD.MERGE,
                key: `${ONYXKEYS.COLLECTION.REPORT_ACTIONS}${currentTask.reportID}`,
                value: {
                    [completedTaskReportAction.reportActionID]: {pendingAction: null},
                },
            });
        }

        return acc;
    }, []);

    const optimisticData: OnyxUpdate[] = [...tasksForOptimisticData];
    optimisticData.push(
        {
            onyxMethod: Onyx.METHOD.MERGE,
            key: `${ONYXKEYS.COLLECTION.REPORT}${targetChatReportID}`,
            value: {
                lastMentionedTime: DateUtils.getDBTime(),
                hasOutstandingChildTask,
            },
        },
        {
            onyxMethod: Onyx.METHOD.MERGE,
            key: `${ONYXKEYS.COLLECTION.REPORT_ACTIONS}${targetChatReportID}`,
            value: {
                [introductionCommentAction.reportActionID]: introductionCommentAction as ReportAction,
                [textCommentAction.reportActionID]: textCommentAction as ReportAction,
            },
        },
        {
            onyxMethod: Onyx.METHOD.MERGE,
            key: ONYXKEYS.NVP_INTRO_SELECTED,
            value: {choice: engagementChoice},
        },
    );

    const successData: OnyxUpdate[] = [...tasksForSuccessData];
    successData.push({
        onyxMethod: Onyx.METHOD.MERGE,
        key: `${ONYXKEYS.COLLECTION.REPORT_ACTIONS}${targetChatReportID}`,
        value: {
            [introductionCommentAction.reportActionID]: {pendingAction: null},
            [textCommentAction.reportActionID]: {pendingAction: null},
        },
    });

    let failureReport: Partial<Report> = {
        lastMessageTranslationKey: '',
        lastMessageText: '',
        lastVisibleActionCreated: '',
        hasOutstandingChildTask: false,
    };
    const {lastMessageText = '', lastMessageTranslationKey = ''} = ReportActionsUtils.getLastVisibleMessage(targetChatReportID);
    if (lastMessageText || lastMessageTranslationKey) {
        const lastVisibleAction = ReportActionsUtils.getLastVisibleAction(targetChatReportID);
        const lastVisibleActionCreated = lastVisibleAction?.created;
        const lastActorAccountID = lastVisibleAction?.actorAccountID;
        failureReport = {
            lastMessageTranslationKey,
            lastMessageText,
            lastVisibleActionCreated,
            lastActorAccountID,
        };
    }

    const failureData: OnyxUpdate[] = [...tasksForFailureData];
    failureData.push(
        {
            onyxMethod: Onyx.METHOD.MERGE,
            key: `${ONYXKEYS.COLLECTION.REPORT}${targetChatReportID}`,
            value: failureReport,
        },
        {
            onyxMethod: Onyx.METHOD.MERGE,
            key: `${ONYXKEYS.COLLECTION.REPORT_ACTIONS}${targetChatReportID}`,
            value: {
                [introductionCommentAction.reportActionID]: {
                    errors: ErrorUtils.getMicroSecondOnyxErrorWithTranslationKey('report.genericAddCommentFailureMessage'),
                } as ReportAction,
                [textCommentAction.reportActionID]: {
                    errors: ErrorUtils.getMicroSecondOnyxErrorWithTranslationKey('report.genericAddCommentFailureMessage'),
                } as ReportAction,
            },
        },
        {
            onyxMethod: Onyx.METHOD.MERGE,
            key: ONYXKEYS.NVP_INTRO_SELECTED,
            value: {choice: null},
        },
    );

    const guidedSetupData: GuidedSetupData = [
        {type: 'message', ...introductionMessage},
        {type: 'message', ...textMessage},
    ];

    if (data.video && videoCommentAction && videoMessage) {
        optimisticData.push({
            onyxMethod: Onyx.METHOD.MERGE,
            key: `${ONYXKEYS.COLLECTION.REPORT_ACTIONS}${targetChatReportID}`,
            value: {
                [videoCommentAction.reportActionID]: videoCommentAction as ReportAction,
            },
        });

        successData.push({
            onyxMethod: Onyx.METHOD.MERGE,
            key: `${ONYXKEYS.COLLECTION.REPORT_ACTIONS}${targetChatReportID}`,
            value: {
                [videoCommentAction.reportActionID]: {pendingAction: null},
            },
        });

        failureData.push({
            onyxMethod: Onyx.METHOD.MERGE,
            key: `${ONYXKEYS.COLLECTION.REPORT_ACTIONS}${targetChatReportID}`,
            value: {
                [videoCommentAction.reportActionID]: {
                    errors: ErrorUtils.getMicroSecondOnyxErrorWithTranslationKey('report.genericAddCommentFailureMessage'),
                } as ReportAction,
            },
        });

        guidedSetupData.push({type: 'video', ...data.video, ...videoMessage});
    }

    guidedSetupData.push(...tasksForParameters);

    const parameters: CompleteGuidedSetupParams = {
        engagementChoice,
        firstName,
        lastName,
        actorAccountID,
        guidedSetupData: JSON.stringify(guidedSetupData),
    };

    API.write(WRITE_COMMANDS.COMPLETE_GUIDED_SETUP, parameters, {optimisticData, successData, failureData});
}

/** Loads necessary data for rendering the RoomMembersPage */
function openRoomMembersPage(reportID: string) {
    const parameters: OpenRoomMembersPageParams = {reportID};

    API.read(READ_COMMANDS.OPEN_ROOM_MEMBERS_PAGE, parameters);
}

/**
 * Checks if there are any errors in the private notes for a given report
 *
 * @returns Returns true if there are errors in any of the private notes on the report
 */
function hasErrorInPrivateNotes(report: OnyxEntry<Report>): boolean {
    const privateNotes = report?.privateNotes ?? {};
    return Object.values(privateNotes).some((privateNote) => !isEmpty(privateNote.errors));
}

/** Clears all errors associated with a given private note */
function clearPrivateNotesError(reportID: string, accountID: number) {
    Onyx.merge(`${ONYXKEYS.COLLECTION.REPORT}${reportID}`, {privateNotes: {[accountID]: {errors: null}}});
}

function getDraftPrivateNote(reportID: string): string {
    return draftNoteMap?.[reportID] ?? '';
}

/**
 * Saves the private notes left by the user as they are typing. By saving this data the user can switch between chats, close
 * tab, refresh etc without worrying about loosing what they typed out.
 */
function savePrivateNotesDraft(reportID: string, note: string) {
    Onyx.merge(`${ONYXKEYS.COLLECTION.PRIVATE_NOTES_DRAFT}${reportID}`, note);
}

function searchForReports(searchInput: string, policyID?: string) {
    // We do not try to make this request while offline because it sets a loading indicator optimistically
    if (isNetworkOffline) {
        Onyx.set(ONYXKEYS.IS_SEARCHING_FOR_REPORTS, false);
        return;
    }

    const successData: OnyxUpdate[] = [
        {
            onyxMethod: Onyx.METHOD.MERGE,
            key: ONYXKEYS.IS_SEARCHING_FOR_REPORTS,
            value: false,
        },
    ];

    const failureData: OnyxUpdate[] = [
        {
            onyxMethod: Onyx.METHOD.MERGE,
            key: ONYXKEYS.IS_SEARCHING_FOR_REPORTS,
            value: false,
        },
    ];

    const searchForRoomToMentionParams: SearchForRoomsToMentionParams = {query: searchInput, policyID: policyID ?? '-1'};
    const searchForReportsParams: SearchForReportsParams = {searchInput, canCancel: true};

    API.read(policyID ? READ_COMMANDS.SEARCH_FOR_ROOMS_TO_MENTION : READ_COMMANDS.SEARCH_FOR_REPORTS, policyID ? searchForRoomToMentionParams : searchForReportsParams, {
        successData,
        failureData,
    });
}

function searchInServer(searchInput: string, policyID?: string) {
    if (isNetworkOffline || !searchInput.trim().length) {
        Onyx.set(ONYXKEYS.IS_SEARCHING_FOR_REPORTS, false);
        return;
    }

    // Why not set this in optimistic data? It won't run until the API request happens and while the API request is debounced
    // we want to show the loading state right away. Otherwise, we will see a flashing UI where the client options are sorted and
    // tell the user there are no options, then we start searching, and tell them there are no options again.
    Onyx.set(ONYXKEYS.IS_SEARCHING_FOR_REPORTS, true);
    searchForReports(searchInput, policyID);
}

function updateLastVisitTime(reportID: string) {
    if (!ReportUtils.isValidReportIDFromPath(reportID)) {
        return;
    }
    Onyx.merge(`${ONYXKEYS.COLLECTION.REPORT_METADATA}${reportID}`, {lastVisitTime: DateUtils.getDBTime()});
}

function updateLoadingInitialReportAction(reportID: string) {
    if (!ReportUtils.isValidReportIDFromPath(reportID)) {
        return;
    }
    Onyx.merge(`${ONYXKEYS.COLLECTION.REPORT_METADATA}${reportID}`, {isLoadingInitialReportActions: false});
}

function clearNewRoomFormError() {
    Onyx.set(ONYXKEYS.FORMS.NEW_ROOM_FORM, {
        isLoading: false,
        errorFields: null,
        errors: null,
        [INPUT_IDS.ROOM_NAME]: '',
        [INPUT_IDS.REPORT_DESCRIPTION]: '',
        [INPUT_IDS.POLICY_ID]: '',
        [INPUT_IDS.WRITE_CAPABILITY]: '',
        [INPUT_IDS.VISIBILITY]: '',
    });
}

function resolveActionableMentionWhisper(reportId: string, reportAction: OnyxEntry<ReportAction>, resolution: ValueOf<typeof CONST.REPORT.ACTIONABLE_MENTION_WHISPER_RESOLUTION>) {
    const message = ReportActionsUtils.getReportActionMessage(reportAction);
    if (!message || !reportAction) {
        return;
    }

    const updatedMessage: Message = {
        ...message,
        resolution,
    };

    const optimisticData: OnyxUpdate[] = [
        {
            onyxMethod: Onyx.METHOD.MERGE,
            key: `${ONYXKEYS.COLLECTION.REPORT_ACTIONS}${reportId}`,
            value: {
                [reportAction.reportActionID]: {
                    message: [updatedMessage],
                    originalMessage: {
                        resolution,
                    },
                },
            },
        },
    ];

    const failureData: OnyxUpdate[] = [
        {
            onyxMethod: Onyx.METHOD.MERGE,
            key: `${ONYXKEYS.COLLECTION.REPORT_ACTIONS}${reportId}`,
            value: {
                [reportAction.reportActionID]: {
                    message: [message],
                    originalMessage: {
                        resolution: null,
                    },
                },
            },
        },
    ];

    const parameters: ResolveActionableMentionWhisperParams = {
        reportActionID: reportAction.reportActionID,
        resolution,
    };

    API.write(WRITE_COMMANDS.RESOLVE_ACTIONABLE_MENTION_WHISPER, parameters, {optimisticData, failureData});
}

function resolveActionableReportMentionWhisper(
    reportId: string,
    reportAction: OnyxEntry<ReportAction>,
    resolution: ValueOf<typeof CONST.REPORT.ACTIONABLE_REPORT_MENTION_WHISPER_RESOLUTION>,
) {
    if (!reportAction) {
        return;
    }

    const optimisticData: OnyxUpdate[] = [
        {
            onyxMethod: Onyx.METHOD.MERGE,
            key: `${ONYXKEYS.COLLECTION.REPORT_ACTIONS}${reportId}`,
            value: {
                [reportAction.reportActionID]: {
                    originalMessage: {
                        resolution,
                    },
                },
            },
        },
    ];

    const failureData: OnyxUpdate[] = [
        {
            onyxMethod: Onyx.METHOD.MERGE,
            key: `${ONYXKEYS.COLLECTION.REPORT_ACTIONS}${reportId}`,
            value: {
                [reportAction.reportActionID]: {
                    originalMessage: {
                        resolution: null,
                    },
                },
            },
        },
    ];

    const parameters: ResolveActionableReportMentionWhisperParams = {
        reportActionID: reportAction.reportActionID,
        resolution,
    };

    API.write(WRITE_COMMANDS.RESOLVE_ACTIONABLE_REPORT_MENTION_WHISPER, parameters, {optimisticData, failureData});
}

function dismissTrackExpenseActionableWhisper(reportID: string, reportAction: OnyxEntry<ReportAction>): void {
    const isArrayMessage = Array.isArray(reportAction?.message);
    const message = ReportActionsUtils.getReportActionMessage(reportAction);
    if (!message || !reportAction) {
        return;
    }

    const updatedMessage: Message = {
        ...message,
        resolution: CONST.REPORT.ACTIONABLE_TRACK_EXPENSE_WHISPER_RESOLUTION.NOTHING,
    };

    const optimisticData: OnyxUpdate[] = [
        {
            onyxMethod: Onyx.METHOD.MERGE,
            key: `${ONYXKEYS.COLLECTION.REPORT_ACTIONS}${reportID}`,
            value: {
                [reportAction.reportActionID]: {
                    message: isArrayMessage ? [updatedMessage] : updatedMessage,
                    originalMessage: {
                        resolution: CONST.REPORT.ACTIONABLE_TRACK_EXPENSE_WHISPER_RESOLUTION.NOTHING,
                    },
                },
            },
        },
    ];

    const failureData: OnyxUpdate[] = [
        {
            onyxMethod: Onyx.METHOD.MERGE,
            key: `${ONYXKEYS.COLLECTION.REPORT_ACTIONS}${reportID}`,
            value: {
                [reportAction.reportActionID]: {
                    message: [message],
                    originalMessage: {
                        resolution: null,
                    },
                },
            },
        },
    ];

    const params = {
        reportActionID: reportAction.reportActionID,
    };

    API.write(WRITE_COMMANDS.DISMISS_TRACK_EXPENSE_ACTIONABLE_WHISPER, params, {optimisticData, failureData});
}

function setGroupDraft(newGroupDraft: Partial<NewGroupChatDraft>) {
    Onyx.merge(ONYXKEYS.NEW_GROUP_CHAT_DRAFT, newGroupDraft);
}

export {
    addAttachment,
    addComment,
    addPolicyReport,
    broadcastUserIsLeavingRoom,
    broadcastUserIsTyping,
    clearAddRoomMemberError,
    clearAvatarErrors,
    clearGroupChat,
    clearIOUError,
    clearNewRoomFormError,
    clearPolicyRoomNameErrors,
    clearPrivateNotesError,
    clearReportFieldErrors,
    completeOnboarding,
    deleteReport,
    deleteReportActionDraft,
    deleteReportComment,
    deleteReportField,
    dismissTrackExpenseActionableWhisper,
    editReportComment,
    expandURLPreview,
    flagComment,
    getCurrentUserAccountID,
    getDraftPrivateNote,
    getNewerActions,
    getOlderActions,
    getReportPrivateNote,
    handleUserDeletedLinksInHtml,
    hasErrorInPrivateNotes,
    inviteToGroupChat,
    inviteToRoom,
    joinRoom,
    leaveGroupChat,
    leaveRoom,
    markCommentAsUnread,
    navigateToAndOpenChildReport,
    navigateToAndOpenReport,
    navigateToAndOpenReportWithAccountIDs,
    navigateToConciergeChat,
    navigateToConciergeChatAndDeleteReport,
    navigateToSystemChat,
    notifyNewAction,
    openLastOpenedPublicRoom,
    openReport,
    openReportFromDeepLink,
    openRoomMembersPage,
    readNewestAction,
    removeFromGroupChat,
    removeFromRoom,
    resolveActionableMentionWhisper,
    resolveActionableReportMentionWhisper,
    savePrivateNotesDraft,
    saveReportActionDraft,
    saveReportDraftComment,
    searchInServer,
    setGroupDraft,
    setIsComposerFullSize,
    setLastOpenedPublicRoom,
    shouldShowReportActionNotification,
    showReportActionNotification,
    startNewChat,
    subscribeToNewActionEvent,
    subscribeToReportLeavingEvents,
    subscribeToReportTypingEvents,
    toggleEmojiReaction,
    togglePinnedState,
    toggleSubscribeToChildReport,
    unsubscribeFromLeavingRoomReportChannel,
    unsubscribeFromReportChannel,
    updateDescription,
    updateGroupChatAvatar,
    updateGroupChatMemberRoles,
    updateGroupChatName,
    updateLastVisitTime,
    updateLoadingInitialReportAction,
<<<<<<< HEAD
    updateNotificationPreference,
    updatePolicyRoomNameAndNavigate,
    updatePrivateNotes,
    updateReportField,
    updateReportName,
    updateRoomVisibility,
    updateWriteCapabilityAndNavigate,
=======
    clearAddRoomMemberError,
    clearAvatarErrors,
    handleReportChanged,
>>>>>>> 4c235a73
};<|MERGE_RESOLUTION|>--- conflicted
+++ resolved
@@ -73,11 +73,8 @@
 import processReportIDDeeplink from '@libs/processReportIDDeeplink';
 import * as Pusher from '@libs/Pusher/pusher';
 import * as ReportActionsUtils from '@libs/ReportActionsUtils';
-<<<<<<< HEAD
 import type {OptimisticAddCommentReportAction} from '@libs/ReportUtils';
-=======
 import * as ReportConnection from '@libs/ReportConnection';
->>>>>>> 4c235a73
 import * as ReportUtils from '@libs/ReportUtils';
 import {doesReportBelongToWorkspace} from '@libs/ReportUtils';
 import shouldSkipDeepLinkNavigation from '@libs/shouldSkipDeepLinkNavigation';
@@ -3878,7 +3875,6 @@
     updateGroupChatName,
     updateLastVisitTime,
     updateLoadingInitialReportAction,
-<<<<<<< HEAD
     updateNotificationPreference,
     updatePolicyRoomNameAndNavigate,
     updatePrivateNotes,
@@ -3886,9 +3882,5 @@
     updateReportName,
     updateRoomVisibility,
     updateWriteCapabilityAndNavigate,
-=======
-    clearAddRoomMemberError,
-    clearAvatarErrors,
     handleReportChanged,
->>>>>>> 4c235a73
 };