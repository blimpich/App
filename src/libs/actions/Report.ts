import {format as timezoneFormat, utcToZonedTime} from 'date-fns-tz';
import ExpensiMark from 'expensify-common/lib/ExpensiMark';
import Str from 'expensify-common/lib/str';
import isEmpty from 'lodash/isEmpty';
import {DeviceEventEmitter, InteractionManager, Linking} from 'react-native';
import type {NullishDeep, OnyxCollection, OnyxEntry, OnyxUpdate} from 'react-native-onyx';
import Onyx from 'react-native-onyx';
import type {PartialDeep, ValueOf} from 'type-fest';
import type {Emoji} from '@assets/emojis/types';
import * as ActiveClientManager from '@libs/ActiveClientManager';
import * as API from '@libs/API';
import type {
    AddCommentOrAttachementParams,
    AddEmojiReactionParams,
    AddWorkspaceRoomParams,
    CompleteEngagementModalParams,
    DeleteCommentParams,
    ExpandURLPreviewParams,
    FlagCommentParams,
    GetNewerActionsParams,
    GetOlderActionsParams,
    GetReportPrivateNoteParams,
    InviteToRoomParams,
    LeaveRoomParams,
    MarkAsUnreadParams,
    OpenReportParams,
    OpenRoomMembersPageParams,
    ReadNewestActionParams,
    ReconnectToReportParams,
    RemoveEmojiReactionParams,
    RemoveFromRoomParams,
    ResolveActionableMentionWhisperParams,
    SearchForReportsParams,
    SetNameValuePairParams,
    TogglePinnedChatParams,
    UpdateCommentParams,
    UpdatePolicyRoomNameParams,
    UpdateReportNotificationPreferenceParams,
    UpdateReportPrivateNoteParams,
    UpdateReportWriteCapabilityParams,
    UpdateWelcomeMessageParams,
} from '@libs/API/parameters';
import {READ_COMMANDS, SIDE_EFFECT_REQUEST_COMMANDS, WRITE_COMMANDS} from '@libs/API/types';
import * as CollectionUtils from '@libs/CollectionUtils';
import DateUtils from '@libs/DateUtils';
import * as EmojiUtils from '@libs/EmojiUtils';
import * as Environment from '@libs/Environment/Environment';
import * as ErrorUtils from '@libs/ErrorUtils';
import Log from '@libs/Log';
import Navigation from '@libs/Navigation/Navigation';
import LocalNotification from '@libs/Notification/LocalNotification';
import * as OptionsListUtils from '@libs/OptionsListUtils';
import * as PersonalDetailsUtils from '@libs/PersonalDetailsUtils';
import * as Pusher from '@libs/Pusher/pusher';
import * as ReportActionsUtils from '@libs/ReportActionsUtils';
import * as ReportUtils from '@libs/ReportUtils';
import type {OptimisticAddCommentReportAction} from '@libs/ReportUtils';
import shouldSkipDeepLinkNavigation from '@libs/shouldSkipDeepLinkNavigation';
import * as UserUtils from '@libs/UserUtils';
import Visibility from '@libs/Visibility';
import CONFIG from '@src/CONFIG';
import CONST from '@src/CONST';
import ONYXKEYS from '@src/ONYXKEYS';
import type {Route} from '@src/ROUTES';
import ROUTES from '@src/ROUTES';
import type {PersonalDetails, PersonalDetailsList, ReportActionReactions, ReportMetadata, ReportUserIsTyping} from '@src/types/onyx';
import type {Decision, OriginalMessageIOU} from '@src/types/onyx/OriginalMessage';
import type {NotificationPreference, WriteCapability} from '@src/types/onyx/Report';
import type Report from '@src/types/onyx/Report';
import type {Message, ReportActionBase, ReportActions} from '@src/types/onyx/ReportAction';
import type ReportAction from '@src/types/onyx/ReportAction';
import type {EmptyObject} from '@src/types/utils/EmptyObject';
import {isEmptyObject} from '@src/types/utils/EmptyObject';
import * as Modal from './Modal';
import * as Session from './Session';
import * as Welcome from './Welcome';

type SubscriberCallback = (isFromCurrentUser: boolean, reportActionID: string | undefined) => void;

type ActionSubscriber = {
    reportID: string;
    callback: SubscriberCallback;
};

let currentUserAccountID = -1;
Onyx.connect({
    key: ONYXKEYS.SESSION,
    callback: (value) => {
        // When signed out, val is undefined
        if (!value?.accountID) {
            return;
        }

        currentUserAccountID = value.accountID;
    },
});

let preferredSkinTone: number = CONST.EMOJI_DEFAULT_SKIN_TONE;
Onyx.connect({
    key: ONYXKEYS.PREFERRED_EMOJI_SKIN_TONE,
    callback: (value) => {
        preferredSkinTone = EmojiUtils.getPreferredSkinToneIndex(value);
    },
});

const allReportActions: OnyxCollection<ReportActions> = {};
Onyx.connect({
    key: ONYXKEYS.COLLECTION.REPORT_ACTIONS,
    callback: (action, key) => {
        if (!key || !action) {
            return;
        }
        const reportID = CollectionUtils.extractCollectionItemID(key);
        allReportActions[reportID] = action;
    },
});

const currentReportData: OnyxCollection<Report> = {};
Onyx.connect({
    key: ONYXKEYS.COLLECTION.REPORT,
    callback: (report, key) => {
        if (!key || !report) {
            return;
        }
        const reportID = CollectionUtils.extractCollectionItemID(key);
        currentReportData[reportID] = report;
    },
});

let isNetworkOffline = false;
Onyx.connect({
    key: ONYXKEYS.NETWORK,
    callback: (value) => {
        isNetworkOffline = value?.isOffline ?? false;
    },
});

let allPersonalDetails: OnyxEntry<PersonalDetailsList> = {};
Onyx.connect({
    key: ONYXKEYS.PERSONAL_DETAILS_LIST,
    callback: (value) => {
        allPersonalDetails = value ?? {};
    },
});

const draftNoteMap: OnyxCollection<string> = {};
Onyx.connect({
    key: ONYXKEYS.COLLECTION.PRIVATE_NOTES_DRAFT,
    callback: (value, key) => {
        if (!key) {
            return;
        }

        const reportID = key.replace(ONYXKEYS.COLLECTION.PRIVATE_NOTES_DRAFT, '');
        draftNoteMap[reportID] = value;
    },
});

let reportMetadata: OnyxCollection<ReportMetadata> = {};
Onyx.connect({
    key: ONYXKEYS.COLLECTION.REPORT_METADATA,
    waitForCollectionCallback: true,
    callback: (value) => (reportMetadata = value),
});

const allReports: OnyxCollection<Report> = {};
let conciergeChatReportID: string | undefined;
const typingWatchTimers: Record<string, NodeJS.Timeout> = {};

let reportIDDeeplinkedFromOldDot: string | undefined;
Linking.getInitialURL().then((url) => {
    const params = new URLSearchParams(url ?? '');
    const exitToRoute = params.get('exitTo') ?? '';
    const {reportID} = ReportUtils.parseReportRouteParams(exitToRoute);
    reportIDDeeplinkedFromOldDot = reportID;
});

/** Get the private pusher channel name for a Report. */
function getReportChannelName(reportID: string): string {
    return `${CONST.PUSHER.PRIVATE_REPORT_CHANNEL_PREFIX}${reportID}${CONFIG.PUSHER.SUFFIX}`;
}

/**
 * There are 2 possibilities that we can receive via pusher for a user's typing/leaving status:
 * 1. The "new" way from New Expensify is passed as {[login]: Boolean} (e.g. {yuwen@expensify.com: true}), where the value
 * is whether the user with that login is typing/leaving on the report or not.
 * 2. The "old" way from e.com which is passed as {userLogin: login} (e.g. {userLogin: bstites@expensify.com})
 *
 * This method makes sure that no matter which we get, we return the "new" format
 */
function getNormalizedStatus(typingStatus: Pusher.UserIsTypingEvent | Pusher.UserIsLeavingRoomEvent): ReportUserIsTyping {
    let normalizedStatus: ReportUserIsTyping;

    if (typingStatus.userLogin) {
        normalizedStatus = {[typingStatus.userLogin]: true};
    } else {
        normalizedStatus = typingStatus;
    }

    return normalizedStatus;
}

/** Initialize our pusher subscriptions to listen for someone typing in a report. */
function subscribeToReportTypingEvents(reportID: string) {
    if (!reportID) {
        return;
    }

    // Make sure we have a clean Typing indicator before subscribing to typing events
    Onyx.set(`${ONYXKEYS.COLLECTION.REPORT_USER_IS_TYPING}${reportID}`, {});

    const pusherChannelName = getReportChannelName(reportID);
    Pusher.subscribe(pusherChannelName, Pusher.TYPE.USER_IS_TYPING, (typingStatus) => {
        // If the pusher message comes from OldDot, we expect the typing status to be keyed by user
        // login OR by 'Concierge'. If the pusher message comes from NewDot, it is keyed by accountID
        // since personal details are keyed by accountID.
        const normalizedTypingStatus = getNormalizedStatus(typingStatus);
        const accountIDOrLogin = Object.keys(normalizedTypingStatus)[0];

        if (!accountIDOrLogin) {
            return;
        }

        // Don't show the typing indicator if the user is typing on another platform
        if (Number(accountIDOrLogin) === currentUserAccountID) {
            return;
        }

        // Use a combo of the reportID and the accountID or login as a key for holding our timers.
        const reportUserIdentifier = `${reportID}-${accountIDOrLogin}`;
        clearTimeout(typingWatchTimers[reportUserIdentifier]);
        Onyx.merge(`${ONYXKEYS.COLLECTION.REPORT_USER_IS_TYPING}${reportID}`, normalizedTypingStatus);

        // Wait for 1.5s of no additional typing events before setting the status back to false.
        typingWatchTimers[reportUserIdentifier] = setTimeout(() => {
            const typingStoppedStatus: ReportUserIsTyping = {};
            typingStoppedStatus[accountIDOrLogin] = false;
            Onyx.merge(`${ONYXKEYS.COLLECTION.REPORT_USER_IS_TYPING}${reportID}`, typingStoppedStatus);
            delete typingWatchTimers[reportUserIdentifier];
        }, 1500);
    }).catch((error) => {
        Log.hmmm('[Report] Failed to initially subscribe to Pusher channel', {errorType: error.type, pusherChannelName});
    });
}

/** Initialize our pusher subscriptions to listen for someone leaving a room. */
function subscribeToReportLeavingEvents(reportID: string) {
    if (!reportID) {
        return;
    }

    // Make sure we have a clean Leaving indicator before subscribing to leaving events
    Onyx.set(`${ONYXKEYS.COLLECTION.REPORT_USER_IS_LEAVING_ROOM}${reportID}`, false);

    const pusherChannelName = getReportChannelName(reportID);
    Pusher.subscribe(pusherChannelName, Pusher.TYPE.USER_IS_LEAVING_ROOM, (leavingStatus: Pusher.UserIsLeavingRoomEvent) => {
        // If the pusher message comes from OldDot, we expect the leaving status to be keyed by user
        // login OR by 'Concierge'. If the pusher message comes from NewDot, it is keyed by accountID
        // since personal details are keyed by accountID.
        const normalizedLeavingStatus = getNormalizedStatus(leavingStatus);
        const accountIDOrLogin = Object.keys(normalizedLeavingStatus)[0];

        if (!accountIDOrLogin) {
            return;
        }

        if (Number(accountIDOrLogin) !== currentUserAccountID) {
            return;
        }

        Onyx.merge(`${ONYXKEYS.COLLECTION.REPORT_USER_IS_LEAVING_ROOM}${reportID}`, true);
    }).catch((error) => {
        Log.hmmm('[Report] Failed to initially subscribe to Pusher channel', {errorType: error.type, pusherChannelName});
    });
}

/**
 * Remove our pusher subscriptions to listen for someone typing in a report.
 */
function unsubscribeFromReportChannel(reportID: string) {
    if (!reportID) {
        return;
    }

    const pusherChannelName = getReportChannelName(reportID);
    Onyx.set(`${ONYXKEYS.COLLECTION.REPORT_USER_IS_TYPING}${reportID}`, {});
    Pusher.unsubscribe(pusherChannelName, Pusher.TYPE.USER_IS_TYPING);
}

/**
 * Remove our pusher subscriptions to listen for someone leaving a report.
 */
function unsubscribeFromLeavingRoomReportChannel(reportID: string) {
    if (!reportID) {
        return;
    }

    const pusherChannelName = getReportChannelName(reportID);
    Onyx.set(`${ONYXKEYS.COLLECTION.REPORT_USER_IS_LEAVING_ROOM}${reportID}`, false);
    Pusher.unsubscribe(pusherChannelName, Pusher.TYPE.USER_IS_LEAVING_ROOM);
}

// New action subscriber array for report pages
let newActionSubscribers: ActionSubscriber[] = [];

/**
 * Enables the Report actions file to let the ReportActionsView know that a new comment has arrived in realtime for the current report
 * Add subscriber for report id
 * @returns Remove subscriber for report id
 */
function subscribeToNewActionEvent(reportID: string, callback: SubscriberCallback): () => void {
    newActionSubscribers.push({callback, reportID});
    return () => {
        newActionSubscribers = newActionSubscribers.filter((subscriber) => subscriber.reportID !== reportID);
    };
}

/** Notify the ReportActionsView that a new comment has arrived */
function notifyNewAction(reportID: string, accountID?: number, reportActionID?: string) {
    const actionSubscriber = newActionSubscribers.find((subscriber) => subscriber.reportID === reportID);
    if (!actionSubscriber) {
        return;
    }
    const isFromCurrentUser = accountID === currentUserAccountID;
    actionSubscriber.callback(isFromCurrentUser, reportActionID);
}

/**
 * Add up to two report actions to a report. This method can be called for the following situations:
 *
 * - Adding one comment
 * - Adding one attachment
 * - Add both a comment and attachment simultaneously
 */
function addActions(reportID: string, text = '', file?: File) {
    let reportCommentText = '';
    let reportCommentAction: OptimisticAddCommentReportAction | undefined;
    let attachmentAction: OptimisticAddCommentReportAction | undefined;
    let commandName: typeof WRITE_COMMANDS.ADD_COMMENT | typeof WRITE_COMMANDS.ADD_ATTACHMENT = WRITE_COMMANDS.ADD_COMMENT;

    if (text) {
        const reportComment = ReportUtils.buildOptimisticAddCommentReportAction(text);
        reportCommentAction = reportComment.reportAction;
        reportCommentText = reportComment.commentText;
    }

    if (file) {
        // When we are adding an attachment we will call AddAttachment.
        // It supports sending an attachment with an optional comment and AddComment supports adding a single text comment only.
        commandName = WRITE_COMMANDS.ADD_ATTACHMENT;
        const attachment = ReportUtils.buildOptimisticAddCommentReportAction('', file);
        attachmentAction = attachment.reportAction;
    }

    // Always prefer the file as the last action over text
    const lastAction = attachmentAction ?? reportCommentAction;
    const currentTime = DateUtils.getDBTimeWithSkew();
    const lastComment = lastAction?.message?.[0];
    const lastCommentText = ReportUtils.formatReportLastMessageText(lastComment?.text ?? '');

    const optimisticReport: Partial<Report> = {
        lastVisibleActionCreated: currentTime,
        lastMessageTranslationKey: lastComment?.translationKey ?? '',
        lastMessageText: lastCommentText,
        lastMessageHtml: lastCommentText,
        lastActorAccountID: currentUserAccountID,
        lastReadTime: currentTime,
    };

    const report = ReportUtils.getReport(reportID);

    if (!isEmptyObject(report) && ReportUtils.getReportNotificationPreference(report) === CONST.REPORT.NOTIFICATION_PREFERENCE.HIDDEN) {
        optimisticReport.notificationPreference = CONST.REPORT.NOTIFICATION_PREFERENCE.ALWAYS;
    }

    // Optimistically add the new actions to the store before waiting to save them to the server
    const optimisticReportActions: OnyxCollection<OptimisticAddCommentReportAction> = {};
    if (text && reportCommentAction?.reportActionID) {
        optimisticReportActions[reportCommentAction.reportActionID] = reportCommentAction;
    }
    if (file && attachmentAction?.reportActionID) {
        optimisticReportActions[attachmentAction.reportActionID] = attachmentAction;
    }

    const parameters: AddCommentOrAttachementParams = {
        reportID,
        reportActionID: file ? attachmentAction?.reportActionID : reportCommentAction?.reportActionID,
        commentReportActionID: file && reportCommentAction ? reportCommentAction.reportActionID : null,
        reportComment: reportCommentText,
        file,
        shouldAllowActionableMentionWhispers: true,
        clientCreatedTime: file ? attachmentAction?.created : reportCommentAction?.created,
    };

    if (reportIDDeeplinkedFromOldDot === reportID && report?.participantAccountIDs?.length === 1 && Number(report.participantAccountIDs?.[0]) === CONST.ACCOUNT_ID.CONCIERGE) {
        parameters.isOldDotConciergeChat = true;
    }

    const optimisticData: OnyxUpdate[] = [
        {
            onyxMethod: Onyx.METHOD.MERGE,
            key: `${ONYXKEYS.COLLECTION.REPORT}${reportID}`,
            value: optimisticReport,
        },
        {
            onyxMethod: Onyx.METHOD.MERGE,
            key: `${ONYXKEYS.COLLECTION.REPORT_ACTIONS}${reportID}`,
            value: optimisticReportActions as ReportActions,
        },
    ];

    const successReportActions: OnyxCollection<NullishDeep<ReportAction>> = {};

    Object.entries(optimisticReportActions).forEach(([actionKey]) => {
        successReportActions[actionKey] = {pendingAction: null, isOptimisticAction: null};
    });

    const successData: OnyxUpdate[] = [
        {
            onyxMethod: Onyx.METHOD.MERGE,
            key: `${ONYXKEYS.COLLECTION.REPORT_ACTIONS}${reportID}`,
            value: successReportActions,
        },
    ];

    let failureReport: Partial<Report> = {
        lastMessageTranslationKey: '',
        lastMessageText: '',
        lastVisibleActionCreated: '',
    };
    const {lastMessageText = '', lastMessageTranslationKey = ''} = ReportActionsUtils.getLastVisibleMessage(reportID);
    if (lastMessageText || lastMessageTranslationKey) {
        const lastVisibleAction = ReportActionsUtils.getLastVisibleAction(reportID);
        const lastVisibleActionCreated = lastVisibleAction?.created;
        const lastActorAccountID = lastVisibleAction?.actorAccountID;
        failureReport = {
            lastMessageTranslationKey,
            lastMessageText,
            lastVisibleActionCreated,
            lastActorAccountID,
        };
    }

    const failureReportActions: Record<string, OptimisticAddCommentReportAction> = {};

    Object.entries(optimisticReportActions).forEach(([actionKey, action]) => {
        failureReportActions[actionKey] = {
            // eslint-disable-next-line @typescript-eslint/non-nullable-type-assertion-style
            ...(action as OptimisticAddCommentReportAction),
            errors: ErrorUtils.getMicroSecondOnyxError('report.genericAddCommentFailureMessage'),
        };
    });

    const failureData: OnyxUpdate[] = [
        {
            onyxMethod: Onyx.METHOD.MERGE,
            key: `${ONYXKEYS.COLLECTION.REPORT}${reportID}`,
            value: failureReport,
        },
        {
            onyxMethod: Onyx.METHOD.MERGE,
            key: `${ONYXKEYS.COLLECTION.REPORT_ACTIONS}${reportID}`,
            value: failureReportActions as ReportActions,
        },
    ];

    // Update optimistic data for parent report action if the report is a child report
    const optimisticParentReportData = ReportUtils.getOptimisticDataForParentReportAction(reportID, currentTime, CONST.RED_BRICK_ROAD_PENDING_ACTION.ADD);
    if (!isEmptyObject(optimisticParentReportData)) {
        optimisticData.push(optimisticParentReportData);
    }

    // Update the timezone if it's been 5 minutes from the last time the user added a comment
    if (DateUtils.canUpdateTimezone() && currentUserAccountID) {
        const timezone = DateUtils.getCurrentTimezone();
        parameters.timezone = JSON.stringify(timezone);
        optimisticData.push({
            onyxMethod: Onyx.METHOD.MERGE,
            key: ONYXKEYS.PERSONAL_DETAILS_LIST,
            value: {[currentUserAccountID]: {timezone}},
        });
        DateUtils.setTimezoneUpdated();
    }

    API.write(commandName, parameters, {
        optimisticData,
        successData,
        failureData,
    });
    notifyNewAction(reportID, lastAction?.actorAccountID, lastAction?.reportActionID);
}

/** Add an attachment and optional comment. */
function addAttachment(reportID: string, file: File, text = '') {
    addActions(reportID, text, file);
}

/** Add a single comment to a report */
function addComment(reportID: string, text: string) {
    addActions(reportID, text);
}

function reportActionsExist(reportID: string): boolean {
    return allReportActions?.[reportID] !== undefined;
}

/**
 * Gets the latest page of report actions and updates the last read message
 * If a chat with the passed reportID is not found, we will create a chat based on the passed participantList
 *
 * @param reportID The ID of the report to open
 * @param reportActionID The ID used to fetch a specific range of report actions related to the current reportActionID when opening a chat.
 * @param participantLoginList The list of users that are included in a new chat, not including the user creating it
 * @param newReportObject The optimistic report object created when making a new chat, saved as optimistic data
 * @param parentReportActionID The parent report action that a thread was created from (only passed for new threads)
 * @param isFromDeepLink Whether or not this report is being opened from a deep link
 * @param participantAccountIDList The list of accountIDs that are included in a new chat, not including the user creating it
 */
function openReport(
    reportID: string,
    reportActionID?: string,
    participantLoginList: string[] = [],
    newReportObject: Partial<Report> = {},
    parentReportActionID = '0',
    isFromDeepLink = false,
    participantAccountIDList: number[] = [],
) {
    if (!reportID) {
        return;
    }

    const optimisticReport = reportActionsExist(reportID)
        ? {}
        : {
              reportName: allReports?.[reportID]?.reportName ?? CONST.REPORT.DEFAULT_REPORT_NAME,
          };

    const optimisticData: OnyxUpdate[] = [
        {
            onyxMethod: Onyx.METHOD.MERGE,
            key: `${ONYXKEYS.COLLECTION.REPORT}${reportID}`,
            value: optimisticReport,
        },
        {
            onyxMethod: Onyx.METHOD.MERGE,
            key: `${ONYXKEYS.COLLECTION.REPORT_METADATA}${reportID}`,
            value: {
                isLoadingInitialReportActions: true,
                isLoadingOlderReportActions: false,
                isLoadingNewerReportActions: false,
                lastVisitTime: DateUtils.getDBTime(),
            },
        },
    ];

    const successData: OnyxUpdate[] = [
        {
            onyxMethod: Onyx.METHOD.MERGE,
            key: `${ONYXKEYS.COLLECTION.REPORT}${reportID}`,
            value: {
                pendingFields: {
                    createChat: null,
                },
                errorFields: {
                    createChat: null,
                },
                isOptimisticReport: false,
            },
        },
        {
            onyxMethod: Onyx.METHOD.MERGE,
            key: `${ONYXKEYS.COLLECTION.REPORT_METADATA}${reportID}`,
            value: {
                isLoadingInitialReportActions: false,
            },
        },
    ];

    const failureData: OnyxUpdate[] = [
        {
            onyxMethod: Onyx.METHOD.MERGE,
            key: `${ONYXKEYS.COLLECTION.REPORT_METADATA}${reportID}`,
            value: {
                isLoadingInitialReportActions: false,
            },
        },
    ];

<<<<<<< HEAD
    type OpenReportParameters = {
        reportID: string;
        emailList?: string;
        reportActionID?: string;
        accountIDList?: string;
        parentReportActionID?: string;
        shouldRetry?: boolean;
        createdReportActionID?: string;
        clientLastReadTime?: string;
        idempotencyKey?: string;
    };

    const parameters: OpenReportParameters = {
=======
    const parameters: OpenReportParams = {
>>>>>>> fe1655f0
        reportID,
        reportActionID,
        emailList: participantLoginList ? participantLoginList.join(',') : '',
        accountIDList: participantAccountIDList ? participantAccountIDList.join(',') : '',
        parentReportActionID,
        idempotencyKey: `${SIDE_EFFECT_REQUEST_COMMANDS.OPEN_REPORT}_${reportID}`,
    };

    if (isFromDeepLink) {
        parameters.shouldRetry = false;
    }

    const report = ReportUtils.getReport(reportID);
    // If we open an exist report, but it is not present in Onyx yet, we should change the method to set for this report
    // and we need data to be available when we navigate to the chat page
    if (isEmptyObject(report)) {
        optimisticData[0].onyxMethod = Onyx.METHOD.SET;
    }

    // If we are creating a new report, we need to add the optimistic report data and a report action
    if (!isEmptyObject(newReportObject)) {
        // Change the method to set for new reports because it doesn't exist yet, is faster,
        // and we need the data to be available when we navigate to the chat page
        optimisticData[0].onyxMethod = Onyx.METHOD.SET;
        optimisticData[0].value = {
            ...optimisticReport,
            reportName: CONST.REPORT.DEFAULT_REPORT_NAME,
            ...newReportObject,
            pendingFields: {
                createChat: CONST.RED_BRICK_ROAD_PENDING_ACTION.ADD,
            },
            isOptimisticReport: true,
        };

        let emailCreatingAction: string = CONST.REPORT.OWNER_EMAIL_FAKE;
        if (newReportObject.ownerAccountID && newReportObject.ownerAccountID !== CONST.REPORT.OWNER_ACCOUNT_ID_FAKE) {
            emailCreatingAction = allPersonalDetails?.[newReportObject.ownerAccountID]?.login ?? '';
        }
        const optimisticCreatedAction = ReportUtils.buildOptimisticCreatedReportAction(emailCreatingAction);
        optimisticData.push({
            onyxMethod: Onyx.METHOD.SET,
            key: `${ONYXKEYS.COLLECTION.REPORT_ACTIONS}${reportID}`,
            value: {[optimisticCreatedAction.reportActionID]: optimisticCreatedAction},
        });
        successData.push({
            onyxMethod: Onyx.METHOD.MERGE,
            key: `${ONYXKEYS.COLLECTION.REPORT_ACTIONS}${reportID}`,
            value: {[optimisticCreatedAction.reportActionID]: {pendingAction: null}},
        });

        // Add optimistic personal details for new participants
        const optimisticPersonalDetails: OnyxCollection<PersonalDetails> = {};
        const settledPersonalDetails: OnyxCollection<PersonalDetails> = {};
        participantLoginList.forEach((login, index) => {
            const accountID = newReportObject?.participantAccountIDs?.[index];

            if (!accountID) {
                return;
            }

            optimisticPersonalDetails[accountID] = allPersonalDetails?.[accountID] ?? {
                login,
                accountID,
                avatar: UserUtils.getDefaultAvatarURL(accountID),
                displayName: login,
                isOptimisticPersonalDetail: true,
            };

            settledPersonalDetails[accountID] = allPersonalDetails?.[accountID] ?? null;
        });

        optimisticData.push({
            onyxMethod: Onyx.METHOD.MERGE,
            key: ONYXKEYS.PERSONAL_DETAILS_LIST,
            value: optimisticPersonalDetails,
        });
        successData.push({
            onyxMethod: Onyx.METHOD.MERGE,
            key: ONYXKEYS.PERSONAL_DETAILS_LIST,
            value: settledPersonalDetails,
        });
        failureData.push({
            onyxMethod: Onyx.METHOD.MERGE,
            key: ONYXKEYS.PERSONAL_DETAILS_LIST,
            value: settledPersonalDetails,
        });

        // Add the createdReportActionID parameter to the API call
        parameters.createdReportActionID = optimisticCreatedAction.reportActionID;
        parameters.idempotencyKey = `${parameters.idempotencyKey}_NewReport_${optimisticCreatedAction.reportActionID}`;

        // If we are creating a thread, ensure the report action has childReportID property added
        if (newReportObject.parentReportID && parentReportActionID) {
            optimisticData.push({
                onyxMethod: Onyx.METHOD.MERGE,
                key: `${ONYXKEYS.COLLECTION.REPORT_ACTIONS}${newReportObject.parentReportID}`,
                value: {[parentReportActionID]: {childReportID: reportID, childType: CONST.REPORT.TYPE.CHAT}},
            });
            failureData.push({
                onyxMethod: Onyx.METHOD.MERGE,
                key: `${ONYXKEYS.COLLECTION.REPORT_ACTIONS}${newReportObject.parentReportID}`,
                value: {[parentReportActionID]: {childReportID: '0', childType: ''}},
            });
        }
    }

    parameters.clientLastReadTime = currentReportData?.[reportID]?.lastReadTime ?? '';

    if (isFromDeepLink) {
        // eslint-disable-next-line rulesdir/no-api-side-effects-method
        API.makeRequestWithSideEffects(SIDE_EFFECT_REQUEST_COMMANDS.OPEN_REPORT, parameters, {optimisticData, successData, failureData}).finally(() => {
            Onyx.set(ONYXKEYS.IS_CHECKING_PUBLIC_ROOM, false);
        });
    } else {
        // eslint-disable-next-line rulesdir/no-multiple-api-calls
        API.write(WRITE_COMMANDS.OPEN_REPORT, parameters, {optimisticData, successData, failureData});
    }
}

/**
 * This will find an existing chat, or create a new one if none exists, for the given user or set of users. It will then navigate to this chat.
 *
 * @param userLogins list of user logins to start a chat report with.
 * @param shouldDismissModal a flag to determine if we should dismiss modal before navigate to report or navigate to report directly.
 */
function navigateToAndOpenReport(userLogins: string[], shouldDismissModal = true) {
    let newChat: ReportUtils.OptimisticChatReport | EmptyObject = {};

    const participantAccountIDs = PersonalDetailsUtils.getAccountIDsByLogins(userLogins);
    const chat = ReportUtils.getChatByParticipants(participantAccountIDs);

    if (!chat) {
        newChat = ReportUtils.buildOptimisticChatReport(participantAccountIDs);
    }
    const reportID = chat ? chat.reportID : newChat.reportID;

    // We want to pass newChat here because if anything is passed in that param (even an existing chat), we will try to create a chat on the server
    openReport(reportID, '', userLogins, newChat);
    if (shouldDismissModal) {
        Navigation.dismissModal(reportID);
    } else {
        Navigation.navigate(ROUTES.REPORT_WITH_ID.getRoute(reportID));
    }
}

/**
 * This will find an existing chat, or create a new one if none exists, for the given accountID or set of accountIDs. It will then navigate to this chat.
 *
 * @param participantAccountIDs of user logins to start a chat report with.
 */
function navigateToAndOpenReportWithAccountIDs(participantAccountIDs: number[]) {
    let newChat: ReportUtils.OptimisticChatReport | EmptyObject = {};
    const chat = ReportUtils.getChatByParticipants(participantAccountIDs);
    if (!chat) {
        newChat = ReportUtils.buildOptimisticChatReport(participantAccountIDs);
    }
    const reportID = chat ? chat.reportID : newChat.reportID;

    // We want to pass newChat here because if anything is passed in that param (even an existing chat), we will try to create a chat on the server
    openReport(reportID, '', [], newChat, '0', false, participantAccountIDs);
    Navigation.dismissModal(reportID);
}

/**
 * This will navigate to an existing thread, or create a new one if necessary
 *
 * @param childReportID The reportID we are trying to open
 * @param parentReportAction the parent comment of a thread
 * @param parentReportID The reportID of the parent
 */
function navigateToAndOpenChildReport(childReportID = '0', parentReportAction: Partial<ReportAction> = {}, parentReportID = '0') {
    if (childReportID !== '0') {
        openReport(childReportID);
        Navigation.navigate(ROUTES.REPORT_WITH_ID.getRoute(childReportID));
    } else {
        const participantAccountIDs = [...new Set([currentUserAccountID, Number(parentReportAction.actorAccountID)])];
        const parentReport = allReports?.[parentReportID];
        const newChat = ReportUtils.buildOptimisticChatReport(
            participantAccountIDs,
            parentReportAction?.message?.[0]?.text,
            parentReport?.chatType,
            parentReport?.policyID ?? CONST.POLICY.OWNER_EMAIL_FAKE,
            CONST.POLICY.OWNER_ACCOUNT_ID_FAKE,
            false,
            parentReport?.policyName ?? '',
            undefined,
            undefined,
            ReportUtils.getChildReportNotificationPreference(parentReportAction),
            parentReportAction.reportActionID,
            parentReportID,
        );

        const participantLogins = PersonalDetailsUtils.getLoginsByAccountIDs(newChat?.participantAccountIDs ?? []);
        openReport(newChat.reportID, '', participantLogins, newChat, parentReportAction.reportActionID);
        Navigation.navigate(ROUTES.REPORT_WITH_ID.getRoute(newChat.reportID));
    }
}

/** Get the latest report history without marking the report as read. */
function reconnect(reportID: string) {
    const optimisticData: OnyxUpdate[] = [
        {
            onyxMethod: Onyx.METHOD.MERGE,
            key: `${ONYXKEYS.COLLECTION.REPORT}${reportID}`,
            value: {
                reportName: allReports?.[reportID]?.reportName ?? CONST.REPORT.DEFAULT_REPORT_NAME,
            },
        },
        {
            onyxMethod: Onyx.METHOD.MERGE,
            key: `${ONYXKEYS.COLLECTION.REPORT_METADATA}${reportID}`,
            value: {
                isLoadingInitialReportActions: true,
                isLoadingNewerReportActions: false,
                isLoadingOlderReportActions: false,
            },
        },
    ];

    const successData: OnyxUpdate[] = [
        {
            onyxMethod: Onyx.METHOD.MERGE,
            key: `${ONYXKEYS.COLLECTION.REPORT_METADATA}${reportID}`,
            value: {
                isLoadingInitialReportActions: false,
            },
        },
    ];

    const failureData: OnyxUpdate[] = [
        {
            onyxMethod: Onyx.METHOD.MERGE,
            key: `${ONYXKEYS.COLLECTION.REPORT_METADATA}${reportID}`,
            value: {
                isLoadingInitialReportActions: false,
            },
        },
    ];

    const parameters: ReconnectToReportParams = {
        reportID,
    };

    API.write(WRITE_COMMANDS.RECONNECT_TO_REPORT, parameters, {optimisticData, successData, failureData});
}

/**
 * Gets the older actions that have not been read yet.
 * Normally happens when you scroll up on a chat, and the actions have not been read yet.
 */
function getOlderActions(reportID: string, reportActionID: string) {
    const optimisticData: OnyxUpdate[] = [
        {
            onyxMethod: Onyx.METHOD.MERGE,
            key: `${ONYXKEYS.COLLECTION.REPORT_METADATA}${reportID}`,
            value: {
                isLoadingOlderReportActions: true,
            },
        },
    ];

    const successData: OnyxUpdate[] = [
        {
            onyxMethod: Onyx.METHOD.MERGE,
            key: `${ONYXKEYS.COLLECTION.REPORT_METADATA}${reportID}`,
            value: {
                isLoadingOlderReportActions: false,
            },
        },
    ];

    const failureData: OnyxUpdate[] = [
        {
            onyxMethod: Onyx.METHOD.MERGE,
            key: `${ONYXKEYS.COLLECTION.REPORT_METADATA}${reportID}`,
            value: {
                isLoadingOlderReportActions: false,
            },
        },
    ];

    const parameters: GetOlderActionsParams = {
        reportID,
        reportActionID,
    };

    API.read(READ_COMMANDS.GET_OLDER_ACTIONS, parameters, {optimisticData, successData, failureData});
}

/**
 * Gets the newer actions that have not been read yet.
 * Normally happens when you are not located at the bottom of the list and scroll down on a chat.
 */
function getNewerActions(reportID: string, reportActionID: string) {
    const optimisticData: OnyxUpdate[] = [
        {
            onyxMethod: Onyx.METHOD.MERGE,
            key: `${ONYXKEYS.COLLECTION.REPORT_METADATA}${reportID}`,
            value: {
                isLoadingNewerReportActions: true,
            },
        },
    ];

    const successData: OnyxUpdate[] = [
        {
            onyxMethod: Onyx.METHOD.MERGE,
            key: `${ONYXKEYS.COLLECTION.REPORT_METADATA}${reportID}`,
            value: {
                isLoadingNewerReportActions: false,
            },
        },
    ];

    const failureData: OnyxUpdate[] = [
        {
            onyxMethod: Onyx.METHOD.MERGE,
            key: `${ONYXKEYS.COLLECTION.REPORT_METADATA}${reportID}`,
            value: {
                isLoadingNewerReportActions: false,
            },
        },
    ];

    const parameters: GetNewerActionsParams = {
        reportID,
        reportActionID,
    };

    API.read(READ_COMMANDS.GET_NEWER_ACTIONS, parameters, {optimisticData, successData, failureData});
}

/**
 * Gets metadata info about links in the provided report action
 */
function expandURLPreview(reportID: string, reportActionID: string) {
    const parameters: ExpandURLPreviewParams = {
        reportID,
        reportActionID,
    };

    API.read(READ_COMMANDS.EXPAND_URL_PREVIEW, parameters);
}

/** Marks the new report actions as read */
function readNewestAction(reportID: string) {
    const lastReadTime = DateUtils.getDBTime();

    const optimisticData: OnyxUpdate[] = [
        {
            onyxMethod: Onyx.METHOD.MERGE,
            key: `${ONYXKEYS.COLLECTION.REPORT}${reportID}`,
            value: {
                lastReadTime,
            },
        },
    ];

    const parameters: ReadNewestActionParams = {
        reportID,
        lastReadTime,
    };

    API.write(WRITE_COMMANDS.READ_NEWEST_ACTION, parameters, {optimisticData});
    DeviceEventEmitter.emit(`readNewestAction_${reportID}`, lastReadTime);
}

/**
 * Sets the last read time on a report
 */
function markCommentAsUnread(reportID: string, reportActionCreated: string) {
    const reportActions = allReportActions?.[reportID];

    // Find the latest report actions from other users
    const latestReportActionFromOtherUsers = Object.values(reportActions ?? {}).reduce((latest: ReportAction | null, current: ReportAction) => {
        if (current.actorAccountID !== currentUserAccountID && (!latest || current.created > latest.created)) {
            return current;
        }
        return latest;
    }, null);

    // If no action created date is provided, use the last action's from other user
    const actionCreationTime = reportActionCreated || (latestReportActionFromOtherUsers?.created ?? allReports?.[reportID]?.lastVisibleActionCreated ?? DateUtils.getDBTime(0));

    // We subtract 1 millisecond so that the lastReadTime is updated to just before a given reportAction's created date
    // For example, if we want to mark a report action with ID 100 and created date '2014-04-01 16:07:02.999' unread, we set the lastReadTime to '2014-04-01 16:07:02.998'
    // Since the report action with ID 100 will be the first with a timestamp above '2014-04-01 16:07:02.998', it's the first one that will be shown as unread
    const lastReadTime = DateUtils.subtractMillisecondsFromDateTime(actionCreationTime, 1);

    const optimisticData: OnyxUpdate[] = [
        {
            onyxMethod: Onyx.METHOD.MERGE,
            key: `${ONYXKEYS.COLLECTION.REPORT}${reportID}`,
            value: {
                lastReadTime,
            },
        },
    ];

    const parameters: MarkAsUnreadParams = {
        reportID,
        lastReadTime,
    };

    API.write(WRITE_COMMANDS.MARK_AS_UNREAD, parameters, {optimisticData});
    DeviceEventEmitter.emit(`unreadAction_${reportID}`, lastReadTime);
}

/** Toggles the pinned state of the report. */
function togglePinnedState(reportID: string, isPinnedChat: boolean) {
    const pinnedValue = !isPinnedChat;

    // Optimistically pin/unpin the report before we send out the command
    const optimisticData: OnyxUpdate[] = [
        {
            onyxMethod: Onyx.METHOD.MERGE,
            key: `${ONYXKEYS.COLLECTION.REPORT}${reportID}`,
            value: {isPinned: pinnedValue},
        },
    ];

    const parameters: TogglePinnedChatParams = {
        reportID,
        pinnedValue,
    };

    API.write(WRITE_COMMANDS.TOGGLE_PINNED_CHAT, parameters, {optimisticData});
}

/**
 * Saves the comment left by the user as they are typing. By saving this data the user can switch between chats, close
 * tab, refresh etc without worrying about loosing what they typed out.
 */
function saveReportComment(reportID: string, comment: string) {
    Onyx.merge(`${ONYXKEYS.COLLECTION.REPORT_DRAFT_COMMENT}${reportID}`, comment);
}

/** Saves the number of lines for the comment */
function saveReportCommentNumberOfLines(reportID: string, numberOfLines: number) {
    Onyx.merge(`${ONYXKEYS.COLLECTION.REPORT_DRAFT_COMMENT_NUMBER_OF_LINES}${reportID}`, numberOfLines);
}

/** Immediate indication whether the report has a draft comment. */
function setReportWithDraft(reportID: string, hasDraft: boolean): Promise<void> {
    return Onyx.merge(`${ONYXKEYS.COLLECTION.REPORT}${reportID}`, {hasDraft});
}

/** Broadcasts whether or not a user is typing on a report over the report's private pusher channel. */
function broadcastUserIsTyping(reportID: string) {
    const privateReportChannelName = getReportChannelName(reportID);
    const typingStatus: Pusher.UserIsTypingEvent = {
        [currentUserAccountID]: true,
    };
    Pusher.sendEvent(privateReportChannelName, Pusher.TYPE.USER_IS_TYPING, typingStatus);
}

/** Broadcasts to the report's private pusher channel whether a user is leaving a report */
function broadcastUserIsLeavingRoom(reportID: string) {
    const privateReportChannelName = getReportChannelName(reportID);
    const leavingStatus: Pusher.UserIsLeavingRoomEvent = {
        [currentUserAccountID]: true,
    };
    Pusher.sendEvent(privateReportChannelName, Pusher.TYPE.USER_IS_LEAVING_ROOM, leavingStatus);
}

/** When a report changes in Onyx, this fetches the report from the API if the report doesn't have a name */
function handleReportChanged(report: OnyxEntry<Report>) {
    if (!report) {
        return;
    }

    // It is possible that we optimistically created a DM/group-DM for a set of users for which a report already exists.
    // In this case, the API will let us know by returning a preexistingReportID.
    // We should clear out the optimistically created report and re-route the user to the preexisting report.
    if (report?.reportID && report.preexistingReportID) {
        Onyx.set(`${ONYXKEYS.COLLECTION.REPORT}${report.reportID}`, null);

        // Only re-route them if they are still looking at the optimistically created report
        if (Navigation.getActiveRoute().includes(`/r/${report.reportID}`)) {
            // Pass 'FORCED_UP' type to replace new report on second login with proper one in the Navigation
            Navigation.navigate(ROUTES.REPORT_WITH_ID.getRoute(report.preexistingReportID), CONST.NAVIGATION.TYPE.FORCED_UP);
        }
        return;
    }

    if (allReports && report?.reportID) {
        allReports[report.reportID] = report;

        if (ReportUtils.isConciergeChatReport(report)) {
            conciergeChatReportID = report.reportID;
        }
    }

    // A report can be missing a name if a comment is received via pusher event and the report does not yet exist in Onyx (eg. a new DM created with the logged in person)
    // In this case, we call reconnect so that we can fetch the report data without marking it as read
    if (report.reportID && report.reportName === undefined) {
        reconnect(report.reportID);
    }
}

Onyx.connect({
    key: ONYXKEYS.COLLECTION.REPORT,
    callback: handleReportChanged,
});

/** Deletes a comment from the report, basically sets it as empty string */
function deleteReportComment(reportID: string, reportAction: ReportAction) {
    const originalReportID = ReportUtils.getOriginalReportID(reportID, reportAction);
    const reportActionID = reportAction.reportActionID;

    if (!reportActionID || !originalReportID) {
        return;
    }

    const deletedMessage: Message[] = [
        {
            translationKey: '',
            type: 'COMMENT',
            html: '',
            text: '',
            isEdited: true,
            isDeletedParentAction: ReportActionsUtils.isThreadParentMessage(reportAction, reportID),
        },
    ];
    const optimisticReportActions: NullishDeep<ReportActions> = {
        [reportActionID]: {
            pendingAction: CONST.RED_BRICK_ROAD_PENDING_ACTION.DELETE,
            previousMessage: reportAction.message,
            message: deletedMessage,
            errors: null,
            linkMetadata: [],
        },
    };

    // If we are deleting the last visible message, let's find the previous visible one (or set an empty one if there are none) and update the lastMessageText in the LHN.
    // Similarly, if we are deleting the last read comment we will want to update the lastVisibleActionCreated to use the previous visible message.
    let optimisticReport: Partial<Report> = {
        lastMessageTranslationKey: '',
        lastMessageText: '',
        lastVisibleActionCreated: '',
    };
    const {lastMessageText = '', lastMessageTranslationKey = ''} = ReportUtils.getLastVisibleMessage(originalReportID, optimisticReportActions as ReportActions);
    if (lastMessageText || lastMessageTranslationKey) {
        const lastVisibleAction = ReportActionsUtils.getLastVisibleAction(originalReportID, optimisticReportActions as ReportActions);
        const lastVisibleActionCreated = lastVisibleAction?.created;
        const lastActorAccountID = lastVisibleAction?.actorAccountID;
        optimisticReport = {
            lastMessageTranslationKey,
            lastMessageText,
            lastVisibleActionCreated,
            lastActorAccountID,
        };
    }

    // If the API call fails we must show the original message again, so we revert the message content back to how it was
    // and and remove the pendingAction so the strike-through clears
    const failureData: OnyxUpdate[] = [
        {
            onyxMethod: Onyx.METHOD.MERGE,
            key: `${ONYXKEYS.COLLECTION.REPORT_ACTIONS}${originalReportID}`,
            value: {
                [reportActionID]: {
                    message: reportAction.message,
                    pendingAction: null,
                    previousMessage: null,
                },
            },
        },
    ];

    const successData: OnyxUpdate[] = [
        {
            onyxMethod: Onyx.METHOD.MERGE,
            key: `${ONYXKEYS.COLLECTION.REPORT_ACTIONS}${originalReportID}`,
            value: {
                [reportActionID]: {
                    pendingAction: null,
                    previousMessage: null,
                },
            },
        },
    ];

    const optimisticData: OnyxUpdate[] = [
        {
            onyxMethod: Onyx.METHOD.MERGE,
            key: `${ONYXKEYS.COLLECTION.REPORT_ACTIONS}${originalReportID}`,
            value: optimisticReportActions,
        },
        {
            onyxMethod: Onyx.METHOD.MERGE,
            key: `${ONYXKEYS.COLLECTION.REPORT}${originalReportID}`,
            value: optimisticReport,
        },
    ];

    // Update optimistic data for parent report action if the report is a child report and the reportAction has no visible child
    const childVisibleActionCount = reportAction.childVisibleActionCount ?? 0;
    if (childVisibleActionCount === 0) {
        const optimisticParentReportData = ReportUtils.getOptimisticDataForParentReportAction(
            originalReportID,
            optimisticReport?.lastVisibleActionCreated ?? '',
            CONST.RED_BRICK_ROAD_PENDING_ACTION.DELETE,
        );
        if (!isEmptyObject(optimisticParentReportData)) {
            optimisticData.push(optimisticParentReportData);
        }
    }

    const parameters: DeleteCommentParams = {
        reportID: originalReportID,
        reportActionID,
    };

    API.write(WRITE_COMMANDS.DELETE_COMMENT, parameters, {optimisticData, successData, failureData});
}

/**
 * Removes the links in html of a comment.
 * example:
 *      html="test <a href="https://www.google.com" target="_blank" rel="noreferrer noopener">https://www.google.com</a> test"
 *      links=["https://www.google.com"]
 * returns: "test https://www.google.com test"
 */
function removeLinksFromHtml(html: string, links: string[]): string {
    let htmlCopy = html.slice();
    links.forEach((link) => {
        // We want to match the anchor tag of the link and replace the whole anchor tag with the text of the anchor tag
        const regex = new RegExp(`<(a)[^><]*href\\s*=\\s*(['"])(${Str.escapeForRegExp(link)})\\2(?:".*?"|'.*?'|[^'"><])*>([\\s\\S]*?)<\\/\\1>(?![^<]*(<\\/pre>|<\\/code>))`, 'g');
        htmlCopy = htmlCopy.replace(regex, '$4');
    });
    return htmlCopy;
}

/**
 * This function will handle removing only links that were purposely removed by the user while editing.
 *
 * @param newCommentText text of the comment after editing.
 * @param originalCommentMarkdown original markdown of the comment before editing.
 */
function handleUserDeletedLinksInHtml(newCommentText: string, originalCommentMarkdown: string): string {
    const parser = new ExpensiMark();
    if (newCommentText.length > CONST.MAX_MARKUP_LENGTH) {
        return newCommentText;
    }
    const htmlForNewComment = parser.replace(newCommentText);
    const removedLinks = parser.getRemovedMarkdownLinks(originalCommentMarkdown, newCommentText);
    return removeLinksFromHtml(htmlForNewComment, removedLinks);
}

/** Saves a new message for a comment. Marks the comment as edited, which will be reflected in the UI. */
function editReportComment(reportID: string, originalReportAction: OnyxEntry<ReportAction>, textForNewComment: string) {
    const parser = new ExpensiMark();
    const originalReportID = ReportUtils.getOriginalReportID(reportID, originalReportAction);

    if (!originalReportID || !originalReportAction) {
        return;
    }

    // Do not autolink if someone explicitly tries to remove a link from message.
    // https://github.com/Expensify/App/issues/9090
    // https://github.com/Expensify/App/issues/13221
    const originalCommentHTML = originalReportAction.message?.[0]?.html;
    const originalCommentMarkdown = parser.htmlToMarkdown(originalCommentHTML ?? '').trim();

    // Skip the Edit if draft is not changed
    if (originalCommentMarkdown === textForNewComment) {
        return;
    }

    const htmlForNewComment = handleUserDeletedLinksInHtml(textForNewComment, originalCommentMarkdown);
    const reportComment = parser.htmlToText(htmlForNewComment);

    // For comments shorter than or equal to 10k chars, convert the comment from MD into HTML because that's how it is stored in the database
    // For longer comments, skip parsing and display plaintext for performance reasons. It takes over 40s to parse a 100k long string!!
    let parsedOriginalCommentHTML = originalCommentHTML;
    if (textForNewComment.length <= CONST.MAX_MARKUP_LENGTH) {
        const autolinkFilter = {filterRules: parser.rules.map((rule) => rule.name).filter((name) => name !== 'autolink')};
        parsedOriginalCommentHTML = parser.replace(originalCommentMarkdown, autolinkFilter);
    }

    //  Delete the comment if it's empty
    if (!htmlForNewComment) {
        deleteReportComment(originalReportID, originalReportAction);
        return;
    }

    // Skip the Edit if message is not changed
    if (parsedOriginalCommentHTML === htmlForNewComment.trim() || originalCommentHTML === htmlForNewComment.trim()) {
        return;
    }

    // Optimistically update the reportAction with the new message
    const reportActionID = originalReportAction.reportActionID;
    const originalMessage = originalReportAction?.message?.[0];
    const optimisticReportActions: PartialDeep<ReportActions> = {
        [reportActionID]: {
            pendingAction: CONST.RED_BRICK_ROAD_PENDING_ACTION.UPDATE,
            message: [
                {
                    ...originalMessage,
                    type: CONST.REPORT.MESSAGE.TYPE.COMMENT,
                    isEdited: true,
                    html: htmlForNewComment,
                    text: reportComment,
                },
            ],
        },
    };

    const optimisticData: OnyxUpdate[] = [
        {
            onyxMethod: Onyx.METHOD.MERGE,
            key: `${ONYXKEYS.COLLECTION.REPORT_ACTIONS}${originalReportID}`,
            value: optimisticReportActions,
        },
    ];

    const lastVisibleAction = ReportActionsUtils.getLastVisibleAction(originalReportID, optimisticReportActions as ReportActions);
    if (reportActionID === lastVisibleAction?.reportActionID) {
        const lastMessageText = ReportUtils.formatReportLastMessageText(reportComment);
        const optimisticReport = {
            lastMessageTranslationKey: '',
            lastMessageText,
        };
        optimisticData.push({
            onyxMethod: Onyx.METHOD.MERGE,
            key: `${ONYXKEYS.COLLECTION.REPORT}${originalReportID}`,
            value: optimisticReport,
        });
    }

    const failureData: OnyxUpdate[] = [
        {
            onyxMethod: Onyx.METHOD.MERGE,
            key: `${ONYXKEYS.COLLECTION.REPORT_ACTIONS}${originalReportID}`,
            value: {
                [reportActionID]: {
                    ...originalReportAction,
                    pendingAction: null,
                },
            },
        },
    ];

    const successData: OnyxUpdate[] = [
        {
            onyxMethod: Onyx.METHOD.MERGE,
            key: `${ONYXKEYS.COLLECTION.REPORT_ACTIONS}${originalReportID}`,
            value: {
                [reportActionID]: {
                    pendingAction: null,
                },
            },
        },
    ];

    const parameters: UpdateCommentParams = {
        reportID: originalReportID,
        reportComment: htmlForNewComment,
        reportActionID,
    };

    API.write(WRITE_COMMANDS.UPDATE_COMMENT, parameters, {optimisticData, successData, failureData});
}

/** Deletes the draft for a comment report action. */
function deleteReportActionDraft(reportID: string, reportAction: ReportAction) {
    const originalReportID = ReportUtils.getOriginalReportID(reportID, reportAction);
    Onyx.merge(`${ONYXKEYS.COLLECTION.REPORT_ACTIONS_DRAFTS}${originalReportID}`, {[reportAction.reportActionID]: null});
}

/** Saves the draft for a comment report action. This will put the comment into "edit mode" */
function saveReportActionDraft(reportID: string, reportAction: ReportAction, draftMessage: string) {
    const originalReportID = ReportUtils.getOriginalReportID(reportID, reportAction);
    Onyx.merge(`${ONYXKEYS.COLLECTION.REPORT_ACTIONS_DRAFTS}${originalReportID}`, {[reportAction.reportActionID]: {message: draftMessage}});
}

/** Saves the number of lines for the report action draft */
function saveReportActionDraftNumberOfLines(reportID: string, reportActionID: string, numberOfLines: number) {
    Onyx.merge(`${ONYXKEYS.COLLECTION.REPORT_DRAFT_COMMENT_NUMBER_OF_LINES}${reportID}_${reportActionID}`, numberOfLines);
}

function updateNotificationPreference(
    reportID: string,
    previousValue: NotificationPreference | undefined,
    newValue: NotificationPreference,
    navigate: boolean,
    parentReportID?: string,
    parentReportActionID?: string,
    report: OnyxEntry<Report> | EmptyObject = {},
) {
    if (previousValue === newValue) {
        if (navigate && !isEmptyObject(report) && report.reportID) {
            ReportUtils.goBackToDetailsPage(report);
        }
        return;
    }

    const optimisticData: OnyxUpdate[] = [
        {
            onyxMethod: Onyx.METHOD.MERGE,
            key: `${ONYXKEYS.COLLECTION.REPORT}${reportID}`,
            value: {notificationPreference: newValue},
        },
    ];

    const failureData: OnyxUpdate[] = [
        {
            onyxMethod: Onyx.METHOD.MERGE,
            key: `${ONYXKEYS.COLLECTION.REPORT}${reportID}`,
            value: {notificationPreference: previousValue},
        },
    ];

    if (parentReportID && parentReportActionID) {
        optimisticData.push({
            onyxMethod: Onyx.METHOD.MERGE,
            key: `${ONYXKEYS.COLLECTION.REPORT_ACTIONS}${parentReportID}`,
            value: {[parentReportActionID]: {childReportNotificationPreference: newValue}},
        });
        failureData.push({
            onyxMethod: Onyx.METHOD.MERGE,
            key: `${ONYXKEYS.COLLECTION.REPORT_ACTIONS}${parentReportID}`,
            value: {[parentReportActionID]: {childReportNotificationPreference: previousValue}},
        });
    }

    const parameters: UpdateReportNotificationPreferenceParams = {reportID, notificationPreference: newValue};

    API.write(WRITE_COMMANDS.UPDATE_REPORT_NOTIFICATION_PREFERENCE, parameters, {optimisticData, failureData});
    if (navigate && !isEmptyObject(report)) {
        ReportUtils.goBackToDetailsPage(report);
    }
}

/**
 * This will subscribe to an existing thread, or create a new one and then subsribe to it if necessary
 *
 * @param childReportID The reportID we are trying to open
 * @param parentReportAction the parent comment of a thread
 * @param parentReportID The reportID of the parent
 * @param prevNotificationPreference The previous notification preference for the child report
 */
function toggleSubscribeToChildReport(childReportID = '0', parentReportAction: Partial<ReportAction> = {}, parentReportID = '0', prevNotificationPreference?: NotificationPreference) {
    if (childReportID !== '0') {
        openReport(childReportID);
        const parentReportActionID = parentReportAction?.reportActionID ?? '0';
        if (!prevNotificationPreference || prevNotificationPreference === CONST.REPORT.NOTIFICATION_PREFERENCE.HIDDEN) {
            updateNotificationPreference(childReportID, prevNotificationPreference, CONST.REPORT.NOTIFICATION_PREFERENCE.ALWAYS, false, parentReportID, parentReportActionID);
        } else {
            updateNotificationPreference(childReportID, prevNotificationPreference, CONST.REPORT.NOTIFICATION_PREFERENCE.HIDDEN, false, parentReportID, parentReportActionID);
        }
    } else {
        const participantAccountIDs = [...new Set([currentUserAccountID, Number(parentReportAction?.actorAccountID)])];
        const parentReport = allReports?.[parentReportID];
        const newChat = ReportUtils.buildOptimisticChatReport(
            participantAccountIDs,
            parentReportAction?.message?.[0]?.text,
            parentReport?.chatType,
            parentReport?.policyID ?? CONST.POLICY.OWNER_EMAIL_FAKE,
            CONST.POLICY.OWNER_ACCOUNT_ID_FAKE,
            false,
            '',
            undefined,
            undefined,
            CONST.REPORT.NOTIFICATION_PREFERENCE.ALWAYS,
            parentReportAction.reportActionID,
            parentReportID,
        );

        const participantLogins = PersonalDetailsUtils.getLoginsByAccountIDs(participantAccountIDs);
        openReport(newChat.reportID, '', participantLogins, newChat, parentReportAction.reportActionID);
        const notificationPreference =
            prevNotificationPreference === CONST.REPORT.NOTIFICATION_PREFERENCE.HIDDEN ? CONST.REPORT.NOTIFICATION_PREFERENCE.ALWAYS : CONST.REPORT.NOTIFICATION_PREFERENCE.HIDDEN;
        updateNotificationPreference(newChat.reportID, prevNotificationPreference, notificationPreference, false, parentReportID, parentReportAction?.reportActionID);
    }
}

function updateWelcomeMessage(reportID: string, previousValue: string, newValue: string) {
    // No change needed, navigate back
    if (previousValue === newValue) {
        Navigation.goBack(ROUTES.REPORT_SETTINGS.getRoute(reportID));
        return;
    }

    const parsedWelcomeMessage = ReportUtils.getParsedComment(newValue);

    const optimisticData: OnyxUpdate[] = [
        {
            onyxMethod: Onyx.METHOD.MERGE,
            key: `${ONYXKEYS.COLLECTION.REPORT}${reportID}`,
            value: {welcomeMessage: parsedWelcomeMessage},
        },
    ];
    const failureData: OnyxUpdate[] = [
        {
            onyxMethod: Onyx.METHOD.MERGE,
            key: `${ONYXKEYS.COLLECTION.REPORT}${reportID}`,
            value: {welcomeMessage: previousValue},
        },
    ];

    const parameters: UpdateWelcomeMessageParams = {reportID, welcomeMessage: parsedWelcomeMessage};

    API.write(WRITE_COMMANDS.UPDATE_WELCOME_MESSAGE, parameters, {optimisticData, failureData});
    Navigation.goBack(ROUTES.REPORT_SETTINGS.getRoute(reportID));
}

function updateWriteCapabilityAndNavigate(report: Report, newValue: WriteCapability) {
    if (report.writeCapability === newValue) {
        Navigation.goBack(ROUTES.REPORT_SETTINGS.getRoute(report.reportID));
        return;
    }

    const optimisticData: OnyxUpdate[] = [
        {
            onyxMethod: Onyx.METHOD.MERGE,
            key: `${ONYXKEYS.COLLECTION.REPORT}${report.reportID}`,
            value: {writeCapability: newValue},
        },
    ];
    const failureData: OnyxUpdate[] = [
        {
            onyxMethod: Onyx.METHOD.MERGE,
            key: `${ONYXKEYS.COLLECTION.REPORT}${report.reportID}`,
            value: {writeCapability: report.writeCapability},
        },
    ];

    const parameters: UpdateReportWriteCapabilityParams = {reportID: report.reportID, writeCapability: newValue};

    API.write(WRITE_COMMANDS.UPDATE_REPORT_WRITE_CAPABILITY, parameters, {optimisticData, failureData});
    // Return to the report settings page since this field utilizes push-to-page
    Navigation.goBack(ROUTES.REPORT_SETTINGS.getRoute(report.reportID));
}

/**
 * Navigates to the 1:1 report with Concierge
 *
 * @param ignoreConciergeReportID - Flag to ignore conciergeChatReportID during navigation. The default behavior is to not ignore.
 */
function navigateToConciergeChat(ignoreConciergeReportID = false, shouldDismissModal = false) {
    // If conciergeChatReportID contains a concierge report ID, we navigate to the concierge chat using the stored report ID.
    // Otherwise, we would find the concierge chat and navigate to it.
    // Now, when user performs sign-out and a sign-in again, conciergeChatReportID may contain a stale value.
    // In order to prevent navigation to a stale value, we use ignoreConciergeReportID to forcefully find and navigate to concierge chat.
    if (!conciergeChatReportID || ignoreConciergeReportID) {
        // In order to avoid creating concierge repeatedly,
        // we need to ensure that the server data has been successfully pulled
        Welcome.serverDataIsReadyPromise().then(() => {
            // If we don't have a chat with Concierge then create it
            navigateToAndOpenReport([CONST.EMAIL.CONCIERGE], shouldDismissModal);
        });
    } else if (shouldDismissModal) {
        Navigation.dismissModal(conciergeChatReportID);
    } else {
        Navigation.navigate(ROUTES.REPORT_WITH_ID.getRoute(conciergeChatReportID));
    }
}

/** Add a policy report (workspace room) optimistically and navigate to it. */
function addPolicyReport(policyReport: ReportUtils.OptimisticChatReport) {
    const createdReportAction = ReportUtils.buildOptimisticCreatedReportAction(CONST.POLICY.OWNER_EMAIL_FAKE);

    // Onyx.set is used on the optimistic data so that it is present before navigating to the workspace room. With Onyx.merge the workspace room reportID is not present when
    // fetchReportIfNeeded is called on the ReportScreen, so openReport is called which is unnecessary since the optimistic data will be stored in Onyx.
    // Therefore, Onyx.set is used instead of Onyx.merge.
    const optimisticData: OnyxUpdate[] = [
        {
            onyxMethod: Onyx.METHOD.SET,
            key: `${ONYXKEYS.COLLECTION.REPORT}${policyReport.reportID}`,
            value: {
                pendingFields: {
                    addWorkspaceRoom: CONST.RED_BRICK_ROAD_PENDING_ACTION.ADD,
                },
                ...policyReport,
            },
        },
        {
            onyxMethod: Onyx.METHOD.SET,
            key: `${ONYXKEYS.COLLECTION.REPORT_ACTIONS}${policyReport.reportID}`,
            value: {[createdReportAction.reportActionID]: createdReportAction},
        },
        {
            onyxMethod: Onyx.METHOD.MERGE,
            key: ONYXKEYS.FORMS.NEW_ROOM_FORM,
            value: {isLoading: true},
        },
    ];
    const successData: OnyxUpdate[] = [
        {
            onyxMethod: Onyx.METHOD.MERGE,
            key: `${ONYXKEYS.COLLECTION.REPORT}${policyReport.reportID}`,
            value: {
                pendingFields: {
                    addWorkspaceRoom: null,
                },
            },
        },
        {
            onyxMethod: Onyx.METHOD.MERGE,
            key: `${ONYXKEYS.COLLECTION.REPORT_ACTIONS}${policyReport.reportID}`,
            value: {
                [createdReportAction.reportActionID]: {
                    pendingAction: null,
                },
            },
        },
        {
            onyxMethod: Onyx.METHOD.MERGE,
            key: ONYXKEYS.FORMS.NEW_ROOM_FORM,
            value: {isLoading: false},
        },
    ];
    const failureData: OnyxUpdate[] = [
        {
            onyxMethod: Onyx.METHOD.MERGE,
            key: `${ONYXKEYS.COLLECTION.REPORT}${policyReport.reportID}`,
            value: {
                errorFields: {
                    addWorkspaceRoom: ErrorUtils.getMicroSecondOnyxError('report.genericCreateReportFailureMessage'),
                },
            },
        },
        {
            onyxMethod: Onyx.METHOD.MERGE,
            key: ONYXKEYS.FORMS.NEW_ROOM_FORM,
            value: {isLoading: false},
        },
    ];

    const parameters: AddWorkspaceRoomParams = {
        policyID: policyReport.policyID,
        reportName: policyReport.reportName,
        visibility: policyReport.visibility,
        reportID: policyReport.reportID,
        createdReportActionID: createdReportAction.reportActionID,
        writeCapability: policyReport.writeCapability,
        welcomeMessage: policyReport.welcomeMessage,
    };

    API.write(WRITE_COMMANDS.ADD_WORKSPACE_ROOM, parameters, {optimisticData, successData, failureData});
    Navigation.dismissModal(policyReport.reportID);
}

/** Deletes a report, along with its reportActions, any linked reports, and any linked IOU report. */
function deleteReport(reportID: string) {
    const report = currentReportData?.[reportID];
    const onyxData: Record<string, null> = {
        [`${ONYXKEYS.COLLECTION.REPORT}${reportID}`]: null,
        [`${ONYXKEYS.COLLECTION.REPORT_ACTIONS}${reportID}`]: null,
    };

    // Delete linked transactions
    const reportActionsForReport = allReportActions?.[reportID];

    const transactionIDs = Object.values(reportActionsForReport ?? {})
        .filter((reportAction): reportAction is ReportActionBase & OriginalMessageIOU => reportAction.actionName === CONST.REPORT.ACTIONS.TYPE.IOU)
        .map((reportAction) => reportAction.originalMessage.IOUTransactionID);

    [...new Set(transactionIDs)].forEach((transactionID) => {
        onyxData[`${ONYXKEYS.COLLECTION.TRANSACTION}${transactionID}`] = null;
    });

    Onyx.multiSet(onyxData);

    // Delete linked IOU report
    if (report?.iouReportID) {
        deleteReport(report.iouReportID);
    }
}

/**
 * @param reportID The reportID of the policy report (workspace room)
 */
function navigateToConciergeChatAndDeleteReport(reportID: string) {
    // Dismiss the current report screen and replace it with Concierge Chat
    Navigation.goBack(ROUTES.HOME);
    navigateToConciergeChat();
    deleteReport(reportID);
}

/**
 * @param policyRoomName The updated name for the policy room
 */
function updatePolicyRoomNameAndNavigate(policyRoomReport: Report, policyRoomName: string) {
    const reportID = policyRoomReport.reportID;
    const previousName = policyRoomReport.reportName;

    // No change needed, navigate back
    if (previousName === policyRoomName) {
        Navigation.goBack(ROUTES.REPORT_SETTINGS.getRoute(reportID));
        return;
    }

    const optimisticData: OnyxUpdate[] = [
        {
            onyxMethod: Onyx.METHOD.MERGE,
            key: `${ONYXKEYS.COLLECTION.REPORT}${reportID}`,
            value: {
                reportName: policyRoomName,
                pendingFields: {
                    reportName: CONST.RED_BRICK_ROAD_PENDING_ACTION.UPDATE,
                },
                errorFields: {
                    reportName: null,
                },
            },
        },
    ];
    const successData: OnyxUpdate[] = [
        {
            onyxMethod: Onyx.METHOD.MERGE,
            key: `${ONYXKEYS.COLLECTION.REPORT}${reportID}`,
            value: {
                pendingFields: {
                    reportName: null,
                },
            },
        },
    ];
    const failureData: OnyxUpdate[] = [
        {
            onyxMethod: Onyx.METHOD.MERGE,
            key: `${ONYXKEYS.COLLECTION.REPORT}${reportID}`,
            value: {
                reportName: previousName,
            },
        },
    ];

    const parameters: UpdatePolicyRoomNameParams = {reportID, policyRoomName};

    API.write(WRITE_COMMANDS.UPDATE_POLICY_ROOM_NAME, parameters, {optimisticData, successData, failureData});
    Navigation.goBack(ROUTES.REPORT_SETTINGS.getRoute(reportID));
}

/**
 * @param reportID The reportID of the policy room.
 */
function clearPolicyRoomNameErrors(reportID: string) {
    Onyx.merge(`${ONYXKEYS.COLLECTION.REPORT}${reportID}`, {
        errorFields: {
            reportName: null,
        },
        pendingFields: {
            reportName: null,
        },
    });
}

function setIsComposerFullSize(reportID: string, isComposerFullSize: boolean) {
    Onyx.merge(`${ONYXKEYS.COLLECTION.REPORT_IS_COMPOSER_FULL_SIZE}${reportID}`, isComposerFullSize);
}

/**
 * @param action the associated report action (optional)
 * @param isRemote whether or not this notification is a remote push notification
 */
function shouldShowReportActionNotification(reportID: string, action: ReportAction | null = null, isRemote = false): boolean {
    const tag = isRemote ? '[PushNotification]' : '[LocalNotification]';

    // Due to payload size constraints, some push notifications may have their report action stripped
    // so we must double check that we were provided an action before using it in these checks.
    if (action && ReportActionsUtils.isDeletedAction(action)) {
        Log.info(`${tag} Skipping notification because the action was deleted`, false, {reportID, action});
        return false;
    }

    if (!ActiveClientManager.isClientTheLeader()) {
        Log.info(`${tag} Skipping notification because this client is not the leader`);
        return false;
    }

    // We don't want to send a local notification if the user preference is daily, mute or hidden.
    const notificationPreference = allReports?.[reportID]?.notificationPreference ?? CONST.REPORT.NOTIFICATION_PREFERENCE.ALWAYS;
    if (notificationPreference !== CONST.REPORT.NOTIFICATION_PREFERENCE.ALWAYS) {
        Log.info(`${tag} No notification because user preference is to be notified: ${notificationPreference}`);
        return false;
    }

    // If this comment is from the current user we don't want to parrot whatever they wrote back to them.
    if (action && action.actorAccountID === currentUserAccountID) {
        Log.info(`${tag} No notification because comment is from the currently logged in user`);
        return false;
    }

    // If we are currently viewing this report do not show a notification.
    if (reportID === Navigation.getTopmostReportId() && Visibility.isVisible() && Visibility.hasFocus()) {
        Log.info(`${tag} No notification because it was a comment for the current report`);
        return false;
    }

    const report = currentReportData?.[reportID];
    if (!report || (report && report.pendingAction === CONST.RED_BRICK_ROAD_PENDING_ACTION.DELETE)) {
        Log.info(`${tag} No notification because the report does not exist or is pending deleted`, false);
        return false;
    }

    // If this notification was delayed and the user saw the message already, don't show it
    if (action && report?.lastReadTime && report.lastReadTime >= action.created) {
        Log.info(`${tag} No notification because the comment was already read`, false, {created: action.created, lastReadTime: report.lastReadTime});
        return false;
    }

    // Only show notifications for supported types of report actions
    if (!ReportActionsUtils.isNotifiableReportAction(action)) {
        Log.info(`${tag} No notification because this action type is not supported`, false, {actionName: action?.actionName});
        return false;
    }

    return true;
}

function showReportActionNotification(reportID: string, reportAction: ReportAction) {
    if (!shouldShowReportActionNotification(reportID, reportAction)) {
        return;
    }

    Log.info('[LocalNotification] Creating notification');

    const report = allReports?.[reportID] ?? null;
    if (!report) {
        Log.hmmm("[LocalNotification] couldn't show report action notification because the report wasn't found", {reportID, reportActionID: reportAction.reportActionID});
        return;
    }

    const onClick = () => Modal.close(() => Navigation.navigate(ROUTES.REPORT_WITH_ID.getRoute(reportID)));

    if (reportAction.actionName === CONST.REPORT.ACTIONS.TYPE.MODIFIEDEXPENSE) {
        LocalNotification.showModifiedExpenseNotification(report, reportAction, onClick);
    } else {
        LocalNotification.showCommentNotification(report, reportAction, onClick);
    }

    notifyNewAction(reportID, reportAction.actorAccountID, reportAction.reportActionID);
}

/** Clear the errors associated with the IOUs of a given report. */
function clearIOUError(reportID: string) {
    Onyx.merge(`${ONYXKEYS.COLLECTION.REPORT}${reportID}`, {errorFields: {iou: null}});
}

/**
 * Adds a reaction to the report action.
 * Uses the NEW FORMAT for "emojiReactions"
 */
function addEmojiReaction(reportID: string, reportActionID: string, emoji: Emoji, skinTone: string | number = preferredSkinTone) {
    const createdAt = timezoneFormat(utcToZonedTime(new Date(), 'UTC'), CONST.DATE.FNS_DB_FORMAT_STRING);
    const optimisticData: OnyxUpdate[] = [
        {
            onyxMethod: Onyx.METHOD.MERGE,
            key: `${ONYXKEYS.COLLECTION.REPORT_ACTIONS_REACTIONS}${reportActionID}`,
            value: {
                [emoji.name]: {
                    createdAt,
                    pendingAction: CONST.RED_BRICK_ROAD_PENDING_ACTION.ADD,
                    users: {
                        [currentUserAccountID]: {
                            skinTones: {
                                [skinTone ?? CONST.EMOJI_DEFAULT_SKIN_TONE]: createdAt,
                            },
                        },
                    },
                },
            },
        },
    ];

    const failureData: OnyxUpdate[] = [
        {
            onyxMethod: Onyx.METHOD.MERGE,
            key: `${ONYXKEYS.COLLECTION.REPORT_ACTIONS_REACTIONS}${reportActionID}`,
            value: {
                [emoji.name]: {
                    pendingAction: null,
                },
            },
        },
    ];

    const successData: OnyxUpdate[] = [
        {
            onyxMethod: Onyx.METHOD.MERGE,
            key: `${ONYXKEYS.COLLECTION.REPORT_ACTIONS_REACTIONS}${reportActionID}`,
            value: {
                [emoji.name]: {
                    pendingAction: null,
                },
            },
        },
    ];

    const parameters: AddEmojiReactionParams = {
        reportID,
        skinTone,
        emojiCode: emoji.name,
        reportActionID,
        createdAt,
        // This will be removed as part of https://github.com/Expensify/App/issues/19535
        useEmojiReactions: true,
    };

    API.write(WRITE_COMMANDS.ADD_EMOJI_REACTION, parameters, {optimisticData, successData, failureData});
}

/**
 * Removes a reaction to the report action.
 * Uses the NEW FORMAT for "emojiReactions"
 */
function removeEmojiReaction(reportID: string, reportActionID: string, emoji: Emoji) {
    const optimisticData: OnyxUpdate[] = [
        {
            onyxMethod: Onyx.METHOD.MERGE,
            key: `${ONYXKEYS.COLLECTION.REPORT_ACTIONS_REACTIONS}${reportActionID}`,
            value: {
                [emoji.name]: {
                    users: {
                        [currentUserAccountID]: null,
                    },
                },
            },
        },
    ];

    const parameters: RemoveEmojiReactionParams = {
        reportID,
        reportActionID,
        emojiCode: emoji.name,
        // This will be removed as part of https://github.com/Expensify/App/issues/19535
        useEmojiReactions: true,
    };

    API.write(WRITE_COMMANDS.REMOVE_EMOJI_REACTION, parameters, {optimisticData});
}

/**
 * Calls either addEmojiReaction or removeEmojiReaction depending on if the current user has reacted to the report action.
 * Uses the NEW FORMAT for "emojiReactions"
 */
function toggleEmojiReaction(
    reportID: string,
    reportAction: ReportAction,
    reactionObject: Emoji,
    existingReactions: OnyxEntry<ReportActionReactions>,
    paramSkinTone: number = preferredSkinTone,
) {
    const originalReportID = ReportUtils.getOriginalReportID(reportID, reportAction);

    if (!originalReportID) {
        return;
    }

    const originalReportAction = ReportActionsUtils.getReportAction(originalReportID, reportAction.reportActionID);

    if (isEmptyObject(originalReportAction)) {
        return;
    }

    // This will get cleaned up as part of https://github.com/Expensify/App/issues/16506 once the old emoji
    // format is no longer being used
    const emoji = EmojiUtils.findEmojiByCode(reactionObject.code);
    const existingReactionObject = existingReactions?.[emoji.name];

    // Only use skin tone if emoji supports it
    const skinTone = emoji.types === undefined ? -1 : paramSkinTone;

    if (existingReactionObject && EmojiUtils.hasAccountIDEmojiReacted(currentUserAccountID, existingReactionObject.users, skinTone)) {
        removeEmojiReaction(originalReportID, reportAction.reportActionID, emoji);
        return;
    }

    addEmojiReaction(originalReportID, reportAction.reportActionID, emoji, skinTone);
}

function openReportFromDeepLink(url: string, isAuthenticated: boolean) {
    const reportID = ReportUtils.getReportIDFromLink(url);

    if (reportID && !isAuthenticated) {
        // Call the OpenReport command to check in the server if it's a public room. If so, we'll open it as an anonymous user
        openReport(reportID, '', [], {}, '0', true);

        // Show the sign-in page if the app is offline
        if (isNetworkOffline) {
            Onyx.set(ONYXKEYS.IS_CHECKING_PUBLIC_ROOM, false);
        }
    } else {
        // If we're not opening a public room (no reportID) or the user is authenticated, we unblock the UI (hide splash screen)
        Onyx.set(ONYXKEYS.IS_CHECKING_PUBLIC_ROOM, false);
    }

    // Navigate to the report after sign-in/sign-up.
    InteractionManager.runAfterInteractions(() => {
        Session.waitForUserSignIn().then(() => {
            Navigation.waitForProtectedRoutes().then(() => {
                const route = ReportUtils.getRouteFromLink(url);
                if (route === ROUTES.CONCIERGE) {
                    navigateToConciergeChat(true);
                    return;
                }
                if (Session.isAnonymousUser() && !Session.canAccessRouteByAnonymousUser(route)) {
                    Session.signOutAndRedirectToSignIn(true);
                    return;
                }

                // We don't want to navigate to the exitTo route when creating a new workspace from a deep link,
                // because we already handle creating the optimistic policy and navigating to it in App.setUpPoliciesAndNavigate,
                // which is already called when AuthScreens mounts.
                if (new URL(url).searchParams.get('exitTo') === ROUTES.WORKSPACE_NEW) {
                    return;
                }

                if (shouldSkipDeepLinkNavigation(route)) {
                    return;
                }

                Navigation.navigate(route as Route, CONST.NAVIGATION.ACTION_TYPE.PUSH);
            });
        });
    });
}

function getCurrentUserAccountID(): number {
    return currentUserAccountID;
}

/** Leave a report by setting the state to submitted and closed */
function leaveRoom(reportID: string, isWorkspaceMemberLeavingWorkspaceRoom = false) {
    const report = currentReportData?.[reportID];

    if (!report) {
        return;
    }

    // Pusher's leavingStatus should be sent earlier.
    // Place the broadcast before calling the LeaveRoom API to prevent a race condition
    // between Onyx report being null and Pusher's leavingStatus becoming true.
    broadcastUserIsLeavingRoom(reportID);

    // If a workspace member is leaving a workspace room, they don't actually lose the room from Onyx.
    // Instead, their notification preference just gets set to "hidden".
    const optimisticData: OnyxUpdate[] = [
        {
            onyxMethod: Onyx.METHOD.MERGE,
            key: `${ONYXKEYS.COLLECTION.REPORT}${reportID}`,
            value: isWorkspaceMemberLeavingWorkspaceRoom
                ? {
                      notificationPreference: CONST.REPORT.NOTIFICATION_PREFERENCE.HIDDEN,
                  }
                : {
                      reportID: null,
                      stateNum: CONST.REPORT.STATE_NUM.APPROVED,
                      statusNum: CONST.REPORT.STATUS_NUM.CLOSED,
                      notificationPreference: CONST.REPORT.NOTIFICATION_PREFERENCE.HIDDEN,
                  },
        },
    ];

    const successData: OnyxUpdate[] = [
        {
            onyxMethod: Onyx.METHOD.MERGE,
            key: `${ONYXKEYS.COLLECTION.REPORT}${reportID}`,
            value: isWorkspaceMemberLeavingWorkspaceRoom
                ? {notificationPreference: CONST.REPORT.NOTIFICATION_PREFERENCE.HIDDEN}
                : Object.keys(report).reduce<Record<string, null>>((acc, key) => {
                      acc[key] = null;
                      return acc;
                  }, {}),
        },
    ];

    const failureData: OnyxUpdate[] = [
        {
            onyxMethod: Onyx.METHOD.MERGE,
            key: `${ONYXKEYS.COLLECTION.REPORT}${reportID}`,
            value: report,
        },
    ];

    if (report.parentReportID && report.parentReportActionID) {
        optimisticData.push({
            onyxMethod: Onyx.METHOD.MERGE,
            key: `${ONYXKEYS.COLLECTION.REPORT_ACTIONS}${report.parentReportID}`,
            value: {[report.parentReportActionID]: {childReportNotificationPreference: CONST.REPORT.NOTIFICATION_PREFERENCE.HIDDEN}},
        });
        successData.push({
            onyxMethod: Onyx.METHOD.MERGE,
            key: `${ONYXKEYS.COLLECTION.REPORT_ACTIONS}${report.parentReportID}`,
            value: {[report.parentReportActionID]: {childReportNotificationPreference: CONST.REPORT.NOTIFICATION_PREFERENCE.HIDDEN}},
        });
        failureData.push({
            onyxMethod: Onyx.METHOD.MERGE,
            key: `${ONYXKEYS.COLLECTION.REPORT_ACTIONS}${report.parentReportID}`,
            value: {[report.parentReportActionID]: {childReportNotificationPreference: report.notificationPreference}},
        });
    }

    const parameters: LeaveRoomParams = {
        reportID,
    };

    API.write(WRITE_COMMANDS.LEAVE_ROOM, parameters, {optimisticData, successData, failureData});

    const sortedReportsByLastRead = ReportUtils.sortReportsByLastRead(Object.values(allReports ?? {}) as Report[], reportMetadata);

    // We want to filter out the current report, hidden reports and empty chats
    const filteredReportsByLastRead = sortedReportsByLastRead.filter(
        (sortedReport) =>
            sortedReport?.reportID !== reportID &&
            sortedReport?.notificationPreference !== CONST.REPORT.NOTIFICATION_PREFERENCE.HIDDEN &&
            ReportUtils.shouldReportBeInOptionList({
                report: sortedReport,
                currentReportId: '',
                isInGSDMode: false,
                betas: [],
                policies: {},
                excludeEmptyChats: true,
                doesReportHaveViolations: false,
            }),
    );
    const lastAccessedReportID = filteredReportsByLastRead.at(-1)?.reportID;

    if (lastAccessedReportID) {
        // We should call Navigation.goBack to pop the current route first before navigating to Concierge.
        Navigation.goBack(ROUTES.HOME);
        Navigation.navigate(ROUTES.REPORT_WITH_ID.getRoute(lastAccessedReportID));
    } else {
        const participantAccountIDs = PersonalDetailsUtils.getAccountIDsByLogins([CONST.EMAIL.CONCIERGE]);
        const chat = ReportUtils.getChatByParticipants(participantAccountIDs);
        if (chat?.reportID) {
            // We should call Navigation.goBack to pop the current route first before navigating to Concierge.
            Navigation.goBack(ROUTES.HOME);
            Navigation.navigate(ROUTES.REPORT_WITH_ID.getRoute(chat.reportID));
        }
    }
}

/** Invites people to a room */
function inviteToRoom(reportID: string, inviteeEmailsToAccountIDs: Record<string, number>) {
    const report = currentReportData?.[reportID];

    if (!report) {
        return;
    }

    const inviteeEmails = Object.keys(inviteeEmailsToAccountIDs);
    const inviteeAccountIDs = Object.values(inviteeEmailsToAccountIDs);
    const participantAccountIDsAfterInvitation = [...new Set([...(report?.participantAccountIDs ?? []), ...inviteeAccountIDs])].filter(
        (accountID): accountID is number => typeof accountID === 'number',
    );
    const visibleMemberAccountIDsAfterInvitation = [...new Set([...(report?.visibleChatMemberAccountIDs ?? []), ...inviteeAccountIDs])].filter(
        (accountID): accountID is number => typeof accountID === 'number',
    );

    const logins = inviteeEmails.map((memberLogin) => OptionsListUtils.addSMSDomainIfPhoneNumber(memberLogin));
    const newPersonalDetailsOnyxData = PersonalDetailsUtils.getNewPersonalDetailsOnyxData(logins, inviteeAccountIDs);

    const optimisticData: OnyxUpdate[] = [
        {
            onyxMethod: Onyx.METHOD.MERGE,
            key: `${ONYXKEYS.COLLECTION.REPORT}${reportID}`,
            value: {
                participantAccountIDs: participantAccountIDsAfterInvitation,
                visibleChatMemberAccountIDs: visibleMemberAccountIDsAfterInvitation,
            },
        },
        ...newPersonalDetailsOnyxData.optimisticData,
    ];

    const successData: OnyxUpdate[] = newPersonalDetailsOnyxData.finallyData;

    const failureData: OnyxUpdate[] = [
        {
            onyxMethod: Onyx.METHOD.MERGE,
            key: `${ONYXKEYS.COLLECTION.REPORT}${reportID}`,
            value: {
                participantAccountIDs: report.participantAccountIDs,
                visibleChatMemberAccountIDs: report.visibleChatMemberAccountIDs,
            },
        },
        ...newPersonalDetailsOnyxData.finallyData,
    ];

    const parameters: InviteToRoomParams = {
        reportID,
        inviteeEmails,
    };

    API.write(WRITE_COMMANDS.INVITE_TO_ROOM, parameters, {optimisticData, successData, failureData});
}

/** Removes people from a room */
function removeFromRoom(reportID: string, targetAccountIDs: number[]) {
    const report = currentReportData?.[reportID];

    const participantAccountIDsAfterRemoval = report?.participantAccountIDs?.filter((id: number) => !targetAccountIDs.includes(id));
    const visibleChatMemberAccountIDsAfterRemoval = report?.visibleChatMemberAccountIDs?.filter((id: number) => !targetAccountIDs.includes(id));

    const optimisticData: OnyxUpdate[] = [
        {
            onyxMethod: Onyx.METHOD.MERGE,
            key: `${ONYXKEYS.COLLECTION.REPORT}${reportID}`,
            value: {
                participantAccountIDs: participantAccountIDsAfterRemoval,
                visibleChatMemberAccountIDs: visibleChatMemberAccountIDsAfterRemoval,
            },
        },
    ];

    const failureData: OnyxUpdate[] = [
        {
            onyxMethod: Onyx.METHOD.MERGE,
            key: `${ONYXKEYS.COLLECTION.REPORT}${reportID}`,
            value: {
                participantAccountIDs: report?.participantAccountIDs,
                visibleChatMemberAccountIDs: report?.visibleChatMemberAccountIDs,
            },
        },
    ];

    // We need to add success data here since in high latency situations,
    // the OpenRoomMembersPage call has the chance of overwriting the optimistic data we set above.
    const successData: OnyxUpdate[] = [
        {
            onyxMethod: Onyx.METHOD.MERGE,
            key: `${ONYXKEYS.COLLECTION.REPORT}${reportID}`,
            value: {
                participantAccountIDs: participantAccountIDsAfterRemoval,
                visibleChatMemberAccountIDs: visibleChatMemberAccountIDsAfterRemoval,
            },
        },
    ];

    const parameters: RemoveFromRoomParams = {
        reportID,
        targetAccountIDs,
    };

    API.write(WRITE_COMMANDS.REMOVE_FROM_ROOM, parameters, {optimisticData, failureData, successData});
}

function setLastOpenedPublicRoom(reportID: string) {
    Onyx.set(ONYXKEYS.LAST_OPENED_PUBLIC_ROOM_ID, reportID);
}

/** Navigates to the last opened public room */
function openLastOpenedPublicRoom(lastOpenedPublicRoomID: string) {
    Navigation.isNavigationReady().then(() => {
        setLastOpenedPublicRoom('');
        Navigation.navigate(ROUTES.REPORT_WITH_ID.getRoute(lastOpenedPublicRoomID));
    });
}

/** Flag a comment as offensive */
function flagComment(reportID: string, reportAction: OnyxEntry<ReportAction>, severity: string) {
    const originalReportID = ReportUtils.getOriginalReportID(reportID, reportAction);
    const message = reportAction?.message?.[0];

    if (!message) {
        return;
    }

    let updatedDecision: Decision;
    if (severity === CONST.MODERATION.FLAG_SEVERITY_SPAM || severity === CONST.MODERATION.FLAG_SEVERITY_INCONSIDERATE) {
        if (!message?.moderationDecision) {
            updatedDecision = {
                decision: CONST.MODERATION.MODERATOR_DECISION_PENDING,
            };
        } else {
            updatedDecision = message.moderationDecision;
        }
    } else if (severity === CONST.MODERATION.FLAG_SEVERITY_ASSAULT || severity === CONST.MODERATION.FLAG_SEVERITY_HARASSMENT) {
        updatedDecision = {
            decision: CONST.MODERATION.MODERATOR_DECISION_PENDING_REMOVE,
        };
    } else {
        updatedDecision = {
            decision: CONST.MODERATION.MODERATOR_DECISION_PENDING_HIDE,
        };
    }

    const reportActionID = reportAction.reportActionID;

    const updatedMessage: Message = {
        ...message,
        moderationDecision: updatedDecision,
    };

    const optimisticData: OnyxUpdate[] = [
        {
            onyxMethod: Onyx.METHOD.MERGE,
            key: `${ONYXKEYS.COLLECTION.REPORT_ACTIONS}${originalReportID}`,
            value: {
                [reportActionID]: {
                    pendingAction: CONST.RED_BRICK_ROAD_PENDING_ACTION.UPDATE,
                    message: [updatedMessage],
                },
            },
        },
    ];

    const failureData: OnyxUpdate[] = [
        {
            onyxMethod: Onyx.METHOD.MERGE,
            key: `${ONYXKEYS.COLLECTION.REPORT_ACTIONS}${originalReportID}`,
            value: {
                [reportActionID]: {
                    ...reportAction,
                    pendingAction: null,
                },
            },
        },
    ];

    const successData: OnyxUpdate[] = [
        {
            onyxMethod: Onyx.METHOD.MERGE,
            key: `${ONYXKEYS.COLLECTION.REPORT_ACTIONS}${originalReportID}`,
            value: {
                [reportActionID]: {
                    pendingAction: null,
                },
            },
        },
    ];

    const parameters: FlagCommentParams = {
        severity,
        reportActionID,
        // This check is to prevent flooding Concierge with test flags
        // If you need to test moderation responses from Concierge on dev, set this to false!
        isDevRequest: Environment.isDevelopment(),
    };

    API.write(WRITE_COMMANDS.FLAG_COMMENT, parameters, {optimisticData, successData, failureData});
}

/** Updates a given user's private notes on a report */
const updatePrivateNotes = (reportID: string, accountID: number, note: string) => {
    const optimisticData: OnyxUpdate[] = [
        {
            onyxMethod: Onyx.METHOD.MERGE,
            key: `${ONYXKEYS.COLLECTION.REPORT}${reportID}`,
            value: {
                privateNotes: {
                    [accountID]: {
                        pendingAction: CONST.RED_BRICK_ROAD_PENDING_ACTION.UPDATE,
                        errors: null,
                        note,
                    },
                },
            },
        },
    ];

    const successData: OnyxUpdate[] = [
        {
            onyxMethod: Onyx.METHOD.MERGE,
            key: `${ONYXKEYS.COLLECTION.REPORT}${reportID}`,
            value: {
                privateNotes: {
                    [accountID]: {
                        pendingAction: null,
                        errors: null,
                    },
                },
            },
        },
    ];

    const failureData: OnyxUpdate[] = [
        {
            onyxMethod: Onyx.METHOD.MERGE,
            key: `${ONYXKEYS.COLLECTION.REPORT}${reportID}`,
            value: {
                privateNotes: {
                    [accountID]: {
                        errors: ErrorUtils.getMicroSecondOnyxError("Private notes couldn't be saved"),
                    },
                },
            },
        },
    ];

    const parameters: UpdateReportPrivateNoteParams = {reportID, privateNotes: note};

    API.write(WRITE_COMMANDS.UPDATE_REPORT_PRIVATE_NOTE, parameters, {optimisticData, successData, failureData});
};

/** Fetches all the private notes for a given report */
function getReportPrivateNote(reportID: string) {
    if (Session.isAnonymousUser()) {
        return;
    }

    if (!reportID) {
        return;
    }

    const optimisticData: OnyxUpdate[] = [
        {
            onyxMethod: Onyx.METHOD.MERGE,
            key: `${ONYXKEYS.COLLECTION.REPORT}${reportID}`,
            value: {
                isLoadingPrivateNotes: true,
            },
        },
    ];

    const successData: OnyxUpdate[] = [
        {
            onyxMethod: Onyx.METHOD.MERGE,
            key: `${ONYXKEYS.COLLECTION.REPORT}${reportID}`,
            value: {
                isLoadingPrivateNotes: false,
            },
        },
    ];

    const failureData: OnyxUpdate[] = [
        {
            onyxMethod: Onyx.METHOD.MERGE,
            key: `${ONYXKEYS.COLLECTION.REPORT}${reportID}`,
            value: {
                isLoadingPrivateNotes: false,
            },
        },
    ];

    const parameters: GetReportPrivateNoteParams = {reportID};

    API.read(READ_COMMANDS.GET_REPORT_PRIVATE_NOTE, parameters, {optimisticData, successData, failureData});
}

/**
 * Completes the engagement modal that new NewDot users see when they first sign up/log in by doing the following:
 *
 * - Sets the introSelected NVP to the choice the user made
 * - Creates an optimistic report comment from concierge
 */
function completeEngagementModal(text: string, choice: ValueOf<typeof CONST.INTRO_CHOICES>) {
    const conciergeAccountID = PersonalDetailsUtils.getAccountIDsByLogins([CONST.EMAIL.CONCIERGE])[0];
    const reportComment = ReportUtils.buildOptimisticAddCommentReportAction(text, undefined, conciergeAccountID);
    const reportCommentAction: OptimisticAddCommentReportAction = reportComment.reportAction;
    const lastComment = reportCommentAction?.message?.[0];
    const lastCommentText = ReportUtils.formatReportLastMessageText(lastComment?.text ?? '');
    const reportCommentText = reportComment.commentText;
    const currentTime = DateUtils.getDBTime();

    const optimisticReport: Partial<Report> = {
        lastVisibleActionCreated: currentTime,
        lastMessageTranslationKey: lastComment?.translationKey ?? '',
        lastMessageText: lastCommentText,
        lastMessageHtml: lastCommentText,
        lastActorAccountID: currentUserAccountID,
        lastReadTime: currentTime,
    };

    const conciergeChatReport = ReportUtils.getChatByParticipants([conciergeAccountID]);
    conciergeChatReportID = conciergeChatReport?.reportID;

    const report = ReportUtils.getReport(conciergeChatReportID);

    if (!isEmptyObject(report) && ReportUtils.getReportNotificationPreference(report) === CONST.REPORT.NOTIFICATION_PREFERENCE.HIDDEN) {
        optimisticReport.notificationPreference = CONST.REPORT.NOTIFICATION_PREFERENCE.ALWAYS;
    }

    // Optimistically add the new actions to the store before waiting to save them to the server
    const optimisticReportActions: OnyxCollection<OptimisticAddCommentReportAction> = {};
    if (reportCommentAction?.reportActionID) {
        optimisticReportActions[reportCommentAction.reportActionID] = reportCommentAction;
    }

    const parameters: CompleteEngagementModalParams = {
        reportID: conciergeChatReportID ?? '',
        reportActionID: reportCommentAction.reportActionID,
        reportComment: reportCommentText,
        engagementChoice: choice,
    };

    const optimisticData: OnyxUpdate[] = [
        {
            onyxMethod: Onyx.METHOD.MERGE,
            key: `${ONYXKEYS.COLLECTION.REPORT}${conciergeChatReportID}`,
            value: optimisticReport,
        },
        {
            onyxMethod: Onyx.METHOD.MERGE,
            key: `${ONYXKEYS.COLLECTION.REPORT_ACTIONS}${conciergeChatReportID}`,
            value: optimisticReportActions as ReportActions,
        },
        {
            onyxMethod: Onyx.METHOD.MERGE,
            key: ONYXKEYS.NVP_INTRO_SELECTED,
            value: {choice},
        },
    ];

    const successData: OnyxUpdate[] = [
        {
            onyxMethod: Onyx.METHOD.MERGE,
            key: `${ONYXKEYS.COLLECTION.REPORT_ACTIONS}${conciergeChatReportID}`,
            value: {[reportCommentAction.reportActionID ?? '']: {pendingAction: null}},
        },
    ];

    API.write(WRITE_COMMANDS.COMPLETE_ENGAGEMENT_MODAL, parameters, {
        optimisticData,
        successData,
    });
    notifyNewAction(conciergeChatReportID ?? '', reportCommentAction.actorAccountID, reportCommentAction.reportActionID);
}

function dismissEngagementModal() {
    const parameters: SetNameValuePairParams = {
        name: ONYXKEYS.NVP_HAS_DISMISSED_IDLE_PANEL,
        value: true,
    };

    const optimisticData: OnyxUpdate[] = [
        {
            onyxMethod: Onyx.METHOD.MERGE,
            key: ONYXKEYS.NVP_HAS_DISMISSED_IDLE_PANEL,
            value: true,
        },
    ];

    API.write(WRITE_COMMANDS.SET_NAME_VALUE_PAIR, parameters, {
        optimisticData,
    });
}

/** Loads necessary data for rendering the RoomMembersPage */
function openRoomMembersPage(reportID: string) {
    const parameters: OpenRoomMembersPageParams = {reportID};

    API.read(READ_COMMANDS.OPEN_ROOM_MEMBERS_PAGE, parameters);
}

/**
 * Checks if there are any errors in the private notes for a given report
 *
 * @returns Returns true if there are errors in any of the private notes on the report
 */
function hasErrorInPrivateNotes(report: OnyxEntry<Report>): boolean {
    const privateNotes = report?.privateNotes ?? {};
    return Object.values(privateNotes).some((privateNote) => !isEmpty(privateNote.errors));
}

/** Clears all errors associated with a given private note */
function clearPrivateNotesError(reportID: string, accountID: number) {
    Onyx.merge(`${ONYXKEYS.COLLECTION.REPORT}${reportID}`, {privateNotes: {[accountID]: {errors: null}}});
}

function getDraftPrivateNote(reportID: string): string {
    return draftNoteMap?.[reportID] ?? '';
}

/**
 * Saves the private notes left by the user as they are typing. By saving this data the user can switch between chats, close
 * tab, refresh etc without worrying about loosing what they typed out.
 */
function savePrivateNotesDraft(reportID: string, note: string) {
    Onyx.merge(`${ONYXKEYS.COLLECTION.PRIVATE_NOTES_DRAFT}${reportID}`, note);
}

function searchForReports(searchInput: string) {
    // We do not try to make this request while offline because it sets a loading indicator optimistically
    if (isNetworkOffline) {
        Onyx.set(ONYXKEYS.IS_SEARCHING_FOR_REPORTS, false);
        return;
    }

    const successData: OnyxUpdate[] = [
        {
            onyxMethod: Onyx.METHOD.MERGE,
            key: ONYXKEYS.IS_SEARCHING_FOR_REPORTS,
            value: false,
        },
    ];

    const failureData: OnyxUpdate[] = [
        {
            onyxMethod: Onyx.METHOD.MERGE,
            key: ONYXKEYS.IS_SEARCHING_FOR_REPORTS,
            value: false,
        },
    ];

    const parameters: SearchForReportsParams = {searchInput};

    API.read(READ_COMMANDS.SEARCH_FOR_REPORTS, parameters, {successData, failureData});
}

function searchInServer(searchInput: string) {
    if (isNetworkOffline || !searchInput.trim().length) {
        Onyx.set(ONYXKEYS.IS_SEARCHING_FOR_REPORTS, false);
        return;
    }

    // Why not set this in optimistic data? It won't run until the API request happens and while the API request is debounced
    // we want to show the loading state right away. Otherwise, we will see a flashing UI where the client options are sorted and
    // tell the user there are no options, then we start searching, and tell them there are no options again.
    Onyx.set(ONYXKEYS.IS_SEARCHING_FOR_REPORTS, true);
    searchForReports(searchInput);
}

function updateLastVisitTime(reportID: string) {
    if (!ReportUtils.isValidReportIDFromPath(reportID)) {
        return;
    }
    Onyx.merge(`${ONYXKEYS.COLLECTION.REPORT_METADATA}${reportID}`, {lastVisitTime: DateUtils.getDBTime()});
}

function clearNewRoomFormError() {
    Onyx.set(ONYXKEYS.FORMS.NEW_ROOM_FORM, {
        isLoading: false,
        errorFields: null,
        errors: null,
    });
}

function resolveActionableMentionWhisper(reportId: string, reportAction: OnyxEntry<ReportAction>, resolution: ValueOf<typeof CONST.REPORT.ACTIONABLE_MENTION_WHISPER_RESOLUTION>) {
    const message = reportAction?.message?.[0];
    if (!message) {
        return;
    }

    const updatedMessage: Message = {
        ...message,
        resolution,
    };

    const optimisticData: OnyxUpdate[] = [
        {
            onyxMethod: Onyx.METHOD.MERGE,
            key: `${ONYXKEYS.COLLECTION.REPORT_ACTIONS}${reportId}`,
            value: {
                [reportAction.reportActionID]: {
                    message: [updatedMessage],
                    originalMessage: {
                        resolution,
                    },
                },
            },
        },
    ];

    const failureData: OnyxUpdate[] = [
        {
            onyxMethod: Onyx.METHOD.MERGE,
            key: `${ONYXKEYS.COLLECTION.REPORT_ACTIONS}${reportId}`,
            value: {
                [reportAction.reportActionID]: {
                    message: [message],
                    originalMessage: {
                        resolution: null,
                    },
                },
            },
        },
    ];

    const parameters: ResolveActionableMentionWhisperParams = {
        reportActionID: reportAction.reportActionID,
        resolution,
    };

    API.write(WRITE_COMMANDS.RESOLVE_ACTIONABLE_MENTION_WHISPER, parameters, {optimisticData, failureData});
}

export {
    searchInServer,
    addComment,
    addAttachment,
    reconnect,
    updateWelcomeMessage,
    updateWriteCapabilityAndNavigate,
    updateNotificationPreference,
    subscribeToReportTypingEvents,
    subscribeToReportLeavingEvents,
    unsubscribeFromReportChannel,
    unsubscribeFromLeavingRoomReportChannel,
    saveReportComment,
    saveReportCommentNumberOfLines,
    broadcastUserIsTyping,
    broadcastUserIsLeavingRoom,
    togglePinnedState,
    editReportComment,
    handleUserDeletedLinksInHtml,
    deleteReportActionDraft,
    saveReportActionDraft,
    saveReportActionDraftNumberOfLines,
    deleteReportComment,
    navigateToConciergeChat,
    setReportWithDraft,
    addPolicyReport,
    deleteReport,
    navigateToConciergeChatAndDeleteReport,
    setIsComposerFullSize,
    expandURLPreview,
    markCommentAsUnread,
    readNewestAction,
    openReport,
    openReportFromDeepLink,
    navigateToAndOpenReport,
    navigateToAndOpenReportWithAccountIDs,
    navigateToAndOpenChildReport,
    toggleSubscribeToChildReport,
    updatePolicyRoomNameAndNavigate,
    clearPolicyRoomNameErrors,
    clearIOUError,
    subscribeToNewActionEvent,
    notifyNewAction,
    showReportActionNotification,
    toggleEmojiReaction,
    shouldShowReportActionNotification,
    leaveRoom,
    inviteToRoom,
    removeFromRoom,
    getCurrentUserAccountID,
    setLastOpenedPublicRoom,
    flagComment,
    openLastOpenedPublicRoom,
    updatePrivateNotes,
    getReportPrivateNote,
    clearPrivateNotesError,
    hasErrorInPrivateNotes,
    getOlderActions,
    getNewerActions,
    completeEngagementModal,
    dismissEngagementModal,
    openRoomMembersPage,
    savePrivateNotesDraft,
    getDraftPrivateNote,
    updateLastVisitTime,
    clearNewRoomFormError,
    resolveActionableMentionWhisper,
};<|MERGE_RESOLUTION|>--- conflicted
+++ resolved
@@ -586,23 +586,7 @@
         },
     ];
 
-<<<<<<< HEAD
-    type OpenReportParameters = {
-        reportID: string;
-        emailList?: string;
-        reportActionID?: string;
-        accountIDList?: string;
-        parentReportActionID?: string;
-        shouldRetry?: boolean;
-        createdReportActionID?: string;
-        clientLastReadTime?: string;
-        idempotencyKey?: string;
-    };
-
-    const parameters: OpenReportParameters = {
-=======
     const parameters: OpenReportParams = {
->>>>>>> fe1655f0
         reportID,
         reportActionID,
         emailList: participantLoginList ? participantLoginList.join(',') : '',
