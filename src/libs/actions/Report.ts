--- conflicted
+++ resolved
@@ -3372,32 +3372,8 @@
     API.read(READ_COMMANDS.GET_REPORT_PRIVATE_NOTE, parameters, {optimisticData, successData, failureData});
 }
 
-<<<<<<< HEAD
 function prepareOnboardingOptimisticData(engagementChoice: OnboardingPurpose, data: ValueOf<typeof CONST.ONBOARDING_MESSAGES>, adminsChatReportID?: string, onboardingPolicyID?: string) {
-    const isAccountIDOdd = AccountUtils.isAccountIDOddNumber(currentUserAccountID ?? 0);
-    const targetEmail = isAccountIDOdd ? CONST.EMAIL.NOTIFICATIONS : CONST.EMAIL.CONCIERGE;
-
-    // If the target report isn't opened, the permission field will not exist. So we should add the fallback permission for task report
-    const fallbackPermission = isAccountIDOdd ? [CONST.REPORT.PERMISSIONS.READ] : [CONST.REPORT.PERMISSIONS.READ, CONST.REPORT.PERMISSIONS.WRITE];
-
-    const actorAccountID = PersonalDetailsUtils.getAccountIDsByLogins([targetEmail])[0];
-=======
-function completeOnboarding(
-    engagementChoice: OnboardingPurposeType,
-    data: ValueOf<typeof CONST.ONBOARDING_MESSAGES>,
-    {
-        firstName,
-        lastName,
-    }: {
-        firstName: string;
-        lastName: string;
-    },
-    adminsChatReportID?: string,
-    onboardingPolicyID?: string,
-    paymentSelected?: string,
-) {
     const actorAccountID = CONST.ACCOUNT_ID.CONCIERGE;
->>>>>>> c6d8b635
     const targetChatReport = ReportUtils.getChatByParticipants([actorAccountID, currentUserAccountID]);
     const {reportID: targetChatReportID = '', policyID: targetChatPolicyID = ''} = targetChatReport ?? {};
 
@@ -3750,6 +3726,7 @@
     },
     adminsChatReportID?: string,
     onboardingPolicyID?: string,
+    paymentSelected?: string,
 ) {
     const {optimisticData, successData, failureData, guidedSetupData, actorAccountID} = prepareOnboardingOptimisticData(engagementChoice, data, adminsChatReportID, onboardingPolicyID);
 
