import {findFocusedRoute} from '@react-navigation/native';
import {format as timezoneFormat, utcToZonedTime} from 'date-fns-tz';
import {Str} from 'expensify-common';
import isEmpty from 'lodash/isEmpty';
import {DeviceEventEmitter, InteractionManager, Linking} from 'react-native';
import type {NullishDeep, OnyxCollection, OnyxEntry, OnyxUpdate} from 'react-native-onyx';
import Onyx from 'react-native-onyx';
import type {PartialDeep, ValueOf} from 'type-fest';
import type {Emoji} from '@assets/emojis/types';
import type {FileObject} from '@components/AttachmentModal';
import * as ActiveClientManager from '@libs/ActiveClientManager';
import * as API from '@libs/API';
import type {
    AddCommentOrAttachementParams,
    AddEmojiReactionParams,
    AddWorkspaceRoomParams,
    CompleteGuidedSetupParams,
    DeleteCommentParams,
    ExpandURLPreviewParams,
    FlagCommentParams,
    GetNewerActionsParams,
    GetOlderActionsParams,
    GetReportPrivateNoteParams,
    InviteToGroupChatParams,
    InviteToRoomParams,
    LeaveRoomParams,
    MarkAsExportedParams,
    MarkAsUnreadParams,
    OpenReportParams,
    OpenRoomMembersPageParams,
    ReadNewestActionParams,
    RemoveEmojiReactionParams,
    RemoveFromGroupChatParams,
    RemoveFromRoomParams,
    ReportExportParams,
    ResolveActionableMentionWhisperParams,
    ResolveActionableReportMentionWhisperParams,
    SearchForReportsParams,
    SearchForRoomsToMentionParams,
    TogglePinnedChatParams,
    UpdateCommentParams,
    UpdateGroupChatAvatarParams,
    UpdateGroupChatMemberRolesParams,
    UpdateGroupChatNameParams,
    UpdatePolicyRoomNameParams,
    UpdateReportNotificationPreferenceParams,
    UpdateReportPrivateNoteParams,
    UpdateReportWriteCapabilityParams,
    UpdateRoomDescriptionParams,
} from '@libs/API/parameters';
import type UpdateRoomVisibilityParams from '@libs/API/parameters/UpdateRoomVisibilityParams';
import {READ_COMMANDS, SIDE_EFFECT_REQUEST_COMMANDS, WRITE_COMMANDS} from '@libs/API/types';
import * as CollectionUtils from '@libs/CollectionUtils';
import type {CustomRNImageManipulatorResult} from '@libs/cropOrRotateImage/types';
import DateUtils from '@libs/DateUtils';
import {prepareDraftComment} from '@libs/DraftCommentUtils';
import * as EmojiUtils from '@libs/EmojiUtils';
import * as Environment from '@libs/Environment/Environment';
import * as ErrorUtils from '@libs/ErrorUtils';
import hasCompletedGuidedSetupFlowSelector from '@libs/hasCompletedGuidedSetupFlowSelector';
import HttpUtils from '@libs/HttpUtils';
import isPublicScreenRoute from '@libs/isPublicScreenRoute';
import * as Localize from '@libs/Localize';
import Log from '@libs/Log';
import {registerPaginationConfig} from '@libs/Middleware/Pagination';
import Navigation, {navigationRef} from '@libs/Navigation/Navigation';
import {isOnboardingFlowName} from '@libs/NavigationUtils';
import type {NetworkStatus} from '@libs/NetworkConnection';
import LocalNotification from '@libs/Notification/LocalNotification';
import Parser from '@libs/Parser';
import * as PersonalDetailsUtils from '@libs/PersonalDetailsUtils';
import * as PhoneNumber from '@libs/PhoneNumber';
import getPolicyEmployeeAccountIDs from '@libs/PolicyEmployeeListUtils';
import {extractPolicyIDFromPath} from '@libs/PolicyUtils';
import processReportIDDeeplink from '@libs/processReportIDDeeplink';
import * as Pusher from '@libs/Pusher/pusher';
import * as ReportActionsUtils from '@libs/ReportActionsUtils';
import * as ReportConnection from '@libs/ReportConnection';
import type {OptimisticAddCommentReportAction} from '@libs/ReportUtils';
import * as ReportUtils from '@libs/ReportUtils';
import {doesReportBelongToWorkspace} from '@libs/ReportUtils';
import shouldSkipDeepLinkNavigation from '@libs/shouldSkipDeepLinkNavigation';
import Visibility from '@libs/Visibility';
import CONFIG from '@src/CONFIG';
import type {OnboardingPurposeType} from '@src/CONST';
import CONST from '@src/CONST';
import ONYXKEYS from '@src/ONYXKEYS';
import type {Route} from '@src/ROUTES';
import ROUTES from '@src/ROUTES';
import INPUT_IDS from '@src/types/form/NewRoomForm';
import type {
    InvitedEmailsToAccountIDs,
    NewGroupChatDraft,
    PersonalDetailsList,
    PolicyReportField,
    QuickAction,
    RecentlyUsedReportFields,
    ReportAction,
    ReportActionReactions,
    ReportUserIsTyping,
} from '@src/types/onyx';
import type {Decision} from '@src/types/onyx/OriginalMessage';
import type {ConnectionName} from '@src/types/onyx/Policy';
import type {NotificationPreference, Participants, Participant as ReportParticipant, RoomVisibility, WriteCapability} from '@src/types/onyx/Report';
import type Report from '@src/types/onyx/Report';
import type {Message, ReportActions} from '@src/types/onyx/ReportAction';
import {isEmptyObject} from '@src/types/utils/EmptyObject';
import * as CachedPDFPaths from './CachedPDFPaths';
import * as Modal from './Modal';
import navigateFromNotification from './navigateFromNotification';
import * as Session from './Session';
import * as Welcome from './Welcome';
import * as OnboardingFlow from './Welcome/OnboardingFlow';

type SubscriberCallback = (isFromCurrentUser: boolean, reportActionID: string | undefined) => void;

type ActionSubscriber = {
    reportID: string;
    callback: SubscriberCallback;
};

type Video = {
    url: string;
    thumbnailUrl: string;
    duration: number;
    width: number;
    height: number;
};

type TaskMessage = Required<Pick<AddCommentOrAttachementParams, 'reportID' | 'reportActionID' | 'reportComment'>>;

type TaskForParameters =
    | {
          type: 'task';
          task: string;
          taskReportID: string;
          parentReportID: string;
          parentReportActionID: string;
          assigneeChatReportID: string;
          createdTaskReportActionID: string;
          completedTaskReportActionID?: string;
          title: string;
          description: string;
      }
    | ({
          type: 'message';
      } & TaskMessage);

type GuidedSetupData = Array<
    | ({type: 'message'} & AddCommentOrAttachementParams)
    | TaskForParameters
    | ({
          type: 'video';
      } & Video &
          AddCommentOrAttachementParams)
>;

type ReportError = {
    type?: string;
};

let conciergeChatReportID: string | undefined;
let currentUserAccountID = -1;
let currentUserEmail: string | undefined;
Onyx.connect({
    key: ONYXKEYS.SESSION,
    callback: (value) => {
        // When signed out, val is undefined
        if (!value?.accountID) {
            conciergeChatReportID = undefined;
            return;
        }
        currentUserEmail = value.email;
        currentUserAccountID = value.accountID;
    },
});

let preferredSkinTone: number = CONST.EMOJI_DEFAULT_SKIN_TONE;
Onyx.connect({
    key: ONYXKEYS.PREFERRED_EMOJI_SKIN_TONE,
    callback: (value) => {
        preferredSkinTone = EmojiUtils.getPreferredSkinToneIndex(value);
    },
});

// map of reportID to all reportActions for that report
const allReportActions: OnyxCollection<ReportActions> = {};

Onyx.connect({
    key: ONYXKEYS.COLLECTION.REPORT_ACTIONS,
    callback: (action, key) => {
        if (!key || !action) {
            return;
        }
        const reportID = CollectionUtils.extractCollectionItemID(key);
        allReportActions[reportID] = action;
    },
});

let isNetworkOffline = false;
let networkStatus: NetworkStatus;
Onyx.connect({
    key: ONYXKEYS.NETWORK,
    callback: (value) => {
        isNetworkOffline = value?.isOffline ?? false;
        networkStatus = value?.networkStatus ?? CONST.NETWORK.NETWORK_STATUS.UNKNOWN;
    },
});

let allPersonalDetails: OnyxEntry<PersonalDetailsList> = {};
Onyx.connect({
    key: ONYXKEYS.PERSONAL_DETAILS_LIST,
    callback: (value) => {
        allPersonalDetails = value ?? {};
    },
});

const draftNoteMap: OnyxCollection<string> = {};
Onyx.connect({
    key: ONYXKEYS.COLLECTION.PRIVATE_NOTES_DRAFT,
    callback: (value, key) => {
        if (!key) {
            return;
        }

        const reportID = key.replace(ONYXKEYS.COLLECTION.PRIVATE_NOTES_DRAFT, '');
        draftNoteMap[reportID] = value;
    },
});

const typingWatchTimers: Record<string, NodeJS.Timeout> = {};

let reportIDDeeplinkedFromOldDot: string | undefined;
Linking.getInitialURL().then((url) => {
    reportIDDeeplinkedFromOldDot = processReportIDDeeplink(url ?? '');
});

let lastVisitedPath: string | undefined;
Onyx.connect({
    key: ONYXKEYS.LAST_VISITED_PATH,
    callback: (value) => {
        if (!value) {
            return;
        }
        lastVisitedPath = value;
    },
});

let allRecentlyUsedReportFields: OnyxEntry<RecentlyUsedReportFields> = {};
Onyx.connect({
    key: ONYXKEYS.RECENTLY_USED_REPORT_FIELDS,
    callback: (val) => (allRecentlyUsedReportFields = val),
});

let quickAction: OnyxEntry<QuickAction> = {};
Onyx.connect({
    key: ONYXKEYS.NVP_QUICK_ACTION_GLOBAL_CREATE,
    callback: (val) => (quickAction = val),
});

let allReportDraftComments: Record<string, string | undefined> = {};

Onyx.connect({
    key: ONYXKEYS.COLLECTION.REPORT_DRAFT_COMMENT,
    waitForCollectionCallback: true,
    callback: (value) => (allReportDraftComments = value),
});
let delegateEmail = '';
Onyx.connect({
    key: ONYXKEYS.ACCOUNT,
    callback: (value) => {
        delegateEmail = value?.delegatedAccess?.delegate ?? '';
    },
});

let environmentURL: string;
Environment.getEnvironmentURL().then((url: string) => (environmentURL = url));

registerPaginationConfig({
    initialCommand: WRITE_COMMANDS.OPEN_REPORT,
    previousCommand: READ_COMMANDS.GET_OLDER_ACTIONS,
    nextCommand: READ_COMMANDS.GET_NEWER_ACTIONS,
    resourceCollectionKey: ONYXKEYS.COLLECTION.REPORT_ACTIONS,
    pageCollectionKey: ONYXKEYS.COLLECTION.REPORT_ACTIONS_PAGES,
    sortItems: (reportActions) => ReportActionsUtils.getSortedReportActionsForDisplay(reportActions, true),
    getItemID: (reportAction) => reportAction.reportActionID,
    isLastItem: (reportAction) => reportAction.actionName === CONST.REPORT.ACTIONS.TYPE.CREATED,
});

function clearGroupChat() {
    Onyx.set(ONYXKEYS.NEW_GROUP_CHAT_DRAFT, null);
}

function startNewChat() {
    clearGroupChat();
    Navigation.navigate(ROUTES.NEW);
}

/** Get the private pusher channel name for a Report. */
function getReportChannelName(reportID: string): string {
    return `${CONST.PUSHER.PRIVATE_REPORT_CHANNEL_PREFIX}${reportID}${CONFIG.PUSHER.SUFFIX}`;
}

/**
 * There are 2 possibilities that we can receive via pusher for a user's typing/leaving status:
 * 1. The "new" way from New Expensify is passed as {[login]: Boolean} (e.g. {yuwen@expensify.com: true}), where the value
 * is whether the user with that login is typing/leaving on the report or not.
 * 2. The "old" way from e.com which is passed as {userLogin: login} (e.g. {userLogin: bstites@expensify.com})
 *
 * This method makes sure that no matter which we get, we return the "new" format
 */
function getNormalizedStatus(typingStatus: Pusher.UserIsTypingEvent | Pusher.UserIsLeavingRoomEvent): ReportUserIsTyping {
    let normalizedStatus: ReportUserIsTyping;

    if (typingStatus.userLogin) {
        normalizedStatus = {[typingStatus.userLogin]: true};
    } else {
        normalizedStatus = typingStatus;
    }

    return normalizedStatus;
}

/** Initialize our pusher subscriptions to listen for someone typing in a report. */
function subscribeToReportTypingEvents(reportID: string) {
    if (!reportID) {
        return;
    }

    // Make sure we have a clean Typing indicator before subscribing to typing events
    Onyx.set(`${ONYXKEYS.COLLECTION.REPORT_USER_IS_TYPING}${reportID}`, {});

    const pusherChannelName = getReportChannelName(reportID);
    Pusher.subscribe(pusherChannelName, Pusher.TYPE.USER_IS_TYPING, (typingStatus) => {
        // If the pusher message comes from OldDot, we expect the typing status to be keyed by user
        // login OR by 'Concierge'. If the pusher message comes from NewDot, it is keyed by accountID
        // since personal details are keyed by accountID.
        const normalizedTypingStatus = getNormalizedStatus(typingStatus);
        const accountIDOrLogin = Object.keys(normalizedTypingStatus)[0];

        if (!accountIDOrLogin) {
            return;
        }

        // Don't show the typing indicator if the user is typing on another platform
        if (Number(accountIDOrLogin) === currentUserAccountID) {
            return;
        }

        // Use a combo of the reportID and the accountID or login as a key for holding our timers.
        const reportUserIdentifier = `${reportID}-${accountIDOrLogin}`;
        clearTimeout(typingWatchTimers[reportUserIdentifier]);
        Onyx.merge(`${ONYXKEYS.COLLECTION.REPORT_USER_IS_TYPING}${reportID}`, normalizedTypingStatus);

        // Wait for 1.5s of no additional typing events before setting the status back to false.
        typingWatchTimers[reportUserIdentifier] = setTimeout(() => {
            const typingStoppedStatus: ReportUserIsTyping = {};
            typingStoppedStatus[accountIDOrLogin] = false;
            Onyx.merge(`${ONYXKEYS.COLLECTION.REPORT_USER_IS_TYPING}${reportID}`, typingStoppedStatus);
            delete typingWatchTimers[reportUserIdentifier];
        }, 1500);
    }).catch((error: ReportError) => {
        Log.hmmm('[Report] Failed to initially subscribe to Pusher channel', {errorType: error.type, pusherChannelName});
    });
}

/** Initialize our pusher subscriptions to listen for someone leaving a room. */
function subscribeToReportLeavingEvents(reportID: string) {
    if (!reportID) {
        return;
    }

    // Make sure we have a clean Leaving indicator before subscribing to leaving events
    Onyx.set(`${ONYXKEYS.COLLECTION.REPORT_USER_IS_LEAVING_ROOM}${reportID}`, false);

    const pusherChannelName = getReportChannelName(reportID);
    Pusher.subscribe(pusherChannelName, Pusher.TYPE.USER_IS_LEAVING_ROOM, (leavingStatus: Pusher.UserIsLeavingRoomEvent) => {
        // If the pusher message comes from OldDot, we expect the leaving status to be keyed by user
        // login OR by 'Concierge'. If the pusher message comes from NewDot, it is keyed by accountID
        // since personal details are keyed by accountID.
        const normalizedLeavingStatus = getNormalizedStatus(leavingStatus);
        const accountIDOrLogin = Object.keys(normalizedLeavingStatus)[0];

        if (!accountIDOrLogin) {
            return;
        }

        if (Number(accountIDOrLogin) !== currentUserAccountID) {
            return;
        }

        Onyx.merge(`${ONYXKEYS.COLLECTION.REPORT_USER_IS_LEAVING_ROOM}${reportID}`, true);
    }).catch((error: ReportError) => {
        Log.hmmm('[Report] Failed to initially subscribe to Pusher channel', {errorType: error.type, pusherChannelName});
    });
}

/**
 * Remove our pusher subscriptions to listen for someone typing in a report.
 */
function unsubscribeFromReportChannel(reportID: string) {
    if (!reportID) {
        return;
    }

    const pusherChannelName = getReportChannelName(reportID);
    Onyx.set(`${ONYXKEYS.COLLECTION.REPORT_USER_IS_TYPING}${reportID}`, {});
    Pusher.unsubscribe(pusherChannelName, Pusher.TYPE.USER_IS_TYPING);
}

/**
 * Remove our pusher subscriptions to listen for someone leaving a report.
 */
function unsubscribeFromLeavingRoomReportChannel(reportID: string) {
    if (!reportID) {
        return;
    }

    const pusherChannelName = getReportChannelName(reportID);
    Onyx.set(`${ONYXKEYS.COLLECTION.REPORT_USER_IS_LEAVING_ROOM}${reportID}`, false);
    Pusher.unsubscribe(pusherChannelName, Pusher.TYPE.USER_IS_LEAVING_ROOM);
}

// New action subscriber array for report pages
let newActionSubscribers: ActionSubscriber[] = [];

/**
 * Enables the Report actions file to let the ReportActionsView know that a new comment has arrived in realtime for the current report
 * Add subscriber for report id
 * @returns Remove subscriber for report id
 */
function subscribeToNewActionEvent(reportID: string, callback: SubscriberCallback): () => void {
    newActionSubscribers.push({callback, reportID});
    return () => {
        newActionSubscribers = newActionSubscribers.filter((subscriber) => subscriber.reportID !== reportID);
    };
}

/** Notify the ReportActionsView that a new comment has arrived */
function notifyNewAction(reportID: string, accountID?: number, reportActionID?: string) {
    const actionSubscriber = newActionSubscribers.find((subscriber) => subscriber.reportID === reportID);
    if (!actionSubscriber) {
        return;
    }
    const isFromCurrentUser = accountID === currentUserAccountID;
    actionSubscriber.callback(isFromCurrentUser, reportActionID);
}

/**
 * Add up to two report actions to a report. This method can be called for the following situations:
 *
 * - Adding one comment
 * - Adding one attachment
 * - Add both a comment and attachment simultaneously
 */
function addActions(reportID: string, text = '', file?: FileObject) {
    let reportCommentText = '';
    let reportCommentAction: OptimisticAddCommentReportAction | undefined;
    let attachmentAction: OptimisticAddCommentReportAction | undefined;
    let commandName: typeof WRITE_COMMANDS.ADD_COMMENT | typeof WRITE_COMMANDS.ADD_ATTACHMENT | typeof WRITE_COMMANDS.ADD_TEXT_AND_ATTACHMENT = WRITE_COMMANDS.ADD_COMMENT;

    if (text && !file) {
        const reportComment = ReportUtils.buildOptimisticAddCommentReportAction(delegateEmail, text, undefined, undefined, undefined, undefined, reportID);
        reportCommentAction = reportComment.reportAction;
        reportCommentText = reportComment.commentText;
    }

    if (file) {
        // When we are adding an attachment we will call AddAttachment.
        // It supports sending an attachment with an optional comment and AddComment supports adding a single text comment only.
        commandName = WRITE_COMMANDS.ADD_ATTACHMENT;
        const attachment = ReportUtils.buildOptimisticAddCommentReportAction(delegateEmail, text, file, undefined, undefined, undefined, reportID);
        attachmentAction = attachment.reportAction;
    }

    if (text && file) {
        // When there is both text and a file, the text for the report comment needs to be parsed)
        reportCommentText = ReportUtils.getParsedComment(text ?? '', {reportID});

        // And the API command needs to go to the new API which supports combining both text and attachments in a single report action
        commandName = WRITE_COMMANDS.ADD_TEXT_AND_ATTACHMENT;
    }

    // Always prefer the file as the last action over text
    const lastAction = attachmentAction ?? reportCommentAction;
    const currentTime = DateUtils.getDBTimeWithSkew();
    const lastComment = ReportActionsUtils.getReportActionMessage(lastAction);
    const lastCommentText = ReportUtils.formatReportLastMessageText(lastComment?.text ?? '');

    const optimisticReport: Partial<Report> = {
        lastVisibleActionCreated: lastAction?.created,
        lastMessageTranslationKey: lastComment?.translationKey ?? '',
        lastMessageText: lastCommentText,
        lastMessageHtml: lastCommentText,
        lastActorAccountID: currentUserAccountID,
        lastReadTime: currentTime,
    };

    const report = ReportConnection.getAllReports()?.[`${ONYXKEYS.COLLECTION.REPORT}${reportID}`];
    const shouldUpdateNotificationPrefernece = !isEmptyObject(report) && ReportUtils.getReportNotificationPreference(report) === CONST.REPORT.NOTIFICATION_PREFERENCE.HIDDEN;

    if (shouldUpdateNotificationPrefernece) {
        optimisticReport.participants = {
            [currentUserAccountID]: {notificationPreference: CONST.REPORT.NOTIFICATION_PREFERENCE.ALWAYS},
        };
    }

    // Optimistically add the new actions to the store before waiting to save them to the server
    const optimisticReportActions: OnyxCollection<OptimisticAddCommentReportAction> = {};

    // Only add the reportCommentAction when there is no file attachment. If there is both a file attachment and text, that will all be contained in the attachmentAction.
    if (text && reportCommentAction?.reportActionID && !file) {
        optimisticReportActions[reportCommentAction.reportActionID] = reportCommentAction;
    }
    if (file && attachmentAction?.reportActionID) {
        optimisticReportActions[attachmentAction.reportActionID] = attachmentAction;
    }

    const parameters: AddCommentOrAttachementParams = {
        reportID,
        reportActionID: file ? attachmentAction?.reportActionID : reportCommentAction?.reportActionID,
        commentReportActionID: file && reportCommentAction ? reportCommentAction.reportActionID : null,
        reportComment: reportCommentText,
        file,
        clientCreatedTime: file ? attachmentAction?.created : reportCommentAction?.created,
    };

    if (reportIDDeeplinkedFromOldDot === reportID && ReportUtils.isConciergeChatReport(report)) {
        parameters.isOldDotConciergeChat = true;
    }

    const optimisticData: OnyxUpdate[] = [
        {
            onyxMethod: Onyx.METHOD.MERGE,
            key: `${ONYXKEYS.COLLECTION.REPORT}${reportID}`,
            value: optimisticReport,
        },
        {
            onyxMethod: Onyx.METHOD.MERGE,
            key: `${ONYXKEYS.COLLECTION.REPORT_ACTIONS}${reportID}`,
            value: optimisticReportActions as ReportActions,
        },
    ];

    const successReportActions: OnyxCollection<NullishDeep<ReportAction>> = {};

    Object.entries(optimisticReportActions).forEach(([actionKey]) => {
        successReportActions[actionKey] = {pendingAction: null, isOptimisticAction: null};
    });

    const successData: OnyxUpdate[] = [
        {
            onyxMethod: Onyx.METHOD.MERGE,
            key: `${ONYXKEYS.COLLECTION.REPORT_ACTIONS}${reportID}`,
            value: successReportActions,
        },
    ];

    if (shouldUpdateNotificationPrefernece) {
        // optimisticReport.notificationPreference = CONST.REPORT.NOTIFICATION_PREFERENCE.ALWAYS;
        successData.push({
            onyxMethod: Onyx.METHOD.MERGE,
            key: `${ONYXKEYS.COLLECTION.REPORT}${reportID}`,
            value: {
                participants: {
                    [currentUserAccountID]: {notificationPreference: CONST.REPORT.NOTIFICATION_PREFERENCE.ALWAYS},
                },
            },
        });
    }

    let failureReport: Partial<Report> = {
        lastMessageTranslationKey: '',
        lastMessageText: '',
        lastVisibleActionCreated: '',
    };
    const {lastMessageText = '', lastMessageTranslationKey = ''} = ReportActionsUtils.getLastVisibleMessage(reportID);
    if (lastMessageText || lastMessageTranslationKey) {
        const lastVisibleAction = ReportActionsUtils.getLastVisibleAction(reportID);
        const lastVisibleActionCreated = lastVisibleAction?.created;
        const lastActorAccountID = lastVisibleAction?.actorAccountID;
        failureReport = {
            lastMessageTranslationKey,
            lastMessageText,
            lastVisibleActionCreated,
            lastActorAccountID,
        };
    }

    const failureReportActions: Record<string, OptimisticAddCommentReportAction> = {};

    Object.entries(optimisticReportActions).forEach(([actionKey, action]) => {
        failureReportActions[actionKey] = {
            // eslint-disable-next-line @typescript-eslint/non-nullable-type-assertion-style
            ...(action as OptimisticAddCommentReportAction),
            errors: ErrorUtils.getMicroSecondOnyxErrorWithTranslationKey('report.genericAddCommentFailureMessage'),
        };
    });

    const failureData: OnyxUpdate[] = [
        {
            onyxMethod: Onyx.METHOD.MERGE,
            key: `${ONYXKEYS.COLLECTION.REPORT}${reportID}`,
            value: failureReport,
        },
        {
            onyxMethod: Onyx.METHOD.MERGE,
            key: `${ONYXKEYS.COLLECTION.REPORT_ACTIONS}${reportID}`,
            value: failureReportActions as ReportActions,
        },
    ];

    // Update optimistic data for parent report action if the report is a child report
    const optimisticParentReportData = ReportUtils.getOptimisticDataForParentReportAction(reportID, currentTime, CONST.RED_BRICK_ROAD_PENDING_ACTION.ADD);
    optimisticParentReportData.forEach((parentReportData) => {
        if (isEmptyObject(parentReportData)) {
            return;
        }
        optimisticData.push(parentReportData);
    });

    // Update the timezone if it's been 5 minutes from the last time the user added a comment
    if (DateUtils.canUpdateTimezone() && currentUserAccountID) {
        const timezone = DateUtils.getCurrentTimezone();
        parameters.timezone = JSON.stringify(timezone);
        optimisticData.push({
            onyxMethod: Onyx.METHOD.MERGE,
            key: ONYXKEYS.PERSONAL_DETAILS_LIST,
            value: {[currentUserAccountID]: {timezone}},
        });
        DateUtils.setTimezoneUpdated();
    }

    API.write(commandName, parameters, {
        optimisticData,
        successData,
        failureData,
    });
    notifyNewAction(reportID, lastAction?.actorAccountID, lastAction?.reportActionID);
}

/** Add an attachment and optional comment. */
function addAttachment(reportID: string, file: FileObject, text = '') {
    addActions(reportID, text, file);
}

/** Add a single comment to a report */
function addComment(reportID: string, text: string) {
    addActions(reportID, text);
}

function reportActionsExist(reportID: string): boolean {
    return allReportActions?.[reportID] !== undefined;
}

function updateGroupChatName(reportID: string, reportName: string) {
    const optimisticData: OnyxUpdate[] = [
        {
            onyxMethod: Onyx.METHOD.MERGE,
            key: `${ONYXKEYS.COLLECTION.REPORT}${reportID}`,
            value: {
                reportName,
                pendingFields: {
                    reportName: CONST.RED_BRICK_ROAD_PENDING_ACTION.UPDATE,
                },
                errorFields: {
                    reportName: null,
                },
            },
        },
    ];

    const successData: OnyxUpdate[] = [
        {
            onyxMethod: Onyx.METHOD.MERGE,
            key: `${ONYXKEYS.COLLECTION.REPORT}${reportID}`,
            value: {
                pendingFields: {
                    reportName: null,
                },
            },
        },
    ];
    const failureData: OnyxUpdate[] = [
        {
            onyxMethod: Onyx.METHOD.MERGE,
            key: `${ONYXKEYS.COLLECTION.REPORT}${reportID}`,
            value: {
                reportName: ReportConnection.getAllReports()?.[`${ONYXKEYS.COLLECTION.REPORT}${reportID}`]?.reportName ?? null,
                pendingFields: {
                    reportName: null,
                },
            },
        },
    ];
    const parameters: UpdateGroupChatNameParams = {reportName, reportID};
    API.write(WRITE_COMMANDS.UPDATE_GROUP_CHAT_NAME, parameters, {optimisticData, successData, failureData});
}

function updateGroupChatAvatar(reportID: string, file?: File | CustomRNImageManipulatorResult) {
    // If we have no file that means we are removing the avatar.
    const optimisticData: OnyxUpdate[] = [
        {
            onyxMethod: Onyx.METHOD.MERGE,
            key: `${ONYXKEYS.COLLECTION.REPORT}${reportID}`,
            value: {
                avatarUrl: file?.uri ?? '',
                pendingFields: {
                    avatar: CONST.RED_BRICK_ROAD_PENDING_ACTION.UPDATE,
                },
                errorFields: {
                    avatar: null,
                },
            },
        },
    ];

    const failureData: OnyxUpdate[] = [
        {
            onyxMethod: Onyx.METHOD.MERGE,
            key: `${ONYXKEYS.COLLECTION.REPORT}${reportID}`,
            value: {
                avatarUrl: ReportConnection.getAllReports()?.[`${ONYXKEYS.COLLECTION.REPORT}${reportID}`]?.avatarUrl ?? null,
                pendingFields: {
                    avatar: null,
                },
            },
        },
    ];

    const successData: OnyxUpdate[] = [
        {
            onyxMethod: Onyx.METHOD.MERGE,
            key: `${ONYXKEYS.COLLECTION.REPORT}${reportID}`,
            value: {
                pendingFields: {
                    avatar: null,
                },
            },
        },
    ];
    const parameters: UpdateGroupChatAvatarParams = {file, reportID};
    API.write(WRITE_COMMANDS.UPDATE_GROUP_CHAT_AVATAR, parameters, {optimisticData, failureData, successData});
}

/**
 * Clear error and pending fields for the report avatar
 */
function clearAvatarErrors(reportID: string) {
    Onyx.merge(`${ONYXKEYS.COLLECTION.REPORT}${reportID}`, {
        errorFields: {
            avatar: null,
        },
    });
}

/**
 * Gets the latest page of report actions and updates the last read message
 * If a chat with the passed reportID is not found, we will create a chat based on the passed participantList
 *
 * @param reportID The ID of the report to open
 * @param reportActionID The ID used to fetch a specific range of report actions related to the current reportActionID when opening a chat.
 * @param participantLoginList The list of users that are included in a new chat, not including the user creating it
 * @param newReportObject The optimistic report object created when making a new chat, saved as optimistic data
 * @param parentReportActionID The parent report action that a thread was created from (only passed for new threads)
 * @param isFromDeepLink Whether or not this report is being opened from a deep link
 * @param participantAccountIDList The list of accountIDs that are included in a new chat, not including the user creating it
 */
function openReport(
    reportID: string,
    reportActionID?: string,
    participantLoginList: string[] = [],
    newReportObject?: ReportUtils.OptimisticChatReport,
    parentReportActionID = '-1',
    isFromDeepLink = false,
    participantAccountIDList: number[] = [],
    avatar?: File | CustomRNImageManipulatorResult,
) {
    if (!reportID) {
        return;
    }

    const optimisticReport = reportActionsExist(reportID)
        ? {}
        : {
              reportName: ReportConnection.getAllReports()?.[`${ONYXKEYS.COLLECTION.REPORT}${reportID}`]?.reportName ?? CONST.REPORT.DEFAULT_REPORT_NAME,
          };

    const optimisticData: OnyxUpdate[] = [
        {
            onyxMethod: Onyx.METHOD.MERGE,
            key: `${ONYXKEYS.COLLECTION.REPORT}${reportID}`,
            value: optimisticReport,
        },
        {
            onyxMethod: Onyx.METHOD.MERGE,
            key: `${ONYXKEYS.COLLECTION.REPORT_METADATA}${reportID}`,
            value: {
                isLoadingInitialReportActions: true,
                isLoadingOlderReportActions: false,
                hasLoadingOlderReportActionsError: false,
                isLoadingNewerReportActions: false,
                hasLoadingNewerReportActionsError: false,
                lastVisitTime: DateUtils.getDBTime(),
            },
        },
    ];

    const successData: OnyxUpdate[] = [
        {
            onyxMethod: Onyx.METHOD.MERGE,
            key: `${ONYXKEYS.COLLECTION.REPORT}${reportID}`,
            value: {
                errorFields: {
                    notFound: null,
                },
            },
        },
        {
            onyxMethod: Onyx.METHOD.MERGE,
            key: `${ONYXKEYS.COLLECTION.REPORT_METADATA}${reportID}`,
            value: {
                isLoadingInitialReportActions: false,
            },
        },
    ];

    const failureData: OnyxUpdate[] = [
        {
            onyxMethod: Onyx.METHOD.MERGE,
            key: `${ONYXKEYS.COLLECTION.REPORT_METADATA}${reportID}`,
            value: {
                isLoadingInitialReportActions: false,
            },
        },
    ];

    const parameters: OpenReportParams = {
        reportID,
        reportActionID,
        emailList: participantLoginList ? participantLoginList.join(',') : '',
        accountIDList: participantAccountIDList ? participantAccountIDList.join(',') : '',
        parentReportActionID,
    };

    if (ReportUtils.isGroupChat(newReportObject)) {
        parameters.chatType = CONST.REPORT.CHAT_TYPE.GROUP;
        parameters.groupChatAdminLogins = currentUserEmail;
        parameters.optimisticAccountIDList = Object.keys(newReportObject?.participants ?? {}).join(',');
        parameters.reportName = newReportObject?.reportName ?? '';

        // If we have an avatar then include it with the parameters
        if (avatar) {
            parameters.file = avatar;
        }

        clearGroupChat();
    }

    if (isFromDeepLink) {
        parameters.shouldRetry = false;
    }

    // If we are creating a new report, we need to add the optimistic report data and a report action
    const isCreatingNewReport = !isEmptyObject(newReportObject);
    if (isCreatingNewReport) {
        // Change the method to set for new reports because it doesn't exist yet, is faster,
        // and we need the data to be available when we navigate to the chat page
        optimisticData[0].onyxMethod = Onyx.METHOD.SET;
        optimisticData[0].value = {
            ...optimisticReport,
            reportName: CONST.REPORT.DEFAULT_REPORT_NAME,
            ...newReportObject,
            pendingFields: {
                createChat: CONST.RED_BRICK_ROAD_PENDING_ACTION.ADD,
            },
            isOptimisticReport: true,
        };

        let emailCreatingAction: string = CONST.REPORT.OWNER_EMAIL_FAKE;
        if (newReportObject.ownerAccountID && newReportObject.ownerAccountID !== CONST.REPORT.OWNER_ACCOUNT_ID_FAKE) {
            emailCreatingAction = allPersonalDetails?.[newReportObject.ownerAccountID]?.login ?? '';
        }
        const optimisticCreatedAction = ReportUtils.buildOptimisticCreatedReportAction(emailCreatingAction);
        optimisticData.push({
            onyxMethod: Onyx.METHOD.SET,
            key: `${ONYXKEYS.COLLECTION.REPORT_ACTIONS}${reportID}`,
            value: {[optimisticCreatedAction.reportActionID]: optimisticCreatedAction},
        });
        successData.push({
            onyxMethod: Onyx.METHOD.MERGE,
            key: `${ONYXKEYS.COLLECTION.REPORT_ACTIONS}${reportID}`,
            value: {[optimisticCreatedAction.reportActionID]: {pendingAction: null}},
        });

        // Add optimistic personal details for new participants
        const optimisticPersonalDetails: OnyxEntry<PersonalDetailsList> = {};
        const settledPersonalDetails: OnyxEntry<PersonalDetailsList> = {};
        const redundantParticipants: Record<number, null> = {};
        const participantAccountIDs = PersonalDetailsUtils.getAccountIDsByLogins(participantLoginList);
        participantLoginList.forEach((login, index) => {
            const accountID = participantAccountIDs[index];
            const isOptimisticAccount = !allPersonalDetails?.[accountID];

            if (!isOptimisticAccount) {
                return;
            }

            optimisticPersonalDetails[accountID] = {
                login,
                accountID,
                displayName: login,
                isOptimisticPersonalDetail: true,
            };
            settledPersonalDetails[accountID] = null;

            // BE will send different participants. We clear the optimistic ones to avoid duplicated entries
            redundantParticipants[accountID] = null;
        });

        successData.push({
            onyxMethod: Onyx.METHOD.MERGE,
            key: `${ONYXKEYS.COLLECTION.REPORT}${reportID}`,
            value: {
                participants: redundantParticipants,
                pendingFields: {
                    createChat: null,
                },
                errorFields: {
                    createChat: null,
                },
                isOptimisticReport: false,
            },
        });

        optimisticData.push({
            onyxMethod: Onyx.METHOD.MERGE,
            key: ONYXKEYS.PERSONAL_DETAILS_LIST,
            value: optimisticPersonalDetails,
        });
        successData.push({
            onyxMethod: Onyx.METHOD.MERGE,
            key: ONYXKEYS.PERSONAL_DETAILS_LIST,
            value: settledPersonalDetails,
        });
        failureData.push({
            onyxMethod: Onyx.METHOD.MERGE,
            key: ONYXKEYS.PERSONAL_DETAILS_LIST,
            value: settledPersonalDetails,
        });

        // Add the createdReportActionID parameter to the API call
        parameters.createdReportActionID = optimisticCreatedAction.reportActionID;

        // If we are creating a thread, ensure the report action has childReportID property added
        if (newReportObject.parentReportID && parentReportActionID) {
            optimisticData.push({
                onyxMethod: Onyx.METHOD.MERGE,
                key: `${ONYXKEYS.COLLECTION.REPORT_ACTIONS}${newReportObject.parentReportID}`,
                value: {[parentReportActionID]: {childReportID: reportID, childType: CONST.REPORT.TYPE.CHAT}},
            });
            failureData.push({
                onyxMethod: Onyx.METHOD.MERGE,
                key: `${ONYXKEYS.COLLECTION.REPORT_ACTIONS}${newReportObject.parentReportID}`,
                value: {[parentReportActionID]: {childReportID: '-1', childType: ''}},
            });
        }
    }

    parameters.clientLastReadTime = ReportConnection.getAllReports()?.[`${ONYXKEYS.COLLECTION.REPORT}${reportID}`]?.lastReadTime ?? '';

    const paginationConfig = {
        resourceID: reportID,
        cursorID: reportActionID,
    };

    if (isFromDeepLink) {
        API.paginate(
            CONST.API_REQUEST_TYPE.MAKE_REQUEST_WITH_SIDE_EFFECTS,
            SIDE_EFFECT_REQUEST_COMMANDS.OPEN_REPORT,
            parameters,
            {optimisticData, successData, failureData},
            paginationConfig,
        ).finally(() => {
            Onyx.set(ONYXKEYS.IS_CHECKING_PUBLIC_ROOM, false);
        });
    } else {
        // eslint-disable-next-line rulesdir/no-multiple-api-calls
        API.paginate(CONST.API_REQUEST_TYPE.WRITE, WRITE_COMMANDS.OPEN_REPORT, parameters, {optimisticData, successData, failureData}, paginationConfig);
    }
}

/**
 * This will find an existing chat, or create a new one if none exists, for the given user or set of users. It will then navigate to this chat.
 *
 * @param userLogins list of user logins to start a chat report with.
 * @param shouldDismissModal a flag to determine if we should dismiss modal before navigate to report or navigate to report directly.
 */
function navigateToAndOpenReport(
    userLogins: string[],
    shouldDismissModal = true,
    actionType?: string,
    reportName?: string,
    avatarUri?: string,
    avatarFile?: File | CustomRNImageManipulatorResult | undefined,
    optimisticReportID?: string,
    isGroupChat = false,
) {
    let newChat: ReportUtils.OptimisticChatReport | undefined;
    let chat: OnyxEntry<Report>;
    const participantAccountIDs = PersonalDetailsUtils.getAccountIDsByLogins(userLogins);

    // If we are not creating a new Group Chat then we are creating a 1:1 DM and will look for an existing chat
    if (!isGroupChat) {
        chat = ReportUtils.getChatByParticipants([...participantAccountIDs, currentUserAccountID]);
    }

    if (isEmptyObject(chat)) {
        if (isGroupChat) {
            // If we are creating a group chat then participantAccountIDs is expected to contain currentUserAccountID
            newChat = ReportUtils.buildOptimisticGroupChatReport(participantAccountIDs, reportName ?? '', avatarUri ?? '', optimisticReportID, CONST.REPORT.NOTIFICATION_PREFERENCE.ALWAYS);
        } else {
            newChat = ReportUtils.buildOptimisticChatReport(
                [...participantAccountIDs, currentUserAccountID],
                undefined,
                undefined,
                undefined,
                undefined,
                undefined,
                undefined,
                undefined,
                undefined,
                CONST.REPORT.NOTIFICATION_PREFERENCE.ALWAYS,
            );
        }
    }
    const report = isEmptyObject(chat) ? newChat : chat;

    // We want to pass newChat here because if anything is passed in that param (even an existing chat), we will try to create a chat on the server
    openReport(report?.reportID ?? '', '', userLogins, newChat, undefined, undefined, undefined, avatarFile);
    if (shouldDismissModal) {
        Navigation.dismissModalWithReport(report);
    } else {
        Navigation.navigateWithSwitchPolicyID({route: ROUTES.HOME});
        Navigation.navigate(ROUTES.REPORT_WITH_ID.getRoute(report?.reportID ?? '-1'), actionType);
    }
}

/**
 * This will find an existing chat, or create a new one if none exists, for the given accountID or set of accountIDs. It will then navigate to this chat.
 *
 * @param participantAccountIDs of user logins to start a chat report with.
 */
function navigateToAndOpenReportWithAccountIDs(participantAccountIDs: number[]) {
    let newChat: ReportUtils.OptimisticChatReport | undefined;
    const chat = ReportUtils.getChatByParticipants([...participantAccountIDs, currentUserAccountID]);
    if (!chat) {
        newChat = ReportUtils.buildOptimisticChatReport([...participantAccountIDs, currentUserAccountID]);
    }
    const report = chat ?? newChat;

    // We want to pass newChat here because if anything is passed in that param (even an existing chat), we will try to create a chat on the server
    openReport(report?.reportID ?? '', '', [], newChat, '0', false, participantAccountIDs);
    Navigation.dismissModalWithReport(report);
}

/**
 * This will navigate to an existing thread, or create a new one if necessary
 *
 * @param childReportID The reportID we are trying to open
 * @param parentReportAction the parent comment of a thread
 * @param parentReportID The reportID of the parent
 */
function navigateToAndOpenChildReport(childReportID = '-1', parentReportAction: Partial<ReportAction> = {}, parentReportID = '0') {
    if (childReportID !== '-1' && childReportID !== '0') {
        Navigation.navigate(ROUTES.REPORT_WITH_ID.getRoute(childReportID));
    } else {
        const participantAccountIDs = [...new Set([currentUserAccountID, Number(parentReportAction.actorAccountID)])];
        const parentReport = ReportConnection.getAllReports()?.[`${ONYXKEYS.COLLECTION.REPORT}${parentReportID}`];
        // Threads from DMs and selfDMs don't have a chatType. All other threads inherit the chatType from their parent
        const childReportChatType = parentReport && ReportUtils.isSelfDM(parentReport) ? undefined : parentReport?.chatType;
        const newChat = ReportUtils.buildOptimisticChatReport(
            participantAccountIDs,
            ReportActionsUtils.getReportActionText(parentReportAction),
            childReportChatType,
            parentReport?.policyID ?? CONST.POLICY.OWNER_EMAIL_FAKE,
            CONST.POLICY.OWNER_ACCOUNT_ID_FAKE,
            false,
            parentReport?.policyName ?? '',
            undefined,
            undefined,
            ReportUtils.getChildReportNotificationPreference(parentReportAction),
            parentReportAction.reportActionID,
            parentReportID,
        );

        const participantLogins = PersonalDetailsUtils.getLoginsByAccountIDs(Object.keys(newChat.participants ?? {}).map(Number));
        openReport(newChat.reportID, '', participantLogins, newChat, parentReportAction.reportActionID);
        Navigation.navigate(ROUTES.REPORT_WITH_ID.getRoute(newChat.reportID));
    }
}

/**
 * Gets the older actions that have not been read yet.
 * Normally happens when you scroll up on a chat, and the actions have not been read yet.
 */
function getOlderActions(reportID: string, reportActionID: string) {
    const optimisticData: OnyxUpdate[] = [
        {
            onyxMethod: Onyx.METHOD.MERGE,
            key: `${ONYXKEYS.COLLECTION.REPORT_METADATA}${reportID}`,
            value: {
                isLoadingOlderReportActions: true,
                hasLoadingOlderReportActionsError: false,
            },
        },
    ];

    const successData: OnyxUpdate[] = [
        {
            onyxMethod: Onyx.METHOD.MERGE,
            key: `${ONYXKEYS.COLLECTION.REPORT_METADATA}${reportID}`,
            value: {
                isLoadingOlderReportActions: false,
            },
        },
    ];

    const failureData: OnyxUpdate[] = [
        {
            onyxMethod: Onyx.METHOD.MERGE,
            key: `${ONYXKEYS.COLLECTION.REPORT_METADATA}${reportID}`,
            value: {
                isLoadingOlderReportActions: false,
                hasLoadingOlderReportActionsError: true,
            },
        },
    ];

    const parameters: GetOlderActionsParams = {
        reportID,
        reportActionID,
    };

    API.paginate(
        CONST.API_REQUEST_TYPE.READ,
        READ_COMMANDS.GET_OLDER_ACTIONS,
        parameters,
        {optimisticData, successData, failureData},
        {
            resourceID: reportID,
            cursorID: reportActionID,
        },
    );
}

/**
 * Gets the newer actions that have not been read yet.
 * Normally happens when you are not located at the bottom of the list and scroll down on a chat.
 */
function getNewerActions(reportID: string, reportActionID: string) {
    const optimisticData: OnyxUpdate[] = [
        {
            onyxMethod: Onyx.METHOD.MERGE,
            key: `${ONYXKEYS.COLLECTION.REPORT_METADATA}${reportID}`,
            value: {
                isLoadingNewerReportActions: true,
                hasLoadingNewerReportActionsError: false,
            },
        },
    ];

    const successData: OnyxUpdate[] = [
        {
            onyxMethod: Onyx.METHOD.MERGE,
            key: `${ONYXKEYS.COLLECTION.REPORT_METADATA}${reportID}`,
            value: {
                isLoadingNewerReportActions: false,
            },
        },
    ];

    const failureData: OnyxUpdate[] = [
        {
            onyxMethod: Onyx.METHOD.MERGE,
            key: `${ONYXKEYS.COLLECTION.REPORT_METADATA}${reportID}`,
            value: {
                isLoadingNewerReportActions: false,
                hasLoadingNewerReportActionsError: true,
            },
        },
    ];

    const parameters: GetNewerActionsParams = {
        reportID,
        reportActionID,
    };

    API.paginate(
        CONST.API_REQUEST_TYPE.READ,
        READ_COMMANDS.GET_NEWER_ACTIONS,
        parameters,
        {optimisticData, successData, failureData},
        {
            resourceID: reportID,
            cursorID: reportActionID,
        },
    );
}

/**
 * Gets metadata info about links in the provided report action
 */
function expandURLPreview(reportID: string, reportActionID: string) {
    const parameters: ExpandURLPreviewParams = {
        reportID,
        reportActionID,
    };

    API.read(READ_COMMANDS.EXPAND_URL_PREVIEW, parameters);
}

/** Marks the new report actions as read
 * @param shouldResetUnreadMarker Indicates whether the unread indicator should be reset.
 * Currently, the unread indicator needs to be reset only when users mark a report as read.
 */
function readNewestAction(reportID: string, shouldResetUnreadMarker = false) {
    const lastReadTime = DateUtils.getDBTime();

    const optimisticData: OnyxUpdate[] = [
        {
            onyxMethod: Onyx.METHOD.MERGE,
            key: `${ONYXKEYS.COLLECTION.REPORT}${reportID}`,
            value: {
                lastReadTime,
            },
        },
    ];

    const parameters: ReadNewestActionParams = {
        reportID,
        lastReadTime,
    };

    API.write(WRITE_COMMANDS.READ_NEWEST_ACTION, parameters, {optimisticData});
    if (shouldResetUnreadMarker) {
        DeviceEventEmitter.emit(`readNewestAction_${reportID}`, lastReadTime);
    }
}

/**
 * Sets the last read time on a report
 */
function markCommentAsUnread(reportID: string, reportActionCreated: string) {
    if (reportID === '-1') {
        Log.warn('7339cd6c-3263-4f89-98e5-730f0be15784 Invalid report passed to MarkCommentAsUnread. Not calling the API because it wil fail.');
        return;
    }

    const reportActions = allReportActions?.[reportID];

    // Find the latest report actions from other users
    const latestReportActionFromOtherUsers = Object.values(reportActions ?? {}).reduce((latest: ReportAction | null, current: ReportAction) => {
        if (
            current.actorAccountID !== currentUserAccountID &&
            (!latest || current.created > latest.created) &&
            // Whisper action doesn't affect lastVisibleActionCreated, so skip whisper action except actionable mention whisper
            (!ReportActionsUtils.isWhisperAction(current) || current.actionName === CONST.REPORT.ACTIONS.TYPE.ACTIONABLE_MENTION_WHISPER)
        ) {
            return current;
        }
        return latest;
    }, null);

    // If no action created date is provided, use the last action's from other user
    const actionCreationTime =
        reportActionCreated ||
        (latestReportActionFromOtherUsers?.created ?? ReportConnection.getAllReports()?.[`${ONYXKEYS.COLLECTION.REPORT}${reportID}`]?.lastVisibleActionCreated ?? DateUtils.getDBTime(0));

    // We subtract 1 millisecond so that the lastReadTime is updated to just before a given reportAction's created date
    // For example, if we want to mark a report action with ID 100 and created date '2014-04-01 16:07:02.999' unread, we set the lastReadTime to '2014-04-01 16:07:02.998'
    // Since the report action with ID 100 will be the first with a timestamp above '2014-04-01 16:07:02.998', it's the first one that will be shown as unread
    const lastReadTime = DateUtils.subtractMillisecondsFromDateTime(actionCreationTime, 1);

    const optimisticData: OnyxUpdate[] = [
        {
            onyxMethod: Onyx.METHOD.MERGE,
            key: `${ONYXKEYS.COLLECTION.REPORT}${reportID}`,
            value: {
                lastReadTime,
            },
        },
    ];

    const parameters: MarkAsUnreadParams = {
        reportID,
        lastReadTime,
    };

    API.write(WRITE_COMMANDS.MARK_AS_UNREAD, parameters, {optimisticData});
    DeviceEventEmitter.emit(`unreadAction_${reportID}`, lastReadTime);
}

/** Toggles the pinned state of the report. */
function togglePinnedState(reportID: string, isPinnedChat: boolean) {
    const pinnedValue = !isPinnedChat;

    // Optimistically pin/unpin the report before we send out the command
    const optimisticData: OnyxUpdate[] = [
        {
            onyxMethod: Onyx.METHOD.MERGE,
            key: `${ONYXKEYS.COLLECTION.REPORT}${reportID}`,
            value: {isPinned: pinnedValue},
        },
    ];

    const parameters: TogglePinnedChatParams = {
        reportID,
        pinnedValue,
    };

    API.write(WRITE_COMMANDS.TOGGLE_PINNED_CHAT, parameters, {optimisticData});
}

/**
 * Saves the comment left by the user as they are typing. By saving this data the user can switch between chats, close
 * tab, refresh etc without worrying about loosing what they typed out.
 * When empty string or null is passed, it will delete the draft comment from Onyx store.
 */
function saveReportDraftComment(reportID: string, comment: string | null, callback: () => void = () => {}) {
    Onyx.merge(`${ONYXKEYS.COLLECTION.REPORT_DRAFT_COMMENT}${reportID}`, prepareDraftComment(comment)).then(callback);
}

/** Broadcasts whether or not a user is typing on a report over the report's private pusher channel. */
function broadcastUserIsTyping(reportID: string) {
    const privateReportChannelName = getReportChannelName(reportID);
    const typingStatus: Pusher.UserIsTypingEvent = {
        [currentUserAccountID]: true,
    };
    Pusher.sendEvent(privateReportChannelName, Pusher.TYPE.USER_IS_TYPING, typingStatus);
}

/** Broadcasts to the report's private pusher channel whether a user is leaving a report */
function broadcastUserIsLeavingRoom(reportID: string) {
    const privateReportChannelName = getReportChannelName(reportID);
    const leavingStatus: Pusher.UserIsLeavingRoomEvent = {
        [currentUserAccountID]: true,
    };
    Pusher.sendEvent(privateReportChannelName, Pusher.TYPE.USER_IS_LEAVING_ROOM, leavingStatus);
}

/** When a report changes in Onyx, this fetches the report from the API if the report doesn't have a name */
function handleReportChanged(report: OnyxEntry<Report>) {
    if (!report) {
        return;
    }

    // It is possible that we optimistically created a DM/group-DM for a set of users for which a report already exists.
    // In this case, the API will let us know by returning a preexistingReportID.
    // We should clear out the optimistically created report and re-route the user to the preexisting report.
    if (report?.reportID && report.preexistingReportID) {
        let callback = () => {
            Onyx.set(`${ONYXKEYS.COLLECTION.REPORT}${report.reportID}`, null);
            Onyx.set(`${ONYXKEYS.COLLECTION.REPORT_DRAFT_COMMENT}${report.reportID}`, null);
        };
        // Only re-route them if they are still looking at the optimistically created report
        if (Navigation.getActiveRoute().includes(`/r/${report.reportID}`)) {
            const currCallback = callback;
            callback = () => {
                currCallback();
                Navigation.navigate(ROUTES.REPORT_WITH_ID.getRoute(report.preexistingReportID ?? '-1'), CONST.NAVIGATION.TYPE.UP);
            };

            // The report screen will listen to this event and transfer the draft comment to the existing report
            // This will allow the newest draft comment to be transferred to the existing report
            DeviceEventEmitter.emit(`switchToPreExistingReport_${report.reportID}`, {
                preexistingReportID: report.preexistingReportID,
                callback,
            });

            return;
        }

        // In case the user is not on the report screen, we will transfer the report draft comment directly to the existing report
        // after that clear the optimistically created report
        const draftReportComment = allReportDraftComments?.[`${ONYXKEYS.COLLECTION.REPORT_DRAFT_COMMENT}${report.reportID}`];
        if (!draftReportComment) {
            callback();
            return;
        }

        saveReportDraftComment(report.preexistingReportID ?? '-1', draftReportComment, callback);

        return;
    }

    if (report?.reportID) {
        if (ReportUtils.isConciergeChatReport(report)) {
            conciergeChatReportID = report.reportID;
        }
    }
}

/** Deletes a comment from the report, basically sets it as empty string */
function deleteReportComment(reportID: string, reportAction: ReportAction) {
    const originalReportID = ReportUtils.getOriginalReportID(reportID, reportAction);
    const reportActionID = reportAction.reportActionID;

    if (!reportActionID || !originalReportID) {
        return;
    }

    const isDeletedParentAction = ReportActionsUtils.isThreadParentMessage(reportAction, reportID);
    const deletedMessage: Message[] = [
        {
            translationKey: '',
            type: 'COMMENT',
            html: '',
            text: '',
            isEdited: true,
            isDeletedParentAction,
        },
    ];
    const optimisticReportActions: NullishDeep<ReportActions> = {
        [reportActionID]: {
            pendingAction: CONST.RED_BRICK_ROAD_PENDING_ACTION.DELETE,
            previousMessage: reportAction.message,
            message: deletedMessage,
            errors: null,
            linkMetadata: [],
        },
    };

    // If we are deleting the last visible message, let's find the previous visible one (or set an empty one if there are none) and update the lastMessageText in the LHN.
    // Similarly, if we are deleting the last read comment we will want to update the lastVisibleActionCreated to use the previous visible message.
    let optimisticReport: Partial<Report> = {
        lastMessageTranslationKey: '',
        lastMessageText: '',
        lastVisibleActionCreated: '',
    };
    const {lastMessageText = '', lastMessageTranslationKey = ''} = ReportUtils.getLastVisibleMessage(originalReportID, optimisticReportActions as ReportActions);
    if (lastMessageText || lastMessageTranslationKey) {
        const lastVisibleAction = ReportActionsUtils.getLastVisibleAction(originalReportID, optimisticReportActions as ReportActions);
        const lastVisibleActionCreated = lastVisibleAction?.created;
        const lastActorAccountID = lastVisibleAction?.actorAccountID;
        optimisticReport = {
            lastMessageTranslationKey,
            lastMessageText,
            lastVisibleActionCreated,
            lastActorAccountID,
        };
    }
    const report = ReportConnection.getAllReports()?.[`${ONYXKEYS.COLLECTION.REPORT}${reportID}`];
    const didCommentMentionCurrentUser = ReportActionsUtils.didMessageMentionCurrentUser(reportAction);
    if (didCommentMentionCurrentUser && reportAction.created === report?.lastMentionedTime) {
        const reportActionsForReport = allReportActions?.[reportID];
        const latestMentioneReportAction = Object.values(reportActionsForReport ?? {}).find(
            (action) => action.reportActionID !== reportAction.reportActionID && ReportActionsUtils.didMessageMentionCurrentUser(action),
        );
        optimisticReport.lastMentionedTime = latestMentioneReportAction?.created ?? null;
    }
    // If the API call fails we must show the original message again, so we revert the message content back to how it was
    // and and remove the pendingAction so the strike-through clears
    const failureData: OnyxUpdate[] = [
        {
            onyxMethod: Onyx.METHOD.MERGE,
            key: `${ONYXKEYS.COLLECTION.REPORT_ACTIONS}${originalReportID}`,
            value: {
                [reportActionID]: {
                    message: reportAction.message,
                    pendingAction: null,
                    previousMessage: null,
                },
            },
        },
    ];

    const successData: OnyxUpdate[] = [
        {
            onyxMethod: Onyx.METHOD.MERGE,
            key: `${ONYXKEYS.COLLECTION.REPORT_ACTIONS}${originalReportID}`,
            value: {
                [reportActionID]: {
                    pendingAction: null,
                    previousMessage: null,
                },
            },
        },
    ];

    const optimisticData: OnyxUpdate[] = [
        {
            onyxMethod: Onyx.METHOD.MERGE,
            key: `${ONYXKEYS.COLLECTION.REPORT_ACTIONS}${originalReportID}`,
            value: optimisticReportActions,
        },
        {
            onyxMethod: Onyx.METHOD.MERGE,
            key: `${ONYXKEYS.COLLECTION.REPORT}${originalReportID}`,
            value: optimisticReport,
        },
    ];

    // Update optimistic data for parent report action if the report is a child report and the reportAction has no visible child
    const childVisibleActionCount = reportAction.childVisibleActionCount ?? 0;
    if (childVisibleActionCount === 0) {
        const optimisticParentReportData = ReportUtils.getOptimisticDataForParentReportAction(
            originalReportID,
            optimisticReport?.lastVisibleActionCreated ?? '',
            CONST.RED_BRICK_ROAD_PENDING_ACTION.DELETE,
        );
        optimisticParentReportData.forEach((parentReportData) => {
            if (isEmptyObject(parentReportData)) {
                return;
            }
            optimisticData.push(parentReportData);
        });
    }

    const parameters: DeleteCommentParams = {
        reportID: originalReportID,
        reportActionID,
    };

    CachedPDFPaths.clearByKey(reportActionID);

    API.write(WRITE_COMMANDS.DELETE_COMMENT, parameters, {optimisticData, successData, failureData});

    // if we are linking to the report action, and we are deleting it, and it's not a deleted parent action,
    // we should navigate to its report in order to not show not found page
    if (Navigation.isActiveRoute(ROUTES.REPORT_WITH_ID.getRoute(reportID, reportActionID)) && !isDeletedParentAction) {
        Navigation.goBack(ROUTES.REPORT_WITH_ID.getRoute(reportID), true);
    }
}

/**
 * Removes the links in html of a comment.
 * example:
 *      html="test <a href="https://www.google.com" target="_blank" rel="noreferrer noopener">https://www.google.com</a> test"
 *      links=["https://www.google.com"]
 * returns: "test https://www.google.com test"
 */
function removeLinksFromHtml(html: string, links: string[]): string {
    let htmlCopy = html.slice();
    links.forEach((link) => {
        // We want to match the anchor tag of the link and replace the whole anchor tag with the text of the anchor tag
        const regex = new RegExp(`<(a)[^><]*href\\s*=\\s*(['"])(${Str.escapeForRegExp(link)})\\2(?:".*?"|'.*?'|[^'"><])*>([\\s\\S]*?)<\\/\\1>(?![^<]*(<\\/pre>|<\\/code>))`, 'g');
        htmlCopy = htmlCopy.replace(regex, '$4');
    });
    return htmlCopy;
}

/**
 * This function will handle removing only links that were purposely removed by the user while editing.
 *
 * @param newCommentText text of the comment after editing.
 * @param originalCommentMarkdown original markdown of the comment before editing.
 * @param videoAttributeCache cache of video attributes ([videoSource]: videoAttributes)
 */
function handleUserDeletedLinksInHtml(newCommentText: string, originalCommentMarkdown: string, videoAttributeCache?: Record<string, string>): string {
    if (newCommentText.length > CONST.MAX_MARKUP_LENGTH) {
        return newCommentText;
    }

    const textWithMention = ReportUtils.completeShortMention(newCommentText);

    const htmlForNewComment = Parser.replace(textWithMention, {
        extras: {videoAttributeCache},
    });
    const removedLinks = Parser.getRemovedMarkdownLinks(originalCommentMarkdown, textWithMention);
    return removeLinksFromHtml(htmlForNewComment, removedLinks);
}

/** Saves a new message for a comment. Marks the comment as edited, which will be reflected in the UI. */
function editReportComment(reportID: string, originalReportAction: OnyxEntry<ReportAction>, textForNewComment: string, videoAttributeCache?: Record<string, string>) {
    const originalReportID = ReportUtils.getOriginalReportID(reportID, originalReportAction);

    if (!originalReportID || !originalReportAction) {
        return;
    }

    // Do not autolink if someone explicitly tries to remove a link from message.
    // https://github.com/Expensify/App/issues/9090
    // https://github.com/Expensify/App/issues/13221
    const originalCommentHTML = ReportActionsUtils.getReportActionHtml(originalReportAction);
    const originalCommentMarkdown = Parser.htmlToMarkdown(originalCommentHTML ?? '').trim();

    // Skip the Edit if draft is not changed
    if (originalCommentMarkdown === textForNewComment) {
        return;
    }
    const htmlForNewComment = handleUserDeletedLinksInHtml(textForNewComment, originalCommentMarkdown, videoAttributeCache);

    const reportComment = Parser.htmlToText(htmlForNewComment);

    // For comments shorter than or equal to 10k chars, convert the comment from MD into HTML because that's how it is stored in the database
    // For longer comments, skip parsing and display plaintext for performance reasons. It takes over 40s to parse a 100k long string!!
    let parsedOriginalCommentHTML = originalCommentHTML;
    if (textForNewComment.length <= CONST.MAX_MARKUP_LENGTH) {
        const autolinkFilter = {filterRules: Parser.rules.map((rule) => rule.name).filter((name) => name !== 'autolink')};
        parsedOriginalCommentHTML = Parser.replace(originalCommentMarkdown, autolinkFilter);
    }

    //  Delete the comment if it's empty
    if (!htmlForNewComment) {
        deleteReportComment(originalReportID, originalReportAction);
        return;
    }

    // Skip the Edit if message is not changed
    if (parsedOriginalCommentHTML === htmlForNewComment.trim() || originalCommentHTML === htmlForNewComment.trim()) {
        return;
    }

    // Optimistically update the reportAction with the new message
    const reportActionID = originalReportAction.reportActionID;
    const originalMessage = ReportActionsUtils.getReportActionMessage(originalReportAction);
    const optimisticReportActions: PartialDeep<ReportActions> = {
        [reportActionID]: {
            pendingAction: CONST.RED_BRICK_ROAD_PENDING_ACTION.UPDATE,
            message: [
                {
                    ...originalMessage,
                    type: CONST.REPORT.MESSAGE.TYPE.COMMENT,
                    isEdited: true,
                    html: htmlForNewComment,
                    text: reportComment,
                },
            ],
            lastModified: DateUtils.getDBTime(),
        },
    };

    const optimisticData: OnyxUpdate[] = [
        {
            onyxMethod: Onyx.METHOD.MERGE,
            key: `${ONYXKEYS.COLLECTION.REPORT_ACTIONS}${originalReportID}`,
            value: optimisticReportActions,
        },
    ];

    const lastVisibleAction = ReportActionsUtils.getLastVisibleAction(originalReportID, optimisticReportActions as ReportActions);
    if (reportActionID === lastVisibleAction?.reportActionID) {
        const lastMessageText = ReportUtils.formatReportLastMessageText(reportComment);
        const optimisticReport = {
            lastMessageTranslationKey: '',
            lastMessageText,
        };
        optimisticData.push({
            onyxMethod: Onyx.METHOD.MERGE,
            key: `${ONYXKEYS.COLLECTION.REPORT}${originalReportID}`,
            value: optimisticReport,
        });
    }

    const failureData: OnyxUpdate[] = [
        {
            onyxMethod: Onyx.METHOD.MERGE,
            key: `${ONYXKEYS.COLLECTION.REPORT_ACTIONS}${originalReportID}`,
            value: {
                [reportActionID]: {
                    ...originalReportAction,
                    pendingAction: null,
                },
            },
        },
    ];

    const successData: OnyxUpdate[] = [
        {
            onyxMethod: Onyx.METHOD.MERGE,
            key: `${ONYXKEYS.COLLECTION.REPORT_ACTIONS}${originalReportID}`,
            value: {
                [reportActionID]: {
                    pendingAction: null,
                },
            },
        },
    ];

    const parameters: UpdateCommentParams = {
        reportID: originalReportID,
        reportComment: htmlForNewComment,
        reportActionID,
    };

    API.write(WRITE_COMMANDS.UPDATE_COMMENT, parameters, {optimisticData, successData, failureData});
}

/** Deletes the draft for a comment report action. */
function deleteReportActionDraft(reportID: string, reportAction: ReportAction) {
    const originalReportID = ReportUtils.getOriginalReportID(reportID, reportAction);
    Onyx.merge(`${ONYXKEYS.COLLECTION.REPORT_ACTIONS_DRAFTS}${originalReportID}`, {[reportAction.reportActionID]: null});
}

/** Saves the draft for a comment report action. This will put the comment into "edit mode" */
function saveReportActionDraft(reportID: string, reportAction: ReportAction, draftMessage: string) {
    const originalReportID = ReportUtils.getOriginalReportID(reportID, reportAction);
    Onyx.merge(`${ONYXKEYS.COLLECTION.REPORT_ACTIONS_DRAFTS}${originalReportID}`, {[reportAction.reportActionID]: {message: draftMessage}});
}

function updateNotificationPreference(
    reportID: string,
    previousValue: NotificationPreference | undefined,
    newValue: NotificationPreference,
    navigate: boolean,
    parentReportID?: string,
    parentReportActionID?: string,
    report?: OnyxEntry<Report>,
) {
    if (previousValue === newValue) {
        if (navigate && !isEmptyObject(report) && report.reportID) {
            ReportUtils.goBackToDetailsPage(report);
        }
        return;
    }

    const optimisticData: OnyxUpdate[] = [
        {
            onyxMethod: Onyx.METHOD.MERGE,
            key: `${ONYXKEYS.COLLECTION.REPORT}${reportID}`,
            value: {
                participants: {
                    [currentUserAccountID]: {
                        notificationPreference: newValue,
                    },
                },
            },
        },
    ];

    const failureData: OnyxUpdate[] = [
        {
            onyxMethod: Onyx.METHOD.MERGE,
            key: `${ONYXKEYS.COLLECTION.REPORT}${reportID}`,
            value: {
                participants: {
                    [currentUserAccountID]: {
                        notificationPreference: previousValue,
                    },
                },
            },
        },
    ];

    if (parentReportID && parentReportActionID) {
        optimisticData.push({
            onyxMethod: Onyx.METHOD.MERGE,
            key: `${ONYXKEYS.COLLECTION.REPORT_ACTIONS}${parentReportID}`,
            value: {[parentReportActionID]: {childReportNotificationPreference: newValue}},
        });
        failureData.push({
            onyxMethod: Onyx.METHOD.MERGE,
            key: `${ONYXKEYS.COLLECTION.REPORT_ACTIONS}${parentReportID}`,
            value: {[parentReportActionID]: {childReportNotificationPreference: previousValue}},
        });
    }

    const parameters: UpdateReportNotificationPreferenceParams = {reportID, notificationPreference: newValue};

    API.write(WRITE_COMMANDS.UPDATE_REPORT_NOTIFICATION_PREFERENCE, parameters, {optimisticData, failureData});
    if (navigate && !isEmptyObject(report)) {
        ReportUtils.goBackToDetailsPage(report);
    }
}

function updateRoomVisibility(reportID: string, previousValue: RoomVisibility | undefined, newValue: RoomVisibility) {
    if (previousValue === newValue) {
        return;
    }

    const optimisticData: OnyxUpdate[] = [
        {
            onyxMethod: Onyx.METHOD.MERGE,
            key: `${ONYXKEYS.COLLECTION.REPORT}${reportID}`,
            value: {visibility: newValue},
        },
    ];

    const failureData: OnyxUpdate[] = [
        {
            onyxMethod: Onyx.METHOD.MERGE,
            key: `${ONYXKEYS.COLLECTION.REPORT}${reportID}`,
            value: {visibility: previousValue},
        },
    ];

    const parameters: UpdateRoomVisibilityParams = {reportID, visibility: newValue};

    API.write(WRITE_COMMANDS.UPDATE_ROOM_VISIBILITY, parameters, {optimisticData, failureData});
}

/**
 * This will subscribe to an existing thread, or create a new one and then subsribe to it if necessary
 *
 * @param childReportID The reportID we are trying to open
 * @param parentReportAction the parent comment of a thread
 * @param parentReportID The reportID of the parent
 * @param prevNotificationPreference The previous notification preference for the child report
 */
function toggleSubscribeToChildReport(childReportID = '-1', parentReportAction: Partial<ReportAction> = {}, parentReportID = '-1', prevNotificationPreference?: NotificationPreference) {
    if (childReportID !== '-1') {
        openReport(childReportID);
        const parentReportActionID = parentReportAction?.reportActionID ?? '-1';
        if (!prevNotificationPreference || prevNotificationPreference === CONST.REPORT.NOTIFICATION_PREFERENCE.HIDDEN) {
            updateNotificationPreference(childReportID, prevNotificationPreference, CONST.REPORT.NOTIFICATION_PREFERENCE.ALWAYS, false, parentReportID, parentReportActionID);
        } else {
            updateNotificationPreference(childReportID, prevNotificationPreference, CONST.REPORT.NOTIFICATION_PREFERENCE.HIDDEN, false, parentReportID, parentReportActionID);
        }
    } else {
        const participantAccountIDs = [...new Set([currentUserAccountID, Number(parentReportAction?.actorAccountID)])];
        const parentReport = ReportConnection.getAllReports()?.[`${ONYXKEYS.COLLECTION.REPORT}${parentReportID}`];
        const newChat = ReportUtils.buildOptimisticChatReport(
            participantAccountIDs,
            ReportActionsUtils.getReportActionText(parentReportAction),
            parentReport?.chatType,
            parentReport?.policyID ?? CONST.POLICY.OWNER_EMAIL_FAKE,
            CONST.POLICY.OWNER_ACCOUNT_ID_FAKE,
            false,
            '',
            undefined,
            undefined,
            CONST.REPORT.NOTIFICATION_PREFERENCE.ALWAYS,
            parentReportAction.reportActionID,
            parentReportID,
        );

        const participantLogins = PersonalDetailsUtils.getLoginsByAccountIDs(participantAccountIDs);
        openReport(newChat.reportID, '', participantLogins, newChat, parentReportAction.reportActionID);
        const notificationPreference =
            prevNotificationPreference === CONST.REPORT.NOTIFICATION_PREFERENCE.HIDDEN ? CONST.REPORT.NOTIFICATION_PREFERENCE.ALWAYS : CONST.REPORT.NOTIFICATION_PREFERENCE.HIDDEN;
        updateNotificationPreference(newChat.reportID, prevNotificationPreference, notificationPreference, false, parentReportID, parentReportAction?.reportActionID);
    }
}

function updateReportName(reportID: string, value: string, previousValue: string) {
    const optimisticData: OnyxUpdate[] = [
        {
            onyxMethod: Onyx.METHOD.MERGE,
            key: `${ONYXKEYS.COLLECTION.REPORT}${reportID}`,
            value: {
                reportName: value,
                pendingFields: {
                    reportName: CONST.RED_BRICK_ROAD_PENDING_ACTION.UPDATE,
                },
            },
        },
    ];
    const failureData: OnyxUpdate[] = [
        {
            onyxMethod: Onyx.METHOD.MERGE,
            key: `${ONYXKEYS.COLLECTION.REPORT}${reportID}`,
            value: {
                reportName: previousValue,
                pendingFields: {
                    reportName: null,
                },
                errorFields: {
                    reportName: ErrorUtils.getMicroSecondOnyxErrorWithTranslationKey('report.genericUpdateReporNameEditFailureMessage'),
                },
            },
        },
    ];

    const successData: OnyxUpdate[] = [
        {
            onyxMethod: Onyx.METHOD.MERGE,
            key: `${ONYXKEYS.COLLECTION.REPORT}${reportID}`,
            value: {
                pendingFields: {
                    reportName: null,
                },
                errorFields: {
                    reportName: null,
                },
            },
        },
    ];

    const parameters = {
        reportID,
        reportName: value,
    };

    API.write(WRITE_COMMANDS.SET_REPORT_NAME, parameters, {optimisticData, failureData, successData});
}

function clearReportFieldKeyErrors(reportID: string, fieldKey: string) {
    Onyx.merge(`${ONYXKEYS.COLLECTION.REPORT}${reportID}`, {
        pendingFields: {
            [fieldKey]: null,
        },
        errorFields: {
            [fieldKey]: null,
        },
    });
}

function updateReportField(reportID: string, reportField: PolicyReportField, previousReportField: PolicyReportField) {
    const fieldKey = ReportUtils.getReportFieldKey(reportField.fieldID);
    const reportViolations = ReportUtils.getReportViolations(reportID);
    const fieldViolation = ReportUtils.getFieldViolation(reportViolations, reportField);
    const recentlyUsedValues = allRecentlyUsedReportFields?.[fieldKey] ?? [];

    const optimisticData: OnyxUpdate[] = [
        {
            onyxMethod: Onyx.METHOD.MERGE,
            key: `${ONYXKEYS.COLLECTION.REPORT}${reportID}`,
            value: {
                fieldList: {
                    [fieldKey]: reportField,
                },
                pendingFields: {
                    [fieldKey]: CONST.RED_BRICK_ROAD_PENDING_ACTION.UPDATE,
                },
            },
        },
    ];

    if (fieldViolation) {
        optimisticData.push({
            onyxMethod: Onyx.METHOD.MERGE,
            key: `${ONYXKEYS.COLLECTION.REPORT_VIOLATIONS}${reportID}`,
            value: {
                [fieldViolation]: {
                    [reportField.fieldID]: null,
                },
            },
        });
    }

    if (reportField.type === 'dropdown' && reportField.value) {
        optimisticData.push({
            onyxMethod: Onyx.METHOD.MERGE,
            key: ONYXKEYS.RECENTLY_USED_REPORT_FIELDS,
            value: {
                [fieldKey]: [...new Set([...recentlyUsedValues, reportField.value])],
            },
        });
    }

    const failureData: OnyxUpdate[] = [
        {
            onyxMethod: Onyx.METHOD.MERGE,
            key: `${ONYXKEYS.COLLECTION.REPORT}${reportID}`,
            value: {
                fieldList: {
                    [fieldKey]: previousReportField,
                },
                pendingFields: {
                    [fieldKey]: null,
                },
                errorFields: {
                    [fieldKey]: ErrorUtils.getMicroSecondOnyxErrorWithTranslationKey('report.genericUpdateReportFieldFailureMessage'),
                },
            },
        },
    ];

    if (reportField.type === 'dropdown') {
        failureData.push({
            onyxMethod: Onyx.METHOD.MERGE,
            key: ONYXKEYS.RECENTLY_USED_REPORT_FIELDS,
            value: {
                [fieldKey]: recentlyUsedValues,
            },
        });
    }

    const successData: OnyxUpdate[] = [
        {
            onyxMethod: Onyx.METHOD.MERGE,
            key: `${ONYXKEYS.COLLECTION.REPORT}${reportID}`,
            value: {
                pendingFields: {
                    [fieldKey]: null,
                },
                errorFields: {
                    [fieldKey]: null,
                },
            },
        },
    ];

    const parameters = {
        reportID,
        reportFields: JSON.stringify({[fieldKey]: reportField}),
    };

    API.write(WRITE_COMMANDS.SET_REPORT_FIELD, parameters, {optimisticData, failureData, successData});
}

function deleteReportField(reportID: string, reportField: PolicyReportField) {
    const fieldKey = ReportUtils.getReportFieldKey(reportField.fieldID);

    const optimisticData: OnyxUpdate[] = [
        {
            onyxMethod: Onyx.METHOD.MERGE,
            key: `${ONYXKEYS.COLLECTION.REPORT}${reportID}`,
            value: {
                fieldList: {
                    [fieldKey]: null,
                },
                pendingFields: {
                    [fieldKey]: CONST.RED_BRICK_ROAD_PENDING_ACTION.UPDATE,
                },
            },
        },
    ];

    const failureData: OnyxUpdate[] = [
        {
            onyxMethod: Onyx.METHOD.MERGE,
            key: `${ONYXKEYS.COLLECTION.REPORT}${reportID}`,
            value: {
                fieldList: {
                    [fieldKey]: reportField,
                },
                pendingFields: {
                    [fieldKey]: null,
                },
                errorFields: {
                    [fieldKey]: ErrorUtils.getMicroSecondOnyxErrorWithTranslationKey('report.genericUpdateReportFieldFailureMessage'),
                },
            },
        },
    ];

    const successData: OnyxUpdate[] = [
        {
            onyxMethod: Onyx.METHOD.MERGE,
            key: `${ONYXKEYS.COLLECTION.REPORT}${reportID}`,
            value: {
                pendingFields: {
                    [fieldKey]: null,
                },
                errorFields: {
                    [fieldKey]: null,
                },
            },
        },
    ];

    const parameters = {
        reportID,
        fieldID: fieldKey,
    };

    API.write(WRITE_COMMANDS.DELETE_REPORT_FIELD, parameters, {optimisticData, failureData, successData});
}

function updateDescription(reportID: string, previousValue: string, newValue: string) {
    // No change needed, navigate back
    if (previousValue === newValue) {
        Navigation.goBack(ROUTES.REPORT_WITH_ID_DETAILS.getRoute(reportID));
        return;
    }

    const parsedDescription = ReportUtils.getParsedComment(newValue, {reportID});
    const optimisticDescriptionUpdatedReportAction = ReportUtils.buildOptimisticRoomDescriptionUpdatedReportAction(parsedDescription);
    const report = ReportUtils.getReport(reportID);

    const optimisticData: OnyxUpdate[] = [
        {
            onyxMethod: Onyx.METHOD.MERGE,
            key: `${ONYXKEYS.COLLECTION.REPORT}${reportID}`,
            value: {
                description: parsedDescription,
                pendingFields: {description: CONST.RED_BRICK_ROAD_PENDING_ACTION.UPDATE},
                lastActorAccountID: currentUserAccountID,
                lastVisibleActionCreated: optimisticDescriptionUpdatedReportAction.created,
                lastMessageText: (optimisticDescriptionUpdatedReportAction?.message as Message[])?.[0]?.text,
            },
        },
        {
            onyxMethod: Onyx.METHOD.MERGE,
            key: `${ONYXKEYS.COLLECTION.REPORT_ACTIONS}${reportID}`,
            value: {
                [optimisticDescriptionUpdatedReportAction.reportActionID]: optimisticDescriptionUpdatedReportAction,
            },
        },
    ];
    const failureData: OnyxUpdate[] = [
        {
            onyxMethod: Onyx.METHOD.MERGE,
            key: `${ONYXKEYS.COLLECTION.REPORT}${reportID}`,
            value: {
                description: previousValue,
                pendingFields: {description: null},
                lastActorAccountID: report?.lastActorAccountID,
                lastVisibleActionCreated: report?.lastVisibleActionCreated,
                lastMessageText: report?.lastMessageText,
            },
        },
        {
            onyxMethod: Onyx.METHOD.MERGE,
            key: `${ONYXKEYS.COLLECTION.REPORT_ACTIONS}${reportID}`,
            value: {
                [optimisticDescriptionUpdatedReportAction.reportActionID]: null,
            },
        },
    ];
    const successData: OnyxUpdate[] = [
        {
            onyxMethod: Onyx.METHOD.MERGE,
            key: `${ONYXKEYS.COLLECTION.REPORT}${reportID}`,
            value: {pendingFields: {description: null}},
        },
        {
            onyxMethod: Onyx.METHOD.MERGE,
            key: `${ONYXKEYS.COLLECTION.REPORT_ACTIONS}${reportID}`,
            value: {
                [optimisticDescriptionUpdatedReportAction.reportActionID]: {pendingAction: null},
            },
        },
    ];

    const parameters: UpdateRoomDescriptionParams = {reportID, description: parsedDescription, reportActionID: optimisticDescriptionUpdatedReportAction.reportActionID};

    API.write(WRITE_COMMANDS.UPDATE_ROOM_DESCRIPTION, parameters, {optimisticData, failureData, successData});
    Navigation.goBack(ROUTES.REPORT_WITH_ID_DETAILS.getRoute(reportID));
}

function updateWriteCapabilityAndNavigate(report: Report, newValue: WriteCapability) {
    if (report.writeCapability === newValue) {
        Navigation.goBack(ROUTES.REPORT_SETTINGS.getRoute(report.reportID));
        return;
    }

    const optimisticData: OnyxUpdate[] = [
        {
            onyxMethod: Onyx.METHOD.MERGE,
            key: `${ONYXKEYS.COLLECTION.REPORT}${report.reportID}`,
            value: {writeCapability: newValue},
        },
    ];
    const failureData: OnyxUpdate[] = [
        {
            onyxMethod: Onyx.METHOD.MERGE,
            key: `${ONYXKEYS.COLLECTION.REPORT}${report.reportID}`,
            value: {writeCapability: report.writeCapability},
        },
    ];

    const parameters: UpdateReportWriteCapabilityParams = {reportID: report.reportID, writeCapability: newValue};

    API.write(WRITE_COMMANDS.UPDATE_REPORT_WRITE_CAPABILITY, parameters, {optimisticData, failureData});
    // Return to the report settings page since this field utilizes push-to-page
    Navigation.goBack(ROUTES.REPORT_SETTINGS.getRoute(report.reportID));
}

/**
 * Navigates to the 1:1 report with Concierge
 */
function navigateToConciergeChat(shouldDismissModal = false, checkIfCurrentPageActive = () => true, actionType?: string) {
    // If conciergeChatReportID contains a concierge report ID, we navigate to the concierge chat using the stored report ID.
    // Otherwise, we would find the concierge chat and navigate to it.
    if (!conciergeChatReportID) {
        // In order to avoid creating concierge repeatedly,
        // we need to ensure that the server data has been successfully pulled
        Welcome.onServerDataReady().then(() => {
            // If we don't have a chat with Concierge then create it
            if (!checkIfCurrentPageActive()) {
                return;
            }
            navigateToAndOpenReport([CONST.EMAIL.CONCIERGE], shouldDismissModal, actionType);
        });
    } else if (shouldDismissModal) {
        Navigation.dismissModal(conciergeChatReportID);
    } else {
        Navigation.navigate(ROUTES.REPORT_WITH_ID.getRoute(conciergeChatReportID), actionType);
    }
}

/** Add a policy report (workspace room) optimistically and navigate to it. */
function addPolicyReport(policyReport: ReportUtils.OptimisticChatReport) {
    const createdReportAction = ReportUtils.buildOptimisticCreatedReportAction(CONST.POLICY.OWNER_EMAIL_FAKE);

    // Onyx.set is used on the optimistic data so that it is present before navigating to the workspace room. With Onyx.merge the workspace room reportID is not present when
    // fetchReportIfNeeded is called on the ReportScreen, so openReport is called which is unnecessary since the optimistic data will be stored in Onyx.
    // Therefore, Onyx.set is used instead of Onyx.merge.
    const optimisticData: OnyxUpdate[] = [
        {
            onyxMethod: Onyx.METHOD.SET,
            key: `${ONYXKEYS.COLLECTION.REPORT}${policyReport.reportID}`,
            value: {
                pendingFields: {
                    addWorkspaceRoom: CONST.RED_BRICK_ROAD_PENDING_ACTION.ADD,
                },
                ...policyReport,
            },
        },
        {
            onyxMethod: Onyx.METHOD.SET,
            key: `${ONYXKEYS.COLLECTION.REPORT_ACTIONS}${policyReport.reportID}`,
            value: {[createdReportAction.reportActionID]: createdReportAction},
        },
        {
            onyxMethod: Onyx.METHOD.MERGE,
            key: ONYXKEYS.FORMS.NEW_ROOM_FORM,
            value: {isLoading: true},
        },
    ];
    const successData: OnyxUpdate[] = [
        {
            onyxMethod: Onyx.METHOD.MERGE,
            key: `${ONYXKEYS.COLLECTION.REPORT}${policyReport.reportID}`,
            value: {
                pendingFields: {
                    addWorkspaceRoom: null,
                },
            },
        },
        {
            onyxMethod: Onyx.METHOD.MERGE,
            key: `${ONYXKEYS.COLLECTION.REPORT_ACTIONS}${policyReport.reportID}`,
            value: {
                [createdReportAction.reportActionID]: {
                    pendingAction: null,
                },
            },
        },
        {
            onyxMethod: Onyx.METHOD.MERGE,
            key: ONYXKEYS.FORMS.NEW_ROOM_FORM,
            value: {isLoading: false},
        },
    ];
    const failureData: OnyxUpdate[] = [
        {
            onyxMethod: Onyx.METHOD.MERGE,
            key: `${ONYXKEYS.COLLECTION.REPORT}${policyReport.reportID}`,
            value: {
                errorFields: {
                    addWorkspaceRoom: ErrorUtils.getMicroSecondOnyxErrorWithTranslationKey('report.genericCreateReportFailureMessage'),
                },
            },
        },
        {
            onyxMethod: Onyx.METHOD.MERGE,
            key: ONYXKEYS.FORMS.NEW_ROOM_FORM,
            value: {isLoading: false},
        },
    ];

    const parameters: AddWorkspaceRoomParams = {
        policyID: policyReport.policyID,
        reportName: policyReport.reportName,
        visibility: policyReport.visibility,
        reportID: policyReport.reportID,
        createdReportActionID: createdReportAction.reportActionID,
        writeCapability: policyReport.writeCapability,
        description: policyReport.description,
    };

    API.write(WRITE_COMMANDS.ADD_WORKSPACE_ROOM, parameters, {optimisticData, successData, failureData});
    Navigation.dismissModalWithReport(policyReport);
}

/** Deletes a report, along with its reportActions, any linked reports, and any linked IOU report. */
function deleteReport(reportID: string, shouldDeleteChildReports = false) {
    const report = ReportConnection.getAllReports()?.[`${ONYXKEYS.COLLECTION.REPORT}${reportID}`];
    const onyxData: Record<string, null> = {
        [`${ONYXKEYS.COLLECTION.REPORT}${reportID}`]: null,
        [`${ONYXKEYS.COLLECTION.REPORT_ACTIONS}${reportID}`]: null,
    };

    // Delete linked transactions
    const reportActionsForReport = allReportActions?.[reportID];

    const transactionIDs = Object.values(reportActionsForReport ?? {})
        .filter((reportAction): reportAction is ReportAction<typeof CONST.REPORT.ACTIONS.TYPE.IOU> => ReportActionsUtils.isMoneyRequestAction(reportAction))
        .map((reportAction) => ReportActionsUtils.getOriginalMessage(reportAction)?.IOUTransactionID);

    [...new Set(transactionIDs)].forEach((transactionID) => {
        onyxData[`${ONYXKEYS.COLLECTION.TRANSACTION}${transactionID}`] = null;
    });

    Onyx.multiSet(onyxData);

    if (shouldDeleteChildReports) {
        Object.values(reportActionsForReport ?? {}).forEach((reportAction) => {
            if (!reportAction.childReportID) {
                return;
            }
            deleteReport(reportAction.childReportID, shouldDeleteChildReports);
        });
    }

    // Delete linked IOU report
    if (report?.iouReportID) {
        deleteReport(report.iouReportID, shouldDeleteChildReports);
    }
}

/**
 * @param reportID The reportID of the policy report (workspace room)
 */
function navigateToConciergeChatAndDeleteReport(reportID: string, shouldPopToTop = false, shouldDeleteChildReports = false) {
    // Dismiss the current report screen and replace it with Concierge Chat
    if (shouldPopToTop) {
        Navigation.setShouldPopAllStateOnUP(true);
    }
    Navigation.goBack(undefined, undefined, shouldPopToTop);
    navigateToConciergeChat();
    InteractionManager.runAfterInteractions(() => {
        deleteReport(reportID, shouldDeleteChildReports);
    });
}

/**
 * @param policyRoomReport The policy room report
 * @param policyRoomName The updated name for the policy room
 */
function updatePolicyRoomNameAndNavigate(policyRoomReport: Report, policyRoomName: string) {
    const reportID = policyRoomReport.reportID;
    const previousName = policyRoomReport.reportName;

    // No change needed, navigate back
    if (previousName === policyRoomName) {
        Navigation.goBack(ROUTES.REPORT_SETTINGS.getRoute(reportID));
        return;
    }

    const optimisticRenamedAction = ReportUtils.buildOptimisticRenamedRoomReportAction(policyRoomName, previousName ?? '');

    const optimisticData: OnyxUpdate[] = [
        {
            onyxMethod: Onyx.METHOD.MERGE,
            key: `${ONYXKEYS.COLLECTION.REPORT}${reportID}`,
            value: {
                reportName: policyRoomName,
                pendingFields: {
                    reportName: CONST.RED_BRICK_ROAD_PENDING_ACTION.UPDATE,
                },
                errorFields: {
                    reportName: null,
                },
            },
        },
        {
            onyxMethod: Onyx.METHOD.MERGE,
            key: `${ONYXKEYS.COLLECTION.REPORT_ACTIONS}${reportID}`,
            value: {
                [optimisticRenamedAction.reportActionID]: optimisticRenamedAction,
            },
        },
    ];
    const successData: OnyxUpdate[] = [
        {
            onyxMethod: Onyx.METHOD.MERGE,
            key: `${ONYXKEYS.COLLECTION.REPORT}${reportID}`,
            value: {
                pendingFields: {
                    reportName: null,
                },
            },
        },
        {
            onyxMethod: Onyx.METHOD.MERGE,
            key: `${ONYXKEYS.COLLECTION.REPORT_ACTIONS}${reportID}`,
            value: {[optimisticRenamedAction.reportActionID]: {pendingAction: null}},
        },
    ];
    const failureData: OnyxUpdate[] = [
        {
            onyxMethod: Onyx.METHOD.MERGE,
            key: `${ONYXKEYS.COLLECTION.REPORT}${reportID}`,
            value: {
                reportName: previousName,
            },
        },
        {
            onyxMethod: Onyx.METHOD.MERGE,
            key: `${ONYXKEYS.COLLECTION.REPORT_ACTIONS}${reportID}`,
            value: {[optimisticRenamedAction.reportActionID]: null},
        },
    ];

    const parameters: UpdatePolicyRoomNameParams = {
        reportID,
        policyRoomName,
        renamedRoomReportActionID: optimisticRenamedAction.reportActionID,
    };

    API.write(WRITE_COMMANDS.UPDATE_POLICY_ROOM_NAME, parameters, {optimisticData, successData, failureData});
    Navigation.goBack(ROUTES.REPORT_SETTINGS.getRoute(reportID));
}

/**
 * @param reportID The reportID of the policy room.
 */
function clearPolicyRoomNameErrors(reportID: string) {
    Onyx.merge(`${ONYXKEYS.COLLECTION.REPORT}${reportID}`, {
        errorFields: {
            reportName: null,
        },
        pendingFields: {
            reportName: null,
        },
    });
}

function setIsComposerFullSize(reportID: string, isComposerFullSize: boolean) {
    Onyx.merge(`${ONYXKEYS.COLLECTION.REPORT_IS_COMPOSER_FULL_SIZE}${reportID}`, isComposerFullSize);
}

/**
 * @param action the associated report action (optional)
 * @param isRemote whether or not this notification is a remote push notification
 */
function shouldShowReportActionNotification(reportID: string, action: ReportAction | null = null, isRemote = false): boolean {
    const tag = isRemote ? '[PushNotification]' : '[LocalNotification]';

    // Due to payload size constraints, some push notifications may have their report action stripped
    // so we must double check that we were provided an action before using it in these checks.
    if (action && ReportActionsUtils.isDeletedAction(action)) {
        Log.info(`${tag} Skipping notification because the action was deleted`, false, {reportID, action});
        return false;
    }

    if (!ActiveClientManager.isClientTheLeader()) {
        Log.info(`${tag} Skipping notification because this client is not the leader`);
        return false;
    }

    // We don't want to send a local notification if the user preference is daily, mute or hidden.
    const notificationPreference = ReportUtils.getReportNotificationPreference(ReportConnection.getAllReports()?.[`${ONYXKEYS.COLLECTION.REPORT}${reportID}`]);
    if (notificationPreference !== CONST.REPORT.NOTIFICATION_PREFERENCE.ALWAYS) {
        Log.info(`${tag} No notification because user preference is to be notified: ${notificationPreference}`);
        return false;
    }

    // If this comment is from the current user we don't want to parrot whatever they wrote back to them.
    if (action && action.actorAccountID === currentUserAccountID) {
        Log.info(`${tag} No notification because comment is from the currently logged in user`);
        return false;
    }

    // If we are currently viewing this report do not show a notification.
    if (reportID === Navigation.getTopmostReportId() && Visibility.isVisible() && Visibility.hasFocus()) {
        Log.info(`${tag} No notification because it was a comment for the current report`);
        return false;
    }

    const report = ReportConnection.getAllReports()?.[`${ONYXKEYS.COLLECTION.REPORT}${reportID}`];
    if (!report || (report && report.pendingAction === CONST.RED_BRICK_ROAD_PENDING_ACTION.DELETE)) {
        Log.info(`${tag} No notification because the report does not exist or is pending deleted`, false);
        return false;
    }

    // If this notification was delayed and the user saw the message already, don't show it
    if (action && report?.lastReadTime && report.lastReadTime >= action.created) {
        Log.info(`${tag} No notification because the comment was already read`, false, {created: action.created, lastReadTime: report.lastReadTime});
        return false;
    }

    // If this is a whisper targeted to someone else, don't show it
    if (action && ReportActionsUtils.isWhisperActionTargetedToOthers(action)) {
        Log.info(`${tag} No notification because the action is whispered to someone else`, false);
        return false;
    }

    // Only show notifications for supported types of report actions
    if (action && !ReportActionsUtils.isNotifiableReportAction(action)) {
        Log.info(`${tag} No notification because this action type is not supported`, false, {actionName: action?.actionName});
        return false;
    }

    return true;
}

function showReportActionNotification(reportID: string, reportAction: ReportAction) {
    if (!shouldShowReportActionNotification(reportID, reportAction)) {
        return;
    }

    Log.info('[LocalNotification] Creating notification');

    const localReportID = `${ONYXKEYS.COLLECTION.REPORT}${reportID}`;
    const report = ReportConnection.getAllReports()?.[localReportID] ?? null;
    if (!report) {
        Log.hmmm("[LocalNotification] couldn't show report action notification because the report wasn't found", {localReportID, reportActionID: reportAction.reportActionID});
        return;
    }

    const onClick = () =>
        Modal.close(() => {
            const policyID = lastVisitedPath && extractPolicyIDFromPath(lastVisitedPath);
            const policyEmployeeAccountIDs = policyID ? getPolicyEmployeeAccountIDs(policyID) : [];
            const reportBelongsToWorkspace = policyID ? doesReportBelongToWorkspace(report, policyEmployeeAccountIDs, policyID) : false;
            if (!reportBelongsToWorkspace) {
                Navigation.navigateWithSwitchPolicyID({route: ROUTES.HOME});
            }
            navigateFromNotification(reportID);
        });

    if (reportAction.actionName === CONST.REPORT.ACTIONS.TYPE.MODIFIED_EXPENSE) {
        LocalNotification.showModifiedExpenseNotification(report, reportAction, onClick);
    } else {
        LocalNotification.showCommentNotification(report, reportAction, onClick);
    }

    notifyNewAction(reportID, reportAction.actorAccountID, reportAction.reportActionID);
}

/** Clear the errors associated with the IOUs of a given report. */
function clearIOUError(reportID: string) {
    Onyx.merge(`${ONYXKEYS.COLLECTION.REPORT}${reportID}`, {errorFields: {iou: null}});
}

/**
 * Adds a reaction to the report action.
 * Uses the NEW FORMAT for "emojiReactions"
 */
function addEmojiReaction(reportID: string, reportActionID: string, emoji: Emoji, skinTone: string | number = preferredSkinTone) {
    const createdAt = timezoneFormat(utcToZonedTime(new Date(), 'UTC'), CONST.DATE.FNS_DB_FORMAT_STRING);
    const optimisticData: OnyxUpdate[] = [
        {
            onyxMethod: Onyx.METHOD.MERGE,
            key: `${ONYXKEYS.COLLECTION.REPORT_ACTIONS_REACTIONS}${reportActionID}`,
            value: {
                [emoji.name]: {
                    createdAt,
                    pendingAction: CONST.RED_BRICK_ROAD_PENDING_ACTION.ADD,
                    users: {
                        [currentUserAccountID]: {
                            skinTones: {
                                [skinTone ?? CONST.EMOJI_DEFAULT_SKIN_TONE]: createdAt,
                            },
                        },
                    },
                },
            },
        },
    ];

    const failureData: OnyxUpdate[] = [
        {
            onyxMethod: Onyx.METHOD.MERGE,
            key: `${ONYXKEYS.COLLECTION.REPORT_ACTIONS_REACTIONS}${reportActionID}`,
            value: {
                [emoji.name]: {
                    pendingAction: null,
                },
            },
        },
    ];

    const successData: OnyxUpdate[] = [
        {
            onyxMethod: Onyx.METHOD.MERGE,
            key: `${ONYXKEYS.COLLECTION.REPORT_ACTIONS_REACTIONS}${reportActionID}`,
            value: {
                [emoji.name]: {
                    pendingAction: null,
                },
            },
        },
    ];

    const parameters: AddEmojiReactionParams = {
        reportID,
        skinTone,
        emojiCode: emoji.name,
        reportActionID,
        createdAt,
        // This will be removed as part of https://github.com/Expensify/App/issues/19535
        useEmojiReactions: true,
    };

    API.write(WRITE_COMMANDS.ADD_EMOJI_REACTION, parameters, {optimisticData, successData, failureData});
}

/**
 * Removes a reaction to the report action.
 * Uses the NEW FORMAT for "emojiReactions"
 */
function removeEmojiReaction(reportID: string, reportActionID: string, emoji: Emoji) {
    const optimisticData: OnyxUpdate[] = [
        {
            onyxMethod: Onyx.METHOD.MERGE,
            key: `${ONYXKEYS.COLLECTION.REPORT_ACTIONS_REACTIONS}${reportActionID}`,
            value: {
                [emoji.name]: {
                    users: {
                        [currentUserAccountID]: null,
                    },
                },
            },
        },
    ];

    const parameters: RemoveEmojiReactionParams = {
        reportID,
        reportActionID,
        emojiCode: emoji.name,
        // This will be removed as part of https://github.com/Expensify/App/issues/19535
        useEmojiReactions: true,
    };

    API.write(WRITE_COMMANDS.REMOVE_EMOJI_REACTION, parameters, {optimisticData});
}

/**
 * Calls either addEmojiReaction or removeEmojiReaction depending on if the current user has reacted to the report action.
 * Uses the NEW FORMAT for "emojiReactions"
 */
function toggleEmojiReaction(
    reportID: string,
    reportAction: ReportAction,
    reactionObject: Emoji,
    existingReactions: OnyxEntry<ReportActionReactions>,
    paramSkinTone: number = preferredSkinTone,
    ignoreSkinToneOnCompare = false,
) {
    const originalReportID = ReportUtils.getOriginalReportID(reportID, reportAction);

    if (!originalReportID) {
        return;
    }

    const originalReportAction = ReportActionsUtils.getReportAction(originalReportID, reportAction.reportActionID);

    if (isEmptyObject(originalReportAction)) {
        return;
    }

    // This will get cleaned up as part of https://github.com/Expensify/App/issues/16506 once the old emoji
    // format is no longer being used
    const emoji = EmojiUtils.findEmojiByCode(reactionObject.code);
    const existingReactionObject = existingReactions?.[emoji.name];

    // Only use skin tone if emoji supports it
    const skinTone = emoji.types === undefined ? -1 : paramSkinTone;

    if (existingReactionObject && EmojiUtils.hasAccountIDEmojiReacted(currentUserAccountID, existingReactionObject.users, ignoreSkinToneOnCompare ? undefined : skinTone)) {
        removeEmojiReaction(originalReportID, reportAction.reportActionID, emoji);
        return;
    }

    addEmojiReaction(originalReportID, reportAction.reportActionID, emoji, skinTone);
}

function openReportFromDeepLink(url: string) {
    const reportID = ReportUtils.getReportIDFromLink(url);
    const isAuthenticated = Session.hasAuthToken();

    if (reportID && !isAuthenticated) {
        // Call the OpenReport command to check in the server if it's a public room. If so, we'll open it as an anonymous user
        openReport(reportID, '', [], undefined, '0', true);

        // Show the sign-in page if the app is offline
        if (networkStatus === CONST.NETWORK.NETWORK_STATUS.OFFLINE) {
            Onyx.set(ONYXKEYS.IS_CHECKING_PUBLIC_ROOM, false);
        }
    } else {
        // If we're not opening a public room (no reportID) or the user is authenticated, we unblock the UI (hide splash screen)
        Onyx.set(ONYXKEYS.IS_CHECKING_PUBLIC_ROOM, false);
    }

    const route = ReportUtils.getRouteFromLink(url);

    // If we are not authenticated and are navigating to a public screen, we don't want to navigate again to the screen after sign-in/sign-up
    if (!isAuthenticated && isPublicScreenRoute(route)) {
        return;
    }

    // Navigate to the report after sign-in/sign-up.
    InteractionManager.runAfterInteractions(() => {
        Session.waitForUserSignIn().then(() => {
            const connection = Onyx.connect({
                key: ONYXKEYS.NVP_ONBOARDING,
                callback: (onboarding) => {
                    if (onboarding) {
                        // Once the onboarding data is available, we want to disconnect the connection
                        // so it won't trigger the deeplink again every time the data is changed, for example, when relogin.
                        Onyx.disconnect(connection);
                    }

                    Navigation.waitForProtectedRoutes().then(() => {
                        if (route && Session.isAnonymousUser() && !Session.canAnonymousUserAccessRoute(route)) {
                            Session.signOutAndRedirectToSignIn(true);
                            return;
                        }

                        // We don't want to navigate to the exitTo route when creating a new workspace from a deep link,
                        // because we already handle creating the optimistic policy and navigating to it in App.setUpPoliciesAndNavigate,
                        // which is already called when AuthScreens mounts.
                        if (new URL(url).searchParams.get('exitTo') === ROUTES.WORKSPACE_NEW) {
                            return;
                        }

                        if (shouldSkipDeepLinkNavigation(route)) {
                            return;
                        }

                        const state = navigationRef.getRootState();
                        const currentFocusedRoute = findFocusedRoute(state);
                        const hasCompletedGuidedSetupFlow = hasCompletedGuidedSetupFlowSelector(onboarding);

                        // We need skip deeplinking if the user hasn't completed the guided setup flow.
                        if (!hasCompletedGuidedSetupFlow) {
                            Welcome.isOnboardingFlowCompleted({
                                onNotCompleted: () => OnboardingFlow.startOnboardingFlow(),
                            });
                            return;
                        }

                        if (isOnboardingFlowName(currentFocusedRoute?.name)) {
                            Welcome.setOnboardingErrorMessage(Localize.translateLocal('onboarding.purpose.errorBackButton'));
                            return;
                        }

                        if (isAuthenticated) {
                            return;
                        }

                        Navigation.navigate(route as Route, CONST.NAVIGATION.ACTION_TYPE.PUSH);
                    });
                },
            });
        });
    });
}

function getCurrentUserAccountID(): number {
    return currentUserAccountID;
}

function navigateToMostRecentReport(currentReport: OnyxEntry<Report>) {
    const lastAccessedReportID = ReportUtils.findLastAccessedReport(false, false, undefined, currentReport?.reportID)?.reportID;

    if (lastAccessedReportID) {
        const lastAccessedReportRoute = ROUTES.REPORT_WITH_ID.getRoute(lastAccessedReportID ?? '-1');
        Navigation.goBack(lastAccessedReportRoute);
    } else {
        const isChatThread = ReportUtils.isChatThread(currentReport);

        // If it is not a chat thread we should call Navigation.goBack to pop the current route first before navigating to Concierge.
        if (!isChatThread) {
            Navigation.goBack();
        }

        navigateToConciergeChat(false, () => true, CONST.NAVIGATION.TYPE.UP);
    }
}

function getMostRecentReportID(currentReport: OnyxEntry<Report>) {
    const lastAccessedReportID = ReportUtils.findLastAccessedReport(false, false, undefined, currentReport?.reportID)?.reportID;
    return lastAccessedReportID ?? conciergeChatReportID;
}

function joinRoom(report: OnyxEntry<Report>) {
    if (!report) {
        return;
    }
    updateNotificationPreference(
        report.reportID,
        ReportUtils.getReportNotificationPreference(report),
        CONST.REPORT.NOTIFICATION_PREFERENCE.ALWAYS,
        false,
        report.parentReportID,
        report.parentReportActionID,
        report,
    );
}

function leaveGroupChat(reportID: string) {
    const report = ReportConnection.getAllReports()?.[`${ONYXKEYS.COLLECTION.REPORT}${reportID}`];
    if (!report) {
        Log.warn('Attempting to leave Group Chat that does not existing locally');
        return;
    }

    const optimisticData: OnyxUpdate[] = [
        {
            onyxMethod: Onyx.METHOD.SET,
            key: `${ONYXKEYS.COLLECTION.REPORT}${reportID}`,
            value: null,
        },
    ];
    // Clean up any quick actions for the report we're leaving from
    if (quickAction?.chatReportID?.toString() === reportID) {
        optimisticData.push({
            onyxMethod: Onyx.METHOD.SET,
            key: ONYXKEYS.NVP_QUICK_ACTION_GLOBAL_CREATE,
            value: null,
        });
    }

    navigateToMostRecentReport(report);
    API.write(WRITE_COMMANDS.LEAVE_GROUP_CHAT, {reportID}, {optimisticData});
}

/** Leave a report by setting the state to submitted and closed */
function leaveRoom(reportID: string, isWorkspaceMemberLeavingWorkspaceRoom = false) {
    const report = ReportConnection.getAllReports()?.[`${ONYXKEYS.COLLECTION.REPORT}${reportID}`];

    if (!report) {
        return;
    }
    const isChatThread = ReportUtils.isChatThread(report);

    // Pusher's leavingStatus should be sent earlier.
    // Place the broadcast before calling the LeaveRoom API to prevent a race condition
    // between Onyx report being null and Pusher's leavingStatus becoming true.
    broadcastUserIsLeavingRoom(reportID);

    // If a workspace member is leaving a workspace room, they don't actually lose the room from Onyx.
    // Instead, their notification preference just gets set to "hidden".
    // Same applies for chat threads too
    const optimisticData: OnyxUpdate[] = [
        {
            onyxMethod: Onyx.METHOD.MERGE,
            key: `${ONYXKEYS.COLLECTION.REPORT}${reportID}`,
            value:
                isWorkspaceMemberLeavingWorkspaceRoom || isChatThread
                    ? {
                          participants: {
                              [currentUserAccountID]: {
                                  notificationPreference: CONST.REPORT.NOTIFICATION_PREFERENCE.HIDDEN,
                              },
                          },
                      }
                    : {
                          reportID: null,
                          stateNum: CONST.REPORT.STATE_NUM.APPROVED,
                          statusNum: CONST.REPORT.STATUS_NUM.CLOSED,
                          participants: {
                              [currentUserAccountID]: {
                                  notificationPreference: CONST.REPORT.NOTIFICATION_PREFERENCE.HIDDEN,
                              },
                          },
                      },
        },
    ];

    const successData: OnyxUpdate[] = [
        {
            onyxMethod: Onyx.METHOD.MERGE,
            key: `${ONYXKEYS.COLLECTION.REPORT}${reportID}`,
            value:
                isWorkspaceMemberLeavingWorkspaceRoom || isChatThread
                    ? {
                          participants: {
                              [currentUserAccountID]: {
                                  notificationPreference: CONST.REPORT.NOTIFICATION_PREFERENCE.HIDDEN,
                              },
                          },
                      }
                    : Object.keys(report).reduce<Record<string, null>>((acc, key) => {
                          acc[key] = null;
                          return acc;
                      }, {}),
        },
    ];

    const failureData: OnyxUpdate[] = [
        {
            onyxMethod: Onyx.METHOD.MERGE,
            key: `${ONYXKEYS.COLLECTION.REPORT}${reportID}`,
            value: report,
        },
    ];

    if (report.parentReportID && report.parentReportActionID) {
        optimisticData.push({
            onyxMethod: Onyx.METHOD.MERGE,
            key: `${ONYXKEYS.COLLECTION.REPORT_ACTIONS}${report.parentReportID}`,
            value: {[report.parentReportActionID]: {childReportNotificationPreference: CONST.REPORT.NOTIFICATION_PREFERENCE.HIDDEN}},
        });
        successData.push({
            onyxMethod: Onyx.METHOD.MERGE,
            key: `${ONYXKEYS.COLLECTION.REPORT_ACTIONS}${report.parentReportID}`,
            value: {[report.parentReportActionID]: {childReportNotificationPreference: CONST.REPORT.NOTIFICATION_PREFERENCE.HIDDEN}},
        });
        failureData.push({
            onyxMethod: Onyx.METHOD.MERGE,
            key: `${ONYXKEYS.COLLECTION.REPORT_ACTIONS}${report.parentReportID}`,
            value: {[report.parentReportActionID]: {childReportNotificationPreference: ReportUtils.getReportNotificationPreference(report, false)}},
        });
    }

    const parameters: LeaveRoomParams = {
        reportID,
    };

    API.write(WRITE_COMMANDS.LEAVE_ROOM, parameters, {optimisticData, successData, failureData});

    // If this is the leave action from a workspace room, simply dismiss the modal, i.e., allow the user to view the room and join again immediately.
    // If this is the leave action from a chat thread (even if the chat thread is in a room), do not allow the user to stay in the thread after leaving.
    if (isWorkspaceMemberLeavingWorkspaceRoom && !isChatThread) {
        return;
    }
    // In other cases, the report is deleted and we should move the user to another report.
    navigateToMostRecentReport(report);
}

/** Invites people to a room */
function inviteToRoom(reportID: string, inviteeEmailsToAccountIDs: InvitedEmailsToAccountIDs) {
    const report = ReportConnection.getAllReports()?.[`${ONYXKEYS.COLLECTION.REPORT}${reportID}`];
    if (!report) {
        return;
    }

    const defaultNotificationPreference = ReportUtils.getDefaultNotificationPreferenceForReport(report);

    const inviteeEmails = Object.keys(inviteeEmailsToAccountIDs);
    const inviteeAccountIDs = Object.values(inviteeEmailsToAccountIDs);

    const logins = inviteeEmails.map((memberLogin) => PhoneNumber.addSMSDomainIfPhoneNumber(memberLogin));
    const {newAccountIDs, newLogins} = PersonalDetailsUtils.getNewAccountIDsAndLogins(logins, inviteeAccountIDs);

    const participantsAfterInvitation = inviteeAccountIDs.reduce(
        (reportParticipants: Participants, accountID: number) => {
            const participant: ReportParticipant = {
                notificationPreference: defaultNotificationPreference,
                role: CONST.REPORT.ROLE.MEMBER,
            };
            // eslint-disable-next-line no-param-reassign
            reportParticipants[accountID] = participant;
            return reportParticipants;
        },
        {...report.participants},
    );

    const newPersonalDetailsOnyxData = PersonalDetailsUtils.getPersonalDetailsOnyxDataForOptimisticUsers(newLogins, newAccountIDs);
    const pendingChatMembers = ReportUtils.getPendingChatMembers(inviteeAccountIDs, report?.pendingChatMembers ?? [], CONST.RED_BRICK_ROAD_PENDING_ACTION.ADD);

    const newParticipantAccountCleanUp = newAccountIDs.reduce<Record<number, null>>((participantCleanUp, newAccountID) => {
        // eslint-disable-next-line no-param-reassign
        participantCleanUp[newAccountID] = null;
        return participantCleanUp;
    }, {});

    const optimisticData: OnyxUpdate[] = [
        {
            onyxMethod: Onyx.METHOD.MERGE,
            key: `${ONYXKEYS.COLLECTION.REPORT}${reportID}`,
            value: {
                participants: participantsAfterInvitation,
                pendingChatMembers,
            },
        },
    ];
    optimisticData.push(...newPersonalDetailsOnyxData.optimisticData);

    const successPendingChatMembers = report?.pendingChatMembers
        ? report?.pendingChatMembers?.filter(
              (pendingMember) => !(inviteeAccountIDs.includes(Number(pendingMember.accountID)) && pendingMember.pendingAction === CONST.RED_BRICK_ROAD_PENDING_ACTION.DELETE),
          )
        : null;
    const successData: OnyxUpdate[] = [
        {
            onyxMethod: Onyx.METHOD.MERGE,
            key: `${ONYXKEYS.COLLECTION.REPORT}${reportID}`,
            value: {
                pendingChatMembers: successPendingChatMembers,
                participants: newParticipantAccountCleanUp,
            },
        },
    ];
    successData.push(...newPersonalDetailsOnyxData.finallyData);

    const failureData: OnyxUpdate[] = [
        {
            onyxMethod: Onyx.METHOD.MERGE,
            key: `${ONYXKEYS.COLLECTION.REPORT}${reportID}`,
            value: {
                pendingChatMembers:
                    pendingChatMembers.map((pendingChatMember) => {
                        if (!inviteeAccountIDs.includes(Number(pendingChatMember.accountID))) {
                            return pendingChatMember;
                        }
                        return {
                            ...pendingChatMember,
                            errors: ErrorUtils.getMicroSecondOnyxErrorWithTranslationKey('roomMembersPage.error.genericAdd'),
                        };
                    }) ?? null,
            },
        },
    ];

    if (ReportUtils.isGroupChat(report)) {
        const parameters: InviteToGroupChatParams = {
            reportID,
            inviteeEmails,
            accountIDList: newAccountIDs.join(),
        };

        API.write(WRITE_COMMANDS.INVITE_TO_GROUP_CHAT, parameters, {optimisticData, successData, failureData});
        return;
    }

    const parameters: InviteToRoomParams = {
        reportID,
        inviteeEmails,
        accountIDList: newAccountIDs.join(),
    };

    // eslint-disable-next-line rulesdir/no-multiple-api-calls
    API.write(WRITE_COMMANDS.INVITE_TO_ROOM, parameters, {optimisticData, successData, failureData});
}

function clearAddRoomMemberError(reportID: string, invitedAccountID: string) {
    const report = ReportConnection.getAllReports()?.[`${ONYXKEYS.COLLECTION.REPORT}${reportID}`];
    Onyx.merge(`${ONYXKEYS.COLLECTION.REPORT}${reportID}`, {
        pendingChatMembers: report?.pendingChatMembers?.filter((pendingChatMember) => pendingChatMember.accountID !== invitedAccountID),
        participants: {
            [invitedAccountID]: null,
        },
    });
    Onyx.merge(ONYXKEYS.PERSONAL_DETAILS_LIST, {
        [invitedAccountID]: null,
    });
}

function updateGroupChatMemberRoles(reportID: string, accountIDList: number[], role: ValueOf<typeof CONST.REPORT.ROLE>) {
    const memberRoles: Record<number, string> = {};
    const optimisticParticipants: Record<number, Partial<ReportParticipant>> = {};
    const successParticipants: Record<number, Partial<ReportParticipant>> = {};

    accountIDList.forEach((accountID) => {
        memberRoles[accountID] = role;
        optimisticParticipants[accountID] = {
            role,
            pendingFields: {
                role: CONST.RED_BRICK_ROAD_PENDING_ACTION.UPDATE,
            },
            pendingAction: CONST.RED_BRICK_ROAD_PENDING_ACTION.UPDATE,
        };
        successParticipants[accountID] = {
            pendingFields: {
                role: null,
            },
            pendingAction: null,
        };
    });

    const optimisticData: OnyxUpdate[] = [
        {
            onyxMethod: Onyx.METHOD.MERGE,
            key: `${ONYXKEYS.COLLECTION.REPORT}${reportID}`,
            value: {participants: optimisticParticipants},
        },
    ];

    const successData: OnyxUpdate[] = [
        {
            onyxMethod: Onyx.METHOD.MERGE,
            key: `${ONYXKEYS.COLLECTION.REPORT}${reportID}`,
            value: {participants: successParticipants},
        },
    ];
    const parameters: UpdateGroupChatMemberRolesParams = {reportID, memberRoles: JSON.stringify(memberRoles)};
    API.write(WRITE_COMMANDS.UPDATE_GROUP_CHAT_MEMBER_ROLES, parameters, {optimisticData, successData});
}

/** Invites people to a group chat */
function inviteToGroupChat(reportID: string, inviteeEmailsToAccountIDs: InvitedEmailsToAccountIDs) {
    inviteToRoom(reportID, inviteeEmailsToAccountIDs);
}

/** Removes people from a room
 *  Please see https://github.com/Expensify/App/blob/main/README.md#Security for more details
 */
function removeFromRoom(reportID: string, targetAccountIDs: number[]) {
    const report = ReportConnection.getAllReports()?.[`${ONYXKEYS.COLLECTION.REPORT}${reportID}`];
    if (!report) {
        return;
    }

    const removeParticipantsData: Record<number, null> = {};
    targetAccountIDs.forEach((accountID) => {
        removeParticipantsData[accountID] = null;
    });
    const pendingChatMembers = ReportUtils.getPendingChatMembers(targetAccountIDs, report?.pendingChatMembers ?? [], CONST.RED_BRICK_ROAD_PENDING_ACTION.DELETE);

    const optimisticData: OnyxUpdate[] = [
        {
            onyxMethod: Onyx.METHOD.MERGE,
            key: `${ONYXKEYS.COLLECTION.REPORT}${reportID}`,
            value: {
                pendingChatMembers,
            },
        },
    ];

    const failureData: OnyxUpdate[] = [
        {
            onyxMethod: Onyx.METHOD.MERGE,
            key: `${ONYXKEYS.COLLECTION.REPORT}${reportID}`,
            value: {
                pendingChatMembers: report?.pendingChatMembers ?? null,
            },
        },
    ];

    // We need to add success data here since in high latency situations,
    // the OpenRoomMembersPage call has the chance of overwriting the optimistic data we set above.
    const successData: OnyxUpdate[] = [
        {
            onyxMethod: Onyx.METHOD.MERGE,
            key: `${ONYXKEYS.COLLECTION.REPORT}${reportID}`,
            value: {
                participants: removeParticipantsData,
                pendingChatMembers: report?.pendingChatMembers ?? null,
            },
        },
    ];

    if (ReportUtils.isGroupChat(report)) {
        const parameters: RemoveFromGroupChatParams = {
            reportID,
            accountIDList: targetAccountIDs.join(),
        };
        API.write(WRITE_COMMANDS.REMOVE_FROM_GROUP_CHAT, parameters, {optimisticData, failureData, successData});
        return;
    }

    const parameters: RemoveFromRoomParams = {
        reportID,
        targetAccountIDs,
    };

    // eslint-disable-next-line rulesdir/no-multiple-api-calls
    API.write(WRITE_COMMANDS.REMOVE_FROM_ROOM, parameters, {optimisticData, failureData, successData});
}

function removeFromGroupChat(reportID: string, accountIDList: number[]) {
    removeFromRoom(reportID, accountIDList);
}

function setLastOpenedPublicRoom(reportID: string) {
    Onyx.set(ONYXKEYS.LAST_OPENED_PUBLIC_ROOM_ID, reportID);
}

/** Navigates to the last opened public room */
function openLastOpenedPublicRoom(lastOpenedPublicRoomID: string) {
    Navigation.isNavigationReady().then(() => {
        setLastOpenedPublicRoom('');
        Navigation.navigate(ROUTES.REPORT_WITH_ID.getRoute(lastOpenedPublicRoomID));
    });
}

/** Flag a comment as offensive */
function flagComment(reportID: string, reportAction: OnyxEntry<ReportAction>, severity: string) {
    const originalReportID = ReportUtils.getOriginalReportID(reportID, reportAction);
    const message = ReportActionsUtils.getReportActionMessage(reportAction);

    if (!message || !reportAction) {
        return;
    }

    let updatedDecision: Decision;
    if (severity === CONST.MODERATION.FLAG_SEVERITY_SPAM || severity === CONST.MODERATION.FLAG_SEVERITY_INCONSIDERATE) {
        if (!message?.moderationDecision) {
            updatedDecision = {
                decision: CONST.MODERATION.MODERATOR_DECISION_PENDING,
            };
        } else {
            updatedDecision = message.moderationDecision;
        }
    } else if (severity === CONST.MODERATION.FLAG_SEVERITY_ASSAULT || severity === CONST.MODERATION.FLAG_SEVERITY_HARASSMENT) {
        updatedDecision = {
            decision: CONST.MODERATION.MODERATOR_DECISION_PENDING_REMOVE,
        };
    } else {
        updatedDecision = {
            decision: CONST.MODERATION.MODERATOR_DECISION_PENDING_HIDE,
        };
    }

    const reportActionID = reportAction.reportActionID;

    const updatedMessage: Message = {
        ...message,
        moderationDecision: updatedDecision,
    };

    const optimisticData: OnyxUpdate[] = [
        {
            onyxMethod: Onyx.METHOD.MERGE,
            key: `${ONYXKEYS.COLLECTION.REPORT_ACTIONS}${originalReportID}`,
            value: {
                [reportActionID]: {
                    pendingAction: CONST.RED_BRICK_ROAD_PENDING_ACTION.UPDATE,
                    message: [updatedMessage],
                },
            },
        },
    ];

    const failureData: OnyxUpdate[] = [
        {
            onyxMethod: Onyx.METHOD.MERGE,
            key: `${ONYXKEYS.COLLECTION.REPORT_ACTIONS}${originalReportID}`,
            value: {
                [reportActionID]: {
                    ...reportAction,
                    pendingAction: null,
                },
            },
        },
    ];

    const successData: OnyxUpdate[] = [
        {
            onyxMethod: Onyx.METHOD.MERGE,
            key: `${ONYXKEYS.COLLECTION.REPORT_ACTIONS}${originalReportID}`,
            value: {
                [reportActionID]: {
                    pendingAction: null,
                },
            },
        },
    ];

    const parameters: FlagCommentParams = {
        severity,
        reportActionID,
        // This check is to prevent flooding Concierge with test flags
        // If you need to test moderation responses from Concierge on dev, set this to false!
        isDevRequest: Environment.isDevelopment(),
    };

    API.write(WRITE_COMMANDS.FLAG_COMMENT, parameters, {optimisticData, successData, failureData});
}

/** Updates a given user's private notes on a report */
const updatePrivateNotes = (reportID: string, accountID: number, note: string) => {
    const optimisticData: OnyxUpdate[] = [
        {
            onyxMethod: Onyx.METHOD.MERGE,
            key: `${ONYXKEYS.COLLECTION.REPORT}${reportID}`,
            value: {
                privateNotes: {
                    [accountID]: {
                        pendingAction: CONST.RED_BRICK_ROAD_PENDING_ACTION.UPDATE,
                        errors: null,
                        note,
                    },
                },
            },
        },
    ];

    const successData: OnyxUpdate[] = [
        {
            onyxMethod: Onyx.METHOD.MERGE,
            key: `${ONYXKEYS.COLLECTION.REPORT}${reportID}`,
            value: {
                privateNotes: {
                    [accountID]: {
                        pendingAction: null,
                        errors: null,
                    },
                },
            },
        },
    ];

    const failureData: OnyxUpdate[] = [
        {
            onyxMethod: Onyx.METHOD.MERGE,
            key: `${ONYXKEYS.COLLECTION.REPORT}${reportID}`,
            value: {
                privateNotes: {
                    [accountID]: {
                        errors: ErrorUtils.getMicroSecondOnyxErrorWithTranslationKey('privateNotes.error.genericFailureMessage'),
                    },
                },
            },
        },
    ];

    const parameters: UpdateReportPrivateNoteParams = {reportID, privateNotes: note};

    API.write(WRITE_COMMANDS.UPDATE_REPORT_PRIVATE_NOTE, parameters, {optimisticData, successData, failureData});
};

/** Fetches all the private notes for a given report */
function getReportPrivateNote(reportID: string | undefined) {
    if (Session.isAnonymousUser()) {
        return;
    }

    if (!reportID) {
        return;
    }

    const optimisticData: OnyxUpdate[] = [
        {
            onyxMethod: Onyx.METHOD.MERGE,
            key: `${ONYXKEYS.COLLECTION.REPORT}${reportID}`,
            value: {
                isLoadingPrivateNotes: true,
            },
        },
    ];

    const successData: OnyxUpdate[] = [
        {
            onyxMethod: Onyx.METHOD.MERGE,
            key: `${ONYXKEYS.COLLECTION.REPORT}${reportID}`,
            value: {
                isLoadingPrivateNotes: false,
            },
        },
    ];

    const failureData: OnyxUpdate[] = [
        {
            onyxMethod: Onyx.METHOD.MERGE,
            key: `${ONYXKEYS.COLLECTION.REPORT}${reportID}`,
            value: {
                isLoadingPrivateNotes: false,
            },
        },
    ];

    const parameters: GetReportPrivateNoteParams = {reportID};

    API.read(READ_COMMANDS.GET_REPORT_PRIVATE_NOTE, parameters, {optimisticData, successData, failureData});
}

function completeOnboarding(
    engagementChoice: OnboardingPurposeType,
    data: ValueOf<typeof CONST.ONBOARDING_MESSAGES>,
    {
        firstName,
        lastName,
    }: {
        firstName: string;
        lastName: string;
    },
    adminsChatReportID?: string,
    onboardingPolicyID?: string,
    paymentSelected?: string,
) {
    const actorAccountID = CONST.ACCOUNT_ID.CONCIERGE;
    const targetChatReport = ReportUtils.getChatByParticipants([actorAccountID, currentUserAccountID]);
    const {reportID: targetChatReportID = '', policyID: targetChatPolicyID = ''} = targetChatReport ?? {};

    // Introductory message
    const introductionComment = ReportUtils.buildOptimisticAddCommentReportAction(delegateEmail, CONST.ONBOARDING_INTRODUCTION, undefined, actorAccountID);
    const introductionCommentAction: OptimisticAddCommentReportAction = introductionComment.reportAction;
    const introductionMessage: AddCommentOrAttachementParams = {
        reportID: targetChatReportID,
        reportActionID: introductionCommentAction.reportActionID,
        reportComment: introductionComment.commentText,
    };

    // Text message
    const textComment = ReportUtils.buildOptimisticAddCommentReportAction(delegateEmail, data.message, undefined, actorAccountID, 1);
    const textCommentAction: OptimisticAddCommentReportAction = textComment.reportAction;
    const textMessage: AddCommentOrAttachementParams = {
        reportID: targetChatReportID,
        reportActionID: textCommentAction.reportActionID,
        reportComment: textComment.commentText,
    };

    let videoCommentAction: OptimisticAddCommentReportAction | null = null;
    let videoMessage: AddCommentOrAttachementParams | null = null;
<<<<<<< HEAD
    if (data.video) {
        const videoComment = ReportUtils.buildOptimisticAddCommentReportAction(delegateEmail, CONST.ATTACHMENT_MESSAGE_TEXT, undefined, actorAccountID, 2);
=======
    if ('video' in data && data.video) {
        const videoComment = ReportUtils.buildOptimisticAddCommentReportAction(CONST.ATTACHMENT_MESSAGE_TEXT, undefined, actorAccountID, 2);
>>>>>>> 0c618acc
        videoCommentAction = videoComment.reportAction;
        videoMessage = {
            reportID: targetChatReportID,
            reportActionID: videoCommentAction.reportActionID,
            reportComment: videoComment.commentText,
        };
    }

    const tasksData = data.tasks.map((task, index) => {
        const taskDescription =
            typeof task.description === 'function'
                ? task.description({
                      adminsRoomLink: `${environmentURL}/${ROUTES.REPORT_WITH_ID.getRoute(adminsChatReportID ?? '-1')}`,
                      workspaceCategoriesLink: `${environmentURL}/${ROUTES.WORKSPACE_CATEGORIES.getRoute(onboardingPolicyID ?? '-1')}`,
                      workspaceMembersLink: `${environmentURL}/${ROUTES.WORKSPACE_MEMBERS.getRoute(onboardingPolicyID ?? '-1')}`,
                      workspaceMoreFeaturesLink: `${environmentURL}/${ROUTES.WORKSPACE_MORE_FEATURES.getRoute(onboardingPolicyID ?? '-1')}`,
                  })
                : task.description;
        const currentTask = ReportUtils.buildOptimisticTaskReport(
            actorAccountID,
            currentUserAccountID,
            targetChatReportID,
            task.title,
            taskDescription,
            targetChatPolicyID,
            CONST.REPORT.NOTIFICATION_PREFERENCE.HIDDEN,
        );
        const taskCreatedAction = ReportUtils.buildOptimisticCreatedReportAction(CONST.EMAIL.CONCIERGE);
        const taskReportAction = ReportUtils.buildOptimisticTaskCommentReportAction(
            currentTask.reportID,
            task.title,
            0,
            `task for ${task.title}`,
            targetChatReportID,
            actorAccountID,
            index + 3,
        );
        currentTask.parentReportActionID = taskReportAction.reportAction.reportActionID;

        const completedTaskReportAction = task.autoCompleted
            ? ReportUtils.buildOptimisticTaskReportAction(currentTask.reportID, CONST.REPORT.ACTIONS.TYPE.TASK_COMPLETED, 'marked as complete', actorAccountID, 2)
            : null;

        return {
            task,
            currentTask,
            taskCreatedAction,
            taskReportAction,
            taskDescription: currentTask.description,
            completedTaskReportAction,
        };
    });

    const tasksForParameters = tasksData.map<TaskForParameters>(({task, currentTask, taskCreatedAction, taskReportAction, taskDescription, completedTaskReportAction}) => ({
        type: 'task',
        task: task.type,
        taskReportID: currentTask.reportID,
        parentReportID: currentTask.parentReportID ?? '-1',
        parentReportActionID: taskReportAction.reportAction.reportActionID,
        assigneeChatReportID: '',
        createdTaskReportActionID: taskCreatedAction.reportActionID,
        completedTaskReportActionID: completedTaskReportAction?.reportActionID ?? undefined,
        title: currentTask.reportName ?? '',
        description: taskDescription ?? '',
    }));

    const hasOutstandingChildTask = tasksData.some((task) => !task.completedTaskReportAction);

    const tasksForOptimisticData = tasksData.reduce<OnyxUpdate[]>((acc, {currentTask, taskCreatedAction, taskReportAction, taskDescription, completedTaskReportAction}) => {
        acc.push(
            {
                onyxMethod: Onyx.METHOD.MERGE,
                key: `${ONYXKEYS.COLLECTION.REPORT_ACTIONS}${targetChatReportID}`,
                value: {
                    [taskReportAction.reportAction.reportActionID]: taskReportAction.reportAction as ReportAction,
                },
            },
            {
                onyxMethod: Onyx.METHOD.SET,
                key: `${ONYXKEYS.COLLECTION.REPORT}${currentTask.reportID}`,
                value: {
                    ...currentTask,
                    description: taskDescription,
                    pendingFields: {
                        createChat: CONST.RED_BRICK_ROAD_PENDING_ACTION.ADD,
                        reportName: CONST.RED_BRICK_ROAD_PENDING_ACTION.ADD,
                        description: CONST.RED_BRICK_ROAD_PENDING_ACTION.ADD,
                        managerID: CONST.RED_BRICK_ROAD_PENDING_ACTION.ADD,
                    },
                    isOptimisticReport: true,
                    managerID: currentUserAccountID,
                },
            },
            {
                onyxMethod: Onyx.METHOD.MERGE,
                key: `${ONYXKEYS.COLLECTION.REPORT_ACTIONS}${currentTask.reportID}`,
                value: {
                    [taskCreatedAction.reportActionID]: taskCreatedAction as ReportAction,
                },
            },
        );

        if (completedTaskReportAction) {
            acc.push({
                onyxMethod: Onyx.METHOD.MERGE,
                key: `${ONYXKEYS.COLLECTION.REPORT_ACTIONS}${currentTask.reportID}`,
                value: {
                    [completedTaskReportAction.reportActionID]: completedTaskReportAction as ReportAction,
                },
            });

            acc.push({
                onyxMethod: Onyx.METHOD.MERGE,
                key: `${ONYXKEYS.COLLECTION.REPORT}${currentTask.reportID}`,
                value: {
                    stateNum: CONST.REPORT.STATE_NUM.APPROVED,
                    statusNum: CONST.REPORT.STATUS_NUM.APPROVED,
                    managerID: currentUserAccountID,
                },
            });
        }

        return acc;
    }, []);

    const tasksForFailureData = tasksData.reduce<OnyxUpdate[]>((acc, {currentTask, taskReportAction}) => {
        acc.push(
            {
                onyxMethod: Onyx.METHOD.MERGE,
                key: `${ONYXKEYS.COLLECTION.REPORT_ACTIONS}${targetChatReportID}`,
                value: {
                    [taskReportAction.reportAction.reportActionID]: {
                        errors: ErrorUtils.getMicroSecondOnyxErrorWithTranslationKey('report.genericAddCommentFailureMessage'),
                    } as ReportAction,
                },
            },
            {
                onyxMethod: Onyx.METHOD.MERGE,
                key: `${ONYXKEYS.COLLECTION.REPORT}${currentTask.reportID}`,
                value: null,
            },
            {
                onyxMethod: Onyx.METHOD.MERGE,
                key: `${ONYXKEYS.COLLECTION.REPORT_ACTIONS}${currentTask.reportID}`,
                value: null,
            },
        );

        return acc;
    }, []);

    const tasksForSuccessData = tasksData.reduce<OnyxUpdate[]>((acc, {currentTask, taskCreatedAction, taskReportAction, completedTaskReportAction}) => {
        acc.push(
            {
                onyxMethod: Onyx.METHOD.MERGE,
                key: `${ONYXKEYS.COLLECTION.REPORT_ACTIONS}${targetChatReportID}`,
                value: {
                    [taskReportAction.reportAction.reportActionID]: {pendingAction: null},
                },
            },
            {
                onyxMethod: Onyx.METHOD.MERGE,
                key: `${ONYXKEYS.COLLECTION.REPORT}${currentTask.reportID}`,
                value: {
                    pendingFields: {
                        createChat: null,
                        reportName: null,
                        description: null,
                        managerID: null,
                    },
                    isOptimisticReport: false,
                },
            },
            {
                onyxMethod: Onyx.METHOD.MERGE,
                key: `${ONYXKEYS.COLLECTION.REPORT_ACTIONS}${currentTask.reportID}`,
                value: {
                    [taskCreatedAction.reportActionID]: {pendingAction: null},
                },
            },
        );

        if (completedTaskReportAction) {
            acc.push({
                onyxMethod: Onyx.METHOD.MERGE,
                key: `${ONYXKEYS.COLLECTION.REPORT_ACTIONS}${currentTask.reportID}`,
                value: {
                    [completedTaskReportAction.reportActionID]: {pendingAction: null},
                },
            });
        }

        return acc;
    }, []);

    const optimisticData: OnyxUpdate[] = [...tasksForOptimisticData];
    optimisticData.push(
        {
            onyxMethod: Onyx.METHOD.MERGE,
            key: `${ONYXKEYS.COLLECTION.REPORT}${targetChatReportID}`,
            value: {
                lastMentionedTime: DateUtils.getDBTime(),
                hasOutstandingChildTask,
            },
        },
        {
            onyxMethod: Onyx.METHOD.MERGE,
            key: `${ONYXKEYS.COLLECTION.REPORT_ACTIONS}${targetChatReportID}`,
            value: {
                [introductionCommentAction.reportActionID]: introductionCommentAction as ReportAction,
                [textCommentAction.reportActionID]: textCommentAction as ReportAction,
            },
        },
        {
            onyxMethod: Onyx.METHOD.MERGE,
            key: ONYXKEYS.NVP_INTRO_SELECTED,
            value: {choice: engagementChoice},
        },
    );

    const successData: OnyxUpdate[] = [...tasksForSuccessData];
    successData.push({
        onyxMethod: Onyx.METHOD.MERGE,
        key: `${ONYXKEYS.COLLECTION.REPORT_ACTIONS}${targetChatReportID}`,
        value: {
            [introductionCommentAction.reportActionID]: {pendingAction: null},
            [textCommentAction.reportActionID]: {pendingAction: null},
        },
    });

    let failureReport: Partial<Report> = {
        lastMessageTranslationKey: '',
        lastMessageText: '',
        lastVisibleActionCreated: '',
        hasOutstandingChildTask: false,
    };
    const {lastMessageText = '', lastMessageTranslationKey = ''} = ReportActionsUtils.getLastVisibleMessage(targetChatReportID);
    if (lastMessageText || lastMessageTranslationKey) {
        const lastVisibleAction = ReportActionsUtils.getLastVisibleAction(targetChatReportID);
        const lastVisibleActionCreated = lastVisibleAction?.created;
        const lastActorAccountID = lastVisibleAction?.actorAccountID;
        failureReport = {
            lastMessageTranslationKey,
            lastMessageText,
            lastVisibleActionCreated,
            lastActorAccountID,
        };
    }

    const failureData: OnyxUpdate[] = [...tasksForFailureData];
    failureData.push(
        {
            onyxMethod: Onyx.METHOD.MERGE,
            key: `${ONYXKEYS.COLLECTION.REPORT}${targetChatReportID}`,
            value: failureReport,
        },
        {
            onyxMethod: Onyx.METHOD.MERGE,
            key: `${ONYXKEYS.COLLECTION.REPORT_ACTIONS}${targetChatReportID}`,
            value: {
                [introductionCommentAction.reportActionID]: {
                    errors: ErrorUtils.getMicroSecondOnyxErrorWithTranslationKey('report.genericAddCommentFailureMessage'),
                } as ReportAction,
                [textCommentAction.reportActionID]: {
                    errors: ErrorUtils.getMicroSecondOnyxErrorWithTranslationKey('report.genericAddCommentFailureMessage'),
                } as ReportAction,
            },
        },
        {
            onyxMethod: Onyx.METHOD.MERGE,
            key: ONYXKEYS.NVP_INTRO_SELECTED,
            value: {choice: null},
        },
    );

    const guidedSetupData: GuidedSetupData = [
        {type: 'message', ...introductionMessage},
        {type: 'message', ...textMessage},
    ];

    if ('video' in data && data.video && videoCommentAction && videoMessage) {
        optimisticData.push({
            onyxMethod: Onyx.METHOD.MERGE,
            key: `${ONYXKEYS.COLLECTION.REPORT_ACTIONS}${targetChatReportID}`,
            value: {
                [videoCommentAction.reportActionID]: videoCommentAction as ReportAction,
            },
        });

        successData.push({
            onyxMethod: Onyx.METHOD.MERGE,
            key: `${ONYXKEYS.COLLECTION.REPORT_ACTIONS}${targetChatReportID}`,
            value: {
                [videoCommentAction.reportActionID]: {pendingAction: null},
            },
        });

        failureData.push({
            onyxMethod: Onyx.METHOD.MERGE,
            key: `${ONYXKEYS.COLLECTION.REPORT_ACTIONS}${targetChatReportID}`,
            value: {
                [videoCommentAction.reportActionID]: {
                    errors: ErrorUtils.getMicroSecondOnyxErrorWithTranslationKey('report.genericAddCommentFailureMessage'),
                } as ReportAction,
            },
        });

        guidedSetupData.push({type: 'video', ...data.video, ...videoMessage});
    }

    guidedSetupData.push(...tasksForParameters);

    const parameters: CompleteGuidedSetupParams = {
        engagementChoice,
        firstName,
        lastName,
        actorAccountID,
        guidedSetupData: JSON.stringify(guidedSetupData),
        paymentSelected,
    };

    API.write(WRITE_COMMANDS.COMPLETE_GUIDED_SETUP, parameters, {optimisticData, successData, failureData});
}

/** Loads necessary data for rendering the RoomMembersPage */
function openRoomMembersPage(reportID: string) {
    const parameters: OpenRoomMembersPageParams = {reportID};

    API.read(READ_COMMANDS.OPEN_ROOM_MEMBERS_PAGE, parameters);
}

/**
 * Checks if there are any errors in the private notes for a given report
 *
 * @returns Returns true if there are errors in any of the private notes on the report
 */
function hasErrorInPrivateNotes(report: OnyxEntry<Report>): boolean {
    const privateNotes = report?.privateNotes ?? {};
    return Object.values(privateNotes).some((privateNote) => !isEmpty(privateNote.errors));
}

/** Clears all errors associated with a given private note */
function clearPrivateNotesError(reportID: string, accountID: number) {
    Onyx.merge(`${ONYXKEYS.COLLECTION.REPORT}${reportID}`, {privateNotes: {[accountID]: {errors: null}}});
}

function getDraftPrivateNote(reportID: string): string {
    return draftNoteMap?.[reportID] ?? '';
}

/**
 * Saves the private notes left by the user as they are typing. By saving this data the user can switch between chats, close
 * tab, refresh etc without worrying about loosing what they typed out.
 */
function savePrivateNotesDraft(reportID: string, note: string) {
    Onyx.merge(`${ONYXKEYS.COLLECTION.PRIVATE_NOTES_DRAFT}${reportID}`, note);
}

function searchForReports(searchInput: string, policyID?: string) {
    // We do not try to make this request while offline because it sets a loading indicator optimistically
    if (isNetworkOffline) {
        Onyx.set(ONYXKEYS.IS_SEARCHING_FOR_REPORTS, false);
        return;
    }

    const successData: OnyxUpdate[] = [
        {
            onyxMethod: Onyx.METHOD.MERGE,
            key: ONYXKEYS.IS_SEARCHING_FOR_REPORTS,
            value: false,
        },
    ];

    const failureData: OnyxUpdate[] = [
        {
            onyxMethod: Onyx.METHOD.MERGE,
            key: ONYXKEYS.IS_SEARCHING_FOR_REPORTS,
            value: false,
        },
    ];

    const searchForRoomToMentionParams: SearchForRoomsToMentionParams = {query: searchInput, policyID: policyID ?? '-1'};
    const searchForReportsParams: SearchForReportsParams = {searchInput, canCancel: true};

    // We want to cancel all pending SearchForReports API calls before making another one
    if (!policyID) {
        HttpUtils.cancelPendingRequests(READ_COMMANDS.SEARCH_FOR_REPORTS);
    }

    API.read(policyID ? READ_COMMANDS.SEARCH_FOR_ROOMS_TO_MENTION : READ_COMMANDS.SEARCH_FOR_REPORTS, policyID ? searchForRoomToMentionParams : searchForReportsParams, {
        successData,
        failureData,
    });
}

function searchInServer(searchInput: string, policyID?: string) {
    if (isNetworkOffline || !searchInput.trim().length) {
        Onyx.set(ONYXKEYS.IS_SEARCHING_FOR_REPORTS, false);
        return;
    }

    // Why not set this in optimistic data? It won't run until the API request happens and while the API request is debounced
    // we want to show the loading state right away. Otherwise, we will see a flashing UI where the client options are sorted and
    // tell the user there are no options, then we start searching, and tell them there are no options again.
    Onyx.set(ONYXKEYS.IS_SEARCHING_FOR_REPORTS, true);
    searchForReports(searchInput, policyID);
}

function updateLastVisitTime(reportID: string) {
    if (!ReportUtils.isValidReportIDFromPath(reportID)) {
        return;
    }
    Onyx.merge(`${ONYXKEYS.COLLECTION.REPORT_METADATA}${reportID}`, {lastVisitTime: DateUtils.getDBTime()});
}

function updateLoadingInitialReportAction(reportID: string) {
    if (!ReportUtils.isValidReportIDFromPath(reportID)) {
        return;
    }
    Onyx.merge(`${ONYXKEYS.COLLECTION.REPORT_METADATA}${reportID}`, {isLoadingInitialReportActions: false});
}

function clearNewRoomFormError() {
    Onyx.set(ONYXKEYS.FORMS.NEW_ROOM_FORM, {
        isLoading: false,
        errorFields: null,
        errors: null,
        [INPUT_IDS.ROOM_NAME]: '',
        [INPUT_IDS.REPORT_DESCRIPTION]: '',
        [INPUT_IDS.POLICY_ID]: '',
        [INPUT_IDS.WRITE_CAPABILITY]: '',
        [INPUT_IDS.VISIBILITY]: '',
    });
}

function resolveActionableMentionWhisper(reportId: string, reportAction: OnyxEntry<ReportAction>, resolution: ValueOf<typeof CONST.REPORT.ACTIONABLE_MENTION_WHISPER_RESOLUTION>) {
    const message = ReportActionsUtils.getReportActionMessage(reportAction);
    if (!message || !reportAction) {
        return;
    }

    const updatedMessage: Message = {
        ...message,
        resolution,
    };

    const optimisticReportActions = {
        [reportAction.reportActionID]: {
            originalMessage: {
                resolution,
            },
        },
    };

    const reportUpdateDataWithPreviousLastMessage = ReportUtils.getReportLastMessage(reportId, optimisticReportActions as ReportActions);

    const report = ReportConnection.getAllReports()?.[`${ONYXKEYS.COLLECTION.REPORT}${reportId}`];
    const reportUpdateDataWithCurrentLastMessage = {
        lastMessageTranslationKey: report?.lastMessageTranslationKey,
        lastMessageText: report?.lastMessageText,
        lastVisibleActionCreated: report?.lastVisibleActionCreated,
        lastActorAccountID: report?.lastActorAccountID,
    };

    const optimisticData: OnyxUpdate[] = [
        {
            onyxMethod: Onyx.METHOD.MERGE,
            key: `${ONYXKEYS.COLLECTION.REPORT_ACTIONS}${reportId}`,
            value: {
                [reportAction.reportActionID]: {
                    message: [updatedMessage],
                    originalMessage: {
                        resolution,
                    },
                },
            },
        },
        {
            onyxMethod: Onyx.METHOD.MERGE,
            key: `${ONYXKEYS.COLLECTION.REPORT}${reportId}`,
            value: reportUpdateDataWithPreviousLastMessage,
        },
    ];

    const failureData: OnyxUpdate[] = [
        {
            onyxMethod: Onyx.METHOD.MERGE,
            key: `${ONYXKEYS.COLLECTION.REPORT_ACTIONS}${reportId}`,
            value: {
                [reportAction.reportActionID]: {
                    message: [message],
                    originalMessage: {
                        resolution: null,
                    },
                },
            },
        },
        {
            onyxMethod: Onyx.METHOD.MERGE,
            key: `${ONYXKEYS.COLLECTION.REPORT}${reportId}`,
            value: reportUpdateDataWithCurrentLastMessage, // revert back to the current report last message data in case of failure
        },
    ];

    const parameters: ResolveActionableMentionWhisperParams = {
        reportActionID: reportAction.reportActionID,
        resolution,
    };

    API.write(WRITE_COMMANDS.RESOLVE_ACTIONABLE_MENTION_WHISPER, parameters, {optimisticData, failureData});
}

function resolveActionableReportMentionWhisper(
    reportId: string,
    reportAction: OnyxEntry<ReportAction>,
    resolution: ValueOf<typeof CONST.REPORT.ACTIONABLE_REPORT_MENTION_WHISPER_RESOLUTION>,
) {
    if (!reportAction) {
        return;
    }

    const optimisticReportActions = {
        [reportAction.reportActionID]: {
            originalMessage: {
                resolution,
            },
        },
    };

    const reportUpdateDataWithPreviousLastMessage = ReportUtils.getReportLastMessage(reportId, optimisticReportActions as ReportActions);

    const report = ReportConnection.getAllReports()?.[`${ONYXKEYS.COLLECTION.REPORT}${reportId}`];
    const reportUpdateDataWithCurrentLastMessage = {
        lastMessageTranslationKey: report?.lastMessageTranslationKey,
        lastMessageText: report?.lastMessageText,
        lastVisibleActionCreated: report?.lastVisibleActionCreated,
        lastActorAccountID: report?.lastActorAccountID,
    };

    const optimisticData: OnyxUpdate[] = [
        {
            onyxMethod: Onyx.METHOD.MERGE,
            key: `${ONYXKEYS.COLLECTION.REPORT_ACTIONS}${reportId}`,
            value: {
                [reportAction.reportActionID]: {
                    originalMessage: {
                        resolution,
                    },
                },
            } as ReportActions,
        },
        {
            onyxMethod: Onyx.METHOD.MERGE,
            key: `${ONYXKEYS.COLLECTION.REPORT}${reportId}`,
            value: reportUpdateDataWithPreviousLastMessage,
        },
    ];

    const failureData: OnyxUpdate[] = [
        {
            onyxMethod: Onyx.METHOD.MERGE,
            key: `${ONYXKEYS.COLLECTION.REPORT_ACTIONS}${reportId}`,
            value: {
                [reportAction.reportActionID]: {
                    originalMessage: {
                        resolution: null,
                    },
                },
            },
        },
        {
            onyxMethod: Onyx.METHOD.MERGE,
            key: `${ONYXKEYS.COLLECTION.REPORT}${reportId}`,
            value: reportUpdateDataWithCurrentLastMessage, // revert back to the current report last message data in case of failure
        },
    ];

    const parameters: ResolveActionableReportMentionWhisperParams = {
        reportActionID: reportAction.reportActionID,
        resolution,
    };

    API.write(WRITE_COMMANDS.RESOLVE_ACTIONABLE_REPORT_MENTION_WHISPER, parameters, {optimisticData, failureData});
}

function dismissTrackExpenseActionableWhisper(reportID: string, reportAction: OnyxEntry<ReportAction>): void {
    const isArrayMessage = Array.isArray(reportAction?.message);
    const message = ReportActionsUtils.getReportActionMessage(reportAction);
    if (!message || !reportAction) {
        return;
    }

    const updatedMessage: Message = {
        ...message,
        resolution: CONST.REPORT.ACTIONABLE_TRACK_EXPENSE_WHISPER_RESOLUTION.NOTHING,
    };

    const optimisticData: OnyxUpdate[] = [
        {
            onyxMethod: Onyx.METHOD.MERGE,
            key: `${ONYXKEYS.COLLECTION.REPORT_ACTIONS}${reportID}`,
            value: {
                [reportAction.reportActionID]: {
                    message: isArrayMessage ? [updatedMessage] : updatedMessage,
                    originalMessage: {
                        resolution: CONST.REPORT.ACTIONABLE_TRACK_EXPENSE_WHISPER_RESOLUTION.NOTHING,
                    },
                },
            },
        },
    ];

    const failureData: OnyxUpdate[] = [
        {
            onyxMethod: Onyx.METHOD.MERGE,
            key: `${ONYXKEYS.COLLECTION.REPORT_ACTIONS}${reportID}`,
            value: {
                [reportAction.reportActionID]: {
                    message: [message],
                    originalMessage: {
                        resolution: null,
                    },
                },
            },
        },
    ];

    const params = {
        reportActionID: reportAction.reportActionID,
    };

    API.write(WRITE_COMMANDS.DISMISS_TRACK_EXPENSE_ACTIONABLE_WHISPER, params, {optimisticData, failureData});
}

function setGroupDraft(newGroupDraft: Partial<NewGroupChatDraft>) {
    Onyx.merge(ONYXKEYS.NEW_GROUP_CHAT_DRAFT, newGroupDraft);
}

function exportToIntegration(reportID: string, connectionName: ConnectionName) {
    const action = ReportUtils.buildOptimisticExportIntegrationAction(connectionName);
    const optimisticReportActionID = action.reportActionID;

    const optimisticData: OnyxUpdate[] = [
        {
            onyxMethod: Onyx.METHOD.MERGE,
            key: `${ONYXKEYS.COLLECTION.REPORT_ACTIONS}${reportID}`,
            value: {
                [optimisticReportActionID]: action,
            },
        },
    ];

    const failureData: OnyxUpdate[] = [
        {
            onyxMethod: Onyx.METHOD.MERGE,
            key: `${ONYXKEYS.COLLECTION.REPORT_ACTIONS}${reportID}`,
            value: {
                [optimisticReportActionID]: {
                    errors: ErrorUtils.getMicroSecondOnyxErrorWithTranslationKey('common.genericErrorMessage'),
                },
            },
        },
    ];

    const params = {
        reportIDList: reportID,
        connectionName,
        type: 'MANUAL',
        optimisticReportActions: JSON.stringify({
            [reportID]: optimisticReportActionID,
        }),
    } satisfies ReportExportParams;

    API.write(WRITE_COMMANDS.REPORT_EXPORT, params, {optimisticData, failureData});
}

function markAsManuallyExported(reportID: string, connectionName: ConnectionName) {
    const action = ReportUtils.buildOptimisticExportIntegrationAction(connectionName, true);
    const label = CONST.POLICY.CONNECTIONS.NAME_USER_FRIENDLY[connectionName];
    const optimisticReportActionID = action.reportActionID;

    const optimisticData: OnyxUpdate[] = [
        {
            onyxMethod: Onyx.METHOD.MERGE,
            key: `${ONYXKEYS.COLLECTION.REPORT_ACTIONS}${reportID}`,
            value: {
                [optimisticReportActionID]: action,
            },
        },
    ];

    const successData: OnyxUpdate[] = [
        {
            onyxMethod: Onyx.METHOD.MERGE,
            key: `${ONYXKEYS.COLLECTION.REPORT_ACTIONS}${reportID}`,
            value: {
                [optimisticReportActionID]: {
                    pendingAction: null,
                },
            },
        },
    ];

    const failureData: OnyxUpdate[] = [
        {
            onyxMethod: Onyx.METHOD.MERGE,
            key: `${ONYXKEYS.COLLECTION.REPORT_ACTIONS}${reportID}`,
            value: {
                [optimisticReportActionID]: {
                    errors: ErrorUtils.getMicroSecondOnyxErrorWithTranslationKey('common.genericErrorMessage'),
                },
            },
        },
    ];

    const params = {
        markedManually: true,
        data: JSON.stringify([
            {
                reportID,
                label,
                optimisticReportActionID,
            },
        ]),
    } satisfies MarkAsExportedParams;

    API.write(WRITE_COMMANDS.MARK_AS_EXPORTED, params, {optimisticData, successData, failureData});
}

export type {Video};

export {
    searchInServer,
    addComment,
    addAttachment,
    updateDescription,
    updateWriteCapabilityAndNavigate,
    updateNotificationPreference,
    subscribeToReportTypingEvents,
    subscribeToReportLeavingEvents,
    unsubscribeFromReportChannel,
    unsubscribeFromLeavingRoomReportChannel,
    saveReportDraftComment,
    broadcastUserIsTyping,
    broadcastUserIsLeavingRoom,
    togglePinnedState,
    editReportComment,
    handleUserDeletedLinksInHtml,
    deleteReportActionDraft,
    saveReportActionDraft,
    deleteReportComment,
    navigateToConciergeChat,
    addPolicyReport,
    deleteReport,
    navigateToConciergeChatAndDeleteReport,
    setIsComposerFullSize,
    expandURLPreview,
    markCommentAsUnread,
    readNewestAction,
    openReport,
    openReportFromDeepLink,
    navigateToAndOpenReport,
    navigateToAndOpenReportWithAccountIDs,
    navigateToAndOpenChildReport,
    toggleSubscribeToChildReport,
    updatePolicyRoomNameAndNavigate,
    clearPolicyRoomNameErrors,
    clearIOUError,
    subscribeToNewActionEvent,
    notifyNewAction,
    showReportActionNotification,
    toggleEmojiReaction,
    shouldShowReportActionNotification,
    getMostRecentReportID,
    joinRoom,
    leaveRoom,
    inviteToRoom,
    inviteToGroupChat,
    removeFromRoom,
    getCurrentUserAccountID,
    setLastOpenedPublicRoom,
    flagComment,
    openLastOpenedPublicRoom,
    updatePrivateNotes,
    getReportPrivateNote,
    clearPrivateNotesError,
    hasErrorInPrivateNotes,
    getOlderActions,
    getNewerActions,
    openRoomMembersPage,
    savePrivateNotesDraft,
    getDraftPrivateNote,
    updateLastVisitTime,
    clearNewRoomFormError,
    updateReportField,
    updateReportName,
    deleteReportField,
    clearReportFieldKeyErrors,
    resolveActionableMentionWhisper,
    resolveActionableReportMentionWhisper,
    updateRoomVisibility,
    dismissTrackExpenseActionableWhisper,
    setGroupDraft,
    clearGroupChat,
    startNewChat,
    completeOnboarding,
    updateGroupChatName,
    updateGroupChatAvatar,
    leaveGroupChat,
    removeFromGroupChat,
    updateGroupChatMemberRoles,
    updateLoadingInitialReportAction,
    clearAddRoomMemberError,
    clearAvatarErrors,
    exportToIntegration,
    markAsManuallyExported,
    handleReportChanged,
};<|MERGE_RESOLUTION|>--- conflicted
+++ resolved
@@ -3363,13 +3363,9 @@
 
     let videoCommentAction: OptimisticAddCommentReportAction | null = null;
     let videoMessage: AddCommentOrAttachementParams | null = null;
-<<<<<<< HEAD
-    if (data.video) {
+  
+    if ('video' in data && data.video) {
         const videoComment = ReportUtils.buildOptimisticAddCommentReportAction(delegateEmail, CONST.ATTACHMENT_MESSAGE_TEXT, undefined, actorAccountID, 2);
-=======
-    if ('video' in data && data.video) {
-        const videoComment = ReportUtils.buildOptimisticAddCommentReportAction(CONST.ATTACHMENT_MESSAGE_TEXT, undefined, actorAccountID, 2);
->>>>>>> 0c618acc
         videoCommentAction = videoComment.reportAction;
         videoMessage = {
             reportID: targetChatReportID,
