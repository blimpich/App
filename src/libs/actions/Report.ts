import {findFocusedRoute} from '@react-navigation/native';
import {format as timezoneFormat, toZonedTime} from 'date-fns-tz';
import {Str} from 'expensify-common';
import isEmpty from 'lodash/isEmpty';
import {DeviceEventEmitter, InteractionManager, Linking} from 'react-native';
import type {NullishDeep, OnyxCollection, OnyxEntry, OnyxUpdate} from 'react-native-onyx';
import Onyx from 'react-native-onyx';
import type {PartialDeep, ValueOf} from 'type-fest';
import type {Emoji} from '@assets/emojis/types';
import type {FileObject} from '@components/AttachmentModal';
import * as ActiveClientManager from '@libs/ActiveClientManager';
import * as API from '@libs/API';
import type {
    AddCommentOrAttachementParams,
    AddEmojiReactionParams,
    AddWorkspaceRoomParams,
    CompleteGuidedSetupParams,
    DeleteAppReportParams,
    DeleteCommentParams,
    ExpandURLPreviewParams,
    ExportReportPDFParams,
    FlagCommentParams,
    GetNewerActionsParams,
    GetOlderActionsParams,
    GetReportPrivateNoteParams,
    InviteToGroupChatParams,
    InviteToRoomParams,
    LeaveRoomParams,
    MarkAsExportedParams,
    MarkAsUnreadParams,
    OpenReportParams,
    OpenRoomMembersPageParams,
    ReadNewestActionParams,
    RemoveEmojiReactionParams,
    RemoveFromGroupChatParams,
    RemoveFromRoomParams,
    ReportExportParams,
    ResolveActionableMentionWhisperParams,
    ResolveActionableReportMentionWhisperParams,
    SearchForReportsParams,
    SearchForRoomsToMentionParams,
    TogglePinnedChatParams,
    UpdateChatNameParams,
    UpdateCommentParams,
    UpdateGroupChatAvatarParams,
    UpdateGroupChatMemberRolesParams,
    UpdatePolicyRoomNameParams,
    UpdateReportNotificationPreferenceParams,
    UpdateReportPrivateNoteParams,
    UpdateReportWriteCapabilityParams,
    UpdateRoomDescriptionParams,
} from '@libs/API/parameters';
import type ExportReportCSVParams from '@libs/API/parameters/ExportReportCSVParams';
import type UpdateRoomVisibilityParams from '@libs/API/parameters/UpdateRoomVisibilityParams';
import {READ_COMMANDS, WRITE_COMMANDS} from '@libs/API/types';
import * as ApiUtils from '@libs/ApiUtils';
import * as Browser from '@libs/Browser';
import * as CollectionUtils from '@libs/CollectionUtils';
import type {CustomRNImageManipulatorResult} from '@libs/cropOrRotateImage/types';
import DateUtils from '@libs/DateUtils';
import {prepareDraftComment} from '@libs/DraftCommentUtils';
import * as EmojiUtils from '@libs/EmojiUtils';
import * as Environment from '@libs/Environment/Environment';
import {getOldDotURLFromEnvironment} from '@libs/Environment/Environment';
import getEnvironment from '@libs/Environment/getEnvironment';
import type EnvironmentType from '@libs/Environment/getEnvironment/types';
import * as ErrorUtils from '@libs/ErrorUtils';
import {getMicroSecondOnyxErrorWithTranslationKey} from '@libs/ErrorUtils';
import fileDownload from '@libs/fileDownload';
import getIsNarrowLayout from '@libs/getIsNarrowLayout';
import HttpUtils from '@libs/HttpUtils';
import isPublicScreenRoute from '@libs/isPublicScreenRoute';
import * as Localize from '@libs/Localize';
import Log from '@libs/Log';
import {registerPaginationConfig} from '@libs/Middleware/Pagination';
import {isOnboardingFlowName} from '@libs/Navigation/helpers/isNavigatorName';
import type {LinkToOptions} from '@libs/Navigation/helpers/linkTo/types';
import shouldOpenOnAdminRoom from '@libs/Navigation/helpers/shouldOpenOnAdminRoom';
import Navigation, {navigationRef} from '@libs/Navigation/Navigation';
import enhanceParameters from '@libs/Network/enhanceParameters';
import type {NetworkStatus} from '@libs/NetworkConnection';
import LocalNotification from '@libs/Notification/LocalNotification';
import {rand64} from '@libs/NumberUtils';
import Parser from '@libs/Parser';
import * as PersonalDetailsUtils from '@libs/PersonalDetailsUtils';
import * as PhoneNumber from '@libs/PhoneNumber';
import {extractPolicyIDFromPath, getPolicy} from '@libs/PolicyUtils';
import processReportIDDeeplink from '@libs/processReportIDDeeplink';
import Pusher from '@libs/Pusher';
import type {UserIsLeavingRoomEvent, UserIsTypingEvent} from '@libs/Pusher/types';
import * as ReportActionsUtils from '@libs/ReportActionsUtils';
import type {OptimisticAddCommentReportAction, OptimisticChatReport, OptimisticNewReport} from '@libs/ReportUtils';
import {
    buildOptimisticAddCommentReportAction,
    buildOptimisticChangeFieldAction,
    buildOptimisticChangePolicyReportAction,
    buildOptimisticChatReport,
    buildOptimisticCreatedReportAction,
    buildOptimisticExportIntegrationAction,
    buildOptimisticGroupChatReport,
    buildOptimisticRenamedRoomReportAction,
    buildOptimisticReportPreview,
    buildOptimisticRoomDescriptionUpdatedReportAction,
    buildOptimisticSelfDMReport,
    buildOptimisticTaskCommentReportAction,
    buildOptimisticTaskReport,
    buildOptimisticTaskReportAction,
    canUserPerformWriteAction as canUserPerformWriteActionReportUtils,
    completeShortMention,
    findLastAccessedReport,
    findSelfDMReportID,
    formatReportLastMessageText,
    generateReportID,
    getChatByParticipants,
    getChildReportNotificationPreference,
    getDefaultNotificationPreferenceForReport,
    getExpenseReportStateAndStatus,
    getFieldViolation,
    getLastVisibleMessage,
    getOptimisticDataForParentReportAction,
    getOriginalReportID,
    getParsedComment,
    getPendingChatMembers,
    getPolicyExpenseChat,
    getReportFieldKey,
    getReportIDFromLink,
    getReportLastMessage,
    getReportLastVisibleActionCreated,
    getReportMetadata,
    getReportNotificationPreference,
    getReportViolations,
    getRouteFromLink,
    isChatThread as isChatThreadReportUtils,
    isConciergeChatReport,
    isExpenseReport,
    isGroupChat as isGroupChatReportUtils,
    isHiddenForCurrentUser,
    isMoneyRequestReport,
    isSelfDM,
    isValidReportIDFromPath,
} from '@libs/ReportUtils';
import shouldSkipDeepLinkNavigation from '@libs/shouldSkipDeepLinkNavigation';
import {getNavatticURL} from '@libs/TourUtils';
import {addTrailingForwardSlash} from '@libs/Url';
import {generateAccountID} from '@libs/UserUtils';
import Visibility from '@libs/Visibility';
import CONFIG from '@src/CONFIG';
import type {OnboardingAccounting, OnboardingCompanySize} from '@src/CONST';
import CONST from '@src/CONST';
import ONYXKEYS from '@src/ONYXKEYS';
import type {Route} from '@src/ROUTES';
import ROUTES from '@src/ROUTES';
import INPUT_IDS from '@src/types/form/NewRoomForm';
import type {
    DismissedProductTraining,
    IntroSelected,
    InvitedEmailsToAccountIDs,
    NewGroupChatDraft,
    Onboarding,
    OnboardingPurpose,
    PersonalDetails,
    PersonalDetailsList,
    Policy,
    PolicyReportField,
    QuickAction,
    RecentlyUsedReportFields,
    Report,
    ReportAction,
    ReportActionReactions,
    ReportUserIsTyping,
} from '@src/types/onyx';
import type {Decision} from '@src/types/onyx/OriginalMessage';
import type {ConnectionName} from '@src/types/onyx/Policy';
import type {NotificationPreference, Participants, Participant as ReportParticipant, RoomVisibility, WriteCapability} from '@src/types/onyx/Report';
import type {Message, ReportActions} from '@src/types/onyx/ReportAction';
import {isEmptyObject} from '@src/types/utils/EmptyObject';
import {clearByKey} from './CachedPDFPaths';
import {close} from './Modal';
import navigateFromNotification from './navigateFromNotification';
import {
    createUpdateCommentMatcher,
    resolveCommentDeletionConflicts,
    resolveDuplicationConflictAction,
    resolveEditCommentWithNewAddCommentRequest,
    resolveOpenReportDuplicationConflictAction,
} from './RequestConflictUtils';
import {canAnonymousUserAccessRoute, hasAuthToken, isAnonymousUser, signOutAndRedirectToSignIn, waitForUserSignIn} from './Session';
import {isOnboardingFlowCompleted, onServerDataReady, setOnboardingErrorMessage} from './Welcome';
import {startOnboardingFlow} from './Welcome/OnboardingFlow';

type SubscriberCallback = (isFromCurrentUser: boolean, reportActionID: string | undefined) => void;

type ActionSubscriber = {
    reportID: string;
    callback: SubscriberCallback;
};

type Video = {
    url: string;
    thumbnailUrl: string;
    duration: number;
    width: number;
    height: number;
};

type TaskMessage = Required<Pick<AddCommentOrAttachementParams, 'reportID' | 'reportActionID' | 'reportComment'>>;

type TaskForParameters =
    | {
          type: 'task';
          task: string;
          taskReportID: string;
          parentReportID: string;
          parentReportActionID: string;
          assigneeChatReportID?: string;
          createdTaskReportActionID: string;
          completedTaskReportActionID?: string;
          title: string;
          description: string;
      }
    | ({
          type: 'message';
      } & TaskMessage);

type GuidedSetupData = Array<
    | ({type: 'message'} & AddCommentOrAttachementParams)
    | TaskForParameters
    | ({
          type: 'video';
      } & Video &
          AddCommentOrAttachementParams)
>;

type ReportError = {
    type?: string;
};
const addNewMessageWithText = new Set<string>([WRITE_COMMANDS.ADD_COMMENT, WRITE_COMMANDS.ADD_TEXT_AND_ATTACHMENT]);
let conciergeChatReportID: string | undefined;
let currentUserAccountID = -1;
let currentUserEmail: string | undefined;
Onyx.connect({
    key: ONYXKEYS.SESSION,
    callback: (value) => {
        // When signed out, val is undefined
        if (!value?.accountID) {
            conciergeChatReportID = undefined;
            return;
        }
        currentUserEmail = value.email;
        currentUserAccountID = value.accountID;
    },
});

Onyx.connect({
    key: ONYXKEYS.DERIVED.CONCIERGE_CHAT_REPORT_ID,
    callback: (value) => (conciergeChatReportID = value),
});

let preferredSkinTone: number = CONST.EMOJI_DEFAULT_SKIN_TONE;
Onyx.connect({
    key: ONYXKEYS.PREFERRED_EMOJI_SKIN_TONE,
    callback: (value) => {
        preferredSkinTone = EmojiUtils.getPreferredSkinToneIndex(value);
    },
});

// map of reportID to all reportActions for that report
const allReportActions: OnyxCollection<ReportActions> = {};

Onyx.connect({
    key: ONYXKEYS.COLLECTION.REPORT_ACTIONS,
    callback: (actions, key) => {
        if (!key || !actions) {
            return;
        }
        const reportID = CollectionUtils.extractCollectionItemID(key);
        allReportActions[reportID] = actions;
    },
});

let allReports: OnyxCollection<Report>;
Onyx.connect({
    key: ONYXKEYS.COLLECTION.REPORT,
    waitForCollectionCallback: true,
    callback: (value) => {
        allReports = value;
    },
});

let isNetworkOffline = false;
let networkStatus: NetworkStatus;
Onyx.connect({
    key: ONYXKEYS.NETWORK,
    callback: (value) => {
        isNetworkOffline = value?.isOffline ?? false;
        networkStatus = value?.networkStatus ?? CONST.NETWORK.NETWORK_STATUS.UNKNOWN;
    },
});

let allPersonalDetails: OnyxEntry<PersonalDetailsList> = {};
Onyx.connect({
    key: ONYXKEYS.PERSONAL_DETAILS_LIST,
    callback: (value) => {
        allPersonalDetails = value ?? {};
    },
});

const draftNoteMap: OnyxCollection<string> = {};
Onyx.connect({
    key: ONYXKEYS.COLLECTION.PRIVATE_NOTES_DRAFT,
    callback: (value, key) => {
        if (!key) {
            return;
        }

        const reportID = key.replace(ONYXKEYS.COLLECTION.PRIVATE_NOTES_DRAFT, '');
        draftNoteMap[reportID] = value;
    },
});

const typingWatchTimers: Record<string, NodeJS.Timeout> = {};

let reportIDDeeplinkedFromOldDot: string | undefined;
Linking.getInitialURL().then((url) => {
    reportIDDeeplinkedFromOldDot = processReportIDDeeplink(url ?? '');
});

let lastVisitedPath: string | undefined;
Onyx.connect({
    key: ONYXKEYS.LAST_VISITED_PATH,
    callback: (value) => {
        if (!value) {
            return;
        }
        lastVisitedPath = value;
    },
});

let allRecentlyUsedReportFields: OnyxEntry<RecentlyUsedReportFields> = {};
Onyx.connect({
    key: ONYXKEYS.RECENTLY_USED_REPORT_FIELDS,
    callback: (val) => (allRecentlyUsedReportFields = val),
});

let quickAction: OnyxEntry<QuickAction> = {};
Onyx.connect({
    key: ONYXKEYS.NVP_QUICK_ACTION_GLOBAL_CREATE,
    callback: (val) => (quickAction = val),
});

let onboarding: OnyxEntry<Onboarding>;
Onyx.connect({
    key: ONYXKEYS.NVP_ONBOARDING,
    callback: (val) => {
        if (Array.isArray(val)) {
            return;
        }
        onboarding = val;
    },
});

let introSelected: OnyxEntry<IntroSelected> = {};
Onyx.connect({
    key: ONYXKEYS.NVP_INTRO_SELECTED,
    callback: (val) => (introSelected = val),
});

let allReportDraftComments: Record<string, string | undefined> = {};
Onyx.connect({
    key: ONYXKEYS.COLLECTION.REPORT_DRAFT_COMMENT,
    waitForCollectionCallback: true,
    callback: (value) => (allReportDraftComments = value),
});

let nvpDismissedProductTraining: OnyxEntry<DismissedProductTraining>;
Onyx.connect({
    key: ONYXKEYS.NVP_DISMISSED_PRODUCT_TRAINING,
    callback: (value) => (nvpDismissedProductTraining = value),
});

let environmentURL: string;
Environment.getEnvironmentURL().then((url: string) => (environmentURL = url));

let environment: EnvironmentType;
getEnvironment().then((env) => {
    environment = env;
});

registerPaginationConfig({
    initialCommand: WRITE_COMMANDS.OPEN_REPORT,
    previousCommand: READ_COMMANDS.GET_OLDER_ACTIONS,
    nextCommand: READ_COMMANDS.GET_NEWER_ACTIONS,
    resourceCollectionKey: ONYXKEYS.COLLECTION.REPORT_ACTIONS,
    pageCollectionKey: ONYXKEYS.COLLECTION.REPORT_ACTIONS_PAGES,
    sortItems: (reportActions, reportID) => {
        const report = allReports?.[`${ONYXKEYS.COLLECTION.REPORT}${reportID}`];
        const canUserPerformWriteAction = canUserPerformWriteActionReportUtils(report);
        return ReportActionsUtils.getSortedReportActionsForDisplay(reportActions, canUserPerformWriteAction, true);
    },
    getItemID: (reportAction) => reportAction.reportActionID,
});

function clearGroupChat() {
    Onyx.set(ONYXKEYS.NEW_GROUP_CHAT_DRAFT, null);
}

function startNewChat() {
    clearGroupChat();
    Navigation.navigate(ROUTES.NEW);
}

/** Get the private pusher channel name for a Report. */
function getReportChannelName(reportID: string): string {
    return `${CONST.PUSHER.PRIVATE_REPORT_CHANNEL_PREFIX}${reportID}${CONFIG.PUSHER.SUFFIX}`;
}

/**
 * There are 2 possibilities that we can receive via pusher for a user's typing/leaving status:
 * 1. The "new" way from New Expensify is passed as {[login]: Boolean} (e.g. {yuwen@expensify.com: true}), where the value
 * is whether the user with that login is typing/leaving on the report or not.
 * 2. The "old" way from e.com which is passed as {userLogin: login} (e.g. {userLogin: bstites@expensify.com})
 *
 * This method makes sure that no matter which we get, we return the "new" format
 */
function getNormalizedStatus(typingStatus: UserIsTypingEvent | UserIsLeavingRoomEvent): ReportUserIsTyping {
    let normalizedStatus: ReportUserIsTyping;

    if (typingStatus.userLogin) {
        normalizedStatus = {[typingStatus.userLogin]: true};
    } else {
        normalizedStatus = typingStatus;
    }

    return normalizedStatus;
}

/** Initialize our pusher subscriptions to listen for someone typing in a report. */
function subscribeToReportTypingEvents(reportID: string) {
    if (!reportID) {
        return;
    }

    // Make sure we have a clean Typing indicator before subscribing to typing events
    Onyx.set(`${ONYXKEYS.COLLECTION.REPORT_USER_IS_TYPING}${reportID}`, {});

    const pusherChannelName = getReportChannelName(reportID);
    Pusher.subscribe(pusherChannelName, Pusher.TYPE.USER_IS_TYPING, (typingStatus) => {
        // If the pusher message comes from OldDot, we expect the typing status to be keyed by user
        // login OR by 'Concierge'. If the pusher message comes from NewDot, it is keyed by accountID
        // since personal details are keyed by accountID.
        const normalizedTypingStatus = getNormalizedStatus(typingStatus);
        const accountIDOrLogin = Object.keys(normalizedTypingStatus).at(0);

        if (!accountIDOrLogin) {
            return;
        }

        // Don't show the typing indicator if the user is typing on another platform
        if (Number(accountIDOrLogin) === currentUserAccountID) {
            return;
        }

        // Use a combo of the reportID and the accountID or login as a key for holding our timers.
        const reportUserIdentifier = `${reportID}-${accountIDOrLogin}`;
        clearTimeout(typingWatchTimers[reportUserIdentifier]);
        Onyx.merge(`${ONYXKEYS.COLLECTION.REPORT_USER_IS_TYPING}${reportID}`, normalizedTypingStatus);

        // Wait for 1.5s of no additional typing events before setting the status back to false.
        typingWatchTimers[reportUserIdentifier] = setTimeout(() => {
            const typingStoppedStatus: ReportUserIsTyping = {};
            typingStoppedStatus[accountIDOrLogin] = false;
            Onyx.merge(`${ONYXKEYS.COLLECTION.REPORT_USER_IS_TYPING}${reportID}`, typingStoppedStatus);
            delete typingWatchTimers[reportUserIdentifier];
        }, 1500);
    }).catch((error: ReportError) => {
        Log.hmmm('[Report] Failed to initially subscribe to Pusher channel', {errorType: error.type, pusherChannelName});
    });
}

/** Initialize our pusher subscriptions to listen for someone leaving a room. */
function subscribeToReportLeavingEvents(reportID: string | undefined) {
    if (!reportID) {
        return;
    }

    // Make sure we have a clean Leaving indicator before subscribing to leaving events
    Onyx.set(`${ONYXKEYS.COLLECTION.REPORT_USER_IS_LEAVING_ROOM}${reportID}`, false);

    const pusherChannelName = getReportChannelName(reportID);
    Pusher.subscribe(pusherChannelName, Pusher.TYPE.USER_IS_LEAVING_ROOM, (leavingStatus: UserIsLeavingRoomEvent) => {
        // If the pusher message comes from OldDot, we expect the leaving status to be keyed by user
        // login OR by 'Concierge'. If the pusher message comes from NewDot, it is keyed by accountID
        // since personal details are keyed by accountID.
        const normalizedLeavingStatus = getNormalizedStatus(leavingStatus);
        const accountIDOrLogin = Object.keys(normalizedLeavingStatus).at(0);

        if (!accountIDOrLogin) {
            return;
        }

        if (Number(accountIDOrLogin) !== currentUserAccountID) {
            return;
        }

        Onyx.merge(`${ONYXKEYS.COLLECTION.REPORT_USER_IS_LEAVING_ROOM}${reportID}`, true);
    }).catch((error: ReportError) => {
        Log.hmmm('[Report] Failed to initially subscribe to Pusher channel', {errorType: error.type, pusherChannelName});
    });
}

/**
 * Remove our pusher subscriptions to listen for someone typing in a report.
 */
function unsubscribeFromReportChannel(reportID: string) {
    if (!reportID) {
        return;
    }

    const pusherChannelName = getReportChannelName(reportID);
    Onyx.set(`${ONYXKEYS.COLLECTION.REPORT_USER_IS_TYPING}${reportID}`, {});
    Pusher.unsubscribe(pusherChannelName, Pusher.TYPE.USER_IS_TYPING);
}

/**
 * Remove our pusher subscriptions to listen for someone leaving a report.
 */
function unsubscribeFromLeavingRoomReportChannel(reportID: string | undefined) {
    if (!reportID) {
        return;
    }

    const pusherChannelName = getReportChannelName(reportID);
    Onyx.set(`${ONYXKEYS.COLLECTION.REPORT_USER_IS_LEAVING_ROOM}${reportID}`, false);
    Pusher.unsubscribe(pusherChannelName, Pusher.TYPE.USER_IS_LEAVING_ROOM);
}

// New action subscriber array for report pages
let newActionSubscribers: ActionSubscriber[] = [];

/**
 * Enables the Report actions file to let the ReportActionsView know that a new comment has arrived in realtime for the current report
 * Add subscriber for report id
 * @returns Remove subscriber for report id
 */
function subscribeToNewActionEvent(reportID: string, callback: SubscriberCallback): () => void {
    newActionSubscribers.push({callback, reportID});
    return () => {
        newActionSubscribers = newActionSubscribers.filter((subscriber) => subscriber.reportID !== reportID);
    };
}

/** Notify the ReportActionsView that a new comment has arrived */
function notifyNewAction(reportID: string | undefined, accountID?: number, reportActionID?: string) {
    const actionSubscriber = newActionSubscribers.find((subscriber) => subscriber.reportID === reportID);
    if (!actionSubscriber) {
        return;
    }
    const isFromCurrentUser = accountID === currentUserAccountID;
    actionSubscriber.callback(isFromCurrentUser, reportActionID);
}

/**
 * Add up to two report actions to a report. This method can be called for the following situations:
 *
 * - Adding one comment
 * - Adding one attachment
 * - Add both a comment and attachment simultaneously
 */
function addActions(reportID: string, text = '', file?: FileObject) {
    let reportCommentText = '';
    let reportCommentAction: OptimisticAddCommentReportAction | undefined;
    let attachmentAction: OptimisticAddCommentReportAction | undefined;
    let commandName: typeof WRITE_COMMANDS.ADD_COMMENT | typeof WRITE_COMMANDS.ADD_ATTACHMENT | typeof WRITE_COMMANDS.ADD_TEXT_AND_ATTACHMENT = WRITE_COMMANDS.ADD_COMMENT;

    if (text && !file) {
        const reportComment = buildOptimisticAddCommentReportAction(text, undefined, undefined, undefined, undefined, reportID);
        reportCommentAction = reportComment.reportAction;
        reportCommentText = reportComment.commentText;
    }

    if (file) {
        // When we are adding an attachment we will call AddAttachment.
        // It supports sending an attachment with an optional comment and AddComment supports adding a single text comment only.
        commandName = WRITE_COMMANDS.ADD_ATTACHMENT;
        const attachment = buildOptimisticAddCommentReportAction(text, file, undefined, undefined, undefined, reportID);
        attachmentAction = attachment.reportAction;
    }

    if (text && file) {
        // When there is both text and a file, the text for the report comment needs to be parsed)
        reportCommentText = getParsedComment(text ?? '', {reportID});

        // And the API command needs to go to the new API which supports combining both text and attachments in a single report action
        commandName = WRITE_COMMANDS.ADD_TEXT_AND_ATTACHMENT;
    }

    // Always prefer the file as the last action over text
    const lastAction = attachmentAction ?? reportCommentAction;
    const currentTime = DateUtils.getDBTimeWithSkew();
    const lastComment = ReportActionsUtils.getReportActionMessage(lastAction);
    const lastCommentText = formatReportLastMessageText(lastComment?.text ?? '');

    const optimisticReport: Partial<Report> = {
        lastVisibleActionCreated: lastAction?.created,
        lastMessageText: lastCommentText,
        lastMessageHtml: lastCommentText,
        lastActorAccountID: currentUserAccountID,
        lastReadTime: currentTime,
    };

    const report = allReports?.[`${ONYXKEYS.COLLECTION.REPORT}${reportID}`];
    const shouldUpdateNotificationPreference = !isEmptyObject(report) && isHiddenForCurrentUser(report);
    if (shouldUpdateNotificationPreference) {
        optimisticReport.participants = {
            [currentUserAccountID]: {notificationPreference: getDefaultNotificationPreferenceForReport(report)},
        };
    }

    // Optimistically add the new actions to the store before waiting to save them to the server
    const optimisticReportActions: OnyxCollection<OptimisticAddCommentReportAction> = {};

    // Only add the reportCommentAction when there is no file attachment. If there is both a file attachment and text, that will all be contained in the attachmentAction.
    if (text && reportCommentAction?.reportActionID && !file) {
        optimisticReportActions[reportCommentAction.reportActionID] = reportCommentAction;
    }
    if (file && attachmentAction?.reportActionID) {
        optimisticReportActions[attachmentAction.reportActionID] = attachmentAction;
    }

    const parameters: AddCommentOrAttachementParams = {
        reportID,
        reportActionID: file ? attachmentAction?.reportActionID : reportCommentAction?.reportActionID,
        commentReportActionID: file && reportCommentAction ? reportCommentAction.reportActionID : null,
        reportComment: reportCommentText,
        file,
        clientCreatedTime: file ? attachmentAction?.created : reportCommentAction?.created,
        idempotencyKey: Str.guid(),
    };

    if (reportIDDeeplinkedFromOldDot === reportID && isConciergeChatReport(report)) {
        parameters.isOldDotConciergeChat = true;
    }

    const optimisticData: OnyxUpdate[] = [
        {
            onyxMethod: Onyx.METHOD.MERGE,
            key: `${ONYXKEYS.COLLECTION.REPORT}${reportID}`,
            value: optimisticReport,
        },
        {
            onyxMethod: Onyx.METHOD.MERGE,
            key: `${ONYXKEYS.COLLECTION.REPORT_ACTIONS}${reportID}`,
            value: optimisticReportActions as ReportActions,
        },
    ];

    const successReportActions: OnyxCollection<NullishDeep<ReportAction>> = {};

    Object.entries(optimisticReportActions).forEach(([actionKey]) => {
        successReportActions[actionKey] = {pendingAction: null, isOptimisticAction: null};
    });

    const successData: OnyxUpdate[] = [
        {
            onyxMethod: Onyx.METHOD.MERGE,
            key: `${ONYXKEYS.COLLECTION.REPORT_ACTIONS}${reportID}`,
            value: successReportActions,
        },
    ];

    let failureReport: Partial<Report> = {
        lastMessageText: '',
        lastVisibleActionCreated: '',
    };
    const {lastMessageText = ''} = ReportActionsUtils.getLastVisibleMessage(reportID);
    if (lastMessageText) {
        const lastVisibleAction = ReportActionsUtils.getLastVisibleAction(reportID);
        const lastVisibleActionCreated = lastVisibleAction?.created;
        const lastActorAccountID = lastVisibleAction?.actorAccountID;
        failureReport = {
            lastMessageText,
            lastVisibleActionCreated,
            lastActorAccountID,
        };
    }

    const failureReportActions: Record<string, OptimisticAddCommentReportAction> = {};

    Object.entries(optimisticReportActions).forEach(([actionKey, action]) => {
        failureReportActions[actionKey] = {
            // eslint-disable-next-line @typescript-eslint/non-nullable-type-assertion-style
            ...(action as OptimisticAddCommentReportAction),
            errors: ErrorUtils.getMicroSecondOnyxErrorWithTranslationKey('report.genericAddCommentFailureMessage'),
        };
    });

    const failureData: OnyxUpdate[] = [
        {
            onyxMethod: Onyx.METHOD.MERGE,
            key: `${ONYXKEYS.COLLECTION.REPORT}${reportID}`,
            value: failureReport,
        },
        {
            onyxMethod: Onyx.METHOD.MERGE,
            key: `${ONYXKEYS.COLLECTION.REPORT_ACTIONS}${reportID}`,
            value: failureReportActions as ReportActions,
        },
    ];

    // Update optimistic data for parent report action if the report is a child report
    const optimisticParentReportData = getOptimisticDataForParentReportAction(reportID, currentTime, CONST.RED_BRICK_ROAD_PENDING_ACTION.ADD);
    optimisticParentReportData.forEach((parentReportData) => {
        if (isEmptyObject(parentReportData)) {
            return;
        }
        optimisticData.push(parentReportData);
    });

    // Update the timezone if it's been 5 minutes from the last time the user added a comment
    if (DateUtils.canUpdateTimezone() && currentUserAccountID) {
        const timezone = DateUtils.getCurrentTimezone();
        parameters.timezone = JSON.stringify(timezone);
        optimisticData.push({
            onyxMethod: Onyx.METHOD.MERGE,
            key: ONYXKEYS.PERSONAL_DETAILS_LIST,
            value: {[currentUserAccountID]: {timezone}},
        });
        DateUtils.setTimezoneUpdated();
    }

    API.write(commandName, parameters, {
        optimisticData,
        successData,
        failureData,
    });
    notifyNewAction(reportID, lastAction?.actorAccountID, lastAction?.reportActionID);
}

/** Add an attachment and optional comment. */
function addAttachment(reportID: string, file: FileObject, text = '') {
    addActions(reportID, text, file);
}

/** Add a single comment to a report */
function addComment(reportID: string, text: string) {
    addActions(reportID, text);
}

function reportActionsExist(reportID: string): boolean {
    return allReportActions?.[reportID] !== undefined;
}

function updateChatName(reportID: string, reportName: string, type: typeof CONST.REPORT.CHAT_TYPE.GROUP | typeof CONST.REPORT.CHAT_TYPE.TRIP_ROOM) {
    const optimisticData: OnyxUpdate[] = [
        {
            onyxMethod: Onyx.METHOD.MERGE,
            key: `${ONYXKEYS.COLLECTION.REPORT}${reportID}`,
            value: {
                reportName,
                pendingFields: {
                    reportName: CONST.RED_BRICK_ROAD_PENDING_ACTION.UPDATE,
                },
                errorFields: {
                    reportName: null,
                },
            },
        },
    ];

    const successData: OnyxUpdate[] = [
        {
            onyxMethod: Onyx.METHOD.MERGE,
            key: `${ONYXKEYS.COLLECTION.REPORT}${reportID}`,
            value: {
                pendingFields: {
                    reportName: null,
                },
            },
        },
    ];
    const failureData: OnyxUpdate[] = [
        {
            onyxMethod: Onyx.METHOD.MERGE,
            key: `${ONYXKEYS.COLLECTION.REPORT}${reportID}`,
            value: {
                reportName: allReports?.[`${ONYXKEYS.COLLECTION.REPORT}${reportID}`]?.reportName ?? null,
                pendingFields: {
                    reportName: null,
                },
            },
        },
    ];

    const command = type === CONST.REPORT.CHAT_TYPE.GROUP ? WRITE_COMMANDS.UPDATE_GROUP_CHAT_NAME : WRITE_COMMANDS.UPDATE_TRIP_ROOM_NAME;
    const parameters: UpdateChatNameParams = {reportName, reportID};

    API.write(command, parameters, {optimisticData, successData, failureData});
}

function updateGroupChatAvatar(reportID: string, file?: File | CustomRNImageManipulatorResult) {
    // If we have no file that means we are removing the avatar.
    const optimisticData: OnyxUpdate[] = [
        {
            onyxMethod: Onyx.METHOD.MERGE,
            key: `${ONYXKEYS.COLLECTION.REPORT}${reportID}`,
            value: {
                avatarUrl: file ? file?.uri ?? '' : null,
                pendingFields: {
                    avatar: CONST.RED_BRICK_ROAD_PENDING_ACTION.UPDATE,
                },
                errorFields: {
                    avatar: null,
                },
            },
        },
    ];

    const fetchedReport = allReports?.[`${ONYXKEYS.COLLECTION.REPORT}${reportID}`];
    const failureData: OnyxUpdate[] = [
        {
            onyxMethod: Onyx.METHOD.MERGE,
            key: `${ONYXKEYS.COLLECTION.REPORT}${reportID}`,
            value: {
                avatarUrl: fetchedReport?.avatarUrl ?? null,
                pendingFields: {
                    avatar: null,
                },
            },
        },
    ];

    const successData: OnyxUpdate[] = [
        {
            onyxMethod: Onyx.METHOD.MERGE,
            key: `${ONYXKEYS.COLLECTION.REPORT}${reportID}`,
            value: {
                pendingFields: {
                    avatar: null,
                },
            },
        },
    ];
    const parameters: UpdateGroupChatAvatarParams = {file, reportID};
    API.write(WRITE_COMMANDS.UPDATE_GROUP_CHAT_AVATAR, parameters, {optimisticData, failureData, successData});
}

/**
 * Clear error and pending fields for the report avatar
 */
function clearAvatarErrors(reportID: string) {
    Onyx.merge(`${ONYXKEYS.COLLECTION.REPORT}${reportID}`, {
        errorFields: {
            avatar: null,
        },
    });
}

/**
 * Gets the latest page of report actions and updates the last read message
 * If a chat with the passed reportID is not found, we will create a chat based on the passed participantList
 *
 * @param reportID The ID of the report to open
 * @param reportActionID The ID used to fetch a specific range of report actions related to the current reportActionID when opening a chat.
 * @param participantLoginList The list of users that are included in a new chat, not including the user creating it
 * @param newReportObject The optimistic report object created when making a new chat, saved as optimistic data
 * @param parentReportActionID The parent report action that a thread was created from (only passed for new threads)
 * @param isFromDeepLink Whether or not this report is being opened from a deep link
 * @param participantAccountIDList The list of accountIDs that are included in a new chat, not including the user creating it
 */
function openReport(
    reportID: string | undefined,
    reportActionID?: string,
    participantLoginList: string[] = [],
    newReportObject?: OptimisticChatReport,
    parentReportActionID?: string,
    isFromDeepLink = false,
    participantAccountIDList: number[] = [],
    avatar?: File | CustomRNImageManipulatorResult,
) {
    if (!reportID) {
        return;
    }

    const optimisticReport = reportActionsExist(reportID)
        ? {}
        : {
              reportName: allReports?.[`${ONYXKEYS.COLLECTION.REPORT}${reportID}`]?.reportName ?? CONST.REPORT.DEFAULT_REPORT_NAME,
          };

    const optimisticData: OnyxUpdate[] = [
        {
            onyxMethod: Onyx.METHOD.MERGE,
            key: `${ONYXKEYS.COLLECTION.REPORT}${reportID}`,
            value: optimisticReport,
        },
        {
            onyxMethod: Onyx.METHOD.MERGE,
            key: `${ONYXKEYS.COLLECTION.REPORT_METADATA}${reportID}`,
            value: {
                isLoadingInitialReportActions: true,
                isLoadingOlderReportActions: false,
                hasLoadingOlderReportActionsError: false,
                isLoadingNewerReportActions: false,
                hasLoadingNewerReportActionsError: false,
            },
        },
    ];

    const successData: OnyxUpdate[] = [
        {
            onyxMethod: Onyx.METHOD.MERGE,
            key: `${ONYXKEYS.COLLECTION.REPORT}${reportID}`,
            value: {
                errorFields: {
                    notFound: null,
                },
            },
        },
        {
            onyxMethod: Onyx.METHOD.MERGE,
            key: `${ONYXKEYS.COLLECTION.REPORT_METADATA}${reportID}`,
            value: {
                isLoadingInitialReportActions: false,
            },
        },
    ];

    const failureData: OnyxUpdate[] = [
        {
            onyxMethod: Onyx.METHOD.MERGE,
            key: `${ONYXKEYS.COLLECTION.REPORT_METADATA}${reportID}`,
            value: {
                isLoadingInitialReportActions: false,
            },
        },
    ];

    const finallyData: OnyxUpdate[] = [];

    const parameters: OpenReportParams = {
        reportID,
        reportActionID,
        emailList: participantLoginList ? participantLoginList.join(',') : '',
        accountIDList: participantAccountIDList ? participantAccountIDList.join(',') : '',
        parentReportActionID,
    };

    const isInviteOnboardingComplete = introSelected?.isInviteOnboardingComplete ?? false;
    const isOnboardingCompleted = onboarding?.hasCompletedGuidedSetupFlow ?? false;

    // Prepare guided setup data only when nvp_introSelected is set and onboarding is not completed
    // OldDot users will never have nvp_introSelected set, so they will not see guided setup messages
    if (introSelected && !isOnboardingCompleted && !isInviteOnboardingComplete) {
        const {choice, inviteType} = introSelected;
        const isInviteIOUorInvoice = inviteType === CONST.ONBOARDING_INVITE_TYPES.IOU || inviteType === CONST.ONBOARDING_INVITE_TYPES.INVOICE;
        const isInviteChoiceCorrect = choice === CONST.ONBOARDING_CHOICES.ADMIN || choice === CONST.ONBOARDING_CHOICES.SUBMIT || choice === CONST.ONBOARDING_CHOICES.CHAT_SPLIT;

        if (isInviteChoiceCorrect && !isInviteIOUorInvoice) {
            const onboardingMessage = CONST.ONBOARDING_MESSAGES[choice];
            if (choice === CONST.ONBOARDING_CHOICES.CHAT_SPLIT) {
                const updatedTasks = onboardingMessage.tasks.map((task) => (task.type === 'startChat' ? {...task, autoCompleted: true} : task));
                onboardingMessage.tasks = updatedTasks;
            }

            const onboardingData = prepareOnboardingOnyxData(choice, onboardingMessage);

            if (onboardingData) {
                optimisticData.push(...onboardingData.optimisticData, {
                    onyxMethod: Onyx.METHOD.MERGE,
                    key: ONYXKEYS.NVP_INTRO_SELECTED,
                    value: {
                        isInviteOnboardingComplete: true,
                    },
                });

                successData.push(...onboardingData.successData);

                failureData.push(...onboardingData.failureData);

                parameters.guidedSetupData = JSON.stringify(onboardingData.guidedSetupData);
            }
        }
    }

    const isGroupChat = isGroupChatReportUtils(newReportObject);
    if (isGroupChat) {
        parameters.chatType = CONST.REPORT.CHAT_TYPE.GROUP;
        parameters.groupChatAdminLogins = currentUserEmail;
        parameters.optimisticAccountIDList = Object.keys(newReportObject?.participants ?? {}).join(',');
        parameters.reportName = newReportObject?.reportName ?? '';

        // If we have an avatar then include it with the parameters
        if (avatar) {
            parameters.file = avatar;
        }

        InteractionManager.runAfterInteractions(() => {
            clearGroupChat();
        });
    }

    if (isFromDeepLink) {
        parameters.shouldRetry = false;
    }

    // If we are creating a new report, we need to add the optimistic report data and a report action
    const isCreatingNewReport = !isEmptyObject(newReportObject);
    if (isCreatingNewReport) {
        // Change the method to set for new reports because it doesn't exist yet, is faster,
        // and we need the data to be available when we navigate to the chat page
        const optimisticDataItem = optimisticData.at(0);
        if (optimisticDataItem) {
            optimisticDataItem.onyxMethod = Onyx.METHOD.SET;
            optimisticDataItem.value = {
                ...optimisticReport,
                reportName: CONST.REPORT.DEFAULT_REPORT_NAME,
                ...newReportObject,
                pendingFields: {
                    createChat: CONST.RED_BRICK_ROAD_PENDING_ACTION.ADD,
                    ...(isGroupChat && {reportName: CONST.RED_BRICK_ROAD_PENDING_ACTION.ADD}),
                },
            };
        }

        let emailCreatingAction: string = CONST.REPORT.OWNER_EMAIL_FAKE;
        if (newReportObject.ownerAccountID && newReportObject.ownerAccountID !== CONST.REPORT.OWNER_ACCOUNT_ID_FAKE) {
            emailCreatingAction = allPersonalDetails?.[newReportObject.ownerAccountID]?.login ?? '';
        }
        const optimisticCreatedAction = buildOptimisticCreatedReportAction(emailCreatingAction);
        optimisticData.push(
            {
                onyxMethod: Onyx.METHOD.SET,
                key: `${ONYXKEYS.COLLECTION.REPORT_ACTIONS}${reportID}`,
                value: {[optimisticCreatedAction.reportActionID]: optimisticCreatedAction},
            },
            {
                onyxMethod: Onyx.METHOD.SET,
                key: `${ONYXKEYS.COLLECTION.REPORT_METADATA}${reportID}`,
                value: {
                    isOptimisticReport: true,
                },
            },
        );
        successData.push(
            {
                onyxMethod: Onyx.METHOD.MERGE,
                key: `${ONYXKEYS.COLLECTION.REPORT_ACTIONS}${reportID}`,
                value: {[optimisticCreatedAction.reportActionID]: {pendingAction: null}},
            },
            {
                onyxMethod: Onyx.METHOD.MERGE,
                key: `${ONYXKEYS.COLLECTION.REPORT_METADATA}${reportID}`,
                value: {
                    isOptimisticReport: false,
                },
            },
        );

        // Add optimistic personal details for new participants
        const optimisticPersonalDetails: OnyxEntry<PersonalDetailsList> = {};
        const settledPersonalDetails: OnyxEntry<PersonalDetailsList> = {};
        const redundantParticipants: Record<number, null> = {};
        const participantAccountIDs = PersonalDetailsUtils.getAccountIDsByLogins(participantLoginList);
        participantLoginList.forEach((login, index) => {
            const accountID = participantAccountIDs.at(index) ?? -1;
            const isOptimisticAccount = !allPersonalDetails?.[accountID];

            if (!isOptimisticAccount) {
                return;
            }

            optimisticPersonalDetails[accountID] = {
                login,
                accountID,
                displayName: login,
                isOptimisticPersonalDetail: true,
            };
            settledPersonalDetails[accountID] = null;

            // BE will send different participants. We clear the optimistic ones to avoid duplicated entries
            redundantParticipants[accountID] = null;
        });

        successData.push(
            {
                onyxMethod: Onyx.METHOD.MERGE,
                key: `${ONYXKEYS.COLLECTION.REPORT}${reportID}`,
                value: {
                    participants: redundantParticipants,
                    pendingFields: {
                        createChat: null,
                        reportName: null,
                    },
                    errorFields: {
                        createChat: null,
                    },
                },
            },
            {
                onyxMethod: Onyx.METHOD.MERGE,
                key: `${ONYXKEYS.COLLECTION.REPORT_METADATA}${reportID}`,
                value: {
                    isOptimisticReport: false,
                },
            },
        );

        optimisticData.push({
            onyxMethod: Onyx.METHOD.MERGE,
            key: ONYXKEYS.PERSONAL_DETAILS_LIST,
            value: optimisticPersonalDetails,
        });
        successData.push({
            onyxMethod: Onyx.METHOD.MERGE,
            key: ONYXKEYS.PERSONAL_DETAILS_LIST,
            value: settledPersonalDetails,
        });
        failureData.push({
            onyxMethod: Onyx.METHOD.MERGE,
            key: ONYXKEYS.PERSONAL_DETAILS_LIST,
            value: settledPersonalDetails,
        });

        // Add the createdReportActionID parameter to the API call
        parameters.createdReportActionID = optimisticCreatedAction.reportActionID;

        // If we are creating a thread, ensure the report action has childReportID property added
        if (newReportObject.parentReportID && parentReportActionID) {
            optimisticData.push({
                onyxMethod: Onyx.METHOD.MERGE,
                key: `${ONYXKEYS.COLLECTION.REPORT_ACTIONS}${newReportObject.parentReportID}`,
                value: {[parentReportActionID]: {childReportID: reportID, childType: CONST.REPORT.TYPE.CHAT}},
            });
            failureData.push({
                onyxMethod: Onyx.METHOD.MERGE,
                key: `${ONYXKEYS.COLLECTION.REPORT_ACTIONS}${newReportObject.parentReportID}`,
                value: {[parentReportActionID]: {childType: ''}},
            });
        }
    }

    parameters.clientLastReadTime = allReports?.[`${ONYXKEYS.COLLECTION.REPORT}${reportID}`]?.lastReadTime ?? '';

    const paginationConfig = {
        resourceID: reportID,
        cursorID: reportActionID,
    };

    if (isFromDeepLink) {
        finallyData.push({
            onyxMethod: Onyx.METHOD.SET,
            key: ONYXKEYS.IS_CHECKING_PUBLIC_ROOM,
            value: false,
        });

        API.paginate(CONST.API_REQUEST_TYPE.WRITE, WRITE_COMMANDS.OPEN_REPORT, parameters, {optimisticData, successData, failureData, finallyData}, paginationConfig);
    } else {
        // eslint-disable-next-line rulesdir/no-multiple-api-calls
        API.paginate(CONST.API_REQUEST_TYPE.WRITE, WRITE_COMMANDS.OPEN_REPORT, parameters, {optimisticData, successData, failureData, finallyData}, paginationConfig, {
            checkAndFixConflictingRequest: (persistedRequests) => resolveOpenReportDuplicationConflictAction(persistedRequests, parameters),
        });
    }
}

/**
 * This will find an existing chat, or create a new one if none exists, for the given user or set of users. It will then navigate to this chat.
 *
 * @param userLogins list of user logins to start a chat report with.
 * @param shouldDismissModal a flag to determine if we should dismiss modal before navigate to report or navigate to report directly.
 */
function navigateToAndOpenReport(
    userLogins: string[],
    shouldDismissModal = true,
    reportName?: string,
    avatarUri?: string,
    avatarFile?: File | CustomRNImageManipulatorResult | undefined,
    optimisticReportID?: string,
    isGroupChat = false,
) {
    let newChat: OptimisticChatReport | undefined;
    let chat: OnyxEntry<Report>;
    const participantAccountIDs = PersonalDetailsUtils.getAccountIDsByLogins(userLogins);

    // If we are not creating a new Group Chat then we are creating a 1:1 DM and will look for an existing chat
    if (!isGroupChat) {
        chat = getChatByParticipants([...participantAccountIDs, currentUserAccountID]);
    }

    if (isEmptyObject(chat)) {
        if (isGroupChat) {
            // If we are creating a group chat then participantAccountIDs is expected to contain currentUserAccountID
            newChat = buildOptimisticGroupChatReport(participantAccountIDs, reportName ?? '', avatarUri ?? '', optimisticReportID, CONST.REPORT.NOTIFICATION_PREFERENCE.HIDDEN);
        } else {
            newChat = buildOptimisticChatReport({
                participantList: [...participantAccountIDs, currentUserAccountID],
                notificationPreference: CONST.REPORT.NOTIFICATION_PREFERENCE.HIDDEN,
            });
        }
    }
    const report = isEmptyObject(chat) ? newChat : chat;

    // We want to pass newChat here because if anything is passed in that param (even an existing chat), we will try to create a chat on the server
    openReport(report?.reportID, '', userLogins, newChat, undefined, undefined, undefined, avatarFile);
    if (shouldDismissModal) {
        if (getIsNarrowLayout()) {
            Navigation.dismissModalWithReport({report});
            return;
        }

        Navigation.dismissModal();
    }

    // In some cases when RHP modal gets hidden and then we navigate to report Composer focus breaks, wrapping navigation in setTimeout fixes this
    setTimeout(() => {
        Navigation.isNavigationReady().then(() => Navigation.navigateToReportWithPolicyCheck({report}));
    }, 0);
}

/**
 * This will find an existing chat, or create a new one if none exists, for the given accountID or set of accountIDs. It will then navigate to this chat.
 *
 * @param participantAccountIDs of user logins to start a chat report with.
 */
function navigateToAndOpenReportWithAccountIDs(participantAccountIDs: number[]) {
    let newChat: OptimisticChatReport | undefined;
    const chat = getChatByParticipants([...participantAccountIDs, currentUserAccountID]);
    if (!chat) {
        newChat = buildOptimisticChatReport({
            participantList: [...participantAccountIDs, currentUserAccountID],
        });
    }
    const report = chat ?? newChat;

    // We want to pass newChat here because if anything is passed in that param (even an existing chat), we will try to create a chat on the server
    openReport(report?.reportID, '', [], newChat, '0', false, participantAccountIDs);
    Navigation.navigateToReportWithPolicyCheck({report});
}

/**
 * This will navigate to an existing thread, or create a new one if necessary
 *
 * @param childReportID The reportID we are trying to open
 * @param parentReportAction the parent comment of a thread
 * @param parentReportID The reportID of the parent
 */
function navigateToAndOpenChildReport(childReportID: string | undefined, parentReportAction: Partial<ReportAction> = {}, parentReportID?: string) {
    const childReport = allReports?.[`${ONYXKEYS.COLLECTION.REPORT}${childReportID}`];
    if (childReport?.reportID) {
        Navigation.navigate(ROUTES.REPORT_WITH_ID.getRoute(childReportID));
    } else {
        const participantAccountIDs = [...new Set([currentUserAccountID, Number(parentReportAction.actorAccountID)])];
        const parentReport = allReports?.[`${ONYXKEYS.COLLECTION.REPORT}${parentReportID}`];
        // Threads from DMs and selfDMs don't have a chatType. All other threads inherit the chatType from their parent
        const childReportChatType = parentReport && isSelfDM(parentReport) ? undefined : parentReport?.chatType;
        const newChat = buildOptimisticChatReport({
            participantList: participantAccountIDs,
            reportName: ReportActionsUtils.getReportActionText(parentReportAction),
            chatType: childReportChatType,
            policyID: parentReport?.policyID ?? CONST.POLICY.OWNER_EMAIL_FAKE,
            ownerAccountID: CONST.POLICY.OWNER_ACCOUNT_ID_FAKE,
            oldPolicyName: parentReport?.policyName ?? '',
            notificationPreference: getChildReportNotificationPreference(parentReportAction),
            parentReportActionID: parentReportAction.reportActionID,
            parentReportID,
            optimisticReportID: childReportID,
        });

        if (!childReportID) {
            const participantLogins = PersonalDetailsUtils.getLoginsByAccountIDs(Object.keys(newChat.participants ?? {}).map(Number));
            openReport(newChat.reportID, '', participantLogins, newChat, parentReportAction.reportActionID);
        } else {
            Onyx.merge(`${ONYXKEYS.COLLECTION.REPORT}${childReportID}`, newChat);
        }

        Navigation.navigate(ROUTES.REPORT_WITH_ID.getRoute(newChat.reportID));
    }
}

/**
 * Gets the older actions that have not been read yet.
 * Normally happens when you scroll up on a chat, and the actions have not been read yet.
 */
function getOlderActions(reportID: string | undefined, reportActionID: string | undefined) {
    if (!reportID || !reportActionID) {
        return;
    }

    const optimisticData: OnyxUpdate[] = [
        {
            onyxMethod: Onyx.METHOD.MERGE,
            key: `${ONYXKEYS.COLLECTION.REPORT_METADATA}${reportID}`,
            value: {
                isLoadingOlderReportActions: true,
                hasLoadingOlderReportActionsError: false,
            },
        },
    ];

    const successData: OnyxUpdate[] = [
        {
            onyxMethod: Onyx.METHOD.MERGE,
            key: `${ONYXKEYS.COLLECTION.REPORT_METADATA}${reportID}`,
            value: {
                isLoadingOlderReportActions: false,
            },
        },
    ];

    const failureData: OnyxUpdate[] = [
        {
            onyxMethod: Onyx.METHOD.MERGE,
            key: `${ONYXKEYS.COLLECTION.REPORT_METADATA}${reportID}`,
            value: {
                isLoadingOlderReportActions: false,
                hasLoadingOlderReportActionsError: true,
            },
        },
    ];

    const parameters: GetOlderActionsParams = {
        reportID,
        reportActionID,
    };

    API.paginate(
        CONST.API_REQUEST_TYPE.READ,
        READ_COMMANDS.GET_OLDER_ACTIONS,
        parameters,
        {optimisticData, successData, failureData},
        {
            resourceID: reportID,
            cursorID: reportActionID,
        },
    );
}

/**
 * Gets the newer actions that have not been read yet.
 * Normally happens when you are not located at the bottom of the list and scroll down on a chat.
 */
function getNewerActions(reportID: string | undefined, reportActionID: string | undefined) {
    if (!reportID || !reportActionID) {
        return;
    }

    const optimisticData: OnyxUpdate[] = [
        {
            onyxMethod: Onyx.METHOD.MERGE,
            key: `${ONYXKEYS.COLLECTION.REPORT_METADATA}${reportID}`,
            value: {
                isLoadingNewerReportActions: true,
                hasLoadingNewerReportActionsError: false,
            },
        },
    ];

    const successData: OnyxUpdate[] = [
        {
            onyxMethod: Onyx.METHOD.MERGE,
            key: `${ONYXKEYS.COLLECTION.REPORT_METADATA}${reportID}`,
            value: {
                isLoadingNewerReportActions: false,
            },
        },
    ];

    const failureData: OnyxUpdate[] = [
        {
            onyxMethod: Onyx.METHOD.MERGE,
            key: `${ONYXKEYS.COLLECTION.REPORT_METADATA}${reportID}`,
            value: {
                isLoadingNewerReportActions: false,
                hasLoadingNewerReportActionsError: true,
            },
        },
    ];

    const parameters: GetNewerActionsParams = {
        reportID,
        reportActionID,
    };

    API.paginate(
        CONST.API_REQUEST_TYPE.READ,
        READ_COMMANDS.GET_NEWER_ACTIONS,
        parameters,
        {optimisticData, successData, failureData},
        {
            resourceID: reportID,
            cursorID: reportActionID,
        },
    );
}

/**
 * Gets metadata info about links in the provided report action
 */
function expandURLPreview(reportID: string | undefined, reportActionID: string) {
    if (!reportID) {
        return;
    }

    const parameters: ExpandURLPreviewParams = {
        reportID,
        reportActionID,
    };

    API.read(READ_COMMANDS.EXPAND_URL_PREVIEW, parameters);
}

/** Marks the new report actions as read
 * @param shouldResetUnreadMarker Indicates whether the unread indicator should be reset.
 * Currently, the unread indicator needs to be reset only when users mark a report as read.
 */
function readNewestAction(reportID: string | undefined, shouldResetUnreadMarker = false) {
    if (!reportID) {
        return;
    }

    const lastReadTime = DateUtils.getDBTimeWithSkew();

    const optimisticData: OnyxUpdate[] = [
        {
            onyxMethod: Onyx.METHOD.MERGE,
            key: `${ONYXKEYS.COLLECTION.REPORT}${reportID}`,
            value: {
                lastReadTime,
            },
        },
    ];

    const parameters: ReadNewestActionParams = {
        reportID,
        lastReadTime,
    };

    API.write(WRITE_COMMANDS.READ_NEWEST_ACTION, parameters, {optimisticData});
    if (shouldResetUnreadMarker) {
        DeviceEventEmitter.emit(`readNewestAction_${reportID}`, lastReadTime);
    }
}

/**
 * Sets the last read time on a report
 */
function markCommentAsUnread(reportID: string | undefined, reportActionCreated: string) {
    if (!reportID) {
        Log.warn('7339cd6c-3263-4f89-98e5-730f0be15784 Invalid report passed to MarkCommentAsUnread. Not calling the API because it wil fail.');
        return;
    }

    const reportActions = allReportActions?.[reportID];

    // Find the latest report actions from other users
    const latestReportActionFromOtherUsers = Object.values(reportActions ?? {}).reduce((latest: ReportAction | null, current: ReportAction) => {
        if (
            current.actorAccountID !== currentUserAccountID &&
            (!latest || current.created > latest.created) &&
            // Whisper action doesn't affect lastVisibleActionCreated, so skip whisper action except actionable mention whisper
            (!ReportActionsUtils.isWhisperAction(current) || current.actionName === CONST.REPORT.ACTIONS.TYPE.ACTIONABLE_MENTION_WHISPER)
        ) {
            return current;
        }
        return latest;
    }, null);

    const report = allReports?.[`${ONYXKEYS.COLLECTION.REPORT}${reportID}`];
    const transactionThreadReportID = ReportActionsUtils.getOneTransactionThreadReportID(reportID, reportActions ?? []);
    const transactionThreadReport = allReports?.[`${ONYXKEYS.COLLECTION.REPORT}${transactionThreadReportID}`];
    // If no action created date is provided, use the last action's from other user
    const actionCreationTime =
        reportActionCreated || (latestReportActionFromOtherUsers?.created ?? getReportLastVisibleActionCreated(report, transactionThreadReport) ?? DateUtils.getDBTime(0));

    // We subtract 1 millisecond so that the lastReadTime is updated to just before a given reportAction's created date
    // For example, if we want to mark a report action with ID 100 and created date '2014-04-01 16:07:02.999' unread, we set the lastReadTime to '2014-04-01 16:07:02.998'
    // Since the report action with ID 100 will be the first with a timestamp above '2014-04-01 16:07:02.998', it's the first one that will be shown as unread
    const lastReadTime = DateUtils.subtractMillisecondsFromDateTime(actionCreationTime, 1);

    const optimisticData: OnyxUpdate[] = [
        {
            onyxMethod: Onyx.METHOD.MERGE,
            key: `${ONYXKEYS.COLLECTION.REPORT}${reportID}`,
            value: {
                lastReadTime,
            },
        },
    ];

    const parameters: MarkAsUnreadParams = {
        reportID,
        lastReadTime,
    };

    API.write(WRITE_COMMANDS.MARK_AS_UNREAD, parameters, {optimisticData});
    DeviceEventEmitter.emit(`unreadAction_${reportID}`, lastReadTime);
}

/** Toggles the pinned state of the report. */
function togglePinnedState(reportID: string | undefined, isPinnedChat: boolean) {
    if (!reportID) {
        return;
    }

    const pinnedValue = !isPinnedChat;

    // Optimistically pin/unpin the report before we send out the command
    const optimisticData: OnyxUpdate[] = [
        {
            onyxMethod: Onyx.METHOD.MERGE,
            key: `${ONYXKEYS.COLLECTION.REPORT}${reportID}`,
            value: {isPinned: pinnedValue},
        },
    ];

    const parameters: TogglePinnedChatParams = {
        reportID,
        pinnedValue,
    };

    API.write(WRITE_COMMANDS.TOGGLE_PINNED_CHAT, parameters, {optimisticData});
}

/**
 * Saves the comment left by the user as they are typing. By saving this data the user can switch between chats, close
 * tab, refresh etc without worrying about loosing what they typed out.
 * When empty string or null is passed, it will delete the draft comment from Onyx store.
 */
function saveReportDraftComment(reportID: string, comment: string | null, callback: () => void = () => {}) {
    Onyx.merge(`${ONYXKEYS.COLLECTION.REPORT_DRAFT_COMMENT}${reportID}`, prepareDraftComment(comment)).then(callback);
}

/** Broadcasts whether or not a user is typing on a report over the report's private pusher channel. */
function broadcastUserIsTyping(reportID: string) {
    const privateReportChannelName = getReportChannelName(reportID);
    const typingStatus: UserIsTypingEvent = {
        [currentUserAccountID]: true,
    };
    Pusher.sendEvent(privateReportChannelName, Pusher.TYPE.USER_IS_TYPING, typingStatus);
}

/** Broadcasts to the report's private pusher channel whether a user is leaving a report */
function broadcastUserIsLeavingRoom(reportID: string) {
    const privateReportChannelName = getReportChannelName(reportID);
    const leavingStatus: UserIsLeavingRoomEvent = {
        [currentUserAccountID]: true,
    };
    Pusher.sendEvent(privateReportChannelName, Pusher.TYPE.USER_IS_LEAVING_ROOM, leavingStatus);
}

/** When a report changes in Onyx, this fetches the report from the API if the report doesn't have a name */
function handleReportChanged(report: OnyxEntry<Report>) {
    if (!report) {
        return;
    }

    const {reportID, preexistingReportID, parentReportID, parentReportActionID} = report;

    // Handle cleanup of stale optimistic IOU report and its report preview separately
    if (reportID && preexistingReportID && isMoneyRequestReport(report) && parentReportActionID) {
        Onyx.merge(`${ONYXKEYS.COLLECTION.REPORT_ACTIONS}${parentReportID}`, {
            [parentReportActionID]: null,
        });
        Onyx.merge(`${ONYXKEYS.COLLECTION.REPORT}${reportID}`, null);
        return;
    }

    // It is possible that we optimistically created a DM/group-DM for a set of users for which a report already exists.
    // In this case, the API will let us know by returning a preexistingReportID.
    // We should clear out the optimistically created report and re-route the user to the preexisting report.
    if (reportID && preexistingReportID) {
        let callback = () => {
            Onyx.set(`${ONYXKEYS.COLLECTION.REPORT}${reportID}`, null);
            Onyx.set(`${ONYXKEYS.COLLECTION.REPORT}${preexistingReportID}`, {...report, reportID: preexistingReportID, preexistingReportID: null});
            Onyx.set(`${ONYXKEYS.COLLECTION.REPORT_DRAFT_COMMENT}${reportID}`, null);
        };
        // Only re-route them if they are still looking at the optimistically created report
        if (Navigation.getActiveRoute().includes(`/r/${reportID}`)) {
            const currCallback = callback;
            callback = () => {
                currCallback();
                Navigation.navigate(ROUTES.REPORT_WITH_ID.getRoute(preexistingReportID), {forceReplace: true});
            };

            // The report screen will listen to this event and transfer the draft comment to the existing report
            // This will allow the newest draft comment to be transferred to the existing report
            DeviceEventEmitter.emit(`switchToPreExistingReport_${reportID}`, {
                preexistingReportID,
                callback,
            });

            return;
        }

        // In case the user is not on the report screen, we will transfer the report draft comment directly to the existing report
        // after that clear the optimistically created report
        const draftReportComment = allReportDraftComments?.[`${ONYXKEYS.COLLECTION.REPORT_DRAFT_COMMENT}${reportID}`];
        if (!draftReportComment) {
            callback();
            return;
        }

        saveReportDraftComment(preexistingReportID, draftReportComment, callback);
    }
}

/** Deletes a comment from the report, basically sets it as empty string */
function deleteReportComment(reportID: string | undefined, reportAction: ReportAction) {
    const originalReportID = getOriginalReportID(reportID, reportAction);
    const reportActionID = reportAction.reportActionID;

    if (!reportActionID || !originalReportID || !reportID) {
        return;
    }

    const isDeletedParentAction = ReportActionsUtils.isThreadParentMessage(reportAction, reportID);
    const deletedMessage: Message[] = [
        {
            translationKey: '',
            type: 'COMMENT',
            html: '',
            text: '',
            isEdited: true,
            isDeletedParentAction,
        },
    ];
    const optimisticReportActions: NullishDeep<ReportActions> = {
        [reportActionID]: {
            pendingAction: CONST.RED_BRICK_ROAD_PENDING_ACTION.DELETE,
            previousMessage: reportAction.message,
            message: deletedMessage,
            errors: null,
            linkMetadata: [],
        },
    };

    // If we are deleting the last visible message, let's find the previous visible one (or set an empty one if there are none) and update the lastMessageText in the LHN.
    // Similarly, if we are deleting the last read comment we will want to update the lastVisibleActionCreated to use the previous visible message.
    let optimisticReport: Partial<Report> = {
        lastMessageText: '',
        lastVisibleActionCreated: '',
    };
    const {lastMessageText = ''} = getLastVisibleMessage(originalReportID, optimisticReportActions as ReportActions);
    const report = allReports?.[`${ONYXKEYS.COLLECTION.REPORT}${reportID}`];
    const canUserPerformWriteAction = canUserPerformWriteActionReportUtils(report);
    if (lastMessageText) {
        const lastVisibleAction = ReportActionsUtils.getLastVisibleAction(originalReportID, canUserPerformWriteAction, optimisticReportActions as ReportActions);
        const lastVisibleActionCreated = lastVisibleAction?.created;
        const lastActorAccountID = lastVisibleAction?.actorAccountID;
        optimisticReport = {
            lastMessageText,
            lastVisibleActionCreated,
            lastActorAccountID,
        };
    }
    const didCommentMentionCurrentUser = ReportActionsUtils.didMessageMentionCurrentUser(reportAction);
    if (didCommentMentionCurrentUser && reportAction.created === report?.lastMentionedTime) {
        const reportActionsForReport = allReportActions?.[reportID];
        const latestMentioneReportAction = Object.values(reportActionsForReport ?? {}).find(
            (action) =>
                action.reportActionID !== reportAction.reportActionID &&
                ReportActionsUtils.didMessageMentionCurrentUser(action) &&
                ReportActionsUtils.shouldReportActionBeVisible(action, action.reportActionID),
        );
        optimisticReport.lastMentionedTime = latestMentioneReportAction?.created ?? null;
    }
    // If the API call fails we must show the original message again, so we revert the message content back to how it was
    // and and remove the pendingAction so the strike-through clears
    const failureData: OnyxUpdate[] = [
        {
            onyxMethod: Onyx.METHOD.MERGE,
            key: `${ONYXKEYS.COLLECTION.REPORT_ACTIONS}${originalReportID}`,
            value: {
                [reportActionID]: {
                    message: reportAction.message,
                    pendingAction: null,
                    previousMessage: null,
                },
            },
        },
    ];

    const successData: OnyxUpdate[] = [
        {
            onyxMethod: Onyx.METHOD.MERGE,
            key: `${ONYXKEYS.COLLECTION.REPORT_ACTIONS}${originalReportID}`,
            value: {
                [reportActionID]: {
                    pendingAction: null,
                    previousMessage: null,
                },
            },
        },
    ];

    const optimisticData: OnyxUpdate[] = [
        {
            onyxMethod: Onyx.METHOD.MERGE,
            key: `${ONYXKEYS.COLLECTION.REPORT_ACTIONS}${originalReportID}`,
            value: optimisticReportActions,
        },
        {
            onyxMethod: Onyx.METHOD.MERGE,
            key: `${ONYXKEYS.COLLECTION.REPORT}${originalReportID}`,
            value: optimisticReport,
        },
    ];

    // Update optimistic data for parent report action if the report is a child report and the reportAction has no visible child
    const childVisibleActionCount = reportAction.childVisibleActionCount ?? 0;
    if (childVisibleActionCount === 0) {
        const optimisticParentReportData = getOptimisticDataForParentReportAction(
            originalReportID,
            optimisticReport?.lastVisibleActionCreated ?? '',
            CONST.RED_BRICK_ROAD_PENDING_ACTION.DELETE,
        );
        optimisticParentReportData.forEach((parentReportData) => {
            if (isEmptyObject(parentReportData)) {
                return;
            }
            optimisticData.push(parentReportData);
        });
    }

    const parameters: DeleteCommentParams = {
        reportID: originalReportID,
        reportActionID,
    };

    clearByKey(reportActionID);

    API.write(
        WRITE_COMMANDS.DELETE_COMMENT,
        parameters,
        {optimisticData, successData, failureData},
        {
            checkAndFixConflictingRequest: (persistedRequests) => resolveCommentDeletionConflicts(persistedRequests, reportActionID, originalReportID),
        },
    );

    // if we are linking to the report action, and we are deleting it, and it's not a deleted parent action,
    // we should navigate to its report in order to not show not found page
    if (Navigation.isActiveRoute(ROUTES.REPORT_WITH_ID.getRoute(reportID, reportActionID)) && !isDeletedParentAction) {
        Navigation.goBack(ROUTES.REPORT_WITH_ID.getRoute(reportID));
    }
}

/**
 * Removes the links in html of a comment.
 * example:
 *      html="test <a href="https://www.google.com" target="_blank" rel="noreferrer noopener">https://www.google.com</a> test"
 *      links=["https://www.google.com"]
 * returns: "test https://www.google.com test"
 */
function removeLinksFromHtml(html: string, links: string[]): string {
    let htmlCopy = html.slice();
    links.forEach((link) => {
        // We want to match the anchor tag of the link and replace the whole anchor tag with the text of the anchor tag
        const regex = new RegExp(`<(a)[^><]*href\\s*=\\s*(['"])(${Str.escapeForRegExp(link)})\\2(?:".*?"|'.*?'|[^'"><])*>([\\s\\S]*?)<\\/\\1>(?![^<]*(<\\/pre>|<\\/code>))`, 'g');
        htmlCopy = htmlCopy.replace(regex, '$4');
    });
    return htmlCopy;
}

/**
 * This function will handle removing only links that were purposely removed by the user while editing.
 *
 * @param newCommentText text of the comment after editing.
 * @param originalCommentMarkdown original markdown of the comment before editing.
 * @param videoAttributeCache cache of video attributes ([videoSource]: videoAttributes)
 */
function handleUserDeletedLinksInHtml(newCommentText: string, originalCommentMarkdown: string, videoAttributeCache?: Record<string, string>): string {
    if (newCommentText.length > CONST.MAX_MARKUP_LENGTH) {
        return newCommentText;
    }

    const textWithMention = completeShortMention(newCommentText);

    const htmlForNewComment = Parser.replace(textWithMention, {
        extras: {videoAttributeCache},
    });
    const removedLinks = Parser.getRemovedMarkdownLinks(originalCommentMarkdown, textWithMention);
    return removeLinksFromHtml(htmlForNewComment, removedLinks);
}

/** Saves a new message for a comment. Marks the comment as edited, which will be reflected in the UI. */
function editReportComment(reportID: string | undefined, originalReportAction: OnyxEntry<ReportAction>, textForNewComment: string, videoAttributeCache?: Record<string, string>) {
    const originalReportID = getOriginalReportID(reportID, originalReportAction);
    if (!originalReportID || !originalReportAction) {
        return;
    }
    const report = allReports?.[`${ONYXKEYS.COLLECTION.REPORT}${originalReportID}`];
    const canUserPerformWriteAction = canUserPerformWriteActionReportUtils(report);

    // Do not autolink if someone explicitly tries to remove a link from message.
    // https://github.com/Expensify/App/issues/9090
    // https://github.com/Expensify/App/issues/13221
    const originalCommentHTML = ReportActionsUtils.getReportActionHtml(originalReportAction);
    const originalCommentMarkdown = Parser.htmlToMarkdown(originalCommentHTML ?? '').trim();

    // Skip the Edit if draft is not changed
    if (originalCommentMarkdown === textForNewComment) {
        return;
    }
    const htmlForNewComment = handleUserDeletedLinksInHtml(textForNewComment, originalCommentMarkdown, videoAttributeCache);

    const reportComment = Parser.htmlToText(htmlForNewComment);

    // For comments shorter than or equal to 10k chars, convert the comment from MD into HTML because that's how it is stored in the database
    // For longer comments, skip parsing and display plaintext for performance reasons. It takes over 40s to parse a 100k long string!!
    let parsedOriginalCommentHTML = originalCommentHTML;
    if (textForNewComment.length <= CONST.MAX_MARKUP_LENGTH) {
        const autolinkFilter = {filterRules: Parser.rules.map((rule) => rule.name).filter((name) => name !== 'autolink')};
        parsedOriginalCommentHTML = Parser.replace(originalCommentMarkdown, autolinkFilter);
    }

    //  Delete the comment if it's empty
    if (!htmlForNewComment) {
        deleteReportComment(originalReportID, originalReportAction);
        return;
    }

    // Skip the Edit if message is not changed
    if (parsedOriginalCommentHTML === htmlForNewComment.trim() || originalCommentHTML === htmlForNewComment.trim()) {
        return;
    }

    // Optimistically update the reportAction with the new message
    const reportActionID = originalReportAction.reportActionID;
    const originalMessage = ReportActionsUtils.getReportActionMessage(originalReportAction);
    const optimisticReportActions: PartialDeep<ReportActions> = {
        [reportActionID]: {
            pendingAction: CONST.RED_BRICK_ROAD_PENDING_ACTION.UPDATE,
            message: [
                {
                    ...originalMessage,
                    type: CONST.REPORT.MESSAGE.TYPE.COMMENT,
                    isEdited: true,
                    html: htmlForNewComment,
                    text: reportComment,
                },
            ],
            lastModified: DateUtils.getDBTime(),
        },
    };

    const optimisticData: OnyxUpdate[] = [
        {
            onyxMethod: Onyx.METHOD.MERGE,
            key: `${ONYXKEYS.COLLECTION.REPORT_ACTIONS}${originalReportID}`,
            value: optimisticReportActions,
        },
    ];

    const lastVisibleAction = ReportActionsUtils.getLastVisibleAction(originalReportID, canUserPerformWriteAction, optimisticReportActions as ReportActions);
    if (reportActionID === lastVisibleAction?.reportActionID) {
        const lastMessageText = formatReportLastMessageText(reportComment);
        const optimisticReport = {
            lastMessageText,
        };
        optimisticData.push({
            onyxMethod: Onyx.METHOD.MERGE,
            key: `${ONYXKEYS.COLLECTION.REPORT}${originalReportID}`,
            value: optimisticReport,
        });
    }

    const failureData: OnyxUpdate[] = [
        {
            onyxMethod: Onyx.METHOD.MERGE,
            key: `${ONYXKEYS.COLLECTION.REPORT_ACTIONS}${originalReportID}`,
            value: {
                [reportActionID]: {
                    ...originalReportAction,
                    pendingAction: null,
                },
            },
        },
    ];

    const successData: OnyxUpdate[] = [
        {
            onyxMethod: Onyx.METHOD.MERGE,
            key: `${ONYXKEYS.COLLECTION.REPORT_ACTIONS}${originalReportID}`,
            value: {
                [reportActionID]: {
                    pendingAction: null,
                },
            },
        },
    ];

    const parameters: UpdateCommentParams = {
        reportID: originalReportID,
        reportComment: htmlForNewComment,
        reportActionID,
    };

    API.write(
        WRITE_COMMANDS.UPDATE_COMMENT,
        parameters,
        {optimisticData, successData, failureData},
        {
            checkAndFixConflictingRequest: (persistedRequests) => {
                const addCommentIndex = persistedRequests.findIndex((request) => addNewMessageWithText.has(request.command) && request.data?.reportActionID === reportActionID);
                if (addCommentIndex > -1) {
                    return resolveEditCommentWithNewAddCommentRequest(persistedRequests, parameters, reportActionID, addCommentIndex);
                }
                return resolveDuplicationConflictAction(persistedRequests, createUpdateCommentMatcher(reportActionID));
            },
        },
    );
}

/** Deletes the draft for a comment report action. */
function deleteReportActionDraft(reportID: string | undefined, reportAction: ReportAction) {
    const originalReportID = getOriginalReportID(reportID, reportAction);
    Onyx.merge(`${ONYXKEYS.COLLECTION.REPORT_ACTIONS_DRAFTS}${originalReportID}`, {[reportAction.reportActionID]: null});
}

/** Saves the draft for a comment report action. This will put the comment into "edit mode" */
function saveReportActionDraft(reportID: string | undefined, reportAction: ReportAction, draftMessage: string) {
    const originalReportID = getOriginalReportID(reportID, reportAction);
    Onyx.merge(`${ONYXKEYS.COLLECTION.REPORT_ACTIONS_DRAFTS}${originalReportID}`, {[reportAction.reportActionID]: {message: draftMessage}});
}

function updateNotificationPreference(
    reportID: string,
    previousValue: NotificationPreference | undefined,
    newValue: NotificationPreference,
    parentReportID?: string,
    parentReportActionID?: string,
) {
    // No change needed
    if (previousValue === newValue) {
        return;
    }

    const optimisticData: OnyxUpdate[] = [
        {
            onyxMethod: Onyx.METHOD.MERGE,
            key: `${ONYXKEYS.COLLECTION.REPORT}${reportID}`,
            value: {
                participants: {
                    [currentUserAccountID]: {
                        notificationPreference: newValue,
                    },
                },
            },
        },
    ];

    const failureData: OnyxUpdate[] = [
        {
            onyxMethod: Onyx.METHOD.MERGE,
            key: `${ONYXKEYS.COLLECTION.REPORT}${reportID}`,
            value: {
                participants: {
                    [currentUserAccountID]: {
                        notificationPreference: previousValue,
                    },
                },
            },
        },
    ];

    if (parentReportID && parentReportActionID) {
        optimisticData.push({
            onyxMethod: Onyx.METHOD.MERGE,
            key: `${ONYXKEYS.COLLECTION.REPORT_ACTIONS}${parentReportID}`,
            value: {[parentReportActionID]: {childReportNotificationPreference: newValue}},
        });
        failureData.push({
            onyxMethod: Onyx.METHOD.MERGE,
            key: `${ONYXKEYS.COLLECTION.REPORT_ACTIONS}${parentReportID}`,
            value: {[parentReportActionID]: {childReportNotificationPreference: previousValue}},
        });
    }

    const parameters: UpdateReportNotificationPreferenceParams = {reportID, notificationPreference: newValue};

    API.write(WRITE_COMMANDS.UPDATE_REPORT_NOTIFICATION_PREFERENCE, parameters, {optimisticData, failureData});
}

function updateRoomVisibility(reportID: string, previousValue: RoomVisibility | undefined, newValue: RoomVisibility) {
    if (previousValue === newValue) {
        return;
    }

    const optimisticData: OnyxUpdate[] = [
        {
            onyxMethod: Onyx.METHOD.MERGE,
            key: `${ONYXKEYS.COLLECTION.REPORT}${reportID}`,
            value: {visibility: newValue},
        },
    ];

    const failureData: OnyxUpdate[] = [
        {
            onyxMethod: Onyx.METHOD.MERGE,
            key: `${ONYXKEYS.COLLECTION.REPORT}${reportID}`,
            value: {visibility: previousValue},
        },
    ];

    const parameters: UpdateRoomVisibilityParams = {reportID, visibility: newValue};

    API.write(WRITE_COMMANDS.UPDATE_ROOM_VISIBILITY, parameters, {optimisticData, failureData});
}

/**
 * This will subscribe to an existing thread, or create a new one and then subsribe to it if necessary
 *
 * @param childReportID The reportID we are trying to open
 * @param parentReportAction the parent comment of a thread
 * @param parentReportID The reportID of the parent
 * @param prevNotificationPreference The previous notification preference for the child report
 */
function toggleSubscribeToChildReport(
    childReportID: string | undefined,
    parentReportAction: Partial<ReportAction> = {},
    parentReportID?: string,
    prevNotificationPreference?: NotificationPreference,
) {
    if (childReportID) {
        openReport(childReportID);
        const parentReportActionID = parentReportAction?.reportActionID;
        if (!prevNotificationPreference || isHiddenForCurrentUser(prevNotificationPreference)) {
            updateNotificationPreference(childReportID, prevNotificationPreference, CONST.REPORT.NOTIFICATION_PREFERENCE.ALWAYS, parentReportID, parentReportActionID);
        } else {
            updateNotificationPreference(childReportID, prevNotificationPreference, CONST.REPORT.NOTIFICATION_PREFERENCE.HIDDEN, parentReportID, parentReportActionID);
        }
    } else {
        const participantAccountIDs = [...new Set([currentUserAccountID, Number(parentReportAction?.actorAccountID)])];
        const parentReport = allReports?.[`${ONYXKEYS.COLLECTION.REPORT}${parentReportID}`];
        const newChat = buildOptimisticChatReport({
            participantList: participantAccountIDs,
            reportName: ReportActionsUtils.getReportActionText(parentReportAction),
            chatType: parentReport?.chatType,
            policyID: parentReport?.policyID ?? CONST.POLICY.OWNER_EMAIL_FAKE,
            ownerAccountID: CONST.POLICY.OWNER_ACCOUNT_ID_FAKE,
            notificationPreference: CONST.REPORT.NOTIFICATION_PREFERENCE.ALWAYS,
            parentReportActionID: parentReportAction.reportActionID,
            parentReportID,
        });

        const participantLogins = PersonalDetailsUtils.getLoginsByAccountIDs(participantAccountIDs);
        openReport(newChat.reportID, '', participantLogins, newChat, parentReportAction.reportActionID);
        const notificationPreference = isHiddenForCurrentUser(prevNotificationPreference) ? CONST.REPORT.NOTIFICATION_PREFERENCE.ALWAYS : CONST.REPORT.NOTIFICATION_PREFERENCE.HIDDEN;
        updateNotificationPreference(newChat.reportID, prevNotificationPreference, notificationPreference, parentReportID, parentReportAction?.reportActionID);
    }
}

function updateReportName(reportID: string, value: string, previousValue: string) {
    const optimisticData: OnyxUpdate[] = [
        {
            onyxMethod: Onyx.METHOD.MERGE,
            key: `${ONYXKEYS.COLLECTION.REPORT}${reportID}`,
            value: {
                reportName: value,
                pendingFields: {
                    reportName: CONST.RED_BRICK_ROAD_PENDING_ACTION.UPDATE,
                },
            },
        },
    ];
    const failureData: OnyxUpdate[] = [
        {
            onyxMethod: Onyx.METHOD.MERGE,
            key: `${ONYXKEYS.COLLECTION.REPORT}${reportID}`,
            value: {
                reportName: previousValue,
                pendingFields: {
                    reportName: null,
                },
                errorFields: {
                    reportName: ErrorUtils.getMicroSecondOnyxErrorWithTranslationKey('report.genericUpdateReporNameEditFailureMessage'),
                },
            },
        },
    ];

    const successData: OnyxUpdate[] = [
        {
            onyxMethod: Onyx.METHOD.MERGE,
            key: `${ONYXKEYS.COLLECTION.REPORT}${reportID}`,
            value: {
                pendingFields: {
                    reportName: null,
                },
                errorFields: {
                    reportName: null,
                },
            },
        },
    ];

    const parameters = {
        reportID,
        reportName: value,
    };

    API.write(WRITE_COMMANDS.SET_REPORT_NAME, parameters, {optimisticData, failureData, successData});
}

function clearReportFieldKeyErrors(reportID: string | undefined, fieldKey: string) {
    Onyx.merge(`${ONYXKEYS.COLLECTION.REPORT}${reportID}`, {
        pendingFields: {
            [fieldKey]: null,
        },
        errorFields: {
            [fieldKey]: null,
        },
    });
}

function updateReportField(reportID: string, reportField: PolicyReportField, previousReportField: PolicyReportField) {
    const fieldKey = getReportFieldKey(reportField.fieldID);
    const reportViolations = getReportViolations(reportID);
    const fieldViolation = getFieldViolation(reportViolations, reportField);
    const recentlyUsedValues = allRecentlyUsedReportFields?.[fieldKey] ?? [];

    const optimisticChangeFieldAction = buildOptimisticChangeFieldAction(reportField, previousReportField);

    const optimisticData: OnyxUpdate[] = [
        {
            onyxMethod: Onyx.METHOD.MERGE,
            key: `${ONYXKEYS.COLLECTION.REPORT}${reportID}`,
            value: {
                fieldList: {
                    [fieldKey]: reportField,
                },
                pendingFields: {
                    [fieldKey]: CONST.RED_BRICK_ROAD_PENDING_ACTION.UPDATE,
                },
            },
        },
        {
            onyxMethod: Onyx.METHOD.MERGE,
            key: `${ONYXKEYS.COLLECTION.REPORT_ACTIONS}${reportID}`,
            value: {
                [optimisticChangeFieldAction.reportActionID]: optimisticChangeFieldAction,
            },
        },
    ];

    if (fieldViolation) {
        optimisticData.push({
            onyxMethod: Onyx.METHOD.MERGE,
            key: `${ONYXKEYS.COLLECTION.REPORT_VIOLATIONS}${reportID}`,
            value: {
                [fieldViolation]: {
                    [reportField.fieldID]: null,
                },
            },
        });
    }

    if (reportField.type === 'dropdown' && reportField.value) {
        optimisticData.push({
            onyxMethod: Onyx.METHOD.MERGE,
            key: ONYXKEYS.RECENTLY_USED_REPORT_FIELDS,
            value: {
                [fieldKey]: [...new Set([...recentlyUsedValues, reportField.value])],
            },
        });
    }

    const failureData: OnyxUpdate[] = [
        {
            onyxMethod: Onyx.METHOD.MERGE,
            key: `${ONYXKEYS.COLLECTION.REPORT}${reportID}`,
            value: {
                fieldList: {
                    [fieldKey]: previousReportField,
                },
                pendingFields: {
                    [fieldKey]: null,
                },
                errorFields: {
                    [fieldKey]: ErrorUtils.getMicroSecondOnyxErrorWithTranslationKey('report.genericUpdateReportFieldFailureMessage'),
                },
            },
        },
        {
            onyxMethod: Onyx.METHOD.MERGE,
            key: `${ONYXKEYS.COLLECTION.REPORT_ACTIONS}${reportID}`,
            value: {
                [optimisticChangeFieldAction.reportActionID]: {
                    errors: ErrorUtils.getMicroSecondOnyxErrorWithTranslationKey('report.genericUpdateReportFieldFailureMessage'),
                },
            },
        },
    ];

    if (reportField.type === 'dropdown') {
        failureData.push({
            onyxMethod: Onyx.METHOD.MERGE,
            key: ONYXKEYS.RECENTLY_USED_REPORT_FIELDS,
            value: {
                [fieldKey]: recentlyUsedValues,
            },
        });
    }

    const successData: OnyxUpdate[] = [
        {
            onyxMethod: Onyx.METHOD.MERGE,
            key: `${ONYXKEYS.COLLECTION.REPORT}${reportID}`,
            value: {
                pendingFields: {
                    [fieldKey]: null,
                },
                errorFields: {
                    [fieldKey]: null,
                },
            },
        },
        {
            onyxMethod: Onyx.METHOD.MERGE,
            key: `${ONYXKEYS.COLLECTION.REPORT_ACTIONS}${reportID}`,
            value: {
                [optimisticChangeFieldAction.reportActionID]: {
                    pendingAction: null,
                },
            },
        },
    ];

    const parameters = {
        reportID,
        reportFields: JSON.stringify({[fieldKey]: reportField}),
        reportFieldsActionIDs: JSON.stringify({[fieldKey]: optimisticChangeFieldAction.reportActionID}),
    };

    API.write(WRITE_COMMANDS.SET_REPORT_FIELD, parameters, {optimisticData, failureData, successData});
}

function deleteReportField(reportID: string, reportField: PolicyReportField) {
    const fieldKey = getReportFieldKey(reportField.fieldID);

    const optimisticData: OnyxUpdate[] = [
        {
            onyxMethod: Onyx.METHOD.MERGE,
            key: `${ONYXKEYS.COLLECTION.REPORT}${reportID}`,
            value: {
                fieldList: {
                    [fieldKey]: null,
                },
                pendingFields: {
                    [fieldKey]: CONST.RED_BRICK_ROAD_PENDING_ACTION.UPDATE,
                },
            },
        },
    ];

    const failureData: OnyxUpdate[] = [
        {
            onyxMethod: Onyx.METHOD.MERGE,
            key: `${ONYXKEYS.COLLECTION.REPORT}${reportID}`,
            value: {
                fieldList: {
                    [fieldKey]: reportField,
                },
                pendingFields: {
                    [fieldKey]: null,
                },
                errorFields: {
                    [fieldKey]: ErrorUtils.getMicroSecondOnyxErrorWithTranslationKey('report.genericUpdateReportFieldFailureMessage'),
                },
            },
        },
    ];

    const successData: OnyxUpdate[] = [
        {
            onyxMethod: Onyx.METHOD.MERGE,
            key: `${ONYXKEYS.COLLECTION.REPORT}${reportID}`,
            value: {
                pendingFields: {
                    [fieldKey]: null,
                },
                errorFields: {
                    [fieldKey]: null,
                },
            },
        },
    ];

    const parameters = {
        reportID,
        fieldID: fieldKey,
    };

    API.write(WRITE_COMMANDS.DELETE_REPORT_FIELD, parameters, {optimisticData, failureData, successData});
}

function updateDescription(reportID: string, previousValue: string, newValue: string) {
    // No change needed
    if (previousValue === newValue) {
        return;
    }

    const parsedDescription = getParsedComment(newValue, {reportID});
    const optimisticDescriptionUpdatedReportAction = buildOptimisticRoomDescriptionUpdatedReportAction(parsedDescription);
    const report = allReports?.[`${ONYXKEYS.COLLECTION.REPORT}${reportID}`];

    const optimisticData: OnyxUpdate[] = [
        {
            onyxMethod: Onyx.METHOD.MERGE,
            key: `${ONYXKEYS.COLLECTION.REPORT}${reportID}`,
            value: {
                description: parsedDescription,
                pendingFields: {description: CONST.RED_BRICK_ROAD_PENDING_ACTION.UPDATE},
                lastActorAccountID: currentUserAccountID,
                lastVisibleActionCreated: optimisticDescriptionUpdatedReportAction.created,
                lastMessageText: (optimisticDescriptionUpdatedReportAction?.message as Message[])?.at(0)?.text,
            },
        },
        {
            onyxMethod: Onyx.METHOD.MERGE,
            key: `${ONYXKEYS.COLLECTION.REPORT_ACTIONS}${reportID}`,
            value: {
                [optimisticDescriptionUpdatedReportAction.reportActionID]: optimisticDescriptionUpdatedReportAction,
            },
        },
    ];
    const failureData: OnyxUpdate[] = [
        {
            onyxMethod: Onyx.METHOD.MERGE,
            key: `${ONYXKEYS.COLLECTION.REPORT}${reportID}`,
            value: {
                description: previousValue,
                pendingFields: {description: null},
                lastActorAccountID: report?.lastActorAccountID,
                lastVisibleActionCreated: report?.lastVisibleActionCreated,
                lastMessageText: report?.lastMessageText,
            },
        },
        {
            onyxMethod: Onyx.METHOD.MERGE,
            key: `${ONYXKEYS.COLLECTION.REPORT_ACTIONS}${reportID}`,
            value: {
                [optimisticDescriptionUpdatedReportAction.reportActionID]: null,
            },
        },
    ];
    const successData: OnyxUpdate[] = [
        {
            onyxMethod: Onyx.METHOD.MERGE,
            key: `${ONYXKEYS.COLLECTION.REPORT}${reportID}`,
            value: {pendingFields: {description: null}},
        },
        {
            onyxMethod: Onyx.METHOD.MERGE,
            key: `${ONYXKEYS.COLLECTION.REPORT_ACTIONS}${reportID}`,
            value: {
                [optimisticDescriptionUpdatedReportAction.reportActionID]: {pendingAction: null},
            },
        },
    ];

    const parameters: UpdateRoomDescriptionParams = {reportID, description: parsedDescription, reportActionID: optimisticDescriptionUpdatedReportAction.reportActionID};

    API.write(WRITE_COMMANDS.UPDATE_ROOM_DESCRIPTION, parameters, {optimisticData, failureData, successData});
}

function updateWriteCapability(report: Report, newValue: WriteCapability) {
    // No change needed
    if (report.writeCapability === newValue) {
        return;
    }

    const optimisticData: OnyxUpdate[] = [
        {
            onyxMethod: Onyx.METHOD.MERGE,
            key: `${ONYXKEYS.COLLECTION.REPORT}${report.reportID}`,
            value: {writeCapability: newValue},
        },
    ];
    const failureData: OnyxUpdate[] = [
        {
            onyxMethod: Onyx.METHOD.MERGE,
            key: `${ONYXKEYS.COLLECTION.REPORT}${report.reportID}`,
            value: {writeCapability: report.writeCapability},
        },
    ];

    const parameters: UpdateReportWriteCapabilityParams = {reportID: report.reportID, writeCapability: newValue};

    API.write(WRITE_COMMANDS.UPDATE_REPORT_WRITE_CAPABILITY, parameters, {optimisticData, failureData});
}

/**
 * Navigates to the 1:1 report with Concierge
 */
function navigateToConciergeChat(shouldDismissModal = false, checkIfCurrentPageActive = () => true, linkToOptions?: LinkToOptions) {
    // If conciergeChatReportID contains a concierge report ID, we navigate to the concierge chat using the stored report ID.
    // Otherwise, we would find the concierge chat and navigate to it.
    if (!conciergeChatReportID) {
        // In order to avoid creating concierge repeatedly,
        // we need to ensure that the server data has been successfully pulled
        onServerDataReady().then(() => {
            // If we don't have a chat with Concierge then create it
            if (!checkIfCurrentPageActive()) {
                return;
            }
            navigateToAndOpenReport([CONST.EMAIL.CONCIERGE], shouldDismissModal);
        });
    } else if (shouldDismissModal) {
        Navigation.dismissModalWithReport({reportID: conciergeChatReportID});
    } else {
        Navigation.navigate(ROUTES.REPORT_WITH_ID.getRoute(conciergeChatReportID), linkToOptions);
    }
}

function buildNewReportOptimisticData(policy: OnyxEntry<Policy>, reportID: string, reportActionID: string, reportName: string, creatorPersonalDetails: PersonalDetails) {
    const {accountID, login} = creatorPersonalDetails;
    const parentReport = getPolicyExpenseChat(accountID, policy?.id);
    const {stateNum, statusNum} = getExpenseReportStateAndStatus(policy);
    const timeOfCreation = DateUtils.getDBTime();
    const reportPreviewActionID = rand64();

    const optimisticDataValue: OptimisticNewReport = {
        reportID,
        policyID: policy?.id,
        type: CONST.REPORT.TYPE.EXPENSE,
        ownerAccountID: accountID,
        reportName,
        stateNum,
        statusNum,
        total: 0,
        nonReimbursableTotal: 0,
        participants: {},
        lastVisibleActionCreated: timeOfCreation,
    };

    if (accountID) {
        optimisticDataValue.participants = {
            [accountID]: {
                notificationPreference: CONST.REPORT.NOTIFICATION_PREFERENCE.HIDDEN,
            },
        };
        optimisticDataValue.ownerAccountID = accountID;
    }

    const optimisticCreateAction = {
        action: CONST.REPORT.ACTIONS.TYPE.CREATED,
        accountEmail: login,
        accountID,
        created: timeOfCreation,
        message: {
            isNewDot: true,
            lastModified: timeOfCreation,
        },
        reportActionID,
        reportID,
        sequenceNumber: 0,
        pendingAction: CONST.RED_BRICK_ROAD_PENDING_ACTION.ADD,
    };

    const createReportActionMessage = [
        {
            html: `${policy?.name} owes ${policy?.outputCurrency} 0.00`,
            text: `${policy?.name} owes ${policy?.outputCurrency} 0.00`,
            type: CONST.REPORT.MESSAGE.TYPE.COMMENT,
        },
    ];

    const optimisticReportPreview = {
        action: CONST.REPORT.ACTIONS.TYPE.REPORT_PREVIEW,
        actionName: CONST.REPORT.ACTIONS.TYPE.REPORT_PREVIEW,
        childReportName: reportName,
        childReportID: reportID,
        childType: CONST.REPORT.TYPE.EXPENSE,
        created: timeOfCreation,
        shouldShow: true,
        actorAccountID: accountID,
        automatic: false,
        avatar: creatorPersonalDetails.avatar,
        isAttachmentOnly: false,
        reportActionID: reportPreviewActionID,
        message: createReportActionMessage,
        pendingAction: CONST.RED_BRICK_ROAD_PENDING_ACTION.ADD,
    };

    const optimisticData: OnyxUpdate[] = [
        {
            onyxMethod: Onyx.METHOD.SET,
            key: `${ONYXKEYS.COLLECTION.REPORT}${reportID}`,
            value: optimisticDataValue,
        },
        {
            onyxMethod: Onyx.METHOD.SET,
            key: `${ONYXKEYS.COLLECTION.REPORT_ACTIONS}${reportID}`,
            value: {[reportActionID]: optimisticCreateAction},
        },
        {
            onyxMethod: Onyx.METHOD.MERGE,
            key: `${ONYXKEYS.COLLECTION.REPORT_ACTIONS}${parentReport?.reportID}`,
            value: {[reportActionID]: optimisticReportPreview},
        },
    ];

    const failureData: OnyxUpdate[] = [
        {
            onyxMethod: Onyx.METHOD.MERGE,
            key: `${ONYXKEYS.COLLECTION.REPORT}${reportID}`,
            value: {errorFields: {create: getMicroSecondOnyxErrorWithTranslationKey('report.genericCreateReportFailureMessage')}},
        },
        {
            onyxMethod: Onyx.METHOD.MERGE,
            key: `${ONYXKEYS.COLLECTION.REPORT_ACTIONS}${reportID}`,
            value: {[reportActionID]: {errorFields: {create: getMicroSecondOnyxErrorWithTranslationKey('report.genericCreateReportFailureMessage')}}},
        },
    ];

    const successData: OnyxUpdate[] = [
        {
            onyxMethod: Onyx.METHOD.MERGE,
            key: `${ONYXKEYS.COLLECTION.REPORT}${reportID}`,
            value: {
                pendingAction: null,
                errorFields: null,
            },
        },
        {
            onyxMethod: Onyx.METHOD.MERGE,
            key: `${ONYXKEYS.COLLECTION.REPORT_ACTIONS}${reportID}`,
            value: {
                [reportActionID]: {
                    pendingAction: null,
                    errorFields: null,
                },
            },
        },
        {
            onyxMethod: Onyx.METHOD.MERGE,
            key: `${ONYXKEYS.COLLECTION.REPORT_ACTIONS}${parentReport?.reportID}`,
            value: {[reportActionID]: {pendingAction: null}},
        },
    ];

    return {optimisticData, successData, failureData};
}

function createNewReport(creatorPersonalDetails: PersonalDetails, policyID?: string) {
    const policy = getPolicy(policyID);
    const optimisticReportID = generateReportID();
    const reportActionID = rand64();
    // eslint-disable-next-line @typescript-eslint/prefer-nullish-coalescing
    const reportName = `${creatorPersonalDetails.firstName || 'User'}'s report`;

    const {optimisticData, successData, failureData} = buildNewReportOptimisticData(policy, optimisticReportID, reportActionID, reportName, creatorPersonalDetails);

    API.write(
        WRITE_COMMANDS.CREATE_APP_REPORT,
        {reportName, type: CONST.REPORT.TYPE.EXPENSE, policyID, reportID: optimisticReportID, reportActionID},
        {optimisticData, successData, failureData},
    );
    return optimisticReportID;
}

/** Add a policy report (workspace room) optimistically and navigate to it. */
function addPolicyReport(policyReport: OptimisticChatReport) {
    const createdReportAction = buildOptimisticCreatedReportAction(CONST.POLICY.OWNER_EMAIL_FAKE);

    // Onyx.set is used on the optimistic data so that it is present before navigating to the workspace room. With Onyx.merge the workspace room reportID is not present when
    // fetchReportIfNeeded is called on the ReportScreen, so openReport is called which is unnecessary since the optimistic data will be stored in Onyx.
    // Therefore, Onyx.set is used instead of Onyx.merge.
    const optimisticData: OnyxUpdate[] = [
        {
            onyxMethod: Onyx.METHOD.SET,
            key: `${ONYXKEYS.COLLECTION.REPORT}${policyReport.reportID}`,
            value: {
                pendingFields: {
                    addWorkspaceRoom: CONST.RED_BRICK_ROAD_PENDING_ACTION.ADD,
                },
                ...policyReport,
            },
        },
        {
            onyxMethod: Onyx.METHOD.SET,
            key: `${ONYXKEYS.COLLECTION.REPORT_ACTIONS}${policyReport.reportID}`,
            value: {[createdReportAction.reportActionID]: createdReportAction},
        },
        {
            onyxMethod: Onyx.METHOD.MERGE,
            key: ONYXKEYS.FORMS.NEW_ROOM_FORM,
            value: {isLoading: true},
        },
        {
            onyxMethod: Onyx.METHOD.MERGE,
            key: `${ONYXKEYS.COLLECTION.REPORT_METADATA}${policyReport.reportID}`,
            value: {
                isOptimisticReport: true,
            },
        },
    ];
    const successData: OnyxUpdate[] = [
        {
            onyxMethod: Onyx.METHOD.MERGE,
            key: `${ONYXKEYS.COLLECTION.REPORT}${policyReport.reportID}`,
            value: {
                pendingFields: {
                    addWorkspaceRoom: null,
                },
            },
        },
        {
            onyxMethod: Onyx.METHOD.MERGE,
            key: `${ONYXKEYS.COLLECTION.REPORT_METADATA}${policyReport.reportID}`,
            value: {
                isOptimisticReport: false,
            },
        },
        {
            onyxMethod: Onyx.METHOD.MERGE,
            key: `${ONYXKEYS.COLLECTION.REPORT_ACTIONS}${policyReport.reportID}`,
            value: {
                [createdReportAction.reportActionID]: {
                    pendingAction: null,
                },
            },
        },
        {
            onyxMethod: Onyx.METHOD.MERGE,
            key: ONYXKEYS.FORMS.NEW_ROOM_FORM,
            value: {isLoading: false},
        },
    ];
    const failureData: OnyxUpdate[] = [
        {
            onyxMethod: Onyx.METHOD.MERGE,
            key: `${ONYXKEYS.COLLECTION.REPORT}${policyReport.reportID}`,
            value: {
                errorFields: {
                    addWorkspaceRoom: ErrorUtils.getMicroSecondOnyxErrorWithTranslationKey('report.genericCreateReportFailureMessage'),
                },
            },
        },
        {
            onyxMethod: Onyx.METHOD.MERGE,
            key: ONYXKEYS.FORMS.NEW_ROOM_FORM,
            value: {isLoading: false},
        },
        {
            onyxMethod: Onyx.METHOD.MERGE,
            key: `${ONYXKEYS.COLLECTION.REPORT_METADATA}${policyReport.reportID}`,
            value: {
                isOptimisticReport: false,
            },
        },
    ];

    const parameters: AddWorkspaceRoomParams = {
        policyID: policyReport.policyID,
        reportName: policyReport.reportName,
        visibility: policyReport.visibility,
        reportID: policyReport.reportID,
        createdReportActionID: createdReportAction.reportActionID,
        writeCapability: policyReport.writeCapability,
        description: policyReport.description,
    };

    API.write(WRITE_COMMANDS.ADD_WORKSPACE_ROOM, parameters, {optimisticData, successData, failureData});
    Navigation.dismissModalWithReport({report: policyReport});
}

/** Deletes a report, along with its reportActions, any linked reports, and any linked IOU report. */
function deleteReport(reportID: string | undefined, shouldDeleteChildReports = false) {
    if (!reportID) {
        Log.warn('[Report] deleteReport called with no reportID');
        return;
    }
    const report = allReports?.[`${ONYXKEYS.COLLECTION.REPORT}${reportID}`];
    const onyxData: Record<string, null> = {
        [`${ONYXKEYS.COLLECTION.REPORT}${reportID}`]: null,
        [`${ONYXKEYS.COLLECTION.REPORT_ACTIONS}${reportID}`]: null,
    };

    // Delete linked transactions
    const reportActionsForReport = allReportActions?.[reportID];

    const transactionIDs = Object.values(reportActionsForReport ?? {})
        .filter((reportAction): reportAction is ReportAction<typeof CONST.REPORT.ACTIONS.TYPE.IOU> => ReportActionsUtils.isMoneyRequestAction(reportAction))
        .map((reportAction) => ReportActionsUtils.getOriginalMessage(reportAction)?.IOUTransactionID);

    [...new Set(transactionIDs)].forEach((transactionID) => {
        onyxData[`${ONYXKEYS.COLLECTION.TRANSACTION}${transactionID}`] = null;
    });

    Onyx.multiSet(onyxData);

    if (shouldDeleteChildReports) {
        Object.values(reportActionsForReport ?? {}).forEach((reportAction) => {
            if (!reportAction.childReportID) {
                return;
            }
            deleteReport(reportAction.childReportID, shouldDeleteChildReports);
        });
    }

    // Delete linked IOU report
    if (report?.iouReportID) {
        deleteReport(report.iouReportID, shouldDeleteChildReports);
    }
}

/**
 * @param reportID The reportID of the policy report (workspace room)
 */
function navigateToConciergeChatAndDeleteReport(reportID: string | undefined, shouldPopToTop = false, shouldDeleteChildReports = false) {
    // Dismiss the current report screen and replace it with Concierge Chat
    if (shouldPopToTop) {
        Navigation.setShouldPopAllStateOnUP(true);
        Navigation.goBack(undefined, {shouldPopToTop: true});
    } else {
        Navigation.goBack();
    }
    navigateToConciergeChat();
    InteractionManager.runAfterInteractions(() => {
        deleteReport(reportID, shouldDeleteChildReports);
    });
}

/**
 * @param policyRoomReport The policy room report
 * @param policyRoomName The updated name for the policy room
 */
function updatePolicyRoomName(policyRoomReport: Report, policyRoomName: string) {
    const reportID = policyRoomReport.reportID;
    const previousName = policyRoomReport.reportName;

    // No change needed
    if (previousName === policyRoomName) {
        return;
    }

    const optimisticRenamedAction = buildOptimisticRenamedRoomReportAction(policyRoomName, previousName ?? '');

    const optimisticData: OnyxUpdate[] = [
        {
            onyxMethod: Onyx.METHOD.MERGE,
            key: `${ONYXKEYS.COLLECTION.REPORT}${reportID}`,
            value: {
                reportName: policyRoomName,
                pendingFields: {
                    reportName: CONST.RED_BRICK_ROAD_PENDING_ACTION.UPDATE,
                },
                errorFields: {
                    reportName: null,
                },
            },
        },
        {
            onyxMethod: Onyx.METHOD.MERGE,
            key: `${ONYXKEYS.COLLECTION.REPORT_ACTIONS}${reportID}`,
            value: {
                [optimisticRenamedAction.reportActionID]: optimisticRenamedAction,
            },
        },
    ];
    const successData: OnyxUpdate[] = [
        {
            onyxMethod: Onyx.METHOD.MERGE,
            key: `${ONYXKEYS.COLLECTION.REPORT}${reportID}`,
            value: {
                pendingFields: {
                    reportName: null,
                },
            },
        },
        {
            onyxMethod: Onyx.METHOD.MERGE,
            key: `${ONYXKEYS.COLLECTION.REPORT_ACTIONS}${reportID}`,
            value: {[optimisticRenamedAction.reportActionID]: {pendingAction: null}},
        },
    ];
    const failureData: OnyxUpdate[] = [
        {
            onyxMethod: Onyx.METHOD.MERGE,
            key: `${ONYXKEYS.COLLECTION.REPORT}${reportID}`,
            value: {
                reportName: previousName,
            },
        },
        {
            onyxMethod: Onyx.METHOD.MERGE,
            key: `${ONYXKEYS.COLLECTION.REPORT_ACTIONS}${reportID}`,
            value: {[optimisticRenamedAction.reportActionID]: null},
        },
    ];

    const parameters: UpdatePolicyRoomNameParams = {
        reportID,
        policyRoomName,
        renamedRoomReportActionID: optimisticRenamedAction.reportActionID,
    };

    API.write(WRITE_COMMANDS.UPDATE_POLICY_ROOM_NAME, parameters, {optimisticData, successData, failureData});
}

/**
 * @param reportID The reportID of the policy room.
 */
function clearPolicyRoomNameErrors(reportID: string) {
    Onyx.merge(`${ONYXKEYS.COLLECTION.REPORT}${reportID}`, {
        errorFields: {
            reportName: null,
        },
        pendingFields: {
            reportName: null,
        },
    });
}

function setIsComposerFullSize(reportID: string, isComposerFullSize: boolean) {
    Onyx.merge(`${ONYXKEYS.COLLECTION.REPORT_IS_COMPOSER_FULL_SIZE}${reportID}`, isComposerFullSize);
}

/**
 * @param action the associated report action (optional)
 * @param isRemote whether or not this notification is a remote push notification
 */
function shouldShowReportActionNotification(reportID: string, action: ReportAction | null = null, isRemote = false): boolean {
    const tag = isRemote ? '[PushNotification]' : '[LocalNotification]';

    // Due to payload size constraints, some push notifications may have their report action stripped
    // so we must double check that we were provided an action before using it in these checks.
    if (action && ReportActionsUtils.isDeletedAction(action)) {
        Log.info(`${tag} Skipping notification because the action was deleted`, false, {reportID, action});
        return false;
    }

    if (!ActiveClientManager.isClientTheLeader()) {
        Log.info(`${tag} Skipping notification because this client is not the leader`);
        return false;
    }

    // We don't want to send a local notification if the user preference is daily, mute or hidden.
    const notificationPreference = getReportNotificationPreference(allReports?.[`${ONYXKEYS.COLLECTION.REPORT}${reportID}`]);
    if (notificationPreference !== CONST.REPORT.NOTIFICATION_PREFERENCE.ALWAYS) {
        Log.info(`${tag} No notification because user preference is to be notified: ${notificationPreference}`);
        return false;
    }

    // If this comment is from the current user we don't want to parrot whatever they wrote back to them.
    if (action && action.actorAccountID === currentUserAccountID) {
        Log.info(`${tag} No notification because comment is from the currently logged in user`);
        return false;
    }

    // If we are currently viewing this report do not show a notification.
    if (reportID === Navigation.getTopmostReportId() && Visibility.isVisible() && Visibility.hasFocus()) {
        Log.info(`${tag} No notification because it was a comment for the current report`);
        return false;
    }

    const report = allReports?.[`${ONYXKEYS.COLLECTION.REPORT}${reportID}`];
    if (!report || (report && report.pendingAction === CONST.RED_BRICK_ROAD_PENDING_ACTION.DELETE)) {
        Log.info(`${tag} No notification because the report does not exist or is pending deleted`, false);
        return false;
    }

    // If this notification was delayed and the user saw the message already, don't show it
    if (action && report?.lastReadTime && report.lastReadTime >= action.created) {
        Log.info(`${tag} No notification because the comment was already read`, false, {created: action.created, lastReadTime: report.lastReadTime});
        return false;
    }

    // If this is a whisper targeted to someone else, don't show it
    if (action && ReportActionsUtils.isWhisperActionTargetedToOthers(action)) {
        Log.info(`${tag} No notification because the action is whispered to someone else`, false);
        return false;
    }

    // Only show notifications for supported types of report actions
    if (action && !ReportActionsUtils.isNotifiableReportAction(action)) {
        Log.info(`${tag} No notification because this action type is not supported`, false, {actionName: action?.actionName});
        return false;
    }

    return true;
}

function showReportActionNotification(reportID: string, reportAction: ReportAction) {
    if (!shouldShowReportActionNotification(reportID, reportAction)) {
        return;
    }

    Log.info('[LocalNotification] Creating notification');

    const localReportID = `${ONYXKEYS.COLLECTION.REPORT}${reportID}`;
    const report = allReports?.[`${ONYXKEYS.COLLECTION.REPORT}${reportID}`];
    if (!report) {
        Log.hmmm("[LocalNotification] couldn't show report action notification because the report wasn't found", {localReportID, reportActionID: reportAction.reportActionID});
        return;
    }

    const onClick = () =>
        close(() => {
            const policyID = lastVisitedPath && extractPolicyIDFromPath(lastVisitedPath);
            navigateFromNotification(reportID, policyID);
        });

    if (reportAction.actionName === CONST.REPORT.ACTIONS.TYPE.MODIFIED_EXPENSE) {
        LocalNotification.showModifiedExpenseNotification(report, reportAction, onClick);
    } else {
        LocalNotification.showCommentNotification(report, reportAction, onClick);
    }

    notifyNewAction(reportID, reportAction.actorAccountID, reportAction.reportActionID);
}

/** Clear the errors associated with the IOUs of a given report. */
function clearIOUError(reportID: string | undefined) {
    Onyx.merge(`${ONYXKEYS.COLLECTION.REPORT}${reportID}`, {errorFields: {iou: null}});
}

/**
 * Adds a reaction to the report action.
 * Uses the NEW FORMAT for "emojiReactions"
 */
function addEmojiReaction(reportID: string, reportActionID: string, emoji: Emoji, skinTone: string | number = preferredSkinTone) {
    const createdAt = timezoneFormat(toZonedTime(new Date(), 'UTC'), CONST.DATE.FNS_DB_FORMAT_STRING);
    const optimisticData: OnyxUpdate[] = [
        {
            onyxMethod: Onyx.METHOD.MERGE,
            key: `${ONYXKEYS.COLLECTION.REPORT_ACTIONS_REACTIONS}${reportActionID}`,
            value: {
                [emoji.name]: {
                    createdAt,
                    pendingAction: CONST.RED_BRICK_ROAD_PENDING_ACTION.ADD,
                    users: {
                        [currentUserAccountID]: {
                            skinTones: {
                                [skinTone ?? CONST.EMOJI_DEFAULT_SKIN_TONE]: createdAt,
                            },
                        },
                    },
                },
            },
        },
    ];

    const failureData: OnyxUpdate[] = [
        {
            onyxMethod: Onyx.METHOD.MERGE,
            key: `${ONYXKEYS.COLLECTION.REPORT_ACTIONS_REACTIONS}${reportActionID}`,
            value: {
                [emoji.name]: {
                    pendingAction: null,
                },
            },
        },
    ];

    const successData: OnyxUpdate[] = [
        {
            onyxMethod: Onyx.METHOD.MERGE,
            key: `${ONYXKEYS.COLLECTION.REPORT_ACTIONS_REACTIONS}${reportActionID}`,
            value: {
                [emoji.name]: {
                    pendingAction: null,
                },
            },
        },
    ];

    const parameters: AddEmojiReactionParams = {
        reportID,
        skinTone,
        emojiCode: emoji.name,
        reportActionID,
        createdAt,
        // This will be removed as part of https://github.com/Expensify/App/issues/19535
        useEmojiReactions: true,
    };

    API.write(WRITE_COMMANDS.ADD_EMOJI_REACTION, parameters, {optimisticData, successData, failureData});
}

/**
 * Removes a reaction to the report action.
 * Uses the NEW FORMAT for "emojiReactions"
 */
function removeEmojiReaction(reportID: string, reportActionID: string, emoji: Emoji) {
    const optimisticData: OnyxUpdate[] = [
        {
            onyxMethod: Onyx.METHOD.MERGE,
            key: `${ONYXKEYS.COLLECTION.REPORT_ACTIONS_REACTIONS}${reportActionID}`,
            value: {
                [emoji.name]: {
                    users: {
                        [currentUserAccountID]: null,
                    },
                },
            },
        },
    ];

    const parameters: RemoveEmojiReactionParams = {
        reportID,
        reportActionID,
        emojiCode: emoji.name,
        // This will be removed as part of https://github.com/Expensify/App/issues/19535
        useEmojiReactions: true,
    };

    API.write(WRITE_COMMANDS.REMOVE_EMOJI_REACTION, parameters, {optimisticData});
}

/**
 * Calls either addEmojiReaction or removeEmojiReaction depending on if the current user has reacted to the report action.
 * Uses the NEW FORMAT for "emojiReactions"
 */
function toggleEmojiReaction(
    reportID: string | undefined,
    reportAction: ReportAction,
    reactionObject: Emoji,
    existingReactions: OnyxEntry<ReportActionReactions>,
    paramSkinTone: number = preferredSkinTone,
    ignoreSkinToneOnCompare = false,
) {
    const originalReportID = getOriginalReportID(reportID, reportAction);

    if (!originalReportID) {
        return;
    }

    const originalReportAction = ReportActionsUtils.getReportAction(originalReportID, reportAction.reportActionID);

    if (isEmptyObject(originalReportAction)) {
        return;
    }

    // This will get cleaned up as part of https://github.com/Expensify/App/issues/16506 once the old emoji
    // format is no longer being used
    const emoji = EmojiUtils.findEmojiByCode(reactionObject.code);
    const existingReactionObject = existingReactions?.[emoji.name];

    // Only use skin tone if emoji supports it
    const skinTone = emoji.types === undefined ? -1 : paramSkinTone;

    if (existingReactionObject && EmojiUtils.hasAccountIDEmojiReacted(currentUserAccountID, existingReactionObject.users, ignoreSkinToneOnCompare ? undefined : skinTone)) {
        removeEmojiReaction(originalReportID, reportAction.reportActionID, emoji);
        return;
    }

    addEmojiReaction(originalReportID, reportAction.reportActionID, emoji, skinTone);
}

function openReportFromDeepLink(url: string) {
    const reportID = getReportIDFromLink(url);
    const isAuthenticated = hasAuthToken();

    if (reportID && !isAuthenticated) {
        // Call the OpenReport command to check in the server if it's a public room. If so, we'll open it as an anonymous user
        openReport(reportID, '', [], undefined, '0', true);

        // Show the sign-in page if the app is offline
        if (networkStatus === CONST.NETWORK.NETWORK_STATUS.OFFLINE) {
            Onyx.set(ONYXKEYS.IS_CHECKING_PUBLIC_ROOM, false);
        }
    } else {
        // If we're not opening a public room (no reportID) or the user is authenticated, we unblock the UI (hide splash screen)
        Onyx.set(ONYXKEYS.IS_CHECKING_PUBLIC_ROOM, false);
    }

    const route = getRouteFromLink(url);

    // If we are not authenticated and are navigating to a public screen, we don't want to navigate again to the screen after sign-in/sign-up
    if (!isAuthenticated && isPublicScreenRoute(route)) {
        return;
    }

    // Navigate to the report after sign-in/sign-up.
    InteractionManager.runAfterInteractions(() => {
        waitForUserSignIn().then(() => {
            const connection = Onyx.connect({
                key: ONYXKEYS.NVP_ONBOARDING,
                callback: () => {
                    Navigation.waitForProtectedRoutes().then(() => {
                        if (route && isAnonymousUser() && !canAnonymousUserAccessRoute(route)) {
                            signOutAndRedirectToSignIn(true);
                            return;
                        }

                        // We don't want to navigate to the exitTo route when creating a new workspace from a deep link,
                        // because we already handle creating the optimistic policy and navigating to it in App.setUpPoliciesAndNavigate,
                        // which is already called when AuthScreens mounts.
                        if (url && new URL(url).searchParams.get('exitTo') === ROUTES.WORKSPACE_NEW) {
                            return;
                        }

                        const handleDeeplinkNavigation = () => {
                            // We want to disconnect the connection so it won't trigger the deeplink again
                            // every time the data is changed, for example, when relogin.
                            Onyx.disconnect(connection);

                            const state = navigationRef.getRootState();
                            const currentFocusedRoute = findFocusedRoute(state);

                            if (isOnboardingFlowName(currentFocusedRoute?.name)) {
                                setOnboardingErrorMessage(Localize.translateLocal('onboarding.purpose.errorBackButton'));
                                return;
                            }

                            if (shouldSkipDeepLinkNavigation(route)) {
                                return;
                            }

                            if (isAuthenticated) {
                                return;
                            }

                            // Check if the report exists in the collection
                            const report = allReports?.[`${ONYXKEYS.COLLECTION.REPORT}${reportID}`];
                            // If the report does not exist, navigate to the last accessed report or Concierge chat
                            if (reportID && !report) {
                                const lastAccessedReportID = findLastAccessedReport(false, shouldOpenOnAdminRoom(), undefined, reportID)?.reportID;
                                if (lastAccessedReportID) {
                                    const lastAccessedReportRoute = ROUTES.REPORT_WITH_ID.getRoute(lastAccessedReportID);
                                    Navigation.navigate(lastAccessedReportRoute);
                                    return;
                                }
                                navigateToConciergeChat(false, () => true);
                                return;
                            }

                            Navigation.navigate(route as Route);
                        };

                        if (isAnonymousUser()) {
                            handleDeeplinkNavigation();
                            return;
                        }
                        // We need skip deeplinking if the user hasn't completed the guided setup flow.
                        isOnboardingFlowCompleted({
                            onNotCompleted: startOnboardingFlow,
                            onCompleted: handleDeeplinkNavigation,
                            onCanceled: handleDeeplinkNavigation,
                        });
                    });
                },
            });
        });
    });
}

function getCurrentUserAccountID(): number {
    return currentUserAccountID;
}

function getCurrentUserEmail(): string | undefined {
    return currentUserEmail;
}

function navigateToMostRecentReport(currentReport: OnyxEntry<Report>) {
    const lastAccessedReportID = findLastAccessedReport(false, false, undefined, currentReport?.reportID)?.reportID;

    if (lastAccessedReportID) {
        const lastAccessedReportRoute = ROUTES.REPORT_WITH_ID.getRoute(lastAccessedReportID);
        Navigation.goBack(lastAccessedReportRoute);
    } else {
        const isChatThread = isChatThreadReportUtils(currentReport);

        // If it is not a chat thread we should call Navigation.goBack to pop the current route first before navigating to Concierge.
        if (!isChatThread) {
            Navigation.goBack();
        }

        navigateToConciergeChat(false, () => true, {forceReplace: true});
    }
}

function getMostRecentReportID(currentReport: OnyxEntry<Report>) {
    const lastAccessedReportID = findLastAccessedReport(false, false, undefined, currentReport?.reportID)?.reportID;
    return lastAccessedReportID ?? conciergeChatReportID;
}

function joinRoom(report: OnyxEntry<Report>) {
    if (!report) {
        return;
    }
    updateNotificationPreference(
        report.reportID,
        getReportNotificationPreference(report),
        getDefaultNotificationPreferenceForReport(report),
        report.parentReportID,
        report.parentReportActionID,
    );
}

function leaveGroupChat(reportID: string) {
    const report = allReports?.[`${ONYXKEYS.COLLECTION.REPORT}${reportID}`];
    if (!report) {
        Log.warn('Attempting to leave Group Chat that does not existing locally');
        return;
    }

    // Use merge instead of set to avoid deleting the report too quickly, which could cause a brief "not found" page to appear.
    // The remaining parts of the report object will be removed after the API call is successful.
    const optimisticData: OnyxUpdate[] = [
        {
            onyxMethod: Onyx.METHOD.MERGE,
            key: `${ONYXKEYS.COLLECTION.REPORT}${reportID}`,
            value: {
                reportID: null,
                stateNum: CONST.REPORT.STATE_NUM.APPROVED,
                statusNum: CONST.REPORT.STATUS_NUM.CLOSED,
                participants: {
                    [currentUserAccountID]: {
                        notificationPreference: CONST.REPORT.NOTIFICATION_PREFERENCE.HIDDEN,
                    },
                },
            },
        },
    ];
    // Clean up any quick actions for the report we're leaving from
    if (quickAction?.chatReportID?.toString() === reportID) {
        optimisticData.push({
            onyxMethod: Onyx.METHOD.SET,
            key: ONYXKEYS.NVP_QUICK_ACTION_GLOBAL_CREATE,
            value: null,
        });
    }

    // Ensure that any remaining data is removed upon successful completion, even if the server sends a report removal response.
    // This is done to prevent the removal update from lingering in the applyHTTPSOnyxUpdates function.
    const successData: OnyxUpdate[] = [
        {
            onyxMethod: Onyx.METHOD.MERGE,
            key: `${ONYXKEYS.COLLECTION.REPORT}${reportID}`,
            value: null,
        },
    ];

    const failureData: OnyxUpdate[] = [
        {
            onyxMethod: Onyx.METHOD.MERGE,
            key: `${ONYXKEYS.COLLECTION.REPORT}${reportID}`,
            value: report,
        },
    ];

    navigateToMostRecentReport(report);
    API.write(WRITE_COMMANDS.LEAVE_GROUP_CHAT, {reportID}, {optimisticData, successData, failureData});
}

/** Leave a report by setting the state to submitted and closed */
function leaveRoom(reportID: string, isWorkspaceMemberLeavingWorkspaceRoom = false) {
    const report = allReports?.[`${ONYXKEYS.COLLECTION.REPORT}${reportID}`];

    if (!report) {
        return;
    }
    const isChatThread = isChatThreadReportUtils(report);

    // Pusher's leavingStatus should be sent earlier.
    // Place the broadcast before calling the LeaveRoom API to prevent a race condition
    // between Onyx report being null and Pusher's leavingStatus becoming true.
    broadcastUserIsLeavingRoom(reportID);

    // If a workspace member is leaving a workspace room, they don't actually lose the room from Onyx.
    // Instead, their notification preference just gets set to "hidden".
    // Same applies for chat threads too
    const optimisticData: OnyxUpdate[] = [
        {
            onyxMethod: Onyx.METHOD.MERGE,
            key: `${ONYXKEYS.COLLECTION.REPORT}${reportID}`,
            value:
                isWorkspaceMemberLeavingWorkspaceRoom || isChatThread
                    ? {
                          participants: {
                              [currentUserAccountID]: {
                                  notificationPreference: CONST.REPORT.NOTIFICATION_PREFERENCE.HIDDEN,
                              },
                          },
                      }
                    : {
                          reportID: null,
                          stateNum: CONST.REPORT.STATE_NUM.APPROVED,
                          statusNum: CONST.REPORT.STATUS_NUM.CLOSED,
                          participants: {
                              [currentUserAccountID]: {
                                  notificationPreference: CONST.REPORT.NOTIFICATION_PREFERENCE.HIDDEN,
                              },
                          },
                      },
        },
    ];

    const successData: OnyxUpdate[] = [];
    if (isWorkspaceMemberLeavingWorkspaceRoom || isChatThread) {
        successData.push({
            onyxMethod: Onyx.METHOD.MERGE,
            key: `${ONYXKEYS.COLLECTION.REPORT}${reportID}`,
            value: {
                participants: {
                    [currentUserAccountID]: {
                        notificationPreference: CONST.REPORT.NOTIFICATION_PREFERENCE.HIDDEN,
                    },
                },
            },
        });
    } else {
        // Use the Onyx.set method to remove all other key values except reportName to prevent showing the room name as random numbers after leaving it.
        // See https://github.com/Expensify/App/issues/55676 for more information.
        successData.push({
            onyxMethod: Onyx.METHOD.SET,
            key: `${ONYXKEYS.COLLECTION.REPORT}${reportID}`,
            value: {reportName: report.reportName},
        });
    }

    const failureData: OnyxUpdate[] = [
        {
            onyxMethod: Onyx.METHOD.MERGE,
            key: `${ONYXKEYS.COLLECTION.REPORT}${reportID}`,
            value: report,
        },
    ];

    if (report.parentReportID && report.parentReportActionID) {
        optimisticData.push({
            onyxMethod: Onyx.METHOD.MERGE,
            key: `${ONYXKEYS.COLLECTION.REPORT_ACTIONS}${report.parentReportID}`,
            value: {[report.parentReportActionID]: {childReportNotificationPreference: CONST.REPORT.NOTIFICATION_PREFERENCE.HIDDEN}},
        });
        successData.push({
            onyxMethod: Onyx.METHOD.MERGE,
            key: `${ONYXKEYS.COLLECTION.REPORT_ACTIONS}${report.parentReportID}`,
            value: {[report.parentReportActionID]: {childReportNotificationPreference: CONST.REPORT.NOTIFICATION_PREFERENCE.HIDDEN}},
        });
        failureData.push({
            onyxMethod: Onyx.METHOD.MERGE,
            key: `${ONYXKEYS.COLLECTION.REPORT_ACTIONS}${report.parentReportID}`,
            value: {
                [report.parentReportActionID]: {
                    childReportNotificationPreference: report?.participants?.[currentUserAccountID]?.notificationPreference ?? getDefaultNotificationPreferenceForReport(report),
                },
            },
        });
    }

    const parameters: LeaveRoomParams = {
        reportID,
    };

    API.write(WRITE_COMMANDS.LEAVE_ROOM, parameters, {optimisticData, successData, failureData});

    // If this is the leave action from a workspace room, simply dismiss the modal, i.e., allow the user to view the room and join again immediately.
    // If this is the leave action from a chat thread (even if the chat thread is in a room), do not allow the user to stay in the thread after leaving.
    if (isWorkspaceMemberLeavingWorkspaceRoom && !isChatThread) {
        return;
    }
    // In other cases, the report is deleted and we should move the user to another report.
    navigateToMostRecentReport(report);
}

/** Invites people to a room */
function inviteToRoom(reportID: string, inviteeEmailsToAccountIDs: InvitedEmailsToAccountIDs) {
    const report = allReports?.[`${ONYXKEYS.COLLECTION.REPORT}${reportID}`];
    const reportMetadata = getReportMetadata(reportID);
    if (!report) {
        return;
    }

    const defaultNotificationPreference = getDefaultNotificationPreferenceForReport(report);

    const inviteeEmails = Object.keys(inviteeEmailsToAccountIDs);
    const inviteeAccountIDs = Object.values(inviteeEmailsToAccountIDs);

    const logins = inviteeEmails.map((memberLogin) => PhoneNumber.addSMSDomainIfPhoneNumber(memberLogin));
    const {newAccountIDs, newLogins} = PersonalDetailsUtils.getNewAccountIDsAndLogins(logins, inviteeAccountIDs);

    const participantsAfterInvitation = inviteeAccountIDs.reduce(
        (reportParticipants: Participants, accountID: number) => {
            const participant: ReportParticipant = {
                notificationPreference: defaultNotificationPreference,
                role: CONST.REPORT.ROLE.MEMBER,
            };
            // eslint-disable-next-line no-param-reassign
            reportParticipants[accountID] = participant;
            return reportParticipants;
        },
        {...report.participants},
    );

    const newPersonalDetailsOnyxData = PersonalDetailsUtils.getPersonalDetailsOnyxDataForOptimisticUsers(newLogins, newAccountIDs);
    const pendingChatMembers = getPendingChatMembers(inviteeAccountIDs, reportMetadata?.pendingChatMembers ?? [], CONST.RED_BRICK_ROAD_PENDING_ACTION.ADD);

    const newParticipantAccountCleanUp = newAccountIDs.reduce<Record<number, null>>((participantCleanUp, newAccountID) => {
        // eslint-disable-next-line no-param-reassign
        participantCleanUp[newAccountID] = null;
        return participantCleanUp;
    }, {});

    const optimisticData: OnyxUpdate[] = [
        {
            onyxMethod: Onyx.METHOD.MERGE,
            key: `${ONYXKEYS.COLLECTION.REPORT}${reportID}`,
            value: {
                participants: participantsAfterInvitation,
            },
        },
        {
            onyxMethod: Onyx.METHOD.MERGE,
            key: `${ONYXKEYS.COLLECTION.REPORT_METADATA}${reportID}`,
            value: {
                pendingChatMembers,
            },
        },
    ];
    optimisticData.push(...newPersonalDetailsOnyxData.optimisticData);

    const successPendingChatMembers = reportMetadata?.pendingChatMembers
        ? reportMetadata?.pendingChatMembers?.filter(
              (pendingMember) => !(inviteeAccountIDs.includes(Number(pendingMember.accountID)) && pendingMember.pendingAction === CONST.RED_BRICK_ROAD_PENDING_ACTION.DELETE),
          )
        : null;
    const successData: OnyxUpdate[] = [
        {
            onyxMethod: Onyx.METHOD.MERGE,
            key: `${ONYXKEYS.COLLECTION.REPORT}${reportID}`,
            value: {
                participants: newParticipantAccountCleanUp,
            },
        },
        {
            onyxMethod: Onyx.METHOD.MERGE,
            key: `${ONYXKEYS.COLLECTION.REPORT_METADATA}${reportID}`,
            value: {
                pendingChatMembers: successPendingChatMembers,
            },
        },
    ];
    successData.push(...newPersonalDetailsOnyxData.finallyData);

    const failureData: OnyxUpdate[] = [
        {
            onyxMethod: Onyx.METHOD.MERGE,
            key: `${ONYXKEYS.COLLECTION.REPORT_METADATA}${reportID}`,
            value: {
                pendingChatMembers:
                    pendingChatMembers.map((pendingChatMember) => {
                        if (!inviteeAccountIDs.includes(Number(pendingChatMember.accountID))) {
                            return pendingChatMember;
                        }
                        return {
                            ...pendingChatMember,
                            errors: ErrorUtils.getMicroSecondOnyxErrorWithTranslationKey('roomMembersPage.error.genericAdd'),
                        };
                    }) ?? null,
            },
        },
    ];

    if (isGroupChatReportUtils(report)) {
        const parameters: InviteToGroupChatParams = {
            reportID,
            inviteeEmails,
            accountIDList: newAccountIDs.join(),
        };

        API.write(WRITE_COMMANDS.INVITE_TO_GROUP_CHAT, parameters, {optimisticData, successData, failureData});
        return;
    }

    const parameters: InviteToRoomParams = {
        reportID,
        inviteeEmails,
        accountIDList: newAccountIDs.join(),
    };

    // eslint-disable-next-line rulesdir/no-multiple-api-calls
    API.write(WRITE_COMMANDS.INVITE_TO_ROOM, parameters, {optimisticData, successData, failureData});
}

function clearAddRoomMemberError(reportID: string, invitedAccountID: string) {
    const reportMetadata = getReportMetadata(reportID);
    Onyx.merge(`${ONYXKEYS.COLLECTION.REPORT}${reportID}`, {
        participants: {
            [invitedAccountID]: null,
        },
    });
    Onyx.merge(`${ONYXKEYS.COLLECTION.REPORT_METADATA}${reportID}`, {
        pendingChatMembers: reportMetadata?.pendingChatMembers?.filter((pendingChatMember) => pendingChatMember.accountID !== invitedAccountID),
    });
    Onyx.merge(ONYXKEYS.PERSONAL_DETAILS_LIST, {
        [invitedAccountID]: null,
    });
}

function updateGroupChatMemberRoles(reportID: string, accountIDList: number[], role: ValueOf<typeof CONST.REPORT.ROLE>) {
    const memberRoles: Record<number, string> = {};
    const optimisticParticipants: Record<number, Partial<ReportParticipant>> = {};
    const successParticipants: Record<number, Partial<ReportParticipant>> = {};

    accountIDList.forEach((accountID) => {
        memberRoles[accountID] = role;
        optimisticParticipants[accountID] = {
            role,
            pendingFields: {
                role: CONST.RED_BRICK_ROAD_PENDING_ACTION.UPDATE,
            },
            pendingAction: CONST.RED_BRICK_ROAD_PENDING_ACTION.UPDATE,
        };
        successParticipants[accountID] = {
            pendingFields: {
                role: null,
            },
            pendingAction: null,
        };
    });

    const optimisticData: OnyxUpdate[] = [
        {
            onyxMethod: Onyx.METHOD.MERGE,
            key: `${ONYXKEYS.COLLECTION.REPORT}${reportID}`,
            value: {participants: optimisticParticipants},
        },
    ];

    const successData: OnyxUpdate[] = [
        {
            onyxMethod: Onyx.METHOD.MERGE,
            key: `${ONYXKEYS.COLLECTION.REPORT}${reportID}`,
            value: {participants: successParticipants},
        },
    ];
    const parameters: UpdateGroupChatMemberRolesParams = {reportID, memberRoles: JSON.stringify(memberRoles)};
    API.write(WRITE_COMMANDS.UPDATE_GROUP_CHAT_MEMBER_ROLES, parameters, {optimisticData, successData});
}

/** Invites people to a group chat */
function inviteToGroupChat(reportID: string, inviteeEmailsToAccountIDs: InvitedEmailsToAccountIDs) {
    inviteToRoom(reportID, inviteeEmailsToAccountIDs);
}

/** Removes people from a room
 *  Please see https://github.com/Expensify/App/blob/main/README.md#Security for more details
 */
function removeFromRoom(reportID: string, targetAccountIDs: number[]) {
    const report = allReports?.[`${ONYXKEYS.COLLECTION.REPORT}${reportID}`];
    const reportMetadata = getReportMetadata(reportID);
    if (!report) {
        return;
    }

    const removeParticipantsData: Record<number, null> = {};
    targetAccountIDs.forEach((accountID) => {
        removeParticipantsData[accountID] = null;
    });
    const pendingChatMembers = getPendingChatMembers(targetAccountIDs, reportMetadata?.pendingChatMembers ?? [], CONST.RED_BRICK_ROAD_PENDING_ACTION.DELETE);

    const optimisticData: OnyxUpdate[] = [
        {
            onyxMethod: Onyx.METHOD.MERGE,
            key: `${ONYXKEYS.COLLECTION.REPORT_METADATA}${reportID}`,
            value: {
                pendingChatMembers,
            },
        },
    ];

    const failureData: OnyxUpdate[] = [
        {
            onyxMethod: Onyx.METHOD.MERGE,
            key: `${ONYXKEYS.COLLECTION.REPORT_METADATA}${reportID}`,
            value: {
                pendingChatMembers: reportMetadata?.pendingChatMembers ?? null,
            },
        },
    ];

    // We need to add success data here since in high latency situations,
    // the OpenRoomMembersPage call has the chance of overwriting the optimistic data we set above.
    const successData: OnyxUpdate[] = [
        {
            onyxMethod: Onyx.METHOD.MERGE,
            key: `${ONYXKEYS.COLLECTION.REPORT}${reportID}`,
            value: {
                participants: removeParticipantsData,
            },
        },
        {
            onyxMethod: Onyx.METHOD.MERGE,
            key: `${ONYXKEYS.COLLECTION.REPORT_METADATA}${reportID}`,
            value: {
                pendingChatMembers: reportMetadata?.pendingChatMembers ?? null,
            },
        },
    ];

    if (isGroupChatReportUtils(report)) {
        const parameters: RemoveFromGroupChatParams = {
            reportID,
            accountIDList: targetAccountIDs.join(),
        };
        API.write(WRITE_COMMANDS.REMOVE_FROM_GROUP_CHAT, parameters, {optimisticData, failureData, successData});
        return;
    }

    const parameters: RemoveFromRoomParams = {
        reportID,
        targetAccountIDs,
    };

    // eslint-disable-next-line rulesdir/no-multiple-api-calls
    API.write(WRITE_COMMANDS.REMOVE_FROM_ROOM, parameters, {optimisticData, failureData, successData});
}

function removeFromGroupChat(reportID: string, accountIDList: number[]) {
    removeFromRoom(reportID, accountIDList);
}

function setLastOpenedPublicRoom(reportID: string) {
    Onyx.set(ONYXKEYS.LAST_OPENED_PUBLIC_ROOM_ID, reportID);
}

/** Navigates to the last opened public room */
function openLastOpenedPublicRoom(lastOpenedPublicRoomID: string) {
    Navigation.isNavigationReady().then(() => {
        setLastOpenedPublicRoom('');
        Navigation.navigate(ROUTES.REPORT_WITH_ID.getRoute(lastOpenedPublicRoomID));
    });
}

/** Flag a comment as offensive */
function flagComment(reportID: string | undefined, reportAction: OnyxEntry<ReportAction>, severity: string) {
    const originalReportID = getOriginalReportID(reportID, reportAction);
    const message = ReportActionsUtils.getReportActionMessage(reportAction);

    if (!message || !reportAction) {
        return;
    }

    let updatedDecision: Decision;
    if (severity === CONST.MODERATION.FLAG_SEVERITY_SPAM || severity === CONST.MODERATION.FLAG_SEVERITY_INCONSIDERATE) {
        if (!message?.moderationDecision) {
            updatedDecision = {
                decision: CONST.MODERATION.MODERATOR_DECISION_PENDING,
            };
        } else {
            updatedDecision = message.moderationDecision;
        }
    } else if (severity === CONST.MODERATION.FLAG_SEVERITY_ASSAULT || severity === CONST.MODERATION.FLAG_SEVERITY_HARASSMENT) {
        updatedDecision = {
            decision: CONST.MODERATION.MODERATOR_DECISION_PENDING_REMOVE,
        };
    } else {
        updatedDecision = {
            decision: CONST.MODERATION.MODERATOR_DECISION_PENDING_HIDE,
        };
    }

    const reportActionID = reportAction.reportActionID;

    const updatedMessage: Message = {
        ...message,
        moderationDecision: updatedDecision,
    };

    const optimisticData: OnyxUpdate[] = [
        {
            onyxMethod: Onyx.METHOD.MERGE,
            key: `${ONYXKEYS.COLLECTION.REPORT_ACTIONS}${originalReportID}`,
            value: {
                [reportActionID]: {
                    pendingAction: CONST.RED_BRICK_ROAD_PENDING_ACTION.UPDATE,
                    message: [updatedMessage],
                },
            },
        },
    ];

    const failureData: OnyxUpdate[] = [
        {
            onyxMethod: Onyx.METHOD.MERGE,
            key: `${ONYXKEYS.COLLECTION.REPORT_ACTIONS}${originalReportID}`,
            value: {
                [reportActionID]: {
                    ...reportAction,
                    pendingAction: null,
                },
            },
        },
    ];

    const successData: OnyxUpdate[] = [
        {
            onyxMethod: Onyx.METHOD.MERGE,
            key: `${ONYXKEYS.COLLECTION.REPORT_ACTIONS}${originalReportID}`,
            value: {
                [reportActionID]: {
                    pendingAction: null,
                },
            },
        },
    ];

    const parameters: FlagCommentParams = {
        severity,
        reportActionID,
        // This check is to prevent flooding Concierge with test flags
        // If you need to test moderation responses from Concierge on dev, set this to false!
        isDevRequest: Environment.isDevelopment(),
    };

    API.write(WRITE_COMMANDS.FLAG_COMMENT, parameters, {optimisticData, successData, failureData});
}

/** Updates a given user's private notes on a report */
const updatePrivateNotes = (reportID: string, accountID: number, note: string) => {
    const optimisticData: OnyxUpdate[] = [
        {
            onyxMethod: Onyx.METHOD.MERGE,
            key: `${ONYXKEYS.COLLECTION.REPORT}${reportID}`,
            value: {
                privateNotes: {
                    [accountID]: {
                        pendingAction: CONST.RED_BRICK_ROAD_PENDING_ACTION.UPDATE,
                        errors: null,
                        note,
                    },
                },
            },
        },
    ];

    const successData: OnyxUpdate[] = [
        {
            onyxMethod: Onyx.METHOD.MERGE,
            key: `${ONYXKEYS.COLLECTION.REPORT}${reportID}`,
            value: {
                privateNotes: {
                    [accountID]: {
                        pendingAction: null,
                        errors: null,
                    },
                },
            },
        },
    ];

    const failureData: OnyxUpdate[] = [
        {
            onyxMethod: Onyx.METHOD.MERGE,
            key: `${ONYXKEYS.COLLECTION.REPORT}${reportID}`,
            value: {
                privateNotes: {
                    [accountID]: {
                        errors: ErrorUtils.getMicroSecondOnyxErrorWithTranslationKey('privateNotes.error.genericFailureMessage'),
                    },
                },
            },
        },
    ];

    const parameters: UpdateReportPrivateNoteParams = {reportID, privateNotes: note};

    API.write(WRITE_COMMANDS.UPDATE_REPORT_PRIVATE_NOTE, parameters, {optimisticData, successData, failureData});
};

/** Fetches all the private notes for a given report */
function getReportPrivateNote(reportID: string | undefined) {
    if (isAnonymousUser()) {
        return;
    }

    if (!reportID) {
        return;
    }

    const optimisticData: OnyxUpdate[] = [
        {
            onyxMethod: Onyx.METHOD.MERGE,
            key: `${ONYXKEYS.COLLECTION.REPORT_METADATA}${reportID}`,
            value: {
                isLoadingPrivateNotes: true,
            },
        },
    ];

    const successData: OnyxUpdate[] = [
        {
            onyxMethod: Onyx.METHOD.MERGE,
            key: `${ONYXKEYS.COLLECTION.REPORT_METADATA}${reportID}`,
            value: {
                isLoadingPrivateNotes: false,
            },
        },
    ];

    const failureData: OnyxUpdate[] = [
        {
            onyxMethod: Onyx.METHOD.MERGE,
            key: `${ONYXKEYS.COLLECTION.REPORT_METADATA}${reportID}`,
            value: {
                isLoadingPrivateNotes: false,
            },
        },
    ];

    const parameters: GetReportPrivateNoteParams = {reportID};

    API.read(READ_COMMANDS.GET_REPORT_PRIVATE_NOTE, parameters, {optimisticData, successData, failureData});
}

function prepareOnboardingOnyxData(
    engagementChoice: OnboardingPurpose,
    data: ValueOf<typeof CONST.ONBOARDING_MESSAGES>,
    adminsChatReportID?: string,
    onboardingPolicyID?: string,
    userReportedIntegration?: OnboardingAccounting,
    wasInvited?: boolean,
) {
    if (engagementChoice === CONST.ONBOARDING_CHOICES.PERSONAL_SPEND) {
        // eslint-disable-next-line no-param-reassign
        data = CONST.CREATE_EXPENSE_ONBOARDING_MESSAGES[CONST.ONBOARDING_CHOICES.PERSONAL_SPEND];
    }

    if (engagementChoice === CONST.ONBOARDING_CHOICES.EMPLOYER || engagementChoice === CONST.ONBOARDING_CHOICES.SUBMIT) {
        // eslint-disable-next-line no-param-reassign
        data = CONST.CREATE_EXPENSE_ONBOARDING_MESSAGES[CONST.ONBOARDING_CHOICES.SUBMIT];
    }

    // Guides are assigned and tasks are posted in the #admins room for the MANAGE_TEAM and TRACK_WORKSPACE onboarding actions, except for emails that have a '+'.
    type PostTasksInAdminsRoomOnboardingChoices = 'newDotManageTeam' | 'newDotTrackWorkspace';
    const shouldPostTasksInAdminsRoom =
        [CONST.ONBOARDING_CHOICES.MANAGE_TEAM, CONST.ONBOARDING_CHOICES.TRACK_WORKSPACE].includes(engagementChoice as PostTasksInAdminsRoomOnboardingChoices) &&
        !currentUserEmail?.includes('+');
    const adminsChatReport = allReports?.[`${ONYXKEYS.COLLECTION.REPORT}${adminsChatReportID}`];
    const targetChatReport = shouldPostTasksInAdminsRoom
        ? adminsChatReport ?? {reportID: adminsChatReportID, policyID: onboardingPolicyID}
        : getChatByParticipants([CONST.ACCOUNT_ID.CONCIERGE, currentUserAccountID], allReports, false, true);
    const {reportID: targetChatReportID = '', policyID: targetChatPolicyID = ''} = targetChatReport ?? {};

    if (!targetChatReportID) {
        Log.warn('Missing reportID for onboarding optimistic data');
        return;
    }

    const integrationName = userReportedIntegration ? CONST.ONBOARDING_ACCOUNTING_MAPPING[userReportedIntegration] : '';
    const assignedGuideEmail = getPolicy(targetChatPolicyID)?.assignedGuide?.email ?? 'Setup Specialist';
    const assignedGuidePersonalDetail = Object.values(allPersonalDetails ?? {}).find((personalDetail) => personalDetail?.login === assignedGuideEmail);
    let assignedGuideAccountID: number;
    if (assignedGuidePersonalDetail && assignedGuidePersonalDetail.accountID) {
        assignedGuideAccountID = assignedGuidePersonalDetail.accountID;
    } else {
        assignedGuideAccountID = generateAccountID(assignedGuideEmail);
        Onyx.merge(ONYXKEYS.PERSONAL_DETAILS_LIST, {
            [assignedGuideAccountID]: {
                isOptimisticPersonalDetail: assignedGuideEmail === CONST.SETUP_SPECIALIST_LOGIN,
                login: assignedGuideEmail,
                displayName: assignedGuideEmail,
            },
        });
    }
    const actorAccountID = shouldPostTasksInAdminsRoom ? assignedGuideAccountID : CONST.ACCOUNT_ID.CONCIERGE;

    // Text message
    const textComment = buildOptimisticAddCommentReportAction(data.message, undefined, actorAccountID, 1);
    const textCommentAction: OptimisticAddCommentReportAction = textComment.reportAction;
    const textMessage: AddCommentOrAttachementParams = {
        reportID: targetChatReportID,
        reportActionID: textCommentAction.reportActionID,
        reportComment: textComment.commentText,
    };

    let createWorkspaceTaskReportID;
    const tasksData = data.tasks
        .filter((task) => {
            if (['setupCategories', 'setupTags'].includes(task.type) && userReportedIntegration) {
                return false;
            }

            if (['addAccountingIntegration', 'setupCategoriesAndTags'].includes(task.type) && !userReportedIntegration) {
                return false;
            }
            type SkipViewTourOnboardingChoices = 'newDotSubmit' | 'newDotSplitChat' | 'newDotPersonalSpend' | 'newDotEmployer';
            if (
                task.type === 'viewTour' &&
                [
                    CONST.ONBOARDING_CHOICES.EMPLOYER,
                    CONST.ONBOARDING_CHOICES.PERSONAL_SPEND,
                    CONST.ONBOARDING_CHOICES.SUBMIT,
                    CONST.ONBOARDING_CHOICES.CHAT_SPLIT,
                    CONST.ONBOARDING_CHOICES.MANAGE_TEAM,
                ].includes(introSelected?.choice as SkipViewTourOnboardingChoices) &&
                engagementChoice === CONST.ONBOARDING_CHOICES.MANAGE_TEAM
            ) {
                return false;
            }
            return true;
        })
        .map((task, index) => {
            const taskDescription =
                typeof task.description === 'function'
                    ? task.description({
                          adminsRoomLink: `${environmentURL}/${ROUTES.REPORT_WITH_ID.getRoute(adminsChatReportID)}`,
                          workspaceCategoriesLink: `${environmentURL}/${ROUTES.WORKSPACE_CATEGORIES.getRoute(onboardingPolicyID)}`,
                          workspaceMembersLink: `${environmentURL}/${ROUTES.WORKSPACE_MEMBERS.getRoute(onboardingPolicyID)}`,
                          workspaceMoreFeaturesLink: `${environmentURL}/${ROUTES.WORKSPACE_MORE_FEATURES.getRoute(onboardingPolicyID)}`,
                          navatticURL: getNavatticURL(environment, engagementChoice),
                          integrationName,
                          workspaceAccountingLink: `${environmentURL}/${ROUTES.POLICY_ACCOUNTING.getRoute(onboardingPolicyID)}`,
                          workspaceSettingsLink: `${environmentURL}/${ROUTES.WORKSPACE_INITIAL.getRoute(onboardingPolicyID)}`,
                      })
                    : task.description;
            const taskTitle =
                typeof task.title === 'function'
                    ? task.title({
                          integrationName,
                          workspaceSettingsLink: `${environmentURL}/${ROUTES.WORKSPACE_INITIAL.getRoute(onboardingPolicyID)}`,
                      })
                    : task.title;
            const currentTask = buildOptimisticTaskReport(
                actorAccountID,
                targetChatReportID,
                currentUserAccountID,
                taskTitle,
                taskDescription,
                targetChatPolicyID,
                CONST.REPORT.NOTIFICATION_PREFERENCE.HIDDEN,
                task.mediaAttributes,
            );
            const emailCreatingAction =
                engagementChoice === CONST.ONBOARDING_CHOICES.MANAGE_TEAM ? allPersonalDetails?.[actorAccountID]?.login ?? CONST.EMAIL.CONCIERGE : CONST.EMAIL.CONCIERGE;
            const taskCreatedAction = buildOptimisticCreatedReportAction(emailCreatingAction);
            const taskReportAction = buildOptimisticTaskCommentReportAction(currentTask.reportID, taskTitle, 0, `task for ${taskTitle}`, targetChatReportID, actorAccountID, index + 3);
            currentTask.parentReportActionID = taskReportAction.reportAction.reportActionID;

            const completedTaskReportAction = task.autoCompleted
                ? buildOptimisticTaskReportAction(currentTask.reportID, CONST.REPORT.ACTIONS.TYPE.TASK_COMPLETED, 'marked as complete', actorAccountID, 2)
                : null;
            if (task.type === 'createWorkspace') {
                createWorkspaceTaskReportID = currentTask.reportID;
            }

            return {
                task,
                currentTask,
                taskCreatedAction,
                taskReportAction,
                taskDescription: currentTask.description,
                completedTaskReportAction,
            };
        });

    // Sign-off welcome message
    const welcomeSignOffComment = buildOptimisticAddCommentReportAction(Localize.translateLocal('onboarding.welcomeSignOffTitle'), undefined, actorAccountID, tasksData.length + 3);
    const welcomeSignOffCommentAction: OptimisticAddCommentReportAction = welcomeSignOffComment.reportAction;
    const welcomeSignOffMessage = {
        reportID: targetChatReportID,
        reportActionID: welcomeSignOffCommentAction.reportActionID,
        reportComment: welcomeSignOffComment.commentText,
    };

    const tasksForParameters = tasksData.map<TaskForParameters>(({task, currentTask, taskCreatedAction, taskReportAction, taskDescription, completedTaskReportAction}) => ({
        type: 'task',
        task: task.type,
        taskReportID: currentTask.reportID,
        parentReportID: currentTask.parentReportID,
        parentReportActionID: taskReportAction.reportAction.reportActionID,
        createdTaskReportActionID: taskCreatedAction.reportActionID,
        completedTaskReportActionID: completedTaskReportAction?.reportActionID,
        title: currentTask.reportName ?? '',
        description: taskDescription ?? '',
    }));

    const hasOutstandingChildTask = tasksData.some((task) => !task.completedTaskReportAction);

    const tasksForOptimisticData = tasksData.reduce<OnyxUpdate[]>((acc, {currentTask, taskCreatedAction, taskReportAction, taskDescription, completedTaskReportAction}) => {
        acc.push(
            {
                onyxMethod: Onyx.METHOD.MERGE,
                key: `${ONYXKEYS.COLLECTION.REPORT_ACTIONS}${targetChatReportID}`,
                value: {
                    [taskReportAction.reportAction.reportActionID]: taskReportAction.reportAction as ReportAction,
                },
            },
            {
                onyxMethod: Onyx.METHOD.SET,
                key: `${ONYXKEYS.COLLECTION.REPORT}${currentTask.reportID}`,
                value: {
                    ...currentTask,
                    description: taskDescription,
                    pendingFields: {
                        createChat: CONST.RED_BRICK_ROAD_PENDING_ACTION.ADD,
                        reportName: CONST.RED_BRICK_ROAD_PENDING_ACTION.ADD,
                        description: CONST.RED_BRICK_ROAD_PENDING_ACTION.ADD,
                        managerID: CONST.RED_BRICK_ROAD_PENDING_ACTION.ADD,
                    },
                    managerID: currentUserAccountID,
                },
            },
            {
                onyxMethod: Onyx.METHOD.MERGE,
                key: `${ONYXKEYS.COLLECTION.REPORT_METADATA}${currentTask.reportID}`,
                value: {
                    isOptimisticReport: true,
                },
            },
            {
                onyxMethod: Onyx.METHOD.MERGE,
                key: `${ONYXKEYS.COLLECTION.REPORT_ACTIONS}${currentTask.reportID}`,
                value: {
                    [taskCreatedAction.reportActionID]: taskCreatedAction as ReportAction,
                },
            },
        );

        if (completedTaskReportAction) {
            acc.push({
                onyxMethod: Onyx.METHOD.MERGE,
                key: `${ONYXKEYS.COLLECTION.REPORT_ACTIONS}${currentTask.reportID}`,
                value: {
                    [completedTaskReportAction.reportActionID]: completedTaskReportAction as ReportAction,
                },
            });

            acc.push({
                onyxMethod: Onyx.METHOD.MERGE,
                key: `${ONYXKEYS.COLLECTION.REPORT}${currentTask.reportID}`,
                value: {
                    stateNum: CONST.REPORT.STATE_NUM.APPROVED,
                    statusNum: CONST.REPORT.STATUS_NUM.APPROVED,
                    managerID: currentUserAccountID,
                },
            });
        }

        return acc;
    }, []);

    const tasksForFailureData = tasksData.reduce<OnyxUpdate[]>((acc, {currentTask, taskReportAction}) => {
        acc.push(
            {
                onyxMethod: Onyx.METHOD.MERGE,
                key: `${ONYXKEYS.COLLECTION.REPORT_ACTIONS}${targetChatReportID}`,
                value: {
                    [taskReportAction.reportAction.reportActionID]: {
                        errors: ErrorUtils.getMicroSecondOnyxErrorWithTranslationKey('report.genericAddCommentFailureMessage'),
                    } as ReportAction,
                },
            },
            {
                onyxMethod: Onyx.METHOD.MERGE,
                key: `${ONYXKEYS.COLLECTION.REPORT}${currentTask.reportID}`,
                value: null,
            },
            {
                onyxMethod: Onyx.METHOD.MERGE,
                key: `${ONYXKEYS.COLLECTION.REPORT_ACTIONS}${currentTask.reportID}`,
                value: null,
            },
        );

        return acc;
    }, []);

    const tasksForSuccessData = tasksData.reduce<OnyxUpdate[]>((acc, {currentTask, taskCreatedAction, taskReportAction, completedTaskReportAction}) => {
        acc.push(
            {
                onyxMethod: Onyx.METHOD.MERGE,
                key: `${ONYXKEYS.COLLECTION.REPORT_ACTIONS}${targetChatReportID}`,
                value: {
                    [taskReportAction.reportAction.reportActionID]: {pendingAction: null},
                },
            },
            {
                onyxMethod: Onyx.METHOD.MERGE,
                key: `${ONYXKEYS.COLLECTION.REPORT}${currentTask.reportID}`,
                value: {
                    pendingFields: {
                        createChat: null,
                        reportName: null,
                        description: null,
                        managerID: null,
                    },
                },
            },
            {
                onyxMethod: Onyx.METHOD.MERGE,
                key: `${ONYXKEYS.COLLECTION.REPORT_METADATA}${currentTask.reportID}`,
                value: {
                    isOptimisticReport: false,
                },
            },
            {
                onyxMethod: Onyx.METHOD.MERGE,
                key: `${ONYXKEYS.COLLECTION.REPORT_ACTIONS}${currentTask.reportID}`,
                value: {
                    [taskCreatedAction.reportActionID]: {pendingAction: null},
                },
            },
        );

        if (completedTaskReportAction) {
            acc.push({
                onyxMethod: Onyx.METHOD.MERGE,
                key: `${ONYXKEYS.COLLECTION.REPORT_ACTIONS}${currentTask.reportID}`,
                value: {
                    [completedTaskReportAction.reportActionID]: {pendingAction: null},
                },
            });
        }

        return acc;
    }, []);

    const optimisticData: OnyxUpdate[] = [...tasksForOptimisticData];
    const lastVisibleActionCreated = welcomeSignOffCommentAction.created;
    optimisticData.push(
        {
            onyxMethod: Onyx.METHOD.MERGE,
            key: `${ONYXKEYS.COLLECTION.REPORT}${targetChatReportID}`,
            value: {
                lastMentionedTime: DateUtils.getDBTime(),
                hasOutstandingChildTask,
                lastVisibleActionCreated,
                lastActorAccountID: actorAccountID,
            },
        },
        {
            onyxMethod: Onyx.METHOD.MERGE,
            key: ONYXKEYS.NVP_INTRO_SELECTED,
            value: {
                choice: engagementChoice,
                createWorkspace: createWorkspaceTaskReportID,
            },
        },
    );

    // If we post tasks in the #admins room and introSelected?.choice does not exist, it means that a guide is assigned and all messages except tasks are handled by the backend
    if (!shouldPostTasksInAdminsRoom || !!introSelected?.choice) {
        optimisticData.push({
            onyxMethod: Onyx.METHOD.MERGE,
            key: `${ONYXKEYS.COLLECTION.REPORT_ACTIONS}${targetChatReportID}`,
            value: {
                [textCommentAction.reportActionID]: textCommentAction as ReportAction,
            },
        });
    }

    if (!wasInvited) {
        optimisticData.push({
            onyxMethod: Onyx.METHOD.MERGE,
            key: ONYXKEYS.NVP_ONBOARDING,
            value: {hasCompletedGuidedSetupFlow: true},
        });
    }

    const successData: OnyxUpdate[] = [...tasksForSuccessData];

    // If we post tasks in the #admins room and introSelected?.choice does not exist, it means that a guide is assigned and all messages except tasks are handled by the backend
    if (!shouldPostTasksInAdminsRoom || !!introSelected?.choice) {
        successData.push({
            onyxMethod: Onyx.METHOD.MERGE,
            key: `${ONYXKEYS.COLLECTION.REPORT_ACTIONS}${targetChatReportID}`,
            value: {
                [textCommentAction.reportActionID]: {pendingAction: null},
            },
        });
    }

    let failureReport: Partial<Report> = {
        lastMessageText: '',
        lastVisibleActionCreated: '',
        hasOutstandingChildTask: false,
    };
    const report = allReports?.[`${ONYXKEYS.COLLECTION.REPORT}${targetChatReportID}`];
    const canUserPerformWriteAction = canUserPerformWriteActionReportUtils(report);
    const {lastMessageText = ''} = ReportActionsUtils.getLastVisibleMessage(targetChatReportID, canUserPerformWriteAction);
    if (lastMessageText) {
        const lastVisibleAction = ReportActionsUtils.getLastVisibleAction(targetChatReportID, canUserPerformWriteAction);
        const prevLastVisibleActionCreated = lastVisibleAction?.created;
        const lastActorAccountID = lastVisibleAction?.actorAccountID;
        failureReport = {
            lastMessageText,
            lastVisibleActionCreated: prevLastVisibleActionCreated,
            lastActorAccountID,
        };
    }

    const failureData: OnyxUpdate[] = [...tasksForFailureData];
    failureData.push(
        {
            onyxMethod: Onyx.METHOD.MERGE,
            key: `${ONYXKEYS.COLLECTION.REPORT}${targetChatReportID}`,
            value: failureReport,
        },

        {
            onyxMethod: Onyx.METHOD.MERGE,
            key: ONYXKEYS.NVP_INTRO_SELECTED,
            value: {
                choice: null,
                createWorkspace: null,
            },
        },
    );
    // If we post tasks in the #admins room and introSelected?.choice does not exist, it means that a guide is assigned and all messages except tasks are handled by the backend
    if (!shouldPostTasksInAdminsRoom || !!introSelected?.choice) {
        failureData.push({
            onyxMethod: Onyx.METHOD.MERGE,
            key: `${ONYXKEYS.COLLECTION.REPORT_ACTIONS}${targetChatReportID}`,
            value: {
                [textCommentAction.reportActionID]: {
                    errors: ErrorUtils.getMicroSecondOnyxErrorWithTranslationKey('report.genericAddCommentFailureMessage'),
                } as ReportAction,
            },
        });
    }

    if (!wasInvited) {
        failureData.push({
            onyxMethod: Onyx.METHOD.MERGE,
            key: ONYXKEYS.NVP_ONBOARDING,
            value: {hasCompletedGuidedSetupFlow: false},
        });
    }

    if (userReportedIntegration) {
        optimisticData.push({
            onyxMethod: Onyx.METHOD.MERGE,
            key: `${ONYXKEYS.COLLECTION.POLICY}${onboardingPolicyID}`,
            value: {
                areConnectionsEnabled: true,
                pendingFields: {
                    areConnectionsEnabled: CONST.RED_BRICK_ROAD_PENDING_ACTION.UPDATE,
                },
            },
        });
        successData.push({
            onyxMethod: Onyx.METHOD.MERGE,
            key: `${ONYXKEYS.COLLECTION.POLICY}${onboardingPolicyID}`,
            value: {
                pendingFields: {
                    areConnectionsEnabled: null,
                },
            },
        });
        failureData.push({
            onyxMethod: Onyx.METHOD.MERGE,
            key: `${ONYXKEYS.COLLECTION.POLICY}${onboardingPolicyID}`,
            value: {
                areConnectionsEnabled: getPolicy(onboardingPolicyID)?.areConnectionsEnabled,
                pendingFields: {
                    areConnectionsEnabled: null,
                },
            },
        });
    }

    // If we post tasks in the #admins room and introSelected?.choice does not exist, it means that a guide is assigned and all messages except tasks are handled by the backend
    const guidedSetupData: GuidedSetupData = [];

    if (!shouldPostTasksInAdminsRoom || !!introSelected?.choice) {
        guidedSetupData.push({type: 'message', ...textMessage});
    }

    type SelfDMParameters = {
        reportID?: string;
        createdReportActionID?: string;
    };

    let selfDMParameters: SelfDMParameters = {};
    if (engagementChoice === CONST.ONBOARDING_CHOICES.PERSONAL_SPEND) {
        const selfDMReportID = findSelfDMReportID();
        let selfDMReport = allReports?.[`${ONYXKEYS.COLLECTION.REPORT}${selfDMReportID}`];
        let createdAction: ReportAction;
        if (!selfDMReport) {
            const currentTime = DateUtils.getDBTime();
            selfDMReport = buildOptimisticSelfDMReport(currentTime);
            createdAction = buildOptimisticCreatedReportAction(currentUserEmail ?? '', currentTime);
            selfDMParameters = {reportID: selfDMReport.reportID, createdReportActionID: createdAction.reportActionID};
            optimisticData.push(
                {
                    onyxMethod: Onyx.METHOD.SET,
                    key: `${ONYXKEYS.COLLECTION.REPORT}${selfDMReport.reportID}`,
                    value: {
                        ...selfDMReport,
                        pendingFields: {
                            createChat: CONST.RED_BRICK_ROAD_PENDING_ACTION.ADD,
                        },
                    },
                },
                {
                    onyxMethod: Onyx.METHOD.SET,
                    key: `${ONYXKEYS.COLLECTION.REPORT_ACTIONS}${selfDMReport.reportID}`,
                    value: {
                        [createdAction.reportActionID]: createdAction,
                    },
                },
            );

            successData.push(
                {
                    onyxMethod: Onyx.METHOD.MERGE,
                    key: `${ONYXKEYS.COLLECTION.REPORT}${selfDMReport.reportID}`,
                    value: {
                        pendingFields: {
                            createChat: null,
                        },
                    },
                },
                {
                    onyxMethod: Onyx.METHOD.MERGE,
                    key: `${ONYXKEYS.COLLECTION.REPORT_ACTIONS}${selfDMReport.reportID}`,
                    value: {
                        [createdAction.reportActionID]: {
                            pendingAction: null,
                        },
                    },
                },
            );
        }
    }

    guidedSetupData.push(...tasksForParameters);

    if (!introSelected?.choice) {
        optimisticData.push({
            onyxMethod: Onyx.METHOD.MERGE,
            key: `${ONYXKEYS.COLLECTION.REPORT_ACTIONS}${targetChatReportID}`,
            value: {
                [welcomeSignOffCommentAction.reportActionID]: welcomeSignOffCommentAction as ReportAction,
            },
        });

        successData.push({
            onyxMethod: Onyx.METHOD.MERGE,
            key: `${ONYXKEYS.COLLECTION.REPORT_ACTIONS}${targetChatReportID}`,
            value: {
                [welcomeSignOffCommentAction.reportActionID]: {pendingAction: null},
            },
        });

        failureData.push({
            onyxMethod: Onyx.METHOD.MERGE,
            key: `${ONYXKEYS.COLLECTION.REPORT_ACTIONS}${targetChatReportID}`,
            value: {
                [welcomeSignOffCommentAction.reportActionID]: {
                    errors: ErrorUtils.getMicroSecondOnyxErrorWithTranslationKey('report.genericAddCommentFailureMessage'),
                } as ReportAction,
            },
        });
        guidedSetupData.push({type: 'message', ...welcomeSignOffMessage});
    }

    return {optimisticData, successData, failureData, guidedSetupData, actorAccountID, selfDMParameters};
}

function completeOnboarding(
    engagementChoice: OnboardingPurpose,
    data: ValueOf<typeof CONST.ONBOARDING_MESSAGES>,
    firstName = '',
    lastName = '',
    adminsChatReportID?: string,
    onboardingPolicyID?: string,
    paymentSelected?: string,
    companySize?: OnboardingCompanySize,
    userReportedIntegration?: OnboardingAccounting,
    wasInvited?: boolean,
) {
    const onboardingData = prepareOnboardingOnyxData(engagementChoice, data, adminsChatReportID, onboardingPolicyID, userReportedIntegration, wasInvited);
    if (!onboardingData) {
        return;
    }

    const {optimisticData, successData, failureData, guidedSetupData, actorAccountID, selfDMParameters} = onboardingData;

    const parameters: CompleteGuidedSetupParams = {
        engagementChoice,
        firstName,
        lastName,
        actorAccountID,
        guidedSetupData: JSON.stringify(guidedSetupData),
        paymentSelected,
        companySize,
        userReportedIntegration,
        policyID: onboardingPolicyID,
        selfDMReportID: selfDMParameters.reportID,
        selfDMCreatedReportActionID: selfDMParameters.createdReportActionID,
    };

    API.write(WRITE_COMMANDS.COMPLETE_GUIDED_SETUP, parameters, {optimisticData, successData, failureData});
}

/** Loads necessary data for rendering the RoomMembersPage */
function openRoomMembersPage(reportID: string) {
    const parameters: OpenRoomMembersPageParams = {reportID};

    API.read(READ_COMMANDS.OPEN_ROOM_MEMBERS_PAGE, parameters);
}

/**
 * Checks if there are any errors in the private notes for a given report
 *
 * @returns Returns true if there are errors in any of the private notes on the report
 */
function hasErrorInPrivateNotes(report: OnyxEntry<Report>): boolean {
    const privateNotes = report?.privateNotes ?? {};
    return Object.values(privateNotes).some((privateNote) => !isEmpty(privateNote.errors));
}

/** Clears all errors associated with a given private note */
function clearPrivateNotesError(reportID: string, accountID: number) {
    Onyx.merge(`${ONYXKEYS.COLLECTION.REPORT}${reportID}`, {privateNotes: {[accountID]: {errors: null}}});
}

function getDraftPrivateNote(reportID: string): string {
    return draftNoteMap?.[reportID] ?? '';
}

/**
 * Saves the private notes left by the user as they are typing. By saving this data the user can switch between chats, close
 * tab, refresh etc without worrying about loosing what they typed out.
 */
function savePrivateNotesDraft(reportID: string, note: string) {
    Onyx.merge(`${ONYXKEYS.COLLECTION.PRIVATE_NOTES_DRAFT}${reportID}`, note);
}

function searchForReports(searchInput: string, policyID?: string) {
    // We do not try to make this request while offline because it sets a loading indicator optimistically
    if (isNetworkOffline) {
        Onyx.set(ONYXKEYS.IS_SEARCHING_FOR_REPORTS, false);
        return;
    }

    const successData: OnyxUpdate[] = [
        {
            onyxMethod: Onyx.METHOD.MERGE,
            key: ONYXKEYS.IS_SEARCHING_FOR_REPORTS,
            value: false,
        },
    ];

    const failureData: OnyxUpdate[] = [
        {
            onyxMethod: Onyx.METHOD.MERGE,
            key: ONYXKEYS.IS_SEARCHING_FOR_REPORTS,
            value: false,
        },
    ];

    const searchForRoomToMentionParams: SearchForRoomsToMentionParams = {query: searchInput, policyID};
    const searchForReportsParams: SearchForReportsParams = {searchInput, canCancel: true};

    // We want to cancel all pending SearchForReports API calls before making another one
    if (!policyID) {
        HttpUtils.cancelPendingRequests(READ_COMMANDS.SEARCH_FOR_REPORTS);
    }

    API.read(policyID ? READ_COMMANDS.SEARCH_FOR_ROOMS_TO_MENTION : READ_COMMANDS.SEARCH_FOR_REPORTS, policyID ? searchForRoomToMentionParams : searchForReportsParams, {
        successData,
        failureData,
    });
}

function searchInServer(searchInput: string, policyID?: string) {
    if (isNetworkOffline || !searchInput.trim().length) {
        Onyx.set(ONYXKEYS.IS_SEARCHING_FOR_REPORTS, false);
        return;
    }

    // Why not set this in optimistic data? It won't run until the API request happens and while the API request is debounced
    // we want to show the loading state right away. Otherwise, we will see a flashing UI where the client options are sorted and
    // tell the user there are no options, then we start searching, and tell them there are no options again.
    Onyx.set(ONYXKEYS.IS_SEARCHING_FOR_REPORTS, true);
    searchForReports(searchInput, policyID);
}

function updateLastVisitTime(reportID: string) {
    if (!isValidReportIDFromPath(reportID)) {
        return;
    }
    Onyx.merge(`${ONYXKEYS.COLLECTION.REPORT_METADATA}${reportID}`, {lastVisitTime: DateUtils.getDBTime()});
}

function updateLoadingInitialReportAction(reportID: string) {
    if (!isValidReportIDFromPath(reportID)) {
        return;
    }
    Onyx.merge(`${ONYXKEYS.COLLECTION.REPORT_METADATA}${reportID}`, {isLoadingInitialReportActions: false});
}

function clearNewRoomFormError() {
    Onyx.set(ONYXKEYS.FORMS.NEW_ROOM_FORM, {
        isLoading: false,
        errorFields: null,
        errors: null,
        [INPUT_IDS.ROOM_NAME]: '',
        [INPUT_IDS.REPORT_DESCRIPTION]: '',
        [INPUT_IDS.POLICY_ID]: '',
        [INPUT_IDS.WRITE_CAPABILITY]: '',
        [INPUT_IDS.VISIBILITY]: '',
    });
}

function resolveActionableMentionWhisper(
    reportID: string | undefined,
    reportAction: OnyxEntry<ReportAction>,
    resolution: ValueOf<typeof CONST.REPORT.ACTIONABLE_MENTION_WHISPER_RESOLUTION>,
) {
    const message = ReportActionsUtils.getReportActionMessage(reportAction);
    if (!message || !reportAction || !reportID) {
        return;
    }

    const updatedMessage: Message = {
        ...message,
        resolution,
    };

    const optimisticReportActions = {
        [reportAction.reportActionID]: {
            originalMessage: {
                resolution,
            },
        },
    };

    const report = allReports?.[`${ONYXKEYS.COLLECTION.REPORT}${reportID}`];
    const reportUpdateDataWithPreviousLastMessage = getReportLastMessage(reportID, optimisticReportActions as ReportActions);

    const reportUpdateDataWithCurrentLastMessage = {
        lastMessageText: report?.lastMessageText,
        lastVisibleActionCreated: report?.lastVisibleActionCreated,
        lastActorAccountID: report?.lastActorAccountID,
    };

    const optimisticData: OnyxUpdate[] = [
        {
            onyxMethod: Onyx.METHOD.MERGE,
            key: `${ONYXKEYS.COLLECTION.REPORT_ACTIONS}${reportID}`,
            value: {
                [reportAction.reportActionID]: {
                    message: [updatedMessage],
                    originalMessage: {
                        resolution,
                    },
                },
            },
        },
        {
            onyxMethod: Onyx.METHOD.MERGE,
            key: `${ONYXKEYS.COLLECTION.REPORT}${reportID}`,
            value: reportUpdateDataWithPreviousLastMessage,
        },
    ];

    const failureData: OnyxUpdate[] = [
        {
            onyxMethod: Onyx.METHOD.MERGE,
            key: `${ONYXKEYS.COLLECTION.REPORT_ACTIONS}${reportID}`,
            value: {
                [reportAction.reportActionID]: {
                    message: [message],
                    originalMessage: {
                        resolution: null,
                    },
                },
            },
        },
        {
            onyxMethod: Onyx.METHOD.MERGE,
            key: `${ONYXKEYS.COLLECTION.REPORT}${reportID}`,
            value: reportUpdateDataWithCurrentLastMessage, // revert back to the current report last message data in case of failure
        },
    ];

    const parameters: ResolveActionableMentionWhisperParams = {
        reportActionID: reportAction.reportActionID,
        resolution,
    };

    API.write(WRITE_COMMANDS.RESOLVE_ACTIONABLE_MENTION_WHISPER, parameters, {optimisticData, failureData});
}

function resolveActionableReportMentionWhisper(
    reportId: string | undefined,
    reportAction: OnyxEntry<ReportAction>,
    resolution: ValueOf<typeof CONST.REPORT.ACTIONABLE_REPORT_MENTION_WHISPER_RESOLUTION>,
) {
    if (!reportAction || !reportId) {
        return;
    }

    const optimisticReportActions = {
        [reportAction.reportActionID]: {
            originalMessage: {
                resolution,
            },
        },
    };

    const report = allReports?.[`${ONYXKEYS.COLLECTION.REPORT}${reportId}`];
    const reportUpdateDataWithPreviousLastMessage = getReportLastMessage(reportId, optimisticReportActions as ReportActions);

    const reportUpdateDataWithCurrentLastMessage = {
        lastMessageText: report?.lastMessageText,
        lastVisibleActionCreated: report?.lastVisibleActionCreated,
        lastActorAccountID: report?.lastActorAccountID,
    };

    const optimisticData: OnyxUpdate[] = [
        {
            onyxMethod: Onyx.METHOD.MERGE,
            key: `${ONYXKEYS.COLLECTION.REPORT_ACTIONS}${reportId}`,
            value: {
                [reportAction.reportActionID]: {
                    originalMessage: {
                        resolution,
                    },
                },
            } as ReportActions,
        },
        {
            onyxMethod: Onyx.METHOD.MERGE,
            key: `${ONYXKEYS.COLLECTION.REPORT}${reportId}`,
            value: reportUpdateDataWithPreviousLastMessage,
        },
    ];

    const failureData: OnyxUpdate[] = [
        {
            onyxMethod: Onyx.METHOD.MERGE,
            key: `${ONYXKEYS.COLLECTION.REPORT_ACTIONS}${reportId}`,
            value: {
                [reportAction.reportActionID]: {
                    originalMessage: {
                        resolution: null,
                    },
                },
            },
        },
        {
            onyxMethod: Onyx.METHOD.MERGE,
            key: `${ONYXKEYS.COLLECTION.REPORT}${reportId}`,
            value: reportUpdateDataWithCurrentLastMessage, // revert back to the current report last message data in case of failure
        },
    ];

    const parameters: ResolveActionableReportMentionWhisperParams = {
        reportActionID: reportAction.reportActionID,
        resolution,
    };

    API.write(WRITE_COMMANDS.RESOLVE_ACTIONABLE_REPORT_MENTION_WHISPER, parameters, {optimisticData, failureData});
}

function dismissTrackExpenseActionableWhisper(reportID: string | undefined, reportAction: OnyxEntry<ReportAction>): void {
    const isArrayMessage = Array.isArray(reportAction?.message);
    const message = ReportActionsUtils.getReportActionMessage(reportAction);
    if (!message || !reportAction || !reportID) {
        return;
    }

    const updatedMessage: Message = {
        ...message,
        resolution: CONST.REPORT.ACTIONABLE_TRACK_EXPENSE_WHISPER_RESOLUTION.NOTHING,
    };

    const optimisticData: OnyxUpdate[] = [
        {
            onyxMethod: Onyx.METHOD.MERGE,
            key: `${ONYXKEYS.COLLECTION.REPORT_ACTIONS}${reportID}`,
            value: {
                [reportAction.reportActionID]: {
                    message: isArrayMessage ? [updatedMessage] : updatedMessage,
                    originalMessage: {
                        resolution: CONST.REPORT.ACTIONABLE_TRACK_EXPENSE_WHISPER_RESOLUTION.NOTHING,
                    },
                },
            },
        },
    ];

    const failureData: OnyxUpdate[] = [
        {
            onyxMethod: Onyx.METHOD.MERGE,
            key: `${ONYXKEYS.COLLECTION.REPORT_ACTIONS}${reportID}`,
            value: {
                [reportAction.reportActionID]: {
                    message: [message],
                    originalMessage: {
                        resolution: null,
                    },
                },
            },
        },
    ];

    const params = {
        reportActionID: reportAction.reportActionID,
    };

    API.write(WRITE_COMMANDS.DISMISS_TRACK_EXPENSE_ACTIONABLE_WHISPER, params, {optimisticData, failureData});
}

function setGroupDraft(newGroupDraft: Partial<NewGroupChatDraft>) {
    Onyx.merge(ONYXKEYS.NEW_GROUP_CHAT_DRAFT, newGroupDraft);
}

function exportToIntegration(reportID: string, connectionName: ConnectionName) {
    const action = buildOptimisticExportIntegrationAction(connectionName);
    const optimisticReportActionID = action.reportActionID;

    const optimisticData: OnyxUpdate[] = [
        {
            onyxMethod: Onyx.METHOD.MERGE,
            key: `${ONYXKEYS.COLLECTION.REPORT_ACTIONS}${reportID}`,
            value: {
                [optimisticReportActionID]: action,
            },
        },
    ];

    const failureData: OnyxUpdate[] = [
        {
            onyxMethod: Onyx.METHOD.MERGE,
            key: `${ONYXKEYS.COLLECTION.REPORT_ACTIONS}${reportID}`,
            value: {
                [optimisticReportActionID]: {
                    errors: ErrorUtils.getMicroSecondOnyxErrorWithTranslationKey('common.genericErrorMessage'),
                },
            },
        },
    ];

    const params = {
        reportIDList: reportID,
        connectionName,
        type: 'MANUAL',
        optimisticReportActions: JSON.stringify({
            [reportID]: optimisticReportActionID,
        }),
    } satisfies ReportExportParams;

    API.write(WRITE_COMMANDS.REPORT_EXPORT, params, {optimisticData, failureData});
}

function markAsManuallyExported(reportID: string, connectionName: ConnectionName) {
    const action = buildOptimisticExportIntegrationAction(connectionName, true);
    const label = CONST.POLICY.CONNECTIONS.NAME_USER_FRIENDLY[connectionName];
    const optimisticReportActionID = action.reportActionID;

    const optimisticData: OnyxUpdate[] = [
        {
            onyxMethod: Onyx.METHOD.MERGE,
            key: `${ONYXKEYS.COLLECTION.REPORT_ACTIONS}${reportID}`,
            value: {
                [optimisticReportActionID]: action,
            },
        },
    ];

    const successData: OnyxUpdate[] = [
        {
            onyxMethod: Onyx.METHOD.MERGE,
            key: `${ONYXKEYS.COLLECTION.REPORT_ACTIONS}${reportID}`,
            value: {
                [optimisticReportActionID]: {
                    pendingAction: null,
                },
            },
        },
    ];

    const failureData: OnyxUpdate[] = [
        {
            onyxMethod: Onyx.METHOD.MERGE,
            key: `${ONYXKEYS.COLLECTION.REPORT_ACTIONS}${reportID}`,
            value: {
                [optimisticReportActionID]: {
                    errors: ErrorUtils.getMicroSecondOnyxErrorWithTranslationKey('common.genericErrorMessage'),
                },
            },
        },
    ];

    const params = {
        markedManually: true,
        data: JSON.stringify([
            {
                reportID,
                label,
                optimisticReportActionID,
            },
        ]),
    } satisfies MarkAsExportedParams;

    API.write(WRITE_COMMANDS.MARK_AS_EXPORTED, params, {optimisticData, successData, failureData});
}

function exportReportToCSV({reportID, transactionIDList}: ExportReportCSVParams, onDownloadFailed: () => void) {
    const finalParameters = enhanceParameters(WRITE_COMMANDS.EXPORT_REPORT_TO_CSV, {
        reportID,
        transactionIDList,
    });

    const formData = new FormData();
    Object.entries(finalParameters).forEach(([key, value]) => {
        if (Array.isArray(value)) {
            formData.append(key, value.join(','));
        } else {
            formData.append(key, String(value));
        }
    });

    fileDownload(ApiUtils.getCommandURL({command: WRITE_COMMANDS.EXPORT_REPORT_TO_CSV}), 'Expensify.csv', '', false, formData, CONST.NETWORK.METHOD.POST, onDownloadFailed);
}

function exportReportToPDF({reportID}: ExportReportPDFParams) {
    const optimisticData: OnyxUpdate[] = [
        {
            onyxMethod: Onyx.METHOD.SET,
            key: `${ONYXKEYS.COLLECTION.NVP_EXPENSIFY_REPORT_PDFFILENAME}${reportID}`,
            value: null,
        },
    ];

    const failureData: OnyxUpdate[] = [
        {
            onyxMethod: Onyx.METHOD.MERGE,
            key: `${ONYXKEYS.COLLECTION.NVP_EXPENSIFY_REPORT_PDFFILENAME}${reportID}`,
            value: 'error',
        },
    ];
    const params = {
        reportID,
    } satisfies ExportReportPDFParams;

    API.write(WRITE_COMMANDS.EXPORT_REPORT_TO_PDF, params, {optimisticData, failureData});
}

function downloadReportPDF(fileName: string, reportName: string) {
    const baseURL = addTrailingForwardSlash(getOldDotURLFromEnvironment(environment));
    const downloadFileName = `${reportName}.pdf`;
    const pdfURL = `${baseURL}secure?secureType=pdfreport&filename=${fileName}&downloadName=${downloadFileName}`;
    fileDownload(pdfURL, downloadFileName, '', Browser.isMobileSafari());
}

function setDeleteTransactionNavigateBackUrl(url: string) {
    Onyx.set(ONYXKEYS.NVP_DELETE_TRANSACTION_NAVIGATE_BACK_URL, url);
}

function clearDeleteTransactionNavigateBackUrl() {
    Onyx.merge(ONYXKEYS.NVP_DELETE_TRANSACTION_NAVIGATE_BACK_URL, null);
}

<<<<<<< HEAD
/** Deletes a report and unreports all transactions on the report along with its reportActions, any linked reports and any linked IOU report actions. */
function deleteAppReport(reportID: string | undefined) {
    if (!reportID) {
        Log.warn('[Report] deleteReport called with no reportID');
        return;
    }
    const report = allReports?.[`${ONYXKEYS.COLLECTION.REPORT}${reportID}`];
    const onyxData: Record<string, null> = {
        [`${ONYXKEYS.COLLECTION.REPORT}${reportID}`]: null,
        [`${ONYXKEYS.COLLECTION.REPORT_ACTIONS}${reportID}`]: null,
    };

    // Delete linked transactions
    const reportActionsForReport = allReportActions?.[reportID];

    const transactionIDs = Object.values(reportActionsForReport ?? {})
        .filter((reportAction): reportAction is ReportAction<typeof CONST.REPORT.ACTIONS.TYPE.IOU> => ReportActionsUtils.isMoneyRequestAction(reportAction))
        .map((reportAction) => ReportActionsUtils.getOriginalMessage(reportAction)?.IOUTransactionID);

    [...new Set(transactionIDs)].forEach((transactionID) => {
        onyxData[`${ONYXKEYS.COLLECTION.TRANSACTION}${transactionID}`] = null;
    });

    Onyx.multiSet(onyxData);
    const selfDMReportID = findSelfDMReportID();

    // Move the report to SelfDm
    Object.values(reportActionsForReport ?? {}).forEach((reportAction) => {
        if (!reportAction.childReportID) {
            return;
        }
        const childReport = allReports?.[`${ONYXKEYS.COLLECTION.REPORT}${reportAction.childReportID}`];
    });

    // Delete linked IOU report
    if (report?.iouReportID) {
        deleteReport(report.iouReportID);
    }

    const parameters: DeleteAppReportParams = {
        reportID,
    };

    API.write(WRITE_COMMANDS.DELETE_APP_REPORT, parameters);
=======
/**
 * Dismisses the change report policy educational modal so that it doesn't show up again.
 */
function dismissChangePolicyModal() {
    const date = new Date();
    const optimisticData = [
        {
            onyxMethod: Onyx.METHOD.MERGE,
            key: ONYXKEYS.NVP_DISMISSED_PRODUCT_TRAINING,
            value: {
                [CONST.CHANGE_POLICY_TRAINING_MODAL]: {
                    timestamp: DateUtils.getDBTime(date.valueOf()),
                    dismissedMethod: 'click',
                },
            },
        },
    ];
    API.write(WRITE_COMMANDS.DISMISS_PRODUCT_TRAINING, {name: CONST.CHANGE_POLICY_TRAINING_MODAL, dismissedMethod: 'click'}, {optimisticData});
}

/**
 * @private
 * Builds a map of parentReportID to child report IDs for efficient traversal.
 */
function buildReportIDToThreadsReportIDsMap(): Record<string, string[]> {
    const reportIDToThreadsReportIDsMap: Record<string, string[]> = {};
    Object.values(allReports ?? {}).forEach((report) => {
        if (!report?.parentReportID) {
            return;
        }
        if (!reportIDToThreadsReportIDsMap[report.parentReportID]) {
            reportIDToThreadsReportIDsMap[report.parentReportID] = [];
        }
        reportIDToThreadsReportIDsMap[report.parentReportID].push(report.reportID);
    });
    return reportIDToThreadsReportIDsMap;
}

/**
 * @private
 * Recursively updates the policyID for a report and all its child reports.
 */
function updatePolicyIdForReportAndThreads(
    currentReportID: string,
    policyID: string,
    reportIDToThreadsReportIDsMap: Record<string, string[]>,
    optimisticData: OnyxUpdate[],
    failureData: OnyxUpdate[],
) {
    const currentReport = allReports?.[`${ONYXKEYS.COLLECTION.REPORT}${currentReportID}`];
    const originalPolicyID = currentReport?.policyID;

    if (originalPolicyID) {
        optimisticData.push({
            onyxMethod: Onyx.METHOD.MERGE,
            key: `${ONYXKEYS.COLLECTION.REPORT}${currentReportID}`,
            value: {policyID},
        });
        failureData.push({
            onyxMethod: Onyx.METHOD.MERGE,
            key: `${ONYXKEYS.COLLECTION.REPORT}${currentReportID}`,
            value: {policyID: originalPolicyID},
        });
    }

    // Recursively process child reports for the current report
    const childReportIDs = reportIDToThreadsReportIDsMap[currentReportID] || [];
    childReportIDs.forEach((childReportID) => {
        updatePolicyIdForReportAndThreads(childReportID, policyID, reportIDToThreadsReportIDsMap, optimisticData, failureData);
    });
}

/**
 * Changes the policy of a report and all its child reports, and moves the report to the new policy's workspace chat.
 */
function changeReportPolicy(reportID: string, policyID: string) {
    if (!reportID || !policyID) {
        return;
    }
    const reportToMove = allReports?.[`${ONYXKEYS.COLLECTION.REPORT}${reportID}`];
    if (!reportToMove || reportToMove?.policyID === policyID || !isExpenseReport(reportToMove)) {
        return;
    }

    const optimisticData: OnyxUpdate[] = [];
    const successData: OnyxUpdate[] = [];
    const failureData: OnyxUpdate[] = [];

    // 1. Optimistically set the policyID on the report (and all its threads)

    // Preprocess reports to create a map of parentReportID to child reports list of reportIDs
    const reportIDToThreadsReportIDsMap = buildReportIDToThreadsReportIDsMap();

    // Recursively update the policyID of the report and all its child reports
    updatePolicyIdForReportAndThreads(reportID, policyID, reportIDToThreadsReportIDsMap, optimisticData, failureData);

    // 2. If the old workspace had a workspace chat, mark the report preview action as deleted
    if (reportToMove?.parentReportID && reportToMove?.parentReportActionID) {
        const workspaceChatReportID = reportToMove.parentReportID;
        const reportPreviewActionID = reportToMove.parentReportActionID;
        const oldReportPreviewAction = allReportActions?.[`${ONYXKEYS.COLLECTION.REPORT_ACTIONS}${workspaceChatReportID}`]?.[reportPreviewActionID];
        const deletedTime = DateUtils.getDBTime();
        const firstMessage = Array.isArray(oldReportPreviewAction?.message) ? oldReportPreviewAction.message.at(0) : null;
        const updatedReportPreviewAction = {
            ...oldReportPreviewAction,
            originalMessage: {
                deleted: deletedTime,
            },
            ...(firstMessage && {
                message: [
                    {
                        ...firstMessage,
                        deleted: deletedTime,
                    },
                    ...(Array.isArray(oldReportPreviewAction?.message) ? oldReportPreviewAction.message.slice(1) : []),
                ],
            }),
            ...(!Array.isArray(oldReportPreviewAction?.message) && {
                message: {
                    deleted: deletedTime,
                },
            }),
        };

        optimisticData.push({
            onyxMethod: Onyx.METHOD.MERGE,
            key: `${ONYXKEYS.COLLECTION.REPORT_ACTIONS}${workspaceChatReportID}`,
            value: {[reportPreviewActionID]: updatedReportPreviewAction},
        });
        failureData.push({
            onyxMethod: Onyx.METHOD.MERGE,
            key: `${ONYXKEYS.COLLECTION.REPORT_ACTIONS}${workspaceChatReportID}`,
            value: {[reportPreviewActionID]: oldReportPreviewAction},
        });

        // Update the workspace chat report
        const chatReport = allReports?.[`${ONYXKEYS.COLLECTION.REPORT}${workspaceChatReportID}`];
        const lastMessageText = getLastVisibleMessage(workspaceChatReportID, {[reportPreviewActionID]: updatedReportPreviewAction as ReportAction})?.lastMessageText;
        const lastVisibleActionCreated = getReportLastMessage(workspaceChatReportID, {[reportPreviewActionID]: updatedReportPreviewAction as ReportAction})?.lastVisibleActionCreated;

        optimisticData.push({
            onyxMethod: Onyx.METHOD.MERGE,
            key: `${ONYXKEYS.COLLECTION.REPORT}${workspaceChatReportID}`,
            value: {
                hasOutstandingChildRequest: false,
                iouReportID: null,
                lastMessageText,
                lastVisibleActionCreated,
            },
        });
        failureData.push({
            onyxMethod: Onyx.METHOD.MERGE,
            key: `${ONYXKEYS.COLLECTION.REPORT}${workspaceChatReportID}`,
            value: chatReport,
        });
    }

    // 3. Optimistically create a new REPORTPREVIEW reportAction with the newReportPreviewActionID
    // and set it as a parent of the moved report
    const policyExpenseChat = getPolicyExpenseChat(currentUserAccountID, policyID);
    const optimisticReportPreviewAction = buildOptimisticReportPreview(policyExpenseChat, reportToMove);

    if (policyExpenseChat) {
        optimisticData.push({
            onyxMethod: Onyx.METHOD.MERGE,
            key: `${ONYXKEYS.COLLECTION.REPORT_ACTIONS}${policyExpenseChat.reportID}`,
            value: {[optimisticReportPreviewAction.reportActionID]: optimisticReportPreviewAction},
        });
        successData.push({
            onyxMethod: Onyx.METHOD.MERGE,
            key: `${ONYXKEYS.COLLECTION.REPORT_ACTIONS}${policyExpenseChat.reportID}`,
            value: {
                [optimisticReportPreviewAction.reportActionID]: {
                    pendingAction: null,
                },
            },
        });
        failureData.push({
            onyxMethod: Onyx.METHOD.MERGE,
            key: `${ONYXKEYS.COLLECTION.REPORT_ACTIONS}${policyExpenseChat.reportID}`,
            value: {[optimisticReportPreviewAction.reportActionID]: null},
        });

        // Set the new report preview action as a parent of the moved report,
        // and set the parentReportID on the moved report as the workspace chat reportID
        optimisticData.push({
            onyxMethod: Onyx.METHOD.MERGE,
            key: `${ONYXKEYS.COLLECTION.REPORT}${reportID}`,
            value: {parentReportActionID: optimisticReportPreviewAction.reportActionID, parentReportID: policyExpenseChat.reportID},
        });
        failureData.push({
            onyxMethod: Onyx.METHOD.MERGE,
            key: `${ONYXKEYS.COLLECTION.REPORT}${reportID}`,
            value: {parentReportActionID: reportToMove.parentReportActionID, parentReportID: reportToMove.parentReportID},
        });

        // Set lastVisibleActionCreated
        optimisticData.push({
            onyxMethod: Onyx.METHOD.MERGE,
            key: `${ONYXKEYS.COLLECTION.REPORT}${policyExpenseChat.reportID}`,
            value: {lastVisibleActionCreated: optimisticReportPreviewAction?.created},
        });
        failureData.push({
            onyxMethod: Onyx.METHOD.MERGE,
            key: `${ONYXKEYS.COLLECTION.REPORT}${policyExpenseChat.reportID}`,
            value: {lastVisibleActionCreated: policyExpenseChat.lastVisibleActionCreated},
        });
    }

    // 4. Optimistically create a CHANGEPOLICY reportAction on the report using the reportActionID
    const optimisticMovedReportAction = buildOptimisticChangePolicyReportAction(reportToMove.policyID, policyID);
    optimisticData.push({
        onyxMethod: Onyx.METHOD.MERGE,
        key: `${ONYXKEYS.COLLECTION.REPORT_ACTIONS}${reportToMove.reportID}`,
        value: {[optimisticMovedReportAction.reportActionID]: optimisticMovedReportAction},
    });
    successData.push({
        onyxMethod: Onyx.METHOD.MERGE,
        key: `${ONYXKEYS.COLLECTION.REPORT_ACTIONS}${reportToMove.reportID}`,
        value: {
            [optimisticMovedReportAction.reportActionID]: {
                pendingAction: null,
                errors: null,
            },
        },
    });
    failureData.push({
        onyxMethod: Onyx.METHOD.MERGE,
        key: `${ONYXKEYS.COLLECTION.REPORT_ACTIONS}${reportToMove.reportID}`,
        value: {
            [optimisticMovedReportAction.reportActionID]: {
                errors: getMicroSecondOnyxErrorWithTranslationKey('common.genericErrorMessage'),
            },
        },
    });

    // Call the ChangeReportPolicy API endpoint
    const params = {
        reportID: reportToMove.reportID,
        policyID,
        reportPreviewReportActionID: optimisticReportPreviewAction.reportActionID,
        changePolicyReportActionID: optimisticMovedReportAction.reportActionID,
    };
    API.write(WRITE_COMMANDS.CHANGE_REPORT_POLICY, params, {optimisticData, successData, failureData});

    // 5. If the dismissedProductTraining.changeReportModal is not set,
    // navigate to CHANGE_POLICY_EDUCATIONAL and a backTo param for the report page.
    if (!nvpDismissedProductTraining?.[CONST.CHANGE_POLICY_TRAINING_MODAL]) {
        Navigation.navigate(ROUTES.CHANGE_POLICY_EDUCATIONAL.getRoute(ROUTES.REPORT_WITH_ID.getRoute(reportToMove.reportID)));
    }
>>>>>>> 67ea2f7a
}

export type {Video};

export {
    addAttachment,
    addComment,
    addPolicyReport,
    broadcastUserIsLeavingRoom,
    broadcastUserIsTyping,
    clearAddRoomMemberError,
    clearAvatarErrors,
    clearDeleteTransactionNavigateBackUrl,
    clearGroupChat,
    clearIOUError,
    clearNewRoomFormError,
    clearPolicyRoomNameErrors,
    clearPrivateNotesError,
    clearReportFieldKeyErrors,
    completeOnboarding,
    createNewReport,
    deleteReport,
    deleteReportActionDraft,
    deleteReportComment,
    deleteReportField,
    dismissTrackExpenseActionableWhisper,
    downloadReportPDF,
    editReportComment,
    expandURLPreview,
    exportReportToCSV,
    exportReportToPDF,
    exportToIntegration,
    flagComment,
    getCurrentUserAccountID,
    getCurrentUserEmail,
    getDraftPrivateNote,
    getMostRecentReportID,
    getNewerActions,
    getOlderActions,
    getReportPrivateNote,
    handleReportChanged,
    handleUserDeletedLinksInHtml,
    hasErrorInPrivateNotes,
    inviteToGroupChat,
    inviteToRoom,
    joinRoom,
    leaveGroupChat,
    leaveRoom,
    markAsManuallyExported,
    markCommentAsUnread,
    navigateToAndOpenChildReport,
    navigateToAndOpenReport,
    navigateToAndOpenReportWithAccountIDs,
    navigateToConciergeChat,
    navigateToConciergeChatAndDeleteReport,
    notifyNewAction,
    openLastOpenedPublicRoom,
    openReport,
    openReportFromDeepLink,
    openRoomMembersPage,
    readNewestAction,
    removeFromGroupChat,
    removeFromRoom,
    resolveActionableMentionWhisper,
    resolveActionableReportMentionWhisper,
    savePrivateNotesDraft,
    saveReportActionDraft,
    saveReportDraftComment,
    searchInServer,
    setDeleteTransactionNavigateBackUrl,
    setGroupDraft,
    setIsComposerFullSize,
    setLastOpenedPublicRoom,
    shouldShowReportActionNotification,
    showReportActionNotification,
    startNewChat,
    subscribeToNewActionEvent,
    subscribeToReportLeavingEvents,
    subscribeToReportTypingEvents,
    toggleEmojiReaction,
    togglePinnedState,
    toggleSubscribeToChildReport,
    unsubscribeFromLeavingRoomReportChannel,
    unsubscribeFromReportChannel,
    updateDescription,
    updateGroupChatAvatar,
    updateGroupChatMemberRoles,
    updateChatName,
    updateLastVisitTime,
    updateLoadingInitialReportAction,
    updateNotificationPreference,
    updatePolicyRoomName,
    updatePrivateNotes,
    updateReportField,
    updateReportName,
    updateRoomVisibility,
    updateWriteCapability,
    prepareOnboardingOnyxData,
<<<<<<< HEAD
    deleteAppReport,
=======
    dismissChangePolicyModal,
    changeReportPolicy,
>>>>>>> 67ea2f7a
};<|MERGE_RESOLUTION|>--- conflicted
+++ resolved
@@ -4854,7 +4854,6 @@
     Onyx.merge(ONYXKEYS.NVP_DELETE_TRANSACTION_NAVIGATE_BACK_URL, null);
 }
 
-<<<<<<< HEAD
 /** Deletes a report and unreports all transactions on the report along with its reportActions, any linked reports and any linked IOU report actions. */
 function deleteAppReport(reportID: string | undefined) {
     if (!reportID) {
@@ -4899,7 +4898,9 @@
     };
 
     API.write(WRITE_COMMANDS.DELETE_APP_REPORT, parameters);
-=======
+}
+
+
 /**
  * Dismisses the change report policy educational modal so that it doesn't show up again.
  */
@@ -5150,7 +5151,6 @@
     if (!nvpDismissedProductTraining?.[CONST.CHANGE_POLICY_TRAINING_MODAL]) {
         Navigation.navigate(ROUTES.CHANGE_POLICY_EDUCATIONAL.getRoute(ROUTES.REPORT_WITH_ID.getRoute(reportToMove.reportID)));
     }
->>>>>>> 67ea2f7a
 }
 
 export type {Video};
@@ -5249,10 +5249,7 @@
     updateRoomVisibility,
     updateWriteCapability,
     prepareOnboardingOnyxData,
-<<<<<<< HEAD
     deleteAppReport,
-=======
     dismissChangePolicyModal,
     changeReportPolicy,
->>>>>>> 67ea2f7a
 };