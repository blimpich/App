import {format as timezoneFormat, utcToZonedTime} from 'date-fns-tz';
import ExpensiMark from 'expensify-common/lib/ExpensiMark';
import Str from 'expensify-common/lib/str';
import isEmpty from 'lodash/isEmpty';
import {DeviceEventEmitter, InteractionManager, Linking} from 'react-native';
import type {OnyxCollection, OnyxEntry, OnyxUpdate} from 'react-native-onyx';
import Onyx from 'react-native-onyx';
import type {NullishDeep} from 'react-native-onyx/lib/types';
import type {PartialDeep, ValueOf} from 'type-fest';
import type {Emoji} from '@assets/emojis/types';
import * as ActiveClientManager from '@libs/ActiveClientManager';
import * as API from '@libs/API';
import type {
    AddCommentOrAttachementParams,
    AddEmojiReactionParams,
    AddWorkspaceRoomParams,
    CompleteEngagementModalParams,
    DeleteCommentParams,
    ExpandURLPreviewParams,
    FlagCommentParams,
    GetNewerActionsParams,
    GetOlderActionsParams,
    GetReportPrivateNoteParams,
    InviteToRoomParams,
    LeaveRoomParams,
    MarkAsUnreadParams,
    OpenReportParams,
    OpenRoomMembersPageParams,
    ReadNewestActionParams,
    ReconnectToReportParams,
    RemoveEmojiReactionParams,
    RemoveFromRoomParams,
    ResolveActionableMentionWhisperParams,
    SearchForReportsParams,
    SetNameValuePairParams,
    TogglePinnedChatParams,
    UpdateCommentParams,
    UpdatePolicyRoomNameParams,
    UpdateReportNotificationPreferenceParams,
    UpdateReportPrivateNoteParams,
    UpdateReportWriteCapabilityParams,
    UpdateWelcomeMessageParams,
} from '@libs/API/parameters';
import {READ_COMMANDS, SIDE_EFFECT_REQUEST_COMMANDS, WRITE_COMMANDS} from '@libs/API/types';
import * as CollectionUtils from '@libs/CollectionUtils';
import DateUtils from '@libs/DateUtils';
import * as EmojiUtils from '@libs/EmojiUtils';
import * as Environment from '@libs/Environment/Environment';
import * as ErrorUtils from '@libs/ErrorUtils';
import Log from '@libs/Log';
import Navigation from '@libs/Navigation/Navigation';
import LocalNotification from '@libs/Notification/LocalNotification';
import * as OptionsListUtils from '@libs/OptionsListUtils';
import * as PersonalDetailsUtils from '@libs/PersonalDetailsUtils';
import * as Pusher from '@libs/Pusher/pusher';
import * as ReportActionsUtils from '@libs/ReportActionsUtils';
import * as ReportUtils from '@libs/ReportUtils';
import type {OptimisticAddCommentReportAction} from '@libs/ReportUtils';
import shouldSkipDeepLinkNavigation from '@libs/shouldSkipDeepLinkNavigation';
import * as UserUtils from '@libs/UserUtils';
import Visibility from '@libs/Visibility';
import CONFIG from '@src/CONFIG';
import CONST from '@src/CONST';
import ONYXKEYS from '@src/ONYXKEYS';
import type {Route} from '@src/ROUTES';
import ROUTES from '@src/ROUTES';
<<<<<<< HEAD
import type {PersonalDetails, PersonalDetailsList, PolicyReportField, RecentlyUsedReportFields, ReportActionReactions, ReportUserIsTyping} from '@src/types/onyx';
=======
import type {PersonalDetails, PersonalDetailsList, ReportActionReactions, ReportMetadata, ReportUserIsTyping} from '@src/types/onyx';
>>>>>>> c5ca9a81
import type {Decision, OriginalMessageIOU} from '@src/types/onyx/OriginalMessage';
import type {NotificationPreference, WriteCapability} from '@src/types/onyx/Report';
import type Report from '@src/types/onyx/Report';
import type {Message, ReportActionBase, ReportActions} from '@src/types/onyx/ReportAction';
import type ReportAction from '@src/types/onyx/ReportAction';
import type {EmptyObject} from '@src/types/utils/EmptyObject';
import {isEmptyObject} from '@src/types/utils/EmptyObject';
import * as Modal from './Modal';
import * as Session from './Session';
import * as Welcome from './Welcome';

type SubscriberCallback = (isFromCurrentUser: boolean, reportActionID: string | undefined) => void;

type ActionSubscriber = {
    reportID: string;
    callback: SubscriberCallback;
};

let currentUserAccountID = -1;
Onyx.connect({
    key: ONYXKEYS.SESSION,
    callback: (value) => {
        // When signed out, val is undefined
        if (!value?.accountID) {
            return;
        }

        currentUserAccountID = value.accountID;
    },
});

let preferredSkinTone: number = CONST.EMOJI_DEFAULT_SKIN_TONE;
Onyx.connect({
    key: ONYXKEYS.PREFERRED_EMOJI_SKIN_TONE,
    callback: (value) => {
        preferredSkinTone = EmojiUtils.getPreferredSkinToneIndex(value);
    },
});

const allReportActions: OnyxCollection<ReportActions> = {};
Onyx.connect({
    key: ONYXKEYS.COLLECTION.REPORT_ACTIONS,
    callback: (action, key) => {
        if (!key || !action) {
            return;
        }
        const reportID = CollectionUtils.extractCollectionItemID(key);
        allReportActions[reportID] = action;
    },
});

const currentReportData: OnyxCollection<Report> = {};
Onyx.connect({
    key: ONYXKEYS.COLLECTION.REPORT,
    callback: (report, key) => {
        if (!key || !report) {
            return;
        }
        const reportID = CollectionUtils.extractCollectionItemID(key);
        currentReportData[reportID] = report;
    },
});

let isNetworkOffline = false;
Onyx.connect({
    key: ONYXKEYS.NETWORK,
    callback: (value) => {
        isNetworkOffline = value?.isOffline ?? false;
    },
});

let allPersonalDetails: OnyxEntry<PersonalDetailsList> = {};
Onyx.connect({
    key: ONYXKEYS.PERSONAL_DETAILS_LIST,
    callback: (value) => {
        allPersonalDetails = value ?? {};
    },
});

const draftNoteMap: OnyxCollection<string> = {};
Onyx.connect({
    key: ONYXKEYS.COLLECTION.PRIVATE_NOTES_DRAFT,
    callback: (value, key) => {
        if (!key) {
            return;
        }

        const reportID = key.replace(ONYXKEYS.COLLECTION.PRIVATE_NOTES_DRAFT, '');
        draftNoteMap[reportID] = value;
    },
});

let reportMetadata: OnyxCollection<ReportMetadata> = {};
Onyx.connect({
    key: ONYXKEYS.COLLECTION.REPORT_METADATA,
    waitForCollectionCallback: true,
    callback: (value) => (reportMetadata = value),
});

const allReports: OnyxCollection<Report> = {};
let conciergeChatReportID: string | undefined;
const typingWatchTimers: Record<string, NodeJS.Timeout> = {};

let reportIDDeeplinkedFromOldDot: string | undefined;
Linking.getInitialURL().then((url) => {
    const params = new URLSearchParams(url ?? '');
    const exitToRoute = params.get('exitTo') ?? '';
    const {reportID} = ReportUtils.parseReportRouteParams(exitToRoute);
    reportIDDeeplinkedFromOldDot = reportID;
});

let allRecentlyUsedReportFields: OnyxCollection<RecentlyUsedReportFields> = {};
Onyx.connect({
    key: ONYXKEYS.COLLECTION.POLICY_RECENTLY_USED_REPORT_FIELDS,
    waitForCollectionCallback: true,
    callback: (val) => (allRecentlyUsedReportFields = val),
});

/** Get the private pusher channel name for a Report. */
function getReportChannelName(reportID: string): string {
    return `${CONST.PUSHER.PRIVATE_REPORT_CHANNEL_PREFIX}${reportID}${CONFIG.PUSHER.SUFFIX}`;
}

/**
 * There are 2 possibilities that we can receive via pusher for a user's typing/leaving status:
 * 1. The "new" way from New Expensify is passed as {[login]: Boolean} (e.g. {yuwen@expensify.com: true}), where the value
 * is whether the user with that login is typing/leaving on the report or not.
 * 2. The "old" way from e.com which is passed as {userLogin: login} (e.g. {userLogin: bstites@expensify.com})
 *
 * This method makes sure that no matter which we get, we return the "new" format
 */
function getNormalizedStatus(typingStatus: Pusher.UserIsTypingEvent | Pusher.UserIsLeavingRoomEvent): ReportUserIsTyping {
    let normalizedStatus: ReportUserIsTyping;

    if (typingStatus.userLogin) {
        normalizedStatus = {[typingStatus.userLogin]: true};
    } else {
        normalizedStatus = typingStatus;
    }

    return normalizedStatus;
}

/** Initialize our pusher subscriptions to listen for someone typing in a report. */
function subscribeToReportTypingEvents(reportID: string) {
    if (!reportID) {
        return;
    }

    // Make sure we have a clean Typing indicator before subscribing to typing events
    Onyx.set(`${ONYXKEYS.COLLECTION.REPORT_USER_IS_TYPING}${reportID}`, {});

    const pusherChannelName = getReportChannelName(reportID);
    Pusher.subscribe(pusherChannelName, Pusher.TYPE.USER_IS_TYPING, (typingStatus) => {
        // If the pusher message comes from OldDot, we expect the typing status to be keyed by user
        // login OR by 'Concierge'. If the pusher message comes from NewDot, it is keyed by accountID
        // since personal details are keyed by accountID.
        const normalizedTypingStatus = getNormalizedStatus(typingStatus);
        const accountIDOrLogin = Object.keys(normalizedTypingStatus)[0];

        if (!accountIDOrLogin) {
            return;
        }

        // Don't show the typing indicator if the user is typing on another platform
        if (Number(accountIDOrLogin) === currentUserAccountID) {
            return;
        }

        // Use a combo of the reportID and the accountID or login as a key for holding our timers.
        const reportUserIdentifier = `${reportID}-${accountIDOrLogin}`;
        clearTimeout(typingWatchTimers[reportUserIdentifier]);
        Onyx.merge(`${ONYXKEYS.COLLECTION.REPORT_USER_IS_TYPING}${reportID}`, normalizedTypingStatus);

        // Wait for 1.5s of no additional typing events before setting the status back to false.
        typingWatchTimers[reportUserIdentifier] = setTimeout(() => {
            const typingStoppedStatus: ReportUserIsTyping = {};
            typingStoppedStatus[accountIDOrLogin] = false;
            Onyx.merge(`${ONYXKEYS.COLLECTION.REPORT_USER_IS_TYPING}${reportID}`, typingStoppedStatus);
            delete typingWatchTimers[reportUserIdentifier];
        }, 1500);
    }).catch((error) => {
        Log.hmmm('[Report] Failed to initially subscribe to Pusher channel', {errorType: error.type, pusherChannelName});
    });
}

/** Initialize our pusher subscriptions to listen for someone leaving a room. */
function subscribeToReportLeavingEvents(reportID: string) {
    if (!reportID) {
        return;
    }

    // Make sure we have a clean Leaving indicator before subscribing to leaving events
    Onyx.set(`${ONYXKEYS.COLLECTION.REPORT_USER_IS_LEAVING_ROOM}${reportID}`, false);

    const pusherChannelName = getReportChannelName(reportID);
    Pusher.subscribe(pusherChannelName, Pusher.TYPE.USER_IS_LEAVING_ROOM, (leavingStatus: Pusher.UserIsLeavingRoomEvent) => {
        // If the pusher message comes from OldDot, we expect the leaving status to be keyed by user
        // login OR by 'Concierge'. If the pusher message comes from NewDot, it is keyed by accountID
        // since personal details are keyed by accountID.
        const normalizedLeavingStatus = getNormalizedStatus(leavingStatus);
        const accountIDOrLogin = Object.keys(normalizedLeavingStatus)[0];

        if (!accountIDOrLogin) {
            return;
        }

        if (Number(accountIDOrLogin) !== currentUserAccountID) {
            return;
        }

        Onyx.merge(`${ONYXKEYS.COLLECTION.REPORT_USER_IS_LEAVING_ROOM}${reportID}`, true);
    }).catch((error) => {
        Log.hmmm('[Report] Failed to initially subscribe to Pusher channel', {errorType: error.type, pusherChannelName});
    });
}

/**
 * Remove our pusher subscriptions to listen for someone typing in a report.
 */
function unsubscribeFromReportChannel(reportID: string) {
    if (!reportID) {
        return;
    }

    const pusherChannelName = getReportChannelName(reportID);
    Onyx.set(`${ONYXKEYS.COLLECTION.REPORT_USER_IS_TYPING}${reportID}`, {});
    Pusher.unsubscribe(pusherChannelName, Pusher.TYPE.USER_IS_TYPING);
}

/**
 * Remove our pusher subscriptions to listen for someone leaving a report.
 */
function unsubscribeFromLeavingRoomReportChannel(reportID: string) {
    if (!reportID) {
        return;
    }

    const pusherChannelName = getReportChannelName(reportID);
    Onyx.set(`${ONYXKEYS.COLLECTION.REPORT_USER_IS_LEAVING_ROOM}${reportID}`, false);
    Pusher.unsubscribe(pusherChannelName, Pusher.TYPE.USER_IS_LEAVING_ROOM);
}

// New action subscriber array for report pages
let newActionSubscribers: ActionSubscriber[] = [];

/**
 * Enables the Report actions file to let the ReportActionsView know that a new comment has arrived in realtime for the current report
 * Add subscriber for report id
 * @returns Remove subscriber for report id
 */
function subscribeToNewActionEvent(reportID: string, callback: SubscriberCallback): () => void {
    newActionSubscribers.push({callback, reportID});
    return () => {
        newActionSubscribers = newActionSubscribers.filter((subscriber) => subscriber.reportID !== reportID);
    };
}

/** Notify the ReportActionsView that a new comment has arrived */
function notifyNewAction(reportID: string, accountID?: number, reportActionID?: string) {
    const actionSubscriber = newActionSubscribers.find((subscriber) => subscriber.reportID === reportID);
    if (!actionSubscriber) {
        return;
    }
    const isFromCurrentUser = accountID === currentUserAccountID;
    actionSubscriber.callback(isFromCurrentUser, reportActionID);
}

/**
 * Add up to two report actions to a report. This method can be called for the following situations:
 *
 * - Adding one comment
 * - Adding one attachment
 * - Add both a comment and attachment simultaneously
 */
function addActions(reportID: string, text = '', file?: File) {
    let reportCommentText = '';
    let reportCommentAction: OptimisticAddCommentReportAction | undefined;
    let attachmentAction: OptimisticAddCommentReportAction | undefined;
    let commandName: typeof WRITE_COMMANDS.ADD_COMMENT | typeof WRITE_COMMANDS.ADD_ATTACHMENT = WRITE_COMMANDS.ADD_COMMENT;

    if (text) {
        const reportComment = ReportUtils.buildOptimisticAddCommentReportAction(text);
        reportCommentAction = reportComment.reportAction;
        reportCommentText = reportComment.commentText;
    }

    if (file) {
        // When we are adding an attachment we will call AddAttachment.
        // It supports sending an attachment with an optional comment and AddComment supports adding a single text comment only.
        commandName = WRITE_COMMANDS.ADD_ATTACHMENT;
        const attachment = ReportUtils.buildOptimisticAddCommentReportAction('', file);
        attachmentAction = attachment.reportAction;
    }

    // Always prefer the file as the last action over text
    const lastAction = attachmentAction ?? reportCommentAction;
    const currentTime = DateUtils.getDBTimeWithSkew();
    const lastComment = lastAction?.message?.[0];
    const lastCommentText = ReportUtils.formatReportLastMessageText(lastComment?.text ?? '');

    const optimisticReport: Partial<Report> = {
        lastVisibleActionCreated: currentTime,
        lastMessageTranslationKey: lastComment?.translationKey ?? '',
        lastMessageText: lastCommentText,
        lastMessageHtml: lastCommentText,
        lastActorAccountID: currentUserAccountID,
        lastReadTime: currentTime,
    };

    const report = ReportUtils.getReport(reportID);

    if (!isEmptyObject(report) && ReportUtils.getReportNotificationPreference(report) === CONST.REPORT.NOTIFICATION_PREFERENCE.HIDDEN) {
        optimisticReport.notificationPreference = CONST.REPORT.NOTIFICATION_PREFERENCE.ALWAYS;
    }

    // Optimistically add the new actions to the store before waiting to save them to the server
    const optimisticReportActions: OnyxCollection<OptimisticAddCommentReportAction> = {};
    if (text && reportCommentAction?.reportActionID) {
        optimisticReportActions[reportCommentAction.reportActionID] = reportCommentAction;
    }
    if (file && attachmentAction?.reportActionID) {
        optimisticReportActions[attachmentAction.reportActionID] = attachmentAction;
    }

    const parameters: AddCommentOrAttachementParams = {
        reportID,
        reportActionID: file ? attachmentAction?.reportActionID : reportCommentAction?.reportActionID,
        commentReportActionID: file && reportCommentAction ? reportCommentAction.reportActionID : null,
        reportComment: reportCommentText,
        file,
        shouldAllowActionableMentionWhispers: true,
        clientCreatedTime: file ? attachmentAction?.created : reportCommentAction?.created,
    };

    if (reportIDDeeplinkedFromOldDot === reportID && report?.participantAccountIDs?.length === 1 && Number(report.participantAccountIDs?.[0]) === CONST.ACCOUNT_ID.CONCIERGE) {
        parameters.isOldDotConciergeChat = true;
    }

    const optimisticData: OnyxUpdate[] = [
        {
            onyxMethod: Onyx.METHOD.MERGE,
            key: `${ONYXKEYS.COLLECTION.REPORT}${reportID}`,
            value: optimisticReport,
        },
        {
            onyxMethod: Onyx.METHOD.MERGE,
            key: `${ONYXKEYS.COLLECTION.REPORT_ACTIONS}${reportID}`,
            value: optimisticReportActions as ReportActions,
        },
    ];

    const successReportActions: OnyxCollection<NullishDeep<ReportAction>> = {};

    Object.entries(optimisticReportActions).forEach(([actionKey]) => {
        successReportActions[actionKey] = {pendingAction: null, isOptimisticAction: null};
    });

    const successData: OnyxUpdate[] = [
        {
            onyxMethod: Onyx.METHOD.MERGE,
            key: `${ONYXKEYS.COLLECTION.REPORT_ACTIONS}${reportID}`,
            value: successReportActions,
        },
    ];

    let failureReport: Partial<Report> = {
        lastMessageTranslationKey: '',
        lastMessageText: '',
        lastVisibleActionCreated: '',
    };
    const {lastMessageText = '', lastMessageTranslationKey = ''} = ReportActionsUtils.getLastVisibleMessage(reportID);
    if (lastMessageText || lastMessageTranslationKey) {
        const lastVisibleAction = ReportActionsUtils.getLastVisibleAction(reportID);
        const lastVisibleActionCreated = lastVisibleAction?.created;
        const lastActorAccountID = lastVisibleAction?.actorAccountID;
        failureReport = {
            lastMessageTranslationKey,
            lastMessageText,
            lastVisibleActionCreated,
            lastActorAccountID,
        };
    }

    const failureReportActions: Record<string, OptimisticAddCommentReportAction> = {};

    Object.entries(optimisticReportActions).forEach(([actionKey, action]) => {
        failureReportActions[actionKey] = {
            // eslint-disable-next-line @typescript-eslint/non-nullable-type-assertion-style
            ...(action as OptimisticAddCommentReportAction),
            errors: ErrorUtils.getMicroSecondOnyxError('report.genericAddCommentFailureMessage'),
        };
    });

    const failureData: OnyxUpdate[] = [
        {
            onyxMethod: Onyx.METHOD.MERGE,
            key: `${ONYXKEYS.COLLECTION.REPORT}${reportID}`,
            value: failureReport,
        },
        {
            onyxMethod: Onyx.METHOD.MERGE,
            key: `${ONYXKEYS.COLLECTION.REPORT_ACTIONS}${reportID}`,
            value: failureReportActions as ReportActions,
        },
    ];

    // Update optimistic data for parent report action if the report is a child report
    const optimisticParentReportData = ReportUtils.getOptimisticDataForParentReportAction(reportID, currentTime, CONST.RED_BRICK_ROAD_PENDING_ACTION.ADD);
    if (!isEmptyObject(optimisticParentReportData)) {
        optimisticData.push(optimisticParentReportData);
    }

    // Update the timezone if it's been 5 minutes from the last time the user added a comment
    if (DateUtils.canUpdateTimezone() && currentUserAccountID) {
        const timezone = DateUtils.getCurrentTimezone();
        parameters.timezone = JSON.stringify(timezone);
        optimisticData.push({
            onyxMethod: Onyx.METHOD.MERGE,
            key: ONYXKEYS.PERSONAL_DETAILS_LIST,
            value: {[currentUserAccountID]: {timezone}},
        });
        DateUtils.setTimezoneUpdated();
    }

    API.write(commandName, parameters, {
        optimisticData,
        successData,
        failureData,
    });
    notifyNewAction(reportID, lastAction?.actorAccountID, lastAction?.reportActionID);
}

/** Add an attachment and optional comment. */
function addAttachment(reportID: string, file: File, text = '') {
    addActions(reportID, text, file);
}

/** Add a single comment to a report */
function addComment(reportID: string, text: string) {
    addActions(reportID, text);
}

function reportActionsExist(reportID: string): boolean {
    return allReportActions?.[reportID] !== undefined;
}

/**
 * Gets the latest page of report actions and updates the last read message
 * If a chat with the passed reportID is not found, we will create a chat based on the passed participantList
 *
 * @param participantLoginList The list of users that are included in a new chat, not including the user creating it
 * @param newReportObject The optimistic report object created when making a new chat, saved as optimistic data
 * @param parentReportActionID The parent report action that a thread was created from (only passed for new threads)
 * @param isFromDeepLink Whether or not this report is being opened from a deep link
 * @param participantAccountIDList The list of accountIDs that are included in a new chat, not including the user creating it
 */
function openReport(
    reportID: string,
    participantLoginList: string[] = [],
    newReportObject: Partial<Report> = {},
    parentReportActionID = '0',
    isFromDeepLink = false,
    participantAccountIDList: number[] = [],
) {
    if (!reportID) {
        return;
    }

    const optimisticReport = reportActionsExist(reportID)
        ? {}
        : {
              reportName: allReports?.[reportID]?.reportName ?? CONST.REPORT.DEFAULT_REPORT_NAME,
          };

    const optimisticData: OnyxUpdate[] = [
        {
            onyxMethod: Onyx.METHOD.MERGE,
            key: `${ONYXKEYS.COLLECTION.REPORT}${reportID}`,
            value: optimisticReport,
        },
        {
            onyxMethod: Onyx.METHOD.MERGE,
            key: `${ONYXKEYS.COLLECTION.REPORT_METADATA}${reportID}`,
            value: {
                isLoadingInitialReportActions: true,
                isLoadingOlderReportActions: false,
                isLoadingNewerReportActions: false,
                lastVisitTime: DateUtils.getDBTime(),
            },
        },
    ];

    const successData: OnyxUpdate[] = [
        {
            onyxMethod: Onyx.METHOD.MERGE,
            key: `${ONYXKEYS.COLLECTION.REPORT}${reportID}`,
            value: {
                pendingFields: {
                    createChat: null,
                },
                errorFields: {
                    createChat: null,
                },
                isOptimisticReport: false,
            },
        },
        {
            onyxMethod: Onyx.METHOD.MERGE,
            key: `${ONYXKEYS.COLLECTION.REPORT_METADATA}${reportID}`,
            value: {
                isLoadingInitialReportActions: false,
            },
        },
    ];

    const failureData: OnyxUpdate[] = [
        {
            onyxMethod: Onyx.METHOD.MERGE,
            key: `${ONYXKEYS.COLLECTION.REPORT_METADATA}${reportID}`,
            value: {
                isLoadingInitialReportActions: false,
            },
        },
    ];

    const parameters: OpenReportParams = {
        reportID,
        emailList: participantLoginList ? participantLoginList.join(',') : '',
        accountIDList: participantAccountIDList ? participantAccountIDList.join(',') : '',
        parentReportActionID,
        idempotencyKey: `${SIDE_EFFECT_REQUEST_COMMANDS.OPEN_REPORT}_${reportID}`,
    };

    if (isFromDeepLink) {
        parameters.shouldRetry = false;
    }

    const report = ReportUtils.getReport(reportID);
    // If we open an exist report, but it is not present in Onyx yet, we should change the method to set for this report
    // and we need data to be available when we navigate to the chat page
    if (isEmptyObject(report)) {
        optimisticData[0].onyxMethod = Onyx.METHOD.SET;
    }

    // If we are creating a new report, we need to add the optimistic report data and a report action
    if (!isEmptyObject(newReportObject)) {
        // Change the method to set for new reports because it doesn't exist yet, is faster,
        // and we need the data to be available when we navigate to the chat page
        optimisticData[0].onyxMethod = Onyx.METHOD.SET;
        optimisticData[0].value = {
            ...optimisticReport,
            reportName: CONST.REPORT.DEFAULT_REPORT_NAME,
            ...newReportObject,
            pendingFields: {
                createChat: CONST.RED_BRICK_ROAD_PENDING_ACTION.ADD,
            },
            isOptimisticReport: true,
        };

        let emailCreatingAction: string = CONST.REPORT.OWNER_EMAIL_FAKE;
        if (newReportObject.ownerAccountID && newReportObject.ownerAccountID !== CONST.REPORT.OWNER_ACCOUNT_ID_FAKE) {
            emailCreatingAction = allPersonalDetails?.[newReportObject.ownerAccountID]?.login ?? '';
        }
        const optimisticCreatedAction = ReportUtils.buildOptimisticCreatedReportAction(emailCreatingAction);
        optimisticData.push({
            onyxMethod: Onyx.METHOD.SET,
            key: `${ONYXKEYS.COLLECTION.REPORT_ACTIONS}${reportID}`,
            value: {[optimisticCreatedAction.reportActionID]: optimisticCreatedAction},
        });
        successData.push({
            onyxMethod: Onyx.METHOD.MERGE,
            key: `${ONYXKEYS.COLLECTION.REPORT_ACTIONS}${reportID}`,
            value: {[optimisticCreatedAction.reportActionID]: {pendingAction: null}},
        });

        // Add optimistic personal details for new participants
        const optimisticPersonalDetails: OnyxCollection<PersonalDetails> = {};
        const settledPersonalDetails: OnyxCollection<PersonalDetails> = {};
        participantLoginList.forEach((login, index) => {
            const accountID = newReportObject?.participantAccountIDs?.[index];

            if (!accountID) {
                return;
            }

            optimisticPersonalDetails[accountID] = allPersonalDetails?.[accountID] ?? {
                login,
                accountID,
                avatar: UserUtils.getDefaultAvatarURL(accountID),
                displayName: login,
                isOptimisticPersonalDetail: true,
            };

            settledPersonalDetails[accountID] = allPersonalDetails?.[accountID] ?? null;
        });

        optimisticData.push({
            onyxMethod: Onyx.METHOD.MERGE,
            key: ONYXKEYS.PERSONAL_DETAILS_LIST,
            value: optimisticPersonalDetails,
        });
        successData.push({
            onyxMethod: Onyx.METHOD.MERGE,
            key: ONYXKEYS.PERSONAL_DETAILS_LIST,
            value: settledPersonalDetails,
        });
        failureData.push({
            onyxMethod: Onyx.METHOD.MERGE,
            key: ONYXKEYS.PERSONAL_DETAILS_LIST,
            value: settledPersonalDetails,
        });

        // Add the createdReportActionID parameter to the API call
        parameters.createdReportActionID = optimisticCreatedAction.reportActionID;
        parameters.idempotencyKey = `${parameters.idempotencyKey}_NewReport_${optimisticCreatedAction.reportActionID}`;

        // If we are creating a thread, ensure the report action has childReportID property added
        if (newReportObject.parentReportID && parentReportActionID) {
            optimisticData.push({
                onyxMethod: Onyx.METHOD.MERGE,
                key: `${ONYXKEYS.COLLECTION.REPORT_ACTIONS}${newReportObject.parentReportID}`,
                value: {[parentReportActionID]: {childReportID: reportID, childType: CONST.REPORT.TYPE.CHAT}},
            });
            failureData.push({
                onyxMethod: Onyx.METHOD.MERGE,
                key: `${ONYXKEYS.COLLECTION.REPORT_ACTIONS}${newReportObject.parentReportID}`,
                value: {[parentReportActionID]: {childReportID: '0', childType: ''}},
            });
        }
    }

    parameters.clientLastReadTime = currentReportData?.[reportID]?.lastReadTime ?? '';

    if (isFromDeepLink) {
        // eslint-disable-next-line rulesdir/no-api-side-effects-method
        API.makeRequestWithSideEffects(SIDE_EFFECT_REQUEST_COMMANDS.OPEN_REPORT, parameters, {optimisticData, successData, failureData}).finally(() => {
            Onyx.set(ONYXKEYS.IS_CHECKING_PUBLIC_ROOM, false);
        });
    } else {
        // eslint-disable-next-line rulesdir/no-multiple-api-calls
        API.write(WRITE_COMMANDS.OPEN_REPORT, parameters, {optimisticData, successData, failureData});
    }
}

/**
 * This will find an existing chat, or create a new one if none exists, for the given user or set of users. It will then navigate to this chat.
 *
 * @param userLogins list of user logins to start a chat report with.
 * @param shouldDismissModal a flag to determine if we should dismiss modal before navigate to report or navigate to report directly.
 */
function navigateToAndOpenReport(userLogins: string[], shouldDismissModal = true) {
    let newChat: ReportUtils.OptimisticChatReport | EmptyObject = {};

    const participantAccountIDs = PersonalDetailsUtils.getAccountIDsByLogins(userLogins);
    const chat = ReportUtils.getChatByParticipants(participantAccountIDs);

    if (!chat) {
        newChat = ReportUtils.buildOptimisticChatReport(participantAccountIDs);
    }
    const reportID = chat ? chat.reportID : newChat.reportID;

    // We want to pass newChat here because if anything is passed in that param (even an existing chat), we will try to create a chat on the server
    openReport(reportID, userLogins, newChat);
    if (shouldDismissModal) {
        Navigation.dismissModal(reportID);
    } else {
        Navigation.navigate(ROUTES.REPORT_WITH_ID.getRoute(reportID));
    }
}

/**
 * This will find an existing chat, or create a new one if none exists, for the given accountID or set of accountIDs. It will then navigate to this chat.
 *
 * @param participantAccountIDs of user logins to start a chat report with.
 */
function navigateToAndOpenReportWithAccountIDs(participantAccountIDs: number[]) {
    let newChat: ReportUtils.OptimisticChatReport | EmptyObject = {};
    const chat = ReportUtils.getChatByParticipants(participantAccountIDs);
    if (!chat) {
        newChat = ReportUtils.buildOptimisticChatReport(participantAccountIDs);
    }
    const reportID = chat ? chat.reportID : newChat.reportID;

    // We want to pass newChat here because if anything is passed in that param (even an existing chat), we will try to create a chat on the server
    openReport(reportID, [], newChat, '0', false, participantAccountIDs);
    Navigation.dismissModal(reportID);
}

/**
 * This will navigate to an existing thread, or create a new one if necessary
 *
 * @param childReportID The reportID we are trying to open
 * @param parentReportAction the parent comment of a thread
 * @param parentReportID The reportID of the parent
 */
function navigateToAndOpenChildReport(childReportID = '0', parentReportAction: Partial<ReportAction> = {}, parentReportID = '0') {
    if (childReportID !== '0') {
        openReport(childReportID);
        Navigation.navigate(ROUTES.REPORT_WITH_ID.getRoute(childReportID));
    } else {
        const participantAccountIDs = [...new Set([currentUserAccountID, Number(parentReportAction.actorAccountID)])];
        const parentReport = allReports?.[parentReportID];
        const newChat = ReportUtils.buildOptimisticChatReport(
            participantAccountIDs,
            parentReportAction?.message?.[0]?.text,
            parentReport?.chatType,
            parentReport?.policyID ?? CONST.POLICY.OWNER_EMAIL_FAKE,
            CONST.POLICY.OWNER_ACCOUNT_ID_FAKE,
            false,
            parentReport?.policyName ?? '',
            undefined,
            undefined,
            ReportUtils.getChildReportNotificationPreference(parentReportAction),
            parentReportAction.reportActionID,
            parentReportID,
        );

        const participantLogins = PersonalDetailsUtils.getLoginsByAccountIDs(newChat?.participantAccountIDs ?? []);
        openReport(newChat.reportID, participantLogins, newChat, parentReportAction.reportActionID);
        Navigation.navigate(ROUTES.REPORT_WITH_ID.getRoute(newChat.reportID));
    }
}

/** Get the latest report history without marking the report as read. */
function reconnect(reportID: string) {
    const optimisticData: OnyxUpdate[] = [
        {
            onyxMethod: Onyx.METHOD.MERGE,
            key: `${ONYXKEYS.COLLECTION.REPORT}${reportID}`,
            value: {
                reportName: allReports?.[reportID]?.reportName ?? CONST.REPORT.DEFAULT_REPORT_NAME,
            },
        },
        {
            onyxMethod: Onyx.METHOD.MERGE,
            key: `${ONYXKEYS.COLLECTION.REPORT_METADATA}${reportID}`,
            value: {
                isLoadingInitialReportActions: true,
                isLoadingNewerReportActions: false,
                isLoadingOlderReportActions: false,
            },
        },
    ];

    const successData: OnyxUpdate[] = [
        {
            onyxMethod: Onyx.METHOD.MERGE,
            key: `${ONYXKEYS.COLLECTION.REPORT_METADATA}${reportID}`,
            value: {
                isLoadingInitialReportActions: false,
            },
        },
    ];

    const failureData: OnyxUpdate[] = [
        {
            onyxMethod: Onyx.METHOD.MERGE,
            key: `${ONYXKEYS.COLLECTION.REPORT_METADATA}${reportID}`,
            value: {
                isLoadingInitialReportActions: false,
            },
        },
    ];

    const parameters: ReconnectToReportParams = {
        reportID,
    };

    API.write(WRITE_COMMANDS.RECONNECT_TO_REPORT, parameters, {optimisticData, successData, failureData});
}

/**
 * Gets the older actions that have not been read yet.
 * Normally happens when you scroll up on a chat, and the actions have not been read yet.
 */
function getOlderActions(reportID: string, reportActionID: string) {
    const optimisticData: OnyxUpdate[] = [
        {
            onyxMethod: Onyx.METHOD.MERGE,
            key: `${ONYXKEYS.COLLECTION.REPORT_METADATA}${reportID}`,
            value: {
                isLoadingOlderReportActions: true,
            },
        },
    ];

    const successData: OnyxUpdate[] = [
        {
            onyxMethod: Onyx.METHOD.MERGE,
            key: `${ONYXKEYS.COLLECTION.REPORT_METADATA}${reportID}`,
            value: {
                isLoadingOlderReportActions: false,
            },
        },
    ];

    const failureData: OnyxUpdate[] = [
        {
            onyxMethod: Onyx.METHOD.MERGE,
            key: `${ONYXKEYS.COLLECTION.REPORT_METADATA}${reportID}`,
            value: {
                isLoadingOlderReportActions: false,
            },
        },
    ];

    const parameters: GetOlderActionsParams = {
        reportID,
        reportActionID,
    };

    API.read(READ_COMMANDS.GET_OLDER_ACTIONS, parameters, {optimisticData, successData, failureData});
}

/**
 * Gets the newer actions that have not been read yet.
 * Normally happens when you are not located at the bottom of the list and scroll down on a chat.
 */
function getNewerActions(reportID: string, reportActionID: string) {
    const optimisticData: OnyxUpdate[] = [
        {
            onyxMethod: Onyx.METHOD.MERGE,
            key: `${ONYXKEYS.COLLECTION.REPORT_METADATA}${reportID}`,
            value: {
                isLoadingNewerReportActions: true,
            },
        },
    ];

    const successData: OnyxUpdate[] = [
        {
            onyxMethod: Onyx.METHOD.MERGE,
            key: `${ONYXKEYS.COLLECTION.REPORT_METADATA}${reportID}`,
            value: {
                isLoadingNewerReportActions: false,
            },
        },
    ];

    const failureData: OnyxUpdate[] = [
        {
            onyxMethod: Onyx.METHOD.MERGE,
            key: `${ONYXKEYS.COLLECTION.REPORT_METADATA}${reportID}`,
            value: {
                isLoadingNewerReportActions: false,
            },
        },
    ];

    const parameters: GetNewerActionsParams = {
        reportID,
        reportActionID,
    };

    API.read(READ_COMMANDS.GET_NEWER_ACTIONS, parameters, {optimisticData, successData, failureData});
}

/**
 * Gets metadata info about links in the provided report action
 */
function expandURLPreview(reportID: string, reportActionID: string) {
    const parameters: ExpandURLPreviewParams = {
        reportID,
        reportActionID,
    };

    API.read(READ_COMMANDS.EXPAND_URL_PREVIEW, parameters);
}

/** Marks the new report actions as read */
function readNewestAction(reportID: string, shouldEmitEvent = true) {
    const lastReadTime = DateUtils.getDBTime();

    const optimisticData: OnyxUpdate[] = [
        {
            onyxMethod: Onyx.METHOD.MERGE,
            key: `${ONYXKEYS.COLLECTION.REPORT}${reportID}`,
            value: {
                lastReadTime,
            },
        },
    ];

    const parameters: ReadNewestActionParams = {
        reportID,
        lastReadTime,
    };

    API.write(WRITE_COMMANDS.READ_NEWEST_ACTION, parameters, {optimisticData});

    if (!shouldEmitEvent) {
        return;
    }

    DeviceEventEmitter.emit(`readNewestAction_${reportID}`, lastReadTime);
}

/**
 * Sets the last read time on a report
 */
function markCommentAsUnread(reportID: string, reportActionCreated: string) {
    const reportActions = allReportActions?.[reportID];

    // Find the latest report actions from other users
    const latestReportActionFromOtherUsers = Object.values(reportActions ?? {}).reduce((latest: ReportAction | null, current: ReportAction) => {
        if (current.actorAccountID !== currentUserAccountID && (!latest || current.created > latest.created)) {
            return current;
        }
        return latest;
    }, null);

    // If no action created date is provided, use the last action's from other user
    const actionCreationTime = reportActionCreated || (latestReportActionFromOtherUsers?.created ?? allReports?.[reportID]?.lastVisibleActionCreated ?? DateUtils.getDBTime(0));

    // We subtract 1 millisecond so that the lastReadTime is updated to just before a given reportAction's created date
    // For example, if we want to mark a report action with ID 100 and created date '2014-04-01 16:07:02.999' unread, we set the lastReadTime to '2014-04-01 16:07:02.998'
    // Since the report action with ID 100 will be the first with a timestamp above '2014-04-01 16:07:02.998', it's the first one that will be shown as unread
    const lastReadTime = DateUtils.subtractMillisecondsFromDateTime(actionCreationTime, 1);

    const optimisticData: OnyxUpdate[] = [
        {
            onyxMethod: Onyx.METHOD.MERGE,
            key: `${ONYXKEYS.COLLECTION.REPORT}${reportID}`,
            value: {
                lastReadTime,
            },
        },
    ];

    const parameters: MarkAsUnreadParams = {
        reportID,
        lastReadTime,
    };

    API.write(WRITE_COMMANDS.MARK_AS_UNREAD, parameters, {optimisticData});
    DeviceEventEmitter.emit(`unreadAction_${reportID}`, lastReadTime);
}

/** Toggles the pinned state of the report. */
function togglePinnedState(reportID: string, isPinnedChat: boolean) {
    const pinnedValue = !isPinnedChat;

    // Optimistically pin/unpin the report before we send out the command
    const optimisticData: OnyxUpdate[] = [
        {
            onyxMethod: Onyx.METHOD.MERGE,
            key: `${ONYXKEYS.COLLECTION.REPORT}${reportID}`,
            value: {isPinned: pinnedValue},
        },
    ];

    const parameters: TogglePinnedChatParams = {
        reportID,
        pinnedValue,
    };

    API.write(WRITE_COMMANDS.TOGGLE_PINNED_CHAT, parameters, {optimisticData});
}

/**
 * Saves the comment left by the user as they are typing. By saving this data the user can switch between chats, close
 * tab, refresh etc without worrying about loosing what they typed out.
 */
function saveReportComment(reportID: string, comment: string) {
    Onyx.merge(`${ONYXKEYS.COLLECTION.REPORT_DRAFT_COMMENT}${reportID}`, comment);
}

/** Saves the number of lines for the comment */
function saveReportCommentNumberOfLines(reportID: string, numberOfLines: number) {
    Onyx.merge(`${ONYXKEYS.COLLECTION.REPORT_DRAFT_COMMENT_NUMBER_OF_LINES}${reportID}`, numberOfLines);
}

/** Immediate indication whether the report has a draft comment. */
function setReportWithDraft(reportID: string, hasDraft: boolean): Promise<void> {
    return Onyx.merge(`${ONYXKEYS.COLLECTION.REPORT}${reportID}`, {hasDraft});
}

/** Broadcasts whether or not a user is typing on a report over the report's private pusher channel. */
function broadcastUserIsTyping(reportID: string) {
    const privateReportChannelName = getReportChannelName(reportID);
    const typingStatus: Pusher.UserIsTypingEvent = {
        [currentUserAccountID]: true,
    };
    Pusher.sendEvent(privateReportChannelName, Pusher.TYPE.USER_IS_TYPING, typingStatus);
}

/** Broadcasts to the report's private pusher channel whether a user is leaving a report */
function broadcastUserIsLeavingRoom(reportID: string) {
    const privateReportChannelName = getReportChannelName(reportID);
    const leavingStatus: Pusher.UserIsLeavingRoomEvent = {
        [currentUserAccountID]: true,
    };
    Pusher.sendEvent(privateReportChannelName, Pusher.TYPE.USER_IS_LEAVING_ROOM, leavingStatus);
}

/** When a report changes in Onyx, this fetches the report from the API if the report doesn't have a name */
function handleReportChanged(report: OnyxEntry<Report>) {
    if (!report) {
        return;
    }

    // It is possible that we optimistically created a DM/group-DM for a set of users for which a report already exists.
    // In this case, the API will let us know by returning a preexistingReportID.
    // We should clear out the optimistically created report and re-route the user to the preexisting report.
    if (report?.reportID && report.preexistingReportID) {
        Onyx.set(`${ONYXKEYS.COLLECTION.REPORT}${report.reportID}`, null);

        // Only re-route them if they are still looking at the optimistically created report
        if (Navigation.getActiveRoute().includes(`/r/${report.reportID}`)) {
            // Pass 'FORCED_UP' type to replace new report on second login with proper one in the Navigation
            Navigation.navigate(ROUTES.REPORT_WITH_ID.getRoute(report.preexistingReportID), CONST.NAVIGATION.TYPE.FORCED_UP);
        }
        return;
    }

    if (allReports && report?.reportID) {
        allReports[report.reportID] = report;

        if (ReportUtils.isConciergeChatReport(report)) {
            conciergeChatReportID = report.reportID;
        }
    }

    // A report can be missing a name if a comment is received via pusher event and the report does not yet exist in Onyx (eg. a new DM created with the logged in person)
    // In this case, we call reconnect so that we can fetch the report data without marking it as read
    if (report.reportID && report.reportName === undefined) {
        reconnect(report.reportID);
    }
}

Onyx.connect({
    key: ONYXKEYS.COLLECTION.REPORT,
    callback: handleReportChanged,
});

/** Deletes a comment from the report, basically sets it as empty string */
function deleteReportComment(reportID: string, reportAction: ReportAction) {
    const originalReportID = ReportUtils.getOriginalReportID(reportID, reportAction);
    const reportActionID = reportAction.reportActionID;

    if (!reportActionID || !originalReportID) {
        return;
    }

    const deletedMessage: Message[] = [
        {
            translationKey: '',
            type: 'COMMENT',
            html: '',
            text: '',
            isEdited: true,
            isDeletedParentAction: ReportActionsUtils.isThreadParentMessage(reportAction, reportID),
        },
    ];
    const optimisticReportActions: NullishDeep<ReportActions> = {
        [reportActionID]: {
            pendingAction: CONST.RED_BRICK_ROAD_PENDING_ACTION.DELETE,
            previousMessage: reportAction.message,
            message: deletedMessage,
            errors: null,
            linkMetadata: [],
        },
    };

    // If we are deleting the last visible message, let's find the previous visible one (or set an empty one if there are none) and update the lastMessageText in the LHN.
    // Similarly, if we are deleting the last read comment we will want to update the lastVisibleActionCreated to use the previous visible message.
    let optimisticReport: Partial<Report> = {
        lastMessageTranslationKey: '',
        lastMessageText: '',
        lastVisibleActionCreated: '',
    };
    const {lastMessageText = '', lastMessageTranslationKey = ''} = ReportUtils.getLastVisibleMessage(originalReportID, optimisticReportActions as ReportActions);
    if (lastMessageText || lastMessageTranslationKey) {
        const lastVisibleAction = ReportActionsUtils.getLastVisibleAction(originalReportID, optimisticReportActions as ReportActions);
        const lastVisibleActionCreated = lastVisibleAction?.created;
        const lastActorAccountID = lastVisibleAction?.actorAccountID;
        optimisticReport = {
            lastMessageTranslationKey,
            lastMessageText,
            lastVisibleActionCreated,
            lastActorAccountID,
        };
    }

    // If the API call fails we must show the original message again, so we revert the message content back to how it was
    // and and remove the pendingAction so the strike-through clears
    const failureData: OnyxUpdate[] = [
        {
            onyxMethod: Onyx.METHOD.MERGE,
            key: `${ONYXKEYS.COLLECTION.REPORT_ACTIONS}${originalReportID}`,
            value: {
                [reportActionID]: {
                    message: reportAction.message,
                    pendingAction: null,
                    previousMessage: null,
                },
            },
        },
    ];

    const successData: OnyxUpdate[] = [
        {
            onyxMethod: Onyx.METHOD.MERGE,
            key: `${ONYXKEYS.COLLECTION.REPORT_ACTIONS}${originalReportID}`,
            value: {
                [reportActionID]: {
                    pendingAction: null,
                    previousMessage: null,
                },
            },
        },
    ];

    const optimisticData: OnyxUpdate[] = [
        {
            onyxMethod: Onyx.METHOD.MERGE,
            key: `${ONYXKEYS.COLLECTION.REPORT_ACTIONS}${originalReportID}`,
            value: optimisticReportActions,
        },
        {
            onyxMethod: Onyx.METHOD.MERGE,
            key: `${ONYXKEYS.COLLECTION.REPORT}${originalReportID}`,
            value: optimisticReport,
        },
    ];

    // Update optimistic data for parent report action if the report is a child report and the reportAction has no visible child
    const childVisibleActionCount = reportAction.childVisibleActionCount ?? 0;
    if (childVisibleActionCount === 0) {
        const optimisticParentReportData = ReportUtils.getOptimisticDataForParentReportAction(
            originalReportID,
            optimisticReport?.lastVisibleActionCreated ?? '',
            CONST.RED_BRICK_ROAD_PENDING_ACTION.DELETE,
        );
        if (!isEmptyObject(optimisticParentReportData)) {
            optimisticData.push(optimisticParentReportData);
        }
    }

    const parameters: DeleteCommentParams = {
        reportID: originalReportID,
        reportActionID,
    };

    API.write(WRITE_COMMANDS.DELETE_COMMENT, parameters, {optimisticData, successData, failureData});
}

/**
 * Removes the links in html of a comment.
 * example:
 *      html="test <a href="https://www.google.com" target="_blank" rel="noreferrer noopener">https://www.google.com</a> test"
 *      links=["https://www.google.com"]
 * returns: "test https://www.google.com test"
 */
function removeLinksFromHtml(html: string, links: string[]): string {
    let htmlCopy = html.slice();
    links.forEach((link) => {
        // We want to match the anchor tag of the link and replace the whole anchor tag with the text of the anchor tag
        const regex = new RegExp(`<(a)[^><]*href\\s*=\\s*(['"])(${Str.escapeForRegExp(link)})\\2(?:".*?"|'.*?'|[^'"><])*>([\\s\\S]*?)<\\/\\1>(?![^<]*(<\\/pre>|<\\/code>))`, 'g');
        htmlCopy = htmlCopy.replace(regex, '$4');
    });
    return htmlCopy;
}

/**
 * This function will handle removing only links that were purposely removed by the user while editing.
 *
 * @param newCommentText text of the comment after editing.
 * @param originalCommentMarkdown original markdown of the comment before editing.
 */
function handleUserDeletedLinksInHtml(newCommentText: string, originalCommentMarkdown: string): string {
    const parser = new ExpensiMark();
    if (newCommentText.length > CONST.MAX_MARKUP_LENGTH) {
        return newCommentText;
    }
    const htmlForNewComment = parser.replace(newCommentText);
    const removedLinks = parser.getRemovedMarkdownLinks(originalCommentMarkdown, newCommentText);
    return removeLinksFromHtml(htmlForNewComment, removedLinks);
}

/** Saves a new message for a comment. Marks the comment as edited, which will be reflected in the UI. */
function editReportComment(reportID: string, originalReportAction: OnyxEntry<ReportAction>, textForNewComment: string) {
    const parser = new ExpensiMark();
    const originalReportID = ReportUtils.getOriginalReportID(reportID, originalReportAction);

    if (!originalReportID || !originalReportAction) {
        return;
    }

    // Do not autolink if someone explicitly tries to remove a link from message.
    // https://github.com/Expensify/App/issues/9090
    // https://github.com/Expensify/App/issues/13221
    const originalCommentHTML = originalReportAction.message?.[0]?.html;
    const originalCommentMarkdown = parser.htmlToMarkdown(originalCommentHTML ?? '').trim();

    // Skip the Edit if draft is not changed
    if (originalCommentMarkdown === textForNewComment) {
        return;
    }

    const htmlForNewComment = handleUserDeletedLinksInHtml(textForNewComment, originalCommentMarkdown);
    const reportComment = parser.htmlToText(htmlForNewComment);

    // For comments shorter than or equal to 10k chars, convert the comment from MD into HTML because that's how it is stored in the database
    // For longer comments, skip parsing and display plaintext for performance reasons. It takes over 40s to parse a 100k long string!!
    let parsedOriginalCommentHTML = originalCommentHTML;
    if (textForNewComment.length <= CONST.MAX_MARKUP_LENGTH) {
        const autolinkFilter = {filterRules: parser.rules.map((rule) => rule.name).filter((name) => name !== 'autolink')};
        parsedOriginalCommentHTML = parser.replace(originalCommentMarkdown, autolinkFilter);
    }

    //  Delete the comment if it's empty
    if (!htmlForNewComment) {
        deleteReportComment(originalReportID, originalReportAction);
        return;
    }

    // Skip the Edit if message is not changed
    if (parsedOriginalCommentHTML === htmlForNewComment.trim() || originalCommentHTML === htmlForNewComment.trim()) {
        return;
    }

    // Optimistically update the reportAction with the new message
    const reportActionID = originalReportAction.reportActionID;
    const originalMessage = originalReportAction?.message?.[0];
    const optimisticReportActions: PartialDeep<ReportActions> = {
        [reportActionID]: {
            pendingAction: CONST.RED_BRICK_ROAD_PENDING_ACTION.UPDATE,
            message: [
                {
                    ...originalMessage,
                    type: CONST.REPORT.MESSAGE.TYPE.COMMENT,
                    isEdited: true,
                    html: htmlForNewComment,
                    text: reportComment,
                },
            ],
        },
    };

    const optimisticData: OnyxUpdate[] = [
        {
            onyxMethod: Onyx.METHOD.MERGE,
            key: `${ONYXKEYS.COLLECTION.REPORT_ACTIONS}${originalReportID}`,
            value: optimisticReportActions,
        },
    ];

    const lastVisibleAction = ReportActionsUtils.getLastVisibleAction(originalReportID, optimisticReportActions as ReportActions);
    if (reportActionID === lastVisibleAction?.reportActionID) {
        const lastMessageText = ReportUtils.formatReportLastMessageText(reportComment);
        const optimisticReport = {
            lastMessageTranslationKey: '',
            lastMessageText,
        };
        optimisticData.push({
            onyxMethod: Onyx.METHOD.MERGE,
            key: `${ONYXKEYS.COLLECTION.REPORT}${originalReportID}`,
            value: optimisticReport,
        });
    }

    const failureData: OnyxUpdate[] = [
        {
            onyxMethod: Onyx.METHOD.MERGE,
            key: `${ONYXKEYS.COLLECTION.REPORT_ACTIONS}${originalReportID}`,
            value: {
                [reportActionID]: {
                    ...originalReportAction,
                    pendingAction: null,
                },
            },
        },
    ];

    const successData: OnyxUpdate[] = [
        {
            onyxMethod: Onyx.METHOD.MERGE,
            key: `${ONYXKEYS.COLLECTION.REPORT_ACTIONS}${originalReportID}`,
            value: {
                [reportActionID]: {
                    pendingAction: null,
                },
            },
        },
    ];

    const parameters: UpdateCommentParams = {
        reportID: originalReportID,
        reportComment: htmlForNewComment,
        reportActionID,
    };

    API.write(WRITE_COMMANDS.UPDATE_COMMENT, parameters, {optimisticData, successData, failureData});
}

/** Deletes the draft for a comment report action. */
function deleteReportActionDraft(reportID: string, reportAction: ReportAction) {
    const originalReportID = ReportUtils.getOriginalReportID(reportID, reportAction);
    Onyx.merge(`${ONYXKEYS.COLLECTION.REPORT_ACTIONS_DRAFTS}${originalReportID}`, {[reportAction.reportActionID]: null});
}

/** Saves the draft for a comment report action. This will put the comment into "edit mode" */
function saveReportActionDraft(reportID: string, reportAction: ReportAction, draftMessage: string) {
    const originalReportID = ReportUtils.getOriginalReportID(reportID, reportAction);
    Onyx.merge(`${ONYXKEYS.COLLECTION.REPORT_ACTIONS_DRAFTS}${originalReportID}`, {[reportAction.reportActionID]: {message: draftMessage}});
}

/** Saves the number of lines for the report action draft */
function saveReportActionDraftNumberOfLines(reportID: string, reportActionID: string, numberOfLines: number) {
    Onyx.merge(`${ONYXKEYS.COLLECTION.REPORT_DRAFT_COMMENT_NUMBER_OF_LINES}${reportID}_${reportActionID}`, numberOfLines);
}

function updateNotificationPreference(
    reportID: string,
    previousValue: NotificationPreference | undefined,
    newValue: NotificationPreference,
    navigate: boolean,
    parentReportID?: string,
    parentReportActionID?: string,
    report: OnyxEntry<Report> | EmptyObject = {},
) {
    if (previousValue === newValue) {
        if (navigate && !isEmptyObject(report) && report.reportID) {
            ReportUtils.goBackToDetailsPage(report);
        }
        return;
    }

    const optimisticData: OnyxUpdate[] = [
        {
            onyxMethod: Onyx.METHOD.MERGE,
            key: `${ONYXKEYS.COLLECTION.REPORT}${reportID}`,
            value: {notificationPreference: newValue},
        },
    ];

    const failureData: OnyxUpdate[] = [
        {
            onyxMethod: Onyx.METHOD.MERGE,
            key: `${ONYXKEYS.COLLECTION.REPORT}${reportID}`,
            value: {notificationPreference: previousValue},
        },
    ];

    if (parentReportID && parentReportActionID) {
        optimisticData.push({
            onyxMethod: Onyx.METHOD.MERGE,
            key: `${ONYXKEYS.COLLECTION.REPORT_ACTIONS}${parentReportID}`,
            value: {[parentReportActionID]: {childReportNotificationPreference: newValue}},
        });
        failureData.push({
            onyxMethod: Onyx.METHOD.MERGE,
            key: `${ONYXKEYS.COLLECTION.REPORT_ACTIONS}${parentReportID}`,
            value: {[parentReportActionID]: {childReportNotificationPreference: previousValue}},
        });
    }

    const parameters: UpdateReportNotificationPreferenceParams = {reportID, notificationPreference: newValue};

    API.write(WRITE_COMMANDS.UPDATE_REPORT_NOTIFICATION_PREFERENCE, parameters, {optimisticData, failureData});
    if (navigate && !isEmptyObject(report)) {
        ReportUtils.goBackToDetailsPage(report);
    }
}

/**
 * This will subscribe to an existing thread, or create a new one and then subsribe to it if necessary
 *
 * @param childReportID The reportID we are trying to open
 * @param parentReportAction the parent comment of a thread
 * @param parentReportID The reportID of the parent
 * @param prevNotificationPreference The previous notification preference for the child report
 */
function toggleSubscribeToChildReport(childReportID = '0', parentReportAction: Partial<ReportAction> = {}, parentReportID = '0', prevNotificationPreference?: NotificationPreference) {
    if (childReportID !== '0') {
        openReport(childReportID);
        const parentReportActionID = parentReportAction?.reportActionID ?? '0';
        if (!prevNotificationPreference || prevNotificationPreference === CONST.REPORT.NOTIFICATION_PREFERENCE.HIDDEN) {
            updateNotificationPreference(childReportID, prevNotificationPreference, CONST.REPORT.NOTIFICATION_PREFERENCE.ALWAYS, false, parentReportID, parentReportActionID);
        } else {
            updateNotificationPreference(childReportID, prevNotificationPreference, CONST.REPORT.NOTIFICATION_PREFERENCE.HIDDEN, false, parentReportID, parentReportActionID);
        }
    } else {
        const participantAccountIDs = [...new Set([currentUserAccountID, Number(parentReportAction?.actorAccountID)])];
        const parentReport = allReports?.[parentReportID];
        const newChat = ReportUtils.buildOptimisticChatReport(
            participantAccountIDs,
            parentReportAction?.message?.[0]?.text,
            parentReport?.chatType,
            parentReport?.policyID ?? CONST.POLICY.OWNER_EMAIL_FAKE,
            CONST.POLICY.OWNER_ACCOUNT_ID_FAKE,
            false,
            '',
            undefined,
            undefined,
            CONST.REPORT.NOTIFICATION_PREFERENCE.ALWAYS,
            parentReportAction.reportActionID,
            parentReportID,
        );

        const participantLogins = PersonalDetailsUtils.getLoginsByAccountIDs(participantAccountIDs);
        openReport(newChat.reportID, participantLogins, newChat, parentReportAction.reportActionID);
        const notificationPreference =
            prevNotificationPreference === CONST.REPORT.NOTIFICATION_PREFERENCE.HIDDEN ? CONST.REPORT.NOTIFICATION_PREFERENCE.ALWAYS : CONST.REPORT.NOTIFICATION_PREFERENCE.HIDDEN;
        updateNotificationPreference(newChat.reportID, prevNotificationPreference, notificationPreference, false, parentReportID, parentReportAction?.reportActionID);
    }
}

function updatePolicyReportName(reportID: string, value: string) {
    const optimisticData: OnyxUpdate[] = [
        {
            onyxMethod: Onyx.METHOD.MERGE,
            key: `${ONYXKEYS.COLLECTION.REPORT}${reportID}`,
            value: {
                reportName: value,
                pendingFields: {
                    reportName: CONST.RED_BRICK_ROAD_PENDING_ACTION.UPDATE,
                },
            },
        },
    ];
    const failureData: OnyxUpdate[] = [
        {
            onyxMethod: Onyx.METHOD.MERGE,
            key: `${ONYXKEYS.COLLECTION.REPORT}${reportID}`,
            value: {
                pendingFields: {
                    reportName: null,
                },
                errorFields: {
                    reportName: ErrorUtils.getMicroSecondOnyxError('report.genericUpdateReporNameEditFailureMessage'),
                },
            },
        },
    ];

    const successData: OnyxUpdate[] = [
        {
            onyxMethod: Onyx.METHOD.MERGE,
            key: `${ONYXKEYS.COLLECTION.REPORT}${reportID}`,
            value: {
                pendingFields: {
                    reportName: null,
                },
                errorFields: {
                    reportName: null,
                },
            },
        },
    ];

    type UpdateReportNameParameters = {
        reportID: string;
        reportName: string;
    };

    const parameters: UpdateReportNameParameters = {
        reportID,
        reportName: value,
    };

    API.write('RenameReport', parameters, {optimisticData, failureData, successData});
}

function updatePolicyReportField(policyID: string, reportID: string, reportField: PolicyReportField) {
    const recentlyUsedValues = allRecentlyUsedReportFields?.[policyID]?.[reportField.fieldID] ?? [];

    const optimisticData: OnyxUpdate[] = [
        {
            onyxMethod: Onyx.METHOD.MERGE,
            key: `${ONYXKEYS.COLLECTION.REPORT}${reportID}`,
            value: {
                reportFields: {
                    [reportField.fieldID]: reportField,
                },
                pendingFields: {
                    [reportField.fieldID]: CONST.RED_BRICK_ROAD_PENDING_ACTION.UPDATE,
                },
            },
        },
    ];

    if (reportField.type === 'dropdown') {
        optimisticData.push({
            onyxMethod: Onyx.METHOD.MERGE,
            key: `${ONYXKEYS.COLLECTION.POLICY_RECENTLY_USED_REPORT_FIELDS}${policyID}`,
            value: {
                [reportField.fieldID]: [...new Set([...recentlyUsedValues, reportField.value])],
            },
        });
    }

    const failureData: OnyxUpdate[] = [
        {
            onyxMethod: Onyx.METHOD.MERGE,
            key: `${ONYXKEYS.COLLECTION.REPORT}${reportID}`,
            value: {
                pendingFields: {
                    [reportField.fieldID]: null,
                },
                errorFields: {
                    [reportField.fieldID]: ErrorUtils.getMicroSecondOnyxError('report.genericUpdateReportFieldFailureMessage'),
                },
            },
        },
    ];

    if (reportField.type === 'dropdown') {
        failureData.push({
            onyxMethod: Onyx.METHOD.MERGE,
            key: `${ONYXKEYS.COLLECTION.POLICY_RECENTLY_USED_REPORT_FIELDS}${policyID}`,
            value: {
                [reportField.fieldID]: recentlyUsedValues,
            },
        });
    }

    const successData: OnyxUpdate[] = [
        {
            onyxMethod: Onyx.METHOD.MERGE,
            key: `${ONYXKEYS.COLLECTION.REPORT}${reportID}`,
            value: {
                pendingFields: {
                    [reportField.fieldID]: null,
                },
                errorFields: {
                    [reportField.fieldID]: null,
                },
            },
        },
    ];

    type UpdateReportFieldParameters = {
        reportID: string;
        reportFields: string;
    };

    const parameters: UpdateReportFieldParameters = {
        reportID,
        reportFields: JSON.stringify({[reportField.fieldID]: {fieldID: reportField.fieldID, value: reportField.value, type: reportField.type, name: reportField.name}}),
    };

    API.write('Report_SetFields', parameters, {optimisticData, failureData, successData});
}

function updateWelcomeMessage(reportID: string, previousValue: string, newValue: string) {
    // No change needed, navigate back
    if (previousValue === newValue) {
        Navigation.goBack(ROUTES.REPORT_SETTINGS.getRoute(reportID));
        return;
    }

    const parsedWelcomeMessage = ReportUtils.getParsedComment(newValue);

    const optimisticData: OnyxUpdate[] = [
        {
            onyxMethod: Onyx.METHOD.MERGE,
            key: `${ONYXKEYS.COLLECTION.REPORT}${reportID}`,
            value: {welcomeMessage: parsedWelcomeMessage},
        },
    ];
    const failureData: OnyxUpdate[] = [
        {
            onyxMethod: Onyx.METHOD.MERGE,
            key: `${ONYXKEYS.COLLECTION.REPORT}${reportID}`,
            value: {welcomeMessage: previousValue},
        },
    ];

    const parameters: UpdateWelcomeMessageParams = {reportID, welcomeMessage: parsedWelcomeMessage};

    API.write(WRITE_COMMANDS.UPDATE_WELCOME_MESSAGE, parameters, {optimisticData, failureData});
    Navigation.goBack(ROUTES.REPORT_SETTINGS.getRoute(reportID));
}

function updateWriteCapabilityAndNavigate(report: Report, newValue: WriteCapability) {
    if (report.writeCapability === newValue) {
        Navigation.goBack(ROUTES.REPORT_SETTINGS.getRoute(report.reportID));
        return;
    }

    const optimisticData: OnyxUpdate[] = [
        {
            onyxMethod: Onyx.METHOD.MERGE,
            key: `${ONYXKEYS.COLLECTION.REPORT}${report.reportID}`,
            value: {writeCapability: newValue},
        },
    ];
    const failureData: OnyxUpdate[] = [
        {
            onyxMethod: Onyx.METHOD.MERGE,
            key: `${ONYXKEYS.COLLECTION.REPORT}${report.reportID}`,
            value: {writeCapability: report.writeCapability},
        },
    ];

    const parameters: UpdateReportWriteCapabilityParams = {reportID: report.reportID, writeCapability: newValue};

    API.write(WRITE_COMMANDS.UPDATE_REPORT_WRITE_CAPABILITY, parameters, {optimisticData, failureData});
    // Return to the report settings page since this field utilizes push-to-page
    Navigation.goBack(ROUTES.REPORT_SETTINGS.getRoute(report.reportID));
}

/**
 * Navigates to the 1:1 report with Concierge
 *
 * @param ignoreConciergeReportID - Flag to ignore conciergeChatReportID during navigation. The default behavior is to not ignore.
 */
function navigateToConciergeChat(ignoreConciergeReportID = false) {
    // If conciergeChatReportID contains a concierge report ID, we navigate to the concierge chat using the stored report ID.
    // Otherwise, we would find the concierge chat and navigate to it.
    // Now, when user performs sign-out and a sign-in again, conciergeChatReportID may contain a stale value.
    // In order to prevent navigation to a stale value, we use ignoreConciergeReportID to forcefully find and navigate to concierge chat.
    if (!conciergeChatReportID || ignoreConciergeReportID) {
        // In order to avoid creating concierge repeatedly,
        // we need to ensure that the server data has been successfully pulled
        Welcome.serverDataIsReadyPromise().then(() => {
            // If we don't have a chat with Concierge then create it
            navigateToAndOpenReport([CONST.EMAIL.CONCIERGE], false);
        });
    } else {
        Navigation.navigate(ROUTES.REPORT_WITH_ID.getRoute(conciergeChatReportID));
    }
}

/** Add a policy report (workspace room) optimistically and navigate to it. */
function addPolicyReport(policyReport: ReportUtils.OptimisticChatReport) {
    const createdReportAction = ReportUtils.buildOptimisticCreatedReportAction(CONST.POLICY.OWNER_EMAIL_FAKE);

    // Onyx.set is used on the optimistic data so that it is present before navigating to the workspace room. With Onyx.merge the workspace room reportID is not present when
    // fetchReportIfNeeded is called on the ReportScreen, so openReport is called which is unnecessary since the optimistic data will be stored in Onyx.
    // Therefore, Onyx.set is used instead of Onyx.merge.
    const optimisticData: OnyxUpdate[] = [
        {
            onyxMethod: Onyx.METHOD.SET,
            key: `${ONYXKEYS.COLLECTION.REPORT}${policyReport.reportID}`,
            value: {
                pendingFields: {
                    addWorkspaceRoom: CONST.RED_BRICK_ROAD_PENDING_ACTION.ADD,
                },
                ...policyReport,
            },
        },
        {
            onyxMethod: Onyx.METHOD.SET,
            key: `${ONYXKEYS.COLLECTION.REPORT_ACTIONS}${policyReport.reportID}`,
            value: {[createdReportAction.reportActionID]: createdReportAction},
        },
        {
            onyxMethod: Onyx.METHOD.MERGE,
            key: ONYXKEYS.FORMS.NEW_ROOM_FORM,
            value: {isLoading: true},
        },
    ];
    const successData: OnyxUpdate[] = [
        {
            onyxMethod: Onyx.METHOD.MERGE,
            key: `${ONYXKEYS.COLLECTION.REPORT}${policyReport.reportID}`,
            value: {
                pendingFields: {
                    addWorkspaceRoom: null,
                },
            },
        },
        {
            onyxMethod: Onyx.METHOD.MERGE,
            key: `${ONYXKEYS.COLLECTION.REPORT_ACTIONS}${policyReport.reportID}`,
            value: {
                [createdReportAction.reportActionID]: {
                    pendingAction: null,
                },
            },
        },
        {
            onyxMethod: Onyx.METHOD.MERGE,
            key: ONYXKEYS.FORMS.NEW_ROOM_FORM,
            value: {isLoading: false},
        },
    ];
    const failureData: OnyxUpdate[] = [
        {
            onyxMethod: Onyx.METHOD.MERGE,
            key: `${ONYXKEYS.COLLECTION.REPORT}${policyReport.reportID}`,
            value: {
                errorFields: {
                    addWorkspaceRoom: ErrorUtils.getMicroSecondOnyxError('report.genericCreateReportFailureMessage'),
                },
            },
        },
        {
            onyxMethod: Onyx.METHOD.MERGE,
            key: ONYXKEYS.FORMS.NEW_ROOM_FORM,
            value: {isLoading: false},
        },
    ];

    const parameters: AddWorkspaceRoomParams = {
        policyID: policyReport.policyID,
        reportName: policyReport.reportName,
        visibility: policyReport.visibility,
        reportID: policyReport.reportID,
        createdReportActionID: createdReportAction.reportActionID,
        writeCapability: policyReport.writeCapability,
        welcomeMessage: policyReport.welcomeMessage,
    };

    API.write(WRITE_COMMANDS.ADD_WORKSPACE_ROOM, parameters, {optimisticData, successData, failureData});
    Navigation.dismissModal(policyReport.reportID);
}

/** Deletes a report, along with its reportActions, any linked reports, and any linked IOU report. */
function deleteReport(reportID: string) {
    const report = currentReportData?.[reportID];
    const onyxData: Record<string, null> = {
        [`${ONYXKEYS.COLLECTION.REPORT}${reportID}`]: null,
        [`${ONYXKEYS.COLLECTION.REPORT_ACTIONS}${reportID}`]: null,
    };

    // Delete linked transactions
    const reportActionsForReport = allReportActions?.[reportID];

    const transactionIDs = Object.values(reportActionsForReport ?? {})
        .filter((reportAction): reportAction is ReportActionBase & OriginalMessageIOU => reportAction.actionName === CONST.REPORT.ACTIONS.TYPE.IOU)
        .map((reportAction) => reportAction.originalMessage.IOUTransactionID);

    [...new Set(transactionIDs)].forEach((transactionID) => {
        onyxData[`${ONYXKEYS.COLLECTION.TRANSACTION}${transactionID}`] = null;
    });

    Onyx.multiSet(onyxData);

    // Delete linked IOU report
    if (report?.iouReportID) {
        deleteReport(report.iouReportID);
    }
}

/**
 * @param reportID The reportID of the policy report (workspace room)
 */
function navigateToConciergeChatAndDeleteReport(reportID: string) {
    // Dismiss the current report screen and replace it with Concierge Chat
    Navigation.goBack(ROUTES.HOME);
    navigateToConciergeChat();
    deleteReport(reportID);
}

/**
 * @param policyRoomName The updated name for the policy room
 */
function updatePolicyRoomNameAndNavigate(policyRoomReport: Report, policyRoomName: string) {
    const reportID = policyRoomReport.reportID;
    const previousName = policyRoomReport.reportName;

    // No change needed, navigate back
    if (previousName === policyRoomName) {
        Navigation.goBack(ROUTES.REPORT_SETTINGS.getRoute(reportID));
        return;
    }

    const optimisticData: OnyxUpdate[] = [
        {
            onyxMethod: Onyx.METHOD.MERGE,
            key: `${ONYXKEYS.COLLECTION.REPORT}${reportID}`,
            value: {
                reportName: policyRoomName,
                pendingFields: {
                    reportName: CONST.RED_BRICK_ROAD_PENDING_ACTION.UPDATE,
                },
                errorFields: {
                    reportName: null,
                },
            },
        },
    ];
    const successData: OnyxUpdate[] = [
        {
            onyxMethod: Onyx.METHOD.MERGE,
            key: `${ONYXKEYS.COLLECTION.REPORT}${reportID}`,
            value: {
                pendingFields: {
                    reportName: null,
                },
            },
        },
    ];
    const failureData: OnyxUpdate[] = [
        {
            onyxMethod: Onyx.METHOD.MERGE,
            key: `${ONYXKEYS.COLLECTION.REPORT}${reportID}`,
            value: {
                reportName: previousName,
            },
        },
    ];

    const parameters: UpdatePolicyRoomNameParams = {reportID, policyRoomName};

    API.write(WRITE_COMMANDS.UPDATE_POLICY_ROOM_NAME, parameters, {optimisticData, successData, failureData});
    Navigation.goBack(ROUTES.REPORT_SETTINGS.getRoute(reportID));
}

/**
 * @param reportID The reportID of the policy room.
 */
function clearPolicyRoomNameErrors(reportID: string) {
    Onyx.merge(`${ONYXKEYS.COLLECTION.REPORT}${reportID}`, {
        errorFields: {
            reportName: null,
        },
        pendingFields: {
            reportName: null,
        },
    });
}

function setIsComposerFullSize(reportID: string, isComposerFullSize: boolean) {
    Onyx.merge(`${ONYXKEYS.COLLECTION.REPORT_IS_COMPOSER_FULL_SIZE}${reportID}`, isComposerFullSize);
}

/**
 * @param action the associated report action (optional)
 * @param isRemote whether or not this notification is a remote push notification
 */
function shouldShowReportActionNotification(reportID: string, action: ReportAction | null = null, isRemote = false): boolean {
    const tag = isRemote ? '[PushNotification]' : '[LocalNotification]';

    // Due to payload size constraints, some push notifications may have their report action stripped
    // so we must double check that we were provided an action before using it in these checks.
    if (action && ReportActionsUtils.isDeletedAction(action)) {
        Log.info(`${tag} Skipping notification because the action was deleted`, false, {reportID, action});
        return false;
    }

    if (!ActiveClientManager.isClientTheLeader()) {
        Log.info(`${tag} Skipping notification because this client is not the leader`);
        return false;
    }

    // We don't want to send a local notification if the user preference is daily, mute or hidden.
    const notificationPreference = allReports?.[reportID]?.notificationPreference ?? CONST.REPORT.NOTIFICATION_PREFERENCE.ALWAYS;
    if (notificationPreference !== CONST.REPORT.NOTIFICATION_PREFERENCE.ALWAYS) {
        Log.info(`${tag} No notification because user preference is to be notified: ${notificationPreference}`);
        return false;
    }

    // If this comment is from the current user we don't want to parrot whatever they wrote back to them.
    if (action && action.actorAccountID === currentUserAccountID) {
        Log.info(`${tag} No notification because comment is from the currently logged in user`);
        return false;
    }

    // If we are currently viewing this report do not show a notification.
    if (reportID === Navigation.getTopmostReportId() && Visibility.isVisible() && Visibility.hasFocus()) {
        Log.info(`${tag} No notification because it was a comment for the current report`);
        return false;
    }

    const report = currentReportData?.[reportID];
    if (!report || (report && report.pendingAction === CONST.RED_BRICK_ROAD_PENDING_ACTION.DELETE)) {
        Log.info(`${tag} No notification because the report does not exist or is pending deleted`, false);
        return false;
    }

    // If this notification was delayed and the user saw the message already, don't show it
    if (action && report?.lastReadTime && report.lastReadTime >= action.created) {
        Log.info(`${tag} No notification because the comment was already read`, false, {created: action.created, lastReadTime: report.lastReadTime});
        return false;
    }

    // Only show notifications for supported types of report actions
    if (!ReportActionsUtils.isNotifiableReportAction(action)) {
        Log.info(`${tag} No notification because this action type is not supported`, false, {actionName: action?.actionName});
        return false;
    }

    return true;
}

function showReportActionNotification(reportID: string, reportAction: ReportAction) {
    if (!shouldShowReportActionNotification(reportID, reportAction)) {
        return;
    }

    Log.info('[LocalNotification] Creating notification');

    const report = allReports?.[reportID] ?? null;
    if (!report) {
        Log.hmmm("[LocalNotification] couldn't show report action notification because the report wasn't found", {reportID, reportActionID: reportAction.reportActionID});
        return;
    }

    const onClick = () => Modal.close(() => Navigation.navigate(ROUTES.REPORT_WITH_ID.getRoute(reportID)));

    if (reportAction.actionName === CONST.REPORT.ACTIONS.TYPE.MODIFIEDEXPENSE) {
        LocalNotification.showModifiedExpenseNotification(report, reportAction, onClick);
    } else {
        LocalNotification.showCommentNotification(report, reportAction, onClick);
    }

    notifyNewAction(reportID, reportAction.actorAccountID, reportAction.reportActionID);
}

/** Clear the errors associated with the IOUs of a given report. */
function clearIOUError(reportID: string) {
    Onyx.merge(`${ONYXKEYS.COLLECTION.REPORT}${reportID}`, {errorFields: {iou: null}});
}

/**
 * Adds a reaction to the report action.
 * Uses the NEW FORMAT for "emojiReactions"
 */
function addEmojiReaction(reportID: string, reportActionID: string, emoji: Emoji, skinTone: string | number = preferredSkinTone) {
    const createdAt = timezoneFormat(utcToZonedTime(new Date(), 'UTC'), CONST.DATE.FNS_DB_FORMAT_STRING);
    const optimisticData: OnyxUpdate[] = [
        {
            onyxMethod: Onyx.METHOD.MERGE,
            key: `${ONYXKEYS.COLLECTION.REPORT_ACTIONS_REACTIONS}${reportActionID}`,
            value: {
                [emoji.name]: {
                    createdAt,
                    pendingAction: CONST.RED_BRICK_ROAD_PENDING_ACTION.ADD,
                    users: {
                        [currentUserAccountID]: {
                            skinTones: {
                                [skinTone ?? CONST.EMOJI_DEFAULT_SKIN_TONE]: createdAt,
                            },
                        },
                    },
                },
            },
        },
    ];

    const failureData: OnyxUpdate[] = [
        {
            onyxMethod: Onyx.METHOD.MERGE,
            key: `${ONYXKEYS.COLLECTION.REPORT_ACTIONS_REACTIONS}${reportActionID}`,
            value: {
                [emoji.name]: {
                    pendingAction: null,
                },
            },
        },
    ];

    const successData: OnyxUpdate[] = [
        {
            onyxMethod: Onyx.METHOD.MERGE,
            key: `${ONYXKEYS.COLLECTION.REPORT_ACTIONS_REACTIONS}${reportActionID}`,
            value: {
                [emoji.name]: {
                    pendingAction: null,
                },
            },
        },
    ];

    const parameters: AddEmojiReactionParams = {
        reportID,
        skinTone,
        emojiCode: emoji.name,
        reportActionID,
        createdAt,
        // This will be removed as part of https://github.com/Expensify/App/issues/19535
        useEmojiReactions: true,
    };

    API.write(WRITE_COMMANDS.ADD_EMOJI_REACTION, parameters, {optimisticData, successData, failureData});
}

/**
 * Removes a reaction to the report action.
 * Uses the NEW FORMAT for "emojiReactions"
 */
function removeEmojiReaction(reportID: string, reportActionID: string, emoji: Emoji) {
    const optimisticData: OnyxUpdate[] = [
        {
            onyxMethod: Onyx.METHOD.MERGE,
            key: `${ONYXKEYS.COLLECTION.REPORT_ACTIONS_REACTIONS}${reportActionID}`,
            value: {
                [emoji.name]: {
                    users: {
                        [currentUserAccountID]: null,
                    },
                },
            },
        },
    ];

    const parameters: RemoveEmojiReactionParams = {
        reportID,
        reportActionID,
        emojiCode: emoji.name,
        // This will be removed as part of https://github.com/Expensify/App/issues/19535
        useEmojiReactions: true,
    };

    API.write(WRITE_COMMANDS.REMOVE_EMOJI_REACTION, parameters, {optimisticData});
}

/**
 * Calls either addEmojiReaction or removeEmojiReaction depending on if the current user has reacted to the report action.
 * Uses the NEW FORMAT for "emojiReactions"
 */
function toggleEmojiReaction(
    reportID: string,
    reportAction: ReportAction,
    reactionObject: Emoji,
    existingReactions: OnyxEntry<ReportActionReactions>,
    paramSkinTone: number = preferredSkinTone,
) {
    const originalReportID = ReportUtils.getOriginalReportID(reportID, reportAction);

    if (!originalReportID) {
        return;
    }

    const originalReportAction = ReportActionsUtils.getReportAction(originalReportID, reportAction.reportActionID);

    if (isEmptyObject(originalReportAction)) {
        return;
    }

    // This will get cleaned up as part of https://github.com/Expensify/App/issues/16506 once the old emoji
    // format is no longer being used
    const emoji = EmojiUtils.findEmojiByCode(reactionObject.code);
    const existingReactionObject = existingReactions?.[emoji.name];

    // Only use skin tone if emoji supports it
    const skinTone = emoji.types === undefined ? -1 : paramSkinTone;

    if (existingReactionObject && EmojiUtils.hasAccountIDEmojiReacted(currentUserAccountID, existingReactionObject.users, skinTone)) {
        removeEmojiReaction(originalReportID, reportAction.reportActionID, emoji);
        return;
    }

    addEmojiReaction(originalReportID, reportAction.reportActionID, emoji, skinTone);
}

function openReportFromDeepLink(url: string, isAuthenticated: boolean) {
    const reportID = ReportUtils.getReportIDFromLink(url);

    if (reportID && !isAuthenticated) {
        // Call the OpenReport command to check in the server if it's a public room. If so, we'll open it as an anonymous user
        openReport(reportID, [], {}, '0', true);

        // Show the sign-in page if the app is offline
        if (isNetworkOffline) {
            Onyx.set(ONYXKEYS.IS_CHECKING_PUBLIC_ROOM, false);
        }
    } else {
        // If we're not opening a public room (no reportID) or the user is authenticated, we unblock the UI (hide splash screen)
        Onyx.set(ONYXKEYS.IS_CHECKING_PUBLIC_ROOM, false);
    }

    // Navigate to the report after sign-in/sign-up.
    InteractionManager.runAfterInteractions(() => {
        Session.waitForUserSignIn().then(() => {
            Navigation.waitForProtectedRoutes().then(() => {
                const route = ReportUtils.getRouteFromLink(url);
                if (route === ROUTES.CONCIERGE) {
                    navigateToConciergeChat(true);
                    return;
                }
                if (Session.isAnonymousUser() && !Session.canAccessRouteByAnonymousUser(route)) {
                    Session.signOutAndRedirectToSignIn(true);
                    return;
                }

                // We don't want to navigate to the exitTo route when creating a new workspace from a deep link,
                // because we already handle creating the optimistic policy and navigating to it in App.setUpPoliciesAndNavigate,
                // which is already called when AuthScreens mounts.
                if (new URL(url).searchParams.get('exitTo') === ROUTES.WORKSPACE_NEW) {
                    return;
                }

                if (shouldSkipDeepLinkNavigation(route)) {
                    return;
                }

                Navigation.navigate(route as Route, CONST.NAVIGATION.ACTION_TYPE.PUSH);
            });
        });
    });
}

function getCurrentUserAccountID(): number {
    return currentUserAccountID;
}

/** Leave a report by setting the state to submitted and closed */
function leaveRoom(reportID: string, isWorkspaceMemberLeavingWorkspaceRoom = false) {
    const report = currentReportData?.[reportID];

    if (!report) {
        return;
    }

    // Pusher's leavingStatus should be sent earlier.
    // Place the broadcast before calling the LeaveRoom API to prevent a race condition
    // between Onyx report being null and Pusher's leavingStatus becoming true.
    broadcastUserIsLeavingRoom(reportID);

    // If a workspace member is leaving a workspace room, they don't actually lose the room from Onyx.
    // Instead, their notification preference just gets set to "hidden".
    const optimisticData: OnyxUpdate[] = [
        {
            onyxMethod: Onyx.METHOD.MERGE,
            key: `${ONYXKEYS.COLLECTION.REPORT}${reportID}`,
            value: isWorkspaceMemberLeavingWorkspaceRoom
                ? {
                      notificationPreference: CONST.REPORT.NOTIFICATION_PREFERENCE.HIDDEN,
                  }
                : {
                      reportID: null,
                      stateNum: CONST.REPORT.STATE_NUM.APPROVED,
                      statusNum: CONST.REPORT.STATUS_NUM.CLOSED,
                      notificationPreference: CONST.REPORT.NOTIFICATION_PREFERENCE.HIDDEN,
                  },
        },
    ];

    const successData: OnyxUpdate[] = [
        {
            onyxMethod: Onyx.METHOD.MERGE,
            key: `${ONYXKEYS.COLLECTION.REPORT}${reportID}`,
            value: isWorkspaceMemberLeavingWorkspaceRoom
                ? {notificationPreference: CONST.REPORT.NOTIFICATION_PREFERENCE.HIDDEN}
                : Object.keys(report).reduce<Record<string, null>>((acc, key) => {
                      acc[key] = null;
                      return acc;
                  }, {}),
        },
    ];

    const failureData: OnyxUpdate[] = [
        {
            onyxMethod: Onyx.METHOD.MERGE,
            key: `${ONYXKEYS.COLLECTION.REPORT}${reportID}`,
            value: report,
        },
    ];

    if (report.parentReportID && report.parentReportActionID) {
        optimisticData.push({
            onyxMethod: Onyx.METHOD.MERGE,
            key: `${ONYXKEYS.COLLECTION.REPORT_ACTIONS}${report.parentReportID}`,
            value: {[report.parentReportActionID]: {childReportNotificationPreference: CONST.REPORT.NOTIFICATION_PREFERENCE.HIDDEN}},
        });
        successData.push({
            onyxMethod: Onyx.METHOD.MERGE,
            key: `${ONYXKEYS.COLLECTION.REPORT_ACTIONS}${report.parentReportID}`,
            value: {[report.parentReportActionID]: {childReportNotificationPreference: CONST.REPORT.NOTIFICATION_PREFERENCE.HIDDEN}},
        });
        failureData.push({
            onyxMethod: Onyx.METHOD.MERGE,
            key: `${ONYXKEYS.COLLECTION.REPORT_ACTIONS}${report.parentReportID}`,
            value: {[report.parentReportActionID]: {childReportNotificationPreference: report.notificationPreference}},
        });
    }

    const parameters: LeaveRoomParams = {
        reportID,
    };

    API.write(WRITE_COMMANDS.LEAVE_ROOM, parameters, {optimisticData, successData, failureData});

    const sortedReportsByLastRead = ReportUtils.sortReportsByLastRead(Object.values(allReports ?? {}) as Report[], reportMetadata);

    // We want to filter out the current report, hidden reports and empty chats
    const filteredReportsByLastRead = sortedReportsByLastRead.filter(
        (sortedReport) =>
            sortedReport?.reportID !== reportID &&
            sortedReport?.notificationPreference !== CONST.REPORT.NOTIFICATION_PREFERENCE.HIDDEN &&
            ReportUtils.shouldReportBeInOptionList({
                report: sortedReport,
                currentReportId: '',
                isInGSDMode: false,
                betas: [],
                policies: {},
                excludeEmptyChats: true,
                doesReportHaveViolations: false,
            }),
    );
    const lastAccessedReportID = filteredReportsByLastRead.at(-1)?.reportID;

    if (lastAccessedReportID) {
        // We should call Navigation.goBack to pop the current route first before navigating to Concierge.
        Navigation.goBack(ROUTES.HOME);
        Navigation.navigate(ROUTES.REPORT_WITH_ID.getRoute(lastAccessedReportID));
    } else {
        const participantAccountIDs = PersonalDetailsUtils.getAccountIDsByLogins([CONST.EMAIL.CONCIERGE]);
        const chat = ReportUtils.getChatByParticipants(participantAccountIDs);
        if (chat?.reportID) {
            // We should call Navigation.goBack to pop the current route first before navigating to Concierge.
            Navigation.goBack(ROUTES.HOME);
            Navigation.navigate(ROUTES.REPORT_WITH_ID.getRoute(chat.reportID));
        }
    }
}

/** Invites people to a room */
function inviteToRoom(reportID: string, inviteeEmailsToAccountIDs: Record<string, number>) {
    const report = currentReportData?.[reportID];

    if (!report) {
        return;
    }

    const inviteeEmails = Object.keys(inviteeEmailsToAccountIDs);
    const inviteeAccountIDs = Object.values(inviteeEmailsToAccountIDs);
    const participantAccountIDsAfterInvitation = [...new Set([...(report?.participantAccountIDs ?? []), ...inviteeAccountIDs])].filter(
        (accountID): accountID is number => typeof accountID === 'number',
    );
    const visibleMemberAccountIDsAfterInvitation = [...new Set([...(report?.visibleChatMemberAccountIDs ?? []), ...inviteeAccountIDs])].filter(
        (accountID): accountID is number => typeof accountID === 'number',
    );

    const logins = inviteeEmails.map((memberLogin) => OptionsListUtils.addSMSDomainIfPhoneNumber(memberLogin));
    const newPersonalDetailsOnyxData = PersonalDetailsUtils.getNewPersonalDetailsOnyxData(logins, inviteeAccountIDs);

    const optimisticData: OnyxUpdate[] = [
        {
            onyxMethod: Onyx.METHOD.MERGE,
            key: `${ONYXKEYS.COLLECTION.REPORT}${reportID}`,
            value: {
                participantAccountIDs: participantAccountIDsAfterInvitation,
                visibleChatMemberAccountIDs: visibleMemberAccountIDsAfterInvitation,
            },
        },
        ...newPersonalDetailsOnyxData.optimisticData,
    ];

    const successData: OnyxUpdate[] = newPersonalDetailsOnyxData.finallyData;

    const failureData: OnyxUpdate[] = [
        {
            onyxMethod: Onyx.METHOD.MERGE,
            key: `${ONYXKEYS.COLLECTION.REPORT}${reportID}`,
            value: {
                participantAccountIDs: report.participantAccountIDs,
                visibleChatMemberAccountIDs: report.visibleChatMemberAccountIDs,
            },
        },
        ...newPersonalDetailsOnyxData.finallyData,
    ];

    const parameters: InviteToRoomParams = {
        reportID,
        inviteeEmails,
    };

    API.write(WRITE_COMMANDS.INVITE_TO_ROOM, parameters, {optimisticData, successData, failureData});
}

/** Removes people from a room */
function removeFromRoom(reportID: string, targetAccountIDs: number[]) {
    const report = currentReportData?.[reportID];

    const participantAccountIDsAfterRemoval = report?.participantAccountIDs?.filter((id: number) => !targetAccountIDs.includes(id));
    const visibleChatMemberAccountIDsAfterRemoval = report?.visibleChatMemberAccountIDs?.filter((id: number) => !targetAccountIDs.includes(id));

    const optimisticData: OnyxUpdate[] = [
        {
            onyxMethod: Onyx.METHOD.MERGE,
            key: `${ONYXKEYS.COLLECTION.REPORT}${reportID}`,
            value: {
                participantAccountIDs: participantAccountIDsAfterRemoval,
                visibleChatMemberAccountIDs: visibleChatMemberAccountIDsAfterRemoval,
            },
        },
    ];

    const failureData: OnyxUpdate[] = [
        {
            onyxMethod: Onyx.METHOD.MERGE,
            key: `${ONYXKEYS.COLLECTION.REPORT}${reportID}`,
            value: {
                participantAccountIDs: report?.participantAccountIDs,
                visibleChatMemberAccountIDs: report?.visibleChatMemberAccountIDs,
            },
        },
    ];

    // We need to add success data here since in high latency situations,
    // the OpenRoomMembersPage call has the chance of overwriting the optimistic data we set above.
    const successData: OnyxUpdate[] = [
        {
            onyxMethod: Onyx.METHOD.MERGE,
            key: `${ONYXKEYS.COLLECTION.REPORT}${reportID}`,
            value: {
                participantAccountIDs: participantAccountIDsAfterRemoval,
                visibleChatMemberAccountIDs: visibleChatMemberAccountIDsAfterRemoval,
            },
        },
    ];

    const parameters: RemoveFromRoomParams = {
        reportID,
        targetAccountIDs,
    };

    API.write(WRITE_COMMANDS.REMOVE_FROM_ROOM, parameters, {optimisticData, failureData, successData});
}

function setLastOpenedPublicRoom(reportID: string) {
    Onyx.set(ONYXKEYS.LAST_OPENED_PUBLIC_ROOM_ID, reportID);
}

/** Navigates to the last opened public room */
function openLastOpenedPublicRoom(lastOpenedPublicRoomID: string) {
    Navigation.isNavigationReady().then(() => {
        setLastOpenedPublicRoom('');
        Navigation.navigate(ROUTES.REPORT_WITH_ID.getRoute(lastOpenedPublicRoomID));
    });
}

/** Flag a comment as offensive */
function flagComment(reportID: string, reportAction: OnyxEntry<ReportAction>, severity: string) {
    const originalReportID = ReportUtils.getOriginalReportID(reportID, reportAction);
    const message = reportAction?.message?.[0];

    if (!message) {
        return;
    }

    let updatedDecision: Decision;
    if (severity === CONST.MODERATION.FLAG_SEVERITY_SPAM || severity === CONST.MODERATION.FLAG_SEVERITY_INCONSIDERATE) {
        if (!message?.moderationDecision) {
            updatedDecision = {
                decision: CONST.MODERATION.MODERATOR_DECISION_PENDING,
            };
        } else {
            updatedDecision = message.moderationDecision;
        }
    } else if (severity === CONST.MODERATION.FLAG_SEVERITY_ASSAULT || severity === CONST.MODERATION.FLAG_SEVERITY_HARASSMENT) {
        updatedDecision = {
            decision: CONST.MODERATION.MODERATOR_DECISION_PENDING_REMOVE,
        };
    } else {
        updatedDecision = {
            decision: CONST.MODERATION.MODERATOR_DECISION_PENDING_HIDE,
        };
    }

    const reportActionID = reportAction.reportActionID;

    const updatedMessage: Message = {
        ...message,
        moderationDecision: updatedDecision,
    };

    const optimisticData: OnyxUpdate[] = [
        {
            onyxMethod: Onyx.METHOD.MERGE,
            key: `${ONYXKEYS.COLLECTION.REPORT_ACTIONS}${originalReportID}`,
            value: {
                [reportActionID]: {
                    pendingAction: CONST.RED_BRICK_ROAD_PENDING_ACTION.UPDATE,
                    message: [updatedMessage],
                },
            },
        },
    ];

    const failureData: OnyxUpdate[] = [
        {
            onyxMethod: Onyx.METHOD.MERGE,
            key: `${ONYXKEYS.COLLECTION.REPORT_ACTIONS}${originalReportID}`,
            value: {
                [reportActionID]: {
                    ...reportAction,
                    pendingAction: null,
                },
            },
        },
    ];

    const successData: OnyxUpdate[] = [
        {
            onyxMethod: Onyx.METHOD.MERGE,
            key: `${ONYXKEYS.COLLECTION.REPORT_ACTIONS}${originalReportID}`,
            value: {
                [reportActionID]: {
                    pendingAction: null,
                },
            },
        },
    ];

    const parameters: FlagCommentParams = {
        severity,
        reportActionID,
        // This check is to prevent flooding Concierge with test flags
        // If you need to test moderation responses from Concierge on dev, set this to false!
        isDevRequest: Environment.isDevelopment(),
    };

    API.write(WRITE_COMMANDS.FLAG_COMMENT, parameters, {optimisticData, successData, failureData});
}

/** Updates a given user's private notes on a report */
const updatePrivateNotes = (reportID: string, accountID: number, note: string) => {
    const optimisticData: OnyxUpdate[] = [
        {
            onyxMethod: Onyx.METHOD.MERGE,
            key: `${ONYXKEYS.COLLECTION.REPORT}${reportID}`,
            value: {
                privateNotes: {
                    [accountID]: {
                        pendingAction: CONST.RED_BRICK_ROAD_PENDING_ACTION.UPDATE,
                        errors: null,
                        note,
                    },
                },
            },
        },
    ];

    const successData: OnyxUpdate[] = [
        {
            onyxMethod: Onyx.METHOD.MERGE,
            key: `${ONYXKEYS.COLLECTION.REPORT}${reportID}`,
            value: {
                privateNotes: {
                    [accountID]: {
                        pendingAction: null,
                        errors: null,
                    },
                },
            },
        },
    ];

    const failureData: OnyxUpdate[] = [
        {
            onyxMethod: Onyx.METHOD.MERGE,
            key: `${ONYXKEYS.COLLECTION.REPORT}${reportID}`,
            value: {
                privateNotes: {
                    [accountID]: {
                        errors: ErrorUtils.getMicroSecondOnyxError("Private notes couldn't be saved"),
                    },
                },
            },
        },
    ];

    const parameters: UpdateReportPrivateNoteParams = {reportID, privateNotes: note};

    API.write(WRITE_COMMANDS.UPDATE_REPORT_PRIVATE_NOTE, parameters, {optimisticData, successData, failureData});
};

/** Fetches all the private notes for a given report */
function getReportPrivateNote(reportID: string) {
    if (Session.isAnonymousUser()) {
        return;
    }

    if (!reportID) {
        return;
    }

    const optimisticData: OnyxUpdate[] = [
        {
            onyxMethod: Onyx.METHOD.MERGE,
            key: `${ONYXKEYS.COLLECTION.REPORT}${reportID}`,
            value: {
                isLoadingPrivateNotes: true,
            },
        },
    ];

    const successData: OnyxUpdate[] = [
        {
            onyxMethod: Onyx.METHOD.MERGE,
            key: `${ONYXKEYS.COLLECTION.REPORT}${reportID}`,
            value: {
                isLoadingPrivateNotes: false,
            },
        },
    ];

    const failureData: OnyxUpdate[] = [
        {
            onyxMethod: Onyx.METHOD.MERGE,
            key: `${ONYXKEYS.COLLECTION.REPORT}${reportID}`,
            value: {
                isLoadingPrivateNotes: false,
            },
        },
    ];

    const parameters: GetReportPrivateNoteParams = {reportID};

    API.read(READ_COMMANDS.GET_REPORT_PRIVATE_NOTE, parameters, {optimisticData, successData, failureData});
}

/**
 * Completes the engagement modal that new NewDot users see when they first sign up/log in by doing the following:
 *
 * - Sets the introSelected NVP to the choice the user made
 * - Creates an optimistic report comment from concierge
 */
function completeEngagementModal(text: string, choice: ValueOf<typeof CONST.INTRO_CHOICES>) {
    const conciergeAccountID = PersonalDetailsUtils.getAccountIDsByLogins([CONST.EMAIL.CONCIERGE])[0];
    const reportComment = ReportUtils.buildOptimisticAddCommentReportAction(text, undefined, conciergeAccountID);
    const reportCommentAction: OptimisticAddCommentReportAction = reportComment.reportAction;
    const lastComment = reportCommentAction?.message?.[0];
    const lastCommentText = ReportUtils.formatReportLastMessageText(lastComment?.text ?? '');
    const reportCommentText = reportComment.commentText;
    const currentTime = DateUtils.getDBTime();

    const optimisticReport: Partial<Report> = {
        lastVisibleActionCreated: currentTime,
        lastMessageTranslationKey: lastComment?.translationKey ?? '',
        lastMessageText: lastCommentText,
        lastMessageHtml: lastCommentText,
        lastActorAccountID: currentUserAccountID,
        lastReadTime: currentTime,
    };

    const conciergeChatReport = ReportUtils.getChatByParticipants([conciergeAccountID]);
    conciergeChatReportID = conciergeChatReport?.reportID;

    const report = ReportUtils.getReport(conciergeChatReportID);

    if (!isEmptyObject(report) && ReportUtils.getReportNotificationPreference(report) === CONST.REPORT.NOTIFICATION_PREFERENCE.HIDDEN) {
        optimisticReport.notificationPreference = CONST.REPORT.NOTIFICATION_PREFERENCE.ALWAYS;
    }

    // Optimistically add the new actions to the store before waiting to save them to the server
    const optimisticReportActions: OnyxCollection<OptimisticAddCommentReportAction> = {};
    if (reportCommentAction?.reportActionID) {
        optimisticReportActions[reportCommentAction.reportActionID] = reportCommentAction;
    }

    const parameters: CompleteEngagementModalParams = {
        reportID: conciergeChatReportID ?? '',
        reportActionID: reportCommentAction.reportActionID,
        reportComment: reportCommentText,
        engagementChoice: choice,
    };

    const optimisticData: OnyxUpdate[] = [
        {
            onyxMethod: Onyx.METHOD.MERGE,
            key: `${ONYXKEYS.COLLECTION.REPORT}${conciergeChatReportID}`,
            value: optimisticReport,
        },
        {
            onyxMethod: Onyx.METHOD.MERGE,
            key: `${ONYXKEYS.COLLECTION.REPORT_ACTIONS}${conciergeChatReportID}`,
            value: optimisticReportActions as ReportActions,
        },
        {
            onyxMethod: Onyx.METHOD.MERGE,
            key: ONYXKEYS.NVP_INTRO_SELECTED,
            value: {choice},
        },
    ];

    const successData: OnyxUpdate[] = [
        {
            onyxMethod: Onyx.METHOD.MERGE,
            key: `${ONYXKEYS.COLLECTION.REPORT_ACTIONS}${conciergeChatReportID}`,
            value: {[reportCommentAction.reportActionID ?? '']: {pendingAction: null}},
        },
    ];

    API.write(WRITE_COMMANDS.COMPLETE_ENGAGEMENT_MODAL, parameters, {
        optimisticData,
        successData,
    });
    notifyNewAction(conciergeChatReportID ?? '', reportCommentAction.actorAccountID, reportCommentAction.reportActionID);
}

function dismissEngagementModal() {
    const parameters: SetNameValuePairParams = {
        name: ONYXKEYS.NVP_HAS_DISMISSED_IDLE_PANEL,
        value: true,
    };

    const optimisticData: OnyxUpdate[] = [
        {
            onyxMethod: Onyx.METHOD.MERGE,
            key: ONYXKEYS.NVP_HAS_DISMISSED_IDLE_PANEL,
            value: true,
        },
    ];

    API.write(WRITE_COMMANDS.SET_NAME_VALUE_PAIR, parameters, {
        optimisticData,
    });
}

/** Loads necessary data for rendering the RoomMembersPage */
function openRoomMembersPage(reportID: string) {
    const parameters: OpenRoomMembersPageParams = {reportID};

    API.read(READ_COMMANDS.OPEN_ROOM_MEMBERS_PAGE, parameters);
}

/**
 * Checks if there are any errors in the private notes for a given report
 *
 * @returns Returns true if there are errors in any of the private notes on the report
 */
function hasErrorInPrivateNotes(report: OnyxEntry<Report>): boolean {
    const privateNotes = report?.privateNotes ?? {};
    return Object.values(privateNotes).some((privateNote) => !isEmpty(privateNote.errors));
}

/** Clears all errors associated with a given private note */
function clearPrivateNotesError(reportID: string, accountID: number) {
    Onyx.merge(`${ONYXKEYS.COLLECTION.REPORT}${reportID}`, {privateNotes: {[accountID]: {errors: null}}});
}

function getDraftPrivateNote(reportID: string): string {
    return draftNoteMap?.[reportID] ?? '';
}

/**
 * Saves the private notes left by the user as they are typing. By saving this data the user can switch between chats, close
 * tab, refresh etc without worrying about loosing what they typed out.
 */
function savePrivateNotesDraft(reportID: string, note: string) {
    Onyx.merge(`${ONYXKEYS.COLLECTION.PRIVATE_NOTES_DRAFT}${reportID}`, note);
}

function searchForReports(searchInput: string) {
    // We do not try to make this request while offline because it sets a loading indicator optimistically
    if (isNetworkOffline) {
        Onyx.set(ONYXKEYS.IS_SEARCHING_FOR_REPORTS, false);
        return;
    }

    const successData: OnyxUpdate[] = [
        {
            onyxMethod: Onyx.METHOD.MERGE,
            key: ONYXKEYS.IS_SEARCHING_FOR_REPORTS,
            value: false,
        },
    ];

    const failureData: OnyxUpdate[] = [
        {
            onyxMethod: Onyx.METHOD.MERGE,
            key: ONYXKEYS.IS_SEARCHING_FOR_REPORTS,
            value: false,
        },
    ];

    const parameters: SearchForReportsParams = {searchInput};

    API.read(READ_COMMANDS.SEARCH_FOR_REPORTS, parameters, {successData, failureData});
}

function searchInServer(searchInput: string) {
    if (isNetworkOffline || !searchInput.trim().length) {
        Onyx.set(ONYXKEYS.IS_SEARCHING_FOR_REPORTS, false);
        return;
    }

    // Why not set this in optimistic data? It won't run until the API request happens and while the API request is debounced
    // we want to show the loading state right away. Otherwise, we will see a flashing UI where the client options are sorted and
    // tell the user there are no options, then we start searching, and tell them there are no options again.
    Onyx.set(ONYXKEYS.IS_SEARCHING_FOR_REPORTS, true);
    searchForReports(searchInput);
}

function updateLastVisitTime(reportID: string) {
    if (!ReportUtils.isValidReportIDFromPath(reportID)) {
        return;
    }
    Onyx.merge(`${ONYXKEYS.COLLECTION.REPORT_METADATA}${reportID}`, {lastVisitTime: DateUtils.getDBTime()});
}

function clearNewRoomFormError() {
    Onyx.set(ONYXKEYS.FORMS.NEW_ROOM_FORM, {
        isLoading: false,
        errorFields: null,
        errors: null,
    });
}

function resolveActionableMentionWhisper(reportId: string, reportAction: OnyxEntry<ReportAction>, resolution: ValueOf<typeof CONST.REPORT.ACTIONABLE_MENTION_WHISPER_RESOLUTION>) {
    const message = reportAction?.message?.[0];
    if (!message) {
        return;
    }

    const updatedMessage: Message = {
        ...message,
        resolution,
    };

    const optimisticData: OnyxUpdate[] = [
        {
            onyxMethod: Onyx.METHOD.MERGE,
            key: `${ONYXKEYS.COLLECTION.REPORT_ACTIONS}${reportId}`,
            value: {
                [reportAction.reportActionID]: {
                    message: [updatedMessage],
                    originalMessage: {
                        resolution,
                    },
                },
            },
        },
    ];

    const failureData: OnyxUpdate[] = [
        {
            onyxMethod: Onyx.METHOD.MERGE,
            key: `${ONYXKEYS.COLLECTION.REPORT_ACTIONS}${reportId}`,
            value: {
                [reportAction.reportActionID]: {
                    message: [message],
                    originalMessage: {
                        resolution: null,
                    },
                },
            },
        },
    ];

    const parameters: ResolveActionableMentionWhisperParams = {
        reportActionID: reportAction.reportActionID,
        resolution,
    };

    API.write(WRITE_COMMANDS.RESOLVE_ACTIONABLE_MENTION_WHISPER, parameters, {optimisticData, failureData});
}

export {
    searchInServer,
    addComment,
    addAttachment,
    reconnect,
    updateWelcomeMessage,
    updateWriteCapabilityAndNavigate,
    updateNotificationPreference,
    subscribeToReportTypingEvents,
    subscribeToReportLeavingEvents,
    unsubscribeFromReportChannel,
    unsubscribeFromLeavingRoomReportChannel,
    saveReportComment,
    saveReportCommentNumberOfLines,
    broadcastUserIsTyping,
    broadcastUserIsLeavingRoom,
    togglePinnedState,
    editReportComment,
    handleUserDeletedLinksInHtml,
    deleteReportActionDraft,
    saveReportActionDraft,
    saveReportActionDraftNumberOfLines,
    deleteReportComment,
    navigateToConciergeChat,
    setReportWithDraft,
    addPolicyReport,
    deleteReport,
    navigateToConciergeChatAndDeleteReport,
    setIsComposerFullSize,
    expandURLPreview,
    markCommentAsUnread,
    readNewestAction,
    openReport,
    openReportFromDeepLink,
    navigateToAndOpenReport,
    navigateToAndOpenReportWithAccountIDs,
    navigateToAndOpenChildReport,
    toggleSubscribeToChildReport,
    updatePolicyRoomNameAndNavigate,
    clearPolicyRoomNameErrors,
    clearIOUError,
    subscribeToNewActionEvent,
    notifyNewAction,
    showReportActionNotification,
    toggleEmojiReaction,
    shouldShowReportActionNotification,
    leaveRoom,
    inviteToRoom,
    removeFromRoom,
    getCurrentUserAccountID,
    setLastOpenedPublicRoom,
    flagComment,
    openLastOpenedPublicRoom,
    updatePrivateNotes,
    getReportPrivateNote,
    clearPrivateNotesError,
    hasErrorInPrivateNotes,
    getOlderActions,
    getNewerActions,
    completeEngagementModal,
    dismissEngagementModal,
    openRoomMembersPage,
    savePrivateNotesDraft,
    getDraftPrivateNote,
    updateLastVisitTime,
    clearNewRoomFormError,
    updatePolicyReportField,
    updatePolicyReportName,
    resolveActionableMentionWhisper,
};<|MERGE_RESOLUTION|>--- conflicted
+++ resolved
@@ -64,11 +64,7 @@
 import ONYXKEYS from '@src/ONYXKEYS';
 import type {Route} from '@src/ROUTES';
 import ROUTES from '@src/ROUTES';
-<<<<<<< HEAD
-import type {PersonalDetails, PersonalDetailsList, PolicyReportField, RecentlyUsedReportFields, ReportActionReactions, ReportUserIsTyping} from '@src/types/onyx';
-=======
-import type {PersonalDetails, PersonalDetailsList, ReportActionReactions, ReportMetadata, ReportUserIsTyping} from '@src/types/onyx';
->>>>>>> c5ca9a81
+import type {PersonalDetails, PersonalDetailsList, PolicyReportField, RecentlyUsedReportFields, ReportActionReactions, ReportMetadata, ReportUserIsTyping} from '@src/types/onyx';
 import type {Decision, OriginalMessageIOU} from '@src/types/onyx/OriginalMessage';
 import type {NotificationPreference, WriteCapability} from '@src/types/onyx/Report';
 import type Report from '@src/types/onyx/Report';
@@ -1522,12 +1518,7 @@
         },
     ];
 
-    type UpdateReportNameParameters = {
-        reportID: string;
-        reportName: string;
-    };
-
-    const parameters: UpdateReportNameParameters = {
+    const parameters = {
         reportID,
         reportName: value,
     };
@@ -1603,12 +1594,7 @@
         },
     ];
 
-    type UpdateReportFieldParameters = {
-        reportID: string;
-        reportFields: string;
-    };
-
-    const parameters: UpdateReportFieldParameters = {
+    const parameters = {
         reportID,
         reportFields: JSON.stringify({[reportField.fieldID]: {fieldID: reportField.fieldID, value: reportField.value, type: reportField.type, name: reportField.name}}),
     };
