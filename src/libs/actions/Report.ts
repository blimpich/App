--- conflicted
+++ resolved
@@ -1403,13 +1403,8 @@
 /**
  * Sets the last read time on a report
  */
-<<<<<<< HEAD
-function markCommentAsUnread(reportID?: string, reportActionCreated?: string) {
-    if (reportID === '-1' || !reportID || !reportActionCreated) {
-=======
 function markCommentAsUnread(reportID: string | undefined, reportActionCreated: string) {
     if (!reportID) {
->>>>>>> 14663690
         Log.warn('7339cd6c-3263-4f89-98e5-730f0be15784 Invalid report passed to MarkCommentAsUnread. Not calling the API because it wil fail.');
         return;
     }
