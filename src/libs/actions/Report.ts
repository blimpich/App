import {findFocusedRoute} from '@react-navigation/native';
import {format as timezoneFormat, toZonedTime} from 'date-fns-tz';
import {Str} from 'expensify-common';
import isEmpty from 'lodash/isEmpty';
import {DeviceEventEmitter, InteractionManager, Linking} from 'react-native';
import type {NullishDeep, OnyxCollection, OnyxCollectionInputValue, OnyxEntry, OnyxUpdate} from 'react-native-onyx';
import Onyx from 'react-native-onyx';
import type {PartialDeep, ValueOf} from 'type-fest';
import type {Emoji} from '@assets/emojis/types';
import type {FileObject} from '@components/AttachmentModal';
import * as ActiveClientManager from '@libs/ActiveClientManager';
import addEncryptedAuthTokenToURL from '@libs/addEncryptedAuthTokenToURL';
import * as API from '@libs/API';
import type {
    AddCommentOrAttachementParams,
    AddEmojiReactionParams,
    AddWorkspaceRoomParams,
    CompleteGuidedSetupParams,
    DeleteCommentParams,
    ExpandURLPreviewParams,
    ExportReportPDFParams,
    FlagCommentParams,
    GetNewerActionsParams,
    GetOlderActionsParams,
    GetReportPrivateNoteParams,
    InviteToGroupChatParams,
    InviteToRoomParams,
    LeaveRoomParams,
    MarkAsExportedParams,
    MarkAsUnreadParams,
    MoveIOUReportToExistingPolicyParams,
    MoveIOUReportToPolicyAndInviteSubmitterParams,
    OpenReportParams,
    OpenRoomMembersPageParams,
    ReadNewestActionParams,
    RemoveEmojiReactionParams,
    RemoveFromGroupChatParams,
    RemoveFromRoomParams,
    ReportExportParams,
    ResolveActionableMentionWhisperParams,
    ResolveActionableReportMentionWhisperParams,
    SearchForReportsParams,
    SearchForRoomsToMentionParams,
    TogglePinnedChatParams,
    UpdateChatNameParams,
    UpdateCommentParams,
    UpdateGroupChatAvatarParams,
    UpdateGroupChatMemberRolesParams,
    UpdatePolicyRoomNameParams,
    UpdateReportNotificationPreferenceParams,
    UpdateReportPrivateNoteParams,
    UpdateReportWriteCapabilityParams,
    UpdateRoomDescriptionParams,
} from '@libs/API/parameters';
import type ExportReportCSVParams from '@libs/API/parameters/ExportReportCSVParams';
import type UpdateRoomVisibilityParams from '@libs/API/parameters/UpdateRoomVisibilityParams';
import {READ_COMMANDS, WRITE_COMMANDS} from '@libs/API/types';
import * as ApiUtils from '@libs/ApiUtils';
import * as Browser from '@libs/Browser';
import * as CollectionUtils from '@libs/CollectionUtils';
import type {CustomRNImageManipulatorResult} from '@libs/cropOrRotateImage/types';
import DateUtils from '@libs/DateUtils';
import {prepareDraftComment} from '@libs/DraftCommentUtils';
import * as EmojiUtils from '@libs/EmojiUtils';
import * as Environment from '@libs/Environment/Environment';
import {getOldDotURLFromEnvironment} from '@libs/Environment/Environment';
import getEnvironment from '@libs/Environment/getEnvironment';
import type EnvironmentType from '@libs/Environment/getEnvironment/types';
import * as ErrorUtils from '@libs/ErrorUtils';
import {getMicroSecondOnyxErrorWithTranslationKey} from '@libs/ErrorUtils';
import fileDownload from '@libs/fileDownload';
import getIsNarrowLayout from '@libs/getIsNarrowLayout';
import HttpUtils from '@libs/HttpUtils';
import isPublicScreenRoute from '@libs/isPublicScreenRoute';
import * as Localize from '@libs/Localize';
import Log from '@libs/Log';
import {registerPaginationConfig} from '@libs/Middleware/Pagination';
import {isOnboardingFlowName} from '@libs/Navigation/helpers/isNavigatorName';
import type {LinkToOptions} from '@libs/Navigation/helpers/linkTo/types';
import shouldOpenOnAdminRoom from '@libs/Navigation/helpers/shouldOpenOnAdminRoom';
import Navigation, {navigationRef} from '@libs/Navigation/Navigation';
import enhanceParameters from '@libs/Network/enhanceParameters';
import type {NetworkStatus} from '@libs/NetworkConnection';
import {buildNextStep} from '@libs/NextStepUtils';
import LocalNotification from '@libs/Notification/LocalNotification';
import {rand64} from '@libs/NumberUtils';
import Parser from '@libs/Parser';
import * as PersonalDetailsUtils from '@libs/PersonalDetailsUtils';
import * as PhoneNumber from '@libs/PhoneNumber';
import {extractPolicyIDFromPath, getDefaultApprover, getPolicy, isPolicyAdmin as isPolicyAdminPolicyUtils, isPolicyMember} from '@libs/PolicyUtils';
import processReportIDDeeplink from '@libs/processReportIDDeeplink';
import Pusher from '@libs/Pusher';
import type {UserIsLeavingRoomEvent, UserIsTypingEvent} from '@libs/Pusher/types';
import * as ReportActionsUtils from '@libs/ReportActionsUtils';
import type {OptimisticAddCommentReportAction, OptimisticChatReport} from '@libs/ReportUtils';
import {
    buildOptimisticAddCommentReportAction,
    buildOptimisticChangeFieldAction,
    buildOptimisticChangePolicyReportAction,
    buildOptimisticChatReport,
    buildOptimisticCreatedReportAction,
    buildOptimisticEmptyReport,
    buildOptimisticExportIntegrationAction,
    buildOptimisticGroupChatReport,
    buildOptimisticRenamedRoomReportAction,
    buildOptimisticReportPreview,
    buildOptimisticRoomDescriptionUpdatedReportAction,
    canUserPerformWriteAction as canUserPerformWriteActionReportUtils,
    completeShortMention,
    findLastAccessedReport,
    formatReportLastMessageText,
    generateReportID,
    getAllPolicyReports,
    getChatByParticipants,
    getChildReportNotificationPreference,
    getDefaultNotificationPreferenceForReport,
    getFieldViolation,
    getLastVisibleMessage,
    getOptimisticDataForParentReportAction,
    getOriginalReportID,
    getParsedComment,
    getPendingChatMembers,
    getPolicyExpenseChat,
    getReportFieldKey,
    getReportIDFromLink,
    getReportLastMessage,
    getReportLastVisibleActionCreated,
    getReportMetadata,
    getReportNotificationPreference,
    getReportPreviewMessage,
    getReportTransactions,
    getReportViolations,
    getRouteFromLink,
    isChatThread as isChatThreadReportUtils,
    isConciergeChatReport,
    isExpenseReport,
    isGroupChat as isGroupChatReportUtils,
    isHiddenForCurrentUser,
    isIOUReportUsingReport,
    isMoneyRequestReport,
    isSelfDM,
    isValidReportIDFromPath,
    prepareOnboardingOnyxData,
} from '@libs/ReportUtils';
import shouldSkipDeepLinkNavigation from '@libs/shouldSkipDeepLinkNavigation';
import {addTrailingForwardSlash} from '@libs/Url';
import Visibility from '@libs/Visibility';
import CONFIG from '@src/CONFIG';
import type {OnboardingAccounting, OnboardingCompanySize} from '@src/CONST';
import CONST from '@src/CONST';
import ONYXKEYS from '@src/ONYXKEYS';
import type {Route} from '@src/ROUTES';
import ROUTES from '@src/ROUTES';
import INPUT_IDS from '@src/types/form/NewRoomForm';
import type {
    DismissedProductTraining,
    IntroSelected,
    InvitedEmailsToAccountIDs,
    NewGroupChatDraft,
    Onboarding,
    OnboardingPurpose,
    PersonalDetails,
    PersonalDetailsList,
    Policy,
    PolicyEmployee,
    PolicyReportField,
    QuickAction,
    RecentlyUsedReportFields,
    Report,
    ReportAction,
    ReportActionReactions,
    ReportUserIsTyping,
    Transaction,
} from '@src/types/onyx';
import type {Decision} from '@src/types/onyx/OriginalMessage';
import type {ConnectionName} from '@src/types/onyx/Policy';
import type {NotificationPreference, Participants, Participant as ReportParticipant, RoomVisibility, WriteCapability} from '@src/types/onyx/Report';
import type {Message, ReportActions} from '@src/types/onyx/ReportAction';
import {isEmptyObject} from '@src/types/utils/EmptyObject';
import {clearByKey} from './CachedPDFPaths';
import {setDownload} from './Download';
import {close} from './Modal';
import navigateFromNotification from './navigateFromNotification';
import {buildRoomMembersOnyxData} from './Policy/Member';
import {createPolicyExpenseChats} from './Policy/Policy';
import {
    createUpdateCommentMatcher,
    resolveCommentDeletionConflicts,
    resolveDuplicationConflictAction,
    resolveEditCommentWithNewAddCommentRequest,
    resolveOpenReportDuplicationConflictAction,
} from './RequestConflictUtils';
import {canAnonymousUserAccessRoute, hasAuthToken, isAnonymousUser, signOutAndRedirectToSignIn, waitForUserSignIn} from './Session';
import {isOnboardingFlowCompleted, onServerDataReady, setOnboardingErrorMessage} from './Welcome';
import {startOnboardingFlow} from './Welcome/OnboardingFlow';

type SubscriberCallback = (isFromCurrentUser: boolean, reportActionID: string | undefined) => void;

type ActionSubscriber = {
    reportID: string;
    callback: SubscriberCallback;
};

type Video = {
    url: string;
    thumbnailUrl: string;
    duration: number;
    width: number;
    height: number;
};

type TaskMessage = Required<Pick<AddCommentOrAttachementParams, 'reportID' | 'reportActionID' | 'reportComment'>>;

type TaskForParameters =
    | {
          type: 'task';
          task: string;
          taskReportID: string;
          parentReportID: string;
          parentReportActionID: string;
          assigneeChatReportID?: string;
          createdTaskReportActionID: string;
          completedTaskReportActionID?: string;
          title: string;
          description: string;
      }
    | ({
          type: 'message';
      } & TaskMessage);

type GuidedSetupData = Array<
    | ({type: 'message'} & AddCommentOrAttachementParams)
    | TaskForParameters
    | ({
          type: 'video';
      } & Video &
          AddCommentOrAttachementParams)
>;

type ReportError = {
    type?: string;
};
const addNewMessageWithText = new Set<string>([WRITE_COMMANDS.ADD_COMMENT, WRITE_COMMANDS.ADD_TEXT_AND_ATTACHMENT]);
let conciergeChatReportID: string | undefined;
let currentUserAccountID = -1;
let currentUserEmail: string | undefined;
Onyx.connect({
    key: ONYXKEYS.SESSION,
    callback: (value) => {
        // When signed out, val is undefined
        if (!value?.accountID) {
            conciergeChatReportID = undefined;
            return;
        }
        currentUserEmail = value.email;
        currentUserAccountID = value.accountID;
    },
});

Onyx.connect({
    key: ONYXKEYS.DERIVED.CONCIERGE_CHAT_REPORT_ID,
    callback: (value) => (conciergeChatReportID = value),
});

let preferredSkinTone: number = CONST.EMOJI_DEFAULT_SKIN_TONE;
Onyx.connect({
    key: ONYXKEYS.PREFERRED_EMOJI_SKIN_TONE,
    callback: (value) => {
        preferredSkinTone = EmojiUtils.getPreferredSkinToneIndex(value);
    },
});

// map of reportID to all reportActions for that report
const allReportActions: OnyxCollection<ReportActions> = {};

Onyx.connect({
    key: ONYXKEYS.COLLECTION.REPORT_ACTIONS,
    callback: (actions, key) => {
        if (!key || !actions) {
            return;
        }
        const reportID = CollectionUtils.extractCollectionItemID(key);
        allReportActions[reportID] = actions;
    },
});

let allReports: OnyxCollection<Report>;
Onyx.connect({
    key: ONYXKEYS.COLLECTION.REPORT,
    waitForCollectionCallback: true,
    callback: (value) => {
        allReports = value;
    },
});

let isNetworkOffline = false;
let networkStatus: NetworkStatus;
Onyx.connect({
    key: ONYXKEYS.NETWORK,
    callback: (value) => {
        isNetworkOffline = value?.isOffline ?? false;
        networkStatus = value?.networkStatus ?? CONST.NETWORK.NETWORK_STATUS.UNKNOWN;
    },
});

let allPersonalDetails: OnyxEntry<PersonalDetailsList> = {};
Onyx.connect({
    key: ONYXKEYS.PERSONAL_DETAILS_LIST,
    callback: (value) => {
        allPersonalDetails = value ?? {};
    },
});

const draftNoteMap: OnyxCollection<string> = {};
Onyx.connect({
    key: ONYXKEYS.COLLECTION.PRIVATE_NOTES_DRAFT,
    callback: (value, key) => {
        if (!key) {
            return;
        }

        const reportID = key.replace(ONYXKEYS.COLLECTION.PRIVATE_NOTES_DRAFT, '');
        draftNoteMap[reportID] = value;
    },
});

const typingWatchTimers: Record<string, NodeJS.Timeout> = {};

let reportIDDeeplinkedFromOldDot: string | undefined;
Linking.getInitialURL().then((url) => {
    reportIDDeeplinkedFromOldDot = processReportIDDeeplink(url ?? '');
});

let lastVisitedPath: string | undefined;
Onyx.connect({
    key: ONYXKEYS.LAST_VISITED_PATH,
    callback: (value) => {
        if (!value) {
            return;
        }
        lastVisitedPath = value;
    },
});

let allRecentlyUsedReportFields: OnyxEntry<RecentlyUsedReportFields> = {};
Onyx.connect({
    key: ONYXKEYS.RECENTLY_USED_REPORT_FIELDS,
    callback: (val) => (allRecentlyUsedReportFields = val),
});

let quickAction: OnyxEntry<QuickAction> = {};
Onyx.connect({
    key: ONYXKEYS.NVP_QUICK_ACTION_GLOBAL_CREATE,
    callback: (val) => (quickAction = val),
});

let onboarding: OnyxEntry<Onboarding>;
Onyx.connect({
    key: ONYXKEYS.NVP_ONBOARDING,
    callback: (val) => {
        if (Array.isArray(val)) {
            return;
        }
        onboarding = val;
    },
});

let introSelected: OnyxEntry<IntroSelected> = {};
Onyx.connect({
    key: ONYXKEYS.NVP_INTRO_SELECTED,
    callback: (val) => (introSelected = val),
});

let allReportDraftComments: Record<string, string | undefined> = {};
Onyx.connect({
    key: ONYXKEYS.COLLECTION.REPORT_DRAFT_COMMENT,
    waitForCollectionCallback: true,
    callback: (value) => (allReportDraftComments = value),
});

let nvpDismissedProductTraining: OnyxEntry<DismissedProductTraining>;
Onyx.connect({
    key: ONYXKEYS.NVP_DISMISSED_PRODUCT_TRAINING,
    callback: (value) => (nvpDismissedProductTraining = value),
});

const allPolicies: OnyxCollection<Policy> = {};
Onyx.connect({
    key: ONYXKEYS.COLLECTION.POLICY,
    callback: (val, key) => {
        if (!key) {
            return;
        }
        if (val === null || val === undefined) {
            // If we are deleting a policy, we have to check every report linked to that policy
            // and unset the draft indicator (pencil icon) alongside removing any draft comments. Clearing these values will keep the newly archived chats from being displayed in the LHN.
            // More info: https://github.com/Expensify/App/issues/14260
            const policyID = key.replace(ONYXKEYS.COLLECTION.POLICY, '');
            const policyReports = getAllPolicyReports(policyID);
            const cleanUpSetQueries: Record<`${typeof ONYXKEYS.COLLECTION.REPORT_DRAFT_COMMENT}${string}` | `${typeof ONYXKEYS.COLLECTION.REPORT_ACTIONS_DRAFTS}${string}`, null> = {};
            policyReports.forEach((policyReport) => {
                if (!policyReport) {
                    return;
                }
                const {reportID} = policyReport;
                cleanUpSetQueries[`${ONYXKEYS.COLLECTION.REPORT_DRAFT_COMMENT}${reportID}`] = null;
                cleanUpSetQueries[`${ONYXKEYS.COLLECTION.REPORT_ACTIONS_DRAFTS}${reportID}`] = null;
            });
            Onyx.multiSet(cleanUpSetQueries);
            delete allPolicies[key];
            return;
        }

        allPolicies[key] = val;
    },
});

let environment: EnvironmentType;
getEnvironment().then((env) => {
    environment = env;
});

registerPaginationConfig({
    initialCommand: WRITE_COMMANDS.OPEN_REPORT,
    previousCommand: READ_COMMANDS.GET_OLDER_ACTIONS,
    nextCommand: READ_COMMANDS.GET_NEWER_ACTIONS,
    resourceCollectionKey: ONYXKEYS.COLLECTION.REPORT_ACTIONS,
    pageCollectionKey: ONYXKEYS.COLLECTION.REPORT_ACTIONS_PAGES,
    sortItems: (reportActions, reportID) => {
        const report = allReports?.[`${ONYXKEYS.COLLECTION.REPORT}${reportID}`];
        const canUserPerformWriteAction = canUserPerformWriteActionReportUtils(report);
        return ReportActionsUtils.getSortedReportActionsForDisplay(reportActions, canUserPerformWriteAction, true);
    },
    getItemID: (reportAction) => reportAction.reportActionID,
});

function clearGroupChat() {
    Onyx.set(ONYXKEYS.NEW_GROUP_CHAT_DRAFT, null);
}

function startNewChat() {
    clearGroupChat();
    Navigation.navigate(ROUTES.NEW);
}

/** Get the private pusher channel name for a Report. */
function getReportChannelName(reportID: string): string {
    return `${CONST.PUSHER.PRIVATE_REPORT_CHANNEL_PREFIX}${reportID}${CONFIG.PUSHER.SUFFIX}`;
}

/**
 * There are 2 possibilities that we can receive via pusher for a user's typing/leaving status:
 * 1. The "new" way from New Expensify is passed as {[login]: Boolean} (e.g. {yuwen@expensify.com: true}), where the value
 * is whether the user with that login is typing/leaving on the report or not.
 * 2. The "old" way from e.com which is passed as {userLogin: login} (e.g. {userLogin: bstites@expensify.com})
 *
 * This method makes sure that no matter which we get, we return the "new" format
 */
function getNormalizedStatus(typingStatus: UserIsTypingEvent | UserIsLeavingRoomEvent): ReportUserIsTyping {
    let normalizedStatus: ReportUserIsTyping;

    if (typingStatus.userLogin) {
        normalizedStatus = {[typingStatus.userLogin]: true};
    } else {
        normalizedStatus = typingStatus;
    }

    return normalizedStatus;
}

/** Initialize our pusher subscriptions to listen for someone typing in a report. */
function subscribeToReportTypingEvents(reportID: string) {
    if (!reportID) {
        return;
    }

    // Make sure we have a clean Typing indicator before subscribing to typing events
    Onyx.set(`${ONYXKEYS.COLLECTION.REPORT_USER_IS_TYPING}${reportID}`, {});

    const pusherChannelName = getReportChannelName(reportID);
    Pusher.subscribe(pusherChannelName, Pusher.TYPE.USER_IS_TYPING, (typingStatus) => {
        // If the pusher message comes from OldDot, we expect the typing status to be keyed by user
        // login OR by 'Concierge'. If the pusher message comes from NewDot, it is keyed by accountID
        // since personal details are keyed by accountID.
        const normalizedTypingStatus = getNormalizedStatus(typingStatus);
        const accountIDOrLogin = Object.keys(normalizedTypingStatus).at(0);

        if (!accountIDOrLogin) {
            return;
        }

        // Don't show the typing indicator if the user is typing on another platform
        if (Number(accountIDOrLogin) === currentUserAccountID) {
            return;
        }

        // Use a combo of the reportID and the accountID or login as a key for holding our timers.
        const reportUserIdentifier = `${reportID}-${accountIDOrLogin}`;
        clearTimeout(typingWatchTimers[reportUserIdentifier]);
        Onyx.merge(`${ONYXKEYS.COLLECTION.REPORT_USER_IS_TYPING}${reportID}`, normalizedTypingStatus);

        // Wait for 1.5s of no additional typing events before setting the status back to false.
        typingWatchTimers[reportUserIdentifier] = setTimeout(() => {
            const typingStoppedStatus: ReportUserIsTyping = {};
            typingStoppedStatus[accountIDOrLogin] = false;
            Onyx.merge(`${ONYXKEYS.COLLECTION.REPORT_USER_IS_TYPING}${reportID}`, typingStoppedStatus);
            delete typingWatchTimers[reportUserIdentifier];
        }, 1500);
    }).catch((error: ReportError) => {
        Log.hmmm('[Report] Failed to initially subscribe to Pusher channel', {errorType: error.type, pusherChannelName});
    });
}

/** Initialize our pusher subscriptions to listen for someone leaving a room. */
function subscribeToReportLeavingEvents(reportID: string | undefined) {
    if (!reportID) {
        return;
    }

    // Make sure we have a clean Leaving indicator before subscribing to leaving events
    Onyx.set(`${ONYXKEYS.COLLECTION.REPORT_USER_IS_LEAVING_ROOM}${reportID}`, false);

    const pusherChannelName = getReportChannelName(reportID);
    Pusher.subscribe(pusherChannelName, Pusher.TYPE.USER_IS_LEAVING_ROOM, (leavingStatus: UserIsLeavingRoomEvent) => {
        // If the pusher message comes from OldDot, we expect the leaving status to be keyed by user
        // login OR by 'Concierge'. If the pusher message comes from NewDot, it is keyed by accountID
        // since personal details are keyed by accountID.
        const normalizedLeavingStatus = getNormalizedStatus(leavingStatus);
        const accountIDOrLogin = Object.keys(normalizedLeavingStatus).at(0);

        if (!accountIDOrLogin) {
            return;
        }

        if (Number(accountIDOrLogin) !== currentUserAccountID) {
            return;
        }

        Onyx.merge(`${ONYXKEYS.COLLECTION.REPORT_USER_IS_LEAVING_ROOM}${reportID}`, true);
    }).catch((error: ReportError) => {
        Log.hmmm('[Report] Failed to initially subscribe to Pusher channel', {errorType: error.type, pusherChannelName});
    });
}

/**
 * Remove our pusher subscriptions to listen for someone typing in a report.
 */
function unsubscribeFromReportChannel(reportID: string) {
    if (!reportID) {
        return;
    }

    const pusherChannelName = getReportChannelName(reportID);
    Onyx.set(`${ONYXKEYS.COLLECTION.REPORT_USER_IS_TYPING}${reportID}`, {});
    Pusher.unsubscribe(pusherChannelName, Pusher.TYPE.USER_IS_TYPING);
}

/**
 * Remove our pusher subscriptions to listen for someone leaving a report.
 */
function unsubscribeFromLeavingRoomReportChannel(reportID: string | undefined) {
    if (!reportID) {
        return;
    }

    const pusherChannelName = getReportChannelName(reportID);
    Onyx.set(`${ONYXKEYS.COLLECTION.REPORT_USER_IS_LEAVING_ROOM}${reportID}`, false);
    Pusher.unsubscribe(pusherChannelName, Pusher.TYPE.USER_IS_LEAVING_ROOM);
}

// New action subscriber array for report pages
let newActionSubscribers: ActionSubscriber[] = [];

/**
 * Enables the Report actions file to let the ReportActionsView know that a new comment has arrived in realtime for the current report
 * Add subscriber for report id
 * @returns Remove subscriber for report id
 */
function subscribeToNewActionEvent(reportID: string, callback: SubscriberCallback): () => void {
    newActionSubscribers.push({callback, reportID});
    return () => {
        newActionSubscribers = newActionSubscribers.filter((subscriber) => subscriber.reportID !== reportID);
    };
}

/** Notify the ReportActionsView that a new comment has arrived */
function notifyNewAction(reportID: string | undefined, accountID?: number, reportActionID?: string) {
    const actionSubscriber = newActionSubscribers.find((subscriber) => subscriber.reportID === reportID);
    if (!actionSubscriber) {
        return;
    }
    const isFromCurrentUser = accountID === currentUserAccountID;
    actionSubscriber.callback(isFromCurrentUser, reportActionID);
}

/**
 * Add up to two report actions to a report. This method can be called for the following situations:
 *
 * - Adding one comment
 * - Adding one attachment
 * - Add both a comment and attachment simultaneously
 */
function addActions(reportID: string, text = '', file?: FileObject) {
    let reportCommentText = '';
    let reportCommentAction: OptimisticAddCommentReportAction | undefined;
    let attachmentAction: OptimisticAddCommentReportAction | undefined;
    let commandName: typeof WRITE_COMMANDS.ADD_COMMENT | typeof WRITE_COMMANDS.ADD_ATTACHMENT | typeof WRITE_COMMANDS.ADD_TEXT_AND_ATTACHMENT = WRITE_COMMANDS.ADD_COMMENT;

    if (text && !file) {
        const reportComment = buildOptimisticAddCommentReportAction(text, undefined, undefined, undefined, undefined, reportID);
        reportCommentAction = reportComment.reportAction;
        reportCommentText = reportComment.commentText;
    }

    if (file) {
        // When we are adding an attachment we will call AddAttachment.
        // It supports sending an attachment with an optional comment and AddComment supports adding a single text comment only.
        commandName = WRITE_COMMANDS.ADD_ATTACHMENT;
        const attachment = buildOptimisticAddCommentReportAction(text, file, undefined, undefined, undefined, reportID);
        attachmentAction = attachment.reportAction;
    }

    if (text && file) {
        // When there is both text and a file, the text for the report comment needs to be parsed)
        reportCommentText = getParsedComment(text ?? '', {reportID});

        // And the API command needs to go to the new API which supports combining both text and attachments in a single report action
        commandName = WRITE_COMMANDS.ADD_TEXT_AND_ATTACHMENT;
    }

    // Always prefer the file as the last action over text
    const lastAction = attachmentAction ?? reportCommentAction;
    const currentTime = DateUtils.getDBTimeWithSkew();
    const lastComment = ReportActionsUtils.getReportActionMessage(lastAction);
    const lastCommentText = formatReportLastMessageText(lastComment?.text ?? '');

    const optimisticReport: Partial<Report> = {
        lastVisibleActionCreated: lastAction?.created,
        lastMessageText: lastCommentText,
        lastMessageHtml: lastCommentText,
        lastActorAccountID: currentUserAccountID,
        lastReadTime: currentTime,
    };

    const report = allReports?.[`${ONYXKEYS.COLLECTION.REPORT}${reportID}`];
    const shouldUpdateNotificationPreference = !isEmptyObject(report) && isHiddenForCurrentUser(report);
    if (shouldUpdateNotificationPreference) {
        optimisticReport.participants = {
            [currentUserAccountID]: {notificationPreference: getDefaultNotificationPreferenceForReport(report)},
        };
    }

    // Optimistically add the new actions to the store before waiting to save them to the server
    const optimisticReportActions: OnyxCollection<OptimisticAddCommentReportAction> = {};

    // Only add the reportCommentAction when there is no file attachment. If there is both a file attachment and text, that will all be contained in the attachmentAction.
    if (text && reportCommentAction?.reportActionID && !file) {
        optimisticReportActions[reportCommentAction.reportActionID] = reportCommentAction;
    }
    if (file && attachmentAction?.reportActionID) {
        optimisticReportActions[attachmentAction.reportActionID] = attachmentAction;
    }

    const parameters: AddCommentOrAttachementParams = {
        reportID,
        reportActionID: file ? attachmentAction?.reportActionID : reportCommentAction?.reportActionID,
        commentReportActionID: file && reportCommentAction ? reportCommentAction.reportActionID : null,
        reportComment: reportCommentText,
        file,
        clientCreatedTime: file ? attachmentAction?.created : reportCommentAction?.created,
        idempotencyKey: Str.guid(),
    };

    if (reportIDDeeplinkedFromOldDot === reportID && isConciergeChatReport(report)) {
        parameters.isOldDotConciergeChat = true;
    }

    const optimisticData: OnyxUpdate[] = [
        {
            onyxMethod: Onyx.METHOD.MERGE,
            key: `${ONYXKEYS.COLLECTION.REPORT}${reportID}`,
            value: optimisticReport,
        },
        {
            onyxMethod: Onyx.METHOD.MERGE,
            key: `${ONYXKEYS.COLLECTION.REPORT_ACTIONS}${reportID}`,
            value: optimisticReportActions as ReportActions,
        },
    ];

    const successReportActions: OnyxCollection<NullishDeep<ReportAction>> = {};

    Object.entries(optimisticReportActions).forEach(([actionKey]) => {
        successReportActions[actionKey] = {pendingAction: null, isOptimisticAction: null};
    });

    const successData: OnyxUpdate[] = [
        {
            onyxMethod: Onyx.METHOD.MERGE,
            key: `${ONYXKEYS.COLLECTION.REPORT_ACTIONS}${reportID}`,
            value: successReportActions,
        },
    ];

    let failureReport: Partial<Report> = {
        lastMessageText: '',
        lastVisibleActionCreated: '',
    };
    const {lastMessageText = ''} = ReportActionsUtils.getLastVisibleMessage(reportID);
    if (lastMessageText) {
        const lastVisibleAction = ReportActionsUtils.getLastVisibleAction(reportID);
        const lastVisibleActionCreated = lastVisibleAction?.created;
        const lastActorAccountID = lastVisibleAction?.actorAccountID;
        failureReport = {
            lastMessageText,
            lastVisibleActionCreated,
            lastActorAccountID,
        };
    }

    const failureReportActions: Record<string, OptimisticAddCommentReportAction> = {};

    Object.entries(optimisticReportActions).forEach(([actionKey, action]) => {
        failureReportActions[actionKey] = {
            // eslint-disable-next-line @typescript-eslint/non-nullable-type-assertion-style
            ...(action as OptimisticAddCommentReportAction),
            errors: ErrorUtils.getMicroSecondOnyxErrorWithTranslationKey('report.genericAddCommentFailureMessage'),
        };
    });

    const failureData: OnyxUpdate[] = [
        {
            onyxMethod: Onyx.METHOD.MERGE,
            key: `${ONYXKEYS.COLLECTION.REPORT}${reportID}`,
            value: failureReport,
        },
        {
            onyxMethod: Onyx.METHOD.MERGE,
            key: `${ONYXKEYS.COLLECTION.REPORT_ACTIONS}${reportID}`,
            value: failureReportActions as ReportActions,
        },
    ];

    // Update optimistic data for parent report action if the report is a child report
    const optimisticParentReportData = getOptimisticDataForParentReportAction(reportID, currentTime, CONST.RED_BRICK_ROAD_PENDING_ACTION.ADD);
    optimisticParentReportData.forEach((parentReportData) => {
        if (isEmptyObject(parentReportData)) {
            return;
        }
        optimisticData.push(parentReportData);
    });

    // Update the timezone if it's been 5 minutes from the last time the user added a comment
    if (DateUtils.canUpdateTimezone() && currentUserAccountID) {
        const timezone = DateUtils.getCurrentTimezone();
        parameters.timezone = JSON.stringify(timezone);
        optimisticData.push({
            onyxMethod: Onyx.METHOD.MERGE,
            key: ONYXKEYS.PERSONAL_DETAILS_LIST,
            value: {[currentUserAccountID]: {timezone}},
        });
        DateUtils.setTimezoneUpdated();
    }

    API.write(commandName, parameters, {
        optimisticData,
        successData,
        failureData,
    });
    notifyNewAction(reportID, lastAction?.actorAccountID, lastAction?.reportActionID);
}

/** Add an attachment and optional comment. */
function addAttachment(reportID: string, file: FileObject, text = '') {
    addActions(reportID, text, file);
}

/** Add a single comment to a report */
function addComment(reportID: string, text: string) {
    addActions(reportID, text);
}

function reportActionsExist(reportID: string): boolean {
    return allReportActions?.[reportID] !== undefined;
}

function updateChatName(reportID: string, reportName: string, type: typeof CONST.REPORT.CHAT_TYPE.GROUP | typeof CONST.REPORT.CHAT_TYPE.TRIP_ROOM) {
    const optimisticData: OnyxUpdate[] = [
        {
            onyxMethod: Onyx.METHOD.MERGE,
            key: `${ONYXKEYS.COLLECTION.REPORT}${reportID}`,
            value: {
                reportName,
                pendingFields: {
                    reportName: CONST.RED_BRICK_ROAD_PENDING_ACTION.UPDATE,
                },
                errorFields: {
                    reportName: null,
                },
            },
        },
    ];

    const successData: OnyxUpdate[] = [
        {
            onyxMethod: Onyx.METHOD.MERGE,
            key: `${ONYXKEYS.COLLECTION.REPORT}${reportID}`,
            value: {
                pendingFields: {
                    reportName: null,
                },
            },
        },
    ];
    const failureData: OnyxUpdate[] = [
        {
            onyxMethod: Onyx.METHOD.MERGE,
            key: `${ONYXKEYS.COLLECTION.REPORT}${reportID}`,
            value: {
                reportName: allReports?.[`${ONYXKEYS.COLLECTION.REPORT}${reportID}`]?.reportName ?? null,
                pendingFields: {
                    reportName: null,
                },
            },
        },
    ];

    const command = type === CONST.REPORT.CHAT_TYPE.GROUP ? WRITE_COMMANDS.UPDATE_GROUP_CHAT_NAME : WRITE_COMMANDS.UPDATE_TRIP_ROOM_NAME;
    const parameters: UpdateChatNameParams = {reportName, reportID};

    API.write(command, parameters, {optimisticData, successData, failureData});
}

function updateGroupChatAvatar(reportID: string, file?: File | CustomRNImageManipulatorResult) {
    // If we have no file that means we are removing the avatar.
    const optimisticData: OnyxUpdate[] = [
        {
            onyxMethod: Onyx.METHOD.MERGE,
            key: `${ONYXKEYS.COLLECTION.REPORT}${reportID}`,
            value: {
                avatarUrl: file ? file?.uri ?? '' : null,
                pendingFields: {
                    avatar: CONST.RED_BRICK_ROAD_PENDING_ACTION.UPDATE,
                },
                errorFields: {
                    avatar: null,
                },
            },
        },
    ];

    const fetchedReport = allReports?.[`${ONYXKEYS.COLLECTION.REPORT}${reportID}`];
    const failureData: OnyxUpdate[] = [
        {
            onyxMethod: Onyx.METHOD.MERGE,
            key: `${ONYXKEYS.COLLECTION.REPORT}${reportID}`,
            value: {
                avatarUrl: fetchedReport?.avatarUrl ?? null,
                pendingFields: {
                    avatar: null,
                },
            },
        },
    ];

    const successData: OnyxUpdate[] = [
        {
            onyxMethod: Onyx.METHOD.MERGE,
            key: `${ONYXKEYS.COLLECTION.REPORT}${reportID}`,
            value: {
                pendingFields: {
                    avatar: null,
                },
            },
        },
    ];
    const parameters: UpdateGroupChatAvatarParams = {file, reportID};
    API.write(WRITE_COMMANDS.UPDATE_GROUP_CHAT_AVATAR, parameters, {optimisticData, failureData, successData});
}

/**
 * Clear error and pending fields for the report avatar
 */
function clearAvatarErrors(reportID: string) {
    Onyx.merge(`${ONYXKEYS.COLLECTION.REPORT}${reportID}`, {
        errorFields: {
            avatar: null,
        },
    });
}

/**
 * Gets the latest page of report actions and updates the last read message
 * If a chat with the passed reportID is not found, we will create a chat based on the passed participantList
 *
 * @param reportID The ID of the report to open
 * @param reportActionID The ID used to fetch a specific range of report actions related to the current reportActionID when opening a chat.
 * @param participantLoginList The list of users that are included in a new chat, not including the user creating it
 * @param newReportObject The optimistic report object created when making a new chat, saved as optimistic data
 * @param parentReportActionID The parent report action that a thread was created from (only passed for new threads)
 * @param isFromDeepLink Whether or not this report is being opened from a deep link
 * @param participantAccountIDList The list of accountIDs that are included in a new chat, not including the user creating it
 * @param temporaryShouldUseTableReportView For now MoneyRequestReportView is only supported on Search pages. Once the view is handled on ReportScreens as well we will remove this flag
 */
function openReport(
    reportID: string | undefined,
    reportActionID?: string,
    participantLoginList: string[] = [],
    newReportObject?: OptimisticChatReport,
    parentReportActionID?: string,
    isFromDeepLink = false,
    participantAccountIDList: number[] = [],
    avatar?: File | CustomRNImageManipulatorResult,
    temporaryShouldUseTableReportView = false,
) {
    if (!reportID) {
        return;
    }

    const optimisticReport = reportActionsExist(reportID)
        ? {}
        : {
              reportName: allReports?.[`${ONYXKEYS.COLLECTION.REPORT}${reportID}`]?.reportName ?? CONST.REPORT.DEFAULT_REPORT_NAME,
          };

    const optimisticData: OnyxUpdate[] = [
        {
            onyxMethod: Onyx.METHOD.MERGE,
            key: `${ONYXKEYS.COLLECTION.REPORT}${reportID}`,
            value: optimisticReport,
        },
        {
            onyxMethod: Onyx.METHOD.MERGE,
            key: `${ONYXKEYS.COLLECTION.REPORT_METADATA}${reportID}`,
            value: {
                isLoadingInitialReportActions: true,
                isLoadingOlderReportActions: false,
                hasLoadingOlderReportActionsError: false,
                isLoadingNewerReportActions: false,
                hasLoadingNewerReportActionsError: false,
            },
        },
    ];

    const successData: OnyxUpdate[] = [
        {
            onyxMethod: Onyx.METHOD.MERGE,
            key: `${ONYXKEYS.COLLECTION.REPORT}${reportID}`,
            value: {
                errorFields: {
                    notFound: null,
                },
            },
        },
        {
            onyxMethod: Onyx.METHOD.MERGE,
            key: `${ONYXKEYS.COLLECTION.REPORT_METADATA}${reportID}`,
            value: {
                isLoadingInitialReportActions: false,
            },
        },
    ];

    const failureData: OnyxUpdate[] = [
        {
            onyxMethod: Onyx.METHOD.MERGE,
            key: `${ONYXKEYS.COLLECTION.REPORT_METADATA}${reportID}`,
            value: {
                isLoadingInitialReportActions: false,
            },
        },
    ];

    const finallyData: OnyxUpdate[] = [];

    const parameters: OpenReportParams = {
        reportID,
        reportActionID,
        emailList: participantLoginList ? participantLoginList.join(',') : '',
        accountIDList: participantAccountIDList ? participantAccountIDList.join(',') : '',
        parentReportActionID,
    };

    // temporary flag will be removed once ReportScreen supports MoneyRequestReportView - https://github.com/Expensify/App/issues/57509
    if (temporaryShouldUseTableReportView) {
        parameters.useTableReportView = true;
    }

    const isInviteOnboardingComplete = introSelected?.isInviteOnboardingComplete ?? false;
    const isOnboardingCompleted = onboarding?.hasCompletedGuidedSetupFlow ?? false;

    // Prepare guided setup data only when nvp_introSelected is set and onboarding is not completed
    // OldDot users will never have nvp_introSelected set, so they will not see guided setup messages
    if (introSelected && !isOnboardingCompleted && !isInviteOnboardingComplete) {
        const {choice, inviteType} = introSelected;
        const isInviteIOUorInvoice = inviteType === CONST.ONBOARDING_INVITE_TYPES.IOU || inviteType === CONST.ONBOARDING_INVITE_TYPES.INVOICE;
        const isInviteChoiceCorrect = choice === CONST.ONBOARDING_CHOICES.ADMIN || choice === CONST.ONBOARDING_CHOICES.SUBMIT || choice === CONST.ONBOARDING_CHOICES.CHAT_SPLIT;

        if (isInviteChoiceCorrect && !isInviteIOUorInvoice) {
            const onboardingMessage = CONST.ONBOARDING_MESSAGES[choice];
            if (choice === CONST.ONBOARDING_CHOICES.CHAT_SPLIT) {
                const updatedTasks = onboardingMessage.tasks.map((task) => (task.type === 'startChat' ? {...task, autoCompleted: true} : task));
                onboardingMessage.tasks = updatedTasks;
            }

            const onboardingData = prepareOnboardingOnyxData(introSelected, choice, onboardingMessage);

            if (onboardingData) {
                optimisticData.push(...onboardingData.optimisticData, {
                    onyxMethod: Onyx.METHOD.MERGE,
                    key: ONYXKEYS.NVP_INTRO_SELECTED,
                    value: {
                        isInviteOnboardingComplete: true,
                    },
                });

                successData.push(...onboardingData.successData);

                failureData.push(...onboardingData.failureData);

                parameters.guidedSetupData = JSON.stringify(onboardingData.guidedSetupData);
            }
        }
    }

    const isGroupChat = isGroupChatReportUtils(newReportObject);
    if (isGroupChat) {
        parameters.chatType = CONST.REPORT.CHAT_TYPE.GROUP;
        parameters.groupChatAdminLogins = currentUserEmail;
        parameters.optimisticAccountIDList = Object.keys(newReportObject?.participants ?? {}).join(',');
        parameters.reportName = newReportObject?.reportName ?? '';

        // If we have an avatar then include it with the parameters
        if (avatar) {
            parameters.file = avatar;
        }

        InteractionManager.runAfterInteractions(() => {
            clearGroupChat();
        });
    }

    if (isFromDeepLink) {
        parameters.shouldRetry = false;
    }

    // If we are creating a new report, we need to add the optimistic report data and a report action
    const isCreatingNewReport = !isEmptyObject(newReportObject);
    if (isCreatingNewReport) {
        // Change the method to set for new reports because it doesn't exist yet, is faster,
        // and we need the data to be available when we navigate to the chat page
        const optimisticDataItem = optimisticData.at(0);
        if (optimisticDataItem) {
            optimisticDataItem.onyxMethod = Onyx.METHOD.SET;
            optimisticDataItem.value = {
                ...optimisticReport,
                reportName: CONST.REPORT.DEFAULT_REPORT_NAME,
                ...newReportObject,
                pendingFields: {
                    createChat: CONST.RED_BRICK_ROAD_PENDING_ACTION.ADD,
                    ...(isGroupChat && {reportName: CONST.RED_BRICK_ROAD_PENDING_ACTION.ADD}),
                },
            };
        }

        let emailCreatingAction: string = CONST.REPORT.OWNER_EMAIL_FAKE;
        if (newReportObject.ownerAccountID && newReportObject.ownerAccountID !== CONST.REPORT.OWNER_ACCOUNT_ID_FAKE) {
            emailCreatingAction = allPersonalDetails?.[newReportObject.ownerAccountID]?.login ?? '';
        }
        const optimisticCreatedAction = buildOptimisticCreatedReportAction(emailCreatingAction);
        optimisticData.push(
            {
                onyxMethod: Onyx.METHOD.SET,
                key: `${ONYXKEYS.COLLECTION.REPORT_ACTIONS}${reportID}`,
                value: {[optimisticCreatedAction.reportActionID]: optimisticCreatedAction},
            },
            {
                onyxMethod: Onyx.METHOD.SET,
                key: `${ONYXKEYS.COLLECTION.REPORT_METADATA}${reportID}`,
                value: {
                    isOptimisticReport: true,
                },
            },
        );
        successData.push(
            {
                onyxMethod: Onyx.METHOD.MERGE,
                key: `${ONYXKEYS.COLLECTION.REPORT_ACTIONS}${reportID}`,
                value: {[optimisticCreatedAction.reportActionID]: {pendingAction: null}},
            },
            {
                onyxMethod: Onyx.METHOD.MERGE,
                key: `${ONYXKEYS.COLLECTION.REPORT_METADATA}${reportID}`,
                value: {
                    isOptimisticReport: false,
                },
            },
        );

        // Add optimistic personal details for new participants
        const optimisticPersonalDetails: OnyxEntry<PersonalDetailsList> = {};
        const settledPersonalDetails: OnyxEntry<PersonalDetailsList> = {};
        const redundantParticipants: Record<number, null> = {};
        const participantAccountIDs = PersonalDetailsUtils.getAccountIDsByLogins(participantLoginList);
        participantLoginList.forEach((login, index) => {
            const accountID = participantAccountIDs.at(index) ?? -1;
            const isOptimisticAccount = !allPersonalDetails?.[accountID];

            if (!isOptimisticAccount) {
                return;
            }

            optimisticPersonalDetails[accountID] = {
                login,
                accountID,
                displayName: login,
                isOptimisticPersonalDetail: true,
            };
            settledPersonalDetails[accountID] = null;

            // BE will send different participants. We clear the optimistic ones to avoid duplicated entries
            redundantParticipants[accountID] = null;
        });

        successData.push(
            {
                onyxMethod: Onyx.METHOD.MERGE,
                key: `${ONYXKEYS.COLLECTION.REPORT}${reportID}`,
                value: {
                    participants: redundantParticipants,
                    pendingFields: {
                        createChat: null,
                        reportName: null,
                    },
                    errorFields: {
                        createChat: null,
                    },
                },
            },
            {
                onyxMethod: Onyx.METHOD.MERGE,
                key: `${ONYXKEYS.COLLECTION.REPORT_METADATA}${reportID}`,
                value: {
                    isOptimisticReport: false,
                },
            },
        );

        optimisticData.push({
            onyxMethod: Onyx.METHOD.MERGE,
            key: ONYXKEYS.PERSONAL_DETAILS_LIST,
            value: optimisticPersonalDetails,
        });
        successData.push({
            onyxMethod: Onyx.METHOD.MERGE,
            key: ONYXKEYS.PERSONAL_DETAILS_LIST,
            value: settledPersonalDetails,
        });
        failureData.push({
            onyxMethod: Onyx.METHOD.MERGE,
            key: ONYXKEYS.PERSONAL_DETAILS_LIST,
            value: settledPersonalDetails,
        });

        // Add the createdReportActionID parameter to the API call
        parameters.createdReportActionID = optimisticCreatedAction.reportActionID;

        // If we are creating a thread, ensure the report action has childReportID property added
        if (newReportObject.parentReportID && parentReportActionID) {
            optimisticData.push({
                onyxMethod: Onyx.METHOD.MERGE,
                key: `${ONYXKEYS.COLLECTION.REPORT_ACTIONS}${newReportObject.parentReportID}`,
                value: {[parentReportActionID]: {childReportID: reportID, childType: CONST.REPORT.TYPE.CHAT}},
            });
            failureData.push({
                onyxMethod: Onyx.METHOD.MERGE,
                key: `${ONYXKEYS.COLLECTION.REPORT_ACTIONS}${newReportObject.parentReportID}`,
                value: {[parentReportActionID]: {childType: ''}},
            });
        }
    }

    parameters.clientLastReadTime = allReports?.[`${ONYXKEYS.COLLECTION.REPORT}${reportID}`]?.lastReadTime ?? '';

    const paginationConfig = {
        resourceID: reportID,
        cursorID: reportActionID,
    };

    if (isFromDeepLink) {
        finallyData.push({
            onyxMethod: Onyx.METHOD.SET,
            key: ONYXKEYS.IS_CHECKING_PUBLIC_ROOM,
            value: false,
        });

        API.paginate(CONST.API_REQUEST_TYPE.WRITE, WRITE_COMMANDS.OPEN_REPORT, parameters, {optimisticData, successData, failureData, finallyData}, paginationConfig);
    } else {
        // eslint-disable-next-line rulesdir/no-multiple-api-calls
        API.paginate(CONST.API_REQUEST_TYPE.WRITE, WRITE_COMMANDS.OPEN_REPORT, parameters, {optimisticData, successData, failureData, finallyData}, paginationConfig, {
            checkAndFixConflictingRequest: (persistedRequests) => resolveOpenReportDuplicationConflictAction(persistedRequests, parameters),
        });
    }
}

/**
 * This will return an optimistic report object for a given user we want to create a chat with without saving it, when the only thing we know about recipient is his accountID. *
 * @param accountID accountID of the user that the optimistic chat report is created with.
 */
function getOptimisticChatReport(accountID: number): OptimisticChatReport {
    return buildOptimisticChatReport({
        participantList: [accountID, currentUserAccountID],
        notificationPreference: CONST.REPORT.NOTIFICATION_PREFERENCE.ALWAYS,
    });
}

/**
 * This will find an existing chat, or create a new one if none exists, for the given user or set of users. It will then navigate to this chat.
 *
 * @param userLogins list of user logins to start a chat report with.
 * @param shouldDismissModal a flag to determine if we should dismiss modal before navigate to report or navigate to report directly.
 */
function navigateToAndOpenReport(
    userLogins: string[],
    shouldDismissModal = true,
    reportName?: string,
    avatarUri?: string,
    avatarFile?: File | CustomRNImageManipulatorResult | undefined,
    optimisticReportID?: string,
    isGroupChat = false,
) {
    let newChat: OptimisticChatReport | undefined;
    let chat: OnyxEntry<Report>;
    const participantAccountIDs = PersonalDetailsUtils.getAccountIDsByLogins(userLogins);

    // If we are not creating a new Group Chat then we are creating a 1:1 DM and will look for an existing chat
    if (!isGroupChat) {
        chat = getChatByParticipants([...participantAccountIDs, currentUserAccountID]);
    }

    if (isEmptyObject(chat)) {
        if (isGroupChat) {
            // If we are creating a group chat then participantAccountIDs is expected to contain currentUserAccountID
            newChat = buildOptimisticGroupChatReport(participantAccountIDs, reportName ?? '', avatarUri ?? '', optimisticReportID, CONST.REPORT.NOTIFICATION_PREFERENCE.HIDDEN);
        } else {
            newChat = buildOptimisticChatReport({
                participantList: [...participantAccountIDs, currentUserAccountID],
                notificationPreference: CONST.REPORT.NOTIFICATION_PREFERENCE.HIDDEN,
            });
        }
    }
    const report = isEmptyObject(chat) ? newChat : chat;

    // We want to pass newChat here because if anything is passed in that param (even an existing chat), we will try to create a chat on the server
    openReport(report?.reportID, '', userLogins, newChat, undefined, undefined, undefined, avatarFile);
    if (shouldDismissModal) {
        if (getIsNarrowLayout()) {
            Navigation.dismissModalWithReport({report});
            return;
        }

        Navigation.dismissModal();
    }

    // In some cases when RHP modal gets hidden and then we navigate to report Composer focus breaks, wrapping navigation in setTimeout fixes this
    setTimeout(() => {
        Navigation.isNavigationReady().then(() => Navigation.navigateToReportWithPolicyCheck({report}));
    }, 0);
}

/**
 * This will find an existing chat, or create a new one if none exists, for the given accountID or set of accountIDs. It will then navigate to this chat.
 *
 * @param participantAccountIDs of user logins to start a chat report with.
 */
function navigateToAndOpenReportWithAccountIDs(participantAccountIDs: number[]) {
    let newChat: OptimisticChatReport | undefined;
    const chat = getChatByParticipants([...participantAccountIDs, currentUserAccountID]);
    if (!chat) {
        newChat = buildOptimisticChatReport({
            participantList: [...participantAccountIDs, currentUserAccountID],
        });
    }
    const report = chat ?? newChat;

    // We want to pass newChat here because if anything is passed in that param (even an existing chat), we will try to create a chat on the server
    openReport(report?.reportID, '', [], newChat, '0', false, participantAccountIDs);
    Navigation.navigateToReportWithPolicyCheck({report});
}

/**
 * This will navigate to an existing thread, or create a new one if necessary
 *
 * @param childReportID The reportID we are trying to open
 * @param parentReportAction the parent comment of a thread
 * @param parentReportID The reportID of the parent
 */
function navigateToAndOpenChildReport(childReportID: string | undefined, parentReportAction: Partial<ReportAction> = {}, parentReportID?: string) {
    const childReport = allReports?.[`${ONYXKEYS.COLLECTION.REPORT}${childReportID}`];
    if (childReport?.reportID) {
        Navigation.navigate(ROUTES.REPORT_WITH_ID.getRoute(childReportID));
    } else {
        const participantAccountIDs = [...new Set([currentUserAccountID, Number(parentReportAction.actorAccountID)])];
        const parentReport = allReports?.[`${ONYXKEYS.COLLECTION.REPORT}${parentReportID}`];
        // Threads from DMs and selfDMs don't have a chatType. All other threads inherit the chatType from their parent
        const childReportChatType = parentReport && isSelfDM(parentReport) ? undefined : parentReport?.chatType;
        const newChat = buildOptimisticChatReport({
            participantList: participantAccountIDs,
            reportName: ReportActionsUtils.getReportActionText(parentReportAction),
            chatType: childReportChatType,
            policyID: parentReport?.policyID ?? CONST.POLICY.OWNER_EMAIL_FAKE,
            ownerAccountID: CONST.POLICY.OWNER_ACCOUNT_ID_FAKE,
            oldPolicyName: parentReport?.policyName ?? '',
            notificationPreference: getChildReportNotificationPreference(parentReportAction),
            parentReportActionID: parentReportAction.reportActionID,
            parentReportID,
            optimisticReportID: childReportID,
        });

        if (!childReportID) {
            const participantLogins = PersonalDetailsUtils.getLoginsByAccountIDs(Object.keys(newChat.participants ?? {}).map(Number));
            openReport(newChat.reportID, '', participantLogins, newChat, parentReportAction.reportActionID);
        } else {
            Onyx.merge(`${ONYXKEYS.COLLECTION.REPORT}${childReportID}`, newChat);
        }

        Navigation.navigate(ROUTES.REPORT_WITH_ID.getRoute(newChat.reportID));
    }
}

/**
 * Gets the older actions that have not been read yet.
 * Normally happens when you scroll up on a chat, and the actions have not been read yet.
 */
function getOlderActions(reportID: string | undefined, reportActionID: string | undefined) {
    if (!reportID || !reportActionID) {
        return;
    }

    const optimisticData: OnyxUpdate[] = [
        {
            onyxMethod: Onyx.METHOD.MERGE,
            key: `${ONYXKEYS.COLLECTION.REPORT_METADATA}${reportID}`,
            value: {
                isLoadingOlderReportActions: true,
                hasLoadingOlderReportActionsError: false,
            },
        },
    ];

    const successData: OnyxUpdate[] = [
        {
            onyxMethod: Onyx.METHOD.MERGE,
            key: `${ONYXKEYS.COLLECTION.REPORT_METADATA}${reportID}`,
            value: {
                isLoadingOlderReportActions: false,
            },
        },
    ];

    const failureData: OnyxUpdate[] = [
        {
            onyxMethod: Onyx.METHOD.MERGE,
            key: `${ONYXKEYS.COLLECTION.REPORT_METADATA}${reportID}`,
            value: {
                isLoadingOlderReportActions: false,
                hasLoadingOlderReportActionsError: true,
            },
        },
    ];

    const parameters: GetOlderActionsParams = {
        reportID,
        reportActionID,
    };

    API.paginate(
        CONST.API_REQUEST_TYPE.READ,
        READ_COMMANDS.GET_OLDER_ACTIONS,
        parameters,
        {optimisticData, successData, failureData},
        {
            resourceID: reportID,
            cursorID: reportActionID,
        },
    );
}

/**
 * Gets the newer actions that have not been read yet.
 * Normally happens when you are not located at the bottom of the list and scroll down on a chat.
 */
function getNewerActions(reportID: string | undefined, reportActionID: string | undefined) {
    if (!reportID || !reportActionID) {
        return;
    }

    const optimisticData: OnyxUpdate[] = [
        {
            onyxMethod: Onyx.METHOD.MERGE,
            key: `${ONYXKEYS.COLLECTION.REPORT_METADATA}${reportID}`,
            value: {
                isLoadingNewerReportActions: true,
                hasLoadingNewerReportActionsError: false,
            },
        },
    ];

    const successData: OnyxUpdate[] = [
        {
            onyxMethod: Onyx.METHOD.MERGE,
            key: `${ONYXKEYS.COLLECTION.REPORT_METADATA}${reportID}`,
            value: {
                isLoadingNewerReportActions: false,
            },
        },
    ];

    const failureData: OnyxUpdate[] = [
        {
            onyxMethod: Onyx.METHOD.MERGE,
            key: `${ONYXKEYS.COLLECTION.REPORT_METADATA}${reportID}`,
            value: {
                isLoadingNewerReportActions: false,
                hasLoadingNewerReportActionsError: true,
            },
        },
    ];

    const parameters: GetNewerActionsParams = {
        reportID,
        reportActionID,
    };

    API.paginate(
        CONST.API_REQUEST_TYPE.READ,
        READ_COMMANDS.GET_NEWER_ACTIONS,
        parameters,
        {optimisticData, successData, failureData},
        {
            resourceID: reportID,
            cursorID: reportActionID,
        },
    );
}

/**
 * Gets metadata info about links in the provided report action
 */
function expandURLPreview(reportID: string | undefined, reportActionID: string) {
    if (!reportID) {
        return;
    }

    const parameters: ExpandURLPreviewParams = {
        reportID,
        reportActionID,
    };

    API.read(READ_COMMANDS.EXPAND_URL_PREVIEW, parameters);
}

/** Marks the new report actions as read
 * @param shouldResetUnreadMarker Indicates whether the unread indicator should be reset.
 * Currently, the unread indicator needs to be reset only when users mark a report as read.
 */
function readNewestAction(reportID: string | undefined, shouldResetUnreadMarker = false) {
    if (!reportID) {
        return;
    }

    const lastReadTime = DateUtils.getDBTimeWithSkew();

    const optimisticData: OnyxUpdate[] = [
        {
            onyxMethod: Onyx.METHOD.MERGE,
            key: `${ONYXKEYS.COLLECTION.REPORT}${reportID}`,
            value: {
                lastReadTime,
            },
        },
    ];

    const parameters: ReadNewestActionParams = {
        reportID,
        lastReadTime,
    };

    API.write(WRITE_COMMANDS.READ_NEWEST_ACTION, parameters, {optimisticData});
    if (shouldResetUnreadMarker) {
        DeviceEventEmitter.emit(`readNewestAction_${reportID}`, lastReadTime);
    }
}

/**
 * Sets the last read time on a report
 */
function markCommentAsUnread(reportID: string | undefined, reportAction: ReportAction) {
    if (!reportID) {
        Log.warn('7339cd6c-3263-4f89-98e5-730f0be15784 Invalid report passed to MarkCommentAsUnread. Not calling the API because it wil fail.');
        return;
    }

    const reportActions = allReportActions?.[reportID];

    // Find the latest report actions from other users
    const latestReportActionFromOtherUsers = Object.values(reportActions ?? {}).reduce((latest: ReportAction | null, current: ReportAction) => {
        if (
            current.actorAccountID !== currentUserAccountID &&
            (!latest || current.created > latest.created) &&
            // Whisper action doesn't affect lastVisibleActionCreated, so skip whisper action except actionable mention whisper
            (!ReportActionsUtils.isWhisperAction(current) || current.actionName === CONST.REPORT.ACTIONS.TYPE.ACTIONABLE_MENTION_WHISPER)
        ) {
            return current;
        }
        return latest;
    }, null);

    const report = allReports?.[`${ONYXKEYS.COLLECTION.REPORT}${reportID}`];
    const transactionThreadReportID = ReportActionsUtils.getOneTransactionThreadReportID(reportID, reportActions ?? []);
    const transactionThreadReport = allReports?.[`${ONYXKEYS.COLLECTION.REPORT}${transactionThreadReportID}`];

    // If no action created date is provided, use the last action's from other user
    const actionCreationTime =
        reportAction?.created || (latestReportActionFromOtherUsers?.created ?? getReportLastVisibleActionCreated(report, transactionThreadReport) ?? DateUtils.getDBTime(0));

    // We subtract 1 millisecond so that the lastReadTime is updated to just before a given reportAction's created date
    // For example, if we want to mark a report action with ID 100 and created date '2014-04-01 16:07:02.999' unread, we set the lastReadTime to '2014-04-01 16:07:02.998'
    // Since the report action with ID 100 will be the first with a timestamp above '2014-04-01 16:07:02.998', it's the first one that will be shown as unread
    const lastReadTime = DateUtils.subtractMillisecondsFromDateTime(actionCreationTime, 1);

    const optimisticData: OnyxUpdate[] = [
        {
            onyxMethod: Onyx.METHOD.MERGE,
            key: `${ONYXKEYS.COLLECTION.REPORT}${reportID}`,
            value: {
                lastReadTime,
            },
        },
    ];

    const parameters: MarkAsUnreadParams = {
        reportID,
        lastReadTime,
        reportActionID: reportAction?.reportActionID,
    };

    API.write(WRITE_COMMANDS.MARK_AS_UNREAD, parameters, {optimisticData});
    DeviceEventEmitter.emit(`unreadAction_${reportID}`, lastReadTime);
}

/** Toggles the pinned state of the report. */
function togglePinnedState(reportID: string | undefined, isPinnedChat: boolean) {
    if (!reportID) {
        return;
    }

    const pinnedValue = !isPinnedChat;

    // Optimistically pin/unpin the report before we send out the command
    const optimisticData: OnyxUpdate[] = [
        {
            onyxMethod: Onyx.METHOD.MERGE,
            key: `${ONYXKEYS.COLLECTION.REPORT}${reportID}`,
            value: {isPinned: pinnedValue},
        },
    ];

    const parameters: TogglePinnedChatParams = {
        reportID,
        pinnedValue,
    };

    API.write(WRITE_COMMANDS.TOGGLE_PINNED_CHAT, parameters, {optimisticData});
}

/** Saves the report draft to Onyx */
function saveReportDraft(reportID: string, report: Report) {
    return Onyx.set(`${ONYXKEYS.COLLECTION.REPORT_DRAFT}${reportID}`, report);
}

/**
 * Saves the comment left by the user as they are typing. By saving this data the user can switch between chats, close
 * tab, refresh etc without worrying about loosing what they typed out.
 * When empty string or null is passed, it will delete the draft comment from Onyx store.
 */
function saveReportDraftComment(reportID: string, comment: string | null, callback: () => void = () => {}) {
    Onyx.merge(`${ONYXKEYS.COLLECTION.REPORT_DRAFT_COMMENT}${reportID}`, prepareDraftComment(comment)).then(callback);
}

/** Broadcasts whether or not a user is typing on a report over the report's private pusher channel. */
function broadcastUserIsTyping(reportID: string) {
    const privateReportChannelName = getReportChannelName(reportID);
    const typingStatus: UserIsTypingEvent = {
        [currentUserAccountID]: true,
    };
    Pusher.sendEvent(privateReportChannelName, Pusher.TYPE.USER_IS_TYPING, typingStatus);
}

/** Broadcasts to the report's private pusher channel whether a user is leaving a report */
function broadcastUserIsLeavingRoom(reportID: string) {
    const privateReportChannelName = getReportChannelName(reportID);
    const leavingStatus: UserIsLeavingRoomEvent = {
        [currentUserAccountID]: true,
    };
    Pusher.sendEvent(privateReportChannelName, Pusher.TYPE.USER_IS_LEAVING_ROOM, leavingStatus);
}

/** When a report changes in Onyx, this fetches the report from the API if the report doesn't have a name */
function handleReportChanged(report: OnyxEntry<Report>) {
    if (!report) {
        return;
    }

    const {reportID, preexistingReportID, parentReportID, parentReportActionID} = report;

    // Handle cleanup of stale optimistic IOU report and its report preview separately
    if (reportID && preexistingReportID && isMoneyRequestReport(report) && parentReportActionID) {
        Onyx.merge(`${ONYXKEYS.COLLECTION.REPORT_ACTIONS}${parentReportID}`, {
            [parentReportActionID]: null,
        });
        Onyx.merge(`${ONYXKEYS.COLLECTION.REPORT}${reportID}`, null);
        return;
    }

    // It is possible that we optimistically created a DM/group-DM for a set of users for which a report already exists.
    // In this case, the API will let us know by returning a preexistingReportID.
    // We should clear out the optimistically created report and re-route the user to the preexisting report.
    if (reportID && preexistingReportID) {
        let callback = () => {
            const existingReport = allReports?.[`${ONYXKEYS.COLLECTION.REPORT}${preexistingReportID}`];

            Onyx.set(`${ONYXKEYS.COLLECTION.REPORT}${reportID}`, null);
            Onyx.set(`${ONYXKEYS.COLLECTION.REPORT}${preexistingReportID}`, {
                ...report,
                reportID: preexistingReportID,
                preexistingReportID: null,
                // Replacing the existing report's participants to avoid duplicates
                participants: existingReport?.participants ?? report.participants,
            });
            Onyx.set(`${ONYXKEYS.COLLECTION.REPORT_DRAFT_COMMENT}${reportID}`, null);
        };
        // Only re-route them if they are still looking at the optimistically created report
        if (Navigation.getActiveRoute().includes(`/r/${reportID}`)) {
            const currCallback = callback;
            callback = () => {
                currCallback();
                Navigation.navigate(ROUTES.REPORT_WITH_ID.getRoute(preexistingReportID), {forceReplace: true});
            };

            // The report screen will listen to this event and transfer the draft comment to the existing report
            // This will allow the newest draft comment to be transferred to the existing report
            DeviceEventEmitter.emit(`switchToPreExistingReport_${reportID}`, {
                preexistingReportID,
                callback,
            });

            return;
        }

        // In case the user is not on the report screen, we will transfer the report draft comment directly to the existing report
        // after that clear the optimistically created report
        const draftReportComment = allReportDraftComments?.[`${ONYXKEYS.COLLECTION.REPORT_DRAFT_COMMENT}${reportID}`];
        if (!draftReportComment) {
            callback();
            return;
        }

        saveReportDraftComment(preexistingReportID, draftReportComment, callback);
    }
}

/** Deletes a comment from the report, basically sets it as empty string */
function deleteReportComment(reportID: string | undefined, reportAction: ReportAction) {
    const originalReportID = getOriginalReportID(reportID, reportAction);
    const reportActionID = reportAction.reportActionID;

    if (!reportActionID || !originalReportID || !reportID) {
        return;
    }

    const isDeletedParentAction = ReportActionsUtils.isThreadParentMessage(reportAction, reportID);
    const deletedMessage: Message[] = [
        {
            translationKey: '',
            type: 'COMMENT',
            html: '',
            text: '',
            isEdited: true,
            isDeletedParentAction,
        },
    ];
    const optimisticReportActions: NullishDeep<ReportActions> = {
        [reportActionID]: {
            pendingAction: CONST.RED_BRICK_ROAD_PENDING_ACTION.DELETE,
            previousMessage: reportAction.message,
            message: deletedMessage,
            errors: null,
            linkMetadata: [],
        },
    };

    // If we are deleting the last visible message, let's find the previous visible one (or set an empty one if there are none) and update the lastMessageText in the LHN.
    // Similarly, if we are deleting the last read comment we will want to update the lastVisibleActionCreated to use the previous visible message.
    let optimisticReport: Partial<Report> = {
        lastMessageText: '',
        lastVisibleActionCreated: '',
    };
    const {lastMessageText = ''} = getLastVisibleMessage(originalReportID, optimisticReportActions as ReportActions);
    const report = allReports?.[`${ONYXKEYS.COLLECTION.REPORT}${reportID}`];
    const canUserPerformWriteAction = canUserPerformWriteActionReportUtils(report);
    if (lastMessageText) {
        const lastVisibleAction = ReportActionsUtils.getLastVisibleAction(originalReportID, canUserPerformWriteAction, optimisticReportActions as ReportActions);
        const lastVisibleActionCreated = lastVisibleAction?.created;
        const lastActorAccountID = lastVisibleAction?.actorAccountID;
        optimisticReport = {
            lastMessageText,
            lastVisibleActionCreated,
            lastActorAccountID,
        };
    }
    const didCommentMentionCurrentUser = ReportActionsUtils.didMessageMentionCurrentUser(reportAction);
    if (didCommentMentionCurrentUser && reportAction.created === report?.lastMentionedTime) {
        const reportActionsForReport = allReportActions?.[reportID];
        const latestMentioneReportAction = Object.values(reportActionsForReport ?? {}).find(
            (action) =>
                action.reportActionID !== reportAction.reportActionID &&
                ReportActionsUtils.didMessageMentionCurrentUser(action) &&
                ReportActionsUtils.shouldReportActionBeVisible(action, action.reportActionID),
        );
        optimisticReport.lastMentionedTime = latestMentioneReportAction?.created ?? null;
    }
    // If the API call fails we must show the original message again, so we revert the message content back to how it was
    // and and remove the pendingAction so the strike-through clears
    const failureData: OnyxUpdate[] = [
        {
            onyxMethod: Onyx.METHOD.MERGE,
            key: `${ONYXKEYS.COLLECTION.REPORT_ACTIONS}${originalReportID}`,
            value: {
                [reportActionID]: {
                    message: reportAction.message,
                    pendingAction: null,
                    previousMessage: null,
                },
            },
        },
    ];

    const successData: OnyxUpdate[] = [
        {
            onyxMethod: Onyx.METHOD.MERGE,
            key: `${ONYXKEYS.COLLECTION.REPORT_ACTIONS}${originalReportID}`,
            value: {
                [reportActionID]: {
                    pendingAction: null,
                    previousMessage: null,
                },
            },
        },
    ];

    const optimisticData: OnyxUpdate[] = [
        {
            onyxMethod: Onyx.METHOD.MERGE,
            key: `${ONYXKEYS.COLLECTION.REPORT_ACTIONS}${originalReportID}`,
            value: optimisticReportActions,
        },
        {
            onyxMethod: Onyx.METHOD.MERGE,
            key: `${ONYXKEYS.COLLECTION.REPORT}${originalReportID}`,
            value: optimisticReport,
        },
    ];

    // Update optimistic data for parent report action if the report is a child report and the reportAction has no visible child
    const childVisibleActionCount = reportAction.childVisibleActionCount ?? 0;
    if (childVisibleActionCount === 0) {
        const optimisticParentReportData = getOptimisticDataForParentReportAction(
            originalReportID,
            optimisticReport?.lastVisibleActionCreated ?? '',
            CONST.RED_BRICK_ROAD_PENDING_ACTION.DELETE,
        );
        optimisticParentReportData.forEach((parentReportData) => {
            if (isEmptyObject(parentReportData)) {
                return;
            }
            optimisticData.push(parentReportData);
        });
    }

    const parameters: DeleteCommentParams = {
        reportID: originalReportID,
        reportActionID,
    };

    clearByKey(reportActionID);

    API.write(
        WRITE_COMMANDS.DELETE_COMMENT,
        parameters,
        {optimisticData, successData, failureData},
        {
            checkAndFixConflictingRequest: (persistedRequests) => resolveCommentDeletionConflicts(persistedRequests, reportActionID, originalReportID),
        },
    );

    // if we are linking to the report action, and we are deleting it, and it's not a deleted parent action,
    // we should navigate to its report in order to not show not found page
    if (Navigation.isActiveRoute(ROUTES.REPORT_WITH_ID.getRoute(reportID, reportActionID)) && !isDeletedParentAction) {
        Navigation.goBack(ROUTES.REPORT_WITH_ID.getRoute(reportID));
    } else if (Navigation.isActiveRoute(ROUTES.REPORT_WITH_ID.getRoute(reportAction.childReportID)) && !isDeletedParentAction) {
        Navigation.goBack(undefined);
    }
}

/**
 * Removes the links in html of a comment.
 * example:
 *      html="test <a href="https://www.google.com" target="_blank" rel="noreferrer noopener">https://www.google.com</a> test"
 *      links=["https://www.google.com"]
 * returns: "test https://www.google.com test"
 */
function removeLinksFromHtml(html: string, links: string[]): string {
    let htmlCopy = html.slice();
    links.forEach((link) => {
        // We want to match the anchor tag of the link and replace the whole anchor tag with the text of the anchor tag
        const regex = new RegExp(`<(a)[^><]*href\\s*=\\s*(['"])(${Str.escapeForRegExp(link)})\\2(?:".*?"|'.*?'|[^'"><])*>([\\s\\S]*?)<\\/\\1>(?![^<]*(<\\/pre>|<\\/code>))`, 'g');
        htmlCopy = htmlCopy.replace(regex, '$4');
    });
    return htmlCopy;
}

/**
 * This function will handle removing only links that were purposely removed by the user while editing.
 *
 * @param newCommentText text of the comment after editing.
 * @param originalCommentMarkdown original markdown of the comment before editing.
 * @param videoAttributeCache cache of video attributes ([videoSource]: videoAttributes)
 */
function handleUserDeletedLinksInHtml(newCommentText: string, originalCommentMarkdown: string, videoAttributeCache?: Record<string, string>): string {
    if (newCommentText.length > CONST.MAX_MARKUP_LENGTH) {
        return newCommentText;
    }

    const textWithMention = completeShortMention(newCommentText);

    const htmlForNewComment = Parser.replace(textWithMention, {
        extras: {videoAttributeCache},
    });
    const removedLinks = Parser.getRemovedMarkdownLinks(originalCommentMarkdown, textWithMention);
    return removeLinksFromHtml(htmlForNewComment, removedLinks);
}

/** Saves a new message for a comment. Marks the comment as edited, which will be reflected in the UI. */
function editReportComment(reportID: string | undefined, originalReportAction: OnyxEntry<ReportAction>, textForNewComment: string, videoAttributeCache?: Record<string, string>) {
    const originalReportID = getOriginalReportID(reportID, originalReportAction);
    if (!originalReportID || !originalReportAction) {
        return;
    }
    const report = allReports?.[`${ONYXKEYS.COLLECTION.REPORT}${originalReportID}`];
    const canUserPerformWriteAction = canUserPerformWriteActionReportUtils(report);

    // Do not autolink if someone explicitly tries to remove a link from message.
    // https://github.com/Expensify/App/issues/9090
    // https://github.com/Expensify/App/issues/13221
    const originalCommentHTML = ReportActionsUtils.getReportActionHtml(originalReportAction);
    const originalCommentMarkdown = Parser.htmlToMarkdown(originalCommentHTML ?? '').trim();

    // Skip the Edit if draft is not changed
    if (originalCommentMarkdown === textForNewComment) {
        return;
    }
    const htmlForNewComment = handleUserDeletedLinksInHtml(textForNewComment, originalCommentMarkdown, videoAttributeCache);

    const reportComment = Parser.htmlToText(htmlForNewComment);

    // For comments shorter than or equal to 10k chars, convert the comment from MD into HTML because that's how it is stored in the database
    // For longer comments, skip parsing and display plaintext for performance reasons. It takes over 40s to parse a 100k long string!!
    let parsedOriginalCommentHTML = originalCommentHTML;
    if (textForNewComment.length <= CONST.MAX_MARKUP_LENGTH) {
        const autolinkFilter = {filterRules: Parser.rules.map((rule) => rule.name).filter((name) => name !== 'autolink')};
        parsedOriginalCommentHTML = Parser.replace(originalCommentMarkdown, autolinkFilter);
    }

    //  Delete the comment if it's empty
    if (!htmlForNewComment) {
        deleteReportComment(originalReportID, originalReportAction);
        return;
    }

    // Skip the Edit if message is not changed
    if (parsedOriginalCommentHTML === htmlForNewComment.trim() || originalCommentHTML === htmlForNewComment.trim()) {
        return;
    }

    // Optimistically update the reportAction with the new message
    const reportActionID = originalReportAction.reportActionID;
    const originalMessage = ReportActionsUtils.getReportActionMessage(originalReportAction);
    const optimisticReportActions: PartialDeep<ReportActions> = {
        [reportActionID]: {
            pendingAction: CONST.RED_BRICK_ROAD_PENDING_ACTION.UPDATE,
            message: [
                {
                    ...originalMessage,
                    type: CONST.REPORT.MESSAGE.TYPE.COMMENT,
                    isEdited: true,
                    html: htmlForNewComment,
                    text: reportComment,
                },
            ],
            lastModified: DateUtils.getDBTime(),
        },
    };

    const optimisticData: OnyxUpdate[] = [
        {
            onyxMethod: Onyx.METHOD.MERGE,
            key: `${ONYXKEYS.COLLECTION.REPORT_ACTIONS}${originalReportID}`,
            value: optimisticReportActions,
        },
    ];

    const lastVisibleAction = ReportActionsUtils.getLastVisibleAction(originalReportID, canUserPerformWriteAction, optimisticReportActions as ReportActions);
    if (reportActionID === lastVisibleAction?.reportActionID) {
        const lastMessageText = formatReportLastMessageText(reportComment);
        const optimisticReport = {
            lastMessageText,
        };
        optimisticData.push({
            onyxMethod: Onyx.METHOD.MERGE,
            key: `${ONYXKEYS.COLLECTION.REPORT}${originalReportID}`,
            value: optimisticReport,
        });
    }

    const failureData: OnyxUpdate[] = [
        {
            onyxMethod: Onyx.METHOD.MERGE,
            key: `${ONYXKEYS.COLLECTION.REPORT_ACTIONS}${originalReportID}`,
            value: {
                [reportActionID]: {
                    ...originalReportAction,
                    pendingAction: null,
                },
            },
        },
    ];

    const successData: OnyxUpdate[] = [
        {
            onyxMethod: Onyx.METHOD.MERGE,
            key: `${ONYXKEYS.COLLECTION.REPORT_ACTIONS}${originalReportID}`,
            value: {
                [reportActionID]: {
                    pendingAction: null,
                },
            },
        },
    ];

    const parameters: UpdateCommentParams = {
        reportID: originalReportID,
        reportComment: htmlForNewComment,
        reportActionID,
    };

    API.write(
        WRITE_COMMANDS.UPDATE_COMMENT,
        parameters,
        {optimisticData, successData, failureData},
        {
            checkAndFixConflictingRequest: (persistedRequests) => {
                const addCommentIndex = persistedRequests.findIndex((request) => addNewMessageWithText.has(request.command) && request.data?.reportActionID === reportActionID);
                if (addCommentIndex > -1) {
                    return resolveEditCommentWithNewAddCommentRequest(persistedRequests, parameters, reportActionID, addCommentIndex);
                }
                return resolveDuplicationConflictAction(persistedRequests, createUpdateCommentMatcher(reportActionID));
            },
        },
    );
}

/** Deletes the draft for a comment report action. */
function deleteReportActionDraft(reportID: string | undefined, reportAction: ReportAction) {
    const originalReportID = getOriginalReportID(reportID, reportAction);
    Onyx.merge(`${ONYXKEYS.COLLECTION.REPORT_ACTIONS_DRAFTS}${originalReportID}`, {[reportAction.reportActionID]: null});
}

/** Saves the draft for a comment report action. This will put the comment into "edit mode" */
function saveReportActionDraft(reportID: string | undefined, reportAction: ReportAction, draftMessage: string) {
    const originalReportID = getOriginalReportID(reportID, reportAction);
    Onyx.merge(`${ONYXKEYS.COLLECTION.REPORT_ACTIONS_DRAFTS}${originalReportID}`, {[reportAction.reportActionID]: {message: draftMessage}});
}

function updateNotificationPreference(
    reportID: string,
    previousValue: NotificationPreference | undefined,
    newValue: NotificationPreference,
    parentReportID?: string,
    parentReportActionID?: string,
) {
    // No change needed
    if (previousValue === newValue) {
        return;
    }

    const optimisticData: OnyxUpdate[] = [
        {
            onyxMethod: Onyx.METHOD.MERGE,
            key: `${ONYXKEYS.COLLECTION.REPORT}${reportID}`,
            value: {
                participants: {
                    [currentUserAccountID]: {
                        notificationPreference: newValue,
                    },
                },
            },
        },
    ];

    const failureData: OnyxUpdate[] = [
        {
            onyxMethod: Onyx.METHOD.MERGE,
            key: `${ONYXKEYS.COLLECTION.REPORT}${reportID}`,
            value: {
                participants: {
                    [currentUserAccountID]: {
                        notificationPreference: previousValue,
                    },
                },
            },
        },
    ];

    if (parentReportID && parentReportActionID) {
        optimisticData.push({
            onyxMethod: Onyx.METHOD.MERGE,
            key: `${ONYXKEYS.COLLECTION.REPORT_ACTIONS}${parentReportID}`,
            value: {[parentReportActionID]: {childReportNotificationPreference: newValue}},
        });
        failureData.push({
            onyxMethod: Onyx.METHOD.MERGE,
            key: `${ONYXKEYS.COLLECTION.REPORT_ACTIONS}${parentReportID}`,
            value: {[parentReportActionID]: {childReportNotificationPreference: previousValue}},
        });
    }

    const parameters: UpdateReportNotificationPreferenceParams = {reportID, notificationPreference: newValue};

    API.write(WRITE_COMMANDS.UPDATE_REPORT_NOTIFICATION_PREFERENCE, parameters, {optimisticData, failureData});
}

function updateRoomVisibility(reportID: string, previousValue: RoomVisibility | undefined, newValue: RoomVisibility) {
    if (previousValue === newValue) {
        return;
    }

    const optimisticData: OnyxUpdate[] = [
        {
            onyxMethod: Onyx.METHOD.MERGE,
            key: `${ONYXKEYS.COLLECTION.REPORT}${reportID}`,
            value: {visibility: newValue},
        },
    ];

    const failureData: OnyxUpdate[] = [
        {
            onyxMethod: Onyx.METHOD.MERGE,
            key: `${ONYXKEYS.COLLECTION.REPORT}${reportID}`,
            value: {visibility: previousValue},
        },
    ];

    const parameters: UpdateRoomVisibilityParams = {reportID, visibility: newValue};

    API.write(WRITE_COMMANDS.UPDATE_ROOM_VISIBILITY, parameters, {optimisticData, failureData});
}

/**
 * This will subscribe to an existing thread, or create a new one and then subsribe to it if necessary
 *
 * @param childReportID The reportID we are trying to open
 * @param parentReportAction the parent comment of a thread
 * @param parentReportID The reportID of the parent
 * @param prevNotificationPreference The previous notification preference for the child report
 */
function toggleSubscribeToChildReport(
    childReportID: string | undefined,
    parentReportAction: Partial<ReportAction> = {},
    parentReportID?: string,
    prevNotificationPreference?: NotificationPreference,
) {
    if (childReportID) {
        openReport(childReportID);
        const parentReportActionID = parentReportAction?.reportActionID;
        if (!prevNotificationPreference || isHiddenForCurrentUser(prevNotificationPreference)) {
            updateNotificationPreference(childReportID, prevNotificationPreference, CONST.REPORT.NOTIFICATION_PREFERENCE.ALWAYS, parentReportID, parentReportActionID);
        } else {
            updateNotificationPreference(childReportID, prevNotificationPreference, CONST.REPORT.NOTIFICATION_PREFERENCE.HIDDEN, parentReportID, parentReportActionID);
        }
    } else {
        const participantAccountIDs = [...new Set([currentUserAccountID, Number(parentReportAction?.actorAccountID)])];
        const parentReport = allReports?.[`${ONYXKEYS.COLLECTION.REPORT}${parentReportID}`];
        const newChat = buildOptimisticChatReport({
            participantList: participantAccountIDs,
            reportName: ReportActionsUtils.getReportActionText(parentReportAction),
            chatType: parentReport?.chatType,
            policyID: parentReport?.policyID ?? CONST.POLICY.OWNER_EMAIL_FAKE,
            ownerAccountID: CONST.POLICY.OWNER_ACCOUNT_ID_FAKE,
            notificationPreference: CONST.REPORT.NOTIFICATION_PREFERENCE.ALWAYS,
            parentReportActionID: parentReportAction.reportActionID,
            parentReportID,
        });

        const participantLogins = PersonalDetailsUtils.getLoginsByAccountIDs(participantAccountIDs);
        openReport(newChat.reportID, '', participantLogins, newChat, parentReportAction.reportActionID);
        const notificationPreference = isHiddenForCurrentUser(prevNotificationPreference) ? CONST.REPORT.NOTIFICATION_PREFERENCE.ALWAYS : CONST.REPORT.NOTIFICATION_PREFERENCE.HIDDEN;
        updateNotificationPreference(newChat.reportID, prevNotificationPreference, notificationPreference, parentReportID, parentReportAction?.reportActionID);
    }
}

function updateReportName(reportID: string, value: string, previousValue: string) {
    const optimisticData: OnyxUpdate[] = [
        {
            onyxMethod: Onyx.METHOD.MERGE,
            key: `${ONYXKEYS.COLLECTION.REPORT}${reportID}`,
            value: {
                reportName: value,
                pendingFields: {
                    reportName: CONST.RED_BRICK_ROAD_PENDING_ACTION.UPDATE,
                },
            },
        },
    ];
    const failureData: OnyxUpdate[] = [
        {
            onyxMethod: Onyx.METHOD.MERGE,
            key: `${ONYXKEYS.COLLECTION.REPORT}${reportID}`,
            value: {
                reportName: previousValue,
                pendingFields: {
                    reportName: null,
                },
                errorFields: {
                    reportName: ErrorUtils.getMicroSecondOnyxErrorWithTranslationKey('report.genericUpdateReporNameEditFailureMessage'),
                },
            },
        },
    ];

    const successData: OnyxUpdate[] = [
        {
            onyxMethod: Onyx.METHOD.MERGE,
            key: `${ONYXKEYS.COLLECTION.REPORT}${reportID}`,
            value: {
                pendingFields: {
                    reportName: null,
                },
                errorFields: {
                    reportName: null,
                },
            },
        },
    ];

    const parameters = {
        reportID,
        reportName: value,
    };

    API.write(WRITE_COMMANDS.SET_REPORT_NAME, parameters, {optimisticData, failureData, successData});
}

function clearReportFieldKeyErrors(reportID: string | undefined, fieldKey: string) {
    Onyx.merge(`${ONYXKEYS.COLLECTION.REPORT}${reportID}`, {
        pendingFields: {
            [fieldKey]: null,
        },
        errorFields: {
            [fieldKey]: null,
        },
    });
}

function updateReportField(reportID: string, reportField: PolicyReportField, previousReportField: PolicyReportField) {
    const fieldKey = getReportFieldKey(reportField.fieldID);
    const reportViolations = getReportViolations(reportID);
    const fieldViolation = getFieldViolation(reportViolations, reportField);
    const recentlyUsedValues = allRecentlyUsedReportFields?.[fieldKey] ?? [];

    const optimisticChangeFieldAction = buildOptimisticChangeFieldAction(reportField, previousReportField);

    const optimisticData: OnyxUpdate[] = [
        {
            onyxMethod: Onyx.METHOD.MERGE,
            key: `${ONYXKEYS.COLLECTION.REPORT}${reportID}`,
            value: {
                fieldList: {
                    [fieldKey]: reportField,
                },
                pendingFields: {
                    [fieldKey]: CONST.RED_BRICK_ROAD_PENDING_ACTION.UPDATE,
                },
            },
        },
        {
            onyxMethod: Onyx.METHOD.MERGE,
            key: `${ONYXKEYS.COLLECTION.REPORT_ACTIONS}${reportID}`,
            value: {
                [optimisticChangeFieldAction.reportActionID]: optimisticChangeFieldAction,
            },
        },
    ];

    if (fieldViolation) {
        optimisticData.push({
            onyxMethod: Onyx.METHOD.MERGE,
            key: `${ONYXKEYS.COLLECTION.REPORT_VIOLATIONS}${reportID}`,
            value: {
                [fieldViolation]: {
                    [reportField.fieldID]: null,
                },
            },
        });
    }

    if (reportField.type === 'dropdown' && reportField.value) {
        optimisticData.push({
            onyxMethod: Onyx.METHOD.MERGE,
            key: ONYXKEYS.RECENTLY_USED_REPORT_FIELDS,
            value: {
                [fieldKey]: [...new Set([...recentlyUsedValues, reportField.value])],
            },
        });
    }

    const failureData: OnyxUpdate[] = [
        {
            onyxMethod: Onyx.METHOD.MERGE,
            key: `${ONYXKEYS.COLLECTION.REPORT}${reportID}`,
            value: {
                fieldList: {
                    [fieldKey]: previousReportField,
                },
                pendingFields: {
                    [fieldKey]: null,
                },
                errorFields: {
                    [fieldKey]: ErrorUtils.getMicroSecondOnyxErrorWithTranslationKey('report.genericUpdateReportFieldFailureMessage'),
                },
            },
        },
        {
            onyxMethod: Onyx.METHOD.MERGE,
            key: `${ONYXKEYS.COLLECTION.REPORT_ACTIONS}${reportID}`,
            value: {
                [optimisticChangeFieldAction.reportActionID]: {
                    errors: ErrorUtils.getMicroSecondOnyxErrorWithTranslationKey('report.genericUpdateReportFieldFailureMessage'),
                },
            },
        },
    ];

    if (reportField.type === 'dropdown') {
        failureData.push({
            onyxMethod: Onyx.METHOD.MERGE,
            key: ONYXKEYS.RECENTLY_USED_REPORT_FIELDS,
            value: {
                [fieldKey]: recentlyUsedValues,
            },
        });
    }

    const successData: OnyxUpdate[] = [
        {
            onyxMethod: Onyx.METHOD.MERGE,
            key: `${ONYXKEYS.COLLECTION.REPORT}${reportID}`,
            value: {
                pendingFields: {
                    [fieldKey]: null,
                },
                errorFields: {
                    [fieldKey]: null,
                },
            },
        },
        {
            onyxMethod: Onyx.METHOD.MERGE,
            key: `${ONYXKEYS.COLLECTION.REPORT_ACTIONS}${reportID}`,
            value: {
                [optimisticChangeFieldAction.reportActionID]: {
                    pendingAction: null,
                },
            },
        },
    ];

    const parameters = {
        reportID,
        reportFields: JSON.stringify({[fieldKey]: reportField}),
        reportFieldsActionIDs: JSON.stringify({[fieldKey]: optimisticChangeFieldAction.reportActionID}),
    };

    API.write(WRITE_COMMANDS.SET_REPORT_FIELD, parameters, {optimisticData, failureData, successData});
}

function deleteReportField(reportID: string, reportField: PolicyReportField) {
    const fieldKey = getReportFieldKey(reportField.fieldID);

    const optimisticData: OnyxUpdate[] = [
        {
            onyxMethod: Onyx.METHOD.MERGE,
            key: `${ONYXKEYS.COLLECTION.REPORT}${reportID}`,
            value: {
                fieldList: {
                    [fieldKey]: null,
                },
                pendingFields: {
                    [fieldKey]: CONST.RED_BRICK_ROAD_PENDING_ACTION.UPDATE,
                },
            },
        },
    ];

    const failureData: OnyxUpdate[] = [
        {
            onyxMethod: Onyx.METHOD.MERGE,
            key: `${ONYXKEYS.COLLECTION.REPORT}${reportID}`,
            value: {
                fieldList: {
                    [fieldKey]: reportField,
                },
                pendingFields: {
                    [fieldKey]: null,
                },
                errorFields: {
                    [fieldKey]: ErrorUtils.getMicroSecondOnyxErrorWithTranslationKey('report.genericUpdateReportFieldFailureMessage'),
                },
            },
        },
    ];

    const successData: OnyxUpdate[] = [
        {
            onyxMethod: Onyx.METHOD.MERGE,
            key: `${ONYXKEYS.COLLECTION.REPORT}${reportID}`,
            value: {
                pendingFields: {
                    [fieldKey]: null,
                },
                errorFields: {
                    [fieldKey]: null,
                },
            },
        },
    ];

    const parameters = {
        reportID,
        fieldID: fieldKey,
    };

    API.write(WRITE_COMMANDS.DELETE_REPORT_FIELD, parameters, {optimisticData, failureData, successData});
}

function updateDescription(reportID: string, previousValue: string, newValue: string) {
    // No change needed
    if (previousValue === newValue) {
        return;
    }

    const parsedDescription = getParsedComment(newValue, {reportID});
    const optimisticDescriptionUpdatedReportAction = buildOptimisticRoomDescriptionUpdatedReportAction(parsedDescription);
    const report = allReports?.[`${ONYXKEYS.COLLECTION.REPORT}${reportID}`];

    const optimisticData: OnyxUpdate[] = [
        {
            onyxMethod: Onyx.METHOD.MERGE,
            key: `${ONYXKEYS.COLLECTION.REPORT}${reportID}`,
            value: {
                description: parsedDescription,
                pendingFields: {description: CONST.RED_BRICK_ROAD_PENDING_ACTION.UPDATE},
                lastActorAccountID: currentUserAccountID,
                lastVisibleActionCreated: optimisticDescriptionUpdatedReportAction.created,
                lastMessageText: (optimisticDescriptionUpdatedReportAction?.message as Message[])?.at(0)?.text,
            },
        },
        {
            onyxMethod: Onyx.METHOD.MERGE,
            key: `${ONYXKEYS.COLLECTION.REPORT_ACTIONS}${reportID}`,
            value: {
                [optimisticDescriptionUpdatedReportAction.reportActionID]: optimisticDescriptionUpdatedReportAction,
            },
        },
    ];
    const failureData: OnyxUpdate[] = [
        {
            onyxMethod: Onyx.METHOD.MERGE,
            key: `${ONYXKEYS.COLLECTION.REPORT}${reportID}`,
            value: {
                description: previousValue,
                pendingFields: {description: null},
                lastActorAccountID: report?.lastActorAccountID,
                lastVisibleActionCreated: report?.lastVisibleActionCreated,
                lastMessageText: report?.lastMessageText,
            },
        },
        {
            onyxMethod: Onyx.METHOD.MERGE,
            key: `${ONYXKEYS.COLLECTION.REPORT_ACTIONS}${reportID}`,
            value: {
                [optimisticDescriptionUpdatedReportAction.reportActionID]: null,
            },
        },
    ];
    const successData: OnyxUpdate[] = [
        {
            onyxMethod: Onyx.METHOD.MERGE,
            key: `${ONYXKEYS.COLLECTION.REPORT}${reportID}`,
            value: {pendingFields: {description: null}},
        },
        {
            onyxMethod: Onyx.METHOD.MERGE,
            key: `${ONYXKEYS.COLLECTION.REPORT_ACTIONS}${reportID}`,
            value: {
                [optimisticDescriptionUpdatedReportAction.reportActionID]: {pendingAction: null},
            },
        },
    ];

    const parameters: UpdateRoomDescriptionParams = {reportID, description: parsedDescription, reportActionID: optimisticDescriptionUpdatedReportAction.reportActionID};

    API.write(WRITE_COMMANDS.UPDATE_ROOM_DESCRIPTION, parameters, {optimisticData, failureData, successData});
}

function updateWriteCapability(report: Report, newValue: WriteCapability) {
    // No change needed
    if (report.writeCapability === newValue) {
        return;
    }

    const optimisticData: OnyxUpdate[] = [
        {
            onyxMethod: Onyx.METHOD.MERGE,
            key: `${ONYXKEYS.COLLECTION.REPORT}${report.reportID}`,
            value: {writeCapability: newValue},
        },
    ];
    const failureData: OnyxUpdate[] = [
        {
            onyxMethod: Onyx.METHOD.MERGE,
            key: `${ONYXKEYS.COLLECTION.REPORT}${report.reportID}`,
            value: {writeCapability: report.writeCapability},
        },
    ];

    const parameters: UpdateReportWriteCapabilityParams = {reportID: report.reportID, writeCapability: newValue};

    API.write(WRITE_COMMANDS.UPDATE_REPORT_WRITE_CAPABILITY, parameters, {optimisticData, failureData});
}

/**
 * Navigates to the 1:1 report with Concierge
 */
function navigateToConciergeChat(shouldDismissModal = false, checkIfCurrentPageActive = () => true, linkToOptions?: LinkToOptions) {
    // If conciergeChatReportID contains a concierge report ID, we navigate to the concierge chat using the stored report ID.
    // Otherwise, we would find the concierge chat and navigate to it.
    if (!conciergeChatReportID) {
        // In order to avoid creating concierge repeatedly,
        // we need to ensure that the server data has been successfully pulled
        onServerDataReady().then(() => {
            // If we don't have a chat with Concierge then create it
            if (!checkIfCurrentPageActive()) {
                return;
            }
            navigateToAndOpenReport([CONST.EMAIL.CONCIERGE], shouldDismissModal);
        });
    } else if (shouldDismissModal) {
        Navigation.dismissModalWithReport({reportID: conciergeChatReportID});
    } else {
        Navigation.navigate(ROUTES.REPORT_WITH_ID.getRoute(conciergeChatReportID), linkToOptions);
    }
}

function buildNewReportOptimisticData(policy: OnyxEntry<Policy>, reportID: string, reportActionID: string, creatorPersonalDetails: PersonalDetails, reportPreviewReportActionID: string) {
    const {accountID, login} = creatorPersonalDetails;
    const timeOfCreation = DateUtils.getDBTime();
    const parentReport = getPolicyExpenseChat(accountID, policy?.id);
    const optimisticReportData = buildOptimisticEmptyReport(reportID, accountID, parentReport?.reportID, policy, timeOfCreation);

    const optimisticCreateAction = {
        action: CONST.REPORT.ACTIONS.TYPE.CREATED,
        accountEmail: login,
        accountID,
        created: timeOfCreation,
        message: {
            isNewDot: true,
            lastModified: timeOfCreation,
        },
        reportActionID,
        reportID,
        sequenceNumber: 0,
        pendingAction: CONST.RED_BRICK_ROAD_PENDING_ACTION.ADD,
    };

    const message = getReportPreviewMessage(optimisticReportData);
    const createReportActionMessage = [
        {
            html: message,
            text: message,
            type: CONST.REPORT.MESSAGE.TYPE.COMMENT,
        },
    ];

    const optimisticReportPreview = {
        action: CONST.REPORT.ACTIONS.TYPE.REPORT_PREVIEW,
        actionName: CONST.REPORT.ACTIONS.TYPE.REPORT_PREVIEW,
        childReportName: optimisticReportData.reportName,
        childReportID: reportID,
        childType: CONST.REPORT.TYPE.EXPENSE,
        created: timeOfCreation,
        shouldShow: true,
        childOwnerAccountID: accountID,
        automatic: false,
        avatar: creatorPersonalDetails.avatar,
        isAttachmentOnly: false,
        reportActionID: reportPreviewReportActionID,
        message: createReportActionMessage,
        pendingAction: CONST.RED_BRICK_ROAD_PENDING_ACTION.ADD,
    };

    const optimisticNextStep = buildNextStep(optimisticReportData, CONST.REPORT.STATUS_NUM.OPEN);

    const optimisticData: OnyxUpdate[] = [
        {
            onyxMethod: Onyx.METHOD.SET,
            key: `${ONYXKEYS.COLLECTION.REPORT}${reportID}`,
            value: optimisticReportData,
        },
        {
            onyxMethod: Onyx.METHOD.SET,
            key: `${ONYXKEYS.COLLECTION.REPORT_ACTIONS}${reportID}`,
            value: {[reportActionID]: optimisticCreateAction},
        },
        {
            onyxMethod: Onyx.METHOD.MERGE,
            key: `${ONYXKEYS.COLLECTION.REPORT_ACTIONS}${parentReport?.reportID}`,
            value: {[reportPreviewReportActionID]: optimisticReportPreview},
        },
        {
            onyxMethod: Onyx.METHOD.SET,
            key: `${ONYXKEYS.COLLECTION.NEXT_STEP}${reportID}`,
            value: optimisticNextStep,
        },
        {
            onyxMethod: Onyx.METHOD.SET,
            key: ONYXKEYS.NVP_QUICK_ACTION_GLOBAL_CREATE,
            value: {
                action: CONST.QUICK_ACTIONS.CREATE_REPORT,
                chatReportID: parentReport?.reportID,
                isFirstQuickAction: isEmptyObject(quickAction),
            },
        },
    ];

    const failureData: OnyxUpdate[] = [
        {
            onyxMethod: Onyx.METHOD.MERGE,
            key: `${ONYXKEYS.COLLECTION.REPORT}${reportID}`,
            value: {errorFields: {createReport: getMicroSecondOnyxErrorWithTranslationKey('report.genericCreateReportFailureMessage')}},
        },
        {
            onyxMethod: Onyx.METHOD.MERGE,
            key: `${ONYXKEYS.COLLECTION.REPORT_ACTIONS}${reportID}`,
            value: {[reportActionID]: {errorFields: {createReport: getMicroSecondOnyxErrorWithTranslationKey('report.genericCreateReportFailureMessage')}}},
        },
        {
            onyxMethod: Onyx.METHOD.SET,
            key: ONYXKEYS.NVP_QUICK_ACTION_GLOBAL_CREATE,
            value: quickAction ?? null,
        },
    ];

    const successData: OnyxUpdate[] = [
        {
            onyxMethod: Onyx.METHOD.MERGE,
            key: `${ONYXKEYS.COLLECTION.REPORT}${reportID}`,
            value: {
                pendingFields: {
                    createReport: null,
                },
                errorFields: {
                    createReport: null,
                },
            },
        },
        {
            onyxMethod: Onyx.METHOD.MERGE,
            key: `${ONYXKEYS.COLLECTION.REPORT_ACTIONS}${reportID}`,
            value: {
                [reportActionID]: {
                    pendingAction: null,
                    errorFields: null,
                },
            },
        },
        {
            onyxMethod: Onyx.METHOD.MERGE,
            key: `${ONYXKEYS.COLLECTION.REPORT_ACTIONS}${parentReport?.reportID}`,
            value: {
                [reportPreviewReportActionID]: {
                    pendingAction: null,
                    errorFields: null,
                },
            },
        },
        {
            onyxMethod: Onyx.METHOD.MERGE,
            key: `${ONYXKEYS.COLLECTION.REPORT_ACTIONS}${parentReport?.reportID}`,
            value: {[reportActionID]: {pendingAction: null}},
        },
    ];

    return {optimisticReportName: optimisticReportData.reportName, optimisticData, successData, failureData};
}

function createNewReport(creatorPersonalDetails: PersonalDetails, policyID?: string) {
    const policy = getPolicy(policyID);
    const optimisticReportID = generateReportID();
    const reportActionID = rand64();
    const reportPreviewReportActionID = rand64();

    const {optimisticReportName, optimisticData, successData, failureData} = buildNewReportOptimisticData(
        policy,
        optimisticReportID,
        reportActionID,
        creatorPersonalDetails,
        reportPreviewReportActionID,
    );

    API.write(
        WRITE_COMMANDS.CREATE_APP_REPORT,
        {reportName: optimisticReportName, type: CONST.REPORT.TYPE.EXPENSE, policyID, reportID: optimisticReportID, reportActionID, reportPreviewReportActionID, shouldUpdateQAB: true},
        {optimisticData, successData, failureData},
    );
    return optimisticReportID;
}

/**
 * Removes report, it's related report actions and next step from Onyx.
 */
function removeReport(reportID: string | undefined) {
    Onyx.set(`${ONYXKEYS.COLLECTION.REPORT}${reportID}`, null);
    Onyx.set(`${ONYXKEYS.COLLECTION.NEXT_STEP}${reportID}`, null);
    Onyx.set(`${ONYXKEYS.COLLECTION.REPORT_ACTIONS}${reportID}`, null);
}

/** Add a policy report (workspace room) optimistically and navigate to it. */
function addPolicyReport(policyReport: OptimisticChatReport) {
    const createdReportAction = buildOptimisticCreatedReportAction(CONST.POLICY.OWNER_EMAIL_FAKE);

    // Onyx.set is used on the optimistic data so that it is present before navigating to the workspace room. With Onyx.merge the workspace room reportID is not present when
    // fetchReportIfNeeded is called on the ReportScreen, so openReport is called which is unnecessary since the optimistic data will be stored in Onyx.
    // Therefore, Onyx.set is used instead of Onyx.merge.
    const optimisticData: OnyxUpdate[] = [
        {
            onyxMethod: Onyx.METHOD.SET,
            key: `${ONYXKEYS.COLLECTION.REPORT}${policyReport.reportID}`,
            value: {
                pendingFields: {
                    addWorkspaceRoom: CONST.RED_BRICK_ROAD_PENDING_ACTION.ADD,
                },
                ...policyReport,
            },
        },
        {
            onyxMethod: Onyx.METHOD.SET,
            key: `${ONYXKEYS.COLLECTION.REPORT_ACTIONS}${policyReport.reportID}`,
            value: {[createdReportAction.reportActionID]: createdReportAction},
        },
        {
            onyxMethod: Onyx.METHOD.MERGE,
            key: ONYXKEYS.FORMS.NEW_ROOM_FORM,
            value: {isLoading: true},
        },
        {
            onyxMethod: Onyx.METHOD.MERGE,
            key: `${ONYXKEYS.COLLECTION.REPORT_METADATA}${policyReport.reportID}`,
            value: {
                isOptimisticReport: true,
            },
        },
    ];
    const successData: OnyxUpdate[] = [
        {
            onyxMethod: Onyx.METHOD.MERGE,
            key: `${ONYXKEYS.COLLECTION.REPORT}${policyReport.reportID}`,
            value: {
                pendingFields: {
                    addWorkspaceRoom: null,
                },
            },
        },
        {
            onyxMethod: Onyx.METHOD.MERGE,
            key: `${ONYXKEYS.COLLECTION.REPORT_METADATA}${policyReport.reportID}`,
            value: {
                isOptimisticReport: false,
            },
        },
        {
            onyxMethod: Onyx.METHOD.MERGE,
            key: `${ONYXKEYS.COLLECTION.REPORT_ACTIONS}${policyReport.reportID}`,
            value: {
                [createdReportAction.reportActionID]: {
                    pendingAction: null,
                },
            },
        },
        {
            onyxMethod: Onyx.METHOD.MERGE,
            key: ONYXKEYS.FORMS.NEW_ROOM_FORM,
            value: {isLoading: false},
        },
    ];
    const failureData: OnyxUpdate[] = [
        {
            onyxMethod: Onyx.METHOD.MERGE,
            key: `${ONYXKEYS.COLLECTION.REPORT}${policyReport.reportID}`,
            value: {
                errorFields: {
                    addWorkspaceRoom: ErrorUtils.getMicroSecondOnyxErrorWithTranslationKey('report.genericCreateReportFailureMessage'),
                },
            },
        },
        {
            onyxMethod: Onyx.METHOD.MERGE,
            key: ONYXKEYS.FORMS.NEW_ROOM_FORM,
            value: {isLoading: false},
        },
        {
            onyxMethod: Onyx.METHOD.MERGE,
            key: `${ONYXKEYS.COLLECTION.REPORT_METADATA}${policyReport.reportID}`,
            value: {
                isOptimisticReport: false,
            },
        },
    ];

    const parameters: AddWorkspaceRoomParams = {
        policyID: policyReport.policyID,
        reportName: policyReport.reportName,
        visibility: policyReport.visibility,
        reportID: policyReport.reportID,
        createdReportActionID: createdReportAction.reportActionID,
        writeCapability: policyReport.writeCapability,
        description: policyReport.description,
    };

    API.write(WRITE_COMMANDS.ADD_WORKSPACE_ROOM, parameters, {optimisticData, successData, failureData});
    Navigation.dismissModalWithReport({report: policyReport});
}

/** Deletes a report, along with its reportActions, any linked reports, and any linked IOU report. */
function deleteReport(reportID: string | undefined, shouldDeleteChildReports = false) {
    if (!reportID) {
        Log.warn('[Report] deleteReport called with no reportID');
        return;
    }
    const report = allReports?.[`${ONYXKEYS.COLLECTION.REPORT}${reportID}`];
    const onyxData: Record<string, null> = {
        [`${ONYXKEYS.COLLECTION.REPORT}${reportID}`]: null,
        [`${ONYXKEYS.COLLECTION.REPORT_ACTIONS}${reportID}`]: null,
    };

    // Delete linked transactions
    const reportActionsForReport = allReportActions?.[reportID];

    const transactionIDs = Object.values(reportActionsForReport ?? {})
        .filter((reportAction): reportAction is ReportAction<typeof CONST.REPORT.ACTIONS.TYPE.IOU> => ReportActionsUtils.isMoneyRequestAction(reportAction))
        .map((reportAction) => ReportActionsUtils.getOriginalMessage(reportAction)?.IOUTransactionID);

    [...new Set(transactionIDs)].forEach((transactionID) => {
        onyxData[`${ONYXKEYS.COLLECTION.TRANSACTION}${transactionID}`] = null;
    });

    Onyx.multiSet(onyxData);

    if (shouldDeleteChildReports) {
        Object.values(reportActionsForReport ?? {}).forEach((reportAction) => {
            if (!reportAction.childReportID) {
                return;
            }
            deleteReport(reportAction.childReportID, shouldDeleteChildReports);
        });
    }

    // Delete linked IOU report
    if (report?.iouReportID) {
        deleteReport(report.iouReportID, shouldDeleteChildReports);
    }
}

/**
 * @param reportID The reportID of the policy report (workspace room)
 */
function navigateToConciergeChatAndDeleteReport(reportID: string | undefined, shouldPopToTop = false, shouldDeleteChildReports = false) {
    // Dismiss the current report screen and replace it with Concierge Chat
    if (shouldPopToTop) {
        Navigation.setShouldPopAllStateOnUP(true);
        Navigation.goBack(undefined, {shouldPopToTop: true});
    } else {
        Navigation.goBack();
    }
    navigateToConciergeChat();
    InteractionManager.runAfterInteractions(() => {
        deleteReport(reportID, shouldDeleteChildReports);
    });
}

function clearCreateChatError(report: OnyxEntry<Report>) {
    const metaData = getReportMetadata(report?.reportID);
    const isOptimisticReport = metaData?.isOptimisticReport;
    if (report?.errorFields?.createChat && !isOptimisticReport) {
        clearReportFieldKeyErrors(report.reportID, 'createChat');
        return;
    }

    navigateToConciergeChatAndDeleteReport(report?.reportID, undefined, true);
}

/**
 * @param policyRoomReport The policy room report
 * @param policyRoomName The updated name for the policy room
 */
function updatePolicyRoomName(policyRoomReport: Report, policyRoomName: string) {
    const reportID = policyRoomReport.reportID;
    const previousName = policyRoomReport.reportName;

    // No change needed
    if (previousName === policyRoomName) {
        return;
    }

    const optimisticRenamedAction = buildOptimisticRenamedRoomReportAction(policyRoomName, previousName ?? '');

    const optimisticData: OnyxUpdate[] = [
        {
            onyxMethod: Onyx.METHOD.MERGE,
            key: `${ONYXKEYS.COLLECTION.REPORT}${reportID}`,
            value: {
                reportName: policyRoomName,
                pendingFields: {
                    reportName: CONST.RED_BRICK_ROAD_PENDING_ACTION.UPDATE,
                },
                errorFields: {
                    reportName: null,
                },
            },
        },
        {
            onyxMethod: Onyx.METHOD.MERGE,
            key: `${ONYXKEYS.COLLECTION.REPORT_ACTIONS}${reportID}`,
            value: {
                [optimisticRenamedAction.reportActionID]: optimisticRenamedAction,
            },
        },
    ];
    const successData: OnyxUpdate[] = [
        {
            onyxMethod: Onyx.METHOD.MERGE,
            key: `${ONYXKEYS.COLLECTION.REPORT}${reportID}`,
            value: {
                pendingFields: {
                    reportName: null,
                },
            },
        },
        {
            onyxMethod: Onyx.METHOD.MERGE,
            key: `${ONYXKEYS.COLLECTION.REPORT_ACTIONS}${reportID}`,
            value: {[optimisticRenamedAction.reportActionID]: {pendingAction: null}},
        },
    ];
    const failureData: OnyxUpdate[] = [
        {
            onyxMethod: Onyx.METHOD.MERGE,
            key: `${ONYXKEYS.COLLECTION.REPORT}${reportID}`,
            value: {
                reportName: previousName,
            },
        },
        {
            onyxMethod: Onyx.METHOD.MERGE,
            key: `${ONYXKEYS.COLLECTION.REPORT_ACTIONS}${reportID}`,
            value: {[optimisticRenamedAction.reportActionID]: null},
        },
    ];

    const parameters: UpdatePolicyRoomNameParams = {
        reportID,
        policyRoomName,
        renamedRoomReportActionID: optimisticRenamedAction.reportActionID,
    };

    API.write(WRITE_COMMANDS.UPDATE_POLICY_ROOM_NAME, parameters, {optimisticData, successData, failureData});
}

/**
 * @param reportID The reportID of the policy room.
 */
function clearPolicyRoomNameErrors(reportID: string) {
    Onyx.merge(`${ONYXKEYS.COLLECTION.REPORT}${reportID}`, {
        errorFields: {
            reportName: null,
        },
        pendingFields: {
            reportName: null,
        },
    });
}

function setIsComposerFullSize(reportID: string, isComposerFullSize: boolean) {
    Onyx.merge(`${ONYXKEYS.COLLECTION.REPORT_IS_COMPOSER_FULL_SIZE}${reportID}`, isComposerFullSize);
}

/**
 * @param action the associated report action (optional)
 * @param isRemote whether or not this notification is a remote push notification
 */
function shouldShowReportActionNotification(reportID: string, action: ReportAction | null = null, isRemote = false): boolean {
    const tag = isRemote ? '[PushNotification]' : '[LocalNotification]';

    // Due to payload size constraints, some push notifications may have their report action stripped
    // so we must double check that we were provided an action before using it in these checks.
    if (action && ReportActionsUtils.isDeletedAction(action)) {
        Log.info(`${tag} Skipping notification because the action was deleted`, false, {reportID, action});
        return false;
    }

    if (!ActiveClientManager.isClientTheLeader()) {
        Log.info(`${tag} Skipping notification because this client is not the leader`);
        return false;
    }

    // We don't want to send a local notification if the user preference is daily, mute or hidden.
    const notificationPreference = getReportNotificationPreference(allReports?.[`${ONYXKEYS.COLLECTION.REPORT}${reportID}`]);
    if (notificationPreference !== CONST.REPORT.NOTIFICATION_PREFERENCE.ALWAYS) {
        Log.info(`${tag} No notification because user preference is to be notified: ${notificationPreference}`);
        return false;
    }

    // If this comment is from the current user we don't want to parrot whatever they wrote back to them.
    if (action && action.actorAccountID === currentUserAccountID) {
        Log.info(`${tag} No notification because comment is from the currently logged in user`);
        return false;
    }

    // If we are currently viewing this report do not show a notification.
    if (reportID === Navigation.getTopmostReportId() && Visibility.isVisible() && Visibility.hasFocus()) {
        Log.info(`${tag} No notification because it was a comment for the current report`);
        return false;
    }

    const report = allReports?.[`${ONYXKEYS.COLLECTION.REPORT}${reportID}`];
    if (!report || (report && report.pendingAction === CONST.RED_BRICK_ROAD_PENDING_ACTION.DELETE)) {
        Log.info(`${tag} No notification because the report does not exist or is pending deleted`, false);
        return false;
    }

    // If this notification was delayed and the user saw the message already, don't show it
    if (action && report?.lastReadTime && report.lastReadTime >= action.created) {
        Log.info(`${tag} No notification because the comment was already read`, false, {created: action.created, lastReadTime: report.lastReadTime});
        return false;
    }

    // If this is a whisper targeted to someone else, don't show it
    if (action && ReportActionsUtils.isWhisperActionTargetedToOthers(action)) {
        Log.info(`${tag} No notification because the action is whispered to someone else`, false);
        return false;
    }

    // Only show notifications for supported types of report actions
    if (action && !ReportActionsUtils.isNotifiableReportAction(action)) {
        Log.info(`${tag} No notification because this action type is not supported`, false, {actionName: action?.actionName});
        return false;
    }

    return true;
}

function showReportActionNotification(reportID: string, reportAction: ReportAction) {
    if (!shouldShowReportActionNotification(reportID, reportAction)) {
        return;
    }

    Log.info('[LocalNotification] Creating notification');

    const localReportID = `${ONYXKEYS.COLLECTION.REPORT}${reportID}`;
    const report = allReports?.[`${ONYXKEYS.COLLECTION.REPORT}${reportID}`];
    if (!report) {
        Log.hmmm("[LocalNotification] couldn't show report action notification because the report wasn't found", {localReportID, reportActionID: reportAction.reportActionID});
        return;
    }

    const onClick = () =>
        close(() => {
            const policyID = lastVisitedPath && extractPolicyIDFromPath(lastVisitedPath);
            navigateFromNotification(reportID, policyID);
        });

    if (reportAction.actionName === CONST.REPORT.ACTIONS.TYPE.MODIFIED_EXPENSE) {
        LocalNotification.showModifiedExpenseNotification(report, reportAction, onClick);
    } else {
        LocalNotification.showCommentNotification(report, reportAction, onClick);
    }

    notifyNewAction(reportID, reportAction.actorAccountID, reportAction.reportActionID);
}

/** Clear the errors associated with the IOUs of a given report. */
function clearIOUError(reportID: string | undefined) {
    Onyx.merge(`${ONYXKEYS.COLLECTION.REPORT}${reportID}`, {errorFields: {iou: null}});
}

/**
 * Adds a reaction to the report action.
 * Uses the NEW FORMAT for "emojiReactions"
 */
function addEmojiReaction(reportID: string, reportActionID: string, emoji: Emoji, skinTone: string | number = preferredSkinTone) {
    const createdAt = timezoneFormat(toZonedTime(new Date(), 'UTC'), CONST.DATE.FNS_DB_FORMAT_STRING);
    const optimisticData: OnyxUpdate[] = [
        {
            onyxMethod: Onyx.METHOD.MERGE,
            key: `${ONYXKEYS.COLLECTION.REPORT_ACTIONS_REACTIONS}${reportActionID}`,
            value: {
                [emoji.name]: {
                    createdAt,
                    pendingAction: CONST.RED_BRICK_ROAD_PENDING_ACTION.ADD,
                    users: {
                        [currentUserAccountID]: {
                            skinTones: {
                                [skinTone ?? CONST.EMOJI_DEFAULT_SKIN_TONE]: createdAt,
                            },
                        },
                    },
                },
            },
        },
    ];

    const failureData: OnyxUpdate[] = [
        {
            onyxMethod: Onyx.METHOD.MERGE,
            key: `${ONYXKEYS.COLLECTION.REPORT_ACTIONS_REACTIONS}${reportActionID}`,
            value: {
                [emoji.name]: {
                    pendingAction: null,
                },
            },
        },
    ];

    const successData: OnyxUpdate[] = [
        {
            onyxMethod: Onyx.METHOD.MERGE,
            key: `${ONYXKEYS.COLLECTION.REPORT_ACTIONS_REACTIONS}${reportActionID}`,
            value: {
                [emoji.name]: {
                    pendingAction: null,
                },
            },
        },
    ];

    const parameters: AddEmojiReactionParams = {
        reportID,
        skinTone,
        emojiCode: emoji.name,
        reportActionID,
        createdAt,
        // This will be removed as part of https://github.com/Expensify/App/issues/19535
        useEmojiReactions: true,
    };

    API.write(WRITE_COMMANDS.ADD_EMOJI_REACTION, parameters, {optimisticData, successData, failureData});
}

/**
 * Removes a reaction to the report action.
 * Uses the NEW FORMAT for "emojiReactions"
 */
function removeEmojiReaction(reportID: string, reportActionID: string, emoji: Emoji) {
    const optimisticData: OnyxUpdate[] = [
        {
            onyxMethod: Onyx.METHOD.MERGE,
            key: `${ONYXKEYS.COLLECTION.REPORT_ACTIONS_REACTIONS}${reportActionID}`,
            value: {
                [emoji.name]: {
                    users: {
                        [currentUserAccountID]: null,
                    },
                },
            },
        },
    ];

    const parameters: RemoveEmojiReactionParams = {
        reportID,
        reportActionID,
        emojiCode: emoji.name,
        // This will be removed as part of https://github.com/Expensify/App/issues/19535
        useEmojiReactions: true,
    };

    API.write(WRITE_COMMANDS.REMOVE_EMOJI_REACTION, parameters, {optimisticData});
}

/**
 * Calls either addEmojiReaction or removeEmojiReaction depending on if the current user has reacted to the report action.
 * Uses the NEW FORMAT for "emojiReactions"
 */
function toggleEmojiReaction(
    reportID: string | undefined,
    reportAction: ReportAction,
    reactionObject: Emoji,
    existingReactions: OnyxEntry<ReportActionReactions>,
    paramSkinTone: number = preferredSkinTone,
    ignoreSkinToneOnCompare = false,
) {
    const originalReportID = getOriginalReportID(reportID, reportAction);

    if (!originalReportID) {
        return;
    }

    const originalReportAction = ReportActionsUtils.getReportAction(originalReportID, reportAction.reportActionID);

    if (isEmptyObject(originalReportAction)) {
        return;
    }

    // This will get cleaned up as part of https://github.com/Expensify/App/issues/16506 once the old emoji
    // format is no longer being used
    const emoji = EmojiUtils.findEmojiByCode(reactionObject.code);
    const existingReactionObject = existingReactions?.[emoji.name];

    // Only use skin tone if emoji supports it
    const skinTone = emoji.types === undefined ? -1 : paramSkinTone;

    if (existingReactionObject && EmojiUtils.hasAccountIDEmojiReacted(currentUserAccountID, existingReactionObject.users, ignoreSkinToneOnCompare ? undefined : skinTone)) {
        removeEmojiReaction(originalReportID, reportAction.reportActionID, emoji);
        return;
    }

    addEmojiReaction(originalReportID, reportAction.reportActionID, emoji, skinTone);
}

function openReportFromDeepLink(url: string) {
    const reportID = getReportIDFromLink(url);
    const isAuthenticated = hasAuthToken();

    if (reportID && !isAuthenticated) {
        // Call the OpenReport command to check in the server if it's a public room. If so, we'll open it as an anonymous user
        openReport(reportID, '', [], undefined, '0', true);

        // Show the sign-in page if the app is offline
        if (networkStatus === CONST.NETWORK.NETWORK_STATUS.OFFLINE) {
            Onyx.set(ONYXKEYS.IS_CHECKING_PUBLIC_ROOM, false);
        }
    } else {
        // If we're not opening a public room (no reportID) or the user is authenticated, we unblock the UI (hide splash screen)
        Onyx.set(ONYXKEYS.IS_CHECKING_PUBLIC_ROOM, false);
    }

    const route = getRouteFromLink(url);

    // If we are not authenticated and are navigating to a public screen, we don't want to navigate again to the screen after sign-in/sign-up
    if (!isAuthenticated && isPublicScreenRoute(route)) {
        return;
    }

    // Navigate to the report after sign-in/sign-up.
    InteractionManager.runAfterInteractions(() => {
        waitForUserSignIn().then(() => {
            const connection = Onyx.connect({
                key: ONYXKEYS.NVP_ONBOARDING,
                callback: () => {
                    Navigation.waitForProtectedRoutes().then(() => {
                        if (route && isAnonymousUser() && !canAnonymousUserAccessRoute(route)) {
                            signOutAndRedirectToSignIn(true);
                            return;
                        }

                        // We don't want to navigate to the exitTo route when creating a new workspace from a deep link,
                        // because we already handle creating the optimistic policy and navigating to it in App.setUpPoliciesAndNavigate,
                        // which is already called when AuthScreens mounts.
                        if (url && new URL(url).searchParams.get('exitTo') === ROUTES.WORKSPACE_NEW) {
                            return;
                        }

                        const handleDeeplinkNavigation = () => {
                            // We want to disconnect the connection so it won't trigger the deeplink again
                            // every time the data is changed, for example, when relogin.
                            Onyx.disconnect(connection);

                            const state = navigationRef.getRootState();
                            const currentFocusedRoute = findFocusedRoute(state);

                            if (isOnboardingFlowName(currentFocusedRoute?.name)) {
                                setOnboardingErrorMessage(Localize.translateLocal('onboarding.purpose.errorBackButton'));
                                return;
                            }

                            if (shouldSkipDeepLinkNavigation(route)) {
                                return;
                            }

                            if (isAuthenticated) {
                                return;
                            }

                            // Check if the report exists in the collection
                            const report = allReports?.[`${ONYXKEYS.COLLECTION.REPORT}${reportID}`];
                            // If the report does not exist, navigate to the last accessed report or Concierge chat
                            if (reportID && !report) {
                                const lastAccessedReportID = findLastAccessedReport(false, shouldOpenOnAdminRoom(), undefined, reportID)?.reportID;
                                if (lastAccessedReportID) {
                                    const lastAccessedReportRoute = ROUTES.REPORT_WITH_ID.getRoute(lastAccessedReportID);
                                    Navigation.navigate(lastAccessedReportRoute);
                                    return;
                                }
                                navigateToConciergeChat(false, () => true);
                                return;
                            }

                            Navigation.navigate(route as Route);
                        };

                        if (isAnonymousUser()) {
                            handleDeeplinkNavigation();
                            return;
                        }
                        // We need skip deeplinking if the user hasn't completed the guided setup flow.
                        isOnboardingFlowCompleted({
                            onNotCompleted: startOnboardingFlow,
                            onCompleted: handleDeeplinkNavigation,
                            onCanceled: handleDeeplinkNavigation,
                        });
                    });
                },
            });
        });
    });
}

function getCurrentUserAccountID(): number {
    return currentUserAccountID;
}

function getCurrentUserEmail(): string | undefined {
    return currentUserEmail;
}

function navigateToMostRecentReport(currentReport: OnyxEntry<Report>) {
    const lastAccessedReportID = findLastAccessedReport(false, false, undefined, currentReport?.reportID)?.reportID;

    if (lastAccessedReportID) {
        const lastAccessedReportRoute = ROUTES.REPORT_WITH_ID.getRoute(lastAccessedReportID);
        Navigation.goBack(lastAccessedReportRoute);
    } else {
        const isChatThread = isChatThreadReportUtils(currentReport);

        // If it is not a chat thread we should call Navigation.goBack to pop the current route first before navigating to Concierge.
        if (!isChatThread) {
            Navigation.goBack();
        }

        navigateToConciergeChat(false, () => true, {forceReplace: true});
    }
}

function getMostRecentReportID(currentReport: OnyxEntry<Report>) {
    const lastAccessedReportID = findLastAccessedReport(false, false, undefined, currentReport?.reportID)?.reportID;
    return lastAccessedReportID ?? conciergeChatReportID;
}

function joinRoom(report: OnyxEntry<Report>) {
    if (!report) {
        return;
    }
    updateNotificationPreference(
        report.reportID,
        getReportNotificationPreference(report),
        getDefaultNotificationPreferenceForReport(report),
        report.parentReportID,
        report.parentReportActionID,
    );
}

function leaveGroupChat(reportID: string) {
    const report = allReports?.[`${ONYXKEYS.COLLECTION.REPORT}${reportID}`];
    if (!report) {
        Log.warn('Attempting to leave Group Chat that does not existing locally');
        return;
    }

    // Use merge instead of set to avoid deleting the report too quickly, which could cause a brief "not found" page to appear.
    // The remaining parts of the report object will be removed after the API call is successful.
    const optimisticData: OnyxUpdate[] = [
        {
            onyxMethod: Onyx.METHOD.MERGE,
            key: `${ONYXKEYS.COLLECTION.REPORT}${reportID}`,
            value: {
                reportID: null,
                stateNum: CONST.REPORT.STATE_NUM.APPROVED,
                statusNum: CONST.REPORT.STATUS_NUM.CLOSED,
                participants: {
                    [currentUserAccountID]: {
                        notificationPreference: CONST.REPORT.NOTIFICATION_PREFERENCE.HIDDEN,
                    },
                },
            },
        },
    ];
    // Clean up any quick actions for the report we're leaving from
    if (quickAction?.chatReportID?.toString() === reportID) {
        optimisticData.push({
            onyxMethod: Onyx.METHOD.SET,
            key: ONYXKEYS.NVP_QUICK_ACTION_GLOBAL_CREATE,
            value: null,
        });
    }

    // Ensure that any remaining data is removed upon successful completion, even if the server sends a report removal response.
    // This is done to prevent the removal update from lingering in the applyHTTPSOnyxUpdates function.
    const successData: OnyxUpdate[] = [
        {
            onyxMethod: Onyx.METHOD.MERGE,
            key: `${ONYXKEYS.COLLECTION.REPORT}${reportID}`,
            value: null,
        },
    ];

    const failureData: OnyxUpdate[] = [
        {
            onyxMethod: Onyx.METHOD.MERGE,
            key: `${ONYXKEYS.COLLECTION.REPORT}${reportID}`,
            value: report,
        },
    ];

    navigateToMostRecentReport(report);
    API.write(WRITE_COMMANDS.LEAVE_GROUP_CHAT, {reportID}, {optimisticData, successData, failureData});
}

/** Leave a report by setting the state to submitted and closed */
function leaveRoom(reportID: string, isWorkspaceMemberLeavingWorkspaceRoom = false) {
    const report = allReports?.[`${ONYXKEYS.COLLECTION.REPORT}${reportID}`];

    if (!report) {
        return;
    }
    const isChatThread = isChatThreadReportUtils(report);

    // Pusher's leavingStatus should be sent earlier.
    // Place the broadcast before calling the LeaveRoom API to prevent a race condition
    // between Onyx report being null and Pusher's leavingStatus becoming true.
    broadcastUserIsLeavingRoom(reportID);

    // If a workspace member is leaving a workspace room, they don't actually lose the room from Onyx.
    // Instead, their notification preference just gets set to "hidden".
    // Same applies for chat threads too
    const optimisticData: OnyxUpdate[] = [
        {
            onyxMethod: Onyx.METHOD.MERGE,
            key: `${ONYXKEYS.COLLECTION.REPORT}${reportID}`,
            value:
                isWorkspaceMemberLeavingWorkspaceRoom || isChatThread
                    ? {
                          participants: {
                              [currentUserAccountID]: {
                                  notificationPreference: CONST.REPORT.NOTIFICATION_PREFERENCE.HIDDEN,
                              },
                          },
                      }
                    : {
                          reportID: null,
                          stateNum: CONST.REPORT.STATE_NUM.APPROVED,
                          statusNum: CONST.REPORT.STATUS_NUM.CLOSED,
                          participants: {
                              [currentUserAccountID]: {
                                  notificationPreference: CONST.REPORT.NOTIFICATION_PREFERENCE.HIDDEN,
                              },
                          },
                      },
        },
    ];

    const successData: OnyxUpdate[] = [];
    if (isWorkspaceMemberLeavingWorkspaceRoom || isChatThread) {
        successData.push({
            onyxMethod: Onyx.METHOD.MERGE,
            key: `${ONYXKEYS.COLLECTION.REPORT}${reportID}`,
            value: {
                participants: {
                    [currentUserAccountID]: {
                        notificationPreference: CONST.REPORT.NOTIFICATION_PREFERENCE.HIDDEN,
                    },
                },
            },
        });
    } else {
        // Use the Onyx.set method to remove all other key values except reportName to prevent showing the room name as random numbers after leaving it.
        // See https://github.com/Expensify/App/issues/55676 for more information.
        successData.push({
            onyxMethod: Onyx.METHOD.SET,
            key: `${ONYXKEYS.COLLECTION.REPORT}${reportID}`,
            value: {reportName: report.reportName},
        });
    }

    const failureData: OnyxUpdate[] = [
        {
            onyxMethod: Onyx.METHOD.MERGE,
            key: `${ONYXKEYS.COLLECTION.REPORT}${reportID}`,
            value: report,
        },
    ];

    if (report.parentReportID && report.parentReportActionID) {
        optimisticData.push({
            onyxMethod: Onyx.METHOD.MERGE,
            key: `${ONYXKEYS.COLLECTION.REPORT_ACTIONS}${report.parentReportID}`,
            value: {[report.parentReportActionID]: {childReportNotificationPreference: CONST.REPORT.NOTIFICATION_PREFERENCE.HIDDEN}},
        });
        successData.push({
            onyxMethod: Onyx.METHOD.MERGE,
            key: `${ONYXKEYS.COLLECTION.REPORT_ACTIONS}${report.parentReportID}`,
            value: {[report.parentReportActionID]: {childReportNotificationPreference: CONST.REPORT.NOTIFICATION_PREFERENCE.HIDDEN}},
        });
        failureData.push({
            onyxMethod: Onyx.METHOD.MERGE,
            key: `${ONYXKEYS.COLLECTION.REPORT_ACTIONS}${report.parentReportID}`,
            value: {
                [report.parentReportActionID]: {
                    childReportNotificationPreference: report?.participants?.[currentUserAccountID]?.notificationPreference ?? getDefaultNotificationPreferenceForReport(report),
                },
            },
        });
    }

    const parameters: LeaveRoomParams = {
        reportID,
    };

    API.write(WRITE_COMMANDS.LEAVE_ROOM, parameters, {optimisticData, successData, failureData});

    // If this is the leave action from a workspace room, simply dismiss the modal, i.e., allow the user to view the room and join again immediately.
    // If this is the leave action from a chat thread (even if the chat thread is in a room), do not allow the user to stay in the thread after leaving.
    if (isWorkspaceMemberLeavingWorkspaceRoom && !isChatThread) {
        return;
    }
    // In other cases, the report is deleted and we should move the user to another report.
    navigateToMostRecentReport(report);
}

/** Invites people to a room */
function inviteToRoom(reportID: string, inviteeEmailsToAccountIDs: InvitedEmailsToAccountIDs) {
    const report = allReports?.[`${ONYXKEYS.COLLECTION.REPORT}${reportID}`];
    const reportMetadata = getReportMetadata(reportID);
    if (!report) {
        return;
    }

    const defaultNotificationPreference = getDefaultNotificationPreferenceForReport(report);

    const inviteeEmails = Object.keys(inviteeEmailsToAccountIDs);
    const inviteeAccountIDs = Object.values(inviteeEmailsToAccountIDs);

    const logins = inviteeEmails.map((memberLogin) => PhoneNumber.addSMSDomainIfPhoneNumber(memberLogin));
    const {newAccountIDs, newLogins} = PersonalDetailsUtils.getNewAccountIDsAndLogins(logins, inviteeAccountIDs);

    const participantsAfterInvitation = inviteeAccountIDs.reduce(
        (reportParticipants: Participants, accountID: number) => {
            const participant: ReportParticipant = {
                notificationPreference: defaultNotificationPreference,
                role: CONST.REPORT.ROLE.MEMBER,
            };
            // eslint-disable-next-line no-param-reassign
            reportParticipants[accountID] = participant;
            return reportParticipants;
        },
        {...report.participants},
    );

    const newPersonalDetailsOnyxData = PersonalDetailsUtils.getPersonalDetailsOnyxDataForOptimisticUsers(newLogins, newAccountIDs);
    const pendingChatMembers = getPendingChatMembers(inviteeAccountIDs, reportMetadata?.pendingChatMembers ?? [], CONST.RED_BRICK_ROAD_PENDING_ACTION.ADD);

    const newParticipantAccountCleanUp = newAccountIDs.reduce<Record<number, null>>((participantCleanUp, newAccountID) => {
        // eslint-disable-next-line no-param-reassign
        participantCleanUp[newAccountID] = null;
        return participantCleanUp;
    }, {});

    const optimisticData: OnyxUpdate[] = [
        {
            onyxMethod: Onyx.METHOD.MERGE,
            key: `${ONYXKEYS.COLLECTION.REPORT}${reportID}`,
            value: {
                participants: participantsAfterInvitation,
            },
        },
        {
            onyxMethod: Onyx.METHOD.MERGE,
            key: `${ONYXKEYS.COLLECTION.REPORT_METADATA}${reportID}`,
            value: {
                pendingChatMembers,
            },
        },
    ];
    optimisticData.push(...newPersonalDetailsOnyxData.optimisticData);

    const successPendingChatMembers = reportMetadata?.pendingChatMembers
        ? reportMetadata?.pendingChatMembers?.filter(
              (pendingMember) => !(inviteeAccountIDs.includes(Number(pendingMember.accountID)) && pendingMember.pendingAction === CONST.RED_BRICK_ROAD_PENDING_ACTION.DELETE),
          )
        : null;
    const successData: OnyxUpdate[] = [
        {
            onyxMethod: Onyx.METHOD.MERGE,
            key: `${ONYXKEYS.COLLECTION.REPORT}${reportID}`,
            value: {
                participants: newParticipantAccountCleanUp,
            },
        },
        {
            onyxMethod: Onyx.METHOD.MERGE,
            key: `${ONYXKEYS.COLLECTION.REPORT_METADATA}${reportID}`,
            value: {
                pendingChatMembers: successPendingChatMembers,
            },
        },
    ];
    successData.push(...newPersonalDetailsOnyxData.finallyData);

    const failureData: OnyxUpdate[] = [
        {
            onyxMethod: Onyx.METHOD.MERGE,
            key: `${ONYXKEYS.COLLECTION.REPORT_METADATA}${reportID}`,
            value: {
                pendingChatMembers:
                    pendingChatMembers.map((pendingChatMember) => {
                        if (!inviteeAccountIDs.includes(Number(pendingChatMember.accountID))) {
                            return pendingChatMember;
                        }
                        return {
                            ...pendingChatMember,
                            errors: ErrorUtils.getMicroSecondOnyxErrorWithTranslationKey('roomMembersPage.error.genericAdd'),
                        };
                    }) ?? null,
            },
        },
    ];

    if (isGroupChatReportUtils(report)) {
        const parameters: InviteToGroupChatParams = {
            reportID,
            inviteeEmails,
            accountIDList: newAccountIDs.join(),
        };

        API.write(WRITE_COMMANDS.INVITE_TO_GROUP_CHAT, parameters, {optimisticData, successData, failureData});
        return;
    }

    const parameters: InviteToRoomParams = {
        reportID,
        inviteeEmails,
        accountIDList: newAccountIDs.join(),
    };

    // eslint-disable-next-line rulesdir/no-multiple-api-calls
    API.write(WRITE_COMMANDS.INVITE_TO_ROOM, parameters, {optimisticData, successData, failureData});
}

function clearAddRoomMemberError(reportID: string, invitedAccountID: string) {
    const reportMetadata = getReportMetadata(reportID);
    Onyx.merge(`${ONYXKEYS.COLLECTION.REPORT}${reportID}`, {
        participants: {
            [invitedAccountID]: null,
        },
    });
    Onyx.merge(`${ONYXKEYS.COLLECTION.REPORT_METADATA}${reportID}`, {
        pendingChatMembers: reportMetadata?.pendingChatMembers?.filter((pendingChatMember) => pendingChatMember.accountID !== invitedAccountID),
    });
    Onyx.merge(ONYXKEYS.PERSONAL_DETAILS_LIST, {
        [invitedAccountID]: null,
    });
}

function updateGroupChatMemberRoles(reportID: string, accountIDList: number[], role: ValueOf<typeof CONST.REPORT.ROLE>) {
    const memberRoles: Record<number, string> = {};
    const optimisticParticipants: Record<number, Partial<ReportParticipant>> = {};
    const successParticipants: Record<number, Partial<ReportParticipant>> = {};

    accountIDList.forEach((accountID) => {
        memberRoles[accountID] = role;
        optimisticParticipants[accountID] = {
            role,
            pendingFields: {
                role: CONST.RED_BRICK_ROAD_PENDING_ACTION.UPDATE,
            },
            pendingAction: CONST.RED_BRICK_ROAD_PENDING_ACTION.UPDATE,
        };
        successParticipants[accountID] = {
            pendingFields: {
                role: null,
            },
            pendingAction: null,
        };
    });

    const optimisticData: OnyxUpdate[] = [
        {
            onyxMethod: Onyx.METHOD.MERGE,
            key: `${ONYXKEYS.COLLECTION.REPORT}${reportID}`,
            value: {participants: optimisticParticipants},
        },
    ];

    const successData: OnyxUpdate[] = [
        {
            onyxMethod: Onyx.METHOD.MERGE,
            key: `${ONYXKEYS.COLLECTION.REPORT}${reportID}`,
            value: {participants: successParticipants},
        },
    ];
    const parameters: UpdateGroupChatMemberRolesParams = {reportID, memberRoles: JSON.stringify(memberRoles)};
    API.write(WRITE_COMMANDS.UPDATE_GROUP_CHAT_MEMBER_ROLES, parameters, {optimisticData, successData});
}

/** Invites people to a group chat */
function inviteToGroupChat(reportID: string, inviteeEmailsToAccountIDs: InvitedEmailsToAccountIDs) {
    inviteToRoom(reportID, inviteeEmailsToAccountIDs);
}

/** Removes people from a room
 *  Please see https://github.com/Expensify/App/blob/main/README.md#Security for more details
 */
function removeFromRoom(reportID: string, targetAccountIDs: number[]) {
    const report = allReports?.[`${ONYXKEYS.COLLECTION.REPORT}${reportID}`];
    const reportMetadata = getReportMetadata(reportID);
    if (!report) {
        return;
    }

    const removeParticipantsData: Record<number, null> = {};
    targetAccountIDs.forEach((accountID) => {
        removeParticipantsData[accountID] = null;
    });
    const pendingChatMembers = getPendingChatMembers(targetAccountIDs, reportMetadata?.pendingChatMembers ?? [], CONST.RED_BRICK_ROAD_PENDING_ACTION.DELETE);

    const optimisticData: OnyxUpdate[] = [
        {
            onyxMethod: Onyx.METHOD.MERGE,
            key: `${ONYXKEYS.COLLECTION.REPORT_METADATA}${reportID}`,
            value: {
                pendingChatMembers,
            },
        },
    ];

    const failureData: OnyxUpdate[] = [
        {
            onyxMethod: Onyx.METHOD.MERGE,
            key: `${ONYXKEYS.COLLECTION.REPORT_METADATA}${reportID}`,
            value: {
                pendingChatMembers: reportMetadata?.pendingChatMembers ?? null,
            },
        },
    ];

    // We need to add success data here since in high latency situations,
    // the OpenRoomMembersPage call has the chance of overwriting the optimistic data we set above.
    const successData: OnyxUpdate[] = [
        {
            onyxMethod: Onyx.METHOD.MERGE,
            key: `${ONYXKEYS.COLLECTION.REPORT}${reportID}`,
            value: {
                participants: removeParticipantsData,
            },
        },
        {
            onyxMethod: Onyx.METHOD.MERGE,
            key: `${ONYXKEYS.COLLECTION.REPORT_METADATA}${reportID}`,
            value: {
                pendingChatMembers: reportMetadata?.pendingChatMembers ?? null,
            },
        },
    ];

    if (isGroupChatReportUtils(report)) {
        const parameters: RemoveFromGroupChatParams = {
            reportID,
            accountIDList: targetAccountIDs.join(),
        };
        API.write(WRITE_COMMANDS.REMOVE_FROM_GROUP_CHAT, parameters, {optimisticData, failureData, successData});
        return;
    }

    const parameters: RemoveFromRoomParams = {
        reportID,
        targetAccountIDs,
    };

    // eslint-disable-next-line rulesdir/no-multiple-api-calls
    API.write(WRITE_COMMANDS.REMOVE_FROM_ROOM, parameters, {optimisticData, failureData, successData});
}

function removeFromGroupChat(reportID: string, accountIDList: number[]) {
    removeFromRoom(reportID, accountIDList);
}

function setLastOpenedPublicRoom(reportID: string) {
    Onyx.set(ONYXKEYS.LAST_OPENED_PUBLIC_ROOM_ID, reportID);
}

/** Navigates to the last opened public room */
function openLastOpenedPublicRoom(lastOpenedPublicRoomID: string) {
    Navigation.isNavigationReady().then(() => {
        setLastOpenedPublicRoom('');
        Navigation.navigate(ROUTES.REPORT_WITH_ID.getRoute(lastOpenedPublicRoomID));
    });
}

/** Flag a comment as offensive */
function flagComment(reportID: string | undefined, reportAction: OnyxEntry<ReportAction>, severity: string) {
    const originalReportID = getOriginalReportID(reportID, reportAction);
    const message = ReportActionsUtils.getReportActionMessage(reportAction);

    if (!message || !reportAction) {
        return;
    }

    let updatedDecision: Decision;
    if (severity === CONST.MODERATION.FLAG_SEVERITY_SPAM || severity === CONST.MODERATION.FLAG_SEVERITY_INCONSIDERATE) {
        if (!message?.moderationDecision) {
            updatedDecision = {
                decision: CONST.MODERATION.MODERATOR_DECISION_PENDING,
            };
        } else {
            updatedDecision = message.moderationDecision;
        }
    } else if (severity === CONST.MODERATION.FLAG_SEVERITY_ASSAULT || severity === CONST.MODERATION.FLAG_SEVERITY_HARASSMENT) {
        updatedDecision = {
            decision: CONST.MODERATION.MODERATOR_DECISION_PENDING_REMOVE,
        };
    } else {
        updatedDecision = {
            decision: CONST.MODERATION.MODERATOR_DECISION_PENDING_HIDE,
        };
    }

    const reportActionID = reportAction.reportActionID;

    const updatedMessage: Message = {
        ...message,
        moderationDecision: updatedDecision,
    };

    const optimisticData: OnyxUpdate[] = [
        {
            onyxMethod: Onyx.METHOD.MERGE,
            key: `${ONYXKEYS.COLLECTION.REPORT_ACTIONS}${originalReportID}`,
            value: {
                [reportActionID]: {
                    pendingAction: CONST.RED_BRICK_ROAD_PENDING_ACTION.UPDATE,
                    message: [updatedMessage],
                },
            },
        },
    ];

    const failureData: OnyxUpdate[] = [
        {
            onyxMethod: Onyx.METHOD.MERGE,
            key: `${ONYXKEYS.COLLECTION.REPORT_ACTIONS}${originalReportID}`,
            value: {
                [reportActionID]: {
                    ...reportAction,
                    pendingAction: null,
                },
            },
        },
    ];

    const successData: OnyxUpdate[] = [
        {
            onyxMethod: Onyx.METHOD.MERGE,
            key: `${ONYXKEYS.COLLECTION.REPORT_ACTIONS}${originalReportID}`,
            value: {
                [reportActionID]: {
                    pendingAction: null,
                },
            },
        },
    ];

    const parameters: FlagCommentParams = {
        severity,
        reportActionID,
        // This check is to prevent flooding Concierge with test flags
        // If you need to test moderation responses from Concierge on dev, set this to false!
        isDevRequest: Environment.isDevelopment(),
    };

    API.write(WRITE_COMMANDS.FLAG_COMMENT, parameters, {optimisticData, successData, failureData});
}

/** Updates a given user's private notes on a report */
const updatePrivateNotes = (reportID: string, accountID: number, note: string) => {
    const optimisticData: OnyxUpdate[] = [
        {
            onyxMethod: Onyx.METHOD.MERGE,
            key: `${ONYXKEYS.COLLECTION.REPORT}${reportID}`,
            value: {
                privateNotes: {
                    [accountID]: {
                        pendingAction: CONST.RED_BRICK_ROAD_PENDING_ACTION.UPDATE,
                        errors: null,
                        note,
                    },
                },
            },
        },
    ];

    const successData: OnyxUpdate[] = [
        {
            onyxMethod: Onyx.METHOD.MERGE,
            key: `${ONYXKEYS.COLLECTION.REPORT}${reportID}`,
            value: {
                privateNotes: {
                    [accountID]: {
                        pendingAction: null,
                        errors: null,
                    },
                },
            },
        },
    ];

    const failureData: OnyxUpdate[] = [
        {
            onyxMethod: Onyx.METHOD.MERGE,
            key: `${ONYXKEYS.COLLECTION.REPORT}${reportID}`,
            value: {
                privateNotes: {
                    [accountID]: {
                        errors: ErrorUtils.getMicroSecondOnyxErrorWithTranslationKey('privateNotes.error.genericFailureMessage'),
                    },
                },
            },
        },
    ];

    const parameters: UpdateReportPrivateNoteParams = {reportID, privateNotes: note};

    API.write(WRITE_COMMANDS.UPDATE_REPORT_PRIVATE_NOTE, parameters, {optimisticData, successData, failureData});
};

/** Fetches all the private notes for a given report */
function getReportPrivateNote(reportID: string | undefined) {
    if (isAnonymousUser()) {
        return;
    }

    if (!reportID) {
        return;
    }

    const optimisticData: OnyxUpdate[] = [
        {
            onyxMethod: Onyx.METHOD.MERGE,
            key: `${ONYXKEYS.COLLECTION.REPORT_METADATA}${reportID}`,
            value: {
                isLoadingPrivateNotes: true,
            },
        },
    ];

    const successData: OnyxUpdate[] = [
        {
            onyxMethod: Onyx.METHOD.MERGE,
            key: `${ONYXKEYS.COLLECTION.REPORT_METADATA}${reportID}`,
            value: {
                isLoadingPrivateNotes: false,
            },
        },
    ];

    const failureData: OnyxUpdate[] = [
        {
            onyxMethod: Onyx.METHOD.MERGE,
            key: `${ONYXKEYS.COLLECTION.REPORT_METADATA}${reportID}`,
            value: {
                isLoadingPrivateNotes: false,
            },
        },
    ];

    const parameters: GetReportPrivateNoteParams = {reportID};

    API.read(READ_COMMANDS.GET_REPORT_PRIVATE_NOTE, parameters, {optimisticData, successData, failureData});
}

<<<<<<< HEAD
=======
function prepareOnboardingOnyxData(
    engagementChoice: OnboardingPurpose,
    onboardingMessage: ValueOf<typeof CONST.ONBOARDING_MESSAGES>,
    adminsChatReportID?: string,
    onboardingPolicyID?: string,
    userReportedIntegration?: OnboardingAccounting,
    wasInvited?: boolean,
) {
    if (engagementChoice === CONST.ONBOARDING_CHOICES.PERSONAL_SPEND) {
        // eslint-disable-next-line no-param-reassign
        onboardingMessage = CONST.CREATE_EXPENSE_ONBOARDING_MESSAGES[CONST.ONBOARDING_CHOICES.PERSONAL_SPEND];
    }

    if (engagementChoice === CONST.ONBOARDING_CHOICES.EMPLOYER || engagementChoice === CONST.ONBOARDING_CHOICES.SUBMIT) {
        // eslint-disable-next-line no-param-reassign
        onboardingMessage = CONST.CREATE_EXPENSE_ONBOARDING_MESSAGES[CONST.ONBOARDING_CHOICES.SUBMIT];
    }

    // Guides are assigned and tasks are posted in the #admins room for the MANAGE_TEAM and TRACK_WORKSPACE onboarding actions, except for emails that have a '+'.
    type PostTasksInAdminsRoomOnboardingChoices = 'newDotManageTeam' | 'newDotTrackWorkspace';
    const shouldPostTasksInAdminsRoom =
        [CONST.ONBOARDING_CHOICES.MANAGE_TEAM, CONST.ONBOARDING_CHOICES.TRACK_WORKSPACE].includes(engagementChoice as PostTasksInAdminsRoomOnboardingChoices) &&
        !currentUserEmail?.includes('+');
    const adminsChatReport = allReports?.[`${ONYXKEYS.COLLECTION.REPORT}${adminsChatReportID}`];
    const targetChatReport = shouldPostTasksInAdminsRoom
        ? adminsChatReport ?? {reportID: adminsChatReportID, policyID: onboardingPolicyID}
        : getChatByParticipants([CONST.ACCOUNT_ID.CONCIERGE, currentUserAccountID], allReports, false, true);
    const {reportID: targetChatReportID = '', policyID: targetChatPolicyID = ''} = targetChatReport ?? {};

    if (!targetChatReportID) {
        Log.warn('Missing reportID for onboarding optimistic data');
        return;
    }

    const integrationName = userReportedIntegration ? CONST.ONBOARDING_ACCOUNTING_MAPPING[userReportedIntegration] : '';
    const assignedGuideEmail = getPolicy(targetChatPolicyID)?.assignedGuide?.email ?? 'Setup Specialist';
    const assignedGuidePersonalDetail = Object.values(allPersonalDetails ?? {}).find((personalDetail) => personalDetail?.login === assignedGuideEmail);
    let assignedGuideAccountID: number;
    if (assignedGuidePersonalDetail && assignedGuidePersonalDetail.accountID) {
        assignedGuideAccountID = assignedGuidePersonalDetail.accountID;
    } else {
        assignedGuideAccountID = generateAccountID(assignedGuideEmail);
        Onyx.merge(ONYXKEYS.PERSONAL_DETAILS_LIST, {
            [assignedGuideAccountID]: {
                isOptimisticPersonalDetail: assignedGuideEmail === CONST.SETUP_SPECIALIST_LOGIN,
                login: assignedGuideEmail,
                displayName: assignedGuideEmail,
            },
        });
    }
    const actorAccountID = shouldPostTasksInAdminsRoom ? assignedGuideAccountID : CONST.ACCOUNT_ID.CONCIERGE;

    // Text message
    const textComment = buildOptimisticAddCommentReportAction(onboardingMessage.message, undefined, actorAccountID, 1);
    const textCommentAction: OptimisticAddCommentReportAction = textComment.reportAction;
    const textMessage: AddCommentOrAttachementParams = {
        reportID: targetChatReportID,
        reportActionID: textCommentAction.reportActionID,
        reportComment: textComment.commentText,
    };

    const onboardingTaskParams = {
        integrationName,
        workspaceSettingsLink: `${environmentURL}/${ROUTES.WORKSPACE_INITIAL.getRoute(onboardingPolicyID)}`,
        workspaceCategoriesLink: `${environmentURL}/${ROUTES.WORKSPACE_CATEGORIES.getRoute(onboardingPolicyID)}`,
        workspaceMembersLink: `${environmentURL}/${ROUTES.WORKSPACE_MEMBERS.getRoute(onboardingPolicyID)}`,
        workspaceMoreFeaturesLink: `${environmentURL}/${ROUTES.WORKSPACE_MORE_FEATURES.getRoute(onboardingPolicyID)}`,
        navatticURL: getNavatticURL(environment, engagementChoice),
        workspaceAccountingLink: `${environmentURL}/${ROUTES.POLICY_ACCOUNTING.getRoute(onboardingPolicyID)}`,
    };

    let createWorkspaceTaskReportID;
    const tasksData = onboardingMessage.tasks
        .filter((task) => {
            if (['setupCategories', 'setupTags'].includes(task.type) && userReportedIntegration) {
                return false;
            }

            if (['addAccountingIntegration', 'setupCategoriesAndTags'].includes(task.type) && !userReportedIntegration) {
                return false;
            }
            type SkipViewTourOnboardingChoices = 'newDotSubmit' | 'newDotSplitChat' | 'newDotPersonalSpend' | 'newDotEmployer';
            if (
                task.type === 'viewTour' &&
                [
                    CONST.ONBOARDING_CHOICES.EMPLOYER,
                    CONST.ONBOARDING_CHOICES.PERSONAL_SPEND,
                    CONST.ONBOARDING_CHOICES.SUBMIT,
                    CONST.ONBOARDING_CHOICES.CHAT_SPLIT,
                    CONST.ONBOARDING_CHOICES.MANAGE_TEAM,
                ].includes(introSelected?.choice as SkipViewTourOnboardingChoices) &&
                engagementChoice === CONST.ONBOARDING_CHOICES.MANAGE_TEAM
            ) {
                return false;
            }
            return true;
        })
        .map((task, index) => {
            const taskDescription = typeof task.description === 'function' ? task.description(onboardingTaskParams) : task.description;
            const taskTitle = typeof task.title === 'function' ? task.title(onboardingTaskParams) : task.title;
            const currentTask = buildOptimisticTaskReport(
                actorAccountID,
                targetChatReportID,
                currentUserAccountID,
                taskTitle,
                taskDescription,
                targetChatPolicyID,
                CONST.REPORT.NOTIFICATION_PREFERENCE.HIDDEN,
                task.mediaAttributes,
            );
            const emailCreatingAction =
                engagementChoice === CONST.ONBOARDING_CHOICES.MANAGE_TEAM ? allPersonalDetails?.[actorAccountID]?.login ?? CONST.EMAIL.CONCIERGE : CONST.EMAIL.CONCIERGE;
            const taskCreatedAction = buildOptimisticCreatedReportAction(emailCreatingAction);
            const taskReportAction = buildOptimisticTaskCommentReportAction(currentTask.reportID, taskTitle, 0, `task for ${taskTitle}`, targetChatReportID, actorAccountID, index + 3);
            currentTask.parentReportActionID = taskReportAction.reportAction.reportActionID;

            const completedTaskReportAction = task.autoCompleted
                ? buildOptimisticTaskReportAction(currentTask.reportID, CONST.REPORT.ACTIONS.TYPE.TASK_COMPLETED, 'marked as complete', actorAccountID, 2)
                : null;
            if (task.type === 'createWorkspace') {
                createWorkspaceTaskReportID = currentTask.reportID;
            }

            return {
                task,
                currentTask,
                taskCreatedAction,
                taskReportAction,
                taskDescription: currentTask.description,
                completedTaskReportAction,
            };
        });

    // Sign-off welcome message
    const welcomeSignOffComment = buildOptimisticAddCommentReportAction(Localize.translateLocal('onboarding.welcomeSignOffTitle'), undefined, actorAccountID, tasksData.length + 3);
    const welcomeSignOffCommentAction: OptimisticAddCommentReportAction = welcomeSignOffComment.reportAction;
    const welcomeSignOffMessage = {
        reportID: targetChatReportID,
        reportActionID: welcomeSignOffCommentAction.reportActionID,
        reportComment: welcomeSignOffComment.commentText,
    };

    const tasksForParameters = tasksData.map<TaskForParameters>(({task, currentTask, taskCreatedAction, taskReportAction, taskDescription, completedTaskReportAction}) => ({
        type: 'task',
        task: task.type,
        taskReportID: currentTask.reportID,
        parentReportID: currentTask.parentReportID,
        parentReportActionID: taskReportAction.reportAction.reportActionID,
        createdTaskReportActionID: taskCreatedAction.reportActionID,
        completedTaskReportActionID: completedTaskReportAction?.reportActionID,
        title: currentTask.reportName ?? '',
        description: taskDescription ?? '',
    }));

    const hasOutstandingChildTask = tasksData.some((task) => !task.completedTaskReportAction);

    const tasksForOptimisticData = tasksData.reduce<OnyxUpdate[]>((acc, {currentTask, taskCreatedAction, taskReportAction, taskDescription, completedTaskReportAction}) => {
        acc.push(
            {
                onyxMethod: Onyx.METHOD.MERGE,
                key: `${ONYXKEYS.COLLECTION.REPORT_ACTIONS}${targetChatReportID}`,
                value: {
                    [taskReportAction.reportAction.reportActionID]: taskReportAction.reportAction as ReportAction,
                },
            },
            {
                onyxMethod: Onyx.METHOD.SET,
                key: `${ONYXKEYS.COLLECTION.REPORT}${currentTask.reportID}`,
                value: {
                    ...currentTask,
                    description: taskDescription,
                    pendingFields: {
                        createChat: CONST.RED_BRICK_ROAD_PENDING_ACTION.ADD,
                        reportName: CONST.RED_BRICK_ROAD_PENDING_ACTION.ADD,
                        description: CONST.RED_BRICK_ROAD_PENDING_ACTION.ADD,
                        managerID: CONST.RED_BRICK_ROAD_PENDING_ACTION.ADD,
                    },
                    managerID: currentUserAccountID,
                },
            },
            {
                onyxMethod: Onyx.METHOD.MERGE,
                key: `${ONYXKEYS.COLLECTION.REPORT_METADATA}${currentTask.reportID}`,
                value: {
                    isOptimisticReport: true,
                },
            },
            {
                onyxMethod: Onyx.METHOD.MERGE,
                key: `${ONYXKEYS.COLLECTION.REPORT_ACTIONS}${currentTask.reportID}`,
                value: {
                    [taskCreatedAction.reportActionID]: taskCreatedAction as ReportAction,
                },
            },
        );

        if (completedTaskReportAction) {
            acc.push({
                onyxMethod: Onyx.METHOD.MERGE,
                key: `${ONYXKEYS.COLLECTION.REPORT_ACTIONS}${currentTask.reportID}`,
                value: {
                    [completedTaskReportAction.reportActionID]: completedTaskReportAction as ReportAction,
                },
            });

            acc.push({
                onyxMethod: Onyx.METHOD.MERGE,
                key: `${ONYXKEYS.COLLECTION.REPORT}${currentTask.reportID}`,
                value: {
                    stateNum: CONST.REPORT.STATE_NUM.APPROVED,
                    statusNum: CONST.REPORT.STATUS_NUM.APPROVED,
                    managerID: currentUserAccountID,
                },
            });
        }

        return acc;
    }, []);

    const tasksForFailureData = tasksData.reduce<OnyxUpdate[]>((acc, {currentTask, taskReportAction}) => {
        acc.push(
            {
                onyxMethod: Onyx.METHOD.MERGE,
                key: `${ONYXKEYS.COLLECTION.REPORT_ACTIONS}${targetChatReportID}`,
                value: {
                    [taskReportAction.reportAction.reportActionID]: {
                        errors: ErrorUtils.getMicroSecondOnyxErrorWithTranslationKey('report.genericAddCommentFailureMessage'),
                    } as ReportAction,
                },
            },
            {
                onyxMethod: Onyx.METHOD.MERGE,
                key: `${ONYXKEYS.COLLECTION.REPORT}${currentTask.reportID}`,
                value: null,
            },
            {
                onyxMethod: Onyx.METHOD.MERGE,
                key: `${ONYXKEYS.COLLECTION.REPORT_ACTIONS}${currentTask.reportID}`,
                value: null,
            },
        );

        return acc;
    }, []);

    const tasksForSuccessData = tasksData.reduce<OnyxUpdate[]>((acc, {currentTask, taskCreatedAction, taskReportAction, completedTaskReportAction}) => {
        acc.push(
            {
                onyxMethod: Onyx.METHOD.MERGE,
                key: `${ONYXKEYS.COLLECTION.REPORT_ACTIONS}${targetChatReportID}`,
                value: {
                    [taskReportAction.reportAction.reportActionID]: {pendingAction: null},
                },
            },
            {
                onyxMethod: Onyx.METHOD.MERGE,
                key: `${ONYXKEYS.COLLECTION.REPORT}${currentTask.reportID}`,
                value: {
                    pendingFields: {
                        createChat: null,
                        reportName: null,
                        description: null,
                        managerID: null,
                    },
                },
            },
            {
                onyxMethod: Onyx.METHOD.MERGE,
                key: `${ONYXKEYS.COLLECTION.REPORT_METADATA}${currentTask.reportID}`,
                value: {
                    isOptimisticReport: false,
                },
            },
            {
                onyxMethod: Onyx.METHOD.MERGE,
                key: `${ONYXKEYS.COLLECTION.REPORT_ACTIONS}${currentTask.reportID}`,
                value: {
                    [taskCreatedAction.reportActionID]: {pendingAction: null},
                },
            },
        );

        if (completedTaskReportAction) {
            acc.push({
                onyxMethod: Onyx.METHOD.MERGE,
                key: `${ONYXKEYS.COLLECTION.REPORT_ACTIONS}${currentTask.reportID}`,
                value: {
                    [completedTaskReportAction.reportActionID]: {pendingAction: null},
                },
            });
        }

        return acc;
    }, []);

    const optimisticData: OnyxUpdate[] = [...tasksForOptimisticData];
    const lastVisibleActionCreated = welcomeSignOffCommentAction.created;
    optimisticData.push(
        {
            onyxMethod: Onyx.METHOD.MERGE,
            key: `${ONYXKEYS.COLLECTION.REPORT}${targetChatReportID}`,
            value: {
                lastMentionedTime: DateUtils.getDBTime(),
                hasOutstandingChildTask,
                lastVisibleActionCreated,
                lastActorAccountID: actorAccountID,
            },
        },
        {
            onyxMethod: Onyx.METHOD.MERGE,
            key: ONYXKEYS.NVP_INTRO_SELECTED,
            value: {
                choice: engagementChoice,
                createWorkspace: createWorkspaceTaskReportID,
            },
        },
    );

    // If we post tasks in the #admins room and introSelected?.choice does not exist, it means that a guide is assigned and all messages except tasks are handled by the backend
    if (!shouldPostTasksInAdminsRoom || !!introSelected?.choice) {
        optimisticData.push({
            onyxMethod: Onyx.METHOD.MERGE,
            key: `${ONYXKEYS.COLLECTION.REPORT_ACTIONS}${targetChatReportID}`,
            value: {
                [textCommentAction.reportActionID]: textCommentAction as ReportAction,
            },
        });
    }

    if (!wasInvited) {
        optimisticData.push({
            onyxMethod: Onyx.METHOD.MERGE,
            key: ONYXKEYS.NVP_ONBOARDING,
            value: {hasCompletedGuidedSetupFlow: true},
        });
    }

    const successData: OnyxUpdate[] = [...tasksForSuccessData];

    // If we post tasks in the #admins room and introSelected?.choice does not exist, it means that a guide is assigned and all messages except tasks are handled by the backend
    if (!shouldPostTasksInAdminsRoom || !!introSelected?.choice) {
        successData.push({
            onyxMethod: Onyx.METHOD.MERGE,
            key: `${ONYXKEYS.COLLECTION.REPORT_ACTIONS}${targetChatReportID}`,
            value: {
                [textCommentAction.reportActionID]: {pendingAction: null},
            },
        });
    }

    let failureReport: Partial<Report> = {
        lastMessageText: '',
        lastVisibleActionCreated: '',
        hasOutstandingChildTask: false,
    };
    const report = allReports?.[`${ONYXKEYS.COLLECTION.REPORT}${targetChatReportID}`];
    const canUserPerformWriteAction = canUserPerformWriteActionReportUtils(report);
    const {lastMessageText = ''} = ReportActionsUtils.getLastVisibleMessage(targetChatReportID, canUserPerformWriteAction);
    if (lastMessageText) {
        const lastVisibleAction = ReportActionsUtils.getLastVisibleAction(targetChatReportID, canUserPerformWriteAction);
        const prevLastVisibleActionCreated = lastVisibleAction?.created;
        const lastActorAccountID = lastVisibleAction?.actorAccountID;
        failureReport = {
            lastMessageText,
            lastVisibleActionCreated: prevLastVisibleActionCreated,
            lastActorAccountID,
        };
    }

    const failureData: OnyxUpdate[] = [...tasksForFailureData];
    failureData.push(
        {
            onyxMethod: Onyx.METHOD.MERGE,
            key: `${ONYXKEYS.COLLECTION.REPORT}${targetChatReportID}`,
            value: failureReport,
        },

        {
            onyxMethod: Onyx.METHOD.MERGE,
            key: ONYXKEYS.NVP_INTRO_SELECTED,
            value: {
                choice: null,
                createWorkspace: null,
            },
        },
    );
    // If we post tasks in the #admins room and introSelected?.choice does not exist, it means that a guide is assigned and all messages except tasks are handled by the backend
    if (!shouldPostTasksInAdminsRoom || !!introSelected?.choice) {
        failureData.push({
            onyxMethod: Onyx.METHOD.MERGE,
            key: `${ONYXKEYS.COLLECTION.REPORT_ACTIONS}${targetChatReportID}`,
            value: {
                [textCommentAction.reportActionID]: {
                    errors: ErrorUtils.getMicroSecondOnyxErrorWithTranslationKey('report.genericAddCommentFailureMessage'),
                } as ReportAction,
            },
        });
    }

    if (!wasInvited) {
        failureData.push({
            onyxMethod: Onyx.METHOD.MERGE,
            key: ONYXKEYS.NVP_ONBOARDING,
            value: {hasCompletedGuidedSetupFlow: onboarding?.hasCompletedGuidedSetupFlow ?? null},
        });
    }

    if (userReportedIntegration) {
        optimisticData.push({
            onyxMethod: Onyx.METHOD.MERGE,
            key: `${ONYXKEYS.COLLECTION.POLICY}${onboardingPolicyID}`,
            value: {
                areConnectionsEnabled: true,
                pendingFields: {
                    areConnectionsEnabled: CONST.RED_BRICK_ROAD_PENDING_ACTION.UPDATE,
                },
            },
        });
        successData.push({
            onyxMethod: Onyx.METHOD.MERGE,
            key: `${ONYXKEYS.COLLECTION.POLICY}${onboardingPolicyID}`,
            value: {
                pendingFields: {
                    areConnectionsEnabled: null,
                },
            },
        });
        failureData.push({
            onyxMethod: Onyx.METHOD.MERGE,
            key: `${ONYXKEYS.COLLECTION.POLICY}${onboardingPolicyID}`,
            value: {
                areConnectionsEnabled: getPolicy(onboardingPolicyID)?.areConnectionsEnabled,
                pendingFields: {
                    areConnectionsEnabled: null,
                },
            },
        });
    }

    // If we post tasks in the #admins room and introSelected?.choice does not exist, it means that a guide is assigned and all messages except tasks are handled by the backend
    const guidedSetupData: GuidedSetupData = [];

    if (!shouldPostTasksInAdminsRoom || !!introSelected?.choice) {
        guidedSetupData.push({type: 'message', ...textMessage});
    }

    type SelfDMParameters = {
        reportID?: string;
        createdReportActionID?: string;
    };

    let selfDMParameters: SelfDMParameters = {};
    if (engagementChoice === CONST.ONBOARDING_CHOICES.PERSONAL_SPEND) {
        const selfDMReportID = findSelfDMReportID();
        let selfDMReport = allReports?.[`${ONYXKEYS.COLLECTION.REPORT}${selfDMReportID}`];
        let createdAction: ReportAction;
        if (!selfDMReport) {
            const currentTime = DateUtils.getDBTime();
            selfDMReport = buildOptimisticSelfDMReport(currentTime);
            createdAction = buildOptimisticCreatedReportAction(currentUserEmail ?? '', currentTime);
            selfDMParameters = {reportID: selfDMReport.reportID, createdReportActionID: createdAction.reportActionID};
            optimisticData.push(
                {
                    onyxMethod: Onyx.METHOD.SET,
                    key: `${ONYXKEYS.COLLECTION.REPORT}${selfDMReport.reportID}`,
                    value: {
                        ...selfDMReport,
                        pendingFields: {
                            createChat: CONST.RED_BRICK_ROAD_PENDING_ACTION.ADD,
                        },
                    },
                },
                {
                    onyxMethod: Onyx.METHOD.MERGE,
                    key: `${ONYXKEYS.COLLECTION.REPORT_METADATA}${selfDMReport.reportID}`,
                    value: {
                        isOptimisticReport: true,
                    },
                },
                {
                    onyxMethod: Onyx.METHOD.SET,
                    key: `${ONYXKEYS.COLLECTION.REPORT_ACTIONS}${selfDMReport.reportID}`,
                    value: {
                        [createdAction.reportActionID]: createdAction,
                    },
                },
            );

            successData.push(
                {
                    onyxMethod: Onyx.METHOD.MERGE,
                    key: `${ONYXKEYS.COLLECTION.REPORT}${selfDMReport.reportID}`,
                    value: {
                        pendingFields: {
                            createChat: null,
                        },
                    },
                },
                {
                    onyxMethod: Onyx.METHOD.MERGE,
                    key: `${ONYXKEYS.COLLECTION.REPORT_METADATA}${selfDMReport.reportID}`,
                    value: {
                        isOptimisticReport: false,
                    },
                },
                {
                    onyxMethod: Onyx.METHOD.MERGE,
                    key: `${ONYXKEYS.COLLECTION.REPORT_ACTIONS}${selfDMReport.reportID}`,
                    value: {
                        [createdAction.reportActionID]: {
                            pendingAction: null,
                        },
                    },
                },
            );
        }
    }

    guidedSetupData.push(...tasksForParameters);

    if (!introSelected?.choice) {
        optimisticData.push({
            onyxMethod: Onyx.METHOD.MERGE,
            key: `${ONYXKEYS.COLLECTION.REPORT_ACTIONS}${targetChatReportID}`,
            value: {
                [welcomeSignOffCommentAction.reportActionID]: welcomeSignOffCommentAction as ReportAction,
            },
        });

        successData.push({
            onyxMethod: Onyx.METHOD.MERGE,
            key: `${ONYXKEYS.COLLECTION.REPORT_ACTIONS}${targetChatReportID}`,
            value: {
                [welcomeSignOffCommentAction.reportActionID]: {pendingAction: null},
            },
        });

        failureData.push({
            onyxMethod: Onyx.METHOD.MERGE,
            key: `${ONYXKEYS.COLLECTION.REPORT_ACTIONS}${targetChatReportID}`,
            value: {
                [welcomeSignOffCommentAction.reportActionID]: {
                    errors: ErrorUtils.getMicroSecondOnyxErrorWithTranslationKey('report.genericAddCommentFailureMessage'),
                } as ReportAction,
            },
        });
        guidedSetupData.push({type: 'message', ...welcomeSignOffMessage});
    }

    return {optimisticData, successData, failureData, guidedSetupData, actorAccountID, selfDMParameters};
}

>>>>>>> a099aa11
function completeOnboarding({
    engagementChoice,
    onboardingMessage,
    firstName = '',
    lastName = '',
    adminsChatReportID,
    onboardingPolicyID,
    paymentSelected,
    companySize,
    userReportedIntegration,
    wasInvited,
}: {
    engagementChoice: OnboardingPurpose;
    onboardingMessage: ValueOf<typeof CONST.ONBOARDING_MESSAGES>;
    firstName?: string;
    lastName?: string;
    adminsChatReportID?: string;
    onboardingPolicyID?: string;
    paymentSelected?: string;
    companySize?: OnboardingCompanySize;
    userReportedIntegration?: OnboardingAccounting;
    wasInvited?: boolean;
}) {
    const onboardingData = prepareOnboardingOnyxData(introSelected, engagementChoice, onboardingMessage, adminsChatReportID, onboardingPolicyID, userReportedIntegration, wasInvited);
    if (!onboardingData) {
        return;
    }

    const {optimisticData, successData, failureData, guidedSetupData, actorAccountID, selfDMParameters} = onboardingData;

    const parameters: CompleteGuidedSetupParams = {
        engagementChoice,
        firstName,
        lastName,
        actorAccountID,
        guidedSetupData: JSON.stringify(guidedSetupData),
        paymentSelected,
        companySize,
        userReportedIntegration,
        policyID: onboardingPolicyID,
        selfDMReportID: selfDMParameters.reportID,
        selfDMCreatedReportActionID: selfDMParameters.createdReportActionID,
    };

    API.write(WRITE_COMMANDS.COMPLETE_GUIDED_SETUP, parameters, {optimisticData, successData, failureData});
}

/** Loads necessary data for rendering the RoomMembersPage */
function openRoomMembersPage(reportID: string) {
    const parameters: OpenRoomMembersPageParams = {reportID};

    API.read(READ_COMMANDS.OPEN_ROOM_MEMBERS_PAGE, parameters);
}

/**
 * Checks if there are any errors in the private notes for a given report
 *
 * @returns Returns true if there are errors in any of the private notes on the report
 */
function hasErrorInPrivateNotes(report: OnyxEntry<Report>): boolean {
    const privateNotes = report?.privateNotes ?? {};
    return Object.values(privateNotes).some((privateNote) => !isEmpty(privateNote.errors));
}

/** Clears all errors associated with a given private note */
function clearPrivateNotesError(reportID: string, accountID: number) {
    Onyx.merge(`${ONYXKEYS.COLLECTION.REPORT}${reportID}`, {privateNotes: {[accountID]: {errors: null}}});
}

function getDraftPrivateNote(reportID: string): string {
    return draftNoteMap?.[reportID] ?? '';
}

/**
 * Saves the private notes left by the user as they are typing. By saving this data the user can switch between chats, close
 * tab, refresh etc without worrying about loosing what they typed out.
 */
function savePrivateNotesDraft(reportID: string, note: string) {
    Onyx.merge(`${ONYXKEYS.COLLECTION.PRIVATE_NOTES_DRAFT}${reportID}`, note);
}

function searchForReports(searchInput: string, policyID?: string) {
    // We do not try to make this request while offline because it sets a loading indicator optimistically
    if (isNetworkOffline) {
        Onyx.set(ONYXKEYS.IS_SEARCHING_FOR_REPORTS, false);
        return;
    }

    const successData: OnyxUpdate[] = [
        {
            onyxMethod: Onyx.METHOD.MERGE,
            key: ONYXKEYS.IS_SEARCHING_FOR_REPORTS,
            value: false,
        },
    ];

    const failureData: OnyxUpdate[] = [
        {
            onyxMethod: Onyx.METHOD.MERGE,
            key: ONYXKEYS.IS_SEARCHING_FOR_REPORTS,
            value: false,
        },
    ];

    const searchForRoomToMentionParams: SearchForRoomsToMentionParams = {query: searchInput, policyID};
    const searchForReportsParams: SearchForReportsParams = {searchInput, canCancel: true};

    // We want to cancel all pending SearchForReports API calls before making another one
    if (!policyID) {
        HttpUtils.cancelPendingRequests(READ_COMMANDS.SEARCH_FOR_REPORTS);
    }

    API.read(policyID ? READ_COMMANDS.SEARCH_FOR_ROOMS_TO_MENTION : READ_COMMANDS.SEARCH_FOR_REPORTS, policyID ? searchForRoomToMentionParams : searchForReportsParams, {
        successData,
        failureData,
    });
}

function searchInServer(searchInput: string, policyID?: string) {
    if (isNetworkOffline || !searchInput.trim().length) {
        Onyx.set(ONYXKEYS.IS_SEARCHING_FOR_REPORTS, false);
        return;
    }

    // Why not set this in optimistic data? It won't run until the API request happens and while the API request is debounced
    // we want to show the loading state right away. Otherwise, we will see a flashing UI where the client options are sorted and
    // tell the user there are no options, then we start searching, and tell them there are no options again.
    Onyx.set(ONYXKEYS.IS_SEARCHING_FOR_REPORTS, true);
    searchForReports(searchInput, policyID);
}

function updateLastVisitTime(reportID: string) {
    if (!isValidReportIDFromPath(reportID)) {
        return;
    }
    Onyx.merge(`${ONYXKEYS.COLLECTION.REPORT_METADATA}${reportID}`, {lastVisitTime: DateUtils.getDBTime()});
}

function updateLoadingInitialReportAction(reportID: string) {
    if (!isValidReportIDFromPath(reportID)) {
        return;
    }
    Onyx.merge(`${ONYXKEYS.COLLECTION.REPORT_METADATA}${reportID}`, {isLoadingInitialReportActions: false});
}

function setNewRoomFormLoading(isLoading = true) {
    Onyx.merge(`${ONYXKEYS.FORMS.NEW_ROOM_FORM}`, {isLoading});
}

function clearNewRoomFormError() {
    Onyx.set(ONYXKEYS.FORMS.NEW_ROOM_FORM, {
        isLoading: false,
        errorFields: null,
        errors: null,
        [INPUT_IDS.ROOM_NAME]: '',
        [INPUT_IDS.REPORT_DESCRIPTION]: '',
        [INPUT_IDS.POLICY_ID]: '',
        [INPUT_IDS.WRITE_CAPABILITY]: '',
        [INPUT_IDS.VISIBILITY]: '',
    });
}

function resolveActionableMentionWhisper(
    reportID: string | undefined,
    reportAction: OnyxEntry<ReportAction>,
    resolution: ValueOf<typeof CONST.REPORT.ACTIONABLE_MENTION_WHISPER_RESOLUTION>,
) {
    const message = ReportActionsUtils.getReportActionMessage(reportAction);
    if (!message || !reportAction || !reportID) {
        return;
    }

    const updatedMessage: Message = {
        ...message,
        resolution,
    };

    const optimisticReportActions = {
        [reportAction.reportActionID]: {
            originalMessage: {
                resolution,
            },
        },
    };

    const report = allReports?.[`${ONYXKEYS.COLLECTION.REPORT}${reportID}`];
    const reportUpdateDataWithPreviousLastMessage = getReportLastMessage(reportID, optimisticReportActions as ReportActions);

    const reportUpdateDataWithCurrentLastMessage = {
        lastMessageText: report?.lastMessageText,
        lastVisibleActionCreated: report?.lastVisibleActionCreated,
        lastActorAccountID: report?.lastActorAccountID,
    };

    const optimisticData: OnyxUpdate[] = [
        {
            onyxMethod: Onyx.METHOD.MERGE,
            key: `${ONYXKEYS.COLLECTION.REPORT_ACTIONS}${reportID}`,
            value: {
                [reportAction.reportActionID]: {
                    message: [updatedMessage],
                    originalMessage: {
                        resolution,
                    },
                },
            },
        },
        {
            onyxMethod: Onyx.METHOD.MERGE,
            key: `${ONYXKEYS.COLLECTION.REPORT}${reportID}`,
            value: reportUpdateDataWithPreviousLastMessage,
        },
    ];

    const failureData: OnyxUpdate[] = [
        {
            onyxMethod: Onyx.METHOD.MERGE,
            key: `${ONYXKEYS.COLLECTION.REPORT_ACTIONS}${reportID}`,
            value: {
                [reportAction.reportActionID]: {
                    message: [message],
                    originalMessage: {
                        resolution: null,
                    },
                },
            },
        },
        {
            onyxMethod: Onyx.METHOD.MERGE,
            key: `${ONYXKEYS.COLLECTION.REPORT}${reportID}`,
            value: reportUpdateDataWithCurrentLastMessage, // revert back to the current report last message data in case of failure
        },
    ];

    const parameters: ResolveActionableMentionWhisperParams = {
        reportActionID: reportAction.reportActionID,
        resolution,
    };

    API.write(WRITE_COMMANDS.RESOLVE_ACTIONABLE_MENTION_WHISPER, parameters, {optimisticData, failureData});
}

function resolveActionableReportMentionWhisper(
    reportId: string | undefined,
    reportAction: OnyxEntry<ReportAction>,
    resolution: ValueOf<typeof CONST.REPORT.ACTIONABLE_REPORT_MENTION_WHISPER_RESOLUTION>,
) {
    if (!reportAction || !reportId) {
        return;
    }

    const optimisticReportActions = {
        [reportAction.reportActionID]: {
            originalMessage: {
                resolution,
            },
        },
    };

    const report = allReports?.[`${ONYXKEYS.COLLECTION.REPORT}${reportId}`];
    const reportUpdateDataWithPreviousLastMessage = getReportLastMessage(reportId, optimisticReportActions as ReportActions);

    const reportUpdateDataWithCurrentLastMessage = {
        lastMessageText: report?.lastMessageText,
        lastVisibleActionCreated: report?.lastVisibleActionCreated,
        lastActorAccountID: report?.lastActorAccountID,
    };

    const optimisticData: OnyxUpdate[] = [
        {
            onyxMethod: Onyx.METHOD.MERGE,
            key: `${ONYXKEYS.COLLECTION.REPORT_ACTIONS}${reportId}`,
            value: {
                [reportAction.reportActionID]: {
                    originalMessage: {
                        resolution,
                    },
                },
            } as ReportActions,
        },
        {
            onyxMethod: Onyx.METHOD.MERGE,
            key: `${ONYXKEYS.COLLECTION.REPORT}${reportId}`,
            value: reportUpdateDataWithPreviousLastMessage,
        },
    ];

    const failureData: OnyxUpdate[] = [
        {
            onyxMethod: Onyx.METHOD.MERGE,
            key: `${ONYXKEYS.COLLECTION.REPORT_ACTIONS}${reportId}`,
            value: {
                [reportAction.reportActionID]: {
                    originalMessage: {
                        resolution: null,
                    },
                },
            },
        },
        {
            onyxMethod: Onyx.METHOD.MERGE,
            key: `${ONYXKEYS.COLLECTION.REPORT}${reportId}`,
            value: reportUpdateDataWithCurrentLastMessage, // revert back to the current report last message data in case of failure
        },
    ];

    const parameters: ResolveActionableReportMentionWhisperParams = {
        reportActionID: reportAction.reportActionID,
        resolution,
    };

    API.write(WRITE_COMMANDS.RESOLVE_ACTIONABLE_REPORT_MENTION_WHISPER, parameters, {optimisticData, failureData});
}

function dismissTrackExpenseActionableWhisper(reportID: string | undefined, reportAction: OnyxEntry<ReportAction>): void {
    const isArrayMessage = Array.isArray(reportAction?.message);
    const message = ReportActionsUtils.getReportActionMessage(reportAction);
    if (!message || !reportAction || !reportID) {
        return;
    }

    const updatedMessage: Message = {
        ...message,
        resolution: CONST.REPORT.ACTIONABLE_TRACK_EXPENSE_WHISPER_RESOLUTION.NOTHING,
    };

    const optimisticData: OnyxUpdate[] = [
        {
            onyxMethod: Onyx.METHOD.MERGE,
            key: `${ONYXKEYS.COLLECTION.REPORT_ACTIONS}${reportID}`,
            value: {
                [reportAction.reportActionID]: {
                    message: isArrayMessage ? [updatedMessage] : updatedMessage,
                    originalMessage: {
                        resolution: CONST.REPORT.ACTIONABLE_TRACK_EXPENSE_WHISPER_RESOLUTION.NOTHING,
                    },
                },
            },
        },
    ];

    const failureData: OnyxUpdate[] = [
        {
            onyxMethod: Onyx.METHOD.MERGE,
            key: `${ONYXKEYS.COLLECTION.REPORT_ACTIONS}${reportID}`,
            value: {
                [reportAction.reportActionID]: {
                    message: [message],
                    originalMessage: {
                        resolution: null,
                    },
                },
            },
        },
    ];

    const params = {
        reportActionID: reportAction.reportActionID,
    };

    API.write(WRITE_COMMANDS.DISMISS_TRACK_EXPENSE_ACTIONABLE_WHISPER, params, {optimisticData, failureData});
}

function setGroupDraft(newGroupDraft: Partial<NewGroupChatDraft>) {
    Onyx.merge(ONYXKEYS.NEW_GROUP_CHAT_DRAFT, newGroupDraft);
}

function exportToIntegration(reportID: string, connectionName: ConnectionName) {
    const action = buildOptimisticExportIntegrationAction(connectionName);
    const optimisticReportActionID = action.reportActionID;

    const optimisticData: OnyxUpdate[] = [
        {
            onyxMethod: Onyx.METHOD.MERGE,
            key: `${ONYXKEYS.COLLECTION.REPORT_ACTIONS}${reportID}`,
            value: {
                [optimisticReportActionID]: action,
            },
        },
    ];

    const failureData: OnyxUpdate[] = [
        {
            onyxMethod: Onyx.METHOD.MERGE,
            key: `${ONYXKEYS.COLLECTION.REPORT_ACTIONS}${reportID}`,
            value: {
                [optimisticReportActionID]: {
                    errors: ErrorUtils.getMicroSecondOnyxErrorWithTranslationKey('common.genericErrorMessage'),
                },
            },
        },
    ];

    const params = {
        reportIDList: reportID,
        connectionName,
        type: 'MANUAL',
        optimisticReportActions: JSON.stringify({
            [reportID]: optimisticReportActionID,
        }),
    } satisfies ReportExportParams;

    API.write(WRITE_COMMANDS.REPORT_EXPORT, params, {optimisticData, failureData});
}

function markAsManuallyExported(reportID: string, connectionName: ConnectionName) {
    const action = buildOptimisticExportIntegrationAction(connectionName, true);
    const label = CONST.POLICY.CONNECTIONS.NAME_USER_FRIENDLY[connectionName];
    const optimisticReportActionID = action.reportActionID;

    const optimisticData: OnyxUpdate[] = [
        {
            onyxMethod: Onyx.METHOD.MERGE,
            key: `${ONYXKEYS.COLLECTION.REPORT_ACTIONS}${reportID}`,
            value: {
                [optimisticReportActionID]: action,
            },
        },
    ];

    const successData: OnyxUpdate[] = [
        {
            onyxMethod: Onyx.METHOD.MERGE,
            key: `${ONYXKEYS.COLLECTION.REPORT_ACTIONS}${reportID}`,
            value: {
                [optimisticReportActionID]: {
                    pendingAction: null,
                },
            },
        },
    ];

    const failureData: OnyxUpdate[] = [
        {
            onyxMethod: Onyx.METHOD.MERGE,
            key: `${ONYXKEYS.COLLECTION.REPORT_ACTIONS}${reportID}`,
            value: {
                [optimisticReportActionID]: {
                    errors: ErrorUtils.getMicroSecondOnyxErrorWithTranslationKey('common.genericErrorMessage'),
                },
            },
        },
    ];

    const params = {
        markedManually: true,
        data: JSON.stringify([
            {
                reportID,
                label,
                optimisticReportActionID,
            },
        ]),
    } satisfies MarkAsExportedParams;

    API.write(WRITE_COMMANDS.MARK_AS_EXPORTED, params, {optimisticData, successData, failureData});
}

function exportReportToCSV({reportID, transactionIDList}: ExportReportCSVParams, onDownloadFailed: () => void) {
    const finalParameters = enhanceParameters(WRITE_COMMANDS.EXPORT_REPORT_TO_CSV, {
        reportID,
        transactionIDList,
    });

    const formData = new FormData();
    Object.entries(finalParameters).forEach(([key, value]) => {
        if (Array.isArray(value)) {
            formData.append(key, value.join(','));
        } else {
            formData.append(key, String(value));
        }
    });

    fileDownload(ApiUtils.getCommandURL({command: WRITE_COMMANDS.EXPORT_REPORT_TO_CSV}), 'Expensify.csv', '', false, formData, CONST.NETWORK.METHOD.POST, onDownloadFailed);
}

function exportReportToPDF({reportID}: ExportReportPDFParams) {
    const optimisticData: OnyxUpdate[] = [
        {
            onyxMethod: Onyx.METHOD.SET,
            key: `${ONYXKEYS.COLLECTION.NVP_EXPENSIFY_REPORT_PDFFILENAME}${reportID}`,
            value: null,
        },
    ];

    const failureData: OnyxUpdate[] = [
        {
            onyxMethod: Onyx.METHOD.MERGE,
            key: `${ONYXKEYS.COLLECTION.NVP_EXPENSIFY_REPORT_PDFFILENAME}${reportID}`,
            value: 'error',
        },
    ];
    const params = {
        reportID,
    } satisfies ExportReportPDFParams;

    API.write(WRITE_COMMANDS.EXPORT_REPORT_TO_PDF, params, {optimisticData, failureData});
}

function downloadReportPDF(fileName: string, reportName: string) {
    const baseURL = addTrailingForwardSlash(getOldDotURLFromEnvironment(environment));
    const downloadFileName = `${reportName}.pdf`;
    setDownload(fileName, true);
    const pdfURL = `${baseURL}secure?secureType=pdfreport&filename=${encodeURIComponent(fileName)}&downloadName=${encodeURIComponent(downloadFileName)}&email=${encodeURIComponent(
        currentUserEmail ?? '',
    )}`;
    fileDownload(addEncryptedAuthTokenToURL(pdfURL, true), downloadFileName, '', Browser.isMobileSafari()).then(() => setDownload(fileName, false));
}

function setDeleteTransactionNavigateBackUrl(url: string) {
    Onyx.set(ONYXKEYS.NVP_DELETE_TRANSACTION_NAVIGATE_BACK_URL, url);
}

function clearDeleteTransactionNavigateBackUrl() {
    Onyx.merge(ONYXKEYS.NVP_DELETE_TRANSACTION_NAVIGATE_BACK_URL, null);
}

/**
 * Moves an IOU report to a policy by converting it to an expense report
 * @param reportID - The ID of the IOU report to move
 * @param policyID - The ID of the policy to move the report to
 */
function moveIOUReportToPolicy(reportID: string, policyID: string) {
    const iouReport = allReports?.[`${ONYXKEYS.COLLECTION.REPORT}${reportID}`];
    const policy = getPolicy(policyID);

    // This flow only works for IOU reports
    if (!policy || !iouReport || !isIOUReportUsingReport(iouReport)) {
        return;
    }
    // We do not want to create negative amount expenses
    if (ReportActionsUtils.hasRequestFromCurrentAccount(iouReport.reportID, iouReport.managerID ?? CONST.DEFAULT_NUMBER_ID)) {
        return;
    }

    // Generate new variables for the policy
    const policyName = policy.name ?? '';
    const iouReportID = iouReport.reportID;
    const employeeAccountID = iouReport.ownerAccountID;
    const expenseChatReportId = getPolicyExpenseChat(employeeAccountID, policyID)?.reportID;

    if (!expenseChatReportId) {
        return;
    }

    const optimisticData: OnyxUpdate[] = [];

    const successData: OnyxUpdate[] = [];

    const failureData: OnyxUpdate[] = [];

    // Next we need to convert the IOU report to Expense report.
    // We need to change:
    // - report type
    // - change the sign of the report total
    // - update its policyID and policyName
    // - update the chatReportID to point to the workspace chat if the policy has policy expense chat enabled
    const expenseReport = {
        ...iouReport,
        chatReportID: policy.isPolicyExpenseChatEnabled ? expenseChatReportId : undefined,
        policyID,
        policyName,
        parentReportID: iouReport.parentReportID,
        type: CONST.REPORT.TYPE.EXPENSE,
        total: -(iouReport?.total ?? 0),
    };
    optimisticData.push({
        onyxMethod: Onyx.METHOD.MERGE,
        key: `${ONYXKEYS.COLLECTION.REPORT}${iouReportID}`,
        value: expenseReport,
    });
    failureData.push({
        onyxMethod: Onyx.METHOD.MERGE,
        key: `${ONYXKEYS.COLLECTION.REPORT}${iouReportID}`,
        value: iouReport,
    });

    // The expense report transactions need to have the amount reversed to negative values
    const reportTransactions = getReportTransactions(iouReportID);

    // For performance reasons, we are going to compose a merge collection data for transactions
    const transactionsOptimisticData: Record<string, Transaction> = {};
    const transactionFailureData: Record<string, Transaction> = {};
    reportTransactions.forEach((transaction) => {
        transactionsOptimisticData[`${ONYXKEYS.COLLECTION.TRANSACTION}${transaction.transactionID}`] = {
            ...transaction,
            amount: -transaction.amount,
            modifiedAmount: transaction.modifiedAmount ? -transaction.modifiedAmount : 0,
        };

        transactionFailureData[`${ONYXKEYS.COLLECTION.TRANSACTION}${transaction.transactionID}`] = transaction;
    });

    optimisticData.push({
        onyxMethod: Onyx.METHOD.MERGE_COLLECTION,
        key: `${ONYXKEYS.COLLECTION.TRANSACTION}`,
        value: transactionsOptimisticData,
    });
    failureData.push({
        onyxMethod: Onyx.METHOD.MERGE_COLLECTION,
        key: `${ONYXKEYS.COLLECTION.TRANSACTION}`,
        value: transactionFailureData,
    });

    // We need to move the report preview action from the DM to the workspace chat.
    const parentReportActions = allReportActions?.[`${ONYXKEYS.COLLECTION.REPORT_ACTIONS}${iouReport.parentReportID}`];
    const parentReportActionID = iouReport.parentReportActionID;
    const reportPreview = iouReport?.parentReportID && parentReportActionID ? parentReportActions?.[parentReportActionID] : undefined;
    const oldChatReportID = iouReport.chatReportID;

    if (reportPreview?.reportActionID) {
        optimisticData.push({
            onyxMethod: Onyx.METHOD.MERGE,
            key: `${ONYXKEYS.COLLECTION.REPORT_ACTIONS}${oldChatReportID}`,
            value: {[reportPreview.reportActionID]: null},
        });
        failureData.push({
            onyxMethod: Onyx.METHOD.MERGE,
            key: `${ONYXKEYS.COLLECTION.REPORT_ACTIONS}${oldChatReportID}`,
            value: {[reportPreview.reportActionID]: reportPreview},
        });

        // Add the reportPreview action to workspace chat
        optimisticData.push({
            onyxMethod: Onyx.METHOD.MERGE,
            key: `${ONYXKEYS.COLLECTION.REPORT_ACTIONS}${expenseChatReportId}`,
            value: {[reportPreview.reportActionID]: {...reportPreview, created: DateUtils.getDBTime()}},
        });
        failureData.push({
            onyxMethod: Onyx.METHOD.MERGE,
            key: `${ONYXKEYS.COLLECTION.REPORT_ACTIONS}${expenseChatReportId}`,
            value: {[reportPreview.reportActionID]: null},
        });
    }

    // Create the CHANGE_POLICY report action and add it to the expense report which indicates to the user where the report has been moved
    const changePolicyReportAction = buildOptimisticChangePolicyReportAction(iouReport.policyID, policyID, true);
    optimisticData.push({
        onyxMethod: Onyx.METHOD.MERGE,
        key: `${ONYXKEYS.COLLECTION.REPORT_ACTIONS}${expenseChatReportId}`,
        value: {[changePolicyReportAction.reportActionID]: changePolicyReportAction},
    });
    successData.push({
        onyxMethod: Onyx.METHOD.MERGE,
        key: `${ONYXKEYS.COLLECTION.REPORT_ACTIONS}${expenseChatReportId}`,
        value: {
            [changePolicyReportAction.reportActionID]: {
                ...changePolicyReportAction,
                pendingAction: null,
            },
        },
    });
    failureData.push({
        onyxMethod: Onyx.METHOD.MERGE,
        key: `${ONYXKEYS.COLLECTION.REPORT_ACTIONS}${expenseChatReportId}`,
        value: {[changePolicyReportAction.reportActionID]: null},
    });

    // To optimistically remove the GBR from the DM we need to update the hasOutstandingChildRequest param to false
    optimisticData.push({
        onyxMethod: Onyx.METHOD.MERGE,
        key: `${ONYXKEYS.COLLECTION.REPORT}${oldChatReportID}`,
        value: {
            hasOutstandingChildRequest: false,
            iouReportID: null,
        },
    });
    failureData.push({
        onyxMethod: Onyx.METHOD.MERGE,
        key: `${ONYXKEYS.COLLECTION.REPORT}${oldChatReportID}`,
        value: {
            hasOutstandingChildRequest: true,
            iouReportID,
        },
    });

    const parameters: MoveIOUReportToExistingPolicyParams = {
        iouReportID,
        policyID,
        changePolicyReportActionID: changePolicyReportAction.reportActionID,
    };

    API.write(WRITE_COMMANDS.MOVE_IOU_REPORT_TO_EXISTING_POLICY, parameters, {optimisticData, successData, failureData});
}

/**
 * Moves an IOU report to a policy by converting it to an expense report
 * @param reportID - The ID of the IOU report to move
 * @param policyID - The ID of the policy to move the report to
 */
function moveIOUReportToPolicyAndInviteSubmitter(reportID: string, policyID: string) {
    const iouReport = allReports?.[`${ONYXKEYS.COLLECTION.REPORT}${reportID}`];
    const policy = getPolicy(policyID);

    if (!policy || !iouReport) {
        return;
    }

    const isPolicyAdmin = isPolicyAdminPolicyUtils(policy);
    const submitterAccountID = iouReport.ownerAccountID;
    const submitterEmail = PersonalDetailsUtils.getLoginByAccountID(submitterAccountID ?? CONST.DEFAULT_NUMBER_ID);
    const submitterLogin = PhoneNumber.addSMSDomainIfPhoneNumber(submitterEmail);

    // This flow only works for admins moving an IOU report to a policy where the submitter is NOT yet a member of the policy
    if (!isPolicyAdmin || !isIOUReportUsingReport(iouReport) || !submitterAccountID || !submitterEmail || isPolicyMember(submitterLogin, policyID)) {
        return;
    }

    // We only allow moving IOU report to a policy if it doesn't have requests from multiple users, as we do not want to create negative amount expenses
    if (ReportActionsUtils.hasRequestFromCurrentAccount(reportID, iouReport.managerID ?? CONST.DEFAULT_NUMBER_ID)) {
        return;
    }

    const optimisticData: OnyxUpdate[] = [];
    const successData: OnyxUpdate[] = [];
    const failureData: OnyxUpdate[] = [];

    // Optimistically add the submitter to the workspace and create a workspace chat for them
    const policyKey = `${ONYXKEYS.COLLECTION.POLICY}${policyID}` as const;
    const invitedEmailsToAccountIDs: InvitedEmailsToAccountIDs = {
        [submitterEmail]: submitterAccountID,
    };

    // Set up new member optimistic data
    const role = CONST.POLICY.ROLE.USER;

    // Get personal details onyx data (similar to addMembersToWorkspace)
    const {newAccountIDs, newLogins} = PersonalDetailsUtils.getNewAccountIDsAndLogins([submitterLogin], [submitterAccountID]);
    const newPersonalDetailsOnyxData = PersonalDetailsUtils.getPersonalDetailsOnyxDataForOptimisticUsers(newLogins, newAccountIDs);

    // Build announce room members data for the new member
    const announceRoomMembers = buildRoomMembersOnyxData(CONST.REPORT.CHAT_TYPE.POLICY_ANNOUNCE, policyID, [submitterAccountID]);

    // Create policy expense chat for the submitter
    const policyExpenseChats = createPolicyExpenseChats(policyID, invitedEmailsToAccountIDs);
    const optimisticPolicyExpenseChatReportID = policyExpenseChats.reportCreationData[submitterEmail].reportID;
    const optimisticPolicyExpenseChatCreatedReportActionID = policyExpenseChats.reportCreationData[submitterEmail].reportActionID;

    // Set up optimistic member state
    const optimisticMembersState: OnyxCollectionInputValue<PolicyEmployee> = {
        [submitterLogin]: {
            role,
            email: submitterLogin,
            pendingAction: CONST.RED_BRICK_ROAD_PENDING_ACTION.ADD,
            submitsTo: getDefaultApprover(allPolicies?.[policyKey]),
        },
    };

    const successMembersState: OnyxCollectionInputValue<PolicyEmployee> = {
        [submitterLogin]: {pendingAction: null},
    };

    const failureMembersState: OnyxCollectionInputValue<PolicyEmployee> = {
        [submitterLogin]: {
            errors: ErrorUtils.getMicroSecondOnyxErrorWithTranslationKey('workspace.people.error.genericAdd'),
        },
    };

    optimisticData.push({
        onyxMethod: Onyx.METHOD.MERGE,
        key: policyKey,
        value: {
            employeeList: optimisticMembersState,
        },
    });

    successData.push({
        onyxMethod: Onyx.METHOD.MERGE,
        key: policyKey,
        value: {
            employeeList: successMembersState,
        },
    });

    failureData.push({
        onyxMethod: Onyx.METHOD.MERGE,
        key: policyKey,
        value: {
            employeeList: failureMembersState,
        },
    });

    optimisticData.push(...newPersonalDetailsOnyxData.optimisticData, ...policyExpenseChats.onyxOptimisticData, ...announceRoomMembers.optimisticData);
    successData.push(...newPersonalDetailsOnyxData.finallyData, ...policyExpenseChats.onyxSuccessData, ...announceRoomMembers.successData);
    failureData.push(...policyExpenseChats.onyxFailureData, ...announceRoomMembers.failureData);

    // Next we need to convert the IOU report to Expense report.
    // We need to change:
    // - report type
    // - change the sign of the report total
    // - update its policyID and policyName
    // - update the chatReportID to point to the workspace chat if the policy has policy expense chat enabled
    const expenseReport = {
        ...iouReport,
        chatReportID: optimisticPolicyExpenseChatReportID,
        policyID,
        policyName: policy.name,
        parentReportID: optimisticPolicyExpenseChatReportID,
        type: CONST.REPORT.TYPE.EXPENSE,
        total: -(iouReport?.total ?? 0),
    };
    optimisticData.push({
        onyxMethod: Onyx.METHOD.MERGE,
        key: `${ONYXKEYS.COLLECTION.REPORT}${reportID}`,
        value: expenseReport,
    });
    failureData.push({
        onyxMethod: Onyx.METHOD.MERGE,
        key: `${ONYXKEYS.COLLECTION.REPORT}${reportID}`,
        value: iouReport,
    });

    // The expense report transactions need to have the amount reversed to negative values
    const reportTransactions = getReportTransactions(reportID);

    // For performance reasons, we are going to compose a merge collection data for transactions
    const transactionsOptimisticData: Record<string, Transaction> = {};
    const transactionFailureData: Record<string, Transaction> = {};
    reportTransactions.forEach((transaction) => {
        transactionsOptimisticData[`${ONYXKEYS.COLLECTION.TRANSACTION}${transaction.transactionID}`] = {
            ...transaction,
            amount: -transaction.amount,
            modifiedAmount: transaction.modifiedAmount ? -transaction.modifiedAmount : 0,
        };

        transactionFailureData[`${ONYXKEYS.COLLECTION.TRANSACTION}${transaction.transactionID}`] = transaction;
    });

    optimisticData.push({
        onyxMethod: Onyx.METHOD.MERGE_COLLECTION,
        key: `${ONYXKEYS.COLLECTION.TRANSACTION}`,
        value: transactionsOptimisticData,
    });
    failureData.push({
        onyxMethod: Onyx.METHOD.MERGE_COLLECTION,
        key: `${ONYXKEYS.COLLECTION.TRANSACTION}`,
        value: transactionFailureData,
    });

    // We need to move the report preview action from the DM to the workspace chat.
    const oldChatReportID = iouReport.chatReportID;
    const reportPreviewActionID = iouReport.parentReportActionID;
    const reportPreview = !!oldChatReportID && !!reportPreviewActionID ? allReportActions?.[oldChatReportID]?.[reportPreviewActionID] : undefined;

    if (reportPreview?.reportActionID) {
        optimisticData.push({
            onyxMethod: Onyx.METHOD.MERGE,
            key: `${ONYXKEYS.COLLECTION.REPORT_ACTIONS}${oldChatReportID}`,
            value: {[reportPreview.reportActionID]: null},
        });
        failureData.push({
            onyxMethod: Onyx.METHOD.MERGE,
            key: `${ONYXKEYS.COLLECTION.REPORT_ACTIONS}${oldChatReportID}`,
            value: {[reportPreview.reportActionID]: reportPreview},
        });

        // Add the reportPreview action to workspace chat
        optimisticData.push({
            onyxMethod: Onyx.METHOD.MERGE,
            key: `${ONYXKEYS.COLLECTION.REPORT_ACTIONS}${optimisticPolicyExpenseChatReportID}`,
            value: {[reportPreview.reportActionID]: {...reportPreview, created: DateUtils.getDBTime()}},
        });
        failureData.push({
            onyxMethod: Onyx.METHOD.MERGE,
            key: `${ONYXKEYS.COLLECTION.REPORT_ACTIONS}${optimisticPolicyExpenseChatReportID}`,
            value: {[reportPreview.reportActionID]: null},
        });
    }

    // Create the CHANGE_POLICY report action and add it to the expense report which indicates to the user where the report has been moved
    const changePolicyReportAction = buildOptimisticChangePolicyReportAction(iouReport.policyID, policyID, true);
    optimisticData.push({
        onyxMethod: Onyx.METHOD.MERGE,
        key: `${ONYXKEYS.COLLECTION.REPORT_ACTIONS}${reportID}`,
        value: {[changePolicyReportAction.reportActionID]: changePolicyReportAction},
    });
    successData.push({
        onyxMethod: Onyx.METHOD.MERGE,
        key: `${ONYXKEYS.COLLECTION.REPORT_ACTIONS}${reportID}`,
        value: {
            [changePolicyReportAction.reportActionID]: {
                ...changePolicyReportAction,
                pendingAction: null,
            },
        },
    });
    failureData.push({
        onyxMethod: Onyx.METHOD.MERGE,
        key: `${ONYXKEYS.COLLECTION.REPORT_ACTIONS}${reportID}`,
        value: {[changePolicyReportAction.reportActionID]: null},
    });

    // To optimistically remove the GBR from the DM we need to update the hasOutstandingChildRequest param to false
    optimisticData.push({
        onyxMethod: Onyx.METHOD.MERGE,
        key: `${ONYXKEYS.COLLECTION.REPORT}${oldChatReportID}`,
        value: {
            hasOutstandingChildRequest: false,
            iouReportID: null,
        },
    });
    failureData.push({
        onyxMethod: Onyx.METHOD.MERGE,
        key: `${ONYXKEYS.COLLECTION.REPORT}${oldChatReportID}`,
        value: {
            hasOutstandingChildRequest: true,
            iouReportID: reportID,
        },
    });

    const parameters: MoveIOUReportToPolicyAndInviteSubmitterParams = {
        iouReportID: reportID,
        policyID,
        policyExpenseChatReportID: optimisticPolicyExpenseChatReportID ?? String(CONST.DEFAULT_NUMBER_ID),
        policyExpenseCreatedReportActionID: optimisticPolicyExpenseChatCreatedReportActionID ?? String(CONST.DEFAULT_NUMBER_ID),
        changePolicyReportActionID: changePolicyReportAction.reportActionID,
    };

    API.write(WRITE_COMMANDS.MOVE_IOU_REPORT_TO_POLICY_AND_INVITE_SUBMITTER, parameters, {optimisticData, successData, failureData});
}

/**
 * Dismisses the change report policy educational modal so that it doesn't show up again.
 */
function dismissChangePolicyModal() {
    const date = new Date();
    const optimisticData = [
        {
            onyxMethod: Onyx.METHOD.MERGE,
            key: ONYXKEYS.NVP_DISMISSED_PRODUCT_TRAINING,
            value: {
                [CONST.CHANGE_POLICY_TRAINING_MODAL]: DateUtils.getDBTime(date.valueOf()),
            },
        },
    ];
    API.write(WRITE_COMMANDS.DISMISS_PRODUCT_TRAINING, {name: CONST.CHANGE_POLICY_TRAINING_MODAL}, {optimisticData});
}

/**
 * @private
 * Builds a map of parentReportID to child report IDs for efficient traversal.
 */
function buildReportIDToThreadsReportIDsMap(): Record<string, string[]> {
    const reportIDToThreadsReportIDsMap: Record<string, string[]> = {};
    Object.values(allReports ?? {}).forEach((report) => {
        if (!report?.parentReportID) {
            return;
        }
        if (!reportIDToThreadsReportIDsMap[report.parentReportID]) {
            reportIDToThreadsReportIDsMap[report.parentReportID] = [];
        }
        reportIDToThreadsReportIDsMap[report.parentReportID].push(report.reportID);
    });
    return reportIDToThreadsReportIDsMap;
}

/**
 * @private
 * Recursively updates the policyID for a report and all its child reports.
 */
function updatePolicyIdForReportAndThreads(
    currentReportID: string,
    policyID: string,
    reportIDToThreadsReportIDsMap: Record<string, string[]>,
    optimisticData: OnyxUpdate[],
    failureData: OnyxUpdate[],
) {
    const currentReport = allReports?.[`${ONYXKEYS.COLLECTION.REPORT}${currentReportID}`];
    const originalPolicyID = currentReport?.policyID;

    if (originalPolicyID) {
        optimisticData.push({
            onyxMethod: Onyx.METHOD.MERGE,
            key: `${ONYXKEYS.COLLECTION.REPORT}${currentReportID}`,
            value: {policyID},
        });
        failureData.push({
            onyxMethod: Onyx.METHOD.MERGE,
            key: `${ONYXKEYS.COLLECTION.REPORT}${currentReportID}`,
            value: {policyID: originalPolicyID},
        });
    }

    // Recursively process child reports for the current report
    const childReportIDs = reportIDToThreadsReportIDsMap[currentReportID] || [];
    childReportIDs.forEach((childReportID) => {
        updatePolicyIdForReportAndThreads(childReportID, policyID, reportIDToThreadsReportIDsMap, optimisticData, failureData);
    });
}

/**
 * Changes the policy of a report and all its child reports, and moves the report to the new policy's workspace chat.
 */
function changeReportPolicy(reportID: string, policyID: string) {
    if (!reportID || !policyID) {
        return;
    }
    const reportToMove = allReports?.[`${ONYXKEYS.COLLECTION.REPORT}${reportID}`];
    if (!reportToMove || reportToMove?.policyID === policyID || !isExpenseReport(reportToMove)) {
        return;
    }

    const optimisticData: OnyxUpdate[] = [];
    const successData: OnyxUpdate[] = [];
    const failureData: OnyxUpdate[] = [];

    // 1. Optimistically set the policyID on the report (and all its threads)

    // Preprocess reports to create a map of parentReportID to child reports list of reportIDs
    const reportIDToThreadsReportIDsMap = buildReportIDToThreadsReportIDsMap();

    // Recursively update the policyID of the report and all its child reports
    updatePolicyIdForReportAndThreads(reportID, policyID, reportIDToThreadsReportIDsMap, optimisticData, failureData);

    // 2. If the old workspace had a workspace chat, mark the report preview action as deleted
    if (reportToMove?.parentReportID && reportToMove?.parentReportActionID) {
        const workspaceChatReportID = reportToMove.parentReportID;
        const reportPreviewActionID = reportToMove.parentReportActionID;
        const oldReportPreviewAction = allReportActions?.[`${ONYXKEYS.COLLECTION.REPORT_ACTIONS}${workspaceChatReportID}`]?.[reportPreviewActionID];
        const deletedTime = DateUtils.getDBTime();
        const firstMessage = Array.isArray(oldReportPreviewAction?.message) ? oldReportPreviewAction.message.at(0) : null;
        const updatedReportPreviewAction = {
            ...oldReportPreviewAction,
            originalMessage: {
                deleted: deletedTime,
            },
            ...(firstMessage && {
                message: [
                    {
                        ...firstMessage,
                        deleted: deletedTime,
                    },
                    ...(Array.isArray(oldReportPreviewAction?.message) ? oldReportPreviewAction.message.slice(1) : []),
                ],
            }),
            ...(!Array.isArray(oldReportPreviewAction?.message) && {
                message: {
                    deleted: deletedTime,
                },
            }),
        };

        optimisticData.push({
            onyxMethod: Onyx.METHOD.MERGE,
            key: `${ONYXKEYS.COLLECTION.REPORT_ACTIONS}${workspaceChatReportID}`,
            value: {[reportPreviewActionID]: updatedReportPreviewAction},
        });
        failureData.push({
            onyxMethod: Onyx.METHOD.MERGE,
            key: `${ONYXKEYS.COLLECTION.REPORT_ACTIONS}${workspaceChatReportID}`,
            value: {[reportPreviewActionID]: oldReportPreviewAction},
        });

        // Update the workspace chat report
        const chatReport = allReports?.[`${ONYXKEYS.COLLECTION.REPORT}${workspaceChatReportID}`];
        const lastMessageText = getLastVisibleMessage(workspaceChatReportID, {[reportPreviewActionID]: updatedReportPreviewAction as ReportAction})?.lastMessageText;
        const lastVisibleActionCreated = getReportLastMessage(workspaceChatReportID, {[reportPreviewActionID]: updatedReportPreviewAction as ReportAction})?.lastVisibleActionCreated;

        optimisticData.push({
            onyxMethod: Onyx.METHOD.MERGE,
            key: `${ONYXKEYS.COLLECTION.REPORT}${workspaceChatReportID}`,
            value: {
                hasOutstandingChildRequest: false,
                iouReportID: null,
                lastMessageText,
                lastVisibleActionCreated,
            },
        });
        failureData.push({
            onyxMethod: Onyx.METHOD.MERGE,
            key: `${ONYXKEYS.COLLECTION.REPORT}${workspaceChatReportID}`,
            value: chatReport,
        });
    }

    // 3. Optimistically create a new REPORTPREVIEW reportAction with the newReportPreviewActionID
    // and set it as a parent of the moved report
    const policyExpenseChat = getPolicyExpenseChat(currentUserAccountID, policyID);
    const optimisticReportPreviewAction = buildOptimisticReportPreview(policyExpenseChat, reportToMove);

    if (policyExpenseChat) {
        optimisticData.push({
            onyxMethod: Onyx.METHOD.MERGE,
            key: `${ONYXKEYS.COLLECTION.REPORT_ACTIONS}${policyExpenseChat.reportID}`,
            value: {[optimisticReportPreviewAction.reportActionID]: optimisticReportPreviewAction},
        });
        successData.push({
            onyxMethod: Onyx.METHOD.MERGE,
            key: `${ONYXKEYS.COLLECTION.REPORT_ACTIONS}${policyExpenseChat.reportID}`,
            value: {
                [optimisticReportPreviewAction.reportActionID]: {
                    pendingAction: null,
                },
            },
        });
        failureData.push({
            onyxMethod: Onyx.METHOD.MERGE,
            key: `${ONYXKEYS.COLLECTION.REPORT_ACTIONS}${policyExpenseChat.reportID}`,
            value: {[optimisticReportPreviewAction.reportActionID]: null},
        });

        // Set the new report preview action as a parent of the moved report,
        // and set the parentReportID on the moved report as the workspace chat reportID
        optimisticData.push({
            onyxMethod: Onyx.METHOD.MERGE,
            key: `${ONYXKEYS.COLLECTION.REPORT}${reportID}`,
            value: {parentReportActionID: optimisticReportPreviewAction.reportActionID, parentReportID: policyExpenseChat.reportID},
        });
        failureData.push({
            onyxMethod: Onyx.METHOD.MERGE,
            key: `${ONYXKEYS.COLLECTION.REPORT}${reportID}`,
            value: {parentReportActionID: reportToMove.parentReportActionID, parentReportID: reportToMove.parentReportID},
        });

        // Set lastVisibleActionCreated
        optimisticData.push({
            onyxMethod: Onyx.METHOD.MERGE,
            key: `${ONYXKEYS.COLLECTION.REPORT}${policyExpenseChat.reportID}`,
            value: {lastVisibleActionCreated: optimisticReportPreviewAction?.created},
        });
        failureData.push({
            onyxMethod: Onyx.METHOD.MERGE,
            key: `${ONYXKEYS.COLLECTION.REPORT}${policyExpenseChat.reportID}`,
            value: {lastVisibleActionCreated: policyExpenseChat.lastVisibleActionCreated},
        });
    }

    // 4. Optimistically create a CHANGEPOLICY reportAction on the report using the reportActionID
    const optimisticMovedReportAction = buildOptimisticChangePolicyReportAction(reportToMove.policyID, policyID);
    optimisticData.push({
        onyxMethod: Onyx.METHOD.MERGE,
        key: `${ONYXKEYS.COLLECTION.REPORT_ACTIONS}${reportToMove.reportID}`,
        value: {[optimisticMovedReportAction.reportActionID]: optimisticMovedReportAction},
    });
    successData.push({
        onyxMethod: Onyx.METHOD.MERGE,
        key: `${ONYXKEYS.COLLECTION.REPORT_ACTIONS}${reportToMove.reportID}`,
        value: {
            [optimisticMovedReportAction.reportActionID]: {
                pendingAction: null,
                errors: null,
            },
        },
    });
    failureData.push({
        onyxMethod: Onyx.METHOD.MERGE,
        key: `${ONYXKEYS.COLLECTION.REPORT_ACTIONS}${reportToMove.reportID}`,
        value: {
            [optimisticMovedReportAction.reportActionID]: {
                errors: getMicroSecondOnyxErrorWithTranslationKey('common.genericErrorMessage'),
            },
        },
    });

    // Call the ChangeReportPolicy API endpoint
    const params = {
        reportID: reportToMove.reportID,
        policyID,
        reportPreviewReportActionID: optimisticReportPreviewAction.reportActionID,
        changePolicyReportActionID: optimisticMovedReportAction.reportActionID,
    };
    API.write(WRITE_COMMANDS.CHANGE_REPORT_POLICY, params, {optimisticData, successData, failureData});

    // 5. If the dismissedProductTraining.changeReportModal is not set,
    // navigate to CHANGE_POLICY_EDUCATIONAL and a backTo param for the report page.
    if (!nvpDismissedProductTraining?.[CONST.CHANGE_POLICY_TRAINING_MODAL]) {
        Navigation.navigate(ROUTES.CHANGE_POLICY_EDUCATIONAL.getRoute(ROUTES.REPORT_WITH_ID.getRoute(reportToMove.reportID)));
    }
}

export type {Video, GuidedSetupData, TaskForParameters, IntroSelected};

export {
    addAttachment,
    addComment,
    addPolicyReport,
    broadcastUserIsLeavingRoom,
    broadcastUserIsTyping,
    clearAddRoomMemberError,
    clearAvatarErrors,
    clearDeleteTransactionNavigateBackUrl,
    clearGroupChat,
    clearIOUError,
    clearNewRoomFormError,
    setNewRoomFormLoading,
    clearPolicyRoomNameErrors,
    clearPrivateNotesError,
    clearReportFieldKeyErrors,
    completeOnboarding,
    createNewReport,
    deleteReport,
    deleteReportActionDraft,
    deleteReportComment,
    deleteReportField,
    dismissTrackExpenseActionableWhisper,
    downloadReportPDF,
    editReportComment,
    expandURLPreview,
    exportReportToCSV,
    exportReportToPDF,
    exportToIntegration,
    flagComment,
    getCurrentUserAccountID,
    getCurrentUserEmail,
    getDraftPrivateNote,
    getMostRecentReportID,
    getNewerActions,
    getOlderActions,
    getReportPrivateNote,
    handleReportChanged,
    handleUserDeletedLinksInHtml,
    hasErrorInPrivateNotes,
    inviteToGroupChat,
    inviteToRoom,
    joinRoom,
    leaveGroupChat,
    leaveRoom,
    markAsManuallyExported,
    markCommentAsUnread,
    navigateToAndOpenChildReport,
    navigateToAndOpenReport,
    navigateToAndOpenReportWithAccountIDs,
    navigateToConciergeChat,
    navigateToConciergeChatAndDeleteReport,
    clearCreateChatError,
    notifyNewAction,
    openLastOpenedPublicRoom,
    openReport,
    openReportFromDeepLink,
    openRoomMembersPage,
    readNewestAction,
    removeFromGroupChat,
    removeFromRoom,
    resolveActionableMentionWhisper,
    resolveActionableReportMentionWhisper,
    savePrivateNotesDraft,
    saveReportActionDraft,
    saveReportDraftComment,
    searchInServer,
    setDeleteTransactionNavigateBackUrl,
    setGroupDraft,
    setIsComposerFullSize,
    setLastOpenedPublicRoom,
    shouldShowReportActionNotification,
    showReportActionNotification,
    startNewChat,
    subscribeToNewActionEvent,
    subscribeToReportLeavingEvents,
    subscribeToReportTypingEvents,
    toggleEmojiReaction,
    togglePinnedState,
    toggleSubscribeToChildReport,
    unsubscribeFromLeavingRoomReportChannel,
    unsubscribeFromReportChannel,
    updateDescription,
    updateGroupChatAvatar,
    updateGroupChatMemberRoles,
    updateChatName,
    updateLastVisitTime,
    updateLoadingInitialReportAction,
    updateNotificationPreference,
    updatePolicyRoomName,
    updatePrivateNotes,
    updateReportField,
    updateReportName,
    updateRoomVisibility,
    updateWriteCapability,
    getOptimisticChatReport,
    saveReportDraft,
    moveIOUReportToPolicy,
    moveIOUReportToPolicyAndInviteSubmitter,
    dismissChangePolicyModal,
    changeReportPolicy,
    removeReport,
};<|MERGE_RESOLUTION|>--- conflicted
+++ resolved
@@ -3915,561 +3915,6 @@
     API.read(READ_COMMANDS.GET_REPORT_PRIVATE_NOTE, parameters, {optimisticData, successData, failureData});
 }
 
-<<<<<<< HEAD
-=======
-function prepareOnboardingOnyxData(
-    engagementChoice: OnboardingPurpose,
-    onboardingMessage: ValueOf<typeof CONST.ONBOARDING_MESSAGES>,
-    adminsChatReportID?: string,
-    onboardingPolicyID?: string,
-    userReportedIntegration?: OnboardingAccounting,
-    wasInvited?: boolean,
-) {
-    if (engagementChoice === CONST.ONBOARDING_CHOICES.PERSONAL_SPEND) {
-        // eslint-disable-next-line no-param-reassign
-        onboardingMessage = CONST.CREATE_EXPENSE_ONBOARDING_MESSAGES[CONST.ONBOARDING_CHOICES.PERSONAL_SPEND];
-    }
-
-    if (engagementChoice === CONST.ONBOARDING_CHOICES.EMPLOYER || engagementChoice === CONST.ONBOARDING_CHOICES.SUBMIT) {
-        // eslint-disable-next-line no-param-reassign
-        onboardingMessage = CONST.CREATE_EXPENSE_ONBOARDING_MESSAGES[CONST.ONBOARDING_CHOICES.SUBMIT];
-    }
-
-    // Guides are assigned and tasks are posted in the #admins room for the MANAGE_TEAM and TRACK_WORKSPACE onboarding actions, except for emails that have a '+'.
-    type PostTasksInAdminsRoomOnboardingChoices = 'newDotManageTeam' | 'newDotTrackWorkspace';
-    const shouldPostTasksInAdminsRoom =
-        [CONST.ONBOARDING_CHOICES.MANAGE_TEAM, CONST.ONBOARDING_CHOICES.TRACK_WORKSPACE].includes(engagementChoice as PostTasksInAdminsRoomOnboardingChoices) &&
-        !currentUserEmail?.includes('+');
-    const adminsChatReport = allReports?.[`${ONYXKEYS.COLLECTION.REPORT}${adminsChatReportID}`];
-    const targetChatReport = shouldPostTasksInAdminsRoom
-        ? adminsChatReport ?? {reportID: adminsChatReportID, policyID: onboardingPolicyID}
-        : getChatByParticipants([CONST.ACCOUNT_ID.CONCIERGE, currentUserAccountID], allReports, false, true);
-    const {reportID: targetChatReportID = '', policyID: targetChatPolicyID = ''} = targetChatReport ?? {};
-
-    if (!targetChatReportID) {
-        Log.warn('Missing reportID for onboarding optimistic data');
-        return;
-    }
-
-    const integrationName = userReportedIntegration ? CONST.ONBOARDING_ACCOUNTING_MAPPING[userReportedIntegration] : '';
-    const assignedGuideEmail = getPolicy(targetChatPolicyID)?.assignedGuide?.email ?? 'Setup Specialist';
-    const assignedGuidePersonalDetail = Object.values(allPersonalDetails ?? {}).find((personalDetail) => personalDetail?.login === assignedGuideEmail);
-    let assignedGuideAccountID: number;
-    if (assignedGuidePersonalDetail && assignedGuidePersonalDetail.accountID) {
-        assignedGuideAccountID = assignedGuidePersonalDetail.accountID;
-    } else {
-        assignedGuideAccountID = generateAccountID(assignedGuideEmail);
-        Onyx.merge(ONYXKEYS.PERSONAL_DETAILS_LIST, {
-            [assignedGuideAccountID]: {
-                isOptimisticPersonalDetail: assignedGuideEmail === CONST.SETUP_SPECIALIST_LOGIN,
-                login: assignedGuideEmail,
-                displayName: assignedGuideEmail,
-            },
-        });
-    }
-    const actorAccountID = shouldPostTasksInAdminsRoom ? assignedGuideAccountID : CONST.ACCOUNT_ID.CONCIERGE;
-
-    // Text message
-    const textComment = buildOptimisticAddCommentReportAction(onboardingMessage.message, undefined, actorAccountID, 1);
-    const textCommentAction: OptimisticAddCommentReportAction = textComment.reportAction;
-    const textMessage: AddCommentOrAttachementParams = {
-        reportID: targetChatReportID,
-        reportActionID: textCommentAction.reportActionID,
-        reportComment: textComment.commentText,
-    };
-
-    const onboardingTaskParams = {
-        integrationName,
-        workspaceSettingsLink: `${environmentURL}/${ROUTES.WORKSPACE_INITIAL.getRoute(onboardingPolicyID)}`,
-        workspaceCategoriesLink: `${environmentURL}/${ROUTES.WORKSPACE_CATEGORIES.getRoute(onboardingPolicyID)}`,
-        workspaceMembersLink: `${environmentURL}/${ROUTES.WORKSPACE_MEMBERS.getRoute(onboardingPolicyID)}`,
-        workspaceMoreFeaturesLink: `${environmentURL}/${ROUTES.WORKSPACE_MORE_FEATURES.getRoute(onboardingPolicyID)}`,
-        navatticURL: getNavatticURL(environment, engagementChoice),
-        workspaceAccountingLink: `${environmentURL}/${ROUTES.POLICY_ACCOUNTING.getRoute(onboardingPolicyID)}`,
-    };
-
-    let createWorkspaceTaskReportID;
-    const tasksData = onboardingMessage.tasks
-        .filter((task) => {
-            if (['setupCategories', 'setupTags'].includes(task.type) && userReportedIntegration) {
-                return false;
-            }
-
-            if (['addAccountingIntegration', 'setupCategoriesAndTags'].includes(task.type) && !userReportedIntegration) {
-                return false;
-            }
-            type SkipViewTourOnboardingChoices = 'newDotSubmit' | 'newDotSplitChat' | 'newDotPersonalSpend' | 'newDotEmployer';
-            if (
-                task.type === 'viewTour' &&
-                [
-                    CONST.ONBOARDING_CHOICES.EMPLOYER,
-                    CONST.ONBOARDING_CHOICES.PERSONAL_SPEND,
-                    CONST.ONBOARDING_CHOICES.SUBMIT,
-                    CONST.ONBOARDING_CHOICES.CHAT_SPLIT,
-                    CONST.ONBOARDING_CHOICES.MANAGE_TEAM,
-                ].includes(introSelected?.choice as SkipViewTourOnboardingChoices) &&
-                engagementChoice === CONST.ONBOARDING_CHOICES.MANAGE_TEAM
-            ) {
-                return false;
-            }
-            return true;
-        })
-        .map((task, index) => {
-            const taskDescription = typeof task.description === 'function' ? task.description(onboardingTaskParams) : task.description;
-            const taskTitle = typeof task.title === 'function' ? task.title(onboardingTaskParams) : task.title;
-            const currentTask = buildOptimisticTaskReport(
-                actorAccountID,
-                targetChatReportID,
-                currentUserAccountID,
-                taskTitle,
-                taskDescription,
-                targetChatPolicyID,
-                CONST.REPORT.NOTIFICATION_PREFERENCE.HIDDEN,
-                task.mediaAttributes,
-            );
-            const emailCreatingAction =
-                engagementChoice === CONST.ONBOARDING_CHOICES.MANAGE_TEAM ? allPersonalDetails?.[actorAccountID]?.login ?? CONST.EMAIL.CONCIERGE : CONST.EMAIL.CONCIERGE;
-            const taskCreatedAction = buildOptimisticCreatedReportAction(emailCreatingAction);
-            const taskReportAction = buildOptimisticTaskCommentReportAction(currentTask.reportID, taskTitle, 0, `task for ${taskTitle}`, targetChatReportID, actorAccountID, index + 3);
-            currentTask.parentReportActionID = taskReportAction.reportAction.reportActionID;
-
-            const completedTaskReportAction = task.autoCompleted
-                ? buildOptimisticTaskReportAction(currentTask.reportID, CONST.REPORT.ACTIONS.TYPE.TASK_COMPLETED, 'marked as complete', actorAccountID, 2)
-                : null;
-            if (task.type === 'createWorkspace') {
-                createWorkspaceTaskReportID = currentTask.reportID;
-            }
-
-            return {
-                task,
-                currentTask,
-                taskCreatedAction,
-                taskReportAction,
-                taskDescription: currentTask.description,
-                completedTaskReportAction,
-            };
-        });
-
-    // Sign-off welcome message
-    const welcomeSignOffComment = buildOptimisticAddCommentReportAction(Localize.translateLocal('onboarding.welcomeSignOffTitle'), undefined, actorAccountID, tasksData.length + 3);
-    const welcomeSignOffCommentAction: OptimisticAddCommentReportAction = welcomeSignOffComment.reportAction;
-    const welcomeSignOffMessage = {
-        reportID: targetChatReportID,
-        reportActionID: welcomeSignOffCommentAction.reportActionID,
-        reportComment: welcomeSignOffComment.commentText,
-    };
-
-    const tasksForParameters = tasksData.map<TaskForParameters>(({task, currentTask, taskCreatedAction, taskReportAction, taskDescription, completedTaskReportAction}) => ({
-        type: 'task',
-        task: task.type,
-        taskReportID: currentTask.reportID,
-        parentReportID: currentTask.parentReportID,
-        parentReportActionID: taskReportAction.reportAction.reportActionID,
-        createdTaskReportActionID: taskCreatedAction.reportActionID,
-        completedTaskReportActionID: completedTaskReportAction?.reportActionID,
-        title: currentTask.reportName ?? '',
-        description: taskDescription ?? '',
-    }));
-
-    const hasOutstandingChildTask = tasksData.some((task) => !task.completedTaskReportAction);
-
-    const tasksForOptimisticData = tasksData.reduce<OnyxUpdate[]>((acc, {currentTask, taskCreatedAction, taskReportAction, taskDescription, completedTaskReportAction}) => {
-        acc.push(
-            {
-                onyxMethod: Onyx.METHOD.MERGE,
-                key: `${ONYXKEYS.COLLECTION.REPORT_ACTIONS}${targetChatReportID}`,
-                value: {
-                    [taskReportAction.reportAction.reportActionID]: taskReportAction.reportAction as ReportAction,
-                },
-            },
-            {
-                onyxMethod: Onyx.METHOD.SET,
-                key: `${ONYXKEYS.COLLECTION.REPORT}${currentTask.reportID}`,
-                value: {
-                    ...currentTask,
-                    description: taskDescription,
-                    pendingFields: {
-                        createChat: CONST.RED_BRICK_ROAD_PENDING_ACTION.ADD,
-                        reportName: CONST.RED_BRICK_ROAD_PENDING_ACTION.ADD,
-                        description: CONST.RED_BRICK_ROAD_PENDING_ACTION.ADD,
-                        managerID: CONST.RED_BRICK_ROAD_PENDING_ACTION.ADD,
-                    },
-                    managerID: currentUserAccountID,
-                },
-            },
-            {
-                onyxMethod: Onyx.METHOD.MERGE,
-                key: `${ONYXKEYS.COLLECTION.REPORT_METADATA}${currentTask.reportID}`,
-                value: {
-                    isOptimisticReport: true,
-                },
-            },
-            {
-                onyxMethod: Onyx.METHOD.MERGE,
-                key: `${ONYXKEYS.COLLECTION.REPORT_ACTIONS}${currentTask.reportID}`,
-                value: {
-                    [taskCreatedAction.reportActionID]: taskCreatedAction as ReportAction,
-                },
-            },
-        );
-
-        if (completedTaskReportAction) {
-            acc.push({
-                onyxMethod: Onyx.METHOD.MERGE,
-                key: `${ONYXKEYS.COLLECTION.REPORT_ACTIONS}${currentTask.reportID}`,
-                value: {
-                    [completedTaskReportAction.reportActionID]: completedTaskReportAction as ReportAction,
-                },
-            });
-
-            acc.push({
-                onyxMethod: Onyx.METHOD.MERGE,
-                key: `${ONYXKEYS.COLLECTION.REPORT}${currentTask.reportID}`,
-                value: {
-                    stateNum: CONST.REPORT.STATE_NUM.APPROVED,
-                    statusNum: CONST.REPORT.STATUS_NUM.APPROVED,
-                    managerID: currentUserAccountID,
-                },
-            });
-        }
-
-        return acc;
-    }, []);
-
-    const tasksForFailureData = tasksData.reduce<OnyxUpdate[]>((acc, {currentTask, taskReportAction}) => {
-        acc.push(
-            {
-                onyxMethod: Onyx.METHOD.MERGE,
-                key: `${ONYXKEYS.COLLECTION.REPORT_ACTIONS}${targetChatReportID}`,
-                value: {
-                    [taskReportAction.reportAction.reportActionID]: {
-                        errors: ErrorUtils.getMicroSecondOnyxErrorWithTranslationKey('report.genericAddCommentFailureMessage'),
-                    } as ReportAction,
-                },
-            },
-            {
-                onyxMethod: Onyx.METHOD.MERGE,
-                key: `${ONYXKEYS.COLLECTION.REPORT}${currentTask.reportID}`,
-                value: null,
-            },
-            {
-                onyxMethod: Onyx.METHOD.MERGE,
-                key: `${ONYXKEYS.COLLECTION.REPORT_ACTIONS}${currentTask.reportID}`,
-                value: null,
-            },
-        );
-
-        return acc;
-    }, []);
-
-    const tasksForSuccessData = tasksData.reduce<OnyxUpdate[]>((acc, {currentTask, taskCreatedAction, taskReportAction, completedTaskReportAction}) => {
-        acc.push(
-            {
-                onyxMethod: Onyx.METHOD.MERGE,
-                key: `${ONYXKEYS.COLLECTION.REPORT_ACTIONS}${targetChatReportID}`,
-                value: {
-                    [taskReportAction.reportAction.reportActionID]: {pendingAction: null},
-                },
-            },
-            {
-                onyxMethod: Onyx.METHOD.MERGE,
-                key: `${ONYXKEYS.COLLECTION.REPORT}${currentTask.reportID}`,
-                value: {
-                    pendingFields: {
-                        createChat: null,
-                        reportName: null,
-                        description: null,
-                        managerID: null,
-                    },
-                },
-            },
-            {
-                onyxMethod: Onyx.METHOD.MERGE,
-                key: `${ONYXKEYS.COLLECTION.REPORT_METADATA}${currentTask.reportID}`,
-                value: {
-                    isOptimisticReport: false,
-                },
-            },
-            {
-                onyxMethod: Onyx.METHOD.MERGE,
-                key: `${ONYXKEYS.COLLECTION.REPORT_ACTIONS}${currentTask.reportID}`,
-                value: {
-                    [taskCreatedAction.reportActionID]: {pendingAction: null},
-                },
-            },
-        );
-
-        if (completedTaskReportAction) {
-            acc.push({
-                onyxMethod: Onyx.METHOD.MERGE,
-                key: `${ONYXKEYS.COLLECTION.REPORT_ACTIONS}${currentTask.reportID}`,
-                value: {
-                    [completedTaskReportAction.reportActionID]: {pendingAction: null},
-                },
-            });
-        }
-
-        return acc;
-    }, []);
-
-    const optimisticData: OnyxUpdate[] = [...tasksForOptimisticData];
-    const lastVisibleActionCreated = welcomeSignOffCommentAction.created;
-    optimisticData.push(
-        {
-            onyxMethod: Onyx.METHOD.MERGE,
-            key: `${ONYXKEYS.COLLECTION.REPORT}${targetChatReportID}`,
-            value: {
-                lastMentionedTime: DateUtils.getDBTime(),
-                hasOutstandingChildTask,
-                lastVisibleActionCreated,
-                lastActorAccountID: actorAccountID,
-            },
-        },
-        {
-            onyxMethod: Onyx.METHOD.MERGE,
-            key: ONYXKEYS.NVP_INTRO_SELECTED,
-            value: {
-                choice: engagementChoice,
-                createWorkspace: createWorkspaceTaskReportID,
-            },
-        },
-    );
-
-    // If we post tasks in the #admins room and introSelected?.choice does not exist, it means that a guide is assigned and all messages except tasks are handled by the backend
-    if (!shouldPostTasksInAdminsRoom || !!introSelected?.choice) {
-        optimisticData.push({
-            onyxMethod: Onyx.METHOD.MERGE,
-            key: `${ONYXKEYS.COLLECTION.REPORT_ACTIONS}${targetChatReportID}`,
-            value: {
-                [textCommentAction.reportActionID]: textCommentAction as ReportAction,
-            },
-        });
-    }
-
-    if (!wasInvited) {
-        optimisticData.push({
-            onyxMethod: Onyx.METHOD.MERGE,
-            key: ONYXKEYS.NVP_ONBOARDING,
-            value: {hasCompletedGuidedSetupFlow: true},
-        });
-    }
-
-    const successData: OnyxUpdate[] = [...tasksForSuccessData];
-
-    // If we post tasks in the #admins room and introSelected?.choice does not exist, it means that a guide is assigned and all messages except tasks are handled by the backend
-    if (!shouldPostTasksInAdminsRoom || !!introSelected?.choice) {
-        successData.push({
-            onyxMethod: Onyx.METHOD.MERGE,
-            key: `${ONYXKEYS.COLLECTION.REPORT_ACTIONS}${targetChatReportID}`,
-            value: {
-                [textCommentAction.reportActionID]: {pendingAction: null},
-            },
-        });
-    }
-
-    let failureReport: Partial<Report> = {
-        lastMessageText: '',
-        lastVisibleActionCreated: '',
-        hasOutstandingChildTask: false,
-    };
-    const report = allReports?.[`${ONYXKEYS.COLLECTION.REPORT}${targetChatReportID}`];
-    const canUserPerformWriteAction = canUserPerformWriteActionReportUtils(report);
-    const {lastMessageText = ''} = ReportActionsUtils.getLastVisibleMessage(targetChatReportID, canUserPerformWriteAction);
-    if (lastMessageText) {
-        const lastVisibleAction = ReportActionsUtils.getLastVisibleAction(targetChatReportID, canUserPerformWriteAction);
-        const prevLastVisibleActionCreated = lastVisibleAction?.created;
-        const lastActorAccountID = lastVisibleAction?.actorAccountID;
-        failureReport = {
-            lastMessageText,
-            lastVisibleActionCreated: prevLastVisibleActionCreated,
-            lastActorAccountID,
-        };
-    }
-
-    const failureData: OnyxUpdate[] = [...tasksForFailureData];
-    failureData.push(
-        {
-            onyxMethod: Onyx.METHOD.MERGE,
-            key: `${ONYXKEYS.COLLECTION.REPORT}${targetChatReportID}`,
-            value: failureReport,
-        },
-
-        {
-            onyxMethod: Onyx.METHOD.MERGE,
-            key: ONYXKEYS.NVP_INTRO_SELECTED,
-            value: {
-                choice: null,
-                createWorkspace: null,
-            },
-        },
-    );
-    // If we post tasks in the #admins room and introSelected?.choice does not exist, it means that a guide is assigned and all messages except tasks are handled by the backend
-    if (!shouldPostTasksInAdminsRoom || !!introSelected?.choice) {
-        failureData.push({
-            onyxMethod: Onyx.METHOD.MERGE,
-            key: `${ONYXKEYS.COLLECTION.REPORT_ACTIONS}${targetChatReportID}`,
-            value: {
-                [textCommentAction.reportActionID]: {
-                    errors: ErrorUtils.getMicroSecondOnyxErrorWithTranslationKey('report.genericAddCommentFailureMessage'),
-                } as ReportAction,
-            },
-        });
-    }
-
-    if (!wasInvited) {
-        failureData.push({
-            onyxMethod: Onyx.METHOD.MERGE,
-            key: ONYXKEYS.NVP_ONBOARDING,
-            value: {hasCompletedGuidedSetupFlow: onboarding?.hasCompletedGuidedSetupFlow ?? null},
-        });
-    }
-
-    if (userReportedIntegration) {
-        optimisticData.push({
-            onyxMethod: Onyx.METHOD.MERGE,
-            key: `${ONYXKEYS.COLLECTION.POLICY}${onboardingPolicyID}`,
-            value: {
-                areConnectionsEnabled: true,
-                pendingFields: {
-                    areConnectionsEnabled: CONST.RED_BRICK_ROAD_PENDING_ACTION.UPDATE,
-                },
-            },
-        });
-        successData.push({
-            onyxMethod: Onyx.METHOD.MERGE,
-            key: `${ONYXKEYS.COLLECTION.POLICY}${onboardingPolicyID}`,
-            value: {
-                pendingFields: {
-                    areConnectionsEnabled: null,
-                },
-            },
-        });
-        failureData.push({
-            onyxMethod: Onyx.METHOD.MERGE,
-            key: `${ONYXKEYS.COLLECTION.POLICY}${onboardingPolicyID}`,
-            value: {
-                areConnectionsEnabled: getPolicy(onboardingPolicyID)?.areConnectionsEnabled,
-                pendingFields: {
-                    areConnectionsEnabled: null,
-                },
-            },
-        });
-    }
-
-    // If we post tasks in the #admins room and introSelected?.choice does not exist, it means that a guide is assigned and all messages except tasks are handled by the backend
-    const guidedSetupData: GuidedSetupData = [];
-
-    if (!shouldPostTasksInAdminsRoom || !!introSelected?.choice) {
-        guidedSetupData.push({type: 'message', ...textMessage});
-    }
-
-    type SelfDMParameters = {
-        reportID?: string;
-        createdReportActionID?: string;
-    };
-
-    let selfDMParameters: SelfDMParameters = {};
-    if (engagementChoice === CONST.ONBOARDING_CHOICES.PERSONAL_SPEND) {
-        const selfDMReportID = findSelfDMReportID();
-        let selfDMReport = allReports?.[`${ONYXKEYS.COLLECTION.REPORT}${selfDMReportID}`];
-        let createdAction: ReportAction;
-        if (!selfDMReport) {
-            const currentTime = DateUtils.getDBTime();
-            selfDMReport = buildOptimisticSelfDMReport(currentTime);
-            createdAction = buildOptimisticCreatedReportAction(currentUserEmail ?? '', currentTime);
-            selfDMParameters = {reportID: selfDMReport.reportID, createdReportActionID: createdAction.reportActionID};
-            optimisticData.push(
-                {
-                    onyxMethod: Onyx.METHOD.SET,
-                    key: `${ONYXKEYS.COLLECTION.REPORT}${selfDMReport.reportID}`,
-                    value: {
-                        ...selfDMReport,
-                        pendingFields: {
-                            createChat: CONST.RED_BRICK_ROAD_PENDING_ACTION.ADD,
-                        },
-                    },
-                },
-                {
-                    onyxMethod: Onyx.METHOD.MERGE,
-                    key: `${ONYXKEYS.COLLECTION.REPORT_METADATA}${selfDMReport.reportID}`,
-                    value: {
-                        isOptimisticReport: true,
-                    },
-                },
-                {
-                    onyxMethod: Onyx.METHOD.SET,
-                    key: `${ONYXKEYS.COLLECTION.REPORT_ACTIONS}${selfDMReport.reportID}`,
-                    value: {
-                        [createdAction.reportActionID]: createdAction,
-                    },
-                },
-            );
-
-            successData.push(
-                {
-                    onyxMethod: Onyx.METHOD.MERGE,
-                    key: `${ONYXKEYS.COLLECTION.REPORT}${selfDMReport.reportID}`,
-                    value: {
-                        pendingFields: {
-                            createChat: null,
-                        },
-                    },
-                },
-                {
-                    onyxMethod: Onyx.METHOD.MERGE,
-                    key: `${ONYXKEYS.COLLECTION.REPORT_METADATA}${selfDMReport.reportID}`,
-                    value: {
-                        isOptimisticReport: false,
-                    },
-                },
-                {
-                    onyxMethod: Onyx.METHOD.MERGE,
-                    key: `${ONYXKEYS.COLLECTION.REPORT_ACTIONS}${selfDMReport.reportID}`,
-                    value: {
-                        [createdAction.reportActionID]: {
-                            pendingAction: null,
-                        },
-                    },
-                },
-            );
-        }
-    }
-
-    guidedSetupData.push(...tasksForParameters);
-
-    if (!introSelected?.choice) {
-        optimisticData.push({
-            onyxMethod: Onyx.METHOD.MERGE,
-            key: `${ONYXKEYS.COLLECTION.REPORT_ACTIONS}${targetChatReportID}`,
-            value: {
-                [welcomeSignOffCommentAction.reportActionID]: welcomeSignOffCommentAction as ReportAction,
-            },
-        });
-
-        successData.push({
-            onyxMethod: Onyx.METHOD.MERGE,
-            key: `${ONYXKEYS.COLLECTION.REPORT_ACTIONS}${targetChatReportID}`,
-            value: {
-                [welcomeSignOffCommentAction.reportActionID]: {pendingAction: null},
-            },
-        });
-
-        failureData.push({
-            onyxMethod: Onyx.METHOD.MERGE,
-            key: `${ONYXKEYS.COLLECTION.REPORT_ACTIONS}${targetChatReportID}`,
-            value: {
-                [welcomeSignOffCommentAction.reportActionID]: {
-                    errors: ErrorUtils.getMicroSecondOnyxErrorWithTranslationKey('report.genericAddCommentFailureMessage'),
-                } as ReportAction,
-            },
-        });
-        guidedSetupData.push({type: 'message', ...welcomeSignOffMessage});
-    }
-
-    return {optimisticData, successData, failureData, guidedSetupData, actorAccountID, selfDMParameters};
-}
-
->>>>>>> a099aa11
 function completeOnboarding({
     engagementChoice,
     onboardingMessage,
