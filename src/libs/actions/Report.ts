--- conflicted
+++ resolved
@@ -2712,14 +2712,6 @@
             onyxMethod: Onyx.METHOD.MERGE,
             key: `${ONYXKEYS.COLLECTION.REPORT}${reportID}`,
             value: {
-<<<<<<< HEAD
-                participants: inviteeAccountIDs.reduce((revertedParticipants: Record<number, null>, accountID) => {
-                    // eslint-disable-next-line no-param-reassign
-                    revertedParticipants[accountID] = null;
-                    return revertedParticipants;
-                }, {}),
-                pendingChatMembers: successPendingChatMembers,
-=======
                 pendingChatMembers:
                     pendingChatMembers.map((pendingChatMember) => {
                         if (!inviteeAccountIDs.includes(Number(pendingChatMember.accountID))) {
@@ -2730,7 +2722,6 @@
                             errors: ErrorUtils.getMicroSecondOnyxError('roomMembersPage.error.genericAdd'),
                         };
                     }) ?? null,
->>>>>>> 8375abea
             },
         },
     ];
