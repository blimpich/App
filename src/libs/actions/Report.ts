--- conflicted
+++ resolved
@@ -4562,11 +4562,8 @@
     updateReportName,
     updateRoomVisibility,
     updateWriteCapability,
-<<<<<<< HEAD
     getOptimisticChatReport,
-=======
     getConciergeReportID,
->>>>>>> 665fa04e
     setDeleteTransactionNavigateBackUrl,
     clearDeleteTransactionNavigateBackUrl,
 };