import {findFocusedRoute} from '@react-navigation/native';
import {format as timezoneFormat, toZonedTime} from 'date-fns-tz';
import {Str} from 'expensify-common';
import isEmpty from 'lodash/isEmpty';
import {DeviceEventEmitter, InteractionManager, Linking} from 'react-native';
import type {NullishDeep, OnyxCollection, OnyxCollectionInputValue, OnyxEntry, OnyxUpdate} from 'react-native-onyx';
import Onyx from 'react-native-onyx';
import type {PartialDeep, ValueOf} from 'type-fest';
import type {Emoji} from '@assets/emojis/types';
import type {LocaleContextProps} from '@components/LocaleContextProvider';
import * as ActiveClientManager from '@libs/ActiveClientManager';
import addEncryptedAuthTokenToURL from '@libs/addEncryptedAuthTokenToURL';
import * as API from '@libs/API';
import type {
    AddCommentOrAttachmentParams,
    AddEmojiReactionParams,
    AddWorkspaceRoomParams,
    CompleteGuidedSetupParams,
    DeleteAppReportParams,
    DeleteCommentParams,
    ExpandURLPreviewParams,
    ExportReportPDFParams,
    FlagCommentParams,
    GetNewerActionsParams,
    GetOlderActionsParams,
    GetReportPrivateNoteParams,
    InviteToGroupChatParams,
    InviteToRoomParams,
    LeaveRoomParams,
    MarkAllMessagesAsReadParams,
    MarkAsExportedParams,
    MarkAsUnreadParams,
    MoveIOUReportToExistingPolicyParams,
    MoveIOUReportToPolicyAndInviteSubmitterParams,
    OpenReportParams,
    OpenRoomMembersPageParams,
    ReadNewestActionParams,
    RemoveEmojiReactionParams,
    RemoveFromGroupChatParams,
    RemoveFromRoomParams,
    ReportExportParams,
    ResolveActionableMentionWhisperParams,
    ResolveActionableReportMentionWhisperParams,
    SearchForReportsParams,
    SearchForRoomsToMentionParams,
    TogglePinnedChatParams,
    TransactionThreadInfo,
    UpdateChatNameParams,
    UpdateCommentParams,
    UpdateGroupChatAvatarParams,
    UpdateGroupChatMemberRolesParams,
    UpdatePolicyRoomNameParams,
    UpdateReportNotificationPreferenceParams,
    UpdateReportPrivateNoteParams,
    UpdateReportWriteCapabilityParams,
    UpdateRoomDescriptionParams,
} from '@libs/API/parameters';
import type ExportReportCSVParams from '@libs/API/parameters/ExportReportCSVParams';
import type UpdateRoomVisibilityParams from '@libs/API/parameters/UpdateRoomVisibilityParams';
import {READ_COMMANDS, WRITE_COMMANDS} from '@libs/API/types';
import * as ApiUtils from '@libs/ApiUtils';
import * as CollectionUtils from '@libs/CollectionUtils';
import type {CustomRNImageManipulatorResult} from '@libs/cropOrRotateImage/types';
import DateUtils from '@libs/DateUtils';
import {prepareDraftComment} from '@libs/DraftCommentUtils';
import * as EmojiUtils from '@libs/EmojiUtils';
import * as Environment from '@libs/Environment/Environment';
import {getOldDotURLFromEnvironment} from '@libs/Environment/Environment';
import getEnvironment from '@libs/Environment/getEnvironment';
import type EnvironmentType from '@libs/Environment/getEnvironment/types';
import {getMicroSecondOnyxErrorWithTranslationKey, getMicroSecondTranslationErrorWithTranslationKey} from '@libs/ErrorUtils';
import fileDownload from '@libs/fileDownload';
import HttpUtils from '@libs/HttpUtils';
import isPublicScreenRoute from '@libs/isPublicScreenRoute';
import * as Localize from '@libs/Localize';
import Log from '@libs/Log';
import {isEmailPublicDomain} from '@libs/LoginUtils';
import {registerPaginationConfig} from '@libs/Middleware/Pagination';
import {isOnboardingFlowName} from '@libs/Navigation/helpers/isNavigatorName';
import type {LinkToOptions} from '@libs/Navigation/helpers/linkTo/types';
import normalizePath from '@libs/Navigation/helpers/normalizePath';
import shouldOpenOnAdminRoom from '@libs/Navigation/helpers/shouldOpenOnAdminRoom';
import Navigation, {navigationRef} from '@libs/Navigation/Navigation';
import enhanceParameters from '@libs/Network/enhanceParameters';
import type {NetworkStatus} from '@libs/NetworkConnection';
import {buildNextStep} from '@libs/NextStepUtils';
import LocalNotification from '@libs/Notification/LocalNotification';
import {rand64} from '@libs/NumberUtils';
import {shouldOnboardingRedirectToOldDot} from '@libs/OnboardingUtils';
import Parser from '@libs/Parser';
import {getParsedMessageWithShortMentions} from '@libs/ParsingUtils';
import * as PersonalDetailsUtils from '@libs/PersonalDetailsUtils';
import * as PhoneNumber from '@libs/PhoneNumber';
import {getDefaultApprover, getMemberAccountIDsForWorkspace, getPolicy, isPaidGroupPolicy, isPolicyAdmin as isPolicyAdminPolicyUtils, isPolicyMember} from '@libs/PolicyUtils';
import processReportIDDeeplink from '@libs/processReportIDDeeplink';
import Pusher from '@libs/Pusher';
import type {UserIsLeavingRoomEvent, UserIsTypingEvent} from '@libs/Pusher/types';
import * as ReportActionsUtils from '@libs/ReportActionsUtils';
import type {OptimisticAddCommentReportAction, OptimisticChatReport, SelfDMParameters} from '@libs/ReportUtils';
import {
    buildOptimisticAddCommentReportAction,
    buildOptimisticChangeFieldAction,
    buildOptimisticChangePolicyReportAction,
    buildOptimisticChatReport,
    buildOptimisticCreatedReportAction,
    buildOptimisticEmptyReport,
    buildOptimisticExportIntegrationAction,
    buildOptimisticGroupChatReport,
    buildOptimisticIOUReportAction,
    buildOptimisticMovedReportAction,
    buildOptimisticRenamedRoomReportAction,
    buildOptimisticReportPreview,
    buildOptimisticRoomDescriptionUpdatedReportAction,
    buildOptimisticSelfDMReport,
    buildOptimisticUnHoldReportAction,
    buildOptimisticUnreportedTransactionAction,
    canUserPerformWriteAction as canUserPerformWriteActionReportUtils,
    findLastAccessedReport,
    findSelfDMReportID,
    formatReportLastMessageText,
    generateReportID,
    getAllPolicyReports,
    getChatByParticipants,
    getChildReportNotificationPreference,
    getDefaultNotificationPreferenceForReport,
    getFieldViolation,
    getLastVisibleMessage,
    getNextApproverAccountID,
    getOptimisticDataForParentReportAction,
    getOriginalReportID,
    getOutstandingChildRequest,
    getParsedComment,
    getPendingChatMembers,
    getPolicyExpenseChat,
    getReportFieldKey,
    getReportFieldsByPolicyID,
    getReportIDFromLink,
    getReportLastMessage,
    getReportLastVisibleActionCreated,
    getReportMetadata,
    getReportNotificationPreference,
    getReportPreviewMessage,
    getReportTransactions,
    getReportViolations,
    getRouteFromLink,
    getTitleReportField,
    isChatThread as isChatThreadReportUtils,
    isConciergeChatReport,
    isExpenseReport,
    isGroupChat as isGroupChatReportUtils,
    isHiddenForCurrentUser,
    isIOUReportUsingReport,
    isMoneyRequestReport,
    isOpenExpenseReport,
    isProcessingReport,
    isReportManuallyReimbursed,
    isSelfDM,
    isUnread,
    isValidReportIDFromPath,
    populateOptimisticReportFormula,
    prepareOnboardingOnyxData,
} from '@libs/ReportUtils';
import {getCurrentSearchQueryJSON} from '@libs/SearchQueryUtils';
import shouldSkipDeepLinkNavigation from '@libs/shouldSkipDeepLinkNavigation';
import playSound, {SOUNDS} from '@libs/Sound';
import {isOnHold} from '@libs/TransactionUtils';
import {addTrailingForwardSlash} from '@libs/Url';
import Visibility from '@libs/Visibility';
import type {FileObject} from '@pages/media/AttachmentModalScreen/types';
import CONFIG from '@src/CONFIG';
import type {OnboardingAccounting} from '@src/CONST';
import CONST from '@src/CONST';
import ONYXKEYS from '@src/ONYXKEYS';
import type {Route} from '@src/ROUTES';
import ROUTES from '@src/ROUTES';
import INPUT_IDS from '@src/types/form/NewRoomForm';
import type {
    Account,
    DismissedProductTraining,
    IntroSelected,
    InvitedEmailsToAccountIDs,
    NewGroupChatDraft,
    Onboarding,
    OnboardingPurpose,
    PersonalDetails,
    PersonalDetailsList,
    Policy,
    PolicyEmployee,
    PolicyEmployeeList,
    PolicyReportField,
    QuickAction,
    RecentlyUsedReportFields,
    Report,
    ReportAction,
    ReportActionReactions,
    ReportNextStep,
    ReportUserIsTyping,
    Transaction,
    TransactionViolations,
} from '@src/types/onyx';
import type {Decision} from '@src/types/onyx/OriginalMessage';
import type {Timezone} from '@src/types/onyx/PersonalDetails';
import type {ConnectionName} from '@src/types/onyx/Policy';
import type {NotificationPreference, Participants, Participant as ReportParticipant, RoomVisibility, WriteCapability} from '@src/types/onyx/Report';
import type {Message, ReportActions} from '@src/types/onyx/ReportAction';
import {isEmptyObject} from '@src/types/utils/EmptyObject';
import {clearByKey} from './CachedPDFPaths';
import {setDownload} from './Download';
import {close} from './Modal';
import navigateFromNotification from './navigateFromNotification';
import {getAll} from './PersistedRequests';
import {addMembersToWorkspace, buildAddMembersToWorkspaceOnyxData, buildRoomMembersOnyxData} from './Policy/Member';
import {createPolicyExpenseChats} from './Policy/Policy';
import {
    createUpdateCommentMatcher,
    resolveCommentDeletionConflicts,
    resolveDuplicationConflictAction,
    resolveEditCommentWithNewAddCommentRequest,
    resolveOpenReportDuplicationConflictAction,
} from './RequestConflictUtils';
import {canAnonymousUserAccessRoute, hasAuthToken, isAnonymousUser, signOutAndRedirectToSignIn, waitForUserSignIn} from './Session';
import {isOnboardingFlowCompleted, onServerDataReady, setOnboardingErrorMessage} from './Welcome';
import {getOnboardingMessages, startOnboardingFlow} from './Welcome/OnboardingFlow';
import type {OnboardingCompanySize, OnboardingMessage} from './Welcome/OnboardingFlow';

type SubscriberCallback = (isFromCurrentUser: boolean, reportAction: ReportAction | undefined) => void;

type ActionSubscriber = {
    reportID: string;
    callback: SubscriberCallback;
};

type Video = {
    url: string;
    thumbnailUrl: string;
    duration: number;
    width: number;
    height: number;
};

type TaskMessage = Required<Pick<AddCommentOrAttachmentParams, 'reportID' | 'reportActionID' | 'reportComment'>>;

type TaskForParameters =
    | {
          type: 'task';
          task: string;
          taskReportID: string;
          parentReportID: string;
          parentReportActionID: string;
          assigneeChatReportID?: string;
          createdTaskReportActionID: string;
          completedTaskReportActionID?: string;
          title: string;
          description: string;
      }
    | ({
          type: 'message';
      } & TaskMessage);

type GuidedSetupData = Array<
    | ({type: 'message'} & AddCommentOrAttachmentParams)
    | TaskForParameters
    | ({
          type: 'video';
      } & Video &
          AddCommentOrAttachmentParams)
>;

type ReportError = {
    type?: string;
};

const addNewMessageWithText = new Set<string>([WRITE_COMMANDS.ADD_COMMENT, WRITE_COMMANDS.ADD_TEXT_AND_ATTACHMENT]);
let conciergeReportID: string | undefined;
let currentUserAccountID = -1;
let currentUserEmail: string | undefined;

Onyx.connect({
    key: ONYXKEYS.SESSION,
    callback: (value) => {
        // When signed out, val is undefined
        if (!value?.accountID) {
            conciergeReportID = undefined;
            return;
        }
        currentUserEmail = value.email;
        currentUserAccountID = value.accountID;
    },
});

Onyx.connect({
    key: ONYXKEYS.CONCIERGE_REPORT_ID,
    callback: (value) => (conciergeReportID = value),
});

let preferredSkinTone: number = CONST.EMOJI_DEFAULT_SKIN_TONE;
Onyx.connect({
    key: ONYXKEYS.PREFERRED_EMOJI_SKIN_TONE,
    callback: (value) => {
        preferredSkinTone = EmojiUtils.getPreferredSkinToneIndex(value);
    },
});

// map of reportID to all reportActions for that report
const allReportActions: OnyxCollection<ReportActions> = {};

Onyx.connect({
    key: ONYXKEYS.COLLECTION.REPORT_ACTIONS,
    callback: (actions, key) => {
        if (!key || !actions) {
            return;
        }
        const reportID = CollectionUtils.extractCollectionItemID(key);
        allReportActions[reportID] = actions;
    },
});

let allTransactionViolations: OnyxCollection<TransactionViolations> = {};
Onyx.connect({
    key: ONYXKEYS.COLLECTION.TRANSACTION_VIOLATIONS,
    waitForCollectionCallback: true,
    callback: (value) => (allTransactionViolations = value),
});

let allReports: OnyxCollection<Report>;
Onyx.connect({
    key: ONYXKEYS.COLLECTION.REPORT,
    waitForCollectionCallback: true,
    callback: (value) => {
        allReports = value;
    },
});

let isNetworkOffline = false;
let networkStatus: NetworkStatus;
Onyx.connect({
    key: ONYXKEYS.NETWORK,
    callback: (value) => {
        isNetworkOffline = value?.isOffline ?? false;
        networkStatus = value?.networkStatus ?? CONST.NETWORK.NETWORK_STATUS.UNKNOWN;
    },
});

let allPersonalDetails: OnyxEntry<PersonalDetailsList> = {};
Onyx.connect({
    key: ONYXKEYS.PERSONAL_DETAILS_LIST,
    callback: (value) => {
        allPersonalDetails = value ?? {};
    },
});

let account: OnyxEntry<Account> = {};
Onyx.connect({
    key: ONYXKEYS.ACCOUNT,
    callback: (value) => {
        account = value ?? {};
    },
});

const draftNoteMap: OnyxCollection<string> = {};
Onyx.connect({
    key: ONYXKEYS.COLLECTION.PRIVATE_NOTES_DRAFT,
    callback: (value, key) => {
        if (!key) {
            return;
        }

        const reportID = key.replace(ONYXKEYS.COLLECTION.PRIVATE_NOTES_DRAFT, '');
        draftNoteMap[reportID] = value;
    },
});

const typingWatchTimers: Record<string, NodeJS.Timeout> = {};

let reportIDDeeplinkedFromOldDot: string | undefined;
Linking.getInitialURL().then((url) => {
    reportIDDeeplinkedFromOldDot = processReportIDDeeplink(url ?? '');
});

let allRecentlyUsedReportFields: OnyxEntry<RecentlyUsedReportFields> = {};
Onyx.connect({
    key: ONYXKEYS.RECENTLY_USED_REPORT_FIELDS,
    callback: (val) => (allRecentlyUsedReportFields = val),
});

let quickAction: OnyxEntry<QuickAction> = {};
Onyx.connect({
    key: ONYXKEYS.NVP_QUICK_ACTION_GLOBAL_CREATE,
    callback: (val) => (quickAction = val),
});

let onboarding: OnyxEntry<Onboarding>;
Onyx.connect({
    key: ONYXKEYS.NVP_ONBOARDING,
    callback: (val) => {
        if (Array.isArray(val)) {
            return;
        }
        onboarding = val;
    },
});

let introSelected: OnyxEntry<IntroSelected> = {};
Onyx.connect({
    key: ONYXKEYS.NVP_INTRO_SELECTED,
    callback: (val) => (introSelected = val),
});

let allReportDraftComments: Record<string, string | undefined> = {};
Onyx.connect({
    key: ONYXKEYS.COLLECTION.REPORT_DRAFT_COMMENT,
    waitForCollectionCallback: true,
    callback: (value) => (allReportDraftComments = value),
});

let nvpDismissedProductTraining: OnyxEntry<DismissedProductTraining>;
Onyx.connect({
    key: ONYXKEYS.NVP_DISMISSED_PRODUCT_TRAINING,
    callback: (value) => (nvpDismissedProductTraining = value),
});

const allPolicies: OnyxCollection<Policy> = {};
Onyx.connect({
    key: ONYXKEYS.COLLECTION.POLICY,
    callback: (val, key) => {
        if (!key) {
            return;
        }
        if (val === null || val === undefined) {
            // If we are deleting a policy, we have to check every report linked to that policy
            // and unset the draft indicator (pencil icon) alongside removing any draft comments. Clearing these values will keep the newly archived chats from being displayed in the LHN.
            // More info: https://github.com/Expensify/App/issues/14260
            const policyID = key.replace(ONYXKEYS.COLLECTION.POLICY, '');
            const policyReports = getAllPolicyReports(policyID);
            const cleanUpSetQueries: Record<`${typeof ONYXKEYS.COLLECTION.REPORT_DRAFT_COMMENT}${string}` | `${typeof ONYXKEYS.COLLECTION.REPORT_ACTIONS_DRAFTS}${string}`, null> = {};
            policyReports.forEach((policyReport) => {
                if (!policyReport) {
                    return;
                }
                const {reportID} = policyReport;
                cleanUpSetQueries[`${ONYXKEYS.COLLECTION.REPORT_DRAFT_COMMENT}${reportID}`] = null;
                cleanUpSetQueries[`${ONYXKEYS.COLLECTION.REPORT_ACTIONS_DRAFTS}${reportID}`] = null;
            });
            Onyx.multiSet(cleanUpSetQueries);
            delete allPolicies[key];
            return;
        }

        allPolicies[key] = val;
    },
});

let allTransactions: OnyxCollection<Transaction> = {};
Onyx.connect({
    key: ONYXKEYS.COLLECTION.TRANSACTION,
    waitForCollectionCallback: true,
    callback: (value) => {
        if (!value) {
            allTransactions = {};
            return;
        }

        allTransactions = value;
    },
});

let environment: EnvironmentType;
getEnvironment().then((env) => {
    environment = env;
});

registerPaginationConfig({
    initialCommand: WRITE_COMMANDS.OPEN_REPORT,
    previousCommand: READ_COMMANDS.GET_OLDER_ACTIONS,
    nextCommand: READ_COMMANDS.GET_NEWER_ACTIONS,
    resourceCollectionKey: ONYXKEYS.COLLECTION.REPORT_ACTIONS,
    pageCollectionKey: ONYXKEYS.COLLECTION.REPORT_ACTIONS_PAGES,
    sortItems: (reportActions, reportID) => {
        const report = allReports?.[`${ONYXKEYS.COLLECTION.REPORT}${reportID}`];
        const canUserPerformWriteAction = canUserPerformWriteActionReportUtils(report);
        return ReportActionsUtils.getSortedReportActionsForDisplay(reportActions, canUserPerformWriteAction, true);
    },
    getItemID: (reportAction) => reportAction.reportActionID,
});

function clearGroupChat() {
    Onyx.set(ONYXKEYS.NEW_GROUP_CHAT_DRAFT, null);
}

function startNewChat() {
    clearGroupChat();
    Navigation.navigate(ROUTES.NEW);
}

/** Get the private pusher channel name for a Report. */
function getReportChannelName(reportID: string): string {
    return `${CONST.PUSHER.PRIVATE_REPORT_CHANNEL_PREFIX}${reportID}${CONFIG.PUSHER.SUFFIX}`;
}

function openUnreportedExpense(reportID: string | undefined, backToReport?: string) {
    if (!reportID) {
        return;
    }
    Navigation.navigate(ROUTES.ADD_UNREPORTED_EXPENSE.getRoute(reportID, backToReport));
}

/**
 * There are 2 possibilities that we can receive via pusher for a user's typing/leaving status:
 * 1. The "new" way from New Expensify is passed as {[login]: Boolean} (e.g. {yuwen@expensify.com: true}), where the value
 * is whether the user with that login is typing/leaving on the report or not.
 * 2. The "old" way from e.com which is passed as {userLogin: login} (e.g. {userLogin: bstites@expensify.com})
 *
 * This method makes sure that no matter which we get, we return the "new" format
 */
function getNormalizedStatus(typingStatus: UserIsTypingEvent | UserIsLeavingRoomEvent): ReportUserIsTyping {
    let normalizedStatus: ReportUserIsTyping;

    if (typingStatus.userLogin) {
        normalizedStatus = {[typingStatus.userLogin]: true};
    } else {
        normalizedStatus = typingStatus;
    }

    return normalizedStatus;
}

/** Initialize our pusher subscriptions to listen for someone typing in a report. */
function subscribeToReportTypingEvents(reportID: string) {
    if (!reportID) {
        return;
    }

    // Make sure we have a clean Typing indicator before subscribing to typing events
    Onyx.set(`${ONYXKEYS.COLLECTION.REPORT_USER_IS_TYPING}${reportID}`, {});

    const pusherChannelName = getReportChannelName(reportID);
    Pusher.subscribe(pusherChannelName, Pusher.TYPE.USER_IS_TYPING, (typingStatus) => {
        // If the pusher message comes from OldDot, we expect the typing status to be keyed by user
        // login OR by 'Concierge'. If the pusher message comes from NewDot, it is keyed by accountID
        // since personal details are keyed by accountID.
        const normalizedTypingStatus = getNormalizedStatus(typingStatus);
        const accountIDOrLogin = Object.keys(normalizedTypingStatus).at(0);

        if (!accountIDOrLogin) {
            return;
        }

        // Don't show the typing indicator if the user is typing on another platform
        if (Number(accountIDOrLogin) === currentUserAccountID) {
            return;
        }

        // Use a combo of the reportID and the accountID or login as a key for holding our timers.
        const reportUserIdentifier = `${reportID}-${accountIDOrLogin}`;
        clearTimeout(typingWatchTimers[reportUserIdentifier]);
        Onyx.merge(`${ONYXKEYS.COLLECTION.REPORT_USER_IS_TYPING}${reportID}`, normalizedTypingStatus);

        // Regular user typing indicators: time out after 1.5s of inactivity.
        // Concierge (AgentZero-initiated): use a longer 10s timeout. AgentZero sends a single typing event for Concierge, not a stream, so client holds the indicator longer.
        const isCurrentlyTyping = normalizedTypingStatus[accountIDOrLogin];
        if (isCurrentlyTyping) {
            // While the accountIDOrLogin could be 'Concierge' from OldDot, we only want the longer timeout for events queued from AgentZero (which will only send the accountID)
            const isConciergeUser = Number(accountIDOrLogin) === CONST.ACCOUNT_ID.CONCIERGE;
            const timeoutDuration = isConciergeUser ? 10000 : 1500;
            typingWatchTimers[reportUserIdentifier] = setTimeout(() => {
                const typingStoppedStatus: ReportUserIsTyping = {};
                typingStoppedStatus[accountIDOrLogin] = false;
                Onyx.merge(`${ONYXKEYS.COLLECTION.REPORT_USER_IS_TYPING}${reportID}`, typingStoppedStatus);
                delete typingWatchTimers[reportUserIdentifier];
            }, timeoutDuration);
        }
    }).catch((error: ReportError) => {
        Log.hmmm('[Report] Failed to initially subscribe to Pusher channel', {errorType: error.type, pusherChannelName});
    });
}

/** Initialize our pusher subscriptions to listen for someone leaving a room. */
function subscribeToReportLeavingEvents(reportID: string | undefined) {
    if (!reportID) {
        return;
    }

    // Make sure we have a clean Leaving indicator before subscribing to leaving events
    Onyx.set(`${ONYXKEYS.COLLECTION.REPORT_USER_IS_LEAVING_ROOM}${reportID}`, false);

    const pusherChannelName = getReportChannelName(reportID);
    Pusher.subscribe(pusherChannelName, Pusher.TYPE.USER_IS_LEAVING_ROOM, (leavingStatus: UserIsLeavingRoomEvent) => {
        // If the pusher message comes from OldDot, we expect the leaving status to be keyed by user
        // login OR by 'Concierge'. If the pusher message comes from NewDot, it is keyed by accountID
        // since personal details are keyed by accountID.
        const normalizedLeavingStatus = getNormalizedStatus(leavingStatus);
        const accountIDOrLogin = Object.keys(normalizedLeavingStatus).at(0);

        if (!accountIDOrLogin) {
            return;
        }

        if (Number(accountIDOrLogin) !== currentUserAccountID) {
            return;
        }

        Onyx.merge(`${ONYXKEYS.COLLECTION.REPORT_USER_IS_LEAVING_ROOM}${reportID}`, true);
    }).catch((error: ReportError) => {
        Log.hmmm('[Report] Failed to initially subscribe to Pusher channel', {errorType: error.type, pusherChannelName});
    });
}

/**
 * Remove our pusher subscriptions to listen for someone typing in a report.
 */
function unsubscribeFromReportChannel(reportID: string) {
    if (!reportID) {
        return;
    }

    const pusherChannelName = getReportChannelName(reportID);
    Onyx.set(`${ONYXKEYS.COLLECTION.REPORT_USER_IS_TYPING}${reportID}`, {});
    Pusher.unsubscribe(pusherChannelName, Pusher.TYPE.USER_IS_TYPING);
}

/**
 * Remove our pusher subscriptions to listen for someone leaving a report.
 */
function unsubscribeFromLeavingRoomReportChannel(reportID: string | undefined) {
    if (!reportID) {
        return;
    }

    const pusherChannelName = getReportChannelName(reportID);
    Onyx.set(`${ONYXKEYS.COLLECTION.REPORT_USER_IS_LEAVING_ROOM}${reportID}`, false);
    Pusher.unsubscribe(pusherChannelName, Pusher.TYPE.USER_IS_LEAVING_ROOM);
}

// New action subscriber array for report pages
let newActionSubscribers: ActionSubscriber[] = [];

/**
 * Enables the Report actions file to let the ReportActionsView know that a new comment has arrived in realtime for the current report
 * Add subscriber for report id
 * @returns Remove subscriber for report id
 */
function subscribeToNewActionEvent(reportID: string, callback: SubscriberCallback): () => void {
    newActionSubscribers.push({callback, reportID});
    return () => {
        newActionSubscribers = newActionSubscribers.filter((subscriber) => subscriber.reportID !== reportID);
    };
}

/** Notify the ReportActionsView that a new comment has arrived */
function notifyNewAction(reportID: string | undefined, accountID: number | undefined, reportAction?: ReportAction | undefined) {
    const actionSubscriber = newActionSubscribers.find((subscriber) => subscriber.reportID === reportID);
    if (!actionSubscriber) {
        return;
    }
    const isFromCurrentUser = accountID === currentUserAccountID;
    actionSubscriber.callback(isFromCurrentUser, reportAction);
}

/**
 * Add up to two report actions to a report. This method can be called for the following situations:
 *
 * - Adding one comment
 * - Adding one attachment
 * - Add both a comment and attachment simultaneously
 */
<<<<<<< HEAD
function addActions(reportID: string, notifyReportID: string, timezoneParam: Timezone, text = '', file?: FileObject) {
=======
function addActions(reportID: string, text = '', file?: FileObject) {
>>>>>>> d4645bfb
    let reportCommentText = '';
    let reportCommentAction: OptimisticAddCommentReportAction | undefined;
    let attachmentAction: OptimisticAddCommentReportAction | undefined;
    let commandName: typeof WRITE_COMMANDS.ADD_COMMENT | typeof WRITE_COMMANDS.ADD_ATTACHMENT | typeof WRITE_COMMANDS.ADD_TEXT_AND_ATTACHMENT = WRITE_COMMANDS.ADD_COMMENT;

    if (text && !file) {
        const reportComment = buildOptimisticAddCommentReportAction(text, undefined, undefined, undefined, undefined, reportID);
        reportCommentAction = reportComment.reportAction;
        reportCommentText = reportComment.commentText;
    }

    if (file) {
        // When we are adding an attachment we will call AddAttachment.
        // It supports sending an attachment with an optional comment and AddComment supports adding a single text comment only.
        commandName = WRITE_COMMANDS.ADD_ATTACHMENT;
        const attachment = buildOptimisticAddCommentReportAction(text, file, undefined, undefined, undefined, reportID);
        attachmentAction = attachment.reportAction;
    }

    if (text && file) {
        // When there is both text and a file, the text for the report comment needs to be parsed)
        reportCommentText = getParsedComment(text ?? '', {reportID});

        // And the API command needs to go to the new API which supports combining both text and attachments in a single report action
        commandName = WRITE_COMMANDS.ADD_TEXT_AND_ATTACHMENT;
    }

    // Always prefer the file as the last action over text
    const lastAction = attachmentAction ?? reportCommentAction;
    const currentTime = DateUtils.getDBTimeWithSkew();
    const lastComment = ReportActionsUtils.getReportActionMessage(lastAction);
    const lastCommentText = formatReportLastMessageText(lastComment?.text ?? '');

    const optimisticReport: Partial<Report> = {
        lastVisibleActionCreated: lastAction?.created,
        lastMessageText: lastCommentText,
        lastMessageHtml: lastCommentText,
        lastActorAccountID: currentUserAccountID,
        lastReadTime: currentTime,
    };

    const report = allReports?.[`${ONYXKEYS.COLLECTION.REPORT}${reportID}`];
    const shouldUpdateNotificationPreference = !isEmptyObject(report) && isHiddenForCurrentUser(report);
    if (shouldUpdateNotificationPreference) {
        optimisticReport.participants = {
            [currentUserAccountID]: {notificationPreference: getDefaultNotificationPreferenceForReport(report)},
        };
    }

    // Optimistically add the new actions to the store before waiting to save them to the server
    const optimisticReportActions: OnyxCollection<OptimisticAddCommentReportAction> = {};

    // Only add the reportCommentAction when there is no file attachment. If there is both a file attachment and text, that will all be contained in the attachmentAction.
    if (text && reportCommentAction?.reportActionID && !file) {
        optimisticReportActions[reportCommentAction.reportActionID] = reportCommentAction;
    }
    if (file && attachmentAction?.reportActionID) {
        optimisticReportActions[attachmentAction.reportActionID] = attachmentAction;
    }
    const parameters: AddCommentOrAttachmentParams = {
        reportID,
        reportActionID: file ? attachmentAction?.reportActionID : reportCommentAction?.reportActionID,
        commentReportActionID: file && reportCommentAction ? reportCommentAction.reportActionID : null,
        reportComment: reportCommentText,
        file,
        clientCreatedTime: file ? attachmentAction?.created : reportCommentAction?.created,
        idempotencyKey: Str.guid(),
    };

    if (reportIDDeeplinkedFromOldDot === reportID && isConciergeChatReport(report)) {
        parameters.isOldDotConciergeChat = true;
    }

    const optimisticData: OnyxUpdate[] = [
        {
            onyxMethod: Onyx.METHOD.MERGE,
            key: `${ONYXKEYS.COLLECTION.REPORT}${reportID}`,
            value: optimisticReport,
        },
        {
            onyxMethod: Onyx.METHOD.MERGE,
            key: `${ONYXKEYS.COLLECTION.REPORT_ACTIONS}${reportID}`,
            value: optimisticReportActions as ReportActions,
        },
    ];

    const successReportActions: OnyxCollection<NullishDeep<ReportAction>> = {};

    Object.entries(optimisticReportActions).forEach(([actionKey]) => {
        successReportActions[actionKey] = {pendingAction: null, isOptimisticAction: null};
    });

    const successData: OnyxUpdate[] = [
        {
            onyxMethod: Onyx.METHOD.MERGE,
            key: `${ONYXKEYS.COLLECTION.REPORT_ACTIONS}${reportID}`,
            value: successReportActions,
        },
    ];

    let failureReport: Partial<Report> = {
        lastMessageText: '',
        lastVisibleActionCreated: '',
    };
    const {lastMessageText = ''} = ReportActionsUtils.getLastVisibleMessage(reportID);
    if (lastMessageText) {
        const lastVisibleAction = ReportActionsUtils.getLastVisibleAction(reportID);
        const lastVisibleActionCreated = lastVisibleAction?.created;
        const lastActorAccountID = lastVisibleAction?.actorAccountID;
        failureReport = {
            lastMessageText,
            lastVisibleActionCreated,
            lastActorAccountID,
        };
    }

    const failureReportActions: Record<string, OptimisticAddCommentReportAction> = {};

    Object.entries(optimisticReportActions).forEach(([actionKey, action]) => {
        failureReportActions[actionKey] = {
            // eslint-disable-next-line @typescript-eslint/non-nullable-type-assertion-style
            ...(action as OptimisticAddCommentReportAction),
            errors: getMicroSecondOnyxErrorWithTranslationKey('report.genericAddCommentFailureMessage'),
        };
    });

    const failureData: OnyxUpdate[] = [
        {
            onyxMethod: Onyx.METHOD.MERGE,
            key: `${ONYXKEYS.COLLECTION.REPORT}${reportID}`,
            value: failureReport,
        },
        {
            onyxMethod: Onyx.METHOD.MERGE,
            key: `${ONYXKEYS.COLLECTION.REPORT_ACTIONS}${reportID}`,
            value: failureReportActions as ReportActions,
        },
    ];

    // Update optimistic data for parent report action if the report is a child report
    const optimisticParentReportData = getOptimisticDataForParentReportAction(report, currentTime, CONST.RED_BRICK_ROAD_PENDING_ACTION.ADD);
    optimisticParentReportData.forEach((parentReportData) => {
        if (isEmptyObject(parentReportData)) {
            return;
        }
        optimisticData.push(parentReportData);
    });

    // Update the timezone if it's been 5 minutes from the last time the user added a comment
    if (DateUtils.canUpdateTimezone() && currentUserAccountID) {
        const timezone = DateUtils.getCurrentTimezone(timezoneParam);
        parameters.timezone = JSON.stringify(timezone);
        optimisticData.push({
            onyxMethod: Onyx.METHOD.MERGE,
            key: ONYXKEYS.PERSONAL_DETAILS_LIST,
            value: {[currentUserAccountID]: {timezone}},
        });
        DateUtils.setTimezoneUpdated();
    }

    API.write(commandName, parameters, {
        optimisticData,
        successData,
        failureData,
    });
    notifyNewAction(reportID, lastAction?.actorAccountID, lastAction);
}

/** Add an attachment and optional comment. */
<<<<<<< HEAD
function addAttachment(reportID: string, notifyReportID: string, file: FileObject, timezoneParam = CONST.DEFAULT_TIME_ZONE as Timezone, text = '', shouldPlaySound?: boolean) {
    if (shouldPlaySound) {
        playSound(SOUNDS.DONE);
    }
    addActions(reportID, notifyReportID, timezoneParam, text, file);
}

/** Add a single comment to a report */
function addComment(reportID: string, notifyReportID: string, text: string, timezoneParam = CONST.DEFAULT_TIME_ZONE as Timezone, shouldPlaySound?: boolean) {
    if (shouldPlaySound) {
        playSound(SOUNDS.DONE);
    }
    addActions(reportID, notifyReportID, timezoneParam, text);
=======
function addAttachment(reportID: string, file: FileObject, text = '', shouldPlaySound?: boolean) {
    if (shouldPlaySound) {
        playSound(SOUNDS.DONE);
    }
    addActions(reportID, text, file);
}

/** Add a single comment to a report */
function addComment(reportID: string, text: string, shouldPlaySound?: boolean) {
    if (shouldPlaySound) {
        playSound(SOUNDS.DONE);
    }
    addActions(reportID, text);
>>>>>>> d4645bfb
}

function reportActionsExist(reportID: string): boolean {
    return allReportActions?.[reportID] !== undefined;
}

function updateChatName(reportID: string, reportName: string, type: typeof CONST.REPORT.CHAT_TYPE.GROUP | typeof CONST.REPORT.CHAT_TYPE.TRIP_ROOM) {
    const optimisticData: OnyxUpdate[] = [
        {
            onyxMethod: Onyx.METHOD.MERGE,
            key: `${ONYXKEYS.COLLECTION.REPORT}${reportID}`,
            value: {
                reportName,
                pendingFields: {
                    reportName: CONST.RED_BRICK_ROAD_PENDING_ACTION.UPDATE,
                },
                errorFields: {
                    reportName: null,
                },
            },
        },
    ];

    const successData: OnyxUpdate[] = [
        {
            onyxMethod: Onyx.METHOD.MERGE,
            key: `${ONYXKEYS.COLLECTION.REPORT}${reportID}`,
            value: {
                pendingFields: {
                    reportName: null,
                },
            },
        },
    ];
    const failureData: OnyxUpdate[] = [
        {
            onyxMethod: Onyx.METHOD.MERGE,
            key: `${ONYXKEYS.COLLECTION.REPORT}${reportID}`,
            value: {
                reportName: allReports?.[`${ONYXKEYS.COLLECTION.REPORT}${reportID}`]?.reportName ?? null,
                pendingFields: {
                    reportName: null,
                },
            },
        },
    ];

    const command = type === CONST.REPORT.CHAT_TYPE.GROUP ? WRITE_COMMANDS.UPDATE_GROUP_CHAT_NAME : WRITE_COMMANDS.UPDATE_TRIP_ROOM_NAME;
    const parameters: UpdateChatNameParams = {reportName, reportID};

    API.write(command, parameters, {optimisticData, successData, failureData});
}

function updateGroupChatAvatar(reportID: string, file?: File | CustomRNImageManipulatorResult) {
    // If we have no file that means we are removing the avatar.
    const optimisticData: OnyxUpdate[] = [
        {
            onyxMethod: Onyx.METHOD.MERGE,
            key: `${ONYXKEYS.COLLECTION.REPORT}${reportID}`,
            value: {
                avatarUrl: file ? (file?.uri ?? '') : null,
                pendingFields: {
                    avatar: CONST.RED_BRICK_ROAD_PENDING_ACTION.UPDATE,
                },
                errorFields: {
                    avatar: null,
                },
            },
        },
    ];

    const fetchedReport = allReports?.[`${ONYXKEYS.COLLECTION.REPORT}${reportID}`];
    const failureData: OnyxUpdate[] = [
        {
            onyxMethod: Onyx.METHOD.MERGE,
            key: `${ONYXKEYS.COLLECTION.REPORT}${reportID}`,
            value: {
                avatarUrl: fetchedReport?.avatarUrl ?? null,
                pendingFields: {
                    avatar: null,
                },
            },
        },
    ];

    const successData: OnyxUpdate[] = [
        {
            onyxMethod: Onyx.METHOD.MERGE,
            key: `${ONYXKEYS.COLLECTION.REPORT}${reportID}`,
            value: {
                pendingFields: {
                    avatar: null,
                },
            },
        },
    ];
    const parameters: UpdateGroupChatAvatarParams = {file, reportID};
    API.write(WRITE_COMMANDS.UPDATE_GROUP_CHAT_AVATAR, parameters, {optimisticData, failureData, successData});
}

/**
 * Clear error and pending fields for the report avatar
 */
function clearAvatarErrors(reportID: string) {
    Onyx.merge(`${ONYXKEYS.COLLECTION.REPORT}${reportID}`, {
        errorFields: {
            avatar: null,
        },
    });
}

/**
 * Gets the latest page of report actions and updates the last read message
 * If a chat with the passed reportID is not found, we will create a chat based on the passed participantList
 *
 * @param reportID The ID of the report to open
 * @param reportActionID The ID used to fetch a specific range of report actions related to the current reportActionID when opening a chat.
 * @param participantLoginList The list of users that are included in a new chat, not including the user creating it
 * @param newReportObject The optimistic report object created when making a new chat, saved as optimistic data
 * @param parentReportActionID The parent report action that a thread was created from (only passed for new threads)
 * @param isFromDeepLink Whether or not this report is being opened from a deep link
 * @param participantAccountIDList The list of accountIDs that are included in a new chat, not including the user creating it
 */
function openReport(
    reportID: string | undefined,
    reportActionID?: string,
    participantLoginList: string[] = [],
    newReportObject?: OptimisticChatReport,
    parentReportActionID?: string,
    isFromDeepLink = false,
    participantAccountIDList: number[] = [],
    avatar?: File | CustomRNImageManipulatorResult,
    transactionID?: string,
) {
    if (!reportID) {
        return;
    }

    const optimisticReport = reportActionsExist(reportID)
        ? {}
        : {
              reportName: allReports?.[`${ONYXKEYS.COLLECTION.REPORT}${reportID}`]?.reportName ?? CONST.REPORT.DEFAULT_REPORT_NAME,
          };

    const optimisticData: OnyxUpdate[] = [
        {
            onyxMethod: Onyx.METHOD.MERGE,
            key: `${ONYXKEYS.COLLECTION.REPORT}${reportID}`,
            value: optimisticReport,
        },
        {
            onyxMethod: Onyx.METHOD.MERGE,
            key: `${ONYXKEYS.COLLECTION.REPORT_METADATA}${reportID}`,
            value: {
                isLoadingInitialReportActions: true,
                isLoadingOlderReportActions: false,
                hasLoadingOlderReportActionsError: false,
                isLoadingNewerReportActions: false,
                hasLoadingNewerReportActionsError: false,
            },
        },
    ];

    const successData: OnyxUpdate[] = [
        {
            onyxMethod: Onyx.METHOD.MERGE,
            key: `${ONYXKEYS.COLLECTION.REPORT}${reportID}`,
            value: {
                errorFields: {
                    notFound: null,
                },
            },
        },
        {
            onyxMethod: Onyx.METHOD.MERGE,
            key: `${ONYXKEYS.COLLECTION.REPORT_METADATA}${reportID}`,
            value: {
                hasOnceLoadedReportActions: true,
                isLoadingInitialReportActions: false,
            },
        },
    ];

    const failureData: OnyxUpdate[] = [
        {
            onyxMethod: Onyx.METHOD.MERGE,
            key: `${ONYXKEYS.COLLECTION.REPORT_METADATA}${reportID}`,
            value: {
                isLoadingInitialReportActions: false,
            },
        },
    ];

    const finallyData: OnyxUpdate[] = [];

    const parameters: OpenReportParams = {
        reportID,
        reportActionID,
        emailList: participantLoginList ? participantLoginList.join(',') : '',
        accountIDList: participantAccountIDList ? participantAccountIDList.join(',') : '',
        parentReportActionID,
        transactionID,
    };

    // This is a legacy transactions that doesn't have either a transaction thread or a money request preview
    if (transactionID && !parentReportActionID) {
        const transaction = allTransactions?.[transactionID];

        if (transaction) {
            const selfDMReportID = findSelfDMReportID();

            if (selfDMReportID) {
                const generatedReportActionID = rand64();
                const optimisticParentAction = buildOptimisticIOUReportAction({
                    type: CONST.IOU.REPORT_ACTION_TYPE.CREATE,
                    amount: Math.abs(transaction.amount),
                    currency: transaction.currency,
                    comment: transaction.comment?.comment ?? '',
                    participants: [{accountID: currentUserAccountID, login: currentUserEmail ?? ''}],
                    transactionID,
                    isOwnPolicyExpenseChat: true,
                });

                optimisticData.push({
                    onyxMethod: Onyx.METHOD.MERGE,
                    key: `${ONYXKEYS.COLLECTION.REPORT}${reportID}`,
                    value: {
                        parentReportID: selfDMReportID,
                        parentReportActionID: generatedReportActionID,
                    },
                });

                optimisticData.push({
                    onyxMethod: Onyx.METHOD.SET,
                    key: `${ONYXKEYS.COLLECTION.REPORT_ACTIONS}${selfDMReportID}${generatedReportActionID}`,
                    value: {
                        ...optimisticParentAction,
                        reportActionID: generatedReportActionID,
                        childReportID: reportID,
                    },
                });

                parameters.moneyRequestPreviewReportActionID = generatedReportActionID;
            }
        }
    }

    const isInviteOnboardingComplete = introSelected?.isInviteOnboardingComplete ?? false;
    const isOnboardingCompleted = onboarding?.hasCompletedGuidedSetupFlow ?? false;

    // Some cases we can have two open report requests with guide setup data because isInviteOnboardingComplete is not updated completely.
    // Then we need to check the list request and prevent the guided setup data from being duplicated.
    const allPersistedRequests = getAll();
    const hasOpenReportWithGuidedSetupData = allPersistedRequests.some((request) => request.command === WRITE_COMMANDS.OPEN_REPORT && request.data?.guidedSetupData);

    // Prepare guided setup data only when nvp_introSelected is set and onboarding is not completed
    // OldDot users will never have nvp_introSelected set, so they will not see guided setup messages
    if (introSelected && !isOnboardingCompleted && !isInviteOnboardingComplete && !hasOpenReportWithGuidedSetupData) {
        const {choice, inviteType} = introSelected;
        const isInviteIOUorInvoice = inviteType === CONST.ONBOARDING_INVITE_TYPES.IOU || inviteType === CONST.ONBOARDING_INVITE_TYPES.INVOICE;
        const isInviteChoiceCorrect = choice === CONST.ONBOARDING_CHOICES.ADMIN || choice === CONST.ONBOARDING_CHOICES.SUBMIT || choice === CONST.ONBOARDING_CHOICES.CHAT_SPLIT;

        if (isInviteChoiceCorrect && !isInviteIOUorInvoice) {
            const onboardingMessage = getOnboardingMessages().onboardingMessages[choice];
            if (choice === CONST.ONBOARDING_CHOICES.CHAT_SPLIT) {
                const updatedTasks = onboardingMessage.tasks.map((task) => (task.type === 'startChat' ? {...task, autoCompleted: true} : task));
                onboardingMessage.tasks = updatedTasks;
            }

            const onboardingData = prepareOnboardingOnyxData(introSelected, choice, onboardingMessage);

            if (onboardingData) {
                optimisticData.push(...onboardingData.optimisticData, {
                    onyxMethod: Onyx.METHOD.MERGE,
                    key: ONYXKEYS.NVP_INTRO_SELECTED,
                    value: {
                        isInviteOnboardingComplete: true,
                    },
                });

                successData.push(...onboardingData.successData);

                failureData.push(...onboardingData.failureData);

                parameters.guidedSetupData = JSON.stringify(onboardingData.guidedSetupData);
            }
        }
    }

    const isGroupChat = isGroupChatReportUtils(newReportObject);
    if (isGroupChat) {
        parameters.chatType = CONST.REPORT.CHAT_TYPE.GROUP;
        parameters.groupChatAdminLogins = currentUserEmail;
        parameters.optimisticAccountIDList = Object.keys(newReportObject?.participants ?? {}).join(',');
        parameters.reportName = newReportObject?.reportName ?? '';

        // If we have an avatar then include it with the parameters
        if (avatar) {
            parameters.file = avatar;
        }

        InteractionManager.runAfterInteractions(() => {
            clearGroupChat();
        });
    }

    if (isFromDeepLink) {
        parameters.shouldRetry = false;
    }

    // If we are creating a new report, we need to add the optimistic report data and a report action
    const isCreatingNewReport = !isEmptyObject(newReportObject);
    if (isCreatingNewReport) {
        // Change the method to set for new reports because it doesn't exist yet, is faster,
        // and we need the data to be available when we navigate to the chat page
        const optimisticDataItem = optimisticData.at(0);
        if (optimisticDataItem) {
            optimisticDataItem.onyxMethod = Onyx.METHOD.SET;
            optimisticDataItem.value = {
                ...optimisticReport,
                reportName: CONST.REPORT.DEFAULT_REPORT_NAME,
                ...newReportObject,
                pendingFields: {
                    createChat: CONST.RED_BRICK_ROAD_PENDING_ACTION.ADD,
                    ...(isGroupChat && {reportName: CONST.RED_BRICK_ROAD_PENDING_ACTION.ADD}),
                },
            };
        }

        let emailCreatingAction: string = CONST.REPORT.OWNER_EMAIL_FAKE;
        if (newReportObject.ownerAccountID && newReportObject.ownerAccountID !== CONST.REPORT.OWNER_ACCOUNT_ID_FAKE) {
            emailCreatingAction = allPersonalDetails?.[newReportObject.ownerAccountID]?.login ?? '';
        }
        const optimisticCreatedAction = buildOptimisticCreatedReportAction(emailCreatingAction);
        optimisticData.push(
            {
                onyxMethod: Onyx.METHOD.SET,
                key: `${ONYXKEYS.COLLECTION.REPORT_ACTIONS}${reportID}`,
                value: {[optimisticCreatedAction.reportActionID]: optimisticCreatedAction},
            },
            {
                onyxMethod: Onyx.METHOD.SET,
                key: `${ONYXKEYS.COLLECTION.REPORT_METADATA}${reportID}`,
                value: {
                    isOptimisticReport: true,
                },
            },
        );
        successData.push(
            {
                onyxMethod: Onyx.METHOD.MERGE,
                key: `${ONYXKEYS.COLLECTION.REPORT_ACTIONS}${reportID}`,
                value: {[optimisticCreatedAction.reportActionID]: {pendingAction: null}},
            },
            {
                onyxMethod: Onyx.METHOD.MERGE,
                key: `${ONYXKEYS.COLLECTION.REPORT_METADATA}${reportID}`,
                value: {
                    isOptimisticReport: false,
                },
            },
        );

        // Add optimistic personal details for new participants
        const optimisticPersonalDetails: OnyxEntry<PersonalDetailsList> = {};
        const settledPersonalDetails: OnyxEntry<PersonalDetailsList> = {};
        const redundantParticipants: Record<number, null> = {};
        const participantAccountIDs = PersonalDetailsUtils.getAccountIDsByLogins(participantLoginList);
        participantLoginList.forEach((login, index) => {
            const accountID = participantAccountIDs.at(index) ?? -1;
            const isOptimisticAccount = !allPersonalDetails?.[accountID];

            if (!isOptimisticAccount) {
                return;
            }

            optimisticPersonalDetails[accountID] = {
                login,
                accountID,
                displayName: login,
                isOptimisticPersonalDetail: true,
            };
            settledPersonalDetails[accountID] = null;

            // BE will send different participants. We clear the optimistic ones to avoid duplicated entries
            redundantParticipants[accountID] = null;
        });

        successData.push(
            {
                onyxMethod: Onyx.METHOD.MERGE,
                key: `${ONYXKEYS.COLLECTION.REPORT}${reportID}`,
                value: {
                    participants: redundantParticipants,
                    pendingFields: {
                        createChat: null,
                        reportName: null,
                    },
                    errorFields: {
                        createChat: null,
                    },
                },
            },
            {
                onyxMethod: Onyx.METHOD.MERGE,
                key: `${ONYXKEYS.COLLECTION.REPORT_METADATA}${reportID}`,
                value: {
                    isOptimisticReport: false,
                },
            },
        );

        optimisticData.push({
            onyxMethod: Onyx.METHOD.MERGE,
            key: ONYXKEYS.PERSONAL_DETAILS_LIST,
            value: optimisticPersonalDetails,
        });
        successData.push({
            onyxMethod: Onyx.METHOD.MERGE,
            key: ONYXKEYS.PERSONAL_DETAILS_LIST,
            value: settledPersonalDetails,
        });
        failureData.push({
            onyxMethod: Onyx.METHOD.MERGE,
            key: ONYXKEYS.PERSONAL_DETAILS_LIST,
            value: settledPersonalDetails,
        });

        // Add the createdReportActionID parameter to the API call
        parameters.createdReportActionID = optimisticCreatedAction.reportActionID;

        // If we are creating a thread, ensure the report action has childReportID property added
        if (newReportObject.parentReportID && parentReportActionID) {
            optimisticData.push({
                onyxMethod: Onyx.METHOD.MERGE,
                key: `${ONYXKEYS.COLLECTION.REPORT_ACTIONS}${newReportObject.parentReportID}`,
                value: {[parentReportActionID]: {childReportID: reportID, childType: CONST.REPORT.TYPE.CHAT}},
            });
            failureData.push({
                onyxMethod: Onyx.METHOD.MERGE,
                key: `${ONYXKEYS.COLLECTION.REPORT_ACTIONS}${newReportObject.parentReportID}`,
                value: {[parentReportActionID]: {childType: ''}},
            });
        }
    }

    parameters.clientLastReadTime = allReports?.[`${ONYXKEYS.COLLECTION.REPORT}${reportID}`]?.lastReadTime ?? '';

    const paginationConfig = {
        resourceID: reportID,
        cursorID: reportActionID,
    };

    if (isFromDeepLink) {
        finallyData.push({
            onyxMethod: Onyx.METHOD.SET,
            key: ONYXKEYS.IS_CHECKING_PUBLIC_ROOM,
            value: false,
        });

        API.paginate(CONST.API_REQUEST_TYPE.WRITE, WRITE_COMMANDS.OPEN_REPORT, parameters, {optimisticData, successData, failureData, finallyData}, paginationConfig);
    } else {
        // eslint-disable-next-line rulesdir/no-multiple-api-calls
        API.paginate(CONST.API_REQUEST_TYPE.WRITE, WRITE_COMMANDS.OPEN_REPORT, parameters, {optimisticData, successData, failureData, finallyData}, paginationConfig, {
            checkAndFixConflictingRequest: (persistedRequests) => resolveOpenReportDuplicationConflictAction(persistedRequests, parameters),
        });
    }
}

/**
 * This will return an optimistic report object for a given user we want to create a chat with without saving it, when the only thing we know about recipient is his accountID. *
 * @param accountID accountID of the user that the optimistic chat report is created with.
 */
function getOptimisticChatReport(accountID: number): OptimisticChatReport {
    return buildOptimisticChatReport({
        participantList: [accountID, currentUserAccountID],
        notificationPreference: CONST.REPORT.NOTIFICATION_PREFERENCE.ALWAYS,
    });
}

/**
 * This will find an existing chat, or create a new one if none exists, for the given user or set of users. It will then navigate to this chat.
 *
 * @param userLogins list of user logins to start a chat report with.
 * @param shouldDismissModal a flag to determine if we should dismiss modal before navigate to report or navigate to report directly.
 */
function navigateToAndOpenReport(
    userLogins: string[],
    shouldDismissModal = true,
    reportName?: string,
    avatarUri?: string,
    avatarFile?: File | CustomRNImageManipulatorResult | undefined,
    optimisticReportID?: string,
    isGroupChat = false,
) {
    let newChat: OptimisticChatReport | undefined;
    let chat: OnyxEntry<Report>;
    const participantAccountIDs = PersonalDetailsUtils.getAccountIDsByLogins(userLogins);

    // If we are not creating a new Group Chat then we are creating a 1:1 DM and will look for an existing chat
    if (!isGroupChat) {
        chat = getChatByParticipants([...participantAccountIDs, currentUserAccountID]);
    }

    if (isEmptyObject(chat)) {
        if (isGroupChat) {
            // If we are creating a group chat then participantAccountIDs is expected to contain currentUserAccountID
            newChat = buildOptimisticGroupChatReport(participantAccountIDs, reportName ?? '', avatarUri ?? '', optimisticReportID, CONST.REPORT.NOTIFICATION_PREFERENCE.HIDDEN);
        } else {
            newChat = buildOptimisticChatReport({
                participantList: [...participantAccountIDs, currentUserAccountID],
                notificationPreference: CONST.REPORT.NOTIFICATION_PREFERENCE.HIDDEN,
            });
        }
        // We want to pass newChat here because if anything is passed in that param (even an existing chat), we will try to create a chat on the server
        openReport(newChat?.reportID, '', userLogins, newChat, undefined, undefined, undefined, avatarFile);
    }
    const report = isEmptyObject(chat) ? newChat : chat;

    if (shouldDismissModal) {
        Navigation.onModalDismissedOnce(() => {
            Navigation.onModalDismissedOnce(() => {
                if (!report?.reportID) {
                    return;
                }

                Navigation.navigate(ROUTES.REPORT_WITH_ID.getRoute(report.reportID));
            });
        });

        Navigation.dismissModal();
    } else if (report?.reportID) {
        Navigation.navigate(ROUTES.REPORT_WITH_ID.getRoute(report.reportID));
    }
    // In some cases when RHP modal gets hidden and then we navigate to report Composer focus breaks, wrapping navigation in setTimeout fixes this
    setTimeout(() => {
        Navigation.isNavigationReady().then(() => Navigation.navigate(ROUTES.REPORT_WITH_ID.getRoute(report?.reportID)));
    }, 0);
}

/**
 * This will find an existing chat, or create a new one if none exists, for the given accountID or set of accountIDs. It will then navigate to this chat.
 *
 * @param participantAccountIDs of user logins to start a chat report with.
 */
function navigateToAndOpenReportWithAccountIDs(participantAccountIDs: number[]) {
    let newChat: OptimisticChatReport | undefined;
    const chat = getChatByParticipants([...participantAccountIDs, currentUserAccountID]);
    if (!chat) {
        newChat = buildOptimisticChatReport({
            participantList: [...participantAccountIDs, currentUserAccountID],
        });
        // We want to pass newChat here because if anything is passed in that param (even an existing chat), we will try to create a chat on the server
        openReport(newChat?.reportID, '', [], newChat, '0', false, participantAccountIDs);
    }
    const report = chat ?? newChat;

    Navigation.navigate(ROUTES.REPORT_WITH_ID.getRoute(report?.reportID));
}

/**
 * This will navigate to an existing thread, or create a new one if necessary
 *
 * @param childReportID The reportID we are trying to open
 * @param parentReportAction the parent comment of a thread
 * @param parentReportID The reportID of the parent
 */
function navigateToAndOpenChildReport(childReportID: string | undefined, parentReportAction: Partial<ReportAction> = {}, parentReportID?: string) {
    const childReport = allReports?.[`${ONYXKEYS.COLLECTION.REPORT}${childReportID}`];
    if (childReport?.reportID) {
        Navigation.navigate(ROUTES.REPORT_WITH_ID.getRoute(childReportID, undefined, undefined, undefined, undefined, Navigation.getActiveRoute()));
    } else {
        const participantAccountIDs = [...new Set([currentUserAccountID, Number(parentReportAction.actorAccountID)])];
        const parentReport = allReports?.[`${ONYXKEYS.COLLECTION.REPORT}${parentReportID}`];
        // Threads from DMs and selfDMs don't have a chatType. All other threads inherit the chatType from their parent
        const childReportChatType = parentReport && isSelfDM(parentReport) ? undefined : parentReport?.chatType;
        const newChat = buildOptimisticChatReport({
            participantList: participantAccountIDs,
            reportName: ReportActionsUtils.getReportActionText(parentReportAction),
            chatType: childReportChatType,
            policyID: parentReport?.policyID ?? CONST.POLICY.OWNER_EMAIL_FAKE,
            ownerAccountID: CONST.POLICY.OWNER_ACCOUNT_ID_FAKE,
            oldPolicyName: parentReport?.policyName ?? '',
            notificationPreference: getChildReportNotificationPreference(parentReportAction),
            parentReportActionID: parentReportAction.reportActionID,
            parentReportID,
            optimisticReportID: childReportID,
        });

        if (!childReportID) {
            const participantLogins = PersonalDetailsUtils.getLoginsByAccountIDs(Object.keys(newChat.participants ?? {}).map(Number));
            openReport(newChat.reportID, '', participantLogins, newChat, parentReportAction.reportActionID);
        } else {
            Onyx.merge(`${ONYXKEYS.COLLECTION.REPORT}${childReportID}`, newChat);
        }

        Navigation.navigate(ROUTES.REPORT_WITH_ID.getRoute(newChat.reportID, undefined, undefined, undefined, undefined, Navigation.getActiveRoute()));
    }
}

/**
 * Gets the older actions that have not been read yet.
 * Normally happens when you scroll up on a chat, and the actions have not been read yet.
 */
function getOlderActions(reportID: string | undefined, reportActionID: string | undefined) {
    if (!reportID || !reportActionID) {
        return;
    }

    const optimisticData: OnyxUpdate[] = [
        {
            onyxMethod: Onyx.METHOD.MERGE,
            key: `${ONYXKEYS.COLLECTION.REPORT_METADATA}${reportID}`,
            value: {
                isLoadingOlderReportActions: true,
                hasLoadingOlderReportActionsError: false,
            },
        },
    ];

    const successData: OnyxUpdate[] = [
        {
            onyxMethod: Onyx.METHOD.MERGE,
            key: `${ONYXKEYS.COLLECTION.REPORT_METADATA}${reportID}`,
            value: {
                isLoadingOlderReportActions: false,
            },
        },
    ];

    const failureData: OnyxUpdate[] = [
        {
            onyxMethod: Onyx.METHOD.MERGE,
            key: `${ONYXKEYS.COLLECTION.REPORT_METADATA}${reportID}`,
            value: {
                isLoadingOlderReportActions: false,
                hasLoadingOlderReportActionsError: true,
            },
        },
    ];

    const parameters: GetOlderActionsParams = {
        reportID,
        reportActionID,
    };

    API.paginate(
        CONST.API_REQUEST_TYPE.READ,
        READ_COMMANDS.GET_OLDER_ACTIONS,
        parameters,
        {optimisticData, successData, failureData},
        {
            resourceID: reportID,
            cursorID: reportActionID,
        },
    );
}

/**
 * Gets the newer actions that have not been read yet.
 * Normally happens when you are not located at the bottom of the list and scroll down on a chat.
 */
function getNewerActions(reportID: string | undefined, reportActionID: string | undefined) {
    if (!reportID || !reportActionID) {
        return;
    }

    const optimisticData: OnyxUpdate[] = [
        {
            onyxMethod: Onyx.METHOD.MERGE,
            key: `${ONYXKEYS.COLLECTION.REPORT_METADATA}${reportID}`,
            value: {
                isLoadingNewerReportActions: true,
                hasLoadingNewerReportActionsError: false,
            },
        },
    ];

    const successData: OnyxUpdate[] = [
        {
            onyxMethod: Onyx.METHOD.MERGE,
            key: `${ONYXKEYS.COLLECTION.REPORT_METADATA}${reportID}`,
            value: {
                isLoadingNewerReportActions: false,
            },
        },
    ];

    const failureData: OnyxUpdate[] = [
        {
            onyxMethod: Onyx.METHOD.MERGE,
            key: `${ONYXKEYS.COLLECTION.REPORT_METADATA}${reportID}`,
            value: {
                isLoadingNewerReportActions: false,
                hasLoadingNewerReportActionsError: true,
            },
        },
    ];

    const parameters: GetNewerActionsParams = {
        reportID,
        reportActionID,
    };

    API.paginate(
        CONST.API_REQUEST_TYPE.READ,
        READ_COMMANDS.GET_NEWER_ACTIONS,
        parameters,
        {optimisticData, successData, failureData},
        {
            resourceID: reportID,
            cursorID: reportActionID,
        },
    );
}

/**
 * Gets metadata info about links in the provided report action
 */
function expandURLPreview(reportID: string | undefined, reportActionID: string) {
    if (!reportID) {
        return;
    }

    const parameters: ExpandURLPreviewParams = {
        reportID,
        reportActionID,
    };

    API.read(READ_COMMANDS.EXPAND_URL_PREVIEW, parameters);
}

/** Marks the new report actions as read
 * @param shouldResetUnreadMarker Indicates whether the unread indicator should be reset.
 * Currently, the unread indicator needs to be reset only when users mark a report as read.
 */
function readNewestAction(reportID: string | undefined, shouldResetUnreadMarker = false) {
    if (!reportID) {
        return;
    }

    const lastReadTime = DateUtils.getDBTimeWithSkew();

    const optimisticData: OnyxUpdate[] = [
        {
            onyxMethod: Onyx.METHOD.MERGE,
            key: `${ONYXKEYS.COLLECTION.REPORT}${reportID}`,
            value: {
                lastReadTime,
            },
        },
    ];

    const parameters: ReadNewestActionParams = {
        reportID,
        lastReadTime,
    };

    API.writeWithNoDuplicatesConflictAction(
        WRITE_COMMANDS.READ_NEWEST_ACTION,
        parameters,
        {optimisticData},
        (request) => request.command === WRITE_COMMANDS.READ_NEWEST_ACTION && request.data?.reportID === parameters.reportID,
    );

    if (shouldResetUnreadMarker) {
        DeviceEventEmitter.emit(`readNewestAction_${reportID}`, lastReadTime);
    }
}

function markAllMessagesAsRead() {
    if (isAnonymousUser()) {
        return;
    }

    const newLastReadTime = DateUtils.getDBTimeWithSkew();

    type PartialReport = {
        lastReadTime: Report['lastReadTime'] | null;
    };
    const optimisticReports: Record<string, PartialReport> = {};
    const failureReports: Record<string, PartialReport> = {};
    const reportIDList: string[] = [];
    Object.values(allReports ?? {}).forEach((report) => {
        if (!report) {
            return;
        }

        const chatReport = allReports?.[`${ONYXKEYS.COLLECTION.REPORT}${report.chatReportID}`];
        const oneTransactionThreadReportID = ReportActionsUtils.getOneTransactionThreadReportID(report, chatReport, allReportActions?.[report.reportID]);
        const oneTransactionThreadReport = allReports?.[`${ONYXKEYS.COLLECTION.REPORT}${oneTransactionThreadReportID}`];
        if (!isUnread(report, oneTransactionThreadReport)) {
            return;
        }

        const reportKey = `${ONYXKEYS.COLLECTION.REPORT}${report.reportID}`;
        optimisticReports[reportKey] = {lastReadTime: newLastReadTime};
        failureReports[reportKey] = {lastReadTime: report.lastReadTime ?? null};
        reportIDList.push(report.reportID);
    });

    if (reportIDList.length === 0) {
        return;
    }

    const optimisticData = [
        {
            onyxMethod: Onyx.METHOD.MERGE_COLLECTION,
            key: ONYXKEYS.COLLECTION.REPORT,
            value: optimisticReports,
        },
    ];

    const failureData = [
        {
            onyxMethod: Onyx.METHOD.MERGE_COLLECTION,
            key: ONYXKEYS.COLLECTION.REPORT,
            value: failureReports,
        },
    ];

    const parameters: MarkAllMessagesAsReadParams = {
        reportIDList,
    };

    API.write(WRITE_COMMANDS.MARK_ALL_MESSAGES_AS_READ, parameters, {optimisticData, failureData});
}

/**
 * Sets the last read time on a report
 */
function markCommentAsUnread(reportID: string | undefined, reportAction: ReportAction) {
    if (!reportID) {
        Log.warn('7339cd6c-3263-4f89-98e5-730f0be15784 Invalid report passed to MarkCommentAsUnread. Not calling the API because it wil fail.');
        return;
    }

    const reportActions = allReportActions?.[reportID];

    // Find the latest report actions from other users
    const latestReportActionFromOtherUsers = Object.values(reportActions ?? {}).reduce((latest: ReportAction | null, current: ReportAction) => {
        if (
            !ReportActionsUtils.isDeletedAction(current) &&
            current.actorAccountID !== currentUserAccountID &&
            (!latest || current.created > latest.created) &&
            // Whisper action doesn't affect lastVisibleActionCreated, so skip whisper action except actionable mention whisper
            (!ReportActionsUtils.isWhisperAction(current) || current.actionName === CONST.REPORT.ACTIONS.TYPE.ACTIONABLE_MENTION_WHISPER)
        ) {
            return current;
        }
        return latest;
    }, null);

    const report = allReports?.[`${ONYXKEYS.COLLECTION.REPORT}${reportID}`];
    const chatReport = allReports?.[`${ONYXKEYS.COLLECTION.REPORT}${report?.chatReportID}`];
    const transactionThreadReportID = ReportActionsUtils.getOneTransactionThreadReportID(report, chatReport, reportActions ?? []);
    const transactionThreadReport = allReports?.[`${ONYXKEYS.COLLECTION.REPORT}${transactionThreadReportID}`];

    // If no action created date is provided, use the last action's from other user
    const actionCreationTime =
        reportAction?.created || (latestReportActionFromOtherUsers?.created ?? getReportLastVisibleActionCreated(report, transactionThreadReport) ?? DateUtils.getDBTime(0));

    // We subtract 1 millisecond so that the lastReadTime is updated to just before a given reportAction's created date
    // For example, if we want to mark a report action with ID 100 and created date '2014-04-01 16:07:02.999' unread, we set the lastReadTime to '2014-04-01 16:07:02.998'
    // Since the report action with ID 100 will be the first with a timestamp above '2014-04-01 16:07:02.998', it's the first one that will be shown as unread
    const lastReadTime = DateUtils.subtractMillisecondsFromDateTime(actionCreationTime, 1);

    const optimisticData: OnyxUpdate[] = [
        {
            onyxMethod: Onyx.METHOD.MERGE,
            key: `${ONYXKEYS.COLLECTION.REPORT}${reportID}`,
            value: {
                lastReadTime,
            },
        },
    ];

    const parameters: MarkAsUnreadParams = {
        reportID,
        lastReadTime,
        reportActionID: reportAction?.reportActionID,
    };

    API.write(WRITE_COMMANDS.MARK_AS_UNREAD, parameters, {optimisticData});
    DeviceEventEmitter.emit(`unreadAction_${reportID}`, lastReadTime);
}

/** Toggles the pinned state of the report. */
function togglePinnedState(reportID: string | undefined, isPinnedChat: boolean) {
    if (!reportID) {
        return;
    }

    const pinnedValue = !isPinnedChat;

    // Optimistically pin/unpin the report before we send out the command
    const optimisticData: OnyxUpdate[] = [
        {
            onyxMethod: Onyx.METHOD.MERGE,
            key: `${ONYXKEYS.COLLECTION.REPORT}${reportID}`,
            value: {isPinned: pinnedValue},
        },
    ];

    const parameters: TogglePinnedChatParams = {
        reportID,
        pinnedValue,
    };

    API.write(WRITE_COMMANDS.TOGGLE_PINNED_CHAT, parameters, {optimisticData});
}

/** Saves the report draft to Onyx */
function saveReportDraft(reportID: string, report: Report) {
    return Onyx.set(`${ONYXKEYS.COLLECTION.REPORT_DRAFT}${reportID}`, report);
}

/**
 * Saves the comment left by the user as they are typing. By saving this data the user can switch between chats, close
 * tab, refresh etc without worrying about loosing what they typed out.
 * When empty string or null is passed, it will delete the draft comment from Onyx store.
 */
function saveReportDraftComment(reportID: string, comment: string | null, callback: () => void = () => {}) {
    Onyx.merge(`${ONYXKEYS.COLLECTION.REPORT_DRAFT_COMMENT}${reportID}`, prepareDraftComment(comment)).then(callback);
}

/** Broadcasts whether or not a user is typing on a report over the report's private pusher channel. */
function broadcastUserIsTyping(reportID: string) {
    const privateReportChannelName = getReportChannelName(reportID);
    const typingStatus: UserIsTypingEvent = {
        [currentUserAccountID]: true,
    };
    Pusher.sendEvent(privateReportChannelName, Pusher.TYPE.USER_IS_TYPING, typingStatus);
}

/** Broadcasts to the report's private pusher channel whether a user is leaving a report */
function broadcastUserIsLeavingRoom(reportID: string) {
    const privateReportChannelName = getReportChannelName(reportID);
    const leavingStatus: UserIsLeavingRoomEvent = {
        [currentUserAccountID]: true,
    };
    Pusher.sendEvent(privateReportChannelName, Pusher.TYPE.USER_IS_LEAVING_ROOM, leavingStatus);
}

/** When a report changes in Onyx, this fetches the report from the API if the report doesn't have a name */
function handleReportChanged(report: OnyxEntry<Report>) {
    if (!report) {
        return;
    }

    const {reportID, preexistingReportID, parentReportID, parentReportActionID} = report;

    // Handle cleanup of stale optimistic IOU report and its report preview separately
    if (reportID && preexistingReportID && isMoneyRequestReport(report) && parentReportActionID) {
        Onyx.merge(`${ONYXKEYS.COLLECTION.REPORT_ACTIONS}${parentReportID}`, {
            [parentReportActionID]: null,
        });
        Onyx.merge(`${ONYXKEYS.COLLECTION.REPORT}${reportID}`, null);
        return;
    }

    // It is possible that we optimistically created a DM/group-DM for a set of users for which a report already exists.
    // In this case, the API will let us know by returning a preexistingReportID.
    // We should clear out the optimistically created report and re-route the user to the preexisting report.
    if (reportID && preexistingReportID) {
        let callback = () => {
            const existingReport = allReports?.[`${ONYXKEYS.COLLECTION.REPORT}${preexistingReportID}`];

            Onyx.set(`${ONYXKEYS.COLLECTION.REPORT}${reportID}`, null);
            Onyx.set(`${ONYXKEYS.COLLECTION.REPORT}${preexistingReportID}`, {
                ...report,
                reportID: preexistingReportID,
                preexistingReportID: null,
                // Replacing the existing report's participants to avoid duplicates
                participants: existingReport?.participants ?? report.participants,
            });
            Onyx.set(`${ONYXKEYS.COLLECTION.REPORT_DRAFT_COMMENT}${reportID}`, null);
        };
        // Only re-route them if they are still looking at the optimistically created report
        if (Navigation.getActiveRoute().includes(`/r/${reportID}`)) {
            const currCallback = callback;
            callback = () => {
                currCallback();
                Navigation.navigate(ROUTES.REPORT_WITH_ID.getRoute(preexistingReportID), {forceReplace: true});
            };

            // The report screen will listen to this event and transfer the draft comment to the existing report
            // This will allow the newest draft comment to be transferred to the existing report
            DeviceEventEmitter.emit(`switchToPreExistingReport_${reportID}`, {
                preexistingReportID,
                callback,
            });

            return;
        }

        // In case the user is not on the report screen, we will transfer the report draft comment directly to the existing report
        // after that clear the optimistically created report
        const draftReportComment = allReportDraftComments?.[`${ONYXKEYS.COLLECTION.REPORT_DRAFT_COMMENT}${reportID}`];
        if (!draftReportComment) {
            callback();
            return;
        }

        saveReportDraftComment(preexistingReportID, draftReportComment, callback);
    }
}

/** Deletes a comment from the report, basically sets it as empty string */
function deleteReportComment(reportID: string | undefined, reportAction: ReportAction) {
    const originalReportID = getOriginalReportID(reportID, reportAction);
    const reportActionID = reportAction.reportActionID;

    if (!reportActionID || !originalReportID || !reportID) {
        return;
    }

    const isDeletedParentAction = ReportActionsUtils.isThreadParentMessage(reportAction, reportID);
    const deletedMessage: Message[] = [
        {
            translationKey: '',
            type: 'COMMENT',
            html: '',
            text: '',
            isEdited: true,
            isDeletedParentAction,
        },
    ];
    const optimisticReportActions: NullishDeep<ReportActions> = {
        [reportActionID]: {
            pendingAction: CONST.RED_BRICK_ROAD_PENDING_ACTION.DELETE,
            previousMessage: reportAction.message,
            message: deletedMessage,
            errors: null,
            linkMetadata: [],
        },
    };

    // If we are deleting the last visible message, let's find the previous visible one (or set an empty one if there are none) and update the lastMessageText in the LHN.
    // Similarly, if we are deleting the last read comment we will want to update the lastVisibleActionCreated to use the previous visible message.
    let optimisticReport: Partial<Report> = {
        lastMessageText: '',
        lastVisibleActionCreated: '',
    };
    const {lastMessageText = ''} = getLastVisibleMessage(originalReportID, optimisticReportActions as ReportActions);
    const report = allReports?.[`${ONYXKEYS.COLLECTION.REPORT}${reportID}`];
    const canUserPerformWriteAction = canUserPerformWriteActionReportUtils(report);
    if (lastMessageText) {
        const lastVisibleAction = ReportActionsUtils.getLastVisibleAction(originalReportID, canUserPerformWriteAction, optimisticReportActions as ReportActions);
        const lastVisibleActionCreated = lastVisibleAction?.created;
        const lastActorAccountID = lastVisibleAction?.actorAccountID;
        optimisticReport = {
            lastMessageText,
            lastVisibleActionCreated,
            lastActorAccountID,
        };
    }
    const didCommentMentionCurrentUser = ReportActionsUtils.didMessageMentionCurrentUser(reportAction);
    if (didCommentMentionCurrentUser && reportAction.created === report?.lastMentionedTime) {
        const reportActionsForReport = allReportActions?.[reportID];
        const latestMentionedReportAction = Object.values(reportActionsForReport ?? {}).find(
            (action) =>
                action.reportActionID !== reportAction.reportActionID &&
                ReportActionsUtils.didMessageMentionCurrentUser(action) &&
                ReportActionsUtils.shouldReportActionBeVisible(action, action.reportActionID),
        );
        optimisticReport.lastMentionedTime = latestMentionedReportAction?.created ?? null;
    }
    // If the API call fails we must show the original message again, so we revert the message content back to how it was
    // and and remove the pendingAction so the strike-through clears
    const failureData: OnyxUpdate[] = [
        {
            onyxMethod: Onyx.METHOD.MERGE,
            key: `${ONYXKEYS.COLLECTION.REPORT_ACTIONS}${originalReportID}`,
            value: {
                [reportActionID]: {
                    message: reportAction.message,
                    pendingAction: null,
                    previousMessage: null,
                },
            },
        },
    ];

    const successData: OnyxUpdate[] = [
        {
            onyxMethod: Onyx.METHOD.MERGE,
            key: `${ONYXKEYS.COLLECTION.REPORT_ACTIONS}${originalReportID}`,
            value: {
                [reportActionID]: {
                    pendingAction: null,
                    previousMessage: null,
                },
            },
        },
    ];

    const optimisticData: OnyxUpdate[] = [
        {
            onyxMethod: Onyx.METHOD.MERGE,
            key: `${ONYXKEYS.COLLECTION.REPORT_ACTIONS}${originalReportID}`,
            value: optimisticReportActions,
        },
        {
            onyxMethod: Onyx.METHOD.MERGE,
            key: `${ONYXKEYS.COLLECTION.REPORT}${originalReportID}`,
            value: optimisticReport,
        },
    ];

    // Update optimistic data for parent report action if the report is a child report and the reportAction has no visible child
    const childVisibleActionCount = reportAction.childVisibleActionCount ?? 0;
    if (childVisibleActionCount === 0) {
        const originalReport = allReports?.[`${ONYXKEYS.COLLECTION.REPORT}${originalReportID}`];
        const optimisticParentReportData = getOptimisticDataForParentReportAction(
            originalReport,
            optimisticReport?.lastVisibleActionCreated ?? '',
            CONST.RED_BRICK_ROAD_PENDING_ACTION.DELETE,
        );
        optimisticParentReportData.forEach((parentReportData) => {
            if (isEmptyObject(parentReportData)) {
                return;
            }
            optimisticData.push(parentReportData);
        });
    }

    const parameters: DeleteCommentParams = {
        reportID: originalReportID,
        reportActionID,
    };

    clearByKey(reportActionID);

    API.write(
        WRITE_COMMANDS.DELETE_COMMENT,
        parameters,
        {optimisticData, successData, failureData},
        {
            checkAndFixConflictingRequest: (persistedRequests) => resolveCommentDeletionConflicts(persistedRequests, reportActionID, originalReportID),
        },
    );

    // if we are linking to the report action, and we are deleting it, and it's not a deleted parent action,
    // we should navigate to its report in order to not show not found page
    if (Navigation.isActiveRoute(ROUTES.REPORT_WITH_ID.getRoute(reportID, reportActionID)) && !isDeletedParentAction) {
        Navigation.goBack(ROUTES.REPORT_WITH_ID.getRoute(reportID));
    } else if (Navigation.isActiveRoute(ROUTES.REPORT_WITH_ID.getRoute(reportAction.childReportID)) && !isDeletedParentAction) {
        Navigation.goBack(undefined);
    }
}

/**
 * Removes the links in html of a comment.
 * example:
 *      html="test <a href="https://www.google.com" target="_blank" rel="noreferrer noopener">https://www.google.com</a> test"
 *      links=["https://www.google.com"]
 * returns: "test https://www.google.com test"
 */
function removeLinksFromHtml(html: string, links: string[]): string {
    let htmlCopy = html.slice();
    links.forEach((link) => {
        // We want to match the anchor tag of the link and replace the whole anchor tag with the text of the anchor tag
        const regex = new RegExp(`<(a)[^><]*href\\s*=\\s*(['"])(${Str.escapeForRegExp(link)})\\2(?:".*?"|'.*?'|[^'"><])*>([\\s\\S]*?)<\\/\\1>(?![^<]*(<\\/pre>|<\\/code>))`, 'g');
        htmlCopy = htmlCopy.replace(regex, '$4');
    });
    return htmlCopy;
}

/**
 * This function will handle removing only links that were purposely removed by the user while editing.
 *
 * @param newCommentText text of the comment after editing.
 * @param originalCommentMarkdown original markdown of the comment before editing.
 * @param videoAttributeCache cache of video attributes ([videoSource]: videoAttributes)
 */
function handleUserDeletedLinksInHtml(newCommentText: string, originalCommentMarkdown: string, videoAttributeCache?: Record<string, string>): string {
    if (newCommentText.length > CONST.MAX_MARKUP_LENGTH) {
        return newCommentText;
    }

    const userEmailDomain = isEmailPublicDomain(currentUserEmail ?? '') ? '' : Str.extractEmailDomain(currentUserEmail ?? '');
    const allPersonalDetailLogins = Object.values(allPersonalDetails ?? {}).map((personalDetail) => personalDetail?.login ?? '');

    const htmlForNewComment = getParsedMessageWithShortMentions({
        text: newCommentText,
        userEmailDomain,
        availableMentionLogins: allPersonalDetailLogins,
        parserOptions: {
            extras: {videoAttributeCache},
        },
    });

    const removedLinks = Parser.getRemovedMarkdownLinks(originalCommentMarkdown, newCommentText);
    return removeLinksFromHtml(htmlForNewComment, removedLinks);
}

/** Saves a new message for a comment. Marks the comment as edited, which will be reflected in the UI. */
function editReportComment(reportID: string | undefined, originalReportAction: OnyxEntry<ReportAction>, textForNewComment: string, videoAttributeCache?: Record<string, string>) {
    const originalReportID = getOriginalReportID(reportID, originalReportAction);
    if (!originalReportID || !originalReportAction) {
        return;
    }
    const report = allReports?.[`${ONYXKEYS.COLLECTION.REPORT}${originalReportID}`];
    const canUserPerformWriteAction = canUserPerformWriteActionReportUtils(report);

    // Do not autolink if someone explicitly tries to remove a link from message.
    // https://github.com/Expensify/App/issues/9090
    // https://github.com/Expensify/App/issues/13221
    const originalCommentHTML = ReportActionsUtils.getReportActionHtml(originalReportAction);
    const originalCommentMarkdown = Parser.htmlToMarkdown(originalCommentHTML ?? '').trim();

    // Skip the Edit if draft is not changed
    if (originalCommentMarkdown === textForNewComment) {
        return;
    }
    const htmlForNewComment = handleUserDeletedLinksInHtml(textForNewComment, originalCommentMarkdown, videoAttributeCache);

    const reportComment = Parser.htmlToText(htmlForNewComment);

    // For comments shorter than or equal to 10k chars, convert the comment from MD into HTML because that's how it is stored in the database
    // For longer comments, skip parsing and display plaintext for performance reasons. It takes over 40s to parse a 100k long string!!
    let parsedOriginalCommentHTML = originalCommentHTML;
    if (textForNewComment.length <= CONST.MAX_MARKUP_LENGTH) {
        const autolinkFilter = {filterRules: Parser.rules.map((rule) => rule.name).filter((name) => name !== 'autolink')};
        parsedOriginalCommentHTML = Parser.replace(originalCommentMarkdown, autolinkFilter);
    }

    //  Delete the comment if it's empty
    if (!htmlForNewComment) {
        deleteReportComment(originalReportID, originalReportAction);
        return;
    }

    // Skip the Edit if message is not changed
    if (parsedOriginalCommentHTML === htmlForNewComment.trim() || originalCommentHTML === htmlForNewComment.trim()) {
        return;
    }

    // Optimistically update the reportAction with the new message
    const reportActionID = originalReportAction.reportActionID;
    const originalMessage = ReportActionsUtils.getReportActionMessage(originalReportAction);
    const optimisticReportActions: PartialDeep<ReportActions> = {
        [reportActionID]: {
            pendingAction: CONST.RED_BRICK_ROAD_PENDING_ACTION.UPDATE,
            message: [
                {
                    ...originalMessage,
                    type: CONST.REPORT.MESSAGE.TYPE.COMMENT,
                    isEdited: true,
                    html: htmlForNewComment,
                    text: reportComment,
                },
            ],
            lastModified: DateUtils.getDBTime(),
        },
    };

    const optimisticData: OnyxUpdate[] = [
        {
            onyxMethod: Onyx.METHOD.MERGE,
            key: `${ONYXKEYS.COLLECTION.REPORT_ACTIONS}${originalReportID}`,
            value: optimisticReportActions,
        },
    ];

    const lastVisibleAction = ReportActionsUtils.getLastVisibleAction(originalReportID, canUserPerformWriteAction, optimisticReportActions as ReportActions);
    if (reportActionID === lastVisibleAction?.reportActionID) {
        const lastMessageText = formatReportLastMessageText(reportComment);
        const optimisticReport = {
            lastMessageText,
        };
        optimisticData.push({
            onyxMethod: Onyx.METHOD.MERGE,
            key: `${ONYXKEYS.COLLECTION.REPORT}${originalReportID}`,
            value: optimisticReport,
        });
    }

    const failureData: OnyxUpdate[] = [
        {
            onyxMethod: Onyx.METHOD.MERGE,
            key: `${ONYXKEYS.COLLECTION.REPORT_ACTIONS}${originalReportID}`,
            value: {
                [reportActionID]: {
                    ...originalReportAction,
                    pendingAction: null,
                },
            },
        },
    ];

    const successData: OnyxUpdate[] = [
        {
            onyxMethod: Onyx.METHOD.MERGE,
            key: `${ONYXKEYS.COLLECTION.REPORT_ACTIONS}${originalReportID}`,
            value: {
                [reportActionID]: {
                    pendingAction: null,
                },
            },
        },
    ];

    const parameters: UpdateCommentParams = {
        reportID: originalReportID,
        reportComment: htmlForNewComment,
        reportActionID,
    };

    API.write(
        WRITE_COMMANDS.UPDATE_COMMENT,
        parameters,
        {optimisticData, successData, failureData},
        {
            checkAndFixConflictingRequest: (persistedRequests) => {
                const addCommentIndex = persistedRequests.findIndex((request) => addNewMessageWithText.has(request.command) && request.data?.reportActionID === reportActionID);
                if (addCommentIndex > -1) {
                    return resolveEditCommentWithNewAddCommentRequest(persistedRequests, parameters, reportActionID, addCommentIndex);
                }
                return resolveDuplicationConflictAction(persistedRequests, createUpdateCommentMatcher(reportActionID));
            },
        },
    );
}

/** Deletes the draft for a comment report action. */
function deleteReportActionDraft(reportID: string | undefined, reportAction: ReportAction) {
    const originalReportID = getOriginalReportID(reportID, reportAction);
    Onyx.merge(`${ONYXKEYS.COLLECTION.REPORT_ACTIONS_DRAFTS}${originalReportID}`, {[reportAction.reportActionID]: null});
}

/** Saves the draft for a comment report action. This will put the comment into "edit mode" */
function saveReportActionDraft(reportID: string | undefined, reportAction: ReportAction, draftMessage: string) {
    const originalReportID = getOriginalReportID(reportID, reportAction);
    Onyx.merge(`${ONYXKEYS.COLLECTION.REPORT_ACTIONS_DRAFTS}${originalReportID}`, {[reportAction.reportActionID]: {message: draftMessage}});
}

function updateNotificationPreference(
    reportID: string,
    previousValue: NotificationPreference | undefined,
    newValue: NotificationPreference,
    parentReportID?: string,
    parentReportActionID?: string,
) {
    // No change needed
    if (previousValue === newValue) {
        return;
    }

    const optimisticData: OnyxUpdate[] = [
        {
            onyxMethod: Onyx.METHOD.MERGE,
            key: `${ONYXKEYS.COLLECTION.REPORT}${reportID}`,
            value: {
                participants: {
                    [currentUserAccountID]: {
                        notificationPreference: newValue,
                    },
                },
            },
        },
    ];

    const failureData: OnyxUpdate[] = [
        {
            onyxMethod: Onyx.METHOD.MERGE,
            key: `${ONYXKEYS.COLLECTION.REPORT}${reportID}`,
            value: {
                participants: {
                    [currentUserAccountID]: {
                        notificationPreference: previousValue,
                    },
                },
            },
        },
    ];

    if (parentReportID && parentReportActionID) {
        optimisticData.push({
            onyxMethod: Onyx.METHOD.MERGE,
            key: `${ONYXKEYS.COLLECTION.REPORT_ACTIONS}${parentReportID}`,
            value: {[parentReportActionID]: {childReportNotificationPreference: newValue}},
        });
        failureData.push({
            onyxMethod: Onyx.METHOD.MERGE,
            key: `${ONYXKEYS.COLLECTION.REPORT_ACTIONS}${parentReportID}`,
            value: {[parentReportActionID]: {childReportNotificationPreference: previousValue}},
        });
    }

    const parameters: UpdateReportNotificationPreferenceParams = {reportID, notificationPreference: newValue};

    API.write(WRITE_COMMANDS.UPDATE_REPORT_NOTIFICATION_PREFERENCE, parameters, {optimisticData, failureData});
}

function updateRoomVisibility(reportID: string, previousValue: RoomVisibility | undefined, newValue: RoomVisibility) {
    if (previousValue === newValue) {
        return;
    }

    const optimisticData: OnyxUpdate[] = [
        {
            onyxMethod: Onyx.METHOD.MERGE,
            key: `${ONYXKEYS.COLLECTION.REPORT}${reportID}`,
            value: {visibility: newValue},
        },
    ];

    const failureData: OnyxUpdate[] = [
        {
            onyxMethod: Onyx.METHOD.MERGE,
            key: `${ONYXKEYS.COLLECTION.REPORT}${reportID}`,
            value: {visibility: previousValue},
        },
    ];

    const parameters: UpdateRoomVisibilityParams = {reportID, visibility: newValue};

    API.write(WRITE_COMMANDS.UPDATE_ROOM_VISIBILITY, parameters, {optimisticData, failureData});
}

/**
 * This will subscribe to an existing thread, or create a new one and then subscribe to it if necessary
 *
 * @param childReportID The reportID we are trying to open
 * @param parentReportAction the parent comment of a thread
 * @param parentReportID The reportID of the parent
 * @param prevNotificationPreference The previous notification preference for the child report
 */
function toggleSubscribeToChildReport(
    childReportID: string | undefined,
    parentReportAction: Partial<ReportAction> = {},
    parentReportID?: string,
    prevNotificationPreference?: NotificationPreference,
) {
    if (childReportID) {
        openReport(childReportID);
        const parentReportActionID = parentReportAction?.reportActionID;
        if (!prevNotificationPreference || isHiddenForCurrentUser(prevNotificationPreference)) {
            updateNotificationPreference(childReportID, prevNotificationPreference, CONST.REPORT.NOTIFICATION_PREFERENCE.ALWAYS, parentReportID, parentReportActionID);
        } else {
            updateNotificationPreference(childReportID, prevNotificationPreference, CONST.REPORT.NOTIFICATION_PREFERENCE.HIDDEN, parentReportID, parentReportActionID);
        }
    } else {
        const participantAccountIDs = [...new Set([currentUserAccountID, Number(parentReportAction?.actorAccountID)])];
        const parentReport = allReports?.[`${ONYXKEYS.COLLECTION.REPORT}${parentReportID}`];
        const newChat = buildOptimisticChatReport({
            participantList: participantAccountIDs,
            reportName: ReportActionsUtils.getReportActionText(parentReportAction),
            chatType: parentReport?.chatType,
            policyID: parentReport?.policyID ?? CONST.POLICY.OWNER_EMAIL_FAKE,
            ownerAccountID: CONST.POLICY.OWNER_ACCOUNT_ID_FAKE,
            notificationPreference: CONST.REPORT.NOTIFICATION_PREFERENCE.ALWAYS,
            parentReportActionID: parentReportAction.reportActionID,
            parentReportID,
        });

        const participantLogins = PersonalDetailsUtils.getLoginsByAccountIDs(participantAccountIDs);
        openReport(newChat.reportID, '', participantLogins, newChat, parentReportAction.reportActionID);
        const notificationPreference = isHiddenForCurrentUser(prevNotificationPreference) ? CONST.REPORT.NOTIFICATION_PREFERENCE.ALWAYS : CONST.REPORT.NOTIFICATION_PREFERENCE.HIDDEN;
        updateNotificationPreference(newChat.reportID, prevNotificationPreference, notificationPreference, parentReportID, parentReportAction?.reportActionID);
    }
}

function updateReportName(reportID: string, value: string, previousValue: string) {
    const optimisticData: OnyxUpdate[] = [
        {
            onyxMethod: Onyx.METHOD.MERGE,
            key: `${ONYXKEYS.COLLECTION.REPORT}${reportID}`,
            value: {
                reportName: value,
                pendingFields: {
                    reportName: CONST.RED_BRICK_ROAD_PENDING_ACTION.UPDATE,
                },
            },
        },
    ];
    const failureData: OnyxUpdate[] = [
        {
            onyxMethod: Onyx.METHOD.MERGE,
            key: `${ONYXKEYS.COLLECTION.REPORT}${reportID}`,
            value: {
                reportName: previousValue,
                pendingFields: {
                    reportName: null,
                },
                errorFields: {
                    reportName: getMicroSecondOnyxErrorWithTranslationKey('report.genericUpdateReportNameEditFailureMessage'),
                },
            },
        },
    ];

    const successData: OnyxUpdate[] = [
        {
            onyxMethod: Onyx.METHOD.MERGE,
            key: `${ONYXKEYS.COLLECTION.REPORT}${reportID}`,
            value: {
                pendingFields: {
                    reportName: null,
                },
                errorFields: {
                    reportName: null,
                },
            },
        },
    ];

    const parameters = {
        reportID,
        reportName: value,
    };

    API.write(WRITE_COMMANDS.SET_REPORT_NAME, parameters, {optimisticData, failureData, successData});
}

function clearReportFieldKeyErrors(reportID: string | undefined, fieldKey: string) {
    Onyx.merge(`${ONYXKEYS.COLLECTION.REPORT}${reportID}`, {
        pendingFields: {
            [fieldKey]: null,
        },
        errorFields: {
            [fieldKey]: null,
        },
    });
}

function updateReportField(reportID: string, reportField: PolicyReportField, previousReportField: PolicyReportField) {
    const fieldKey = getReportFieldKey(reportField.fieldID);
    const reportViolations = getReportViolations(reportID);
    const fieldViolation = getFieldViolation(reportViolations, reportField);
    const recentlyUsedValues = allRecentlyUsedReportFields?.[fieldKey] ?? [];

    const optimisticChangeFieldAction = buildOptimisticChangeFieldAction(reportField, previousReportField);

    const optimisticData: OnyxUpdate[] = [
        {
            onyxMethod: Onyx.METHOD.MERGE,
            key: `${ONYXKEYS.COLLECTION.REPORT}${reportID}`,
            value: {
                fieldList: {
                    [fieldKey]: reportField,
                },
                pendingFields: {
                    [fieldKey]: CONST.RED_BRICK_ROAD_PENDING_ACTION.UPDATE,
                },
            },
        },
        {
            onyxMethod: Onyx.METHOD.MERGE,
            key: `${ONYXKEYS.COLLECTION.REPORT_ACTIONS}${reportID}`,
            value: {
                [optimisticChangeFieldAction.reportActionID]: optimisticChangeFieldAction,
            },
        },
    ];

    if (fieldViolation) {
        optimisticData.push({
            onyxMethod: Onyx.METHOD.MERGE,
            key: `${ONYXKEYS.COLLECTION.REPORT_VIOLATIONS}${reportID}`,
            value: {
                [fieldViolation]: {
                    [reportField.fieldID]: null,
                },
            },
        });
    }

    if (reportField.type === 'dropdown' && reportField.value) {
        optimisticData.push({
            onyxMethod: Onyx.METHOD.MERGE,
            key: ONYXKEYS.RECENTLY_USED_REPORT_FIELDS,
            value: {
                [fieldKey]: [...new Set([...recentlyUsedValues, reportField.value])],
            },
        });
    }

    const failureData: OnyxUpdate[] = [
        {
            onyxMethod: Onyx.METHOD.MERGE,
            key: `${ONYXKEYS.COLLECTION.REPORT}${reportID}`,
            value: {
                fieldList: {
                    [fieldKey]: previousReportField,
                },
                pendingFields: {
                    [fieldKey]: null,
                },
                errorFields: {
                    [fieldKey]: getMicroSecondOnyxErrorWithTranslationKey('report.genericUpdateReportFieldFailureMessage'),
                },
            },
        },
        {
            onyxMethod: Onyx.METHOD.MERGE,
            key: `${ONYXKEYS.COLLECTION.REPORT_ACTIONS}${reportID}`,
            value: {
                [optimisticChangeFieldAction.reportActionID]: {
                    errors: getMicroSecondOnyxErrorWithTranslationKey('report.genericUpdateReportFieldFailureMessage'),
                },
            },
        },
    ];

    if (reportField.type === 'dropdown') {
        failureData.push({
            onyxMethod: Onyx.METHOD.MERGE,
            key: ONYXKEYS.RECENTLY_USED_REPORT_FIELDS,
            value: {
                [fieldKey]: recentlyUsedValues,
            },
        });
    }

    const successData: OnyxUpdate[] = [
        {
            onyxMethod: Onyx.METHOD.MERGE,
            key: `${ONYXKEYS.COLLECTION.REPORT}${reportID}`,
            value: {
                pendingFields: {
                    [fieldKey]: null,
                },
                errorFields: {
                    [fieldKey]: null,
                },
            },
        },
        {
            onyxMethod: Onyx.METHOD.MERGE,
            key: `${ONYXKEYS.COLLECTION.REPORT_ACTIONS}${reportID}`,
            value: {
                [optimisticChangeFieldAction.reportActionID]: {
                    pendingAction: null,
                },
            },
        },
    ];

    const parameters = {
        reportID,
        reportFields: JSON.stringify({[fieldKey]: reportField}),
        reportFieldsActionIDs: JSON.stringify({[fieldKey]: optimisticChangeFieldAction.reportActionID}),
    };

    API.write(WRITE_COMMANDS.SET_REPORT_FIELD, parameters, {optimisticData, failureData, successData});
}

function deleteReportField(reportID: string, reportField: PolicyReportField) {
    const fieldKey = getReportFieldKey(reportField.fieldID);

    const optimisticData: OnyxUpdate[] = [
        {
            onyxMethod: Onyx.METHOD.MERGE,
            key: `${ONYXKEYS.COLLECTION.REPORT}${reportID}`,
            value: {
                fieldList: {
                    [fieldKey]: null,
                },
                pendingFields: {
                    [fieldKey]: CONST.RED_BRICK_ROAD_PENDING_ACTION.UPDATE,
                },
            },
        },
    ];

    const failureData: OnyxUpdate[] = [
        {
            onyxMethod: Onyx.METHOD.MERGE,
            key: `${ONYXKEYS.COLLECTION.REPORT}${reportID}`,
            value: {
                fieldList: {
                    [fieldKey]: reportField,
                },
                pendingFields: {
                    [fieldKey]: null,
                },
                errorFields: {
                    [fieldKey]: getMicroSecondOnyxErrorWithTranslationKey('report.genericUpdateReportFieldFailureMessage'),
                },
            },
        },
    ];

    const successData: OnyxUpdate[] = [
        {
            onyxMethod: Onyx.METHOD.MERGE,
            key: `${ONYXKEYS.COLLECTION.REPORT}${reportID}`,
            value: {
                pendingFields: {
                    [fieldKey]: null,
                },
                errorFields: {
                    [fieldKey]: null,
                },
            },
        },
    ];

    const parameters = {
        reportID,
        fieldID: fieldKey,
    };

    API.write(WRITE_COMMANDS.DELETE_REPORT_FIELD, parameters, {optimisticData, failureData, successData});
}

function updateDescription(reportID: string, currentDescription: string, newMarkdownValue: string) {
    // No change needed
    if (Parser.htmlToMarkdown(currentDescription) === newMarkdownValue) {
        return;
    }

    const parsedDescription = getParsedComment(newMarkdownValue, {reportID});
    const optimisticDescriptionUpdatedReportAction = buildOptimisticRoomDescriptionUpdatedReportAction(parsedDescription);
    const report = allReports?.[`${ONYXKEYS.COLLECTION.REPORT}${reportID}`];

    const optimisticData: OnyxUpdate[] = [
        {
            onyxMethod: Onyx.METHOD.MERGE,
            key: `${ONYXKEYS.COLLECTION.REPORT}${reportID}`,
            value: {
                description: parsedDescription,
                pendingFields: {description: CONST.RED_BRICK_ROAD_PENDING_ACTION.UPDATE},
                lastActorAccountID: currentUserAccountID,
                lastVisibleActionCreated: optimisticDescriptionUpdatedReportAction.created,
                lastMessageText: (optimisticDescriptionUpdatedReportAction?.message as Message[])?.at(0)?.text,
            },
        },
        {
            onyxMethod: Onyx.METHOD.MERGE,
            key: `${ONYXKEYS.COLLECTION.REPORT_ACTIONS}${reportID}`,
            value: {
                [optimisticDescriptionUpdatedReportAction.reportActionID]: optimisticDescriptionUpdatedReportAction,
            },
        },
    ];
    const failureData: OnyxUpdate[] = [
        {
            onyxMethod: Onyx.METHOD.MERGE,
            key: `${ONYXKEYS.COLLECTION.REPORT}${reportID}`,
            value: {
                description: currentDescription,
                pendingFields: {description: null},
                lastActorAccountID: report?.lastActorAccountID,
                lastVisibleActionCreated: report?.lastVisibleActionCreated,
                lastMessageText: report?.lastMessageText,
            },
        },
        {
            onyxMethod: Onyx.METHOD.MERGE,
            key: `${ONYXKEYS.COLLECTION.REPORT_ACTIONS}${reportID}`,
            value: {
                [optimisticDescriptionUpdatedReportAction.reportActionID]: null,
            },
        },
    ];
    const successData: OnyxUpdate[] = [
        {
            onyxMethod: Onyx.METHOD.MERGE,
            key: `${ONYXKEYS.COLLECTION.REPORT}${reportID}`,
            value: {pendingFields: {description: null}},
        },
        {
            onyxMethod: Onyx.METHOD.MERGE,
            key: `${ONYXKEYS.COLLECTION.REPORT_ACTIONS}${reportID}`,
            value: {
                [optimisticDescriptionUpdatedReportAction.reportActionID]: {pendingAction: null},
            },
        },
    ];

    const parameters: UpdateRoomDescriptionParams = {reportID, description: parsedDescription, reportActionID: optimisticDescriptionUpdatedReportAction.reportActionID};

    API.write(WRITE_COMMANDS.UPDATE_ROOM_DESCRIPTION, parameters, {optimisticData, failureData, successData});
}

function updateWriteCapability(report: Report, newValue: WriteCapability) {
    // No change needed
    if (report.writeCapability === newValue) {
        return;
    }

    const optimisticData: OnyxUpdate[] = [
        {
            onyxMethod: Onyx.METHOD.MERGE,
            key: `${ONYXKEYS.COLLECTION.REPORT}${report.reportID}`,
            value: {writeCapability: newValue},
        },
    ];
    const failureData: OnyxUpdate[] = [
        {
            onyxMethod: Onyx.METHOD.MERGE,
            key: `${ONYXKEYS.COLLECTION.REPORT}${report.reportID}`,
            value: {writeCapability: report.writeCapability},
        },
    ];

    const parameters: UpdateReportWriteCapabilityParams = {reportID: report.reportID, writeCapability: newValue};

    API.write(WRITE_COMMANDS.UPDATE_REPORT_WRITE_CAPABILITY, parameters, {optimisticData, failureData});
}

/**
 * Navigates to the 1:1 report with Concierge
 */
function navigateToConciergeChat(shouldDismissModal = false, checkIfCurrentPageActive = () => true, linkToOptions?: LinkToOptions, reportActionID?: string) {
    // If conciergeReportID contains a concierge report ID, we navigate to the concierge chat using the stored report ID.
    // Otherwise, we would find the concierge chat and navigate to it.
    if (!conciergeReportID) {
        // In order to avoid creating concierge repeatedly,
        // we need to ensure that the server data has been successfully pulled
        onServerDataReady().then(() => {
            // If we don't have a chat with Concierge then create it
            if (!checkIfCurrentPageActive()) {
                return;
            }
            navigateToAndOpenReport([CONST.EMAIL.CONCIERGE], shouldDismissModal);
        });
    } else if (shouldDismissModal) {
        Navigation.dismissModalWithReport({reportID: conciergeReportID, reportActionID});
    } else {
        Navigation.navigate(ROUTES.REPORT_WITH_ID.getRoute(conciergeReportID), linkToOptions);
    }
}

function buildNewReportOptimisticData(policy: OnyxEntry<Policy>, reportID: string, reportActionID: string, creatorPersonalDetails: PersonalDetails, reportPreviewReportActionID: string) {
    const {accountID, login} = creatorPersonalDetails;
    const timeOfCreation = DateUtils.getDBTime();
    const parentReport = getPolicyExpenseChat(accountID, policy?.id);
    const optimisticReportData = buildOptimisticEmptyReport(reportID, accountID, parentReport, reportPreviewReportActionID, policy, timeOfCreation);

    const optimisticCreateAction = {
        action: CONST.REPORT.ACTIONS.TYPE.CREATED,
        accountEmail: login,
        accountID,
        created: timeOfCreation,
        message: {
            isNewDot: true,
            lastModified: timeOfCreation,
        },
        reportActionID,
        reportID,
        sequenceNumber: 0,
        pendingAction: CONST.RED_BRICK_ROAD_PENDING_ACTION.ADD,
    };

    const message = getReportPreviewMessage(optimisticReportData);
    const createReportActionMessage = [
        {
            html: message,
            text: message,
            type: CONST.REPORT.MESSAGE.TYPE.COMMENT,
        },
    ];

    const optimisticReportPreview = {
        action: CONST.REPORT.ACTIONS.TYPE.REPORT_PREVIEW,
        actionName: CONST.REPORT.ACTIONS.TYPE.REPORT_PREVIEW,
        childReportName: optimisticReportData.reportName,
        childReportID: reportID,
        childType: CONST.REPORT.TYPE.EXPENSE,
        created: timeOfCreation,
        shouldShow: true,
        childOwnerAccountID: accountID,
        automatic: false,
        avatar: creatorPersonalDetails.avatar,
        isAttachmentOnly: false,
        reportActionID: reportPreviewReportActionID,
        message: createReportActionMessage,
        originalMessage: {
            linkedReportID: reportID,
        },
        pendingAction: CONST.RED_BRICK_ROAD_PENDING_ACTION.ADD,
        actorAccountID: accountID,
    };

    const optimisticNextStep = buildNextStep(optimisticReportData, CONST.REPORT.STATUS_NUM.OPEN);
    const outstandingChildRequest = getOutstandingChildRequest(optimisticReportData);

    const optimisticData: OnyxUpdate[] = [
        {
            onyxMethod: Onyx.METHOD.SET,
            key: `${ONYXKEYS.COLLECTION.REPORT}${reportID}`,
            value: optimisticReportData,
        },
        {
            onyxMethod: Onyx.METHOD.SET,
            key: `${ONYXKEYS.COLLECTION.REPORT_METADATA}${reportID}`,
            value: {
                hasOnceLoadedReportActions: true,
            },
        },
        {
            onyxMethod: Onyx.METHOD.SET,
            key: `${ONYXKEYS.COLLECTION.REPORT_ACTIONS}${reportID}`,
            value: {[reportActionID]: optimisticCreateAction},
        },
        {
            onyxMethod: Onyx.METHOD.MERGE,
            key: `${ONYXKEYS.COLLECTION.REPORT_ACTIONS}${parentReport?.reportID}`,
            value: {[reportPreviewReportActionID]: optimisticReportPreview},
        },
        {
            onyxMethod: Onyx.METHOD.MERGE,
            key: `${ONYXKEYS.COLLECTION.REPORT}${parentReport?.reportID}`,
            value: {lastVisibleActionCreated: optimisticReportPreview.created, ...outstandingChildRequest},
        },
        {
            onyxMethod: Onyx.METHOD.SET,
            key: `${ONYXKEYS.COLLECTION.NEXT_STEP}${reportID}`,
            value: optimisticNextStep,
        },
    ];

    const failureData: OnyxUpdate[] = [
        {
            onyxMethod: Onyx.METHOD.MERGE,
            key: `${ONYXKEYS.COLLECTION.REPORT}${reportID}`,
            value: {errorFields: {createReport: getMicroSecondOnyxErrorWithTranslationKey('report.genericCreateReportFailureMessage')}},
        },
        {
            onyxMethod: Onyx.METHOD.MERGE,
            key: `${ONYXKEYS.COLLECTION.REPORT_ACTIONS}${reportID}`,
            value: {[reportActionID]: {errorFields: {createReport: getMicroSecondOnyxErrorWithTranslationKey('report.genericCreateReportFailureMessage')}}},
        },

        {
            onyxMethod: Onyx.METHOD.MERGE,
            key: `${ONYXKEYS.COLLECTION.REPORT}${parentReport?.reportID}`,
            value: {lastVisibleActionCreated: parentReport?.lastVisibleActionCreated, hasOutstandingChildRequest: parentReport?.hasOutstandingChildRequest},
        },
    ];

    const successData: OnyxUpdate[] = [
        {
            onyxMethod: Onyx.METHOD.MERGE,
            key: `${ONYXKEYS.COLLECTION.REPORT}${reportID}`,
            value: {
                pendingFields: {
                    createReport: null,
                },
                errorFields: {
                    createReport: null,
                },
            },
        },
        {
            onyxMethod: Onyx.METHOD.MERGE,
            key: `${ONYXKEYS.COLLECTION.REPORT_ACTIONS}${reportID}`,
            value: {
                [reportActionID]: {
                    pendingAction: null,
                    errorFields: null,
                },
            },
        },
        {
            onyxMethod: Onyx.METHOD.MERGE,
            key: `${ONYXKEYS.COLLECTION.REPORT_ACTIONS}${parentReport?.reportID}`,
            value: {
                [reportPreviewReportActionID]: {
                    pendingAction: null,
                    errorFields: null,
                },
            },
        },
    ];

    return {
        optimisticReportName: optimisticReportData.reportName,
        reportPreviewAction: optimisticReportPreview,
        parentReportID: parentReport?.reportID,
        optimisticData,
        successData,
        failureData,
    };
}

function createNewReport(creatorPersonalDetails: PersonalDetails, policyID?: string, shouldNotifyNewAction = false) {
    // This will be fixed as part of https://github.com/Expensify/Expensify/issues/507850
    // eslint-disable-next-line deprecation/deprecation
    const policy = getPolicy(policyID);
    const optimisticReportID = generateReportID();
    const reportActionID = rand64();
    const reportPreviewReportActionID = rand64();

    const {optimisticReportName, parentReportID, reportPreviewAction, optimisticData, successData, failureData} = buildNewReportOptimisticData(
        policy,
        optimisticReportID,
        reportActionID,
        creatorPersonalDetails,
        reportPreviewReportActionID,
    );

    API.write(
        WRITE_COMMANDS.CREATE_APP_REPORT,
        {reportName: optimisticReportName, type: CONST.REPORT.TYPE.EXPENSE, policyID, reportID: optimisticReportID, reportActionID, reportPreviewReportActionID},
        {optimisticData, successData, failureData},
    );
    if (shouldNotifyNewAction) {
        notifyNewAction(parentReportID, creatorPersonalDetails.accountID, reportPreviewAction);
    }

    return optimisticReportID;
}

/**
 * Removes the report after failure to create. Also removes it's related report actions and next step from Onyx.
 */
function removeFailedReport(reportID: string | undefined) {
    Onyx.set(`${ONYXKEYS.COLLECTION.REPORT}${reportID}`, null);
    Onyx.set(`${ONYXKEYS.COLLECTION.NEXT_STEP}${reportID}`, null);
    Onyx.set(`${ONYXKEYS.COLLECTION.REPORT_ACTIONS}${reportID}`, null);
}

/** Add a policy report (workspace room) optimistically and navigate to it. */
function addPolicyReport(policyReport: OptimisticChatReport) {
    const createdReportAction = buildOptimisticCreatedReportAction(CONST.POLICY.OWNER_EMAIL_FAKE);

    // Onyx.set is used on the optimistic data so that it is present before navigating to the workspace room. With Onyx.merge the workspace room reportID is not present when
    // fetchReportIfNeeded is called on the ReportScreen, so openReport is called which is unnecessary since the optimistic data will be stored in Onyx.
    // Therefore, Onyx.set is used instead of Onyx.merge.
    const optimisticData: OnyxUpdate[] = [
        {
            onyxMethod: Onyx.METHOD.SET,
            key: `${ONYXKEYS.COLLECTION.REPORT}${policyReport.reportID}`,
            value: {
                pendingFields: {
                    addWorkspaceRoom: CONST.RED_BRICK_ROAD_PENDING_ACTION.ADD,
                },
                ...policyReport,
            },
        },
        {
            onyxMethod: Onyx.METHOD.SET,
            key: `${ONYXKEYS.COLLECTION.REPORT_ACTIONS}${policyReport.reportID}`,
            value: {[createdReportAction.reportActionID]: createdReportAction},
        },
        {
            onyxMethod: Onyx.METHOD.MERGE,
            key: ONYXKEYS.FORMS.NEW_ROOM_FORM,
            value: {isLoading: true},
        },
        {
            onyxMethod: Onyx.METHOD.MERGE,
            key: `${ONYXKEYS.COLLECTION.REPORT_METADATA}${policyReport.reportID}`,
            value: {
                isOptimisticReport: true,
            },
        },
    ];
    const successData: OnyxUpdate[] = [
        {
            onyxMethod: Onyx.METHOD.MERGE,
            key: `${ONYXKEYS.COLLECTION.REPORT}${policyReport.reportID}`,
            value: {
                pendingFields: {
                    addWorkspaceRoom: null,
                },
            },
        },
        {
            onyxMethod: Onyx.METHOD.MERGE,
            key: `${ONYXKEYS.COLLECTION.REPORT_METADATA}${policyReport.reportID}`,
            value: {
                isOptimisticReport: false,
            },
        },
        {
            onyxMethod: Onyx.METHOD.MERGE,
            key: `${ONYXKEYS.COLLECTION.REPORT_ACTIONS}${policyReport.reportID}`,
            value: {
                [createdReportAction.reportActionID]: {
                    pendingAction: null,
                },
            },
        },
        {
            onyxMethod: Onyx.METHOD.MERGE,
            key: ONYXKEYS.FORMS.NEW_ROOM_FORM,
            value: {isLoading: false},
        },
    ];
    const failureData: OnyxUpdate[] = [
        {
            onyxMethod: Onyx.METHOD.MERGE,
            key: `${ONYXKEYS.COLLECTION.REPORT}${policyReport.reportID}`,
            value: {
                errorFields: {
                    addWorkspaceRoom: getMicroSecondOnyxErrorWithTranslationKey('report.genericCreateReportFailureMessage'),
                },
            },
        },
        {
            onyxMethod: Onyx.METHOD.MERGE,
            key: ONYXKEYS.FORMS.NEW_ROOM_FORM,
            value: {isLoading: false},
        },
        {
            onyxMethod: Onyx.METHOD.MERGE,
            key: `${ONYXKEYS.COLLECTION.REPORT_METADATA}${policyReport.reportID}`,
            value: {
                isOptimisticReport: false,
            },
        },
    ];

    const parameters: AddWorkspaceRoomParams = {
        policyID: policyReport.policyID,
        reportName: policyReport.reportName,
        visibility: policyReport.visibility,
        reportID: policyReport.reportID,
        createdReportActionID: createdReportAction.reportActionID,
        writeCapability: policyReport.writeCapability,
        description: policyReport.description,
    };

    API.write(WRITE_COMMANDS.ADD_WORKSPACE_ROOM, parameters, {optimisticData, successData, failureData});
    Navigation.dismissModalWithReport({reportID: policyReport.reportID});
}

/** Deletes a report, along with its reportActions, any linked reports, and any linked IOU report. */
function deleteReport(reportID: string | undefined, shouldDeleteChildReports = false) {
    if (!reportID) {
        Log.warn('[Report] deleteReport called with no reportID');
        return;
    }
    const report = allReports?.[`${ONYXKEYS.COLLECTION.REPORT}${reportID}`];
    const onyxData: Record<string, null> = {
        [`${ONYXKEYS.COLLECTION.REPORT}${reportID}`]: null,
        [`${ONYXKEYS.COLLECTION.REPORT_ACTIONS}${reportID}`]: null,
    };

    // Delete linked transactions
    const reportActionsForReport = allReportActions?.[reportID];

    const transactionIDs = Object.values(reportActionsForReport ?? {})
        .filter((reportAction): reportAction is ReportAction<typeof CONST.REPORT.ACTIONS.TYPE.IOU> => ReportActionsUtils.isMoneyRequestAction(reportAction))
        .map((reportAction) => ReportActionsUtils.getOriginalMessage(reportAction)?.IOUTransactionID);

    [...new Set(transactionIDs)].forEach((transactionID) => {
        onyxData[`${ONYXKEYS.COLLECTION.TRANSACTION}${transactionID}`] = null;
    });

    Onyx.multiSet(onyxData);

    if (shouldDeleteChildReports) {
        Object.values(reportActionsForReport ?? {}).forEach((reportAction) => {
            if (!reportAction.childReportID) {
                return;
            }
            deleteReport(reportAction.childReportID, shouldDeleteChildReports);
        });
    }

    // Delete linked IOU report
    if (report?.iouReportID) {
        deleteReport(report.iouReportID, shouldDeleteChildReports);
    }
}

/**
 * @param reportID The reportID of the policy report (workspace room)
 */
function navigateToConciergeChatAndDeleteReport(reportID: string | undefined, shouldPopToTop = false, shouldDeleteChildReports = false) {
    // Dismiss the current report screen and replace it with Concierge Chat
    if (shouldPopToTop) {
        Navigation.popToSidebar();
    } else {
        Navigation.goBack();
    }
    navigateToConciergeChat();
    InteractionManager.runAfterInteractions(() => {
        deleteReport(reportID, shouldDeleteChildReports);
    });
}

function clearCreateChatError(report: OnyxEntry<Report>) {
    const metaData = getReportMetadata(report?.reportID);
    const isOptimisticReport = metaData?.isOptimisticReport;
    if (report?.errorFields?.createChat && !isOptimisticReport) {
        clearReportFieldKeyErrors(report.reportID, 'createChat');
        return;
    }

    navigateToConciergeChatAndDeleteReport(report?.reportID, undefined, true);
}

/**
 * @param policyRoomReport The policy room report
 * @param policyRoomName The updated name for the policy room
 */
function updatePolicyRoomName(policyRoomReport: Report, policyRoomName: string) {
    const reportID = policyRoomReport.reportID;
    const previousName = policyRoomReport.reportName;

    // No change needed
    if (previousName === policyRoomName) {
        return;
    }

    const optimisticRenamedAction = buildOptimisticRenamedRoomReportAction(policyRoomName, previousName ?? '');

    const optimisticData: OnyxUpdate[] = [
        {
            onyxMethod: Onyx.METHOD.MERGE,
            key: `${ONYXKEYS.COLLECTION.REPORT}${reportID}`,
            value: {
                reportName: policyRoomName,
                pendingFields: {
                    reportName: CONST.RED_BRICK_ROAD_PENDING_ACTION.UPDATE,
                },
                errorFields: {
                    reportName: null,
                },
            },
        },
        {
            onyxMethod: Onyx.METHOD.MERGE,
            key: `${ONYXKEYS.COLLECTION.REPORT_ACTIONS}${reportID}`,
            value: {
                [optimisticRenamedAction.reportActionID]: optimisticRenamedAction,
            },
        },
    ];
    const successData: OnyxUpdate[] = [
        {
            onyxMethod: Onyx.METHOD.MERGE,
            key: `${ONYXKEYS.COLLECTION.REPORT}${reportID}`,
            value: {
                pendingFields: {
                    reportName: null,
                },
            },
        },
        {
            onyxMethod: Onyx.METHOD.MERGE,
            key: `${ONYXKEYS.COLLECTION.REPORT_ACTIONS}${reportID}`,
            value: {[optimisticRenamedAction.reportActionID]: {pendingAction: null}},
        },
    ];
    const failureData: OnyxUpdate[] = [
        {
            onyxMethod: Onyx.METHOD.MERGE,
            key: `${ONYXKEYS.COLLECTION.REPORT}${reportID}`,
            value: {
                reportName: previousName,
            },
        },
        {
            onyxMethod: Onyx.METHOD.MERGE,
            key: `${ONYXKEYS.COLLECTION.REPORT_ACTIONS}${reportID}`,
            value: {[optimisticRenamedAction.reportActionID]: null},
        },
    ];

    const parameters: UpdatePolicyRoomNameParams = {
        reportID,
        policyRoomName,
        renamedRoomReportActionID: optimisticRenamedAction.reportActionID,
    };

    API.write(WRITE_COMMANDS.UPDATE_POLICY_ROOM_NAME, parameters, {optimisticData, successData, failureData});
}

/**
 * @param reportID The reportID of the policy room.
 */
function clearPolicyRoomNameErrors(reportID: string) {
    Onyx.merge(`${ONYXKEYS.COLLECTION.REPORT}${reportID}`, {
        errorFields: {
            reportName: null,
        },
        pendingFields: {
            reportName: null,
        },
    });
}

function setIsComposerFullSize(reportID: string, isComposerFullSize: boolean) {
    Onyx.merge(`${ONYXKEYS.COLLECTION.REPORT_IS_COMPOSER_FULL_SIZE}${reportID}`, isComposerFullSize);
}

/**
 * @param action the associated report action (optional)
 * @param isRemote whether or not this notification is a remote push notification
 */
function shouldShowReportActionNotification(reportID: string, action: ReportAction | null = null, isRemote = false): boolean {
    const tag = isRemote ? '[PushNotification]' : '[LocalNotification]';

    // Due to payload size constraints, some push notifications may have their report action stripped
    // so we must double check that we were provided an action before using it in these checks.
    if (action && ReportActionsUtils.isDeletedAction(action)) {
        Log.info(`${tag} Skipping notification because the action was deleted`, false, {reportID, action});
        return false;
    }

    if (!ActiveClientManager.isClientTheLeader()) {
        Log.info(`${tag} Skipping notification because this client is not the leader`);
        return false;
    }

    // We don't want to send a local notification if the user preference is daily, mute or hidden.
    const notificationPreference = getReportNotificationPreference(allReports?.[`${ONYXKEYS.COLLECTION.REPORT}${reportID}`]);
    if (notificationPreference !== CONST.REPORT.NOTIFICATION_PREFERENCE.ALWAYS) {
        Log.info(`${tag} No notification because user preference is to be notified: ${notificationPreference}`);
        return false;
    }

    // If this comment is from the current user we don't want to parrot whatever they wrote back to them.
    if (action && action.actorAccountID === currentUserAccountID) {
        Log.info(`${tag} No notification because comment is from the currently logged in user`);
        return false;
    }

    // If we are currently viewing this report do not show a notification.
    if (reportID === Navigation.getTopmostReportId() && Visibility.isVisible() && Visibility.hasFocus()) {
        Log.info(`${tag} No notification because it was a comment for the current report`);
        return false;
    }

    const report = allReports?.[`${ONYXKEYS.COLLECTION.REPORT}${reportID}`];
    if (!report || (report && report.pendingAction === CONST.RED_BRICK_ROAD_PENDING_ACTION.DELETE)) {
        Log.info(`${tag} No notification because the report does not exist or is pending deleted`, false);
        return false;
    }

    // If this notification was delayed and the user saw the message already, don't show it
    if (action && report?.lastReadTime && report.lastReadTime >= action.created) {
        Log.info(`${tag} No notification because the comment was already read`, false, {created: action.created, lastReadTime: report.lastReadTime});
        return false;
    }

    // If this is a whisper targeted to someone else, don't show it
    if (action && ReportActionsUtils.isWhisperActionTargetedToOthers(action)) {
        Log.info(`${tag} No notification because the action is whispered to someone else`, false);
        return false;
    }

    return true;
}

function showReportActionNotification(reportID: string, reportAction: ReportAction) {
    if (!shouldShowReportActionNotification(reportID, reportAction)) {
        return;
    }

    Log.info('[LocalNotification] Creating notification');

    const localReportID = `${ONYXKEYS.COLLECTION.REPORT}${reportID}`;
    const report = allReports?.[`${ONYXKEYS.COLLECTION.REPORT}${reportID}`];
    if (!report) {
        Log.hmmm("[LocalNotification] couldn't show report action notification because the report wasn't found", {localReportID, reportActionID: reportAction.reportActionID});
        return;
    }

    const onClick = () => close(() => navigateFromNotification(reportID));

    if (reportAction.actionName === CONST.REPORT.ACTIONS.TYPE.MODIFIED_EXPENSE) {
        LocalNotification.showModifiedExpenseNotification(report, reportAction, onClick);
    } else {
        LocalNotification.showCommentNotification(report, reportAction, onClick);
    }

    notifyNewAction(reportID, reportAction.actorAccountID);
}

/** Clear the errors associated with the IOUs of a given report. */
function clearIOUError(reportID: string | undefined) {
    Onyx.merge(`${ONYXKEYS.COLLECTION.REPORT}${reportID}`, {errorFields: {iou: null}});
}

/**
 * Adds a reaction to the report action.
 * Uses the NEW FORMAT for "emojiReactions"
 */
function addEmojiReaction(reportID: string, reportActionID: string, emoji: Emoji, skinTone: string | number = preferredSkinTone) {
    const createdAt = timezoneFormat(toZonedTime(new Date(), 'UTC'), CONST.DATE.FNS_DB_FORMAT_STRING);
    const optimisticData: OnyxUpdate[] = [
        {
            onyxMethod: Onyx.METHOD.MERGE,
            key: `${ONYXKEYS.COLLECTION.REPORT_ACTIONS_REACTIONS}${reportActionID}`,
            value: {
                [emoji.name]: {
                    createdAt,
                    pendingAction: CONST.RED_BRICK_ROAD_PENDING_ACTION.ADD,
                    users: {
                        [currentUserAccountID]: {
                            skinTones: {
                                [skinTone ?? CONST.EMOJI_DEFAULT_SKIN_TONE]: createdAt,
                            },
                        },
                    },
                },
            },
        },
    ];

    const failureData: OnyxUpdate[] = [
        {
            onyxMethod: Onyx.METHOD.MERGE,
            key: `${ONYXKEYS.COLLECTION.REPORT_ACTIONS_REACTIONS}${reportActionID}`,
            value: {
                [emoji.name]: {
                    pendingAction: null,
                },
            },
        },
    ];

    const successData: OnyxUpdate[] = [
        {
            onyxMethod: Onyx.METHOD.MERGE,
            key: `${ONYXKEYS.COLLECTION.REPORT_ACTIONS_REACTIONS}${reportActionID}`,
            value: {
                [emoji.name]: {
                    pendingAction: null,
                },
            },
        },
    ];

    const parameters: AddEmojiReactionParams = {
        reportID,
        skinTone,
        emojiCode: emoji.name,
        reportActionID,
        createdAt,
    };

    API.write(WRITE_COMMANDS.ADD_EMOJI_REACTION, parameters, {optimisticData, successData, failureData});
}

/**
 * Removes a reaction to the report action.
 * Uses the NEW FORMAT for "emojiReactions"
 */
function removeEmojiReaction(reportID: string, reportActionID: string, emoji: Emoji) {
    const optimisticData: OnyxUpdate[] = [
        {
            onyxMethod: Onyx.METHOD.MERGE,
            key: `${ONYXKEYS.COLLECTION.REPORT_ACTIONS_REACTIONS}${reportActionID}`,
            value: {
                [emoji.name]: {
                    users: {
                        [currentUserAccountID]: null,
                    },
                },
            },
        },
    ];

    const parameters: RemoveEmojiReactionParams = {
        reportID,
        reportActionID,
        emojiCode: emoji.name,
    };

    API.write(WRITE_COMMANDS.REMOVE_EMOJI_REACTION, parameters, {optimisticData});
}

/**
 * Calls either addEmojiReaction or removeEmojiReaction depending on if the current user has reacted to the report action.
 * Uses the NEW FORMAT for "emojiReactions"
 */
function toggleEmojiReaction(
    reportID: string | undefined,
    reportAction: ReportAction,
    reactionObject: Emoji,
    existingReactions: OnyxEntry<ReportActionReactions>,
    paramSkinTone: number = preferredSkinTone,
    ignoreSkinToneOnCompare = false,
) {
    const originalReportID = getOriginalReportID(reportID, reportAction);

    if (!originalReportID) {
        return;
    }

    const originalReportAction = ReportActionsUtils.getReportAction(originalReportID, reportAction.reportActionID);

    if (isEmptyObject(originalReportAction)) {
        return;
    }

    // This will get cleaned up as part of https://github.com/Expensify/App/issues/16506 once the old emoji
    // format is no longer being used
    const emoji = EmojiUtils.findEmojiByCode(reactionObject.code);
    const existingReactionObject = existingReactions?.[emoji.name];

    // Only use skin tone if emoji supports it
    const skinTone = emoji.types === undefined ? -1 : paramSkinTone;

    if (existingReactionObject && EmojiUtils.hasAccountIDEmojiReacted(currentUserAccountID, existingReactionObject.users, ignoreSkinToneOnCompare ? undefined : skinTone)) {
        removeEmojiReaction(originalReportID, reportAction.reportActionID, emoji);
        return;
    }

    addEmojiReaction(originalReportID, reportAction.reportActionID, emoji, skinTone);
}

function doneCheckingPublicRoom() {
    Onyx.set(ONYXKEYS.IS_CHECKING_PUBLIC_ROOM, false);
}

function openReportFromDeepLink(
    url: string,
    currentOnboardingPurposeSelected: OnyxEntry<OnboardingPurpose>,
    currentOnboardingCompanySize: OnyxEntry<OnboardingCompanySize>,
    onboardingInitialPath: OnyxEntry<string>,
    reports: OnyxCollection<Report>,
) {
    const reportID = getReportIDFromLink(url);
    const isAuthenticated = hasAuthToken();

    if (reportID && !isAuthenticated) {
        // Call the OpenReport command to check in the server if it's a public room. If so, we'll open it as an anonymous user
        openReport(reportID, '', [], undefined, '0', true);

        // Show the sign-in page if the app is offline
        if (networkStatus === CONST.NETWORK.NETWORK_STATUS.OFFLINE) {
            doneCheckingPublicRoom();
        }
    } else {
        // If we're not opening a public room (no reportID) or the user is authenticated, we unblock the UI (hide splash screen)
        doneCheckingPublicRoom();
    }

    let route = getRouteFromLink(url);

    // Bing search results still link to /signin when searching for “Expensify”, but the /signin route no longer exists in our repo, so we redirect it to the home page to avoid showing a Not Found page.
    if (normalizePath(route) === CONST.SIGNIN_ROUTE) {
        route = '';
    }

    // If we are not authenticated and are navigating to a public screen, we don't want to navigate again to the screen after sign-in/sign-up
    if (!isAuthenticated && isPublicScreenRoute(route)) {
        return;
    }

    // If the route is the transition route, we don't want to navigate and start the onboarding flow
    if (route?.includes(ROUTES.TRANSITION_BETWEEN_APPS)) {
        return;
    }

    // Navigate to the report after sign-in/sign-up.
    InteractionManager.runAfterInteractions(() => {
        waitForUserSignIn().then(() => {
            const connection = Onyx.connect({
                key: ONYXKEYS.NVP_ONBOARDING,
                callback: (val) => {
                    if (!val && !isAnonymousUser()) {
                        return;
                    }

                    Navigation.waitForProtectedRoutes().then(() => {
                        if (route && isAnonymousUser() && !canAnonymousUserAccessRoute(route)) {
                            signOutAndRedirectToSignIn(true);
                            return;
                        }

                        // We don't want to navigate to the exitTo route when creating a new workspace from a deep link,
                        // because we already handle creating the optimistic policy and navigating to it in App.setUpPoliciesAndNavigate,
                        // which is already called when AuthScreens mounts.
                        if (!CONFIG.IS_HYBRID_APP && url && new URL(url).searchParams.get('exitTo') === ROUTES.WORKSPACE_NEW) {
                            return;
                        }

                        const handleDeeplinkNavigation = () => {
                            // We want to disconnect the connection so it won't trigger the deeplink again
                            // every time the data is changed, for example, when re-login.
                            Onyx.disconnect(connection);

                            const state = navigationRef.getRootState();
                            const currentFocusedRoute = findFocusedRoute(state);

                            if (isOnboardingFlowName(currentFocusedRoute?.name)) {
                                setOnboardingErrorMessage(Localize.translateLocal('onboarding.purpose.errorBackButton'));
                                return;
                            }

                            if (shouldSkipDeepLinkNavigation(route)) {
                                return;
                            }

                            // Navigation for signed users is handled by react-navigation.
                            if (isAuthenticated) {
                                return;
                            }

                            const navigateHandler = (reportParam?: OnyxEntry<Report>) => {
                                // Check if the report exists in the collection
                                const report = reportParam ?? reports?.[`${ONYXKEYS.COLLECTION.REPORT}${reportID}`];
                                // If the report does not exist, navigate to the last accessed report or Concierge chat
                                if (reportID && (!report?.reportID || report.errorFields?.notFound)) {
                                    const lastAccessedReportID = findLastAccessedReport(false, shouldOpenOnAdminRoom(), undefined, reportID)?.reportID;
                                    if (lastAccessedReportID) {
                                        const lastAccessedReportRoute = ROUTES.REPORT_WITH_ID.getRoute(lastAccessedReportID);
                                        Navigation.navigate(lastAccessedReportRoute);
                                        return;
                                    }
                                    navigateToConciergeChat(false, () => true);
                                    return;
                                }

                                Navigation.navigate(route as Route);
                            };
                            // If we log with deeplink with reportID and data for this report is not available yet,
                            // then we will wait for Onyx to completely merge data from OpenReport API with OpenApp API in AuthScreens
                            if (
                                reportID &&
                                !isAuthenticated &&
                                (!reports?.[`${ONYXKEYS.COLLECTION.REPORT}${reportID}`] || !reports?.[`${ONYXKEYS.COLLECTION.REPORT}${reportID}`]?.reportID)
                            ) {
                                const reportConnection = Onyx.connect({
                                    key: `${ONYXKEYS.COLLECTION.REPORT}${reportID}`,
                                    // eslint-disable-next-line rulesdir/prefer-early-return
                                    callback: (report) => {
                                        // eslint-disable-next-line @typescript-eslint/prefer-nullish-coalescing
                                        if (report?.errorFields?.notFound || report?.reportID) {
                                            Onyx.disconnect(reportConnection);
                                            navigateHandler(report);
                                        }
                                    },
                                });
                            } else {
                                navigateHandler();
                            }
                        };

                        if (isAnonymousUser()) {
                            handleDeeplinkNavigation();
                            return;
                        }
                        // We need skip deeplinking if the user hasn't completed the guided setup flow.
                        isOnboardingFlowCompleted({
                            onNotCompleted: () =>
                                startOnboardingFlow({
                                    onboardingValuesParam: val,
                                    hasAccessiblePolicies: !!account?.hasAccessibleDomainPolicies,
                                    isUserFromPublicDomain: !!account?.isFromPublicDomain,
                                    currentOnboardingPurposeSelected,
                                    currentOnboardingCompanySize,
                                    onboardingInitialPath,
                                }),
                            onCompleted: handleDeeplinkNavigation,
                            onCanceled: handleDeeplinkNavigation,
                        });
                    });
                },
            });
        });
    });
}

function getCurrentUserAccountID(): number {
    return currentUserAccountID;
}

function getCurrentUserEmail(): string | undefined {
    return currentUserEmail;
}

function navigateToMostRecentReport(currentReport: OnyxEntry<Report>) {
    const lastAccessedReportID = findLastAccessedReport(false, false, undefined, currentReport?.reportID)?.reportID;

    if (lastAccessedReportID) {
        const lastAccessedReportRoute = ROUTES.REPORT_WITH_ID.getRoute(lastAccessedReportID);
        Navigation.goBack(lastAccessedReportRoute);
    } else {
        const isChatThread = isChatThreadReportUtils(currentReport);

        // If it is not a chat thread we should call Navigation.goBack to pop the current route first before navigating to Concierge.
        if (!isChatThread) {
            Navigation.goBack();
        }

        navigateToConciergeChat(false, () => true, {forceReplace: true});
    }
}

function getMostRecentReportID(currentReport: OnyxEntry<Report>) {
    const lastAccessedReportID = findLastAccessedReport(false, false, undefined, currentReport?.reportID)?.reportID;
    return lastAccessedReportID ?? conciergeReportID;
}

function joinRoom(report: OnyxEntry<Report>) {
    if (!report) {
        return;
    }
    updateNotificationPreference(
        report.reportID,
        getReportNotificationPreference(report),
        getDefaultNotificationPreferenceForReport(report),
        report.parentReportID,
        report.parentReportActionID,
    );
}

function leaveGroupChat(reportID: string) {
    const report = allReports?.[`${ONYXKEYS.COLLECTION.REPORT}${reportID}`];
    if (!report) {
        Log.warn('Attempting to leave Group Chat that does not existing locally');
        return;
    }

    // Use merge instead of set to avoid deleting the report too quickly, which could cause a brief "not found" page to appear.
    // The remaining parts of the report object will be removed after the API call is successful.
    const optimisticData: OnyxUpdate[] = [
        {
            onyxMethod: Onyx.METHOD.MERGE,
            key: `${ONYXKEYS.COLLECTION.REPORT}${reportID}`,
            value: {
                reportID: null,
                stateNum: CONST.REPORT.STATE_NUM.APPROVED,
                statusNum: CONST.REPORT.STATUS_NUM.CLOSED,
                participants: {
                    [currentUserAccountID]: {
                        notificationPreference: CONST.REPORT.NOTIFICATION_PREFERENCE.HIDDEN,
                    },
                },
            },
        },
    ];
    // Clean up any quick actions for the report we're leaving from
    if (quickAction?.chatReportID?.toString() === reportID) {
        optimisticData.push({
            onyxMethod: Onyx.METHOD.SET,
            key: ONYXKEYS.NVP_QUICK_ACTION_GLOBAL_CREATE,
            value: null,
        });
    }

    // Ensure that any remaining data is removed upon successful completion, even if the server sends a report removal response.
    // This is done to prevent the removal update from lingering in the applyHTTPSOnyxUpdates function.
    const successData: OnyxUpdate[] = [
        {
            onyxMethod: Onyx.METHOD.MERGE,
            key: `${ONYXKEYS.COLLECTION.REPORT}${reportID}`,
            value: null,
        },
    ];

    const failureData: OnyxUpdate[] = [
        {
            onyxMethod: Onyx.METHOD.MERGE,
            key: `${ONYXKEYS.COLLECTION.REPORT}${reportID}`,
            value: report,
        },
    ];

    navigateToMostRecentReport(report);
    API.write(WRITE_COMMANDS.LEAVE_GROUP_CHAT, {reportID}, {optimisticData, successData, failureData});
}

/** Leave a report by setting the state to submitted and closed */
function leaveRoom(reportID: string, isWorkspaceMemberLeavingWorkspaceRoom = false) {
    const report = allReports?.[`${ONYXKEYS.COLLECTION.REPORT}${reportID}`];

    if (!report) {
        return;
    }
    const isChatThread = isChatThreadReportUtils(report);

    // Pusher's leavingStatus should be sent earlier.
    // Place the broadcast before calling the LeaveRoom API to prevent a race condition
    // between Onyx report being null and Pusher's leavingStatus becoming true.
    broadcastUserIsLeavingRoom(reportID);

    // If a workspace member is leaving a workspace room, they don't actually lose the room from Onyx.
    // Instead, their notification preference just gets set to "hidden".
    // Same applies for chat threads too
    const optimisticData: OnyxUpdate[] = [
        {
            onyxMethod: Onyx.METHOD.MERGE,
            key: `${ONYXKEYS.COLLECTION.REPORT}${reportID}`,
            value:
                isWorkspaceMemberLeavingWorkspaceRoom || isChatThread
                    ? {
                          participants: {
                              [currentUserAccountID]: {
                                  notificationPreference: CONST.REPORT.NOTIFICATION_PREFERENCE.HIDDEN,
                              },
                          },
                      }
                    : {
                          reportID: null,
                          stateNum: CONST.REPORT.STATE_NUM.APPROVED,
                          statusNum: CONST.REPORT.STATUS_NUM.CLOSED,
                          participants: {
                              [currentUserAccountID]: {
                                  notificationPreference: CONST.REPORT.NOTIFICATION_PREFERENCE.HIDDEN,
                              },
                          },
                      },
        },
    ];

    const successData: OnyxUpdate[] = [];
    if (isWorkspaceMemberLeavingWorkspaceRoom || isChatThread) {
        successData.push({
            onyxMethod: Onyx.METHOD.MERGE,
            key: `${ONYXKEYS.COLLECTION.REPORT}${reportID}`,
            value: {
                participants: {
                    [currentUserAccountID]: {
                        notificationPreference: CONST.REPORT.NOTIFICATION_PREFERENCE.HIDDEN,
                    },
                },
            },
        });
    } else {
        // Use the Onyx.set method to remove all other key values except reportName to prevent showing the room name as random numbers after leaving it.
        // See https://github.com/Expensify/App/issues/55676 for more information.
        successData.push({
            onyxMethod: Onyx.METHOD.SET,
            key: `${ONYXKEYS.COLLECTION.REPORT}${reportID}`,
            value: {reportName: report.reportName},
        });
    }

    const failureData: OnyxUpdate[] = [
        {
            onyxMethod: Onyx.METHOD.MERGE,
            key: `${ONYXKEYS.COLLECTION.REPORT}${reportID}`,
            value: report,
        },
    ];

    if (report.parentReportID && report.parentReportActionID) {
        optimisticData.push({
            onyxMethod: Onyx.METHOD.MERGE,
            key: `${ONYXKEYS.COLLECTION.REPORT_ACTIONS}${report.parentReportID}`,
            value: {[report.parentReportActionID]: {childReportNotificationPreference: CONST.REPORT.NOTIFICATION_PREFERENCE.HIDDEN}},
        });
        successData.push({
            onyxMethod: Onyx.METHOD.MERGE,
            key: `${ONYXKEYS.COLLECTION.REPORT_ACTIONS}${report.parentReportID}`,
            value: {[report.parentReportActionID]: {childReportNotificationPreference: CONST.REPORT.NOTIFICATION_PREFERENCE.HIDDEN}},
        });
        failureData.push({
            onyxMethod: Onyx.METHOD.MERGE,
            key: `${ONYXKEYS.COLLECTION.REPORT_ACTIONS}${report.parentReportID}`,
            value: {
                [report.parentReportActionID]: {
                    childReportNotificationPreference: report?.participants?.[currentUserAccountID]?.notificationPreference ?? getDefaultNotificationPreferenceForReport(report),
                },
            },
        });
    }

    const parameters: LeaveRoomParams = {
        reportID,
    };

    API.write(WRITE_COMMANDS.LEAVE_ROOM, parameters, {optimisticData, successData, failureData});

    // If this is the leave action from a workspace room, simply dismiss the modal, i.e., allow the user to view the room and join again immediately.
    // If this is the leave action from a chat thread (even if the chat thread is in a room), do not allow the user to stay in the thread after leaving.
    if (isWorkspaceMemberLeavingWorkspaceRoom && !isChatThread) {
        return;
    }
    // In other cases, the report is deleted and we should move the user to another report.
    navigateToMostRecentReport(report);
}

function buildInviteToRoomOnyxData(reportID: string, inviteeEmailsToAccountIDs: InvitedEmailsToAccountIDs, formatPhoneNumber: LocaleContextProps['formatPhoneNumber']) {
    const report = allReports?.[`${ONYXKEYS.COLLECTION.REPORT}${reportID}`];
    const reportMetadata = getReportMetadata(reportID);
    const isGroupChat = isGroupChatReportUtils(report);

    const defaultNotificationPreference = getDefaultNotificationPreferenceForReport(report);

    const inviteeEmails = Object.keys(inviteeEmailsToAccountIDs);
    const inviteeAccountIDs = Object.values(inviteeEmailsToAccountIDs);

    const logins = inviteeEmails.map((memberLogin) => PhoneNumber.addSMSDomainIfPhoneNumber(memberLogin));
    const {newAccountIDs, newLogins} = PersonalDetailsUtils.getNewAccountIDsAndLogins(logins, inviteeAccountIDs);

    const participantsAfterInvitation = inviteeAccountIDs.reduce(
        (reportParticipants: Participants, accountID: number) => {
            const participant: ReportParticipant = {
                notificationPreference: defaultNotificationPreference,
                role: CONST.REPORT.ROLE.MEMBER,
            };
            // eslint-disable-next-line no-param-reassign
            reportParticipants[accountID] = participant;
            return reportParticipants;
        },
        {...report?.participants},
    );

    const newPersonalDetailsOnyxData = PersonalDetailsUtils.getPersonalDetailsOnyxDataForOptimisticUsers(newLogins, newAccountIDs, formatPhoneNumber);
    const pendingChatMembers = getPendingChatMembers(inviteeAccountIDs, reportMetadata?.pendingChatMembers ?? [], CONST.RED_BRICK_ROAD_PENDING_ACTION.ADD);

    const newParticipantAccountCleanUp = newAccountIDs.reduce<Record<number, null>>((participantCleanUp, newAccountID) => {
        // eslint-disable-next-line no-param-reassign
        participantCleanUp[newAccountID] = null;
        return participantCleanUp;
    }, {});

    const optimisticData: OnyxUpdate[] = [
        {
            onyxMethod: Onyx.METHOD.MERGE,
            key: `${ONYXKEYS.COLLECTION.REPORT}${reportID}`,
            value: {
                participants: participantsAfterInvitation,
            },
        },
        {
            onyxMethod: Onyx.METHOD.MERGE,
            key: `${ONYXKEYS.COLLECTION.REPORT_METADATA}${reportID}`,
            value: {
                pendingChatMembers,
            },
        },
    ];
    optimisticData.push(...newPersonalDetailsOnyxData.optimisticData);

    const successPendingChatMembers = reportMetadata?.pendingChatMembers
        ? reportMetadata?.pendingChatMembers?.filter(
              (pendingMember) => !(inviteeAccountIDs.includes(Number(pendingMember.accountID)) && pendingMember.pendingAction === CONST.RED_BRICK_ROAD_PENDING_ACTION.DELETE),
          )
        : null;
    const successData: OnyxUpdate[] = [
        {
            onyxMethod: Onyx.METHOD.MERGE,
            key: `${ONYXKEYS.COLLECTION.REPORT}${reportID}`,
            value: {
                participants: newParticipantAccountCleanUp,
            },
        },
        {
            onyxMethod: Onyx.METHOD.MERGE,
            key: `${ONYXKEYS.COLLECTION.REPORT_METADATA}${reportID}`,
            value: {
                pendingChatMembers: successPendingChatMembers,
            },
        },
    ];
    successData.push(...newPersonalDetailsOnyxData.finallyData);

    const failureData: OnyxUpdate[] = [
        {
            onyxMethod: Onyx.METHOD.MERGE,
            key: `${ONYXKEYS.COLLECTION.REPORT_METADATA}${reportID}`,
            value: {
                pendingChatMembers:
                    pendingChatMembers.map((pendingChatMember) => {
                        if (!inviteeAccountIDs.includes(Number(pendingChatMember.accountID))) {
                            return pendingChatMember;
                        }
                        return {
                            ...pendingChatMember,
                            errors: getMicroSecondOnyxErrorWithTranslationKey('roomMembersPage.error.genericAdd'),
                        };
                    }) ?? null,
            },
        },
    ];

    return {optimisticData, successData, failureData, isGroupChat, inviteeEmails, newAccountIDs};
}

/** Invites people to a room */
function inviteToRoom(reportID: string, inviteeEmailsToAccountIDs: InvitedEmailsToAccountIDs, formatPhoneNumber: LocaleContextProps['formatPhoneNumber']) {
    const {optimisticData, successData, failureData, isGroupChat, inviteeEmails, newAccountIDs} = buildInviteToRoomOnyxData(reportID, inviteeEmailsToAccountIDs, formatPhoneNumber);

    if (isGroupChat) {
        const parameters: InviteToGroupChatParams = {
            reportID,
            inviteeEmails,
            accountIDList: newAccountIDs.join(),
        };

        API.write(WRITE_COMMANDS.INVITE_TO_GROUP_CHAT, parameters, {optimisticData, successData, failureData});
        return;
    }

    const parameters: InviteToRoomParams = {
        reportID,
        inviteeEmails,
        accountIDList: newAccountIDs.join(),
    };

    // eslint-disable-next-line rulesdir/no-multiple-api-calls
    API.write(WRITE_COMMANDS.INVITE_TO_ROOM, parameters, {optimisticData, successData, failureData});
}

function clearAddRoomMemberError(reportID: string, invitedAccountID: string) {
    const reportMetadata = getReportMetadata(reportID);
    Onyx.merge(`${ONYXKEYS.COLLECTION.REPORT}${reportID}`, {
        participants: {
            [invitedAccountID]: null,
        },
    });
    Onyx.merge(`${ONYXKEYS.COLLECTION.REPORT_METADATA}${reportID}`, {
        pendingChatMembers: reportMetadata?.pendingChatMembers?.filter((pendingChatMember) => pendingChatMember.accountID !== invitedAccountID),
    });
    Onyx.merge(ONYXKEYS.PERSONAL_DETAILS_LIST, {
        [invitedAccountID]: null,
    });
}

function updateGroupChatMemberRoles(reportID: string, accountIDList: number[], role: ValueOf<typeof CONST.REPORT.ROLE>) {
    const memberRoles: Record<number, string> = {};
    const optimisticParticipants: Record<number, Partial<ReportParticipant>> = {};
    const successParticipants: Record<number, Partial<ReportParticipant>> = {};

    accountIDList.forEach((accountID) => {
        memberRoles[accountID] = role;
        optimisticParticipants[accountID] = {
            role,
            pendingFields: {
                role: CONST.RED_BRICK_ROAD_PENDING_ACTION.UPDATE,
            },
            pendingAction: CONST.RED_BRICK_ROAD_PENDING_ACTION.UPDATE,
        };
        successParticipants[accountID] = {
            pendingFields: {
                role: null,
            },
            pendingAction: null,
        };
    });

    const optimisticData: OnyxUpdate[] = [
        {
            onyxMethod: Onyx.METHOD.MERGE,
            key: `${ONYXKEYS.COLLECTION.REPORT}${reportID}`,
            value: {participants: optimisticParticipants},
        },
    ];

    const successData: OnyxUpdate[] = [
        {
            onyxMethod: Onyx.METHOD.MERGE,
            key: `${ONYXKEYS.COLLECTION.REPORT}${reportID}`,
            value: {participants: successParticipants},
        },
    ];
    const parameters: UpdateGroupChatMemberRolesParams = {reportID, memberRoles: JSON.stringify(memberRoles)};
    API.write(WRITE_COMMANDS.UPDATE_GROUP_CHAT_MEMBER_ROLES, parameters, {optimisticData, successData});
}

/** Invites people to a group chat */
function inviteToGroupChat(reportID: string, inviteeEmailsToAccountIDs: InvitedEmailsToAccountIDs, formatPhoneNumber: LocaleContextProps['formatPhoneNumber']) {
    inviteToRoom(reportID, inviteeEmailsToAccountIDs, formatPhoneNumber);
}

/** Removes people from a room
 *  Please see https://github.com/Expensify/App/blob/main/README.md#Security for more details
 */
function removeFromRoom(reportID: string, targetAccountIDs: number[]) {
    const report = allReports?.[`${ONYXKEYS.COLLECTION.REPORT}${reportID}`];
    const reportMetadata = getReportMetadata(reportID);
    if (!report) {
        return;
    }

    const removeParticipantsData: Record<number, null> = {};
    targetAccountIDs.forEach((accountID) => {
        removeParticipantsData[accountID] = null;
    });
    const pendingChatMembers = getPendingChatMembers(targetAccountIDs, reportMetadata?.pendingChatMembers ?? [], CONST.RED_BRICK_ROAD_PENDING_ACTION.DELETE);

    const optimisticData: OnyxUpdate[] = [
        {
            onyxMethod: Onyx.METHOD.MERGE,
            key: `${ONYXKEYS.COLLECTION.REPORT_METADATA}${reportID}`,
            value: {
                pendingChatMembers,
            },
        },
    ];

    const failureData: OnyxUpdate[] = [
        {
            onyxMethod: Onyx.METHOD.MERGE,
            key: `${ONYXKEYS.COLLECTION.REPORT_METADATA}${reportID}`,
            value: {
                pendingChatMembers: reportMetadata?.pendingChatMembers ?? null,
            },
        },
    ];

    // We need to add success data here since in high latency situations,
    // the OpenRoomMembersPage call has the chance of overwriting the optimistic data we set above.
    const successData: OnyxUpdate[] = [
        {
            onyxMethod: Onyx.METHOD.MERGE,
            key: `${ONYXKEYS.COLLECTION.REPORT}${reportID}`,
            value: {
                participants: removeParticipantsData,
            },
        },
        {
            onyxMethod: Onyx.METHOD.MERGE,
            key: `${ONYXKEYS.COLLECTION.REPORT_METADATA}${reportID}`,
            value: {
                pendingChatMembers: reportMetadata?.pendingChatMembers ?? null,
            },
        },
    ];

    if (isGroupChatReportUtils(report)) {
        const parameters: RemoveFromGroupChatParams = {
            reportID,
            accountIDList: targetAccountIDs.join(),
        };
        API.write(WRITE_COMMANDS.REMOVE_FROM_GROUP_CHAT, parameters, {optimisticData, failureData, successData});
        return;
    }

    const parameters: RemoveFromRoomParams = {
        reportID,
        targetAccountIDs,
    };

    // eslint-disable-next-line rulesdir/no-multiple-api-calls
    API.write(WRITE_COMMANDS.REMOVE_FROM_ROOM, parameters, {optimisticData, failureData, successData});
}

function removeFromGroupChat(reportID: string, accountIDList: number[]) {
    removeFromRoom(reportID, accountIDList);
}

function setLastOpenedPublicRoom(reportID: string) {
    Onyx.set(ONYXKEYS.LAST_OPENED_PUBLIC_ROOM_ID, reportID);
}

/** Navigates to the last opened public room */
function openLastOpenedPublicRoom(lastOpenedPublicRoomID: string) {
    Navigation.isNavigationReady().then(() => {
        setLastOpenedPublicRoom('');
        Navigation.navigate(ROUTES.REPORT_WITH_ID.getRoute(lastOpenedPublicRoomID));
    });
}

/** Flag a comment as offensive */
function flagComment(reportID: string | undefined, reportAction: OnyxEntry<ReportAction>, severity: string) {
    const originalReportID = getOriginalReportID(reportID, reportAction);
    const message = ReportActionsUtils.getReportActionMessage(reportAction);

    if (!message || !reportAction) {
        return;
    }

    let updatedDecision: Decision;
    if (severity === CONST.MODERATION.FLAG_SEVERITY_SPAM || severity === CONST.MODERATION.FLAG_SEVERITY_INCONSIDERATE) {
        if (!message?.moderationDecision) {
            updatedDecision = {
                decision: CONST.MODERATION.MODERATOR_DECISION_PENDING,
            };
        } else {
            updatedDecision = message.moderationDecision;
        }
    } else if (severity === CONST.MODERATION.FLAG_SEVERITY_ASSAULT || severity === CONST.MODERATION.FLAG_SEVERITY_HARASSMENT) {
        updatedDecision = {
            decision: CONST.MODERATION.MODERATOR_DECISION_PENDING_REMOVE,
        };
    } else {
        updatedDecision = {
            decision: CONST.MODERATION.MODERATOR_DECISION_PENDING_HIDE,
        };
    }

    const reportActionID = reportAction.reportActionID;

    const shouldHideMessage = (
        [CONST.MODERATION.FLAG_SEVERITY_HARASSMENT, CONST.MODERATION.FLAG_SEVERITY_ASSAULT, CONST.MODERATION.FLAG_SEVERITY_INTIMIDATION, CONST.MODERATION.FLAG_SEVERITY_BULLYING] as string[]
    ).includes(severity);

    const updatedMessage: Message = {
        ...message,
        moderationDecision: updatedDecision,
        ...(shouldHideMessage ? {translationKey: '', type: 'COMMENT', html: '', text: '', isEdited: true} : {}),
    };

    const optimisticData: OnyxUpdate[] = [
        {
            onyxMethod: Onyx.METHOD.MERGE,
            key: `${ONYXKEYS.COLLECTION.REPORT_ACTIONS}${originalReportID}`,
            value: {
                [reportActionID]: {
                    pendingAction: CONST.RED_BRICK_ROAD_PENDING_ACTION.UPDATE,
                    message: [updatedMessage],
                },
            },
        },
    ];

    let optimisticReport: Partial<Report> = {
        lastMessageText: '',
        lastVisibleActionCreated: '',
    };

    const {lastMessageText = ''} = getLastVisibleMessage(originalReportID, {
        [reportActionID]: {...reportAction, message: [updatedMessage], pendingAction: CONST.RED_BRICK_ROAD_PENDING_ACTION.UPDATE},
    } as ReportActions);
    const report = allReports?.[`${ONYXKEYS.COLLECTION.REPORT}${originalReportID}`];
    const canUserPerformWriteAction = canUserPerformWriteActionReportUtils(report);
    if (lastMessageText) {
        const lastVisibleAction = ReportActionsUtils.getLastVisibleAction(originalReportID, canUserPerformWriteAction, {
            [reportActionID]: {...reportAction, message: [updatedMessage], pendingAction: CONST.RED_BRICK_ROAD_PENDING_ACTION.UPDATE},
        } as ReportActions);
        const lastVisibleActionCreated = lastVisibleAction?.created;
        const lastActorAccountID = lastVisibleAction?.actorAccountID;
        optimisticReport = {
            lastMessageText,
            lastVisibleActionCreated,
            lastActorAccountID,
        };
    }

    if (shouldHideMessage) {
        optimisticData.push({
            onyxMethod: Onyx.METHOD.MERGE,
            key: `${ONYXKEYS.COLLECTION.REPORT}${originalReportID}`,
            value: optimisticReport,
        });
    }

    const originalReport = allReports?.[`${ONYXKEYS.COLLECTION.REPORT}${originalReportID}`];

    const failureData: OnyxUpdate[] = [
        {
            onyxMethod: Onyx.METHOD.MERGE,
            key: `${ONYXKEYS.COLLECTION.REPORT_ACTIONS}${originalReportID}`,
            value: {
                [reportActionID]: {
                    ...reportAction,
                    pendingAction: null,
                },
            },
        },
    ];

    if (shouldHideMessage) {
        failureData.push({
            onyxMethod: Onyx.METHOD.MERGE,
            key: `${ONYXKEYS.COLLECTION.REPORT}${originalReportID}`,
            value: originalReport,
        });
    }

    const successData: OnyxUpdate[] = [
        {
            onyxMethod: Onyx.METHOD.MERGE,
            key: `${ONYXKEYS.COLLECTION.REPORT_ACTIONS}${originalReportID}`,
            value: {
                [reportActionID]: {
                    pendingAction: null,
                },
            },
        },
    ];

    const parameters: FlagCommentParams = {
        severity,
        reportActionID,
        // This check is to prevent flooding Concierge with test flags
        // If you need to test moderation responses from Concierge on dev, set this to false!
        isDevRequest: Environment.isDevelopment(),
    };

    API.write(WRITE_COMMANDS.FLAG_COMMENT, parameters, {optimisticData, successData, failureData});
}

/** Updates a given user's private notes on a report */
const updatePrivateNotes = (reportID: string, accountID: number, note: string) => {
    const optimisticData: OnyxUpdate[] = [
        {
            onyxMethod: Onyx.METHOD.MERGE,
            key: `${ONYXKEYS.COLLECTION.REPORT}${reportID}`,
            value: {
                privateNotes: {
                    [accountID]: {
                        pendingAction: CONST.RED_BRICK_ROAD_PENDING_ACTION.UPDATE,
                        errors: null,
                        note,
                    },
                },
            },
        },
    ];

    const successData: OnyxUpdate[] = [
        {
            onyxMethod: Onyx.METHOD.MERGE,
            key: `${ONYXKEYS.COLLECTION.REPORT}${reportID}`,
            value: {
                privateNotes: {
                    [accountID]: {
                        pendingAction: null,
                        errors: null,
                    },
                },
            },
        },
    ];

    const failureData: OnyxUpdate[] = [
        {
            onyxMethod: Onyx.METHOD.MERGE,
            key: `${ONYXKEYS.COLLECTION.REPORT}${reportID}`,
            value: {
                privateNotes: {
                    [accountID]: {
                        errors: getMicroSecondOnyxErrorWithTranslationKey('privateNotes.error.genericFailureMessage'),
                    },
                },
            },
        },
    ];

    const parameters: UpdateReportPrivateNoteParams = {reportID, privateNotes: note};

    API.write(WRITE_COMMANDS.UPDATE_REPORT_PRIVATE_NOTE, parameters, {optimisticData, successData, failureData});
};

/** Fetches all the private notes for a given report */
function getReportPrivateNote(reportID: string | undefined) {
    if (isAnonymousUser()) {
        return;
    }

    if (!reportID) {
        return;
    }

    const optimisticData: OnyxUpdate[] = [
        {
            onyxMethod: Onyx.METHOD.MERGE,
            key: `${ONYXKEYS.COLLECTION.REPORT_METADATA}${reportID}`,
            value: {
                isLoadingPrivateNotes: true,
            },
        },
    ];

    const successData: OnyxUpdate[] = [
        {
            onyxMethod: Onyx.METHOD.MERGE,
            key: `${ONYXKEYS.COLLECTION.REPORT_METADATA}${reportID}`,
            value: {
                isLoadingPrivateNotes: false,
            },
        },
    ];

    const failureData: OnyxUpdate[] = [
        {
            onyxMethod: Onyx.METHOD.MERGE,
            key: `${ONYXKEYS.COLLECTION.REPORT_METADATA}${reportID}`,
            value: {
                isLoadingPrivateNotes: false,
            },
        },
    ];

    const parameters: GetReportPrivateNoteParams = {reportID};

    API.read(READ_COMMANDS.GET_REPORT_PRIVATE_NOTE, parameters, {optimisticData, successData, failureData});
}

function completeOnboarding({
    engagementChoice,
    onboardingMessage,
    firstName = '',
    lastName = '',
    adminsChatReportID,
    onboardingPolicyID,
    paymentSelected,
    companySize,
    userReportedIntegration,
    wasInvited,
}: {
    engagementChoice: OnboardingPurpose;
    onboardingMessage: OnboardingMessage;
    firstName?: string;
    lastName?: string;
    adminsChatReportID?: string;
    onboardingPolicyID?: string;
    paymentSelected?: string;
    companySize?: OnboardingCompanySize;
    userReportedIntegration?: OnboardingAccounting;
    wasInvited?: boolean;
}) {
    const onboardingData = prepareOnboardingOnyxData(
        introSelected,
        engagementChoice,
        onboardingMessage,
        adminsChatReportID,
        onboardingPolicyID,
        userReportedIntegration,
        wasInvited,
        companySize,
    );
    if (!onboardingData) {
        return;
    }

    const {optimisticData, successData, failureData, guidedSetupData, actorAccountID, selfDMParameters} = onboardingData;

    const parameters: CompleteGuidedSetupParams = {
        engagementChoice,
        firstName,
        lastName,
        actorAccountID,
        guidedSetupData: JSON.stringify(guidedSetupData),
        paymentSelected,
        companySize,
        userReportedIntegration,
        policyID: onboardingPolicyID,
        selfDMReportID: selfDMParameters.reportID,
        selfDMCreatedReportActionID: selfDMParameters.createdReportActionID,
    };

    if (shouldOnboardingRedirectToOldDot(companySize, userReportedIntegration)) {
        optimisticData.push({
            onyxMethod: Onyx.METHOD.MERGE,
            key: ONYXKEYS.NVP_ONBOARDING,
            value: {isLoading: true},
        });

        successData.push({
            onyxMethod: Onyx.METHOD.MERGE,
            key: ONYXKEYS.NVP_ONBOARDING,
            value: {isLoading: false},
        });

        failureData.push({
            onyxMethod: Onyx.METHOD.MERGE,
            key: ONYXKEYS.NVP_ONBOARDING,
            value: {isLoading: false},
        });
    }

    API.write(WRITE_COMMANDS.COMPLETE_GUIDED_SETUP, parameters, {optimisticData, successData, failureData});
}

/** Loads necessary data for rendering the RoomMembersPage */
function openRoomMembersPage(reportID: string) {
    const parameters: OpenRoomMembersPageParams = {reportID};

    API.read(READ_COMMANDS.OPEN_ROOM_MEMBERS_PAGE, parameters);
}

/**
 * Checks if there are any errors in the private notes for a given report
 *
 * @returns Returns true if there are errors in any of the private notes on the report
 */
function hasErrorInPrivateNotes(report: OnyxEntry<Report>): boolean {
    const privateNotes = report?.privateNotes ?? {};
    return Object.values(privateNotes).some((privateNote) => !isEmpty(privateNote.errors));
}

/** Clears all errors associated with a given private note */
function clearPrivateNotesError(reportID: string, accountID: number) {
    Onyx.merge(`${ONYXKEYS.COLLECTION.REPORT}${reportID}`, {privateNotes: {[accountID]: {errors: null}}});
}

function getDraftPrivateNote(reportID: string): string {
    return draftNoteMap?.[reportID] ?? '';
}

/**
 * Saves the private notes left by the user as they are typing. By saving this data the user can switch between chats, close
 * tab, refresh etc without worrying about loosing what they typed out.
 */
function savePrivateNotesDraft(reportID: string, note: string) {
    Onyx.merge(`${ONYXKEYS.COLLECTION.PRIVATE_NOTES_DRAFT}${reportID}`, note);
}

function searchForReports(searchInput: string, policyID?: string) {
    // We do not try to make this request while offline because it sets a loading indicator optimistically
    if (isNetworkOffline) {
        Onyx.set(ONYXKEYS.IS_SEARCHING_FOR_REPORTS, false);
        return;
    }

    const successData: OnyxUpdate[] = [
        {
            onyxMethod: Onyx.METHOD.MERGE,
            key: ONYXKEYS.IS_SEARCHING_FOR_REPORTS,
            value: false,
        },
    ];

    const failureData: OnyxUpdate[] = [
        {
            onyxMethod: Onyx.METHOD.MERGE,
            key: ONYXKEYS.IS_SEARCHING_FOR_REPORTS,
            value: false,
        },
    ];

    const searchForRoomToMentionParams: SearchForRoomsToMentionParams = {query: searchInput.toLowerCase(), policyID};
    const searchForReportsParams: SearchForReportsParams = {searchInput: searchInput.toLowerCase(), canCancel: true};

    // We want to cancel all pending SearchForReports API calls before making another one
    if (!policyID) {
        HttpUtils.cancelPendingRequests(READ_COMMANDS.SEARCH_FOR_REPORTS);
    }

    API.read(policyID ? READ_COMMANDS.SEARCH_FOR_ROOMS_TO_MENTION : READ_COMMANDS.SEARCH_FOR_REPORTS, policyID ? searchForRoomToMentionParams : searchForReportsParams, {
        successData,
        failureData,
    });
}

function searchInServer(searchInput: string, policyID?: string) {
    if (isNetworkOffline || !searchInput.trim().length) {
        Onyx.set(ONYXKEYS.IS_SEARCHING_FOR_REPORTS, false);
        return;
    }

    // Why not set this in optimistic data? It won't run until the API request happens and while the API request is debounced
    // we want to show the loading state right away. Otherwise, we will see a flashing UI where the client options are sorted and
    // tell the user there are no options, then we start searching, and tell them there are no options again.
    Onyx.set(ONYXKEYS.IS_SEARCHING_FOR_REPORTS, true);
    searchForReports(searchInput, policyID);
}

function updateLastVisitTime(reportID: string) {
    if (!isValidReportIDFromPath(reportID)) {
        return;
    }
    Onyx.merge(`${ONYXKEYS.COLLECTION.REPORT_METADATA}${reportID}`, {lastVisitTime: DateUtils.getDBTime()});
}

function updateLoadingInitialReportAction(reportID: string) {
    if (!isValidReportIDFromPath(reportID)) {
        return;
    }
    Onyx.merge(`${ONYXKEYS.COLLECTION.REPORT_METADATA}${reportID}`, {isLoadingInitialReportActions: false});
}

function setNewRoomFormLoading(isLoading = true) {
    Onyx.merge(`${ONYXKEYS.FORMS.NEW_ROOM_FORM}`, {isLoading});
}

function clearNewRoomFormError() {
    return Onyx.set(ONYXKEYS.FORMS.NEW_ROOM_FORM, {
        isLoading: false,
        errorFields: null,
        errors: null,
        [INPUT_IDS.ROOM_NAME]: '',
        [INPUT_IDS.REPORT_DESCRIPTION]: '',
        [INPUT_IDS.POLICY_ID]: '',
        [INPUT_IDS.WRITE_CAPABILITY]: '',
        [INPUT_IDS.VISIBILITY]: '',
    });
}

function resolveActionableMentionWhisper(
    reportID: string | undefined,
    reportAction: OnyxEntry<ReportAction>,
    resolution: ValueOf<typeof CONST.REPORT.ACTIONABLE_MENTION_WHISPER_RESOLUTION> | ValueOf<typeof CONST.REPORT.ACTIONABLE_MENTION_INVITE_TO_SUBMIT_EXPENSE_CONFIRM_WHISPER>,
    formatPhoneNumber: LocaleContextProps['formatPhoneNumber'],
    policy?: OnyxEntry<Policy>,
) {
    if (!reportAction || !reportID) {
        return;
    }

    if (ReportActionsUtils.isActionableMentionWhisper(reportAction) && resolution === CONST.REPORT.ACTIONABLE_MENTION_WHISPER_RESOLUTION.INVITE_TO_SUBMIT_EXPENSE) {
        const actionOriginalMessage = ReportActionsUtils.getOriginalMessage(reportAction);

        const policyID = policy?.id;

        if (actionOriginalMessage && policyID) {
            const currentUserDetails = allPersonalDetails?.[getCurrentUserAccountID()];
            const welcomeNoteSubject = `# ${currentUserDetails?.displayName ?? ''} invited you to ${policy?.name ?? 'a workspace'}`;
            const welcomeNote = Localize.translateLocal('workspace.common.welcomeNote');
            const policyMemberAccountIDs = Object.values(getMemberAccountIDsForWorkspace(policy?.employeeList, false, false));

            const invitees: Record<string, number> = {};
            actionOriginalMessage.inviteeEmails?.forEach((email, index) => {
                if (!email) {
                    return;
                }
                invitees[email] = actionOriginalMessage.inviteeAccountIDs?.at(index) ?? CONST.DEFAULT_NUMBER_ID;
            });

            addMembersToWorkspace(invitees, `${welcomeNoteSubject}\n\n${welcomeNote}`, policyID, policyMemberAccountIDs, CONST.POLICY.ROLE.USER, formatPhoneNumber);
        }
    }

    const message = ReportActionsUtils.getReportActionMessage(reportAction);
    if (!message) {
        return;
    }

    const updatedMessage: Message = {
        ...message,
        resolution,
    };

    const optimisticReportActions = {
        [reportAction.reportActionID]: {
            originalMessage: {
                resolution,
            },
        },
    };

    const report = allReports?.[`${ONYXKEYS.COLLECTION.REPORT}${reportID}`];
    const reportUpdateDataWithPreviousLastMessage = getReportLastMessage(reportID, optimisticReportActions as ReportActions);

    const reportUpdateDataWithCurrentLastMessage = {
        lastMessageText: report?.lastMessageText,
        lastVisibleActionCreated: report?.lastVisibleActionCreated,
        lastActorAccountID: report?.lastActorAccountID,
    };

    const optimisticData: OnyxUpdate[] = [
        {
            onyxMethod: Onyx.METHOD.MERGE,
            key: `${ONYXKEYS.COLLECTION.REPORT_ACTIONS}${reportID}`,
            value: {
                [reportAction.reportActionID]: {
                    message: [updatedMessage],
                    originalMessage: {
                        resolution,
                    },
                },
            },
        },
        {
            onyxMethod: Onyx.METHOD.MERGE,
            key: `${ONYXKEYS.COLLECTION.REPORT}${reportID}`,
            value: reportUpdateDataWithPreviousLastMessage,
        },
    ];

    const failureData: OnyxUpdate[] = [
        {
            onyxMethod: Onyx.METHOD.MERGE,
            key: `${ONYXKEYS.COLLECTION.REPORT_ACTIONS}${reportID}`,
            value: {
                [reportAction.reportActionID]: {
                    message: [message],
                    originalMessage: {
                        resolution: null,
                    },
                },
            },
        },
        {
            onyxMethod: Onyx.METHOD.MERGE,
            key: `${ONYXKEYS.COLLECTION.REPORT}${reportID}`,
            value: reportUpdateDataWithCurrentLastMessage, // revert back to the current report last message data in case of failure
        },
    ];

    const parameters: ResolveActionableMentionWhisperParams = {
        reportActionID: reportAction.reportActionID,
        resolution,
    };

    API.write(WRITE_COMMANDS.RESOLVE_ACTIONABLE_MENTION_WHISPER, parameters, {optimisticData, failureData});
}

function resolveActionableMentionConfirmWhisper(
    reportID: string | undefined,
    reportAction: OnyxEntry<ReportAction>,
    resolution: ValueOf<typeof CONST.REPORT.ACTIONABLE_MENTION_INVITE_TO_SUBMIT_EXPENSE_CONFIRM_WHISPER>,
    formatPhoneNumber: LocaleContextProps['formatPhoneNumber'],
) {
    resolveActionableMentionWhisper(reportID, reportAction, resolution, formatPhoneNumber);
}

function resolveActionableReportMentionWhisper(
    reportId: string | undefined,
    reportAction: OnyxEntry<ReportAction>,
    resolution: ValueOf<typeof CONST.REPORT.ACTIONABLE_REPORT_MENTION_WHISPER_RESOLUTION>,
) {
    if (!reportAction || !reportId) {
        return;
    }

    const optimisticReportActions = {
        [reportAction.reportActionID]: {
            originalMessage: {
                resolution,
            },
        },
    };

    const report = allReports?.[`${ONYXKEYS.COLLECTION.REPORT}${reportId}`];
    const reportUpdateDataWithPreviousLastMessage = getReportLastMessage(reportId, optimisticReportActions as ReportActions);

    const reportUpdateDataWithCurrentLastMessage = {
        lastMessageText: report?.lastMessageText,
        lastVisibleActionCreated: report?.lastVisibleActionCreated,
        lastActorAccountID: report?.lastActorAccountID,
    };

    const optimisticData: OnyxUpdate[] = [
        {
            onyxMethod: Onyx.METHOD.MERGE,
            key: `${ONYXKEYS.COLLECTION.REPORT_ACTIONS}${reportId}`,
            value: {
                [reportAction.reportActionID]: {
                    originalMessage: {
                        resolution,
                    },
                },
            } as ReportActions,
        },
        {
            onyxMethod: Onyx.METHOD.MERGE,
            key: `${ONYXKEYS.COLLECTION.REPORT}${reportId}`,
            value: reportUpdateDataWithPreviousLastMessage,
        },
    ];

    const failureData: OnyxUpdate[] = [
        {
            onyxMethod: Onyx.METHOD.MERGE,
            key: `${ONYXKEYS.COLLECTION.REPORT_ACTIONS}${reportId}`,
            value: {
                [reportAction.reportActionID]: {
                    originalMessage: {
                        resolution: null,
                    },
                },
            },
        },
        {
            onyxMethod: Onyx.METHOD.MERGE,
            key: `${ONYXKEYS.COLLECTION.REPORT}${reportId}`,
            value: reportUpdateDataWithCurrentLastMessage, // revert back to the current report last message data in case of failure
        },
    ];

    const parameters: ResolveActionableReportMentionWhisperParams = {
        reportActionID: reportAction.reportActionID,
        resolution,
    };

    API.write(WRITE_COMMANDS.RESOLVE_ACTIONABLE_REPORT_MENTION_WHISPER, parameters, {optimisticData, failureData});
}

function dismissTrackExpenseActionableWhisper(reportID: string | undefined, reportAction: OnyxEntry<ReportAction>): void {
    const isArrayMessage = Array.isArray(reportAction?.message);
    const message = ReportActionsUtils.getReportActionMessage(reportAction);
    if (!message || !reportAction || !reportID) {
        return;
    }

    const updatedMessage: Message = {
        ...message,
        resolution: CONST.REPORT.ACTIONABLE_TRACK_EXPENSE_WHISPER_RESOLUTION.NOTHING,
    };

    const optimisticData: OnyxUpdate[] = [
        {
            onyxMethod: Onyx.METHOD.MERGE,
            key: `${ONYXKEYS.COLLECTION.REPORT_ACTIONS}${reportID}`,
            value: {
                [reportAction.reportActionID]: {
                    message: isArrayMessage ? [updatedMessage] : updatedMessage,
                    originalMessage: {
                        resolution: CONST.REPORT.ACTIONABLE_TRACK_EXPENSE_WHISPER_RESOLUTION.NOTHING,
                    },
                },
            },
        },
    ];

    const failureData: OnyxUpdate[] = [
        {
            onyxMethod: Onyx.METHOD.MERGE,
            key: `${ONYXKEYS.COLLECTION.REPORT_ACTIONS}${reportID}`,
            value: {
                [reportAction.reportActionID]: {
                    message: [message],
                    originalMessage: {
                        resolution: null,
                    },
                },
            },
        },
    ];

    const params = {
        reportActionID: reportAction.reportActionID,
    };

    API.write(WRITE_COMMANDS.DISMISS_TRACK_EXPENSE_ACTIONABLE_WHISPER, params, {optimisticData, failureData});
}

function setGroupDraft(newGroupDraft: Partial<NewGroupChatDraft>) {
    Onyx.merge(ONYXKEYS.NEW_GROUP_CHAT_DRAFT, newGroupDraft);
}

function exportToIntegration(reportID: string, connectionName: ConnectionName) {
    const action = buildOptimisticExportIntegrationAction(connectionName);
    const optimisticReportActionID = action.reportActionID;

    const optimisticData: OnyxUpdate[] = [
        {
            onyxMethod: Onyx.METHOD.MERGE,
            key: `${ONYXKEYS.COLLECTION.REPORT_ACTIONS}${reportID}`,
            value: {
                [optimisticReportActionID]: action,
            },
        },
    ];

    const failureData: OnyxUpdate[] = [
        {
            onyxMethod: Onyx.METHOD.MERGE,
            key: `${ONYXKEYS.COLLECTION.REPORT_ACTIONS}${reportID}`,
            value: {
                [optimisticReportActionID]: {
                    errors: getMicroSecondOnyxErrorWithTranslationKey('common.genericErrorMessage'),
                },
            },
        },
    ];

    const params = {
        reportIDList: reportID,
        connectionName,
        type: 'MANUAL',
        optimisticReportActions: JSON.stringify({
            [reportID]: optimisticReportActionID,
        }),
    } satisfies ReportExportParams;

    API.write(WRITE_COMMANDS.REPORT_EXPORT, params, {optimisticData, failureData});
}

function markAsManuallyExported(reportID: string, connectionName: ConnectionName) {
    const action = buildOptimisticExportIntegrationAction(connectionName, true);
    const label = CONST.POLICY.CONNECTIONS.NAME_USER_FRIENDLY[connectionName];
    const optimisticReportActionID = action.reportActionID;

    const optimisticData: OnyxUpdate[] = [
        {
            onyxMethod: Onyx.METHOD.MERGE,
            key: `${ONYXKEYS.COLLECTION.REPORT_ACTIONS}${reportID}`,
            value: {
                [optimisticReportActionID]: action,
            },
        },
    ];

    const successData: OnyxUpdate[] = [
        {
            onyxMethod: Onyx.METHOD.MERGE,
            key: `${ONYXKEYS.COLLECTION.REPORT_ACTIONS}${reportID}`,
            value: {
                [optimisticReportActionID]: {
                    pendingAction: null,
                },
            },
        },
    ];

    const failureData: OnyxUpdate[] = [
        {
            onyxMethod: Onyx.METHOD.MERGE,
            key: `${ONYXKEYS.COLLECTION.REPORT_ACTIONS}${reportID}`,
            value: {
                [optimisticReportActionID]: {
                    errors: getMicroSecondOnyxErrorWithTranslationKey('common.genericErrorMessage'),
                },
            },
        },
    ];

    const params = {
        markedManually: true,
        data: JSON.stringify([
            {
                reportID,
                label,
                optimisticReportActionID,
            },
        ]),
    } satisfies MarkAsExportedParams;

    API.write(WRITE_COMMANDS.MARK_AS_EXPORTED, params, {optimisticData, successData, failureData});
}

function exportReportToCSV({reportID, transactionIDList}: ExportReportCSVParams, onDownloadFailed: () => void) {
    const finalParameters = enhanceParameters(WRITE_COMMANDS.EXPORT_REPORT_TO_CSV, {
        reportID,
        transactionIDList,
    });

    const formData = new FormData();
    Object.entries(finalParameters).forEach(([key, value]) => {
        if (Array.isArray(value)) {
            formData.append(key, value.join(','));
        } else {
            formData.append(key, String(value));
        }
    });

    fileDownload(ApiUtils.getCommandURL({command: WRITE_COMMANDS.EXPORT_REPORT_TO_CSV}), 'Expensify.csv', '', false, formData, CONST.NETWORK.METHOD.POST, onDownloadFailed);
}

function exportReportToPDF({reportID}: ExportReportPDFParams) {
    const optimisticData: OnyxUpdate[] = [
        {
            onyxMethod: Onyx.METHOD.SET,
            key: `${ONYXKEYS.COLLECTION.NVP_EXPENSIFY_REPORT_PDF_FILENAME}${reportID}`,
            value: null,
        },
    ];

    const failureData: OnyxUpdate[] = [
        {
            onyxMethod: Onyx.METHOD.MERGE,
            key: `${ONYXKEYS.COLLECTION.NVP_EXPENSIFY_REPORT_PDF_FILENAME}${reportID}`,
            value: 'error',
        },
    ];
    const params = {
        reportID,
    } satisfies ExportReportPDFParams;

    API.write(WRITE_COMMANDS.EXPORT_REPORT_TO_PDF, params, {optimisticData, failureData});
}

function downloadReportPDF(fileName: string, reportName: string) {
    const baseURL = addTrailingForwardSlash(getOldDotURLFromEnvironment(environment));
    const downloadFileName = `${reportName}.pdf`;
    setDownload(fileName, true);
    const pdfURL = `${baseURL}secure?secureType=pdfreport&filename=${encodeURIComponent(fileName)}&downloadName=${encodeURIComponent(downloadFileName)}&email=${encodeURIComponent(
        currentUserEmail ?? '',
    )}`;
    // The shouldOpenExternalLink parameter must always be set to
    // true to avoid CORS errors for as long as we use the OD URL.
    // See https://github.com/Expensify/App/issues/61937
    fileDownload(addEncryptedAuthTokenToURL(pdfURL, true), downloadFileName, '', true).then(() => setDownload(fileName, false));
}

function setDeleteTransactionNavigateBackUrl(url: string) {
    Onyx.set(ONYXKEYS.NVP_DELETE_TRANSACTION_NAVIGATE_BACK_URL, url);
}

function clearDeleteTransactionNavigateBackUrl() {
    Onyx.merge(ONYXKEYS.NVP_DELETE_TRANSACTION_NAVIGATE_BACK_URL, null);
}

/** Deletes a report and un-reports all transactions on the report along with its reportActions, any linked reports and any linked IOU report actions. */
function deleteAppReport(reportID: string | undefined) {
    if (!reportID) {
        Log.warn('[Report] deleteReport called with no reportID');
        return;
    }
    const optimisticData: OnyxUpdate[] = [];
    const successData: OnyxUpdate[] = [];
    const failureData: OnyxUpdate[] = [];

    const report = allReports?.[`${ONYXKEYS.COLLECTION.REPORT}${reportID}`];

    let selfDMReportID = findSelfDMReportID();
    let selfDMReport = allReports?.[`${ONYXKEYS.COLLECTION.REPORT}${selfDMReportID}`];
    let createdAction: ReportAction;
    let selfDMParameters: SelfDMParameters = {};

    if (!selfDMReport) {
        const currentTime = DateUtils.getDBTime();
        selfDMReport = buildOptimisticSelfDMReport(currentTime);
        selfDMReportID = selfDMReport.reportID;
        createdAction = buildOptimisticCreatedReportAction(currentUserEmail ?? '', currentTime);
        selfDMParameters = {reportID: selfDMReport.reportID, createdReportActionID: createdAction.reportActionID};
        optimisticData.push(
            {
                onyxMethod: Onyx.METHOD.SET,
                key: `${ONYXKEYS.COLLECTION.REPORT}${selfDMReport.reportID}`,
                value: {
                    ...selfDMReport,
                    pendingFields: {
                        createChat: CONST.RED_BRICK_ROAD_PENDING_ACTION.ADD,
                    },
                },
            },
            {
                onyxMethod: Onyx.METHOD.MERGE,
                key: `${ONYXKEYS.COLLECTION.REPORT_METADATA}${selfDMReport.reportID}`,
                value: {
                    isOptimisticReport: true,
                },
            },
            {
                onyxMethod: Onyx.METHOD.SET,
                key: `${ONYXKEYS.COLLECTION.REPORT_ACTIONS}${selfDMReport.reportID}`,
                value: {
                    [createdAction.reportActionID]: createdAction,
                },
            },
        );

        successData.push(
            {
                onyxMethod: Onyx.METHOD.MERGE,
                key: `${ONYXKEYS.COLLECTION.REPORT}${selfDMReport.reportID}`,
                value: {
                    pendingFields: {
                        createChat: null,
                    },
                },
            },
            {
                onyxMethod: Onyx.METHOD.MERGE,
                key: `${ONYXKEYS.COLLECTION.REPORT_METADATA}${selfDMReport.reportID}`,
                value: {
                    isOptimisticReport: false,
                },
            },
            {
                onyxMethod: Onyx.METHOD.MERGE,
                key: `${ONYXKEYS.COLLECTION.REPORT_ACTIONS}${selfDMReport.reportID}`,
                value: {
                    [createdAction.reportActionID]: {
                        pendingAction: null,
                    },
                },
            },
        );
    }

    // 1. Get all report transactions
    const reportActionsForReport = allReportActions?.[reportID];
    const transactionIDToReportActionAndThreadData: Record<string, TransactionThreadInfo> = {};

    Object.values(reportActionsForReport ?? {}).forEach((reportAction) => {
        if (!ReportActionsUtils.isMoneyRequestAction(reportAction)) {
            return;
        }

        const originalMessage = ReportActionsUtils.getOriginalMessage(reportAction);
        if (originalMessage?.type !== CONST.IOU.REPORT_ACTION_TYPE.CREATE && originalMessage?.type !== CONST.IOU.REPORT_ACTION_TYPE.TRACK) {
            return;
        }

        const transactionID = ReportActionsUtils.getOriginalMessage(reportAction)?.IOUTransactionID;
        const childReportID = reportAction.childReportID;
        const newReportActionID = rand64();

        // 1. Update the transaction and its violations
        if (transactionID) {
            const transaction = allTransactions?.[`${ONYXKEYS.COLLECTION.TRANSACTION}${transactionID}`];
            const transactionViolations = allTransactionViolations?.[`${ONYXKEYS.COLLECTION.TRANSACTION_VIOLATIONS}${transactionID}`];

            optimisticData.push(
                {
                    onyxMethod: Onyx.METHOD.MERGE,
                    key: `${ONYXKEYS.COLLECTION.TRANSACTION}${transactionID}`,
                    value: {reportID: CONST.REPORT.UNREPORTED_REPORT_ID, comment: {hold: null}},
                },
                {
                    onyxMethod: Onyx.METHOD.MERGE,
                    key: `${ONYXKEYS.COLLECTION.TRANSACTION_VIOLATIONS}${transactionID}`,
                    value: null,
                },
            );

            failureData.push(
                {
                    onyxMethod: Onyx.METHOD.MERGE,
                    key: `${ONYXKEYS.COLLECTION.TRANSACTION}${transactionID}`,
                    value: {reportID: transaction?.reportID, comment: {hold: transaction?.comment?.hold}},
                },
                {
                    onyxMethod: Onyx.METHOD.MERGE,
                    key: `${ONYXKEYS.COLLECTION.TRANSACTION_VIOLATIONS}${transactionID}`,
                    value: transactionViolations,
                },
            );

            if (isOnHold(transaction)) {
                const unHoldAction = buildOptimisticUnHoldReportAction();
                optimisticData.push({
                    onyxMethod: Onyx.METHOD.MERGE,
                    key: `${ONYXKEYS.COLLECTION.REPORT_ACTIONS}${childReportID}`,
                    value: {[unHoldAction.reportActionID]: unHoldAction},
                });

                successData.push({
                    onyxMethod: Onyx.METHOD.MERGE,
                    key: `${ONYXKEYS.COLLECTION.REPORT_ACTIONS}${childReportID}`,
                    value: {[unHoldAction.reportActionID]: {pendingAction: null}},
                });

                failureData.push({
                    onyxMethod: Onyx.METHOD.MERGE,
                    key: `${ONYXKEYS.COLLECTION.REPORT_ACTIONS}${childReportID}`,
                    value: {[unHoldAction.reportActionID]: null},
                });

                transactionIDToReportActionAndThreadData[transactionID] = {
                    ...transactionIDToReportActionAndThreadData[transactionID],
                    unholdReportActionID: unHoldAction.reportActionID,
                };
            }
        }

        // 2. Move the report action to self DM
        const updatedReportAction = {
            ...reportAction,
            originalMessage: {
                // eslint-disable-next-line deprecation/deprecation
                ...reportAction.originalMessage,
                IOUReportID: CONST.REPORT.UNREPORTED_REPORT_ID,
                type: CONST.IOU.TYPE.TRACK,
            },
            reportActionID: newReportActionID,
            pendingAction: CONST.RED_BRICK_ROAD_PENDING_ACTION.ADD,
        };

        optimisticData.push({
            onyxMethod: Onyx.METHOD.MERGE,
            key: `${ONYXKEYS.COLLECTION.REPORT_ACTIONS}${selfDMReportID}`,
            value: {[newReportActionID]: updatedReportAction},
        });

        successData.push({
            onyxMethod: Onyx.METHOD.MERGE,
            key: `${ONYXKEYS.COLLECTION.REPORT_ACTIONS}${selfDMReportID}`,
            value: {[newReportActionID]: {pendingAction: null}},
        });

        failureData.push({
            onyxMethod: Onyx.METHOD.MERGE,
            key: `${ONYXKEYS.COLLECTION.REPORT_ACTIONS}${selfDMReportID}`,
            value: {[newReportActionID]: null},
        });

        // 3. Update transaction thread
        optimisticData.push(
            {
                onyxMethod: Onyx.METHOD.MERGE,
                key: `${ONYXKEYS.COLLECTION.REPORT}${childReportID}`,
                value: {
                    parentReportActionID: newReportActionID,
                    parentReportID: selfDMReportID,
                    chatReportID: selfDMReportID,
                    policyID: CONST.POLICY.ID_FAKE,
                },
            },
            {
                onyxMethod: Onyx.METHOD.MERGE,
                key: `${ONYXKEYS.COLLECTION.REPORT_ACTIONS}${childReportID}`,
                value: {
                    [newReportActionID]: {
                        actionName: CONST.REPORT.ACTIONS.TYPE.IOU,
                        originalMessage: {
                            IOUTransactionID: transactionID,
                            movedToReportID: selfDMReportID,
                        },
                    },
                },
            },
        );

        // 4. Add UNREPORTED_TRANSACTION report action
        const unreportedAction = buildOptimisticUnreportedTransactionAction(childReportID, reportID);

        optimisticData.push({
            onyxMethod: Onyx.METHOD.MERGE,
            key: `${ONYXKEYS.COLLECTION.REPORT_ACTIONS}${childReportID}`,
            value: {[unreportedAction.reportActionID]: unreportedAction},
        });

        successData.push({
            onyxMethod: Onyx.METHOD.MERGE,
            key: `${ONYXKEYS.COLLECTION.REPORT_ACTIONS}${childReportID}`,
            value: {[unreportedAction.reportActionID]: {pendingAction: null}},
        });

        failureData.push({
            onyxMethod: Onyx.METHOD.MERGE,
            key: `${ONYXKEYS.COLLECTION.REPORT_ACTIONS}${childReportID}`,
            value: {[unreportedAction.reportActionID]: null},
        });

        if (transactionID) {
            transactionIDToReportActionAndThreadData[transactionID] = {
                ...transactionIDToReportActionAndThreadData[transactionID],
                moneyRequestPreviewReportActionID: newReportActionID,
                movedReportActionID: unreportedAction?.reportActionID,
            };
        }
    });

    // 6. Delete report actions on the report
    optimisticData.push({
        onyxMethod: Onyx.METHOD.MERGE,
        key: `${ONYXKEYS.COLLECTION.REPORT_ACTIONS}${reportID}`,
        value: null,
    });

    failureData.push({
        onyxMethod: Onyx.METHOD.MERGE,
        key: `${ONYXKEYS.COLLECTION.REPORT_ACTIONS}${reportID}`,
        value: reportActionsForReport,
    });

    // 7. Delete the report
    optimisticData.push({
        onyxMethod: Onyx.METHOD.MERGE,
        key: `${ONYXKEYS.COLLECTION.REPORT}${reportID}`,
        value: null,
    });

    failureData.push({
        onyxMethod: Onyx.METHOD.MERGE,
        key: `${ONYXKEYS.COLLECTION.REPORT}${reportID}`,
        value: report,
    });

    // 8. Delete chat report preview
    const reportActionID = report?.parentReportActionID;
    const reportAction = allReportActions?.[reportID];
    const parentReportID = report?.parentReportID;

    if (reportActionID) {
        optimisticData.push({
            onyxMethod: Onyx.METHOD.MERGE,
            key: `${ONYXKEYS.COLLECTION.REPORT_ACTIONS}${parentReportID}`,
            value: {
                [reportActionID]: null,
            },
        });

        failureData.push({
            onyxMethod: Onyx.METHOD.MERGE,
            key: `${ONYXKEYS.COLLECTION.REPORT_ACTIONS}${parentReportID}`,
            value: {
                [reportActionID]: reportAction,
            },
        });
    }

    optimisticData.push({
        onyxMethod: Onyx.METHOD.MERGE,
        key: `${ONYXKEYS.COLLECTION.REPORT}${report?.parentReportID}`,
        value: {hasOutstandingChildRequest: false},
    });

    failureData.push({
        onyxMethod: Onyx.METHOD.MERGE,
        key: `${ONYXKEYS.COLLECTION.REPORT}${report?.parentReportID}`,
        value: {hasOutstandingChildRequest: report?.hasOutstandingChildRequest},
    });

    const parameters: DeleteAppReportParams = {
        reportID,
        transactionIDToReportActionAndThreadData: JSON.stringify(transactionIDToReportActionAndThreadData),
        selfDMReportID: selfDMParameters.reportID,
        selfDMCreatedReportActionID: selfDMParameters.createdReportActionID,
    };

    API.write(WRITE_COMMANDS.DELETE_APP_REPORT, parameters, {optimisticData, successData, failureData});
}

/**
 * Moves an IOU report to a policy by converting it to an expense report
 * @param reportID - The ID of the IOU report to move
 * @param policyID - The ID of the policy to move the report to
 * @param isFromSettlementButton - Whether the action is from report preview
 */
function moveIOUReportToPolicy(reportID: string, policyID: string, isFromSettlementButton?: boolean) {
    const iouReport = allReports?.[`${ONYXKEYS.COLLECTION.REPORT}${reportID}`];
    // This will be fixed as part of https://github.com/Expensify/Expensify/issues/507850
    // eslint-disable-next-line deprecation/deprecation
    const policy = getPolicy(policyID);

    // This flow only works for IOU reports
    if (!policy || !iouReport || !isIOUReportUsingReport(iouReport)) {
        return;
    }
    const isReimbursed = isReportManuallyReimbursed(iouReport);

    // We do not want to create negative amount expenses
    if (!isReimbursed && ReportActionsUtils.hasRequestFromCurrentAccount(reportID, iouReport.managerID ?? CONST.DEFAULT_NUMBER_ID) && !isFromSettlementButton) {
        return;
    }

    // Generate new variables for the policy
    const policyName = policy.name ?? '';
    const iouReportID = iouReport.reportID;
    const employeeAccountID = iouReport.ownerAccountID;
    const expenseChatReportId = getPolicyExpenseChat(employeeAccountID, policyID)?.reportID;

    if (!expenseChatReportId) {
        return;
    }

    const optimisticData: OnyxUpdate[] = [];

    const successData: OnyxUpdate[] = [];

    const failureData: OnyxUpdate[] = [];

    // Next we need to convert the IOU report to Expense report.
    // We need to change:
    // - report type
    // - change the sign of the report total
    // - update its policyID and policyName
    // - update the chatReportID to point to the expense chat if the policy has policy expense chat enabled
    const expenseReport = {
        ...iouReport,
        chatReportID: policy.isPolicyExpenseChatEnabled ? expenseChatReportId : undefined,
        policyID,
        policyName,
        parentReportID: iouReport.parentReportID,
        type: CONST.REPORT.TYPE.EXPENSE,
        total: -(iouReport?.total ?? 0),
    };

    const titleReportField = getTitleReportField(getReportFieldsByPolicyID(policyID) ?? {});
    if (!!titleReportField && isPaidGroupPolicy(policy)) {
        expenseReport.reportName = populateOptimisticReportFormula(titleReportField.defaultValue, expenseReport, policy);
    }

    optimisticData.push({
        onyxMethod: Onyx.METHOD.MERGE,
        key: `${ONYXKEYS.COLLECTION.REPORT}${iouReportID}`,
        value: expenseReport,
    });
    failureData.push({
        onyxMethod: Onyx.METHOD.MERGE,
        key: `${ONYXKEYS.COLLECTION.REPORT}${iouReportID}`,
        value: iouReport,
    });

    // The expense report transactions need to have the amount reversed to negative values
    const reportTransactions = getReportTransactions(iouReportID);

    // For performance reasons, we are going to compose a merge collection data for transactions
    const transactionsOptimisticData: Record<string, Transaction> = {};
    const transactionFailureData: Record<string, Transaction> = {};
    reportTransactions.forEach((transaction) => {
        transactionsOptimisticData[`${ONYXKEYS.COLLECTION.TRANSACTION}${transaction.transactionID}`] = {
            ...transaction,
            amount: -transaction.amount,
            modifiedAmount: transaction.modifiedAmount ? -transaction.modifiedAmount : 0,
        };

        transactionFailureData[`${ONYXKEYS.COLLECTION.TRANSACTION}${transaction.transactionID}`] = transaction;
    });

    optimisticData.push({
        onyxMethod: Onyx.METHOD.MERGE_COLLECTION,
        key: `${ONYXKEYS.COLLECTION.TRANSACTION}`,
        value: transactionsOptimisticData,
    });
    failureData.push({
        onyxMethod: Onyx.METHOD.MERGE_COLLECTION,
        key: `${ONYXKEYS.COLLECTION.TRANSACTION}`,
        value: transactionFailureData,
    });

    // We need to move the report preview action from the DM to the expense chat.
    const parentReportActions = allReportActions?.[`${iouReport.parentReportID}`];
    const parentReportActionID = iouReport.parentReportActionID;
    const reportPreview = iouReport?.parentReportID && parentReportActionID ? parentReportActions?.[parentReportActionID] : undefined;
    const oldChatReportID = iouReport.chatReportID;

    if (reportPreview?.reportActionID) {
        optimisticData.push({
            onyxMethod: Onyx.METHOD.MERGE,
            key: `${ONYXKEYS.COLLECTION.REPORT_ACTIONS}${oldChatReportID}`,
            value: {[reportPreview.reportActionID]: null},
        });
        failureData.push({
            onyxMethod: Onyx.METHOD.MERGE,
            key: `${ONYXKEYS.COLLECTION.REPORT_ACTIONS}${oldChatReportID}`,
            value: {[reportPreview.reportActionID]: reportPreview},
        });

        // Add the reportPreview action to expense chat
        optimisticData.push({
            onyxMethod: Onyx.METHOD.MERGE,
            key: `${ONYXKEYS.COLLECTION.REPORT_ACTIONS}${expenseChatReportId}`,
            value: {[reportPreview.reportActionID]: {...reportPreview, childReportName: expenseReport.reportName, created: DateUtils.getDBTime()}},
        });
        failureData.push({
            onyxMethod: Onyx.METHOD.MERGE,
            key: `${ONYXKEYS.COLLECTION.REPORT_ACTIONS}${expenseChatReportId}`,
            value: {[reportPreview.reportActionID]: null},
        });
    }

    // Create the CHANGE_POLICY report action and add it to the expense report which indicates to the user where the report has been moved
    const changePolicyReportAction = buildOptimisticChangePolicyReportAction(iouReport.policyID, policyID, true);
    optimisticData.push({
        onyxMethod: Onyx.METHOD.MERGE,
        key: `${ONYXKEYS.COLLECTION.REPORT_ACTIONS}${reportID}`,
        value: {[changePolicyReportAction.reportActionID]: changePolicyReportAction},
    });
    successData.push({
        onyxMethod: Onyx.METHOD.MERGE,
        key: `${ONYXKEYS.COLLECTION.REPORT_ACTIONS}${reportID}`,
        value: {
            [changePolicyReportAction.reportActionID]: {
                ...changePolicyReportAction,
                pendingAction: null,
            },
        },
    });
    failureData.push({
        onyxMethod: Onyx.METHOD.MERGE,
        key: `${ONYXKEYS.COLLECTION.REPORT_ACTIONS}${reportID}`,
        value: {[changePolicyReportAction.reportActionID]: null},
    });

    // To optimistically remove the GBR from the DM we need to update the hasOutstandingChildRequest param to false
    optimisticData.push({
        onyxMethod: Onyx.METHOD.MERGE,
        key: `${ONYXKEYS.COLLECTION.REPORT}${oldChatReportID}`,
        value: {
            hasOutstandingChildRequest: false,
            iouReportID: null,
        },
    });
    failureData.push({
        onyxMethod: Onyx.METHOD.MERGE,
        key: `${ONYXKEYS.COLLECTION.REPORT}${oldChatReportID}`,
        value: {
            hasOutstandingChildRequest: true,
            iouReportID,
        },
    });

    // Create the MOVED report action and add it to the DM chat which indicates to the user where the report has been moved
    const movedReportAction = buildOptimisticMovedReportAction(iouReport.policyID, policyID, expenseChatReportId, iouReportID, policyName);
    optimisticData.push({
        onyxMethod: Onyx.METHOD.MERGE,
        key: `${ONYXKEYS.COLLECTION.REPORT_ACTIONS}${oldChatReportID}`,
        value: {[movedReportAction.reportActionID]: movedReportAction},
    });
    failureData.push({
        onyxMethod: Onyx.METHOD.MERGE,
        key: `${ONYXKEYS.COLLECTION.REPORT_ACTIONS}${oldChatReportID}`,
        value: {[movedReportAction.reportActionID]: null},
    });

    const parameters: MoveIOUReportToExistingPolicyParams = {
        iouReportID,
        policyID,
        changePolicyReportActionID: changePolicyReportAction.reportActionID,
        dmMovedReportActionID: movedReportAction.reportActionID,
    };

    API.write(WRITE_COMMANDS.MOVE_IOU_REPORT_TO_EXISTING_POLICY, parameters, {optimisticData, successData, failureData});
}

/**
 * Moves an IOU report to a policy by converting it to an expense report
 * @param reportID - The ID of the IOU report to move
 * @param policyID - The ID of the policy to move the report to
 */
function moveIOUReportToPolicyAndInviteSubmitter(
    reportID: string,
    policyID: string,
    formatPhoneNumber: LocaleContextProps['formatPhoneNumber'],
): {policyExpenseChatReportID?: string} | undefined {
    const iouReport = allReports?.[`${ONYXKEYS.COLLECTION.REPORT}${reportID}`];
    // This will be fixed as part of https://github.com/Expensify/Expensify/issues/507850
    // eslint-disable-next-line deprecation/deprecation
    const policy = getPolicy(policyID);

    if (!policy || !iouReport) {
        return;
    }

    const isPolicyAdmin = isPolicyAdminPolicyUtils(policy);
    const submitterAccountID = iouReport.ownerAccountID;
    const submitterEmail = PersonalDetailsUtils.getLoginByAccountID(submitterAccountID ?? CONST.DEFAULT_NUMBER_ID);
    const submitterLogin = PhoneNumber.addSMSDomainIfPhoneNumber(submitterEmail);
    const iouReportID = iouReport.reportID;

    // This flow only works for admins moving an IOU report to a policy where the submitter is NOT yet a member of the policy
    if (!isPolicyAdmin || !isIOUReportUsingReport(iouReport) || !submitterAccountID || !submitterEmail || isPolicyMember(policy, submitterLogin)) {
        return;
    }

    const isReimbursed = isReportManuallyReimbursed(iouReport);

    // We only allow moving IOU report to a policy if it doesn't have requests from multiple users, as we do not want to create negative amount expenses
    if (!isReimbursed && ReportActionsUtils.hasRequestFromCurrentAccount(reportID, iouReport.managerID ?? CONST.DEFAULT_NUMBER_ID)) {
        return;
    }

    const optimisticData: OnyxUpdate[] = [];
    const successData: OnyxUpdate[] = [];
    const failureData: OnyxUpdate[] = [];

    // Optimistically add the submitter to the workspace and create a expense chat for them
    const policyKey = `${ONYXKEYS.COLLECTION.POLICY}${policyID}` as const;
    const invitedEmailsToAccountIDs: InvitedEmailsToAccountIDs = {
        [submitterEmail]: submitterAccountID,
    };

    // Set up new member optimistic data
    const role = CONST.POLICY.ROLE.USER;

    // Get personal details onyx data (similar to addMembersToWorkspace)
    const {newAccountIDs, newLogins} = PersonalDetailsUtils.getNewAccountIDsAndLogins([submitterLogin], [submitterAccountID]);
    const newPersonalDetailsOnyxData = PersonalDetailsUtils.getPersonalDetailsOnyxDataForOptimisticUsers(newLogins, newAccountIDs, formatPhoneNumber);

    // Build announce room members data for the new member
    const announceRoomMembers = buildRoomMembersOnyxData(CONST.REPORT.CHAT_TYPE.POLICY_ANNOUNCE, policyID, [submitterAccountID]);

    // Create policy expense chat for the submitter
    const policyExpenseChats = createPolicyExpenseChats(policyID, invitedEmailsToAccountIDs);
    const optimisticPolicyExpenseChatReportID = policyExpenseChats.reportCreationData[submitterEmail].reportID;
    const optimisticPolicyExpenseChatCreatedReportActionID = policyExpenseChats.reportCreationData[submitterEmail].reportActionID;

    // Set up optimistic member state
    const optimisticMembersState: OnyxCollectionInputValue<PolicyEmployee> = {
        [submitterLogin]: {
            role,
            email: submitterLogin,
            pendingAction: CONST.RED_BRICK_ROAD_PENDING_ACTION.ADD,
            submitsTo: getDefaultApprover(allPolicies?.[policyKey]),
        },
    };

    const successMembersState: OnyxCollectionInputValue<PolicyEmployee> = {
        [submitterLogin]: {pendingAction: null},
    };

    const failureMembersState: OnyxCollectionInputValue<PolicyEmployee> = {
        [submitterLogin]: {
            errors: getMicroSecondOnyxErrorWithTranslationKey('workspace.people.error.genericAdd'),
        },
    };

    optimisticData.push({
        onyxMethod: Onyx.METHOD.MERGE,
        key: policyKey,
        value: {
            employeeList: optimisticMembersState,
        },
    });

    successData.push({
        onyxMethod: Onyx.METHOD.MERGE,
        key: policyKey,
        value: {
            employeeList: successMembersState,
        },
    });

    failureData.push({
        onyxMethod: Onyx.METHOD.MERGE,
        key: policyKey,
        value: {
            employeeList: failureMembersState,
        },
    });

    optimisticData.push(...newPersonalDetailsOnyxData.optimisticData, ...policyExpenseChats.onyxOptimisticData, ...announceRoomMembers.optimisticData);
    successData.push(...newPersonalDetailsOnyxData.finallyData, ...policyExpenseChats.onyxSuccessData, ...announceRoomMembers.successData);
    failureData.push(...policyExpenseChats.onyxFailureData, ...announceRoomMembers.failureData);

    // Next we need to convert the IOU report to Expense report.
    // We need to change:
    // - report type
    // - change the sign of the report total
    // - update its policyID and policyName
    // - update the chatReportID to point to the expense chat if the policy has policy expense chat enabled
    const expenseReport = {
        ...iouReport,
        chatReportID: optimisticPolicyExpenseChatReportID,
        policyID,
        policyName: policy.name,
        parentReportID: optimisticPolicyExpenseChatReportID,
        type: CONST.REPORT.TYPE.EXPENSE,
        total: -(iouReport?.total ?? 0),
    };
    optimisticData.push({
        onyxMethod: Onyx.METHOD.MERGE,
        key: `${ONYXKEYS.COLLECTION.REPORT}${reportID}`,
        value: expenseReport,
    });
    failureData.push({
        onyxMethod: Onyx.METHOD.MERGE,
        key: `${ONYXKEYS.COLLECTION.REPORT}${reportID}`,
        value: iouReport,
    });

    // The expense report transactions need to have the amount reversed to negative values
    const reportTransactions = getReportTransactions(reportID);

    // For performance reasons, we are going to compose a merge collection data for transactions
    const transactionsOptimisticData: Record<string, Transaction> = {};
    const transactionFailureData: Record<string, Transaction> = {};
    reportTransactions.forEach((transaction) => {
        transactionsOptimisticData[`${ONYXKEYS.COLLECTION.TRANSACTION}${transaction.transactionID}`] = {
            ...transaction,
            amount: -transaction.amount,
            modifiedAmount: transaction.modifiedAmount ? -transaction.modifiedAmount : 0,
        };

        transactionFailureData[`${ONYXKEYS.COLLECTION.TRANSACTION}${transaction.transactionID}`] = transaction;
    });

    optimisticData.push({
        onyxMethod: Onyx.METHOD.MERGE_COLLECTION,
        key: `${ONYXKEYS.COLLECTION.TRANSACTION}`,
        value: transactionsOptimisticData,
    });
    failureData.push({
        onyxMethod: Onyx.METHOD.MERGE_COLLECTION,
        key: `${ONYXKEYS.COLLECTION.TRANSACTION}`,
        value: transactionFailureData,
    });

    // We need to move the report preview action from the DM to the expense chat.
    const oldChatReportID = iouReport.chatReportID;
    const reportPreviewActionID = iouReport.parentReportActionID;
    const reportPreview = !!oldChatReportID && !!reportPreviewActionID ? allReportActions?.[oldChatReportID]?.[reportPreviewActionID] : undefined;

    if (reportPreview?.reportActionID) {
        optimisticData.push({
            onyxMethod: Onyx.METHOD.MERGE,
            key: `${ONYXKEYS.COLLECTION.REPORT_ACTIONS}${oldChatReportID}`,
            value: {[reportPreview.reportActionID]: null},
        });
        failureData.push({
            onyxMethod: Onyx.METHOD.MERGE,
            key: `${ONYXKEYS.COLLECTION.REPORT_ACTIONS}${oldChatReportID}`,
            value: {[reportPreview.reportActionID]: reportPreview},
        });

        // Add the reportPreview action to expense chat
        optimisticData.push({
            onyxMethod: Onyx.METHOD.MERGE,
            key: `${ONYXKEYS.COLLECTION.REPORT_ACTIONS}${optimisticPolicyExpenseChatReportID}`,
            value: {[reportPreview.reportActionID]: {...reportPreview, created: DateUtils.getDBTime()}},
        });
        failureData.push({
            onyxMethod: Onyx.METHOD.MERGE,
            key: `${ONYXKEYS.COLLECTION.REPORT_ACTIONS}${optimisticPolicyExpenseChatReportID}`,
            value: {[reportPreview.reportActionID]: null},
        });
    }

    // Create the CHANGE_POLICY report action and add it to the expense report which indicates to the user where the report has been moved
    const changePolicyReportAction = buildOptimisticChangePolicyReportAction(iouReport.policyID, policyID, true);
    optimisticData.push({
        onyxMethod: Onyx.METHOD.MERGE,
        key: `${ONYXKEYS.COLLECTION.REPORT_ACTIONS}${reportID}`,
        value: {[changePolicyReportAction.reportActionID]: changePolicyReportAction},
    });
    successData.push({
        onyxMethod: Onyx.METHOD.MERGE,
        key: `${ONYXKEYS.COLLECTION.REPORT_ACTIONS}${reportID}`,
        value: {
            [changePolicyReportAction.reportActionID]: {
                ...changePolicyReportAction,
                pendingAction: null,
            },
        },
    });
    failureData.push({
        onyxMethod: Onyx.METHOD.MERGE,
        key: `${ONYXKEYS.COLLECTION.REPORT_ACTIONS}${reportID}`,
        value: {[changePolicyReportAction.reportActionID]: null},
    });

    // To optimistically remove the GBR from the DM we need to update the hasOutstandingChildRequest param to false
    optimisticData.push({
        onyxMethod: Onyx.METHOD.MERGE,
        key: `${ONYXKEYS.COLLECTION.REPORT}${oldChatReportID}`,
        value: {
            hasOutstandingChildRequest: false,
            iouReportID: null,
        },
    });
    failureData.push({
        onyxMethod: Onyx.METHOD.MERGE,
        key: `${ONYXKEYS.COLLECTION.REPORT}${oldChatReportID}`,
        value: {
            hasOutstandingChildRequest: true,
            iouReportID: reportID,
        },
    });

    // Create the MOVED report action and add it to the DM chat which indicates to the user where the report has been moved
    const movedReportAction = buildOptimisticMovedReportAction(iouReport.policyID, policyID, optimisticPolicyExpenseChatReportID, iouReportID, policy.name);
    optimisticData.push({
        onyxMethod: Onyx.METHOD.MERGE,
        key: `${ONYXKEYS.COLLECTION.REPORT_ACTIONS}${oldChatReportID}`,
        value: {[movedReportAction.reportActionID]: movedReportAction},
    });
    failureData.push({
        onyxMethod: Onyx.METHOD.MERGE,
        key: `${ONYXKEYS.COLLECTION.REPORT_ACTIONS}${oldChatReportID}`,
        value: {[movedReportAction.reportActionID]: null},
    });

    const parameters: MoveIOUReportToPolicyAndInviteSubmitterParams = {
        iouReportID: reportID,
        policyID,
        policyExpenseChatReportID: optimisticPolicyExpenseChatReportID ?? String(CONST.DEFAULT_NUMBER_ID),
        policyExpenseCreatedReportActionID: optimisticPolicyExpenseChatCreatedReportActionID ?? String(CONST.DEFAULT_NUMBER_ID),
        changePolicyReportActionID: changePolicyReportAction.reportActionID,
        dmMovedReportActionID: movedReportAction.reportActionID,
    };

    API.write(WRITE_COMMANDS.MOVE_IOU_REPORT_TO_POLICY_AND_INVITE_SUBMITTER, parameters, {optimisticData, successData, failureData});
    return {policyExpenseChatReportID: optimisticPolicyExpenseChatReportID};
}

/**
 * Dismisses the change report policy educational modal so that it doesn't show up again.
 */
function dismissChangePolicyModal() {
    const date = new Date();
    const optimisticData = [
        {
            onyxMethod: Onyx.METHOD.MERGE,
            key: ONYXKEYS.NVP_DISMISSED_PRODUCT_TRAINING,
            value: {
                [CONST.CHANGE_POLICY_TRAINING_MODAL]: {
                    timestamp: DateUtils.getDBTime(date.valueOf()),
                    dismissedMethod: 'click',
                },
            },
        },
    ];
    API.write(WRITE_COMMANDS.DISMISS_PRODUCT_TRAINING, {name: CONST.CHANGE_POLICY_TRAINING_MODAL, dismissedMethod: 'click'}, {optimisticData});
}

/**
 * @private
 * Builds a map of parentReportID to child report IDs for efficient traversal.
 */
function buildReportIDToThreadsReportIDsMap(): Record<string, string[]> {
    const reportIDToThreadsReportIDsMap: Record<string, string[]> = {};
    Object.values(allReports ?? {}).forEach((report) => {
        if (!report?.parentReportID) {
            return;
        }
        if (!reportIDToThreadsReportIDsMap[report.parentReportID]) {
            reportIDToThreadsReportIDsMap[report.parentReportID] = [];
        }
        reportIDToThreadsReportIDsMap[report.parentReportID].push(report.reportID);
    });
    return reportIDToThreadsReportIDsMap;
}

/**
 * @private
 * Recursively updates the policyID for a report and all its child reports.
 */
function updatePolicyIdForReportAndThreads(
    currentReportID: string,
    policyID: string,
    reportIDToThreadsReportIDsMap: Record<string, string[]>,
    optimisticData: OnyxUpdate[],
    failureData: OnyxUpdate[],
) {
    const currentReport = allReports?.[`${ONYXKEYS.COLLECTION.REPORT}${currentReportID}`];
    const originalPolicyID = currentReport?.policyID;

    if (originalPolicyID) {
        optimisticData.push({
            onyxMethod: Onyx.METHOD.MERGE,
            key: `${ONYXKEYS.COLLECTION.REPORT}${currentReportID}`,
            value: {policyID},
        });
        failureData.push({
            onyxMethod: Onyx.METHOD.MERGE,
            key: `${ONYXKEYS.COLLECTION.REPORT}${currentReportID}`,
            value: {policyID: originalPolicyID},
        });
    }

    // Recursively process child reports for the current report
    const childReportIDs = reportIDToThreadsReportIDsMap[currentReportID] || [];
    childReportIDs.forEach((childReportID) => {
        updatePolicyIdForReportAndThreads(childReportID, policyID, reportIDToThreadsReportIDsMap, optimisticData, failureData);
    });
}

function navigateToTrainingModal(dismissedProductTrainingNVP: OnyxEntry<DismissedProductTraining>, reportID: string) {
    if (dismissedProductTrainingNVP?.[CONST.CHANGE_POLICY_TRAINING_MODAL]) {
        return;
    }

    InteractionManager.runAfterInteractions(() => {
        Navigation.navigate(ROUTES.CHANGE_POLICY_EDUCATIONAL.getRoute(ROUTES.REPORT_WITH_ID.getRoute(reportID)));
    });
}

function buildOptimisticChangePolicyData(report: Report, policy: Policy, reportNextStep?: ReportNextStep, optimisticPolicyExpenseChatReport?: Report) {
    const optimisticData: OnyxUpdate[] = [];
    const successData: OnyxUpdate[] = [];
    const failureData: OnyxUpdate[] = [];

    // 1. Optimistically set the policyID on the report (and all its threads) by:
    // 1.1 Preprocess reports to create a map of parentReportID to child reports list of reportIDs
    // 1.2 Recursively update the policyID of the report and all its child reports
    const reportID = report.reportID;
    const reportIDToThreadsReportIDsMap = buildReportIDToThreadsReportIDsMap();
    updatePolicyIdForReportAndThreads(reportID, policy.id, reportIDToThreadsReportIDsMap, optimisticData, failureData);

    // We reopen and reassign the report if the report is open/submitted and the manager is not a member of the new policy. This is to prevent the old manager from seeing a report that they can't action on.
    let newStatusNum = report?.statusNum;
    const isOpenOrSubmitted = isOpenExpenseReport(report) || isProcessingReport(report);
    const managerLogin = PersonalDetailsUtils.getLoginByAccountID(report.managerID ?? CONST.DEFAULT_NUMBER_ID);
    if (isOpenOrSubmitted && managerLogin && !isPolicyMember(policy, managerLogin)) {
        newStatusNum = CONST.REPORT.STATUS_NUM.OPEN;
        optimisticData.push({
            onyxMethod: Onyx.METHOD.MERGE,
            key: `${ONYXKEYS.COLLECTION.REPORT}${reportID}`,
            value: {
                stateNum: CONST.REPORT.STATE_NUM.OPEN,
                statusNum: CONST.REPORT.STATUS_NUM.OPEN,
                managerID: getNextApproverAccountID(report, true),
            },
        });

        failureData.push({
            onyxMethod: Onyx.METHOD.MERGE,
            key: `${ONYXKEYS.COLLECTION.REPORT}${reportID}`,
            value: {
                stateNum: report.stateNum,
                statusNum: report.statusNum,
                managerID: report.managerID,
            },
        });
    }

    if (newStatusNum) {
        optimisticData.push({
            onyxMethod: Onyx.METHOD.MERGE,
            key: `${ONYXKEYS.COLLECTION.NEXT_STEP}${reportID}`,
            value: buildNextStep({...report, policyID: policy.id}, newStatusNum),
        });

        failureData.push({
            onyxMethod: Onyx.METHOD.MERGE,
            key: `${ONYXKEYS.COLLECTION.NEXT_STEP}${reportID}`,
            value: reportNextStep,
        });
    }

    // 2. If this is a thread, we have to mark the parent report preview action as deleted to properly update the UI
    if (report.parentReportID && report.parentReportActionID) {
        const oldWorkspaceChatReportID = report.parentReportID;
        const oldReportPreviewActionID = report.parentReportActionID;
        const oldReportPreviewAction = allReportActions?.[oldWorkspaceChatReportID]?.[oldReportPreviewActionID];
        const deletedTime = DateUtils.getDBTime();
        const firstMessage = Array.isArray(oldReportPreviewAction?.message) ? oldReportPreviewAction.message.at(0) : null;
        const updatedReportPreviewAction = {
            ...oldReportPreviewAction,
            originalMessage: {
                deleted: deletedTime,
            },
            ...(firstMessage && {
                message: [
                    {
                        ...firstMessage,
                        deleted: deletedTime,
                    },
                    ...(Array.isArray(oldReportPreviewAction?.message) ? oldReportPreviewAction.message.slice(1) : []),
                ],
            }),
            ...(!Array.isArray(oldReportPreviewAction?.message) && {
                message: {
                    deleted: deletedTime,
                },
            }),
        };

        optimisticData.push({
            onyxMethod: Onyx.METHOD.MERGE,
            key: `${ONYXKEYS.COLLECTION.REPORT_ACTIONS}${oldWorkspaceChatReportID}`,
            value: {[oldReportPreviewActionID]: updatedReportPreviewAction},
        });
        failureData.push({
            onyxMethod: Onyx.METHOD.MERGE,
            key: `${ONYXKEYS.COLLECTION.REPORT_ACTIONS}${oldWorkspaceChatReportID}`,
            value: {
                [oldReportPreviewActionID]: {
                    ...oldReportPreviewAction,
                    originalMessage: {
                        deleted: null,
                    },
                    ...(!Array.isArray(oldReportPreviewAction?.message) && {
                        message: {
                            deleted: null,
                        },
                    }),
                },
            },
        });

        // Update the expense chat report
        const chatReport = allReports?.[`${ONYXKEYS.COLLECTION.REPORT}${oldWorkspaceChatReportID}`];
        const lastMessageText = getLastVisibleMessage(oldWorkspaceChatReportID, {[oldReportPreviewActionID]: updatedReportPreviewAction as ReportAction})?.lastMessageText;
        const lastVisibleActionCreated = getReportLastMessage(oldWorkspaceChatReportID, {[oldReportPreviewActionID]: updatedReportPreviewAction as ReportAction})?.lastVisibleActionCreated;

        optimisticData.push({
            onyxMethod: Onyx.METHOD.MERGE,
            key: `${ONYXKEYS.COLLECTION.REPORT}${oldWorkspaceChatReportID}`,
            value: {
                hasOutstandingChildRequest: false,
                iouReportID: null,
                lastMessageText,
                lastVisibleActionCreated,
            },
        });
        failureData.push({
            onyxMethod: Onyx.METHOD.MERGE,
            key: `${ONYXKEYS.COLLECTION.REPORT}${oldWorkspaceChatReportID}`,
            value: chatReport,
        });
    }

    // 3. Optimistically create a new REPORT_PREVIEW reportAction with the newReportPreviewActionID
    // and set it as a parent of the moved report
    const policyExpenseChat = optimisticPolicyExpenseChatReport ?? getPolicyExpenseChat(report.ownerAccountID, policy.id);
    const optimisticReportPreviewAction = buildOptimisticReportPreview(policyExpenseChat, report);

    const newPolicyExpenseChatReportID = policyExpenseChat?.reportID;

    optimisticData.push({
        onyxMethod: Onyx.METHOD.MERGE,
        key: `${ONYXKEYS.COLLECTION.REPORT_ACTIONS}${newPolicyExpenseChatReportID}`,
        value: {[optimisticReportPreviewAction.reportActionID]: optimisticReportPreviewAction},
    });
    successData.push({
        onyxMethod: Onyx.METHOD.MERGE,
        key: `${ONYXKEYS.COLLECTION.REPORT_ACTIONS}${newPolicyExpenseChatReportID}`,
        value: {
            [optimisticReportPreviewAction.reportActionID]: {
                pendingAction: null,
            },
        },
    });
    failureData.push({
        onyxMethod: Onyx.METHOD.MERGE,
        key: `${ONYXKEYS.COLLECTION.REPORT_ACTIONS}${newPolicyExpenseChatReportID}`,
        value: {[optimisticReportPreviewAction.reportActionID]: null},
    });

    // Set the new report preview action as a parent of the moved report,
    // and set the parentReportID on the moved report as the expense chat reportID
    optimisticData.push({
        onyxMethod: Onyx.METHOD.MERGE,
        key: `${ONYXKEYS.COLLECTION.REPORT}${reportID}`,
        value: {parentReportActionID: optimisticReportPreviewAction.reportActionID, parentReportID: newPolicyExpenseChatReportID},
    });
    failureData.push({
        onyxMethod: Onyx.METHOD.MERGE,
        key: `${ONYXKEYS.COLLECTION.REPORT}${reportID}`,
        value: {parentReportActionID: report.parentReportActionID, parentReportID: report.parentReportID},
    });

    // Set lastVisibleActionCreated
    optimisticData.push({
        onyxMethod: Onyx.METHOD.MERGE,
        key: `${ONYXKEYS.COLLECTION.REPORT}${newPolicyExpenseChatReportID}`,
        value: {lastVisibleActionCreated: optimisticReportPreviewAction?.created},
    });
    failureData.push({
        onyxMethod: Onyx.METHOD.MERGE,
        key: `${ONYXKEYS.COLLECTION.REPORT}${newPolicyExpenseChatReportID}`,
        value: {lastVisibleActionCreated: policyExpenseChat?.lastVisibleActionCreated},
    });

    // 4. Optimistically create a CHANGE_POLICY reportAction on the report using the reportActionID
    const optimisticMovedReportAction = buildOptimisticChangePolicyReportAction(report.policyID, policy.id);
    optimisticData.push({
        onyxMethod: Onyx.METHOD.MERGE,
        key: `${ONYXKEYS.COLLECTION.REPORT_ACTIONS}${reportID}`,
        value: {[optimisticMovedReportAction.reportActionID]: optimisticMovedReportAction},
    });
    successData.push({
        onyxMethod: Onyx.METHOD.MERGE,
        key: `${ONYXKEYS.COLLECTION.REPORT_ACTIONS}${reportID}`,
        value: {
            [optimisticMovedReportAction.reportActionID]: {
                pendingAction: null,
                errors: null,
            },
        },
    });
    failureData.push({
        onyxMethod: Onyx.METHOD.MERGE,
        key: `${ONYXKEYS.COLLECTION.REPORT_ACTIONS}${reportID}`,
        value: {
            [optimisticMovedReportAction.reportActionID]: {
                errors: getMicroSecondTranslationErrorWithTranslationKey('common.genericErrorMessage'),
            },
        },
    });

    const currentSearchQueryJSON = getCurrentSearchQueryJSON();

    // Search data might not have the new policy data so we should add it optimistically.
    if (policy && currentSearchQueryJSON) {
        optimisticData.push({
            onyxMethod: Onyx.METHOD.MERGE,
            key: `${ONYXKEYS.COLLECTION.SNAPSHOT}${currentSearchQueryJSON.hash}` as const,
            value: {
                data: {[`${ONYXKEYS.COLLECTION.POLICY}${policy.id}`]: policy},
            },
        });
    }

    // 5. Make sure the expense report is not archived
    optimisticData.push({
        onyxMethod: Onyx.METHOD.MERGE,
        key: `${ONYXKEYS.COLLECTION.REPORT_NAME_VALUE_PAIRS}${reportID}`,
        value: {
            private_isArchived: null,
        },
    });
    failureData.push({
        onyxMethod: Onyx.METHOD.MERGE,
        key: `${ONYXKEYS.COLLECTION.REPORT_NAME_VALUE_PAIRS}${reportID}`,
        value: {
            private_isArchived: DateUtils.getDBTime(),
        },
    });

    return {optimisticData, successData, failureData, optimisticReportPreviewAction, optimisticMovedReportAction};
}

/**
 * Changes the policy of a report and all its child reports, and moves the report to the new policy's expense chat.
 */
function changeReportPolicy(report: Report, policy: Policy, reportNextStep?: ReportNextStep) {
    if (!report || !policy || report.policyID === policy.id || !isExpenseReport(report)) {
        return;
    }

    const {optimisticData, successData, failureData, optimisticReportPreviewAction, optimisticMovedReportAction} = buildOptimisticChangePolicyData(report, policy, reportNextStep);

    const params = {
        reportID: report.reportID,
        policyID: policy.id,
        reportPreviewReportActionID: optimisticReportPreviewAction.reportActionID,
        changePolicyReportActionID: optimisticMovedReportAction.reportActionID,
    };
    API.write(WRITE_COMMANDS.CHANGE_REPORT_POLICY, params, {optimisticData, successData, failureData});

    // If the dismissedProductTraining.changeReportModal is not set,
    // navigate to CHANGE_POLICY_EDUCATIONAL and a backTo param for the report page.
    navigateToTrainingModal(nvpDismissedProductTraining, report.reportID);
}

/**
 * Invites the submitter to the new report policy, changes the policy of a report and all its child reports, and moves the report to the new policy's expense chat
 */
function changeReportPolicyAndInviteSubmitter(report: Report, policy: Policy, employeeList: PolicyEmployeeList | undefined, formatPhoneNumber: LocaleContextProps['formatPhoneNumber']) {
    if (!report.reportID || !policy?.id || report.policyID === policy.id || !isExpenseReport(report) || !report.ownerAccountID) {
        return;
    }

    const submitterEmail = PersonalDetailsUtils.getLoginByAccountID(report.ownerAccountID);

    if (!submitterEmail) {
        return;
    }
    const policyMemberAccountIDs = Object.values(getMemberAccountIDsForWorkspace(employeeList, false, false));
    const {optimisticData, successData, failureData, membersChats} = buildAddMembersToWorkspaceOnyxData(
        {[submitterEmail]: report.ownerAccountID},
        policy.id,
        policyMemberAccountIDs,
        CONST.POLICY.ROLE.USER,
        formatPhoneNumber,
        CONST.REPORT.NOTIFICATION_PREFERENCE.ALWAYS,
    );
    const optimisticPolicyExpenseChatReportID = membersChats.reportCreationData[submitterEmail].reportID;
    const optimisticPolicyExpenseChatCreatedReportActionID = membersChats.reportCreationData[submitterEmail].reportActionID;

    if (!optimisticPolicyExpenseChatReportID) {
        return;
    }

    const {
        optimisticData: optimisticChangePolicyData,
        successData: successChangePolicyData,
        failureData: failureChangePolicyData,
        optimisticReportPreviewAction,
        optimisticMovedReportAction,
    } = buildOptimisticChangePolicyData(report, policy, undefined, membersChats.reportCreationData[submitterEmail]);
    optimisticData.push(...optimisticChangePolicyData);
    successData.push(...successChangePolicyData);
    failureData.push(...failureChangePolicyData);

    const params = {
        reportID: report.reportID,
        policyID: policy.id,
        reportPreviewReportActionID: optimisticReportPreviewAction.reportActionID,
        changePolicyReportActionID: optimisticMovedReportAction.reportActionID,
        policyExpenseChatReportID: optimisticPolicyExpenseChatReportID,
        policyExpenseCreatedReportActionID: optimisticPolicyExpenseChatCreatedReportActionID,
    };
    API.write(WRITE_COMMANDS.CHANGE_REPORT_POLICY_AND_INVITE_SUBMITTER, params, {optimisticData, successData, failureData});

    // If the dismissedProductTraining.changeReportModal is not set,
    // navigate to CHANGE_POLICY_EDUCATIONAL and a backTo param for the report page.
    navigateToTrainingModal(nvpDismissedProductTraining, report.reportID);
}

/**
 * Resolves Concierge category options by adding a comment and updating the report action
 * @param reportID - The report ID where the comment should be added
 * @param actionReportID - The report ID where the report action should be updated (may be different for threads)
 * @param reportActionID - The specific report action ID to update
 * @param selectedCategory - The category selected by the user
 */
<<<<<<< HEAD
function resolveConciergeCategoryOptions(
    reportID: string | undefined,
    notifyReportID: string | undefined,
    reportActionID: string | undefined,
    selectedCategory: string,
    timezoneParam: Timezone,
) {
    if (!reportID || !reportActionID) {
        return;
    }

    addComment(reportID, notifyReportID ?? reportID, selectedCategory, timezoneParam);
=======
function resolveConciergeCategoryOptions(reportID: string | undefined, actionReportID: string | undefined, reportActionID: string | undefined, selectedCategory: string) {
    if (!reportID || !actionReportID || !reportActionID) {
        return;
    }

    addComment(reportID, selectedCategory);
>>>>>>> d4645bfb

    Onyx.merge(`${ONYXKEYS.COLLECTION.REPORT_ACTIONS}${actionReportID}`, {
        [reportActionID]: {
            originalMessage: {
                selectedCategory,
            },
        },
    } as Partial<ReportActions>);
}

export type {Video, GuidedSetupData, TaskForParameters, IntroSelected};

export {
    addAttachment,
    addComment,
    addPolicyReport,
    broadcastUserIsLeavingRoom,
    broadcastUserIsTyping,
    buildOptimisticChangePolicyData,
    clearAddRoomMemberError,
    clearAvatarErrors,
    clearDeleteTransactionNavigateBackUrl,
    clearGroupChat,
    clearIOUError,
    clearNewRoomFormError,
    setNewRoomFormLoading,
    clearPolicyRoomNameErrors,
    clearPrivateNotesError,
    clearReportFieldKeyErrors,
    completeOnboarding,
    createNewReport,
    deleteReport,
    deleteReportActionDraft,
    deleteReportComment,
    deleteReportField,
    dismissTrackExpenseActionableWhisper,
    doneCheckingPublicRoom,
    downloadReportPDF,
    editReportComment,
    expandURLPreview,
    exportReportToCSV,
    exportReportToPDF,
    exportToIntegration,
    flagComment,
    getCurrentUserAccountID,
    getCurrentUserEmail,
    getDraftPrivateNote,
    getMostRecentReportID,
    getNewerActions,
    getOlderActions,
    getReportPrivateNote,
    handleReportChanged,
    handleUserDeletedLinksInHtml,
    hasErrorInPrivateNotes,
    inviteToGroupChat,
    buildInviteToRoomOnyxData,
    inviteToRoom,
    joinRoom,
    leaveGroupChat,
    leaveRoom,
    markAsManuallyExported,
    markCommentAsUnread,
    navigateToAndOpenChildReport,
    navigateToAndOpenReport,
    navigateToAndOpenReportWithAccountIDs,
    navigateToConciergeChat,
    navigateToConciergeChatAndDeleteReport,
    clearCreateChatError,
    notifyNewAction,
    openLastOpenedPublicRoom,
    openReport,
    openReportFromDeepLink,
    openRoomMembersPage,
    readNewestAction,
    markAllMessagesAsRead,
    removeFromGroupChat,
    removeFromRoom,
    resolveActionableMentionWhisper,
    resolveActionableMentionConfirmWhisper,
    resolveActionableReportMentionWhisper,
    resolveConciergeCategoryOptions,
    savePrivateNotesDraft,
    saveReportActionDraft,
    saveReportDraftComment,
    searchInServer,
    setDeleteTransactionNavigateBackUrl,
    setGroupDraft,
    setIsComposerFullSize,
    setLastOpenedPublicRoom,
    shouldShowReportActionNotification,
    showReportActionNotification,
    startNewChat,
    subscribeToNewActionEvent,
    subscribeToReportLeavingEvents,
    subscribeToReportTypingEvents,
    toggleEmojiReaction,
    togglePinnedState,
    toggleSubscribeToChildReport,
    unsubscribeFromLeavingRoomReportChannel,
    unsubscribeFromReportChannel,
    updateDescription,
    updateGroupChatAvatar,
    updateGroupChatMemberRoles,
    updateChatName,
    updateLastVisitTime,
    updateLoadingInitialReportAction,
    updateNotificationPreference,
    updatePolicyRoomName,
    updatePrivateNotes,
    updateReportField,
    updateReportName,
    updateRoomVisibility,
    updateWriteCapability,
    deleteAppReport,
    getOptimisticChatReport,
    saveReportDraft,
    moveIOUReportToPolicy,
    moveIOUReportToPolicyAndInviteSubmitter,
    dismissChangePolicyModal,
    changeReportPolicy,
    changeReportPolicyAndInviteSubmitter,
    removeFailedReport,
    openUnreportedExpense,
};<|MERGE_RESOLUTION|>--- conflicted
+++ resolved
@@ -663,11 +663,7 @@
  * - Adding one attachment
  * - Add both a comment and attachment simultaneously
  */
-<<<<<<< HEAD
-function addActions(reportID: string, notifyReportID: string, timezoneParam: Timezone, text = '', file?: FileObject) {
-=======
-function addActions(reportID: string, text = '', file?: FileObject) {
->>>>>>> d4645bfb
+function addActions(reportID: string, timezoneParam: Timezone, text = '', file?: FileObject) {
     let reportCommentText = '';
     let reportCommentAction: OptimisticAddCommentReportAction | undefined;
     let attachmentAction: OptimisticAddCommentReportAction | undefined;
@@ -837,35 +833,19 @@
 }
 
 /** Add an attachment and optional comment. */
-<<<<<<< HEAD
-function addAttachment(reportID: string, notifyReportID: string, file: FileObject, timezoneParam = CONST.DEFAULT_TIME_ZONE as Timezone, text = '', shouldPlaySound?: boolean) {
+function addAttachment(reportID: string, file: FileObject, timezoneParam = CONST.DEFAULT_TIME_ZONE as Timezone, text = '', shouldPlaySound?: boolean) {
     if (shouldPlaySound) {
         playSound(SOUNDS.DONE);
     }
-    addActions(reportID, notifyReportID, timezoneParam, text, file);
+    addActions(reportID, timezoneParam, text, file);
 }
 
 /** Add a single comment to a report */
-function addComment(reportID: string, notifyReportID: string, text: string, timezoneParam = CONST.DEFAULT_TIME_ZONE as Timezone, shouldPlaySound?: boolean) {
+function addComment(reportID: string, text: string, timezoneParam = CONST.DEFAULT_TIME_ZONE as Timezone, shouldPlaySound?: boolean) {
     if (shouldPlaySound) {
         playSound(SOUNDS.DONE);
     }
-    addActions(reportID, notifyReportID, timezoneParam, text);
-=======
-function addAttachment(reportID: string, file: FileObject, text = '', shouldPlaySound?: boolean) {
-    if (shouldPlaySound) {
-        playSound(SOUNDS.DONE);
-    }
-    addActions(reportID, text, file);
-}
-
-/** Add a single comment to a report */
-function addComment(reportID: string, text: string, shouldPlaySound?: boolean) {
-    if (shouldPlaySound) {
-        playSound(SOUNDS.DONE);
-    }
-    addActions(reportID, text);
->>>>>>> d4645bfb
+    addActions(reportID, timezoneParam, text);
 }
 
 function reportActionsExist(reportID: string): boolean {
@@ -5993,27 +5973,18 @@
  * @param reportActionID - The specific report action ID to update
  * @param selectedCategory - The category selected by the user
  */
-<<<<<<< HEAD
 function resolveConciergeCategoryOptions(
     reportID: string | undefined,
-    notifyReportID: string | undefined,
+    actionReportID: string | undefined,
     reportActionID: string | undefined,
     selectedCategory: string,
     timezoneParam: Timezone,
 ) {
-    if (!reportID || !reportActionID) {
-        return;
-    }
-
-    addComment(reportID, notifyReportID ?? reportID, selectedCategory, timezoneParam);
-=======
-function resolveConciergeCategoryOptions(reportID: string | undefined, actionReportID: string | undefined, reportActionID: string | undefined, selectedCategory: string) {
     if (!reportID || !actionReportID || !reportActionID) {
         return;
     }
 
-    addComment(reportID, selectedCategory);
->>>>>>> d4645bfb
+    addComment(reportID, selectedCategory, timezoneParam);
 
     Onyx.merge(`${ONYXKEYS.COLLECTION.REPORT_ACTIONS}${actionReportID}`, {
         [reportActionID]: {
