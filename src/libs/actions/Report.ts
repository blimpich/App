--- conflicted
+++ resolved
@@ -2713,8 +2713,8 @@
         Session.waitForUserSignIn().then(() => {
             const connection = Onyx.connect({
                 key: ONYXKEYS.NVP_ONBOARDING,
-                callback: (onboardingData) => {
-                    if (onboardingData) {
+                callback: (onboarding) => {
+                    if (onboarding) {
                         // Once the onboarding data is available, we want to disconnect the connection
                         // so it won't trigger the deeplink again every time the data is changed, for example, when relogin.
                         Onyx.disconnect(connection);
@@ -2733,13 +2733,6 @@
                             return;
                         }
 
-<<<<<<< HEAD
-                        const state = navigationRef.getRootState();
-                        const currentFocusedRoute = findFocusedRoute(state);
-                        const hasCompletedGuidedSetupFlow = hasCompletedGuidedSetupFlowSelector(onboardingData);
-
-=======
->>>>>>> 83835702
                         // We need skip deeplinking if the user hasn't completed the guided setup flow.
                         Welcome.isOnboardingFlowCompleted({
                             onNotCompleted: () => OnboardingFlow.startOnboardingFlow(),
