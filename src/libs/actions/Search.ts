import Onyx from 'react-native-onyx';
import type {OnyxEntry, OnyxUpdate} from 'react-native-onyx';
import type {ValueOf} from 'type-fest';
import type {FormOnyxValues} from '@components/Form/types';
import type {PaymentData, SearchQueryJSON} from '@components/Search/types';
import type {TransactionListItemType, TransactionReportGroupListItemType} from '@components/SelectionList/types';
import * as API from '@libs/API';
import type {ExportSearchItemsToCSVParams, ReportExportParams, SubmitReportParams} from '@libs/API/parameters';
import {READ_COMMANDS, SIDE_EFFECT_REQUEST_COMMANDS, WRITE_COMMANDS} from '@libs/API/types';
import {getCommandURL} from '@libs/ApiUtils';
import {getMicroSecondOnyxErrorWithTranslationKey} from '@libs/ErrorUtils';
import fileDownload from '@libs/fileDownload';
import enhanceParameters from '@libs/Network/enhanceParameters';
import {rand64} from '@libs/NumberUtils';
import {getSubmitToAccountID, getValidConnectedIntegration} from '@libs/PolicyUtils';
import type {OptimisticExportIntegrationAction} from '@libs/ReportUtils';
import {buildOptimisticExportIntegrationAction, hasHeldExpenses} from '@libs/ReportUtils';
import type {SearchKey} from '@libs/SearchUIUtils';
import {isTransactionGroupListItemType, isTransactionListItemType} from '@libs/SearchUIUtils';
import playSound, {SOUNDS} from '@libs/Sound';
import CONST from '@src/CONST';
import ONYXKEYS from '@src/ONYXKEYS';
import {FILTER_KEYS} from '@src/types/form/SearchAdvancedFiltersForm';
import type {SearchAdvancedFiltersForm} from '@src/types/form/SearchAdvancedFiltersForm';
import type {LastPaymentMethod, LastPaymentMethodType, Policy, SearchResults} from '@src/types/onyx';
import type {ConnectionName} from '@src/types/onyx/Policy';
import type {SearchPolicy, SearchReport, SearchTransaction} from '@src/types/onyx/SearchResults';
import type Nullable from '@src/types/utils/Nullable';

function handleActionButtonPress(
    hash: number,
    item: TransactionListItemType | TransactionReportGroupListItemType,
    goToItem: () => void,
    isInMobileSelectionMode: boolean,
<<<<<<< HEAD
    snapshot: OnyxEntry<SearchResults>,
    lastPaymentMethod: OnyxEntry<LastPaymentMethod>,
    currentSearchKey?: SuggestedSearchKey,
=======
    currentSearchKey?: SearchKey,
>>>>>>> e4a66cef
) {
    // The transactionIDList is needed to handle actions taken on `status:""` where transactions on single expense reports can be approved/paid.
    // We need the transactionID to display the loading indicator for that list item's action.
    const transactionID = isTransactionListItemType(item) ? [item.transactionID] : undefined;
    const allReportTransactions = (isTransactionGroupListItemType(item) ? item.transactions : [item]) as SearchTransaction[];
    const hasHeldExpense = hasHeldExpenses('', allReportTransactions);
    if (hasHeldExpense || isInMobileSelectionMode) {
        goToItem();
        return;
    }

    switch (item.action) {
        case CONST.SEARCH.ACTION_TYPES.PAY:
            getPayActionCallback(hash, item, goToItem, snapshot, lastPaymentMethod, currentSearchKey);
            return;
        case CONST.SEARCH.ACTION_TYPES.APPROVE:
            approveMoneyRequestOnSearch(hash, [item.reportID], transactionID, currentSearchKey);
            return;
        case CONST.SEARCH.ACTION_TYPES.SUBMIT: {
            const policy = (snapshot?.data?.[`${ONYXKEYS.COLLECTION.POLICY}${item.policyID}`] ?? {}) as SearchPolicy;
            submitMoneyRequestOnSearch(hash, [item], [policy], transactionID, currentSearchKey);
            return;
        }
        case CONST.SEARCH.ACTION_TYPES.EXPORT_TO_ACCOUNTING: {
            if (!item) {
                return;
            }

            const policy = (snapshot?.data?.[`${ONYXKEYS.COLLECTION.POLICY}${item.policyID}`] ?? {}) as Policy;
            const connectedIntegration = getValidConnectedIntegration(policy);

            if (!connectedIntegration) {
                return;
            }

            exportToIntegrationOnSearch(hash, item.reportID, connectedIntegration, currentSearchKey);
            return;
        }
        default:
            goToItem();
    }
}

function getLastPolicyPaymentMethod(policyID: string | undefined, lastPaymentMethods: OnyxEntry<LastPaymentMethod>) {
    if (!policyID) {
        return null;
    }
    let lastPolicyPaymentMethod = null;
    if (typeof lastPaymentMethods?.[policyID] === 'string') {
        lastPolicyPaymentMethod = lastPaymentMethods?.[policyID] as ValueOf<typeof CONST.IOU.PAYMENT_TYPE>;
    } else {
        lastPolicyPaymentMethod = (lastPaymentMethods?.[policyID] as LastPaymentMethodType)?.lastUsed.name as ValueOf<typeof CONST.IOU.PAYMENT_TYPE>;
    }

    return lastPolicyPaymentMethod;
}

<<<<<<< HEAD
function getPayActionCallback(
    hash: number,
    item: TransactionListItemType | TransactionReportGroupListItemType,
    goToItem: () => void,
    snapshot: OnyxEntry<SearchResults>,
    lastPaymentMethod: OnyxEntry<LastPaymentMethod>,
    currentSearchKey?: SuggestedSearchKey,
) {
=======
function getPayActionCallback(hash: number, item: TransactionListItemType | TransactionReportGroupListItemType, goToItem: () => void, currentSearchKey?: SearchKey) {
>>>>>>> e4a66cef
    const lastPolicyPaymentMethod = getLastPolicyPaymentMethod(item.policyID, lastPaymentMethod);

    if (!lastPolicyPaymentMethod) {
        goToItem();
        return;
    }

    const report = (snapshot?.data?.[`${ONYXKEYS.COLLECTION.REPORT}${item.reportID}`] ?? {}) as SearchReport;
    const amount = Math.abs((report?.total ?? 0) - (report?.nonReimbursableTotal ?? 0));
    const transactionID = isTransactionListItemType(item) ? [item.transactionID] : undefined;

    if (lastPolicyPaymentMethod === CONST.IOU.PAYMENT_TYPE.ELSEWHERE) {
        payMoneyRequestOnSearch(hash, [{reportID: item.reportID, amount, paymentType: lastPolicyPaymentMethod}], transactionID, currentSearchKey);
        return;
    }

    const hasVBBA = !!snapshot?.data?.[`${ONYXKEYS.COLLECTION.POLICY}${item.policyID}`]?.achAccount?.bankAccountID;
    if (hasVBBA) {
        payMoneyRequestOnSearch(hash, [{reportID: item.reportID, amount, paymentType: lastPolicyPaymentMethod}], transactionID, currentSearchKey);
        return;
    }

    goToItem();
}

function getOnyxLoadingData(hash: number, queryJSON?: SearchQueryJSON): {optimisticData: OnyxUpdate[]; finallyData: OnyxUpdate[]; failureData: OnyxUpdate[]} {
    const optimisticData: OnyxUpdate[] = [
        {
            onyxMethod: Onyx.METHOD.MERGE,
            key: `${ONYXKEYS.COLLECTION.SNAPSHOT}${hash}`,
            value: {
                search: {
                    isLoading: true,
                },
            },
        },
        {
            onyxMethod: Onyx.METHOD.MERGE,
            key: `${ONYXKEYS.COLLECTION.SNAPSHOT}${hash}`,
            value: {
                errors: null,
            },
        },
    ];

    const finallyData: OnyxUpdate[] = [
        {
            onyxMethod: Onyx.METHOD.MERGE,
            key: `${ONYXKEYS.COLLECTION.SNAPSHOT}${hash}`,
            value: {
                search: {
                    isLoading: false,
                },
            },
        },
    ];

    const failureData: OnyxUpdate[] = [
        {
            onyxMethod: Onyx.METHOD.MERGE,
            key: `${ONYXKEYS.COLLECTION.SNAPSHOT}${hash}`,
            value: {
                data: [],
                search: {
                    status: queryJSON?.status,
                    type: queryJSON?.type,
                    isLoading: false,
                },
                errors: getMicroSecondOnyxErrorWithTranslationKey('common.genericErrorMessage'),
            },
        },
    ];

    return {optimisticData, finallyData, failureData};
}

function saveSearch({queryJSON, newName}: {queryJSON: SearchQueryJSON; newName?: string}) {
    const saveSearchName = newName ?? queryJSON?.inputQuery ?? '';
    const jsonQuery = JSON.stringify(queryJSON);

    const optimisticData: OnyxUpdate[] = [
        {
            onyxMethod: Onyx.METHOD.MERGE,
            key: `${ONYXKEYS.SAVED_SEARCHES}`,
            value: {
                [queryJSON.hash]: {
                    pendingAction: CONST.RED_BRICK_ROAD_PENDING_ACTION.ADD,
                    name: saveSearchName,
                    query: queryJSON.inputQuery,
                },
            },
        },
    ];

    const failureData: OnyxUpdate[] = [
        {
            onyxMethod: Onyx.METHOD.MERGE,
            key: `${ONYXKEYS.SAVED_SEARCHES}`,
            value: {
                [queryJSON.hash]: null,
            },
        },
    ];

    const successData: OnyxUpdate[] = [
        {
            onyxMethod: Onyx.METHOD.MERGE,
            key: `${ONYXKEYS.SAVED_SEARCHES}`,
            value: {
                [queryJSON.hash]: {
                    pendingAction: null,
                },
            },
        },
    ];
    API.write(WRITE_COMMANDS.SAVE_SEARCH, {jsonQuery, newName: saveSearchName}, {optimisticData, failureData, successData});
}

function deleteSavedSearch(hash: number) {
    const optimisticData: OnyxUpdate[] = [
        {
            onyxMethod: Onyx.METHOD.MERGE,
            key: `${ONYXKEYS.SAVED_SEARCHES}`,
            value: {
                [hash]: {
                    pendingAction: CONST.RED_BRICK_ROAD_PENDING_ACTION.DELETE,
                },
            },
        },
    ];
    const successData: OnyxUpdate[] = [
        {
            onyxMethod: Onyx.METHOD.MERGE,
            key: `${ONYXKEYS.SAVED_SEARCHES}`,
            value: {
                [hash]: null,
            },
        },
    ];
    const failureData: OnyxUpdate[] = [
        {
            onyxMethod: Onyx.METHOD.MERGE,
            key: `${ONYXKEYS.SAVED_SEARCHES}`,
            value: {
                [hash]: {
                    pendingAction: null,
                },
            },
        },
    ];

    API.write(WRITE_COMMANDS.DELETE_SAVED_SEARCH, {hash}, {optimisticData, failureData, successData});
}

function openSearchFiltersCardPage() {
    const optimisticData: OnyxUpdate[] = [{onyxMethod: Onyx.METHOD.MERGE, key: ONYXKEYS.COLLECTION.WORKSPACE_CARDS_LIST, value: null}];

    const successData: OnyxUpdate[] = [{onyxMethod: Onyx.METHOD.MERGE, key: ONYXKEYS.COLLECTION.WORKSPACE_CARDS_LIST, value: null}];

    const failureData: OnyxUpdate[] = [{onyxMethod: Onyx.METHOD.MERGE, key: ONYXKEYS.COLLECTION.WORKSPACE_CARDS_LIST, value: null}];
    API.read(READ_COMMANDS.OPEN_SEARCH_FILTERS_CARD_PAGE, null, {optimisticData, successData, failureData});
}

function openSearchPage() {
    API.read(READ_COMMANDS.OPEN_SEARCH_PAGE, null);
}

function search({
    queryJSON,
    searchKey,
    offset,
    shouldCalculateTotals = false,
}: {
    queryJSON: SearchQueryJSON;
    searchKey: SearchKey | undefined;
    offset?: number;
    shouldCalculateTotals?: boolean;
}) {
    const {optimisticData, finallyData, failureData} = getOnyxLoadingData(queryJSON.hash, queryJSON);
    const {flatFilters, ...queryJSONWithoutFlatFilters} = queryJSON;
    const query = {
        ...queryJSONWithoutFlatFilters,
        searchKey,
        offset,
        shouldCalculateTotals,
    };
    const jsonQuery = JSON.stringify(query);

    API.write(WRITE_COMMANDS.SEARCH, {hash: queryJSON.hash, jsonQuery}, {optimisticData, finallyData, failureData});
}

/**
 * It's possible that we return legacy transactions that don't have a transaction thread created yet.
 * In that case, when users select the search result row, we need to create the transaction thread on the fly and update the search result with the new transactionThreadReport
 */
function updateSearchResultsWithTransactionThreadReportID(hash: number, transactionID: string, reportID: string) {
    const onyxUpdate: Record<string, Record<string, Partial<SearchTransaction>>> = {
        data: {
            [`${ONYXKEYS.COLLECTION.TRANSACTION}${transactionID}`]: {
                transactionThreadReportID: reportID,
            },
        },
    };
    Onyx.merge(`${ONYXKEYS.COLLECTION.SNAPSHOT}${hash}`, onyxUpdate);
}

function holdMoneyRequestOnSearch(hash: number, transactionIDList: string[], comment: string) {
    const {optimisticData, finallyData} = getOnyxLoadingData(hash);

    API.write(WRITE_COMMANDS.HOLD_MONEY_REQUEST_ON_SEARCH, {hash, transactionIDList, comment}, {optimisticData, finallyData});
}

function submitMoneyRequestOnSearch(hash: number, reportList: SearchReport[], policy: SearchPolicy[], transactionIDList?: string[], currentSearchKey?: SearchKey) {
    const createOnyxData = (update: Partial<SearchTransaction> | Partial<SearchReport> | null): OnyxUpdate[] => [
        {
            onyxMethod: Onyx.METHOD.MERGE,
            key: `${ONYXKEYS.COLLECTION.SNAPSHOT}${hash}`,
            value: {
                data: transactionIDList
                    ? (Object.fromEntries(transactionIDList.map((transactionID) => [`${ONYXKEYS.COLLECTION.TRANSACTION}${transactionID}`, update])) as Partial<SearchTransaction>)
                    : (Object.fromEntries(reportList.map((report) => [`${ONYXKEYS.COLLECTION.REPORT}${report.reportID}`, update])) as Partial<SearchReport>),
            },
        },
    ];

    const optimisticData: OnyxUpdate[] = createOnyxData({isActionLoading: true});
    const failureData: OnyxUpdate[] = createOnyxData({isActionLoading: false});
    // If we are on the 'Submit' suggested search, remove the report from the view once the action is taken, don't wait for the view to be re-fetched via Search
    const successData: OnyxUpdate[] = currentSearchKey === CONST.SEARCH.SEARCH_KEYS.SUBMIT ? createOnyxData(null) : createOnyxData({isActionLoading: false});

    const report = (reportList.at(0) ?? {}) as SearchReport;
    const parameters: SubmitReportParams = {
        reportID: report.reportID,
        managerAccountID: getSubmitToAccountID(policy.at(0), report) ?? report?.managerID,
        reportActionID: rand64(),
    };

    // The SubmitReport command is not 1:1:1 yet, which means creating a separate SubmitMoneyRequestOnSearch command is not feasible until https://github.com/Expensify/Expensify/issues/451223 is done.
    // In the meantime, we'll call SubmitReport which works for a single expense only, so not bulk actions are possible.
    API.write(WRITE_COMMANDS.SUBMIT_REPORT, parameters, {optimisticData, successData, failureData});
}

function approveMoneyRequestOnSearch(hash: number, reportIDList: string[], transactionIDList?: string[], currentSearchKey?: SearchKey) {
    const createOnyxData = (update: Partial<SearchTransaction> | Partial<SearchReport> | null): OnyxUpdate[] => [
        {
            onyxMethod: Onyx.METHOD.MERGE,
            key: `${ONYXKEYS.COLLECTION.SNAPSHOT}${hash}`,
            value: {
                data: transactionIDList
                    ? (Object.fromEntries(transactionIDList.map((transactionID) => [`${ONYXKEYS.COLLECTION.TRANSACTION}${transactionID}`, update])) as Partial<SearchTransaction>)
                    : (Object.fromEntries(reportIDList.map((reportID) => [`${ONYXKEYS.COLLECTION.REPORT}${reportID}`, update])) as Partial<SearchReport>),
            },
        },
    ];

    const optimisticData: OnyxUpdate[] = createOnyxData({isActionLoading: true});
    const failureData: OnyxUpdate[] = createOnyxData({isActionLoading: false, errors: getMicroSecondOnyxErrorWithTranslationKey('common.genericErrorMessage')});

    // If we are on the 'Approve', `Unapproved cash` or the `Unapproved company cards` suggested search, remove the report from the view once the action is taken, don't wait for the view to be re-fetched via Search
    const approveActionSuggestedSearches: Partial<SearchKey[]> = [CONST.SEARCH.SEARCH_KEYS.APPROVE, CONST.SEARCH.SEARCH_KEYS.UNAPPROVED_CASH, CONST.SEARCH.SEARCH_KEYS.UNAPPROVED_CARD];

    const successData: OnyxUpdate[] = approveActionSuggestedSearches.includes(currentSearchKey) ? createOnyxData(null) : createOnyxData({isActionLoading: false});

    playSound(SOUNDS.SUCCESS);
    API.write(WRITE_COMMANDS.APPROVE_MONEY_REQUEST_ON_SEARCH, {hash, reportIDList}, {optimisticData, failureData, successData});
}

function exportToIntegrationOnSearch(hash: number, reportID: string, connectionName: ConnectionName, currentSearchKey?: SearchKey) {
    const optimisticAction = buildOptimisticExportIntegrationAction(connectionName);
    const successAction: OptimisticExportIntegrationAction = {...optimisticAction, pendingAction: null};
    const optimisticReportActionID = optimisticAction.reportActionID;

    const createOnyxData = (update: Partial<SearchTransaction> | Partial<SearchReport> | null, reportAction?: OptimisticExportIntegrationAction | null): OnyxUpdate[] => [
        {
            onyxMethod: Onyx.METHOD.MERGE,
            key: `${ONYXKEYS.COLLECTION.SNAPSHOT}${hash}`,
            value: {
                data: {
                    [`${ONYXKEYS.COLLECTION.REPORT}${reportID}`]: update,
                },
            },
        },
        {
            onyxMethod: Onyx.METHOD.MERGE,
            key: `${ONYXKEYS.COLLECTION.REPORT_ACTIONS}${reportID}`,
            value: {
                [optimisticReportActionID]: reportAction,
            },
        },
    ];

    const optimisticData: OnyxUpdate[] = createOnyxData({isActionLoading: true}, optimisticAction);
    const failureData: OnyxUpdate[] = createOnyxData({errors: getMicroSecondOnyxErrorWithTranslationKey('common.genericErrorMessage'), isActionLoading: false}, null);
    // If we are on the 'Export' suggested search, remove the report from the view once the action is taken, don't wait for the view to be re-fetched via Search
    const successData: OnyxUpdate[] = currentSearchKey === CONST.SEARCH.SEARCH_KEYS.EXPORT ? createOnyxData(null, successAction) : createOnyxData({isActionLoading: false}, successAction);

    const params = {
        reportIDList: reportID,
        connectionName,
        type: 'MANUAL',
        optimisticReportActions: JSON.stringify({
            [reportID]: optimisticReportActionID,
        }),
    } satisfies ReportExportParams;

    API.write(WRITE_COMMANDS.REPORT_EXPORT, params, {optimisticData, failureData, successData});
}

function payMoneyRequestOnSearch(hash: number, paymentData: PaymentData[], transactionIDList?: string[], currentSearchKey?: SearchKey) {
    const createOnyxData = (update: Partial<SearchTransaction> | Partial<SearchReport> | null): OnyxUpdate[] => [
        {
            onyxMethod: Onyx.METHOD.MERGE,
            key: `${ONYXKEYS.COLLECTION.SNAPSHOT}${hash}`,
            value: {
                data: transactionIDList
                    ? (Object.fromEntries(transactionIDList.map((transactionID) => [`${ONYXKEYS.COLLECTION.TRANSACTION}${transactionID}`, update])) as Partial<SearchTransaction>)
                    : (Object.fromEntries(paymentData.map((item) => [`${ONYXKEYS.COLLECTION.REPORT}${item.reportID}`, update])) as Partial<SearchReport>),
            },
        },
    ];

    const optimisticData: OnyxUpdate[] = createOnyxData({isActionLoading: true});
    const failureData: OnyxUpdate[] = createOnyxData({isActionLoading: false, errors: getMicroSecondOnyxErrorWithTranslationKey('common.genericErrorMessage')});
    // If we are on the 'Pay' suggested search, remove the report from the view once the action is taken, don't wait for the view to be re-fetched via Search
    const successData: OnyxUpdate[] = currentSearchKey === CONST.SEARCH.SEARCH_KEYS.PAY ? createOnyxData(null) : createOnyxData({isActionLoading: false});

    // eslint-disable-next-line rulesdir/no-api-side-effects-method
    API.makeRequestWithSideEffects(
        SIDE_EFFECT_REQUEST_COMMANDS.PAY_MONEY_REQUEST_ON_SEARCH,
        {hash, paymentData: JSON.stringify(paymentData)},
        {optimisticData, failureData, successData},
    ).then((response) => {
        if (response?.jsonCode !== CONST.JSON_CODE.SUCCESS) {
            return;
        }
        playSound(SOUNDS.SUCCESS);
    });
}

function unholdMoneyRequestOnSearch(hash: number, transactionIDList: string[]) {
    const {optimisticData, finallyData} = getOnyxLoadingData(hash);

    API.write(WRITE_COMMANDS.UNHOLD_MONEY_REQUEST_ON_SEARCH, {hash, transactionIDList}, {optimisticData, finallyData});
}

function deleteMoneyRequestOnSearch(hash: number, transactionIDList: string[]) {
    const {optimisticData, finallyData} = getOnyxLoadingData(hash);
    API.write(WRITE_COMMANDS.DELETE_MONEY_REQUEST_ON_SEARCH, {hash, transactionIDList}, {optimisticData, finallyData});
}

type Params = Record<string, ExportSearchItemsToCSVParams>;

function exportSearchItemsToCSV({query, jsonQuery, reportIDList, transactionIDList}: ExportSearchItemsToCSVParams, onDownloadFailed: () => void) {
    const finalParameters = enhanceParameters(WRITE_COMMANDS.EXPORT_SEARCH_ITEMS_TO_CSV, {
        query,
        jsonQuery,
        reportIDList,
        transactionIDList,
    }) as Params;

    const formData = new FormData();
    Object.entries(finalParameters).forEach(([key, value]) => {
        if (Array.isArray(value)) {
            formData.append(key, value.join(','));
        } else {
            formData.append(key, String(value));
        }
    });

    fileDownload(getCommandURL({command: WRITE_COMMANDS.EXPORT_SEARCH_ITEMS_TO_CSV}), 'Expensify.csv', '', false, formData, CONST.NETWORK.METHOD.POST, onDownloadFailed);
}

function queueExportSearchItemsToCSV({query, jsonQuery, reportIDList, transactionIDList}: ExportSearchItemsToCSVParams) {
    const finalParameters = enhanceParameters(WRITE_COMMANDS.EXPORT_SEARCH_ITEMS_TO_CSV, {
        query,
        jsonQuery,
        reportIDList,
        transactionIDList,
    }) as ExportSearchItemsToCSVParams;

    API.write(WRITE_COMMANDS.QUEUE_EXPORT_SEARCH_ITEMS_TO_CSV, finalParameters);
}
/**
 * Updates the form values for the advanced filters search form.
 */
function updateAdvancedFilters(values: Nullable<Partial<FormOnyxValues<typeof ONYXKEYS.FORMS.SEARCH_ADVANCED_FILTERS_FORM>>>) {
    Onyx.merge(ONYXKEYS.FORMS.SEARCH_ADVANCED_FILTERS_FORM, values);
}

/**
 * Clears all values for the advanced filters search form.
 */
function clearAllFilters() {
    Onyx.set(ONYXKEYS.FORMS.SEARCH_ADVANCED_FILTERS_FORM, null);
}

function clearAdvancedFilters() {
    const values: Partial<Nullable<SearchAdvancedFiltersForm>> = {};
    Object.values(FILTER_KEYS)
        .filter((key) => key !== FILTER_KEYS.GROUP_BY)
        .forEach((key) => {
            if (key === FILTER_KEYS.TYPE) {
                values[key] = CONST.SEARCH.DATA_TYPES.EXPENSE;
                return;
            }

            if (key === FILTER_KEYS.STATUS) {
                values[key] = CONST.SEARCH.STATUS.EXPENSE.ALL;
                return;
            }

            values[key] = null;
        });

    Onyx.merge(ONYXKEYS.FORMS.SEARCH_ADVANCED_FILTERS_FORM, values);
}

export {
    saveSearch,
    search,
    updateSearchResultsWithTransactionThreadReportID,
    deleteMoneyRequestOnSearch,
    holdMoneyRequestOnSearch,
    unholdMoneyRequestOnSearch,
    exportSearchItemsToCSV,
    queueExportSearchItemsToCSV,
    updateAdvancedFilters,
    clearAllFilters,
    clearAdvancedFilters,
    deleteSavedSearch,
    payMoneyRequestOnSearch,
    approveMoneyRequestOnSearch,
    handleActionButtonPress,
    submitMoneyRequestOnSearch,
    openSearchFiltersCardPage,
    openSearchPage as openSearch,
    getLastPolicyPaymentMethod,
    exportToIntegrationOnSearch,
};<|MERGE_RESOLUTION|>--- conflicted
+++ resolved
@@ -32,13 +32,9 @@
     item: TransactionListItemType | TransactionReportGroupListItemType,
     goToItem: () => void,
     isInMobileSelectionMode: boolean,
-<<<<<<< HEAD
     snapshot: OnyxEntry<SearchResults>,
     lastPaymentMethod: OnyxEntry<LastPaymentMethod>,
     currentSearchKey?: SuggestedSearchKey,
-=======
-    currentSearchKey?: SearchKey,
->>>>>>> e4a66cef
 ) {
     // The transactionIDList is needed to handle actions taken on `status:""` where transactions on single expense reports can be approved/paid.
     // We need the transactionID to display the loading indicator for that list item's action.
@@ -96,7 +92,6 @@
     return lastPolicyPaymentMethod;
 }
 
-<<<<<<< HEAD
 function getPayActionCallback(
     hash: number,
     item: TransactionListItemType | TransactionReportGroupListItemType,
@@ -105,9 +100,6 @@
     lastPaymentMethod: OnyxEntry<LastPaymentMethod>,
     currentSearchKey?: SuggestedSearchKey,
 ) {
-=======
-function getPayActionCallback(hash: number, item: TransactionListItemType | TransactionReportGroupListItemType, goToItem: () => void, currentSearchKey?: SearchKey) {
->>>>>>> e4a66cef
     const lastPolicyPaymentMethod = getLastPolicyPaymentMethod(item.policyID, lastPaymentMethod);
 
     if (!lastPolicyPaymentMethod) {
