--- conflicted
+++ resolved
@@ -14,11 +14,7 @@
 import {rand64} from '@libs/NumberUtils';
 import {getPersonalPolicy, getSubmitToAccountID, getValidConnectedIntegration} from '@libs/PolicyUtils';
 import type {OptimisticExportIntegrationAction} from '@libs/ReportUtils';
-<<<<<<< HEAD
-import {buildOptimisticExportIntegrationAction, hasHeldExpenses} from '@libs/ReportUtils';
-=======
 import {buildOptimisticExportIntegrationAction, hasHeldExpenses, isExpenseReport, isInvoiceReport, isIOUReport as isIOUReportUtil} from '@libs/ReportUtils';
->>>>>>> 4b22ec27
 import type {SearchKey} from '@libs/SearchUIUtils';
 import {isTransactionGroupListItemType, isTransactionListItemType} from '@libs/SearchUIUtils';
 import playSound, {SOUNDS} from '@libs/Sound';
@@ -37,12 +33,9 @@
     item: TransactionListItemType | TransactionReportGroupListItemType,
     goToItem: () => void,
     isInMobileSelectionMode: boolean,
-<<<<<<< HEAD
-=======
     snapshotReport: SearchReport,
     snapshotPolicy: SearchPolicy,
     lastPaymentMethod: OnyxEntry<LastPaymentMethod>,
->>>>>>> 4b22ec27
     currentSearchKey?: SearchKey,
 ) {
     // The transactionIDList is needed to handle actions taken on `status:""` where transactions on single expense reports can be approved/paid.
@@ -133,10 +126,6 @@
     return undefined;
 }
 
-<<<<<<< HEAD
-function getPayActionCallback(hash: number, item: TransactionListItemType | TransactionReportGroupListItemType, goToItem: () => void, currentSearchKey?: SearchKey) {
-    const lastPolicyPaymentMethod = getLastPolicyPaymentMethod(item.policyID, lastPaymentMethod);
-=======
 function getPayActionCallback(
     hash: number,
     item: TransactionListItemType | TransactionReportGroupListItemType,
@@ -147,7 +136,6 @@
     currentSearchKey?: SearchKey,
 ) {
     const lastPolicyPaymentMethod = getLastPolicyPaymentMethod(item.policyID, lastPaymentMethod, getReportType(item.reportID));
->>>>>>> 4b22ec27
 
     if (!lastPolicyPaymentMethod || !Object.values(CONST.IOU.PAYMENT_TYPE).includes(lastPolicyPaymentMethod)) {
         goToItem();
