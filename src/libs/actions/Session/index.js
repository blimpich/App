import Onyx from 'react-native-onyx';
import Str from 'expensify-common/lib/str';
import _ from 'underscore';
import lodashGet from 'lodash/get';
import ONYXKEYS from '../../../ONYXKEYS';
import redirectToSignIn from '../SignInRedirect';
import * as API from '../../API';
import CONFIG from '../../../CONFIG';
import Log from '../../Log';
import PushNotification from '../../Notification/PushNotification';
import Timing from '../Timing';
import CONST from '../../../CONST';
import Navigation from '../../Navigation/Navigation';
import ROUTES from '../../../ROUTES';
import * as Localize from '../../Localize';
import UnreadIndicatorUpdater from '../../UnreadIndicatorUpdater';
import Timers from '../../Timers';
import * as Pusher from '../../Pusher/pusher';
import NetworkConnection from '../../NetworkConnection';
import * as User from '../User';
import * as ValidationUtils from '../../ValidationUtils';
import * as Authentication from '../../Authentication';
<<<<<<< HEAD
import NameValuePair from '../NameValuePair';
import * as App from '../App';
import * as PersonalDetails from '../PersonalDetails';
import * as Report from '../Report';
import * as GeoLocation from '../GeoLocation';
import * as BankAccounts from '../BankAccounts';
=======
import * as ErrorUtils from '../../ErrorUtils';
import * as Welcome from '../Welcome';
>>>>>>> c0f2264d

let credentials = {};
Onyx.connect({
    key: ONYXKEYS.CREDENTIALS,
    callback: val => credentials = val,
});

/**
 * Sets API data in the store when we make a successful "Authenticate"/"CreateLogin" request
 *
 * @param {Object} data
 * @param {String} data.accountID
 * @param {String} data.authToken
 * @param {String} data.email
 */
function setSuccessfulSignInData(data) {
    PushNotification.register(data.accountID);
    Onyx.merge(ONYXKEYS.SESSION, {
        shouldShowComposeInput: true,
        ..._.pick(data, 'authToken', 'accountID', 'email', 'encryptedAuthToken'),
    });
}

/**
 * Create an account for the user logging in.
 * This will send them a notification with a link to click on to validate the account and set a password
 *
 * @param {String} login
 */
function createAccount(login) {
    Onyx.merge(ONYXKEYS.ACCOUNT, {error: ''});

    API.User_SignUp({
        email: login,
    }).then((response) => {
        // A 405 means that the account needs to be validated. We should let the user proceed to the ResendValidationForm view.
        if (response.jsonCode === 200 || response.jsonCode === 405) {
            return;
        }

        Onyx.merge(ONYXKEYS.CREDENTIALS, {login: null});
        Onyx.merge(ONYXKEYS.ACCOUNT, {error: response.message || `Unknown API Error: ${response.jsonCode}`});
    });
}

/**
 * Clears the Onyx store and redirects user to the sign in page
 */
function signOut() {
    Log.info('Flushing logs before signing out', true, {}, true);
    if (credentials && credentials.autoGeneratedLogin) {
        // Clean up the login that we created
        API.DeleteLogin({
            partnerUserID: credentials.autoGeneratedLogin,
            partnerName: CONFIG.EXPENSIFY.PARTNER_NAME,
            partnerPassword: CONFIG.EXPENSIFY.PARTNER_PASSWORD,
            shouldRetry: false,
        })
            .then((response) => {
                if (response.jsonCode === CONST.JSON_CODE.SUCCESS) {
                    return;
                }

                Onyx.merge(ONYXKEYS.SESSION, {error: response.message});
            });
    }
    Onyx.set(ONYXKEYS.SESSION, null);
    Onyx.set(ONYXKEYS.CREDENTIALS, null);
    Timing.clearData();
}

function signOutAndRedirectToSignIn() {
    signOut();
    redirectToSignIn();
    Log.info('Redirecting to Sign In because signOut() was called');
}

/**
 * Reopen the account and send the user a link to set password
 *
 * @param {String} [login]
 */
function reopenAccount(login = credentials.login) {
    Onyx.merge(ONYXKEYS.ACCOUNT, {loading: true});
    API.User_ReopenAccount({email: login})
        .finally(() => {
            Onyx.merge(ONYXKEYS.ACCOUNT, {loading: false});
        });
}

/**
 * Resend the validation link to the user that is validating their account
 *
 * @param {String} [login]
 */
function resendValidationLink(login = credentials.login) {
    Onyx.merge(ONYXKEYS.ACCOUNT, {loading: true});
    API.ResendValidateCode({email: login})
        .finally(() => {
            Onyx.merge(ONYXKEYS.ACCOUNT, {loading: false});
        });
}

/**
 * Checks the API to see if an account exists for the given login
 *
 * @param {String} login
 */
function fetchAccountDetails(login) {
    Onyx.merge(ONYXKEYS.ACCOUNT, {...CONST.DEFAULT_ACCOUNT_DATA, loading: true});

    API.GetAccountStatus({email: login, forceNetworkRequest: true})
        .then((response) => {
            if (response.jsonCode === 200) {
                Onyx.merge(ONYXKEYS.CREDENTIALS, {
                    login: response.normalizedLogin,
                });
                Onyx.merge(ONYXKEYS.ACCOUNT, {
                    accountExists: response.accountExists,
                    validated: response.validated,
                    closed: response.isClosed,
                    forgotPassword: false,
                    validateCodeExpired: false,
                });

                if (!response.accountExists) {
                    createAccount(login);
                } else if (response.isClosed) {
                    reopenAccount(login);
                } else if (!response.validated) {
                    resendValidationLink(login);
                }
            } else if (response.jsonCode === 402) {
                Onyx.merge(ONYXKEYS.ACCOUNT, {
                    error: ValidationUtils.isNumericWithSpecialChars(login)
                        ? Localize.translateLocal('messages.errorMessageInvalidPhone')
                        : Localize.translateLocal('loginForm.error.invalidFormatEmailLogin'),
                });
            } else if (response.jsonCode === CONST.JSON_CODE.UNABLE_TO_RETRY) {
                Onyx.merge(ONYXKEYS.ACCOUNT, {error: Localize.translateLocal('session.offlineMessageRetry')});
            } else {
                Onyx.merge(ONYXKEYS.ACCOUNT, {error: response.message});
            }
        })
        .finally(() => {
            Onyx.merge(ONYXKEYS.ACCOUNT, {loading: false});
        });
}

/**
 *
 * Will create a temporary login for the user in the passed authenticate response which is used when
 * re-authenticating after an authToken expires.
 *
 * @param {String} authToken
 * @param {String} email
 * @return {Promise}
 */
function createTemporaryLogin(authToken, email) {
    const autoGeneratedLogin = Str.guid('expensify.cash-');
    const autoGeneratedPassword = Str.guid();

    return API.CreateLogin({
        authToken,
        partnerName: CONFIG.EXPENSIFY.PARTNER_NAME,
        partnerPassword: CONFIG.EXPENSIFY.PARTNER_PASSWORD,
        partnerUserID: autoGeneratedLogin,
        partnerUserSecret: autoGeneratedPassword,
        shouldRetry: false,
        forceNetworkRequest: true,
        email,
        includeEncryptedAuthToken: true,
    })
        .then((createLoginResponse) => {
            if (createLoginResponse.jsonCode !== 200) {
                Onyx.merge(ONYXKEYS.ACCOUNT, {error: createLoginResponse.message});
                return;
            }

            setSuccessfulSignInData(createLoginResponse);

            // If we have an old generated login for some reason
            // we should delete it before storing the new details
            if (credentials && credentials.autoGeneratedLogin) {
                API.DeleteLogin({
                    partnerUserID: credentials.autoGeneratedLogin,
                    partnerName: CONFIG.EXPENSIFY.PARTNER_NAME,
                    partnerPassword: CONFIG.EXPENSIFY.PARTNER_PASSWORD,
                    shouldRetry: false,
                })
                    .then((response) => {
                        if (response.jsonCode === CONST.JSON_CODE.SUCCESS) {
                            return;
                        }

                        Log.hmmm('[Session] Unable to delete login', false, {message: response.message, jsonCode: response.jsonCode});
                    });
            }

            Onyx.merge(ONYXKEYS.CREDENTIALS, {
                autoGeneratedLogin,
                autoGeneratedPassword,
            });
            return createLoginResponse;
        })
        .finally(() => {
            Onyx.merge(ONYXKEYS.ACCOUNT, {loading: false});
        });
}

/**
 * Sign the user into the application. This will first authenticate their account
 * then it will create a temporary login for them which is used when re-authenticating
 * after an authToken expires.
 *
 * @param {String} password
 * @param {String} [twoFactorAuthCode]
 */
function signIn(password, twoFactorAuthCode) {
    Onyx.merge(ONYXKEYS.ACCOUNT, {...CONST.DEFAULT_ACCOUNT_DATA, loading: true});

    Authentication.Authenticate({
        useExpensifyLogin: true,
        partnerName: CONFIG.EXPENSIFY.PARTNER_NAME,
        partnerPassword: CONFIG.EXPENSIFY.PARTNER_PASSWORD,
        partnerUserID: credentials.login,
        partnerUserSecret: password,
        twoFactorAuthCode,
        email: credentials.login,
    })
        .then((response) => {
            if (response.jsonCode !== 200) {
                const errorMessage = ErrorUtils.getAuthenticateErrorMessage(response);
                if (errorMessage === 'passwordForm.error.twoFactorAuthenticationEnabled') {
                    Onyx.merge(ONYXKEYS.ACCOUNT, {requiresTwoFactorAuth: true, loading: false});
                    return;
                }
                Onyx.merge(ONYXKEYS.ACCOUNT, {error: Localize.translateLocal(errorMessage), loading: false});
                return;
            }

            const {authToken, email} = response;
            createTemporaryLogin(authToken, email);
        });
}

/**
 * Uses a short lived authToken to continue a user's session from OldDot
 *
 * @param {String} accountID
 * @param {String} email
 * @param {String} shortLivedToken
 * @param {String} exitTo
 */
function signInWithShortLivedToken(accountID, email, shortLivedToken) {
    Onyx.merge(ONYXKEYS.ACCOUNT, {...CONST.DEFAULT_ACCOUNT_DATA, loading: true});

    createTemporaryLogin(shortLivedToken, email).then((response) => {
        Onyx.merge(ONYXKEYS.SESSION, {
            accountID,
            email,
        });
        if (response.jsonCode === 200) {
            User.getUserDetails();
            Onyx.merge(ONYXKEYS.ACCOUNT, {success: true});
        } else {
            const error = lodashGet(response, 'message', 'Unable to login.');
            Onyx.merge(ONYXKEYS.ACCOUNT, {error});
        }
    }).finally(() => {
        Onyx.merge(ONYXKEYS.ACCOUNT, {loading: false});
    });
}

/**
 * User forgot the password so let's send them the link to reset their password
 */
function resetPassword() {
    Onyx.merge(ONYXKEYS.ACCOUNT, {loading: true, forgotPassword: true});
    API.ResetPassword({email: credentials.login})
        .finally(() => {
            Onyx.merge(ONYXKEYS.ACCOUNT, {loading: false, validateCodeExpired: false});
        });
}

/**
 * Set the password for the current account.
 * Then it will create a temporary login for them which is used when re-authenticating
 * after an authToken expires.
 *
 * @param {String} password
 * @param {String} validateCode
 * @param {Number} accountID
 */
function setPassword(password, validateCode, accountID) {
    Onyx.merge(ONYXKEYS.ACCOUNT, {...CONST.DEFAULT_ACCOUNT_DATA, loading: true, validateCodeExpired: false});
    API.SetPassword({
        password,
        validateCode,
        accountID,
    })
        .then((response) => {
            if (response.jsonCode === 200) {
                createTemporaryLogin(response.authToken, response.email);
                return;
            }

            // This request can fail if the password is not complex enough
            Onyx.merge(ONYXKEYS.ACCOUNT, {error: response.message});
        })
        .finally(() => {
            Onyx.merge(ONYXKEYS.ACCOUNT, {loading: false});
        });
}

function invalidateCredentials() {
    Onyx.merge(ONYXKEYS.CREDENTIALS, {autoGeneratedLogin: '', autoGeneratedPassword: ''});
}

/**
 * Clear the credentials and partial sign in session so the user can taken back to first Login step
 */
function clearSignInData() {
    Onyx.multiSet({
        [ONYXKEYS.ACCOUNT]: null,
        [ONYXKEYS.CREDENTIALS]: null,
    });
}

/**
 * Put any logic that needs to run when we are signed out here. This can be triggered when the current tab or another tab signs out.
 */
function cleanupSession() {
    // We got signed out in this tab or another so clean up any subscriptions and timers
    NetworkConnection.stopListeningForReconnect();
    UnreadIndicatorUpdater.stopListeningForReportChanges();
    PushNotification.deregister();
    PushNotification.clearNotifications();
    Pusher.disconnect();
    Timers.clearAll();
    Welcome.resetReadyCheck();
}

function clearAccountMessages() {
    Onyx.merge(ONYXKEYS.ACCOUNT, {error: '', success: ''});
}

/**
 * Calls change password and signs if if successful. Otherwise, we request a new magic link
 * if we know the account email. Otherwise or finally we redirect to the root of the nav.
 * @param {String} authToken
 * @param {String} password
 */
function changePasswordAndSignIn(authToken, password) {
    Onyx.merge(ONYXKEYS.ACCOUNT, {validateSessionExpired: false});
    API.ChangePassword({
        authToken,
        password,
    })
        .then((responsePassword) => {
            Onyx.merge(ONYXKEYS.USER_SIGN_UP, {authToken: null});
            if (responsePassword.jsonCode === 200) {
                signIn(password);
                return;
            }
            if (responsePassword.jsonCode === CONST.JSON_CODE.NOT_AUTHENTICATED && !credentials.login) {
                // authToken has expired, and we don't have the email set to request a new magic link.
                // send user to login page to enter email.
                Navigation.navigate(ROUTES.HOME);
                return;
            }
            if (responsePassword.jsonCode === CONST.JSON_CODE.NOT_AUTHENTICATED) {
                // authToken has expired, and we have the account email, so we request a new magic link.
                Onyx.merge(ONYXKEYS.ACCOUNT, {accountExists: true, validateCodeExpired: true, error: null});
                resetPassword();
                Navigation.navigate(ROUTES.HOME);
                return;
            }
            Onyx.merge(ONYXKEYS.SESSION, {error: 'setPasswordPage.passwordNotSet'});
        });
}

/**
 * @param {Number} accountID
 * @param {String} validateCode
 * @param {String} login
 * @param {String} authToken
 */
function validateEmail(accountID, validateCode) {
    Onyx.merge(ONYXKEYS.USER_SIGN_UP, {isValidating: true});
    Onyx.merge(ONYXKEYS.SESSION, {error: ''});
    API.ValidateEmail({
        accountID,
        validateCode,
    })
        .then((responseValidate) => {
            if (responseValidate.jsonCode === 200) {
                Onyx.merge(ONYXKEYS.USER_SIGN_UP, {authToken: responseValidate.authToken});
                Onyx.merge(ONYXKEYS.ACCOUNT, {accountExists: true, validated: true});
                Onyx.merge(ONYXKEYS.CREDENTIALS, {login: responseValidate.email});
                return;
            }
            if (responseValidate.jsonCode === 666) {
                Onyx.merge(ONYXKEYS.ACCOUNT, {accountExists: true, validated: true});
            }
            if (responseValidate.jsonCode === 401) {
                Onyx.merge(ONYXKEYS.SESSION, {error: 'setPasswordPage.setPasswordLinkInvalid'});
            }
        })
        .finally(Onyx.merge(ONYXKEYS.USER_SIGN_UP, {isValidating: false}));
}

// It's necessary to throttle requests to reauthenticate since calling this multiple times will cause Pusher to
// reconnect each time when we only need to reconnect once. This way, if an authToken is expired and we try to
// subscribe to a bunch of channels at once we will only reauthenticate and force reconnect Pusher once.
const reauthenticatePusher = _.throttle(() => {
    Log.info('[Pusher] Re-authenticating and then reconnecting');
    Authentication.reauthenticate('Push_Authenticate')
        .then(Pusher.reconnect)
        .catch(() => {
            console.debug(
                '[PusherConnectionManager]',
                'Unable to re-authenticate Pusher because we are offline.',
            );
        });
}, 5000, {trailing: false});

/**
 * @param {String} socketID
 * @param {String} channelName
 * @param {Function} callback
 */
function authenticatePusher(socketID, channelName, callback) {
    Log.info('[PusherAuthorizer] Attempting to authorize Pusher', false, {channelName});

    API.Push_Authenticate({
        socket_id: socketID,
        channel_name: channelName,
        shouldRetry: false,
        forceNetworkRequest: true,
    })
        .then((response) => {
            if (response.jsonCode === CONST.JSON_CODE.NOT_AUTHENTICATED) {
                Log.hmmm('[PusherAuthorizer] Unable to authenticate Pusher because authToken is expired');
                callback(new Error('Pusher failed to authenticate because authToken is expired'), {auth: ''});

                // Attempt to refresh the authToken then reconnect to Pusher
                reauthenticatePusher();
                return;
            }

            if (response.jsonCode !== CONST.JSON_CODE.SUCCESS) {
                Log.hmmm('[PusherAuthorizer] Unable to authenticate Pusher for reason other than expired session');
                callback(new Error(`Pusher failed to authenticate because code: ${response.jsonCode} message: ${response.message}`), {auth: ''});
                return;
            }

            Log.info(
                '[PusherAuthorizer] Pusher authenticated successfully',
                false,
                {channelName},
            );
            callback(null, response);
        })
        .catch((error) => {
            Log.hmmm('[PusherAuthorizer] Unhandled error: ', {channelName, error});
            callback(new Error('Push_Authenticate request failed'), {auth: ''});
        });
}

/**
 * @param {Boolean} shouldShowComposeInput
 */
function setShouldShowComposeInput(shouldShowComposeInput) {
    Onyx.merge(ONYXKEYS.SESSION, {shouldShowComposeInput});
}

/**
 * Load all the data we need on app initialization after logging in
 */
function loadInitialData() {
    NameValuePair.get(CONST.NVP.PRIORITY_MODE, ONYXKEYS.NVP_PRIORITY_MODE, 'default');
    NameValuePair.get(CONST.NVP.IS_FIRST_TIME_NEW_EXPENSIFY_USER, ONYXKEYS.NVP_IS_FIRST_TIME_NEW_EXPENSIFY_USER, true);
    App.getLocale();
    PersonalDetails.fetchPersonalDetails();
    User.getUserDetails();
    User.getBetas();
    User.getDomainInfo();
    PersonalDetails.fetchLocalCurrency();
    Report.fetchAllReports(true, true);
    GeoLocation.fetchCountryCodeByRequestIP();
    UnreadIndicatorUpdater.listenForReportChanges();
    BankAccounts.fetchFreePlanVerifiedBankAccount();
    BankAccounts.fetchUserWallet();
}

/**
 * Run FixAccount to check if we need to fix anything for the user or run migrations. Reinitialize the data if anything changed
 * because some migrations might create new chat reports, new policies, etc. that the user now has access to.
 */
function fixAccountAndReloadData() {
    API.User_FixAccount()
        .then((response) => {
            if (!response.changed) {
                return;
            }
            console.debug('FixAccount found updates for this user, so data will be reinitalized');
            loadInitialData();
        });
}

export {
    fetchAccountDetails,
    setPassword,
    signIn,
    signInWithShortLivedToken,
    signOut,
    signOutAndRedirectToSignIn,
    reopenAccount,
    resendValidationLink,
    resetPassword,
    clearSignInData,
    cleanupSession,
    clearAccountMessages,
    validateEmail,
    authenticatePusher,
    reauthenticatePusher,
    setShouldShowComposeInput,
    changePasswordAndSignIn,
    invalidateCredentials,
    loadInitialData,
    fixAccountAndReloadData,
};<|MERGE_RESOLUTION|>--- conflicted
+++ resolved
@@ -20,17 +20,14 @@
 import * as User from '../User';
 import * as ValidationUtils from '../../ValidationUtils';
 import * as Authentication from '../../Authentication';
-<<<<<<< HEAD
 import NameValuePair from '../NameValuePair';
 import * as App from '../App';
 import * as PersonalDetails from '../PersonalDetails';
 import * as Report from '../Report';
 import * as GeoLocation from '../GeoLocation';
 import * as BankAccounts from '../BankAccounts';
-=======
 import * as ErrorUtils from '../../ErrorUtils';
 import * as Welcome from '../Welcome';
->>>>>>> c0f2264d
 
 let credentials = {};
 Onyx.connect({
