--- conflicted
+++ resolved
@@ -57,11 +57,6 @@
 import ONYXKEYS from '@src/ONYXKEYS';
 import type {Route} from '@src/ROUTES';
 import ROUTES from '@src/ROUTES';
-<<<<<<< HEAD
-import type {TryNewDot} from '@src/types/onyx';
-=======
-import SCREENS from '@src/SCREENS';
->>>>>>> b7436524
 import type Credentials from '@src/types/onyx/Credentials';
 import type Locale from '@src/types/onyx/Locale';
 import type Response from '@src/types/onyx/Response';
