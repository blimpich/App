import HybridAppModule from '@expensify/react-native-hybrid-app';
import throttle from 'lodash/throttle';
import type {ChannelAuthorizationData} from 'pusher-js/types/src/core/auth/options';
import type {ChannelAuthorizationCallback} from 'pusher-js/with-encryption';
import {InteractionManager, Linking} from 'react-native';
import type {OnyxEntry, OnyxKey, OnyxUpdate} from 'react-native-onyx';
import Onyx from 'react-native-onyx';
import * as PersistedRequests from '@libs/actions/PersistedRequests';
import * as API from '@libs/API';
import type {
    AuthenticatePusherParams,
    BeginAppleSignInParams,
    BeginGoogleSignInParams,
    BeginSignInParams,
    DisableTwoFactorAuthParams,
    LogOutParams,
    RequestNewValidateCodeParams,
    RequestUnlinkValidationLinkParams,
    ResetSMSDeliveryFailureStatusParams,
    SignInUserWithLinkParams,
    SignUpUserParams,
    UnlinkLoginParams,
    ValidateTwoFactorAuthParams,
} from '@libs/API/parameters';
import type SignInUserParams from '@libs/API/parameters/SignInUserParams';
import {READ_COMMANDS, SIDE_EFFECT_REQUEST_COMMANDS, WRITE_COMMANDS} from '@libs/API/types';
import asyncOpenURL from '@libs/asyncOpenURL';
import * as Authentication from '@libs/Authentication';
import * as ErrorUtils from '@libs/ErrorUtils';
import Fullstory from '@libs/Fullstory';
import HttpUtils from '@libs/HttpUtils';
import {translateLocal} from '@libs/Localize';
import Log from '@libs/Log';
import Navigation from '@libs/Navigation/Navigation';
import navigationRef from '@libs/Navigation/navigationRef';
import * as MainQueue from '@libs/Network/MainQueue';
import * as NetworkStore from '@libs/Network/NetworkStore';
import {getCurrentUserEmail} from '@libs/Network/NetworkStore';
import * as SequentialQueue from '@libs/Network/SequentialQueue';
import NetworkConnection from '@libs/NetworkConnection';
import Pusher from '@libs/Pusher';
import {getReportIDFromLink, parseReportRouteParams as parseReportRouteParamsReportUtils} from '@libs/ReportUtils';
import * as SessionUtils from '@libs/SessionUtils';
import {resetDidUserLogInDuringSession} from '@libs/SessionUtils';
import {clearSoundAssetsCache} from '@libs/Sound';
import Timers from '@libs/Timers';
import {hideContextMenu} from '@pages/home/report/ContextMenu/ReportActionContextMenu';
import {KEYS_TO_PRESERVE, openApp} from '@userActions/App';
import {KEYS_TO_PRESERVE_DELEGATE_ACCESS} from '@userActions/Delegate';
import * as Device from '@userActions/Device';
import * as HybridAppActions from '@userActions/HybridApp';
import type HybridAppSettings from '@userActions/HybridApp/types';
import redirectToSignIn from '@userActions/SignInRedirect';
import Timing from '@userActions/Timing';
import * as Welcome from '@userActions/Welcome';
import CONFIG from '@src/CONFIG';
import CONST from '@src/CONST';
import NAVIGATORS from '@src/NAVIGATORS';
import ONYXKEYS from '@src/ONYXKEYS';
import type {Route} from '@src/ROUTES';
import ROUTES from '@src/ROUTES';
<<<<<<< HEAD
=======
import SCREENS from '@src/SCREENS';
import type {TryNewDot} from '@src/types/onyx';
>>>>>>> a5e8ba62
import type Credentials from '@src/types/onyx/Credentials';
import type Locale from '@src/types/onyx/Locale';
import type Response from '@src/types/onyx/Response';
import type Session from '@src/types/onyx/Session';
import type {AutoAuthState} from '@src/types/onyx/Session';
import clearCache from './clearCache';
import updateSessionAuthTokens from './updateSessionAuthTokens';

const INVALID_TOKEN = 'pizza';

let session: Session = {};
let authPromiseResolver: ((value: boolean) => void) | null = null;

let isHybridAppSetupFinished = false;
let hasSwitchedAccountInHybridMode = false;

Onyx.connect({
    key: ONYXKEYS.SESSION,
    callback: (value) => {
        session = value ?? {};
        if (!session.creationDate) {
            session.creationDate = new Date().getTime();
        }
        if (session.authToken && authPromiseResolver) {
            authPromiseResolver(true);
            authPromiseResolver = null;
        }
        if (CONFIG.IS_HYBRID_APP && isHybridAppSetupFinished && session.authToken && session.authToken !== INVALID_TOKEN && !isAnonymousUser(value)) {
            HybridAppModule.sendAuthToken({authToken: session.authToken});
        }
    },
});

Onyx.connect({
    key: ONYXKEYS.USER_METADATA,
    callback: Fullstory.consentAndIdentify,
});

let stashedSession: Session = {};
Onyx.connect({
    key: ONYXKEYS.STASHED_SESSION,
    callback: (value) => (stashedSession = value ?? {}),
});

let credentials: Credentials = {};
Onyx.connect({
    key: ONYXKEYS.CREDENTIALS,
    callback: (value) => (credentials = value ?? {}),
});

let stashedCredentials: Credentials = {};
Onyx.connect({
    key: ONYXKEYS.STASHED_CREDENTIALS,
    callback: (value) => (stashedCredentials = value ?? {}),
});

let preferredLocale: Locale | null = null;
Onyx.connect({
    key: ONYXKEYS.NVP_PREFERRED_LOCALE,
    callback: (val) => (preferredLocale = val ?? null),
});

let activePolicyID: OnyxEntry<string>;
Onyx.connect({
    key: ONYXKEYS.NVP_ACTIVE_POLICY_ID,
    callback: (newActivePolicyID) => {
        activePolicyID = newActivePolicyID;
    },
});

function isSupportAuthToken(): boolean {
    return session.authTokenType === CONST.AUTH_TOKEN_TYPES.SUPPORT;
}

/**
 * Sets the SupportToken. This method will only be used on dev.
 */
function setSupportAuthToken(supportAuthToken: string, email: string, accountID: number) {
    Onyx.merge(ONYXKEYS.SESSION, {
        authTokenType: CONST.AUTH_TOKEN_TYPES.SUPPORT,
        authToken: supportAuthToken,
        email,
        accountID,
        creationDate: new Date().getTime(),
    }).then(() => {
        Log.info('[Supportal] Auth token set');
    });
    Onyx.set(ONYXKEYS.LAST_VISITED_PATH, '');
}

function getShortLivedLoginParams(isSupportAuthTokenUsed = false) {
    const optimisticData: OnyxUpdate[] = [
        {
            onyxMethod: Onyx.METHOD.MERGE,
            key: ONYXKEYS.ACCOUNT,
            value: {
                ...CONST.DEFAULT_ACCOUNT_DATA,
                isLoading: true,
            },
        },
        // We are making a temporary modification to 'signedInWithShortLivedAuthToken' to ensure that 'App.openApp' will be called at least once
        {
            onyxMethod: Onyx.METHOD.MERGE,
            key: ONYXKEYS.SESSION,
            value: {
                signedInWithShortLivedAuthToken: true,
                isAuthenticatingWithShortLivedToken: true,
                isSupportAuthTokenUsed,
            },
        },
    ];

    // Subsequently, we revert it back to the default value of 'signedInWithShortLivedAuthToken' in 'finallyData' to ensure the user is logged out on refresh
    const finallyData: OnyxUpdate[] = [
        {
            onyxMethod: Onyx.METHOD.MERGE,
            key: ONYXKEYS.ACCOUNT,
            value: {
                isLoading: false,
            },
        },
        {
            onyxMethod: Onyx.METHOD.MERGE,
            key: ONYXKEYS.SESSION,
            value: {
                signedInWithShortLivedAuthToken: null,
                isSupportAuthTokenUsed: null,
                isAuthenticatingWithShortLivedToken: false,
            },
        },
    ];

    return {optimisticData, finallyData};
}

/**
 * This method should be used when we are being redirected from oldDot to NewDot on a supportal request
 */
function signInWithSupportAuthToken(authToken: string) {
    const {optimisticData, finallyData} = getShortLivedLoginParams(true);
    API.read(READ_COMMANDS.SIGN_IN_WITH_SUPPORT_AUTH_TOKEN, {authToken}, {optimisticData, finallyData});
}

/**
 * Clears the Onyx store and redirects user to the sign in page
 */
function signOut(): Promise<void | Response> {
    Log.info('Flushing logs before signing out', true, {}, true);
    const params: LogOutParams = {
        // Send current authToken because we will immediately clear it once triggering this command
        authToken: NetworkStore.getAuthToken() ?? null,
        partnerUserID: credentials?.autoGeneratedLogin ?? '',
        partnerName: CONFIG.EXPENSIFY.PARTNER_NAME,
        partnerPassword: CONFIG.EXPENSIFY.PARTNER_PASSWORD,
        shouldRetry: false,
        skipReauthentication: true,
    };

    // eslint-disable-next-line rulesdir/no-api-side-effects-method
    return API.makeRequestWithSideEffects(SIDE_EFFECT_REQUEST_COMMANDS.LOG_OUT, params, {});
}

/**
 * Checks if the account is an anonymous account.
 */
function isAnonymousUser(sessionParam?: OnyxEntry<Session>): boolean {
    return (sessionParam?.authTokenType ?? session.authTokenType) === CONST.AUTH_TOKEN_TYPES.ANONYMOUS;
}

function hasStashedSession(): boolean {
    return !!(stashedSession.authToken && stashedCredentials.autoGeneratedLogin && stashedCredentials.autoGeneratedLogin !== '');
}

/**
 * Checks if the user has authToken
 */
function hasAuthToken(): boolean {
    return !!session.authToken;
}

/**
 * Indicates if the session which creation date is in parameter is expired
 * @param sessionCreationDate the session creation date timestamp
 */
function isExpiredSession(sessionCreationDate: number): boolean {
    return new Date().getTime() - sessionCreationDate >= CONST.SESSION_EXPIRATION_TIME_MS;
}

function signOutAndRedirectToSignIn(shouldResetToHome?: boolean, shouldStashSession?: boolean, shouldSignOutFromOldDot = true, shouldForceUseStashedSession?: boolean) {
    Log.info('Redirecting to Sign In because signOut() was called');
    hideContextMenu(false);

    if (isAnonymousUser()) {
        if (!Navigation.isActiveRoute(ROUTES.SIGN_IN_MODAL)) {
            if (shouldResetToHome) {
                Navigation.resetToHome();
            }
            Navigation.navigate(ROUTES.SIGN_IN_MODAL);
            Linking.getInitialURL().then((url) => {
                const reportID = getReportIDFromLink(url);
                if (reportID) {
                    Onyx.merge(ONYXKEYS.LAST_OPENED_PUBLIC_ROOM_ID, reportID);
                }
            });
        }
        return;
    }

    // When signing out from the HybridApp, we need to sign out from the oldDot app as well
    if (CONFIG.IS_HYBRID_APP && shouldSignOutFromOldDot) {
        HybridAppModule.signOutFromOldDot();
    }

    const isSupportal = isSupportAuthToken();
    const shouldRestoreStashedSession = isSupportal || shouldForceUseStashedSession;

    // We'll only call signOut if we're not stashing the session and not restoring a stashed session,
    // otherwise we'll call the API to invalidate the autogenerated credentials used for infinite
    // session.
    const signOutPromise: Promise<void | Response> = !shouldRestoreStashedSession && !shouldStashSession ? signOut() : Promise.resolve();

    // The function redirectToSignIn will clear the whole storage, so let's create our onyx params
    // updates for the credentials before we call it
    let onyxSetParams = {};

    // If we are not currently using a support token, and we received stashSession as true, we need to
    // store the credentials so the user doesn't need to login again after they finish their supportal
    // action. This needs to computed before we call `redirectToSignIn`
    if (!isSupportal && shouldStashSession) {
        onyxSetParams = {
            [ONYXKEYS.STASHED_CREDENTIALS]: credentials,
            [ONYXKEYS.STASHED_SESSION]: session,
        };
    }

    // If this is a supportal token, and we've received the parameters to stashSession as true, and
    // we already have a stashedSession, that means we are supportal-ed, currently supportal-ing
    // into another account and we want to keep the stashed data from the original account.
    if (isSupportal && shouldStashSession && hasStashedSession()) {
        onyxSetParams = {
            [ONYXKEYS.STASHED_CREDENTIALS]: stashedCredentials,
            [ONYXKEYS.STASHED_SESSION]: stashedSession,
        };
    }

    // If we should restore the stashed session, and we do not want to stash the current session, and we have a
    // stashed session, then switch the account instead of completely logging out.
    if (shouldRestoreStashedSession && !shouldStashSession && hasStashedSession()) {
        if (CONFIG.IS_HYBRID_APP) {
            HybridAppModule.switchAccount({
                newDotCurrentAccountEmail: stashedSession.email ?? '',
                authToken: stashedSession.authToken ?? '',
                // eslint-disable-next-line rulesdir/no-default-id-values
                policyID: activePolicyID ?? '',
                accountID: session.accountID ? String(session.accountID) : '',
            });
            hasSwitchedAccountInHybridMode = true;
        }

        onyxSetParams = {
            [ONYXKEYS.CREDENTIALS]: stashedCredentials,
            [ONYXKEYS.SESSION]: stashedSession,
        };
    }
    if (shouldRestoreStashedSession && !shouldStashSession && !hasStashedSession()) {
        Log.info('No stashed session found, clearing the session');
    }

    // Wait for signOut (if called), then redirect and update Onyx.
    signOutPromise
        .then((response) => {
            if (response?.hasOldDotAuthCookies) {
                Log.info('Redirecting to OldDot sign out');
                asyncOpenURL(
                    redirectToSignIn().then(() => {
                        Onyx.multiSet(onyxSetParams);
                    }),
                    `${CONFIG.EXPENSIFY.EXPENSIFY_URL}${CONST.OLDDOT_URLS.SIGN_OUT}`,
                    true,
                    true,
                );
            } else {
                redirectToSignIn().then(() => {
                    Onyx.multiSet(onyxSetParams);

                    if (hasSwitchedAccountInHybridMode) {
                        openApp();
                    }
                });
            }
        })
        .catch((error: string) => Log.warn('Error during sign out process:', error));
}

/**
 * @param callback The callback to execute if the action is allowed
 * @param isAnonymousAction The action is allowed for anonymous or not
 * @returns same callback if the action is allowed, otherwise a function that signs out and redirects to sign in
 */
// eslint-disable-next-line @typescript-eslint/no-explicit-any
function callFunctionIfActionIsAllowed<TCallback extends ((...args: any[]) => any) | void>(callback: TCallback, isAnonymousAction = false): TCallback | (() => void) {
    if (isAnonymousUser() && !isAnonymousAction) {
        return () => signOutAndRedirectToSignIn();
    }
    return callback;
}

/**
 * Request a new validate / magic code for user to sign in via passwordless flow
 */
function resendValidateCode(login = credentials.login) {
    const optimisticData: OnyxUpdate[] = [
        {
            onyxMethod: Onyx.METHOD.MERGE,
            key: ONYXKEYS.ACCOUNT,
            value: {
                errors: null,
                loadingForm: CONST.FORMS.RESEND_VALIDATE_CODE_FORM,
            },
        },
    ];
    const finallyData: OnyxUpdate[] = [
        {
            onyxMethod: Onyx.METHOD.MERGE,
            key: ONYXKEYS.ACCOUNT,
            value: {
                loadingForm: null,
            },
        },
    ];

    const params: RequestNewValidateCodeParams = {email: login};

    API.write(WRITE_COMMANDS.REQUEST_NEW_VALIDATE_CODE, params, {optimisticData, finallyData});
}

type OnyxData = {
    optimisticData: OnyxUpdate[];
    successData: OnyxUpdate[];
    failureData: OnyxUpdate[];
};

/**
 * Constructs the state object for the BeginSignIn && BeginAppleSignIn API calls.
 */
function signInAttemptState(): OnyxData {
    return {
        optimisticData: [
            {
                onyxMethod: Onyx.METHOD.MERGE,
                key: ONYXKEYS.ACCOUNT,
                value: {
                    ...CONST.DEFAULT_ACCOUNT_DATA,
                    isLoading: true,
                    message: null,
                    loadingForm: CONST.FORMS.LOGIN_FORM,
                },
            },
        ],
        successData: [
            {
                onyxMethod: Onyx.METHOD.MERGE,
                key: ONYXKEYS.ACCOUNT,
                value: {
                    isLoading: false,
                    loadingForm: null,
                },
            },
            {
                onyxMethod: Onyx.METHOD.MERGE,
                key: ONYXKEYS.CREDENTIALS,
                value: {
                    validateCode: null,
                },
            },
        ],
        failureData: [
            {
                onyxMethod: Onyx.METHOD.MERGE,
                key: ONYXKEYS.ACCOUNT,
                value: {
                    isLoading: false,
                    loadingForm: null,
                    errors: ErrorUtils.getMicroSecondOnyxErrorWithTranslationKey('loginForm.cannotGetAccountDetails'),
                },
            },
        ],
    };
}

/**
 * Checks the API to see if an account exists for the given login.
 */
function beginSignIn(email: string) {
    const {optimisticData, successData, failureData} = signInAttemptState();

    const params: BeginSignInParams = {email};

    // eslint-disable-next-line rulesdir/no-api-side-effects-method
    API.read(READ_COMMANDS.BEGIN_SIGNIN, params, {optimisticData, successData, failureData});
}

/**
 * Create Onyx update to clean up anonymous user data
 */
function buildOnyxDataToCleanUpAnonymousUser() {
    const data: Record<string, null> = {};
    if (session.authTokenType === CONST.AUTH_TOKEN_TYPES.ANONYMOUS && session.accountID) {
        data[session.accountID] = null;
    }
    return {
        key: ONYXKEYS.PERSONAL_DETAILS_LIST,
        value: data,
        onyxMethod: Onyx.METHOD.MERGE,
    };
}

/**
 * Creates an account for the new user and signs them into the application with the newly created account.
 *
 */
function signUpUser() {
    const optimisticData: OnyxUpdate[] = [
        {
            onyxMethod: Onyx.METHOD.MERGE,
            key: ONYXKEYS.ACCOUNT,
            value: {
                ...CONST.DEFAULT_ACCOUNT_DATA,
                isLoading: true,
            },
        },
    ];

    const onyxOperationToCleanUpAnonymousUser = buildOnyxDataToCleanUpAnonymousUser();

    const successData: OnyxUpdate[] = [
        {
            onyxMethod: Onyx.METHOD.MERGE,
            key: ONYXKEYS.ACCOUNT,
            value: {
                isLoading: false,
            },
        },
        onyxOperationToCleanUpAnonymousUser,
    ];

    const failureData: OnyxUpdate[] = [
        {
            onyxMethod: Onyx.METHOD.MERGE,
            key: ONYXKEYS.ACCOUNT,
            value: {
                isLoading: false,
            },
        },
    ];

    const params: SignUpUserParams = {email: credentials.login, preferredLocale};

    API.write(WRITE_COMMANDS.SIGN_UP_USER, params, {optimisticData, successData, failureData});
}

function setupNewDotAfterTransitionFromOldDot(hybridAppSettings: HybridAppSettings, tryNewDot?: TryNewDot) {
    const {hybridApp, ...newDotOnyxValues} = hybridAppSettings;

    const clearOnyxBeforeSignIn = () => {
        if (!hybridApp.useNewDotSignInPage) {
            return Promise.resolve();
        }

        return redirectToSignIn();
    };

    const resetDidUserLoginDuringSessionIfNeeded = () => {
        if (newDotOnyxValues.nvp_tryNewDot === undefined || tryNewDot?.classicRedirect?.dismissed !== true) {
            return Promise.resolve();
        }

        Log.info("[HybridApp] OpenApp hasn't been called yet. Calling `resetDidUserLogInDuringSession`");
        resetDidUserLogInDuringSession();
    };

    return clearOnyxBeforeSignIn()
        .then(() => {
            // This section controls copilot changes
            const currentUserEmail = getCurrentUserEmail();

            // If ND and OD account are the same - do nothing
            if (hybridApp?.delegateAccessData?.oldDotCurrentUserEmail === currentUserEmail) {
                return;
            }

            const stashedData = hybridApp?.delegateAccessData?.isDelegateAccess
                ? {
                      [ONYXKEYS.STASHED_CREDENTIALS]: credentials,
                      [ONYXKEYS.STASHED_SESSION]: session,
                  }
                : {
                      [ONYXKEYS.STASHED_CREDENTIALS]: {},
                      [ONYXKEYS.STASHED_SESSION]: {},
                  };

            // Account was changed on OD side - clear onyx and apply data
            return Onyx.clear(KEYS_TO_PRESERVE_DELEGATE_ACCESS).then(() =>
                Onyx.multiSet({
                    ...stashedData,
                    [ONYXKEYS.SESSION]: {
                        email: hybridApp?.delegateAccessData?.oldDotCurrentUserEmail,
                        authToken: hybridApp?.delegateAccessData?.oldDotCurrentAuthToken,
                        encryptedAuthToken: decodeURIComponent(hybridApp?.delegateAccessData?.oldDotCurrentEncryptedAuthToken ?? ''),
                        accountID: hybridApp?.delegateAccessData?.oldDotCurrentAccountID,
                    },
                    [ONYXKEYS.CREDENTIALS]: {
                        autoGeneratedLogin: credentials?.autoGeneratedLogin,
                        autoGeneratedPassword: credentials?.autoGeneratedPassword,
                    },
                })
                    .then(() => Onyx.merge(ONYXKEYS.ACCOUNT, {primaryLogin: hybridApp?.delegateAccessData?.oldDotCurrentUserEmail}))
                    .then(() => openApp()),
            );
        })
        .then(() =>
            HybridAppActions.prepareHybridAppAfterTransitionToNewDot({
                ...hybridApp,
                closingReactNativeApp: false,
            }),
        )
        .then(resetDidUserLoginDuringSessionIfNeeded)
        .then(() => Promise.all(Object.entries(newDotOnyxValues).map(([key, value]) => Onyx.merge(key as OnyxKey, value ?? {}))))
        .then(() => {
            isHybridAppSetupFinished = true;
            return Promise.resolve();
        })
        .catch((error) => {
            Log.hmmm('[HybridApp] Initialization of HybridApp has failed. Forcing transition', {error});
        });
}

/**
 * Given an idToken from Sign in with Apple, checks the API to see if an account
 * exists for that email address and signs the user in if so.
 */
function beginAppleSignIn(idToken: string | undefined | null) {
    const {optimisticData, successData, failureData} = signInAttemptState();

    const params: BeginAppleSignInParams = {idToken, preferredLocale};

    API.write(WRITE_COMMANDS.SIGN_IN_WITH_APPLE, params, {optimisticData, successData, failureData});
}

/**
 * Shows Google sign-in process, and if an auth token is successfully obtained,
 * passes the token on to the Expensify API to sign in with
 */
function beginGoogleSignIn(token: string | null) {
    const {optimisticData, successData, failureData} = signInAttemptState();

    const params: BeginGoogleSignInParams = {token, preferredLocale};

    API.write(WRITE_COMMANDS.SIGN_IN_WITH_GOOGLE, params, {optimisticData, successData, failureData});
}

/**
 * Will create a temporary login for the user in the passed authenticate response which is used when
 * re-authenticating after an authToken expires.
 */
function signInWithShortLivedAuthToken(authToken: string) {
    const {optimisticData, finallyData} = getShortLivedLoginParams();
    API.read(READ_COMMANDS.SIGN_IN_WITH_SHORT_LIVED_AUTH_TOKEN, {authToken, skipReauthentication: true}, {optimisticData, finallyData});
}

/**
 * Sign the user into the application. This will first authenticate their account
 * then it will create a temporary login for them which is used when re-authenticating
 * after an authToken expires.
 *
 * @param validateCode - 6 digit code required for login
 */
function signIn(validateCode: string, twoFactorAuthCode?: string) {
    const optimisticData: OnyxUpdate[] = [
        {
            onyxMethod: Onyx.METHOD.MERGE,
            key: ONYXKEYS.ACCOUNT,
            value: {
                ...CONST.DEFAULT_ACCOUNT_DATA,
                isLoading: true,
                loadingForm: twoFactorAuthCode ? CONST.FORMS.VALIDATE_TFA_CODE_FORM : CONST.FORMS.VALIDATE_CODE_FORM,
            },
        },
    ];

    const onyxOperationToCleanUpAnonymousUser = buildOnyxDataToCleanUpAnonymousUser();

    const successData: OnyxUpdate[] = [
        {
            onyxMethod: Onyx.METHOD.MERGE,
            key: ONYXKEYS.ACCOUNT,
            value: {
                isLoading: false,
                loadingForm: null,
            },
        },
        {
            onyxMethod: Onyx.METHOD.MERGE,
            key: ONYXKEYS.CREDENTIALS,
            value: {
                validateCode,
            },
        },
        onyxOperationToCleanUpAnonymousUser,
    ];

    const failureData: OnyxUpdate[] = [
        {
            onyxMethod: Onyx.METHOD.MERGE,
            key: ONYXKEYS.ACCOUNT,
            value: {
                isLoading: false,
                loadingForm: null,
            },
        },
    ];

    Device.getDeviceInfoWithID().then((deviceInfo) => {
        const params: SignInUserParams = {
            twoFactorAuthCode,
            email: credentials.login,
            preferredLocale,
            deviceInfo,
        };

        // Conditionally pass a password or validateCode to command since we temporarily allow both flows
        if (validateCode || twoFactorAuthCode) {
            params.validateCode = validateCode || credentials.validateCode;
        }

        API.write(WRITE_COMMANDS.SIGN_IN_USER, params, {
            optimisticData,
            successData,
            failureData,
        });
    });
}

function signInWithValidateCode(accountID: number, code: string, twoFactorAuthCode = '') {
    // If this is called from the 2fa step, get the validateCode directly from onyx
    // instead of the one passed from the component state because the state is changing when this method is called.
    const validateCode = twoFactorAuthCode ? credentials.validateCode : code;
    const onyxOperationToCleanUpAnonymousUser = buildOnyxDataToCleanUpAnonymousUser();

    const optimisticData: OnyxUpdate[] = [
        {
            onyxMethod: Onyx.METHOD.MERGE,
            key: ONYXKEYS.ACCOUNT,
            value: {
                ...CONST.DEFAULT_ACCOUNT_DATA,
                isLoading: true,
                loadingForm: twoFactorAuthCode ? CONST.FORMS.VALIDATE_TFA_CODE_FORM : CONST.FORMS.VALIDATE_CODE_FORM,
            },
        },
        {
            onyxMethod: Onyx.METHOD.MERGE,
            key: ONYXKEYS.SESSION,
            value: {autoAuthState: CONST.AUTO_AUTH_STATE.SIGNING_IN},
        },
    ];

    const successData: OnyxUpdate[] = [
        {
            onyxMethod: Onyx.METHOD.MERGE,
            key: ONYXKEYS.ACCOUNT,
            value: {
                isLoading: false,
                loadingForm: null,
            },
        },
        {
            onyxMethod: Onyx.METHOD.MERGE,
            key: ONYXKEYS.CREDENTIALS,
            value: {
                accountID,
                validateCode,
            },
        },
        {
            onyxMethod: Onyx.METHOD.MERGE,
            key: ONYXKEYS.SESSION,
            value: {autoAuthState: CONST.AUTO_AUTH_STATE.JUST_SIGNED_IN},
        },
        onyxOperationToCleanUpAnonymousUser,
    ];

    const failureData: OnyxUpdate[] = [
        {
            onyxMethod: Onyx.METHOD.MERGE,
            key: ONYXKEYS.ACCOUNT,
            value: {
                isLoading: false,
                loadingForm: null,
            },
        },
        {
            onyxMethod: Onyx.METHOD.MERGE,
            key: ONYXKEYS.SESSION,
            value: {autoAuthState: CONST.AUTO_AUTH_STATE.FAILED},
        },
    ];
    Device.getDeviceInfoWithID().then((deviceInfo) => {
        const params: SignInUserWithLinkParams = {
            accountID,
            validateCode,
            twoFactorAuthCode,
            preferredLocale,
            deviceInfo,
        };

        API.write(WRITE_COMMANDS.SIGN_IN_USER_WITH_LINK, params, {optimisticData, successData, failureData});
    });
}

/**
 * Initializes the state of the automatic authentication when the user clicks on a magic link.
 *
 * This method is called in componentDidMount event of the lifecycle.
 * When the user gets authenticated, the component is unmounted and then remounted
 * when AppNavigator switches from PublicScreens to AuthScreens.
 * That's the reason why autoAuthState initialization is skipped while the last state is SIGNING_IN.
 */
function initAutoAuthState(cachedAutoAuthState: AutoAuthState) {
    const signedInStates: AutoAuthState[] = [CONST.AUTO_AUTH_STATE.SIGNING_IN, CONST.AUTO_AUTH_STATE.JUST_SIGNED_IN];

    Onyx.merge(ONYXKEYS.SESSION, {
        autoAuthState: signedInStates.includes(cachedAutoAuthState) ? CONST.AUTO_AUTH_STATE.JUST_SIGNED_IN : CONST.AUTO_AUTH_STATE.NOT_STARTED,
    });
}

function invalidateCredentials() {
    Onyx.merge(ONYXKEYS.CREDENTIALS, {autoGeneratedLogin: '', autoGeneratedPassword: ''});
}

function invalidateAuthToken() {
    NetworkStore.setAuthToken(INVALID_TOKEN);
    Onyx.merge(ONYXKEYS.SESSION, {authToken: INVALID_TOKEN, encryptedAuthToken: INVALID_TOKEN});
}

/**
 * Send an expired session to FE and invalidate the session in the BE perspective. Action is delayed for 15s
 */
function expireSessionWithDelay() {
    // expires the session after 15s
    setTimeout(() => {
        NetworkStore.setAuthToken(INVALID_TOKEN);
        Onyx.merge(ONYXKEYS.SESSION, {authToken: INVALID_TOKEN, encryptedAuthToken: INVALID_TOKEN, creationDate: new Date().getTime() - CONST.SESSION_EXPIRATION_TIME_MS});
    }, 15000);
}

/**
 * Clear the credentials and partial sign in session so the user can taken back to first Login step
 */
function clearSignInData() {
    Onyx.multiSet({
        [ONYXKEYS.ACCOUNT]: null,
        [ONYXKEYS.CREDENTIALS]: null,
    });
}

/**
 * Reset navigation to a brand new state with Home as the initial screen.
 */
function resetNavigationState() {
    Navigation.isNavigationReady().then(() => {
        navigationRef.resetRoot({index: 0, routes: [{name: NAVIGATORS.REPORTS_SPLIT_NAVIGATOR}]});
    });
}

/**
 * Put any logic that needs to run when we are signed out here. This can be triggered when the current tab or another tab signs out.
 * - Cancels pending network calls - any lingering requests are discarded to prevent unwanted storage writes
 * - Clears all current params of the Home route - the login page URL should not contain any parameter
 */
function cleanupSession() {
    Pusher.disconnect();
    Timers.clearAll();
    Welcome.resetAllChecks();
    MainQueue.clear();
    HttpUtils.cancelPendingRequests();
    PersistedRequests.clear();
    NetworkConnection.clearReconnectionCallbacks();
    SessionUtils.resetDidUserLogInDuringSession();
    resetNavigationState();
    clearCache().then(() => {
        Log.info('Cleared all cache data', true, {}, true);
    });
    clearSoundAssetsCache();
    Timing.clearData();
}

function clearAccountMessages() {
    Onyx.merge(ONYXKEYS.ACCOUNT, {
        success: '',
        errors: null,
        message: null,
        isLoading: false,
    });
}

function setAccountError(error: string) {
    Onyx.merge(ONYXKEYS.ACCOUNT, {errors: ErrorUtils.getMicroSecondOnyxErrorWithMessage(error)});
}

// It's necessary to throttle requests to reauthenticate since calling this multiple times will cause Pusher to
// reconnect each time when we only need to reconnect once. This way, if an authToken is expired and we try to
// subscribe to a bunch of channels at once we will only reauthenticate and force reconnect Pusher once.
const reauthenticatePusher = throttle(
    () => {
        Log.info('[Pusher] Re-authenticating and then reconnecting');
        Authentication.reauthenticate(SIDE_EFFECT_REQUEST_COMMANDS.AUTHENTICATE_PUSHER)
            .then((wasSuccessful) => {
                if (!wasSuccessful) {
                    return;
                }
                Pusher.reconnect();
            })
            .catch(() => {
                console.debug('[PusherConnectionManager]', 'Unable to re-authenticate Pusher because we are offline.');
            });
    },
    5000,
    {trailing: false},
);

function authenticatePusher(socketID: string, channelName: string, callback?: ChannelAuthorizationCallback) {
    Log.info('[PusherAuthorizer] Attempting to authorize Pusher', false, {channelName});

    const params: AuthenticatePusherParams = {
        // eslint-disable-next-line @typescript-eslint/naming-convention
        socket_id: socketID,
        // eslint-disable-next-line @typescript-eslint/naming-convention
        channel_name: channelName,
        shouldRetry: false,
        forceNetworkRequest: true,
    };

    // We use makeRequestWithSideEffects here because we need to authorize to Pusher (an external service) each time a user connects to any channel.
    // eslint-disable-next-line rulesdir/no-api-side-effects-method
    return API.makeRequestWithSideEffects(SIDE_EFFECT_REQUEST_COMMANDS.AUTHENTICATE_PUSHER, params)
        .then((response) => {
            if (response?.jsonCode === CONST.JSON_CODE.NOT_AUTHENTICATED) {
                Log.hmmm('[PusherAuthorizer] Unable to authenticate Pusher because authToken is expired');
                callback?.(new Error('Pusher failed to authenticate because authToken is expired'), {auth: ''});

                // Attempt to refresh the authToken then reconnect to Pusher
                reauthenticatePusher();
                return;
            }

            if (response?.jsonCode !== CONST.JSON_CODE.SUCCESS) {
                Log.hmmm('[PusherAuthorizer] Unable to authenticate Pusher for reason other than expired session');
                callback?.(new Error(`Pusher failed to authenticate because code: ${response?.jsonCode} message: ${response?.message}`), {auth: ''});
                return;
            }

            Log.info('[PusherAuthorizer] Pusher authenticated successfully', false, {channelName});
            if (callback) {
                callback(null, response as ChannelAuthorizationData);
            } else {
                return {
                    auth: response.auth,
                    // eslint-disable-next-line @typescript-eslint/naming-convention
                    shared_secret: response.shared_secret,
                };
            }
        })
        .catch((error: unknown) => {
            Log.hmmm('[PusherAuthorizer] Unhandled error: ', {channelName, error});
            callback?.(new Error('AuthenticatePusher request failed'), {auth: ''});
        });
}

/**
 * Request a new validation link / magic code to unlink an unvalidated secondary login from a primary login
 */
function requestUnlinkValidationLink() {
    const optimisticData = [
        {
            onyxMethod: Onyx.METHOD.MERGE,
            key: ONYXKEYS.ACCOUNT,
            value: {
                isLoading: true,
                errors: null,
                message: null,
                loadingForm: CONST.FORMS.UNLINK_LOGIN_FORM,
            },
        },
    ];
    const successData = [
        {
            onyxMethod: Onyx.METHOD.MERGE,
            key: ONYXKEYS.ACCOUNT,
            value: {
                isLoading: false,
                message: 'unlinkLoginForm.linkSent',
                loadingForm: null,
            },
        },
    ];
    const failureData = [
        {
            onyxMethod: Onyx.METHOD.MERGE,
            key: ONYXKEYS.ACCOUNT,
            value: {
                isLoading: false,
                loadingForm: null,
            },
        },
    ];

    const params: RequestUnlinkValidationLinkParams = {email: credentials.login};

    API.write(WRITE_COMMANDS.REQUEST_UNLINK_VALIDATION_LINK, params, {optimisticData, successData, failureData});
}

function unlinkLogin(accountID: number, validateCode: string) {
    const optimisticData: OnyxUpdate[] = [
        {
            onyxMethod: Onyx.METHOD.MERGE,
            key: ONYXKEYS.ACCOUNT,
            value: {
                ...CONST.DEFAULT_ACCOUNT_DATA,
                isLoading: true,
            },
        },
    ];
    const successData: OnyxUpdate[] = [
        {
            onyxMethod: Onyx.METHOD.MERGE,
            key: ONYXKEYS.ACCOUNT,
            value: {
                isLoading: false,
                message: 'unlinkLoginForm.successfullyUnlinkedLogin',
            },
        },
        {
            onyxMethod: Onyx.METHOD.MERGE,
            key: ONYXKEYS.CREDENTIALS,
            value: {
                login: '',
            },
        },
    ];
    const failureData: OnyxUpdate[] = [
        {
            onyxMethod: Onyx.METHOD.MERGE,
            key: ONYXKEYS.ACCOUNT,
            value: {
                isLoading: false,
            },
        },
    ];

    const params: UnlinkLoginParams = {
        accountID,
        validateCode,
    };

    API.write(WRITE_COMMANDS.UNLINK_LOGIN, params, {
        optimisticData,
        successData,
        failureData,
    });
}

/**
 * Toggles two-factor authentication based on the `enable` parameter
 */
function toggleTwoFactorAuth(enable: boolean, twoFactorAuthCode = '') {
    const optimisticData: OnyxUpdate[] = [
        {
            onyxMethod: Onyx.METHOD.MERGE,
            key: ONYXKEYS.ACCOUNT,
            value: {
                isLoading: true,
            },
        },
    ];

    const successData: OnyxUpdate[] = [
        {
            onyxMethod: Onyx.METHOD.MERGE,
            key: ONYXKEYS.ACCOUNT,
            value: {
                isLoading: false,
            },
        },
    ];

    const failureData: OnyxUpdate[] = [
        {
            onyxMethod: Onyx.METHOD.MERGE,
            key: ONYXKEYS.ACCOUNT,
            value: {
                isLoading: false,
            },
        },
    ];

    if (enable) {
        API.write(WRITE_COMMANDS.ENABLE_TWO_FACTOR_AUTH, null, {optimisticData, successData, failureData});
        return;
    }

    // A 2FA code is required to disable 2FA
    const params: DisableTwoFactorAuthParams = {twoFactorAuthCode};

    // eslint-disable-next-line rulesdir/no-multiple-api-calls
    API.write(WRITE_COMMANDS.DISABLE_TWO_FACTOR_AUTH, params, {optimisticData, successData, failureData});
}

function clearDisableTwoFactorAuthErrors() {
    Onyx.merge(ONYXKEYS.ACCOUNT, {errorFields: {requiresTwoFactorAuth: null}});
}

function updateAuthTokenAndOpenApp(authToken?: string, encryptedAuthToken?: string) {
    // Update authToken in Onyx and in our local variables so that API requests will use the new authToken
    updateSessionAuthTokens(authToken, encryptedAuthToken);

    // Note: It is important to manually set the authToken that is in the store here since
    // reconnectApp will immediate post and use the local authToken. Onyx updates subscribers lately so it is not
    // enough to do the updateSessionAuthTokens() call above.
    NetworkStore.setAuthToken(authToken ?? null);

    openApp();
}

function validateTwoFactorAuth(twoFactorAuthCode: string, shouldClearData: boolean) {
    const optimisticData = [
        {
            onyxMethod: Onyx.METHOD.MERGE,
            key: ONYXKEYS.ACCOUNT,
            value: {
                isLoading: true,
            },
        },
    ];

    const successData = [
        {
            onyxMethod: Onyx.METHOD.MERGE,
            key: ONYXKEYS.ACCOUNT,
            value: {
                isLoading: false,
            },
        },
    ];

    const failureData = [
        {
            onyxMethod: Onyx.METHOD.MERGE,
            key: ONYXKEYS.ACCOUNT,
            value: {
                isLoading: false,
            },
        },
    ];

    const params: ValidateTwoFactorAuthParams = {twoFactorAuthCode};

    // eslint-disable-next-line rulesdir/no-api-side-effects-method
    API.makeRequestWithSideEffects(SIDE_EFFECT_REQUEST_COMMANDS.TWO_FACTOR_AUTH_VALIDATE, params, {optimisticData, successData, failureData}).then((response) => {
        if (!response?.authToken) {
            return;
        }

        // Clear onyx data if the user has just signed in and is forced to add 2FA
        if (shouldClearData) {
            const keysToPreserveWithPrivatePersonalDetails = [...KEYS_TO_PRESERVE, ONYXKEYS.PRIVATE_PERSONAL_DETAILS];
            Onyx.clear(keysToPreserveWithPrivatePersonalDetails).then(() => updateAuthTokenAndOpenApp(response.authToken, response.encryptedAuthToken));
            return;
        }

        updateAuthTokenAndOpenApp(response.authToken, response.encryptedAuthToken);
    });
}

/**
 * Waits for a user to sign in.
 *
 * If the user is already signed in (`authToken` is truthy), the promise resolves immediately.
 * Otherwise, the promise will resolve when the `authToken` in `ONYXKEYS.SESSION` becomes truthy via the Onyx callback.
 * The promise will not reject on failed login attempt.
 *
 * @returns A promise that resolves to `true` once the user is signed in.
 * @example
 * waitForUserSignIn().then(() => {
 *   console.log('User is signed in!');
 * });
 */
function waitForUserSignIn(): Promise<boolean> {
    return new Promise<boolean>((resolve) => {
        if (session.authToken) {
            resolve(true);
        } else {
            authPromiseResolver = resolve;
        }
    });
}

function handleExitToNavigation(exitTo: Route) {
    InteractionManager.runAfterInteractions(() => {
        waitForUserSignIn().then(() => {
            Navigation.waitForProtectedRoutes().then(() => {
                Navigation.goBack();
                Navigation.navigate(exitTo);
            });
        });
    });
}

function signInWithValidateCodeAndNavigate(accountID: number, validateCode: string, twoFactorAuthCode = '', exitTo?: Route) {
    signInWithValidateCode(accountID, validateCode, twoFactorAuthCode);
    if (exitTo) {
        handleExitToNavigation(exitTo);
    } else {
        Navigation.goBack();
    }
}

/**
 * check if the route can be accessed by anonymous user
 *
 * @param {string} route
 */

const canAnonymousUserAccessRoute = (route: string) => {
    const reportID = getReportIDFromLink(route);
    if (reportID) {
        return true;
    }
    const parsedReportRouteParams = parseReportRouteParamsReportUtils(route);
    let routeRemovedReportId = route;
    if ((parsedReportRouteParams as {reportID: string})?.reportID) {
        routeRemovedReportId = route.replace((parsedReportRouteParams as {reportID: string})?.reportID, ':reportID');
    }
    if (route.startsWith('/')) {
        routeRemovedReportId = routeRemovedReportId.slice(1);
    }
    const routesAccessibleByAnonymousUser = [ROUTES.SIGN_IN_MODAL, ROUTES.REPORT_WITH_ID_DETAILS.route, ROUTES.REPORT_WITH_ID_DETAILS_SHARE_CODE.route, ROUTES.CONCIERGE];
    const isMagicLink = CONST.REGEX.ROUTES.VALIDATE_LOGIN.test(`/${route}`);

    if ((routesAccessibleByAnonymousUser as string[]).includes(routeRemovedReportId) || isMagicLink) {
        return true;
    }
    return false;
};

function AddWorkEmail(workEmail: string) {
    const optimisticData: OnyxUpdate[] = [
        {
            onyxMethod: Onyx.METHOD.MERGE,
            key: ONYXKEYS.FORMS.ONBOARDING_WORK_EMAIL_FORM,
            value: {
                onboardingWorkEmail: workEmail,
                isLoading: true,
            },
        },
    ];

    const successData: OnyxUpdate[] = [
        {
            onyxMethod: Onyx.METHOD.MERGE,
            key: ONYXKEYS.FORMS.ONBOARDING_WORK_EMAIL_FORM,
            value: {
                isLoading: false,
            },
        },
    ];

    const failureData: OnyxUpdate[] = [
        {
            onyxMethod: Onyx.METHOD.MERGE,
            key: ONYXKEYS.FORMS.ONBOARDING_WORK_EMAIL_FORM,
            value: {
                isLoading: false,
            },
        },
        {
            onyxMethod: Onyx.METHOD.MERGE,
            key: ONYXKEYS.NVP_ONBOARDING,
            value: {
                isMergingAccountBlocked: true,
            },
        },
    ];

    API.write(
        WRITE_COMMANDS.ADD_WORK_EMAIL,
        {workEmail},
        {
            optimisticData,
            successData,
            failureData,
        },
    );
}

function MergeIntoAccountAndLogin(workEmail: string | undefined, validateCode: string, accountID: number | undefined) {
    const optimisticData: OnyxUpdate[] = [
        {
            onyxMethod: Onyx.METHOD.MERGE,
            key: ONYXKEYS.ONBOARDING_ERROR_MESSAGE,
            value: '',
        },
        {
            onyxMethod: Onyx.METHOD.MERGE,
            key: ONYXKEYS.ACCOUNT,
            value: {
                isLoading: true,
                loadingForm: CONST.FORMS.VALIDATE_CODE_FORM,
            },
        },
    ];

    const successData: OnyxUpdate[] = [
        {
            onyxMethod: Onyx.METHOD.MERGE,
            key: ONYXKEYS.ONBOARDING_ERROR_MESSAGE,
            value: '',
        },
        {
            onyxMethod: Onyx.METHOD.MERGE,
            key: ONYXKEYS.NVP_ONBOARDING,
            value: {
                isMergeAccountStepCompleted: true,
            },
        },
        {
            onyxMethod: Onyx.METHOD.MERGE,
            key: ONYXKEYS.ACCOUNT,
            value: {
                isLoading: false,
                loadingForm: null,
            },
        },
    ];

    const failureData: OnyxUpdate[] = [
        {
            onyxMethod: Onyx.METHOD.MERGE,
            key: ONYXKEYS.ACCOUNT,
            value: {
                isLoading: false,
                loadingForm: null,
            },
        },
    ];

    // eslint-disable-next-line rulesdir/no-api-side-effects-method
    API.makeRequestWithSideEffects(
        SIDE_EFFECT_REQUEST_COMMANDS.MERGE_INTO_ACCOUNT_AND_LOGIN,
        {workEmail, validateCode, accountID},
        {
            optimisticData,
            successData,
            failureData,
        },
    ).then((response) => {
        if (response?.jsonCode === CONST.JSON_CODE.EXP_ERROR) {
            // If the error other than invalid code, we show a blocking screen
            if (response?.message === CONST.MERGE_ACCOUNT_INVALID_CODE_ERROR || response?.title === CONST.MERGE_ACCOUNT_INVALID_CODE_ERROR) {
                Onyx.merge(ONYXKEYS.ONBOARDING_ERROR_MESSAGE, translateLocal('contacts.genericFailureMessages.validateSecondaryLogin'));
            } else {
                Onyx.merge(ONYXKEYS.NVP_ONBOARDING, {isMergingAccountBlocked: true});
            }
            return;
        }

        // When the action is successful, we need to update the new authToken and encryptedAuthToken
        // This action needs to be synchronous as the user will be logged out due to middleware if old authToken is used
        // For more information see the slack discussion: https://expensify.slack.com/archives/C08CZDJFJ77/p1742838796040369
        return SequentialQueue.waitForIdle().then(() => {
            if (!response?.authToken || !response?.encryptedAuthToken) {
                return;
            }

            updateAuthTokenAndOpenApp(response.authToken, response.encryptedAuthToken);
        });
    });
}

/**
 * To reset SMS delivery failure
 */
function resetSMSDeliveryFailureStatus(login: string) {
    const params: ResetSMSDeliveryFailureStatusParams = {login};

    const optimisticData: OnyxUpdate[] = [
        {
            onyxMethod: Onyx.METHOD.MERGE,
            key: ONYXKEYS.ACCOUNT,
            value: {
                errors: null,
                smsDeliveryFailureStatus: {
                    isLoading: true,
                },
            },
        },
    ];
    const successData: OnyxUpdate[] = [
        {
            onyxMethod: Onyx.METHOD.MERGE,
            key: ONYXKEYS.ACCOUNT,
            value: {
                smsDeliveryFailureStatus: {
                    isLoading: false,
                },
            },
        },
    ];
    const failureData: OnyxUpdate[] = [
        {
            onyxMethod: Onyx.METHOD.MERGE,
            key: ONYXKEYS.ACCOUNT,
            value: {
                errors: ErrorUtils.getMicroSecondOnyxErrorWithTranslationKey('common.genericErrorMessage'),
                smsDeliveryFailureStatus: {
                    isLoading: false,
                },
            },
        },
    ];

    API.write(WRITE_COMMANDS.RESET_SMS_DELIVERY_FAILURE_STATUS, params, {optimisticData, successData, failureData});
}

export {
    beginSignIn,
    beginAppleSignIn,
    beginGoogleSignIn,
    setSupportAuthToken,
    callFunctionIfActionIsAllowed,
    signIn,
    signInWithValidateCode,
    handleExitToNavigation,
    signInWithValidateCodeAndNavigate,
    initAutoAuthState,
    signInWithShortLivedAuthToken,
    cleanupSession,
    signOut,
    signOutAndRedirectToSignIn,
    resendValidateCode,
    requestUnlinkValidationLink,
    unlinkLogin,
    clearSignInData,
    clearAccountMessages,
    setAccountError,
    authenticatePusher,
    reauthenticatePusher,
    invalidateCredentials,
    invalidateAuthToken,
    expireSessionWithDelay,
    isAnonymousUser,
    toggleTwoFactorAuth,
    validateTwoFactorAuth,
    waitForUserSignIn,
    hasAuthToken,
    isExpiredSession,
    canAnonymousUserAccessRoute,
    signInWithSupportAuthToken,
    isSupportAuthToken,
    hasStashedSession,
    signUpUser,
    setupNewDotAfterTransitionFromOldDot,
    AddWorkEmail,
    MergeIntoAccountAndLogin,
    resetSMSDeliveryFailureStatus,
    clearDisableTwoFactorAuthErrors,
    getShortLivedLoginParams,
};<|MERGE_RESOLUTION|>--- conflicted
+++ resolved
@@ -59,11 +59,8 @@
 import ONYXKEYS from '@src/ONYXKEYS';
 import type {Route} from '@src/ROUTES';
 import ROUTES from '@src/ROUTES';
-<<<<<<< HEAD
-=======
 import SCREENS from '@src/SCREENS';
 import type {TryNewDot} from '@src/types/onyx';
->>>>>>> a5e8ba62
 import type Credentials from '@src/types/onyx/Credentials';
 import type Locale from '@src/types/onyx/Locale';
 import type Response from '@src/types/onyx/Response';
