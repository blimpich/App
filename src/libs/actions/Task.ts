import type {NullishDeep, OnyxCollection, OnyxEntry, OnyxUpdate} from 'react-native-onyx';
import Onyx from 'react-native-onyx';
import type {ValueOf} from 'type-fest';
import * as Expensicons from '@components/Icon/Expensicons';
import * as API from '@libs/API';
import type {CancelTaskParams, CompleteTaskParams, CreateTaskParams, EditTaskAssigneeParams, EditTaskParams, ReopenTaskParams} from '@libs/API/parameters';
import {WRITE_COMMANDS} from '@libs/API/types';
import DateUtils from '@libs/DateUtils';
import * as ErrorUtils from '@libs/ErrorUtils';
import * as LocalePhoneNumber from '@libs/LocalePhoneNumber';
import Navigation from '@libs/Navigation/Navigation';
import * as OptionsListUtils from '@libs/OptionsListUtils';
import * as PersonalDetailsUtils from '@libs/PersonalDetailsUtils';
import * as ReportActionsUtils from '@libs/ReportActionsUtils';
import * as ReportUtils from '@libs/ReportUtils';
import playSound, {SOUNDS} from '@libs/Sound';
import CONST from '@src/CONST';
import ONYXKEYS from '@src/ONYXKEYS';
import ROUTES from '@src/ROUTES';
import type {Route} from '@src/ROUTES';
import type * as OnyxTypes from '@src/types/onyx';
import type {Icon} from '@src/types/onyx/OnyxCommon';
import type {ReportActions} from '@src/types/onyx/ReportAction';
import type ReportAction from '@src/types/onyx/ReportAction';
import {isEmptyObject} from '@src/types/utils/EmptyObject';
import * as Report from './Report';

type OptimisticReport = Pick<OnyxTypes.Report, 'reportName' | 'managerID' | 'pendingFields' | 'participants'>;
type Assignee = {
    icons: Icon[];
    displayName: string;
    subtitle: string;
};
type ShareDestination = {
    icons: Icon[];
    displayName: string;
    subtitle: string;
    displayNamesWithTooltips: ReportUtils.DisplayNameWithTooltips;
    shouldUseFullTitleToDisplay: boolean;
};
type PolicyValue = ValueOf<typeof CONST.POLICY.ROLE>;

let currentUserEmail = '';
let currentUserAccountID = -1;

Onyx.connect({
    key: ONYXKEYS.SESSION,
    callback: (value) => {
        currentUserEmail = value?.email ?? '';
        currentUserAccountID = value?.accountID ?? CONST.DEFAULT_NUMBER_ID;
    },
});

let allPersonalDetails: OnyxEntry<OnyxTypes.PersonalDetailsList>;
Onyx.connect({
    key: ONYXKEYS.PERSONAL_DETAILS_LIST,
    callback: (value) => (allPersonalDetails = value),
});

let quickAction: OnyxEntry<OnyxTypes.QuickAction> = {};
Onyx.connect({
    key: ONYXKEYS.NVP_QUICK_ACTION_GLOBAL_CREATE,
    callback: (value) => {
        quickAction = value;
    },
});

let allReportActions: OnyxCollection<ReportActions>;
Onyx.connect({
    key: ONYXKEYS.COLLECTION.REPORT_ACTIONS,
    waitForCollectionCallback: true,
    callback: (actions) => {
        if (!actions) {
            return;
        }

        allReportActions = actions;
    },
});

let allReports: OnyxCollection<OnyxTypes.Report>;
Onyx.connect({
    key: ONYXKEYS.COLLECTION.REPORT,
    waitForCollectionCallback: true,
    callback: (value) => {
        allReports = value;
    },
});

/**
 * Clears out the task info from the store
 */
function clearOutTaskInfo(skipConfirmation = false) {
    if (skipConfirmation) {
        Onyx.set(ONYXKEYS.TASK, {skipConfirmation: true});
    } else {
        Onyx.set(ONYXKEYS.TASK, null);
    }
}

/**
 * A task needs two things to be created - a title and a parent report
 * When you create a task report, there are a few things that happen:
 * A task report is created, along with a CreatedReportAction for that new task report
 * A reportAction indicating that a task was created is added to the parent report (share destination)
 * If you assign the task to someone, a reportAction is created in the chat between you and the assignee to inform them of the task
 *
 * So you have the following optimistic items potentially being created:
 * 1. The task report
 * 1a. The CreatedReportAction for the task report
 * 2. The TaskReportAction on the parent report
 * 3. The chat report between you and the assignee
 * 3a. The CreatedReportAction for the assignee chat report
 * 3b. The TaskReportAction on the assignee chat report
 */
function createTaskAndNavigate(
    parentReportID: string,
    title: string,
    description: string,
    assigneeEmail: string,
    assigneeAccountID = 0,
    assigneeChatReport?: OnyxEntry<OnyxTypes.Report>,
    policyID: string = CONST.POLICY.OWNER_EMAIL_FAKE,
    isCreatedUsingMarkdown = false,
) {
    const optimisticTaskReport = ReportUtils.buildOptimisticTaskReport(currentUserAccountID, assigneeAccountID, parentReportID, title, description, policyID);

    const assigneeChatReportID = assigneeChatReport?.reportID;
    const taskReportID = optimisticTaskReport.reportID;
    let assigneeChatReportOnyxData;

    // Parent ReportAction indicating that a task has been created
    const optimisticTaskCreatedAction = ReportUtils.buildOptimisticCreatedReportAction(currentUserEmail);
    const optimisticAddCommentReport = ReportUtils.buildOptimisticTaskCommentReportAction(taskReportID, title, assigneeAccountID, `task for ${title}`, parentReportID);
    optimisticTaskReport.parentReportActionID = optimisticAddCommentReport.reportAction.reportActionID;

    const currentTime = DateUtils.getDBTimeWithSkew();
    const lastCommentText = ReportUtils.formatReportLastMessageText(ReportActionsUtils.getReportActionText(optimisticAddCommentReport.reportAction));
    const parentReport = allReports?.[`${ONYXKEYS.COLLECTION.REPORT}${parentReportID}`];
    const optimisticParentReport = {
        lastVisibleActionCreated: optimisticAddCommentReport.reportAction.created,
        lastMessageText: lastCommentText,
        lastActorAccountID: currentUserAccountID,
        lastReadTime: currentTime,
        hasOutstandingChildTask: assigneeAccountID === currentUserAccountID ? true : parentReport?.hasOutstandingChildTask,
    };

    // We're only setting onyx data for the task report here because it's possible for the parent report to not exist yet (if you're assigning a task to someone you haven't chatted with before)
    // So we don't want to set the parent report data until we've successfully created that chat report
    // FOR TASK REPORT
    const optimisticData: OnyxUpdate[] = [
        {
            onyxMethod: Onyx.METHOD.SET,
            key: `${ONYXKEYS.COLLECTION.REPORT}${optimisticTaskReport.reportID}`,
            value: {
                ...optimisticTaskReport,
                pendingFields: {
                    createChat: CONST.RED_BRICK_ROAD_PENDING_ACTION.ADD,
                    reportName: CONST.RED_BRICK_ROAD_PENDING_ACTION.ADD,
                    description: CONST.RED_BRICK_ROAD_PENDING_ACTION.ADD,
                    managerID: CONST.RED_BRICK_ROAD_PENDING_ACTION.ADD,
                },
            },
        },
        {
            onyxMethod: Onyx.METHOD.MERGE,
            key: `${ONYXKEYS.COLLECTION.REPORT_METADATA}${optimisticTaskReport.reportID}`,
            value: {
                isOptimisticReport: true,
            },
        },
        {
            onyxMethod: Onyx.METHOD.SET,
            key: `${ONYXKEYS.COLLECTION.REPORT_ACTIONS}${optimisticTaskReport.reportID}`,
            value: {[optimisticTaskCreatedAction.reportActionID]: optimisticTaskCreatedAction as OnyxTypes.ReportAction},
        },
    ];

    // FOR TASK REPORT
    const successData: OnyxUpdate[] = [
        {
            onyxMethod: Onyx.METHOD.MERGE,
            key: `${ONYXKEYS.COLLECTION.REPORT}${optimisticTaskReport.reportID}`,
            value: {
                pendingFields: {
                    createChat: null,
                    reportName: null,
                    description: null,
                    managerID: null,
                },
                // BE will send a different participant. We clear the optimistic one to avoid duplicated entries
                participants: {[assigneeAccountID]: null},
            },
        },
        {
            onyxMethod: Onyx.METHOD.MERGE,
            key: `${ONYXKEYS.COLLECTION.REPORT_METADATA}${optimisticTaskReport.reportID}`,
            value: {
                isOptimisticReport: false,
            },
        },
        {
            onyxMethod: Onyx.METHOD.MERGE,
            key: `${ONYXKEYS.COLLECTION.REPORT_ACTIONS}${optimisticTaskReport.reportID}`,
            value: {[optimisticTaskCreatedAction.reportActionID]: {pendingAction: null}},
        },
    ];

    // FOR TASK REPORT
    const failureData: OnyxUpdate[] = [
        {
            onyxMethod: Onyx.METHOD.MERGE,
            key: `${ONYXKEYS.COLLECTION.REPORT}${optimisticTaskReport.reportID}`,
            value: null,
        },
        {
            onyxMethod: Onyx.METHOD.MERGE,
            key: `${ONYXKEYS.COLLECTION.REPORT_ACTIONS}${optimisticTaskReport.reportID}`,
            value: null,
        },
    ];

    if (assigneeChatReport && assigneeChatReportID) {
        assigneeChatReportOnyxData = ReportUtils.getTaskAssigneeChatOnyxData(
            currentUserAccountID,
            assigneeAccountID,
            taskReportID,
            assigneeChatReportID,
            parentReportID,
            title,
            assigneeChatReport,
        );

        optimisticData.push(...assigneeChatReportOnyxData.optimisticData);
        successData.push(...assigneeChatReportOnyxData.successData);
        failureData.push(...assigneeChatReportOnyxData.failureData);
    }

    // Now that we've created the optimistic chat report and chat reportActions, we can update the parent report data
    // FOR PARENT REPORT (SHARE DESTINATION)
    optimisticData.push(
        {
            onyxMethod: Onyx.METHOD.MERGE,
            key: `${ONYXKEYS.COLLECTION.REPORT}${parentReportID}`,
            value: optimisticParentReport,
        },
        {
            onyxMethod: Onyx.METHOD.MERGE,
            key: `${ONYXKEYS.COLLECTION.REPORT_ACTIONS}${parentReportID}`,
            value: {[optimisticAddCommentReport.reportAction.reportActionID]: optimisticAddCommentReport.reportAction as OnyxTypes.ReportAction},
        },
    );

    const shouldUpdateNotificationPreference = !isEmptyObject(parentReport) && ReportUtils.isHiddenForCurrentUser(parentReport);
    if (shouldUpdateNotificationPreference) {
        optimisticData.push({
            onyxMethod: Onyx.METHOD.MERGE,
            key: `${ONYXKEYS.COLLECTION.REPORT}${parentReportID}`,
            value: {
                participants: {
                    [currentUserAccountID]: {notificationPreference: CONST.REPORT.NOTIFICATION_PREFERENCE.ALWAYS},
                },
            },
        });
    }

    // FOR QUICK ACTION NVP
    optimisticData.push({
        onyxMethod: Onyx.METHOD.SET,
        key: ONYXKEYS.NVP_QUICK_ACTION_GLOBAL_CREATE,
        value: {
            action: CONST.QUICK_ACTIONS.ASSIGN_TASK,
            chatReportID: parentReportID,
            isFirstQuickAction: isEmptyObject(quickAction),
            targetAccountID: assigneeAccountID,
        },
    });
    failureData.push({
        onyxMethod: Onyx.METHOD.SET,
        key: ONYXKEYS.NVP_QUICK_ACTION_GLOBAL_CREATE,
        value: quickAction ?? null,
    });

    // If needed, update optimistic data for parent report action of the parent report.
    const optimisticParentReportData = ReportUtils.getOptimisticDataForParentReportAction(parentReportID, currentTime, CONST.RED_BRICK_ROAD_PENDING_ACTION.ADD);
    optimisticParentReportData.forEach((parentReportData) => {
        if (isEmptyObject(parentReportData)) {
            return;
        }
        optimisticData.push(parentReportData);
    });

    // FOR PARENT REPORT (SHARE DESTINATION)
    successData.push({
        onyxMethod: Onyx.METHOD.MERGE,
        key: `${ONYXKEYS.COLLECTION.REPORT_ACTIONS}${parentReportID}`,
        value: {[optimisticAddCommentReport.reportAction.reportActionID]: {pendingAction: null, isOptimisticAction: null}},
    });

    // FOR PARENT REPORT (SHARE DESTINATION)
    failureData.push({
        onyxMethod: Onyx.METHOD.MERGE,
        key: `${ONYXKEYS.COLLECTION.REPORT_ACTIONS}${parentReportID}`,
        value: {
            [optimisticAddCommentReport.reportAction.reportActionID]: {
                errors: ErrorUtils.getMicroSecondOnyxErrorWithTranslationKey('task.genericCreateTaskFailureMessage'),
            },
        },
    });
    failureData.push({
        onyxMethod: Onyx.METHOD.MERGE,
        key: `${ONYXKEYS.COLLECTION.REPORT}${parentReportID}`,
        value: {
            hasOutstandingChildTask: parentReport?.hasOutstandingChildTask,
        },
    });

    const parameters: CreateTaskParams = {
        parentReportActionID: optimisticAddCommentReport.reportAction.reportActionID,
        parentReportID,
        taskReportID: optimisticTaskReport.reportID,
        createdTaskReportActionID: optimisticTaskCreatedAction.reportActionID,
        title: optimisticTaskReport.reportName,
        description: optimisticTaskReport.description,
        assignee: assigneeEmail,
        assigneeAccountID,
        assigneeChatReportID,
        assigneeChatReportActionID: assigneeChatReportOnyxData?.optimisticAssigneeAddComment?.reportAction.reportActionID,
        assigneeChatCreatedReportActionID: assigneeChatReportOnyxData?.optimisticChatCreatedReportAction?.reportActionID,
    };

    API.write(WRITE_COMMANDS.CREATE_TASK, parameters, {optimisticData, successData, failureData});

    if (!isCreatedUsingMarkdown) {
        clearOutTaskInfo();
        Navigation.dismissModal(parentReportID);
    }
    Report.notifyNewAction(parentReportID, currentUserAccountID);
}

/**
 * @returns the object to update `report.hasOutstandingChildTask`
 */
function getOutstandingChildTask(taskReport: OnyxEntry<OnyxTypes.Report>) {
    const parentReportActions = allReportActions?.[`${ONYXKEYS.COLLECTION.REPORT_ACTIONS}${taskReport?.parentReportID}`] ?? {};
    return Object.values(parentReportActions).some((reportAction) => {
        if (String(reportAction.childReportID) === String(taskReport?.reportID)) {
            return false;
        }

        if (
            reportAction.childType === CONST.REPORT.TYPE.TASK &&
            reportAction?.childStateNum === CONST.REPORT.STATE_NUM.OPEN &&
            reportAction?.childStatusNum === CONST.REPORT.STATUS_NUM.OPEN &&
            ReportActionsUtils.getReportActionMessage(reportAction)?.isDeletedParentAction
        ) {
            return true;
        }

        return false;
    });
}

/**
 * Complete a task
 */
function completeTask(taskReport: OnyxEntry<OnyxTypes.Report>, reportIDFromAction?: string) {
    const taskReportID = taskReport?.reportID ?? reportIDFromAction;

    if (!taskReportID) {
        return;
    }

    const message = `marked as complete`;
    const completedTaskReportAction = ReportUtils.buildOptimisticTaskReportAction(taskReportID, CONST.REPORT.ACTIONS.TYPE.TASK_COMPLETED, message);
    const parentReport = getParentReport(taskReport);
    const optimisticData: OnyxUpdate[] = [
        {
            onyxMethod: Onyx.METHOD.MERGE,
            key: `${ONYXKEYS.COLLECTION.REPORT}${taskReportID}`,
            value: {
                stateNum: CONST.REPORT.STATE_NUM.APPROVED,
                statusNum: CONST.REPORT.STATUS_NUM.APPROVED,
                lastReadTime: DateUtils.getDBTime(),
            },
        },
        {
            onyxMethod: Onyx.METHOD.MERGE,
            key: `${ONYXKEYS.COLLECTION.REPORT_ACTIONS}${taskReportID}`,
            value: {[completedTaskReportAction.reportActionID]: completedTaskReportAction as OnyxTypes.ReportAction},
        },
    ];

    const successData: OnyxUpdate[] = [
        {
            onyxMethod: Onyx.METHOD.MERGE,
            key: `${ONYXKEYS.COLLECTION.REPORT_ACTIONS}${taskReportID}`,
            value: {
                [completedTaskReportAction.reportActionID]: {
                    pendingAction: null,
                },
            },
        },
    ];

    const failureData: OnyxUpdate[] = [
        {
            onyxMethod: Onyx.METHOD.MERGE,
            key: `${ONYXKEYS.COLLECTION.REPORT}${taskReportID}`,
            value: {
                stateNum: CONST.REPORT.STATE_NUM.OPEN,
                statusNum: CONST.REPORT.STATUS_NUM.OPEN,
                lastReadTime: taskReport?.lastReadTime ?? null,
            },
        },
        {
            onyxMethod: Onyx.METHOD.MERGE,
            key: `${ONYXKEYS.COLLECTION.REPORT_ACTIONS}${taskReportID}`,
            value: {
                [completedTaskReportAction.reportActionID]: {
                    errors: ErrorUtils.getMicroSecondOnyxErrorWithTranslationKey('task.messages.error'),
                },
            },
        },
    ];

    if (parentReport?.hasOutstandingChildTask) {
        const hasOutstandingChildTask = getOutstandingChildTask(taskReport);
        optimisticData.push({
            onyxMethod: Onyx.METHOD.MERGE,
            key: `${ONYXKEYS.COLLECTION.REPORT}${taskReport?.parentReportID}`,
            value: {
                hasOutstandingChildTask,
            },
        });
        failureData.push({
            onyxMethod: Onyx.METHOD.MERGE,
            key: `${ONYXKEYS.COLLECTION.REPORT}${taskReport?.parentReportID}`,
            value: {
                hasOutstandingChildTask: parentReport?.hasOutstandingChildTask,
            },
        });
    }

    const parameters: CompleteTaskParams = {
        taskReportID,
        completedTaskReportActionID: completedTaskReportAction.reportActionID,
    };

    playSound(SOUNDS.SUCCESS);
    API.write(WRITE_COMMANDS.COMPLETE_TASK, parameters, {optimisticData, successData, failureData});
}

/**
 * Reopen a closed task
 */
function reopenTask(taskReport: OnyxEntry<OnyxTypes.Report>, reportIDFromAction?: string) {
    const taskReportID = taskReport?.reportID ?? reportIDFromAction;
    if (!taskReportID) {
        return;
    }
    const message = `marked as incomplete`;
    const reopenedTaskReportAction = ReportUtils.buildOptimisticTaskReportAction(taskReportID, CONST.REPORT.ACTIONS.TYPE.TASK_REOPENED, message);
    const parentReport = getParentReport(taskReport);
    const hasOutstandingChildTask = taskReport?.managerID === currentUserAccountID ? true : parentReport?.hasOutstandingChildTask;

    const optimisticData: OnyxUpdate[] = [
        {
            onyxMethod: Onyx.METHOD.MERGE,
            key: `${ONYXKEYS.COLLECTION.REPORT}${taskReportID}`,
            value: {
                stateNum: CONST.REPORT.STATE_NUM.OPEN,
                statusNum: CONST.REPORT.STATUS_NUM.OPEN,
                lastVisibleActionCreated: reopenedTaskReportAction.created,
                lastMessageText: message,
                lastActorAccountID: reopenedTaskReportAction.actorAccountID,
                lastReadTime: reopenedTaskReportAction.created,
            },
        },
        {
            onyxMethod: Onyx.METHOD.MERGE,
            key: `${ONYXKEYS.COLLECTION.REPORT}${taskReport?.parentReportID}`,
            value: {
                hasOutstandingChildTask,
            },
        },
        {
            onyxMethod: Onyx.METHOD.MERGE,
            key: `${ONYXKEYS.COLLECTION.REPORT_ACTIONS}${taskReportID}`,
            value: {[reopenedTaskReportAction.reportActionID]: reopenedTaskReportAction as OnyxTypes.ReportAction},
        },
    ];

    const successData: OnyxUpdate[] = [
        {
            onyxMethod: Onyx.METHOD.MERGE,
            key: `${ONYXKEYS.COLLECTION.REPORT_ACTIONS}${taskReportID}`,
            value: {
                [reopenedTaskReportAction.reportActionID]: {
                    pendingAction: null,
                },
            },
        },
    ];
    const failureData: OnyxUpdate[] = [
        {
            onyxMethod: Onyx.METHOD.MERGE,
            key: `${ONYXKEYS.COLLECTION.REPORT}${taskReportID}`,
            value: {
                stateNum: CONST.REPORT.STATE_NUM.APPROVED,
                statusNum: CONST.REPORT.STATUS_NUM.APPROVED,
            },
        },
        {
            onyxMethod: Onyx.METHOD.MERGE,
            key: `${ONYXKEYS.COLLECTION.REPORT}${taskReport?.parentReportID}`,
            value: {
                hasOutstandingChildTask: taskReport?.hasOutstandingChildTask,
            },
        },
        {
            onyxMethod: Onyx.METHOD.MERGE,
            key: `${ONYXKEYS.COLLECTION.REPORT_ACTIONS}${taskReportID}`,
            value: {
                [reopenedTaskReportAction.reportActionID]: {
                    errors: ErrorUtils.getMicroSecondOnyxErrorWithTranslationKey('task.messages.error'),
                },
            },
        },
    ];

    const parameters: ReopenTaskParams = {
        taskReportID,
        reopenedTaskReportActionID: reopenedTaskReportAction.reportActionID,
    };

    API.write(WRITE_COMMANDS.REOPEN_TASK, parameters, {optimisticData, successData, failureData});
}

function editTask(report: OnyxTypes.Report, {title, description}: OnyxTypes.Task) {
    // Create the EditedReportAction on the task
    const editTaskReportAction = ReportUtils.buildOptimisticEditedTaskFieldReportAction({title, description});

    // Sometimes title or description is undefined, so we need to check for that, and we provide it to multiple functions
    const reportName = (title ?? report?.reportName)?.trim();

    // Description can be unset, so we default to an empty string if so
    const newDescription = typeof description === 'string' ? ReportUtils.getParsedComment(description) : report.description;
    const reportDescription = (newDescription ?? '').trim();

    const optimisticData: OnyxUpdate[] = [
        {
            onyxMethod: Onyx.METHOD.MERGE,
            key: `${ONYXKEYS.COLLECTION.REPORT_ACTIONS}${report.reportID}`,
            value: {[editTaskReportAction.reportActionID]: editTaskReportAction as OnyxTypes.ReportAction},
        },
        {
            onyxMethod: Onyx.METHOD.MERGE,
            key: `${ONYXKEYS.COLLECTION.REPORT}${report.reportID}`,
            value: {
                reportName,
                description: reportDescription,
                pendingFields: {
                    ...(title && {reportName: CONST.RED_BRICK_ROAD_PENDING_ACTION.UPDATE}),
                    ...(description && {description: CONST.RED_BRICK_ROAD_PENDING_ACTION.UPDATE}),
                },
                errorFields: null,
            },
        },
    ];

    const successData: OnyxUpdate[] = [
        {
            onyxMethod: Onyx.METHOD.MERGE,
            key: `${ONYXKEYS.COLLECTION.REPORT_ACTIONS}${report.reportID}`,
            value: {[editTaskReportAction.reportActionID]: {pendingAction: null}},
        },
        {
            onyxMethod: Onyx.METHOD.MERGE,
            key: `${ONYXKEYS.COLLECTION.REPORT}${report.reportID}`,
            value: {
                pendingFields: {
                    ...(title && {reportName: null}),
                    ...(description && {description: null}),
                },
            },
        },
    ];

    const failureData: OnyxUpdate[] = [
        {
            onyxMethod: Onyx.METHOD.MERGE,
            key: `${ONYXKEYS.COLLECTION.REPORT_ACTIONS}${report.reportID}`,
            value: {[editTaskReportAction.reportActionID]: {pendingAction: null}},
        },
        {
            onyxMethod: Onyx.METHOD.MERGE,
            key: `${ONYXKEYS.COLLECTION.REPORT}${report.reportID}`,
            value: {
                reportName: report.reportName,
                description: report.description,
            },
        },
    ];

    const parameters: EditTaskParams = {
        taskReportID: report.reportID,
        title: reportName,
        description: reportDescription,
        editedTaskReportActionID: editTaskReportAction.reportActionID,
    };

    API.write(WRITE_COMMANDS.EDIT_TASK, parameters, {optimisticData, successData, failureData});
}

function editTaskAssignee(report: OnyxTypes.Report, sessionAccountID: number, assigneeEmail: string, assigneeAccountID: number | null = 0, assigneeChatReport?: OnyxEntry<OnyxTypes.Report>) {
    // Create the EditedReportAction on the task
    const editTaskReportAction = ReportUtils.buildOptimisticChangedTaskAssigneeReportAction(assigneeAccountID ?? CONST.DEFAULT_NUMBER_ID);
    const reportName = report.reportName?.trim();

    let assigneeChatReportOnyxData;
    const assigneeChatReportID = assigneeChatReport?.reportID;
    const assigneeChatReportMetadata = ReportUtils.getReportMetadata(assigneeChatReportID);
    const parentReport = getParentReport(report);
    const taskOwnerAccountID = getTaskOwnerAccountID(report);
    const optimisticReport: OptimisticReport = {
        reportName,
        managerID: assigneeAccountID ?? report.managerID,
        pendingFields: {
            ...(assigneeAccountID && {managerID: CONST.RED_BRICK_ROAD_PENDING_ACTION.UPDATE}),
        },
        participants: {
            [currentUserAccountID]: {
                notificationPreference:
                    [assigneeAccountID, taskOwnerAccountID].includes(currentUserAccountID) && !parentReport
                        ? CONST.REPORT.NOTIFICATION_PREFERENCE.ALWAYS
                        : CONST.REPORT.NOTIFICATION_PREFERENCE.HIDDEN,
            },
        },
    };
    const successReport: NullishDeep<OnyxTypes.Report> = {pendingFields: {...(assigneeAccountID && {managerID: null})}};

    const optimisticData: OnyxUpdate[] = [
        {
            onyxMethod: Onyx.METHOD.MERGE,
            key: `${ONYXKEYS.COLLECTION.REPORT_ACTIONS}${report.reportID}`,
            value: {[editTaskReportAction.reportActionID]: editTaskReportAction as OnyxTypes.ReportAction},
        },
        {
            onyxMethod: Onyx.METHOD.MERGE,
            key: `${ONYXKEYS.COLLECTION.REPORT}${report.reportID}`,
            value: optimisticReport,
        },
    ];

    const successData: OnyxUpdate[] = [
        {
            onyxMethod: Onyx.METHOD.MERGE,
            key: `${ONYXKEYS.COLLECTION.REPORT_ACTIONS}${report.reportID}`,
            value: {[editTaskReportAction.reportActionID]: {pendingAction: null}},
        },
        {
            onyxMethod: Onyx.METHOD.MERGE,
            key: `${ONYXKEYS.COLLECTION.REPORT}${report.reportID}`,
            value: successReport,
        },
    ];

    const failureData: OnyxUpdate[] = [
        {
            onyxMethod: Onyx.METHOD.MERGE,
            key: `${ONYXKEYS.COLLECTION.REPORT_ACTIONS}${report.reportID}`,
            value: {[editTaskReportAction.reportActionID]: {pendingAction: null}},
        },
        {
            onyxMethod: Onyx.METHOD.MERGE,
            key: `${ONYXKEYS.COLLECTION.REPORT}${report.reportID}`,
            value: {managerID: report.managerID},
        },
    ];

    if (currentUserAccountID === assigneeAccountID) {
        if (!isEmptyObject(parentReport)) {
            optimisticData.push({
                onyxMethod: Onyx.METHOD.MERGE,
                key: `${ONYXKEYS.COLLECTION.REPORT}${parentReport.reportID}`,
                value: {hasOutstandingChildTask: true},
            });
            failureData.push({
                onyxMethod: Onyx.METHOD.MERGE,
                key: `${ONYXKEYS.COLLECTION.REPORT}${parentReport.reportID}`,
                value: {hasOutstandingChildTask: parentReport?.hasOutstandingChildTask},
            });
        }
    }

    if (report.managerID === currentUserAccountID) {
        const hasOutstandingChildTask = getOutstandingChildTask(report);
        if (!isEmptyObject(parentReport)) {
            optimisticData.push({
                onyxMethod: Onyx.METHOD.MERGE,
                key: `${ONYXKEYS.COLLECTION.REPORT}${parentReport.reportID}`,
                value: {hasOutstandingChildTask},
            });
            failureData.push({
                onyxMethod: Onyx.METHOD.MERGE,
                key: `${ONYXKEYS.COLLECTION.REPORT}${parentReport.reportID}`,
                value: {hasOutstandingChildTask: parentReport?.hasOutstandingChildTask},
            });
        }
    }

    // If we make a change to the assignee, we want to add a comment to the assignee's chat
    // Check if the assignee actually changed
    if (assigneeAccountID && assigneeAccountID !== report.managerID && assigneeAccountID !== sessionAccountID && assigneeChatReport && assigneeChatReport && assigneeChatReportID) {
        optimisticReport.participants = {
            ...(optimisticReport.participants ?? {}),
            [assigneeAccountID]: {
                notificationPreference: CONST.REPORT.NOTIFICATION_PREFERENCE.ALWAYS,
            },
        };

        assigneeChatReportOnyxData = ReportUtils.getTaskAssigneeChatOnyxData(
            currentUserAccountID,
            assigneeAccountID,
            report.reportID,
            assigneeChatReportID,
            report.parentReportID,
            reportName ?? '',
            assigneeChatReport,
        );

        if (assigneeChatReportMetadata?.isOptimisticReport && assigneeChatReport.pendingFields?.createChat !== CONST.RED_BRICK_ROAD_PENDING_ACTION.ADD) {
            // BE will send a different participant. We clear the optimistic one to avoid duplicated entries
            successReport.participants = {[assigneeAccountID]: null};
        }

        optimisticData.push(...assigneeChatReportOnyxData.optimisticData);
        successData.push(...assigneeChatReportOnyxData.successData);
        failureData.push(...assigneeChatReportOnyxData.failureData);
    }

    const parameters: EditTaskAssigneeParams = {
        taskReportID: report.reportID,
        assignee: assigneeEmail,
        editedTaskReportActionID: editTaskReportAction.reportActionID,
        assigneeChatReportID,
        assigneeChatReportActionID: assigneeChatReportOnyxData?.optimisticAssigneeAddComment?.reportAction.reportActionID,
        assigneeChatCreatedReportActionID: assigneeChatReportOnyxData?.optimisticChatCreatedReportAction?.reportActionID,
    };

    API.write(WRITE_COMMANDS.EDIT_TASK_ASSIGNEE, parameters, {optimisticData, successData, failureData});
}

/**
 * Sets the report info for the task being viewed
 */
function setTaskReport(report: OnyxEntry<OnyxTypes.Report>) {
    Onyx.merge(ONYXKEYS.TASK, {report});
}

/**
 * Sets the title and description values for the task
 */
function setDetailsValue(title: string, description: string) {
    // This is only needed for creation of a new task and so it should only be stored locally
    Onyx.merge(ONYXKEYS.TASK, {title: title.trim(), description: description.trim()});
}

/**
 * Sets the title value for the task
 */
function setTitleValue(title: string) {
    Onyx.merge(ONYXKEYS.TASK, {title: title.trim()});
}

/**
 * Sets the description value for the task
 */
function setDescriptionValue(description: string) {
    Onyx.merge(ONYXKEYS.TASK, {description: description.trim()});
}

/**
 * Sets the shareDestination value for the task
 */
function setShareDestinationValue(shareDestination: string | undefined) {
    // This is only needed for creation of a new task and so it should only be stored locally
    Onyx.merge(ONYXKEYS.TASK, {shareDestination});
}

/* Sets the assigneeChatReport details for the task
 */
function setAssigneeChatReport(chatReport: OnyxTypes.Report, isOptimisticReport = false) {
    Onyx.merge(ONYXKEYS.TASK, {assigneeChatReport: chatReport});

    if (isOptimisticReport) {
        Onyx.merge(`${ONYXKEYS.COLLECTION.REPORT_METADATA}${chatReport.reportID}`, {isOptimisticReport});
    }
}

function setNewOptimisticAssignee(assigneeLogin: string, assigneeAccountID: number) {
    const report: ReportUtils.OptimisticChatReport = ReportUtils.buildOptimisticChatReport(
        [assigneeAccountID, currentUserAccountID],
        '',
        undefined,
        CONST.POLICY.OWNER_EMAIL_FAKE,
        CONST.POLICY.OWNER_ACCOUNT_ID_FAKE,
        false,
        '',
        undefined,
        undefined,
        CONST.REPORT.NOTIFICATION_PREFERENCE.HIDDEN,
    );

    Onyx.set(`${ONYXKEYS.COLLECTION.REPORT}${report.reportID}`, report);

    const optimisticPersonalDetailsListAction: OnyxTypes.PersonalDetails = {
        accountID: assigneeAccountID,
        avatar: allPersonalDetails?.[assigneeAccountID]?.avatar,
        displayName: allPersonalDetails?.[assigneeAccountID]?.displayName ?? assigneeLogin,
        login: assigneeLogin,
    };
    Onyx.merge(ONYXKEYS.PERSONAL_DETAILS_LIST, {[assigneeAccountID]: optimisticPersonalDetailsListAction});
    return {assignee: optimisticPersonalDetailsListAction, assigneeReport: report};
}

/**
 * Sets the assignee value for the task and checks for an existing chat with the assignee
 * If there is no existing chat, it creates an optimistic chat report
 * It also sets the shareDestination as that chat report if a share destination isn't already set
 */
function setAssigneeValue(
    assigneeEmail: string,
    assigneeAccountID: number,
    shareToReportID?: string,
    chatReport?: OnyxEntry<OnyxTypes.Report>,
    isCurrentUser = false,
    skipShareDestination = false,
): OnyxEntry<OnyxTypes.Report> | undefined {
    let report: OnyxEntry<OnyxTypes.Report> | undefined = chatReport;
    if (isCurrentUser) {
        const selfDMReportID = ReportUtils.findSelfDMReportID();
        // If there is no share destination set, automatically set it to the assignee chat report
        // This allows for a much quicker process when creating a new task and is likely the desired share destination most times
        if (!shareToReportID && !skipShareDestination) {
            setShareDestinationValue(selfDMReportID);
        }
    } else {
        // Check for the chatReport by participants IDs
        if (!report) {
            report = ReportUtils.getChatByParticipants([assigneeAccountID, currentUserAccountID]);
        }
        // If chat report is still not found we need to build new optimistic chat report
        if (!report) {
            report = setNewOptimisticAssignee(assigneeEmail, assigneeAccountID).assigneeReport;
        }
        const reportMetadata = ReportUtils.getReportMetadata(report?.reportID);

        // The optimistic field may not exist in the existing report and it can be overridden by the optimistic field of previous report data when merging the assignee chat report
        // Therefore, we should add these optimistic fields here to prevent incorrect merging, which could lead to the creation of duplicate actions for an existing report
        setAssigneeChatReport(
            {
                ...report,
                pendingFields: report?.pendingFields,
                pendingAction: report?.pendingAction,
            },
            reportMetadata ? reportMetadata.isOptimisticReport : true,
        );

        // If there is no share destination set, automatically set it to the assignee chat report
        // This allows for a much quicker process when creating a new task and is likely the desired share destination most times
        if (!shareToReportID && !skipShareDestination) {
            setShareDestinationValue(report?.reportID);
        }
    }

    // This is only needed for creation of a new task and so it should only be stored locally
    Onyx.merge(ONYXKEYS.TASK, {assignee: assigneeEmail, assigneeAccountID});

    // When we're editing the assignee, we immediately call editTaskAssignee. Since setting the assignee is async,
    // the chatReport is not yet set when editTaskAssignee is called. So we return the chatReport here so that
    // editTaskAssignee can use it.
    return report;
}

/**
 * Sets the parentReportID value for the task
 */
function setParentReportID(parentReportID: string) {
    // This is only needed for creation of a new task and so it should only be stored locally
    Onyx.merge(ONYXKEYS.TASK, {parentReportID});
}

/**
 * Clears out the task info from the store and navigates to the NewTaskDetails page
 */
function clearOutTaskInfoAndNavigate(reportID?: string, chatReport?: OnyxEntry<OnyxTypes.Report>, accountID = 0, skipConfirmation = false) {
    clearOutTaskInfo(skipConfirmation);
    if (reportID && reportID !== '0') {
        setParentReportID(reportID);
    }
    if (accountID > 0) {
        const accountLogin = allPersonalDetails?.[accountID]?.login ?? '';
        setAssigneeValue(accountLogin, accountID, reportID, chatReport, accountID === currentUserAccountID, skipConfirmation);
    }
    Navigation.navigate(ROUTES.NEW_TASK_DETAILS.getRoute(Navigation.getReportRHPActiveRoute()));
}

/**
 * Start out create task action quick action step
 */
function startOutCreateTaskQuickAction(reportID: string, targetAccountID: number) {
    // The second parameter of clearOutTaskInfoAndNavigate is the chat report or DM report
    // between the user and the person to whom the task is assigned.
    // Since chatReportID isn't stored in NVP_QUICK_ACTION_GLOBAL_CREATE, we set
    // it to undefined. This will make setAssigneeValue to search for the correct report.
    clearOutTaskInfoAndNavigate(reportID, undefined, targetAccountID, true);
}

/**
 * Get the assignee data
 */
function getAssignee(assigneeAccountID: number, personalDetails: OnyxEntry<OnyxTypes.PersonalDetailsList>): Assignee {
    const details = personalDetails?.[assigneeAccountID];

    if (!details) {
        return {
            icons: [],
            displayName: '',
            subtitle: '',
        };
    }

    return {
        icons: ReportUtils.getIconsForParticipants([details.accountID], personalDetails),
        displayName: LocalePhoneNumber.formatPhoneNumber(PersonalDetailsUtils.getDisplayNameOrDefault(details)),
        subtitle: details.login ?? '',
    };
}

/**
 * Get the share destination data
 * */
function getShareDestination(reportID: string, reports: OnyxCollection<OnyxTypes.Report>, personalDetails: OnyxEntry<OnyxTypes.PersonalDetailsList>): ShareDestination {
    const report = reports?.[`report_${reportID}`];

    const isOneOnOneChat = ReportUtils.isOneOnOneChat(report);

    const participants = ReportUtils.getParticipantsAccountIDsForDisplay(report);

    const isMultipleParticipant = participants.length > 1;
    const displayNamesWithTooltips = ReportUtils.getDisplayNamesWithTooltips(OptionsListUtils.getPersonalDetailsForAccountIDs(participants, personalDetails), isMultipleParticipant);

    let subtitle = '';
    if (isOneOnOneChat) {
        const participantAccountID = participants.at(0) ?? -1;

        const displayName = personalDetails?.[participantAccountID]?.displayName ?? '';
        const login = personalDetails?.[participantAccountID]?.login ?? '';
        subtitle = LocalePhoneNumber.formatPhoneNumber(login || displayName);
    } else {
        subtitle = ReportUtils.getChatRoomSubtitle(report) ?? '';
    }
    return {
        icons: ReportUtils.getIcons(report, personalDetails, Expensicons.FallbackAvatar),
        displayName: ReportUtils.getReportName(report),
        subtitle,
        displayNamesWithTooltips,
        shouldUseFullTitleToDisplay: ReportUtils.shouldUseFullTitleToDisplay(report),
    };
}

/**
 * Returns the parentReportAction if the given report is a thread/task.
 */
function getParentReportAction(report: OnyxEntry<OnyxTypes.Report>): OnyxEntry<ReportAction> {
    // If the report is not a thread report, then it won't have a parent and an empty object can be returned.
    if (!report?.parentReportID || !report.parentReportActionID) {
        return undefined;
    }
    return allReportActions?.[`${ONYXKEYS.COLLECTION.REPORT_ACTIONS}${report.parentReportID}`]?.[report.parentReportActionID];
}

/**
 * Returns the parentReport if the given report is a thread
 */
function getParentReport(report: OnyxEntry<OnyxTypes.Report>): OnyxEntry<OnyxTypes.Report> {
    if (!report?.parentReportID) {
        return undefined;
    }
    return allReports?.[`${ONYXKEYS.COLLECTION.REPORT}${report.parentReportID}`];
}

/**
 * Calculate the URL to navigate to after a task deletion
 * @param report - The task report being deleted
 * @returns The URL to navigate to
 */
function getNavigationUrlOnTaskDelete(report: OnyxEntry<OnyxTypes.Report>): string | undefined {
    if (!report) {
        return undefined;
    }

    const shouldDeleteTaskReport = !ReportActionsUtils.doesReportHaveVisibleActions(report.reportID);
    if (!shouldDeleteTaskReport) {
        return undefined;
    }

    // First try to navigate to parent report
    const parentReport = getParentReport(report);
    if (parentReport?.reportID) {
        return ROUTES.REPORT_WITH_ID.getRoute(parentReport.reportID);
    }

    // If no parent report, try to navigate to most recent report
    const mostRecentReportID = Report.getMostRecentReportID(report);
    if (mostRecentReportID) {
        return ROUTES.REPORT_WITH_ID.getRoute(mostRecentReportID);
    }

    return undefined;
}

/**
 * Cancels a task by setting the report state to SUBMITTED and status to CLOSED
 */
function deleteTask(report: OnyxEntry<OnyxTypes.Report>) {
    if (!report) {
        return;
    }
    const message = `deleted task: ${report.reportName}`;
    const optimisticCancelReportAction = ReportUtils.buildOptimisticTaskReportAction(report.reportID, CONST.REPORT.ACTIONS.TYPE.TASK_CANCELLED, message);
    const optimisticReportActionID = optimisticCancelReportAction.reportActionID;
    const parentReportAction = getParentReportAction(report);
    const parentReport = getParentReport(report);
    const canUserPerformWriteAction = ReportUtils.canUserPerformWriteAction(report);

    // If the task report is the last visible action in the parent report, we should navigate back to the parent report
    const shouldDeleteTaskReport = !ReportActionsUtils.doesReportHaveVisibleActions(report.reportID, canUserPerformWriteAction);
    const optimisticReportAction: Partial<ReportUtils.OptimisticTaskReportAction> = {
        pendingAction: shouldDeleteTaskReport ? CONST.RED_BRICK_ROAD_PENDING_ACTION.DELETE : CONST.RED_BRICK_ROAD_PENDING_ACTION.UPDATE,
        previousMessage: parentReportAction?.message,
        message: [
            {
                translationKey: '',
                type: 'COMMENT',
                html: '',
                text: '',
                isEdited: true,
                isDeletedParentAction: true,
            },
        ],
        errors: undefined,
        linkMetadata: [],
    };
    const optimisticReportActions = parentReportAction?.reportActionID ? {[parentReportAction?.reportActionID]: optimisticReportAction} : {};
    const hasOutstandingChildTask = getOutstandingChildTask(report);

    const optimisticData: OnyxUpdate[] = [
        {
            onyxMethod: Onyx.METHOD.MERGE,
            key: `${ONYXKEYS.COLLECTION.REPORT}${report.reportID}`,
            value: {
                lastVisibleActionCreated: optimisticCancelReportAction.created,
                lastMessageText: message,
                lastActorAccountID: optimisticCancelReportAction.actorAccountID,
                isDeletedParentAction: true,
            },
        },
        {
            onyxMethod: Onyx.METHOD.MERGE,
            key: `${ONYXKEYS.COLLECTION.REPORT}${parentReport?.reportID}`,
            value: {
                lastMessageText:
                    ReportActionsUtils.getLastVisibleMessage(parentReport?.reportID, canUserPerformWriteAction, optimisticReportActions as OnyxTypes.ReportActions).lastMessageText ?? '',
                lastVisibleActionCreated: ReportActionsUtils.getLastVisibleAction(parentReport?.reportID, canUserPerformWriteAction, optimisticReportActions as OnyxTypes.ReportActions)
                    ?.created,
                hasOutstandingChildTask,
            },
        },
        {
            onyxMethod: Onyx.METHOD.MERGE,
            key: `${ONYXKEYS.COLLECTION.REPORT_ACTIONS}${report.reportID}`,
            value: {
                [optimisticReportActionID]: optimisticCancelReportAction as OnyxTypes.ReportAction,
            },
        },
        {
            onyxMethod: Onyx.METHOD.MERGE,
            key: `${ONYXKEYS.COLLECTION.REPORT_ACTIONS}${parentReport?.reportID}`,
            value: optimisticReportActions as OnyxTypes.ReportActions,
        },
    ];

    // Update optimistic data for parent report action if the report is a child report and the task report has no visible child
    const childVisibleActionCount = parentReportAction?.childVisibleActionCount ?? 0;
    if (childVisibleActionCount === 0) {
        const optimisticParentReportData = ReportUtils.getOptimisticDataForParentReportAction(
            parentReport?.reportID,
            parentReport?.lastVisibleActionCreated ?? '',
            CONST.RED_BRICK_ROAD_PENDING_ACTION.DELETE,
        );
        optimisticParentReportData.forEach((parentReportData) => {
            if (isEmptyObject(parentReportData)) {
                return;
            }
            optimisticData.push(parentReportData);
        });
    }

    const successData: OnyxUpdate[] = [
        {
            onyxMethod: Onyx.METHOD.MERGE,
            key: `${ONYXKEYS.COLLECTION.REPORT_ACTIONS}${report.reportID}`,
            value: {
                [optimisticReportActionID]: {
                    pendingAction: null,
                },
            },
        },
        {
            onyxMethod: Onyx.METHOD.MERGE,
            key: `${ONYXKEYS.COLLECTION.REPORT_ACTIONS}${parentReport?.reportID}`,
            value: parentReportAction?.reportActionID ? {[parentReportAction.reportActionID]: {pendingAction: null}} : {},
        },
    ];

    const failureData: OnyxUpdate[] = [
        {
            onyxMethod: Onyx.METHOD.MERGE,
            key: `${ONYXKEYS.COLLECTION.REPORT}${report.reportID}`,
            value: {
                stateNum: report.stateNum ?? '',
                statusNum: report.statusNum ?? '',
            } as OnyxTypes.Report,
        },
        {
            onyxMethod: Onyx.METHOD.MERGE,
            key: `${ONYXKEYS.COLLECTION.REPORT}${parentReport?.reportID}`,
            value: {
                hasOutstandingChildTask: parentReport?.hasOutstandingChildTask,
            },
        },
        {
            onyxMethod: Onyx.METHOD.MERGE,
            key: `${ONYXKEYS.COLLECTION.REPORT_ACTIONS}${report.reportID}`,
            value: {
                [optimisticReportActionID]: null,
            },
        },
        {
            onyxMethod: Onyx.METHOD.MERGE,
            key: `${ONYXKEYS.COLLECTION.REPORT_ACTIONS}${parentReport?.reportID}`,
            value: parentReportAction?.reportActionID ? {[parentReportAction?.reportActionID]: {pendingAction: null}} : {},
        },
    ];

    const parameters: CancelTaskParams = {
        cancelledTaskReportActionID: optimisticReportActionID,
        taskReportID: report.reportID,
    };

    API.write(WRITE_COMMANDS.CANCEL_TASK, parameters, {optimisticData, successData, failureData});
    Report.notifyNewAction(report.reportID, currentUserAccountID);

    const urlToNavigateBack = getNavigationUrlOnTaskDelete(report);
    if (urlToNavigateBack) {
        Navigation.goBack();
        return urlToNavigateBack;
    }
}

/**
 * Closes the current open task modal and clears out the task info from the store.
 */
function dismissModalAndClearOutTaskInfo(backTo?: Route) {
    if (backTo) {
        Navigation.goBack(backTo);
    } else {
        Navigation.closeRHPFlow();
    }
    clearOutTaskInfo();
}

/**
 * Returns Task assignee accountID
 */
function getTaskAssigneeAccountID(taskReport: OnyxEntry<OnyxTypes.Report>): number | undefined {
    if (!taskReport) {
        return;
    }

    if (taskReport.managerID) {
        return taskReport.managerID;
    }

    const reportAction = getParentReportAction(taskReport);
    return reportAction?.childManagerAccountID;
}

/**
 * Returns Task owner accountID
 */
function getTaskOwnerAccountID(taskReport: OnyxEntry<OnyxTypes.Report>): number | undefined {
    return taskReport?.ownerAccountID;
}

/**
 * Check if you're allowed to modify the task - only the author can modify the task
 */
function canModifyTask(taskReport: OnyxEntry<OnyxTypes.Report>, sessionAccountID: number, taskOwnerAccountID?: number): boolean {
    const ownerAccountID = getTaskOwnerAccountID(taskReport) ?? taskOwnerAccountID;
    if (ownerAccountID !== sessionAccountID) {
        return false;
    }

    if (ReportUtils.isCanceledTaskReport(taskReport)) {
        return false;
    }

    const parentReport = getParentReport(taskReport);
    const reportNameValuePairs = ReportUtils.getReportNameValuePairs(parentReport?.reportID);
<<<<<<< HEAD
    if (ReportUtils.isArchivedRoom(reportNameValuePairs)) {
=======
    if (ReportUtils.isArchivedReport(parentReport, reportNameValuePairs)) {
>>>>>>> 92e5d458
        return false;
    }

    if (sessionAccountID === ownerAccountID) {
        return true;
    }

    return false;
}

/**
 * Check if you can change the status of the task (mark complete or incomplete). Only the task owner and task assignee can do this.
 */
function canActionTask(taskReport: OnyxEntry<OnyxTypes.Report>, sessionAccountID: number, taskOwnerAccountID?: number, taskAssigneeAccountID?: number): boolean {
    if (ReportUtils.isCanceledTaskReport(taskReport)) {
        return false;
    }

    const parentReport = getParentReport(taskReport);
    const reportNameValuePairs = ReportUtils.getReportNameValuePairs(parentReport?.reportID);
<<<<<<< HEAD
    if (ReportUtils.isArchivedRoom(reportNameValuePairs)) {
=======
    if (ReportUtils.isArchivedNonExpenseReport(parentReport, reportNameValuePairs)) {
>>>>>>> 92e5d458
        return false;
    }

    const ownerAccountID = getTaskOwnerAccountID(taskReport) ?? taskOwnerAccountID;
    const assigneeAccountID = getTaskAssigneeAccountID(taskReport) ?? taskAssigneeAccountID;
    return sessionAccountID === ownerAccountID || sessionAccountID === assigneeAccountID;
}

function clearTaskErrors(reportID: string) {
    const report = allReports?.[`${ONYXKEYS.COLLECTION.REPORT}${reportID}`];

    // Delete the task preview in the parent report
    if (report?.pendingFields?.createChat === CONST.RED_BRICK_ROAD_PENDING_ACTION.ADD) {
        Onyx.merge(`${ONYXKEYS.COLLECTION.REPORT_ACTIONS}${report.parentReportID}`, report.parentReportActionID ? {[report.parentReportActionID]: null} : {});

        Report.navigateToConciergeChatAndDeleteReport(reportID);
        return;
    }

    Onyx.merge(`${ONYXKEYS.COLLECTION.REPORT}${reportID}`, {
        pendingFields: null,
        errorFields: null,
    });
}

export {
    createTaskAndNavigate,
    editTask,
    editTaskAssignee,
    setTitleValue,
    setDescriptionValue,
    setTaskReport,
    setDetailsValue,
    setAssigneeValue,
    setShareDestinationValue,
    clearOutTaskInfo,
    reopenTask,
    completeTask,
    clearOutTaskInfoAndNavigate,
    startOutCreateTaskQuickAction,
    getAssignee,
    getShareDestination,
    deleteTask,
    dismissModalAndClearOutTaskInfo,
    getTaskAssigneeAccountID,
    clearTaskErrors,
    canModifyTask,
    setNewOptimisticAssignee,
    getNavigationUrlOnTaskDelete,
    canActionTask,
};

export type {PolicyValue, Assignee, ShareDestination};<|MERGE_RESOLUTION|>--- conflicted
+++ resolved
@@ -1221,11 +1221,7 @@
 
     const parentReport = getParentReport(taskReport);
     const reportNameValuePairs = ReportUtils.getReportNameValuePairs(parentReport?.reportID);
-<<<<<<< HEAD
-    if (ReportUtils.isArchivedRoom(reportNameValuePairs)) {
-=======
-    if (ReportUtils.isArchivedReport(parentReport, reportNameValuePairs)) {
->>>>>>> 92e5d458
+    if (ReportUtils.isArchivedReport(reportNameValuePairs)) {
         return false;
     }
 
@@ -1246,11 +1242,7 @@
 
     const parentReport = getParentReport(taskReport);
     const reportNameValuePairs = ReportUtils.getReportNameValuePairs(parentReport?.reportID);
-<<<<<<< HEAD
-    if (ReportUtils.isArchivedRoom(reportNameValuePairs)) {
-=======
     if (ReportUtils.isArchivedNonExpenseReport(parentReport, reportNameValuePairs)) {
->>>>>>> 92e5d458
         return false;
     }
 
