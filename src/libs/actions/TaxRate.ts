import type {OnyxCollection} from 'react-native-onyx';
import Onyx from 'react-native-onyx';
import * as API from '@libs/API';
import type {CreatePolicyTaxParams, DeletePolicyTaxesParams, SetPolicyTaxesEnabledParams, UpdatePolicyTaxValueParams} from '@libs/API/parameters';
import {WRITE_COMMANDS} from '@libs/API/types';
import CONST from '@src/CONST';
import * as ErrorUtils from '@src/libs/ErrorUtils';
import ONYXKEYS from '@src/ONYXKEYS';
<<<<<<< HEAD
import type {Policy, TaxRate} from '@src/types/onyx';
import type * as OnyxCommon from '@src/types/onyx/OnyxCommon';
=======
import type {TaxRate, TaxRates} from '@src/types/onyx';
import type {PendingAction} from '@src/types/onyx/OnyxCommon';
>>>>>>> 34fa9871
import type {OnyxData} from '@src/types/onyx/Request';

let allPolicies: OnyxCollection<Policy>;
Onyx.connect({
    key: ONYXKEYS.COLLECTION.POLICY,
    waitForCollectionCallback: true,
    callback: (value) => (allPolicies = value),
});

/**
 * Get tax value with percentage
 */
function getTaxValueWithPercentage(value: string): string {
    return `${value}%`;
}

function covertTaxNameToID(name: string) {
    return `id_${name.toUpperCase().replaceAll(' ', '_')}`;
}

/**
 * Get new tax ID
 */
function getNextTaxCode(name: string, taxRates?: TaxRates): string {
    const newID = covertTaxNameToID(name);
    if (!taxRates?.[newID]) {
        return newID;
    }

    // If the tax ID already exists, we need to find a unique ID
    let nextID = 1;
    while (taxRates?.[covertTaxNameToID(`${name}_${nextID}`)]) {
        nextID++;
    }
    return covertTaxNameToID(`${name}_${nextID}`);
}

function createPolicyTax(policyID: string, taxRate: TaxRate) {
    if (!taxRate.code) {
        throw new Error('Tax code is required when creating a new tax rate.');
    }

    const onyxData: OnyxData = {
        optimisticData: [
            {
                onyxMethod: Onyx.METHOD.MERGE,
                key: `${ONYXKEYS.COLLECTION.POLICY}${policyID}`,
                value: {
                    taxRates: {
                        taxes: {
                            [taxRate.code]: {
                                ...taxRate,
                                pendingAction: CONST.RED_BRICK_ROAD_PENDING_ACTION.ADD,
                            },
                        },
                    },
                },
            },
        ],
        successData: [
            {
                onyxMethod: Onyx.METHOD.MERGE,
                key: `${ONYXKEYS.COLLECTION.POLICY}${policyID}`,
                value: {
                    taxRates: {
                        taxes: {
                            [taxRate.code]: {
                                errors: null,
                                pendingAction: null,
                            },
                        },
                    },
                },
            },
        ],
        failureData: [
            {
                onyxMethod: Onyx.METHOD.MERGE,
                key: `${ONYXKEYS.COLLECTION.POLICY}${policyID}`,
                value: {
                    taxRates: {
                        taxes: {
                            [taxRate.code]: {
                                errors: ErrorUtils.getMicroSecondOnyxError('workspace.taxes.errors.genericFailureMessage'),
                            },
                        },
                    },
                },
            },
        ],
    };

    const parameters = {
        policyID,
        taxFields: JSON.stringify({
            name: taxRate.name,
            value: taxRate.value,
            enabled: true,
            taxCode: taxRate.code,
        }),
    } satisfies CreatePolicyTaxParams;

    API.write(WRITE_COMMANDS.CREATE_POLICY_TAX, parameters, onyxData);
}

function clearTaxRateFieldError(policyID: string, taxID: string, field: keyof TaxRate) {
    Onyx.merge(`${ONYXKEYS.COLLECTION.POLICY}${policyID}`, {
        taxRates: {
            taxes: {
                [taxID]: {
                    pendingFields: {
                        [field]: null,
                    },
                    errorFields: {
                        [field]: null,
                    },
                },
            },
        },
    });
}

function clearTaxRateError(policyID: string, taxID: string, pendingAction?: OnyxCommon.PendingAction) {
    if (pendingAction === CONST.RED_BRICK_ROAD_PENDING_ACTION.ADD) {
        Onyx.merge(`${ONYXKEYS.COLLECTION.POLICY}${policyID}`, {
            taxRates: {
                taxes: {
                    [taxID]: null,
                },
            },
        });
        return;
    }
    Onyx.merge(`${ONYXKEYS.COLLECTION.POLICY}${policyID}`, {
        taxRates: {
            taxes: {
                [taxID]: {pendingAction: null, errors: null, errorFields: null},
            },
        },
    });
}

<<<<<<< HEAD
type TaxRateEnabledMap = Record<string, Pick<TaxRate, 'isDisabled' | 'errors' | 'pendingAction' | 'pendingFields' | 'errorFields'>>;

function setPolicyTaxesEnabled(policyID: string, taxesIDsToUpdate: string[], isEnabled: boolean) {
    const policy = allPolicies?.[`${ONYXKEYS.COLLECTION.POLICY}${policyID}`];
    const originalTaxes = {...policy?.taxRates?.taxes};

    const onyxData: OnyxData = {
        optimisticData: [
            {
                onyxMethod: Onyx.METHOD.MERGE,
                key: `${ONYXKEYS.COLLECTION.POLICY}${policyID}`,
                value: {
                    taxRates: {
                        taxes: taxesIDsToUpdate.reduce((acc, taxID) => {
                            acc[taxID] = {
                                isDisabled: !isEnabled,
                                pendingFields: {isDisabled: CONST.RED_BRICK_ROAD_PENDING_ACTION.UPDATE},
                                errorFields: {isDisabled: null},
                            };
                            return acc;
                        }, {} as TaxRateEnabledMap),
                    },
                },
            },
        ],
        successData: [
            {
                onyxMethod: Onyx.METHOD.MERGE,
                key: `${ONYXKEYS.COLLECTION.POLICY}${policyID}`,
                value: {
                    taxRates: {
                        taxes: taxesIDsToUpdate.reduce((acc, taxID) => {
                            acc[taxID] = {isDisabled: !isEnabled, pendingFields: {isDisabled: null}, errorFields: {isDisabled: null}};
                            return acc;
                        }, {} as TaxRateEnabledMap),
                    },
                },
            },
        ],
        failureData: [
            {
                onyxMethod: Onyx.METHOD.MERGE,
                key: `${ONYXKEYS.COLLECTION.POLICY}${policyID}`,
                value: {
                    taxRates: {
                        taxes: taxesIDsToUpdate.reduce((acc, taxID) => {
                            acc[taxID] = {
                                isDisabled: !!originalTaxes[taxID].isDisabled,
                                pendingFields: {isDisabled: null},
                                errorFields: {isDisabled: ErrorUtils.getMicroSecondOnyxError('workspace.taxes.errors.genericFailureMessage')},
                            };
                            return acc;
                        }, {} as TaxRateEnabledMap),
                    },
                },
            },
        ],
    };

    const parameters = {
        policyID,
        taxFieldsArray: JSON.stringify(taxesIDsToUpdate.map((taxID) => ({taxCode: originalTaxes[taxID].name, enabled: isEnabled}))),
    } satisfies SetPolicyTaxesEnabledParams;

    API.write(WRITE_COMMANDS.SET_POLICY_TAXES_ENABLED, parameters, onyxData);
}

type TaxRateDeleteMap = Record<
    string,
    | (Pick<TaxRate, 'pendingAction'> & {
          errors: OnyxCommon.Errors | null;
      })
    | null
>;

/**
 * API call to delete policy taxes
 * @param taxesToDelete A tax IDs array to delete
 */
function deletePolicyTaxes(policyID: string, taxesToDelete: string[]) {
    const policy = allPolicies?.[`${ONYXKEYS.COLLECTION.POLICY}${policyID}`];
    const policyTaxRates = policy?.taxRates?.taxes;

    if (!policyTaxRates) {
        throw new Error('Policy or tax rates not found');
    }

    const onyxData: OnyxData = {
        optimisticData: [
            {
                onyxMethod: Onyx.METHOD.MERGE,
                key: `${ONYXKEYS.COLLECTION.POLICY}${policyID}`,
                value: {
                    taxRates: {
                        taxes: taxesToDelete.reduce((acc, taxID) => {
                            acc[taxID] = {pendingAction: CONST.RED_BRICK_ROAD_PENDING_ACTION.DELETE, errors: null};
                            return acc;
                        }, {} as TaxRateDeleteMap),
                    },
                },
            },
        ],
        successData: [
            {
                onyxMethod: Onyx.METHOD.MERGE,
                key: `${ONYXKEYS.COLLECTION.POLICY}${policyID}`,
                value: {
                    taxRates: {
                        taxes: taxesToDelete.reduce((acc, taxID) => {
                            acc[taxID] = null;
                            return acc;
                        }, {} as TaxRateDeleteMap),
                    },
                },
            },
        ],
        failureData: [
            {
                onyxMethod: Onyx.METHOD.MERGE,
                key: `${ONYXKEYS.COLLECTION.POLICY}${policyID}`,
                value: {
                    taxRates: {
                        taxes: taxesToDelete.reduce((acc, taxID) => {
                            acc[taxID] = {
                                pendingAction: CONST.RED_BRICK_ROAD_PENDING_ACTION.DELETE,
                                errors: ErrorUtils.getMicroSecondOnyxError('workspace.taxes.errors.genericFailureMessage'),
                            };
                            return acc;
                        }, {} as TaxRateDeleteMap),
                    },
                },
            },
        ],
    };

    const parameters = {
        policyID,
        taxNames: JSON.stringify(taxesToDelete.map((taxID) => policyTaxRates[taxID].name)),
    } as DeletePolicyTaxesParams;

    API.write(WRITE_COMMANDS.DELETE_POLICY_TAXES, parameters, onyxData);
}

/**
 * Rename policy tax
 */
function updatePolicyTaxValue(policyID: string, taxID: string, taxValue: number) {
    const policy = allPolicies?.[`${ONYXKEYS.COLLECTION.POLICY}${policyID}`];
    const originalTaxRate = {...policy?.taxRates?.taxes[taxID]};
    const stringTaxValue = `${taxValue}%`;

    const onyxData: OnyxData = {
        optimisticData: [
            {
                onyxMethod: Onyx.METHOD.MERGE,
                key: `${ONYXKEYS.COLLECTION.POLICY}${policyID}`,
                value: {
                    taxRates: {
                        taxes: {
                            [taxID]: {
                                value: stringTaxValue,
                                pendingFields: {value: CONST.RED_BRICK_ROAD_PENDING_ACTION.UPDATE},
                                errorFields: {value: null},
                            },
                        },
                    },
                },
            },
        ],
        successData: [
            {
                onyxMethod: Onyx.METHOD.MERGE,
                key: `${ONYXKEYS.COLLECTION.POLICY}${policyID}`,
                value: {
                    taxRates: {
                        taxes: {
                            [taxID]: {value: stringTaxValue, pendingFields: {value: null}, errorFields: {value: null}},
                        },
                    },
                },
            },
        ],
        failureData: [
            {
                onyxMethod: Onyx.METHOD.MERGE,
                key: `${ONYXKEYS.COLLECTION.POLICY}${policyID}`,
                value: {
                    taxRates: {
                        taxes: {
                            [taxID]: {
                                value: originalTaxRate.value,
                                pendingFields: {value: null},
                                errorFields: {value: ErrorUtils.getMicroSecondOnyxError('workspace.taxes.errors.genericFailureMessage')},
                            },
                        },
                    },
                },
            },
        ],
    };

    if (!originalTaxRate.name) {
        throw new Error('Tax rate name not found');
    }

    const parameters = {
        policyID,
        taxCode: taxID,
        taxAmount: Number(taxValue),
    } as UpdatePolicyTaxValueParams;

    API.write(WRITE_COMMANDS.UPDATE_POLICY_TAX_VALUE, parameters, onyxData);
}

function renamePolicyTax(policyID: string, taxID: string, newName: string) {
    const policy = allPolicies?.[`${ONYXKEYS.COLLECTION.POLICY}${policyID}`];
    const originalTaxRate = {...policy?.taxRates?.taxes[taxID]};
    const onyxData: OnyxData = {
        optimisticData: [
            {
                onyxMethod: Onyx.METHOD.MERGE,
                key: `${ONYXKEYS.COLLECTION.POLICY}${policyID}`,
                value: {
                    taxRates: {
                        taxes: {
                            [taxID]: {
                                name: newName,
                                pendingFields: {name: CONST.RED_BRICK_ROAD_PENDING_ACTION.UPDATE},
                                errorFields: {name: null},
                            },
                        },
                    },
                },
            },
        ],
        successData: [
            {
                onyxMethod: Onyx.METHOD.MERGE,
                key: `${ONYXKEYS.COLLECTION.POLICY}${policyID}`,
                value: {
                    taxRates: {
                        taxes: {
                            [taxID]: {name: newName, pendingFields: {name: null}, errorFields: {name: null}},
                        },
                    },
                },
            },
        ],
        failureData: [
            {
                onyxMethod: Onyx.METHOD.MERGE,
                key: `${ONYXKEYS.COLLECTION.POLICY}${policyID}`,
                value: {
                    taxRates: {
                        taxes: {
                            [taxID]: {
                                name: originalTaxRate.name,
                                pendingFields: {name: null},
                                errorFields: {name: ErrorUtils.getMicroSecondOnyxError('workspace.taxes.errors.genericFailureMessage')},
                            },
                        },
                    },
                },
            },
        ],
    };

    if (!originalTaxRate.name) {
        throw new Error('Tax rate name not found');
    }

    const parameters = {
        policyID,
        taxCode: taxID,
        newName,
    };

    API.write(WRITE_COMMANDS.RENAME_POLICY_TAX, parameters, onyxData);
}

export {
    createWorkspaceTax,
    clearTaxRateError,
    clearTaxRateFieldError,
    getNextTaxID,
    getTaxValueWithPercentage,
    setPolicyTaxesEnabled,
    deletePolicyTaxes,
    updatePolicyTaxValue,
    renamePolicyTax,
};
=======
export {createPolicyTax, clearTaxRateError, getNextTaxCode, getTaxValueWithPercentage};
>>>>>>> 34fa9871
<|MERGE_RESOLUTION|>--- conflicted
+++ resolved
@@ -6,13 +6,8 @@
 import CONST from '@src/CONST';
 import * as ErrorUtils from '@src/libs/ErrorUtils';
 import ONYXKEYS from '@src/ONYXKEYS';
-<<<<<<< HEAD
-import type {Policy, TaxRate} from '@src/types/onyx';
+import type {Policy, TaxRate, TaxRates} from '@src/types/onyx';
 import type * as OnyxCommon from '@src/types/onyx/OnyxCommon';
-=======
-import type {TaxRate, TaxRates} from '@src/types/onyx';
-import type {PendingAction} from '@src/types/onyx/OnyxCommon';
->>>>>>> 34fa9871
 import type {OnyxData} from '@src/types/onyx/Request';
 
 let allPolicies: OnyxCollection<Policy>;
@@ -155,7 +150,6 @@
     });
 }
 
-<<<<<<< HEAD
 type TaxRateEnabledMap = Record<string, Pick<TaxRate, 'isDisabled' | 'errors' | 'pendingAction' | 'pendingFields' | 'errorFields'>>;
 
 function setPolicyTaxesEnabled(policyID: string, taxesIDsToUpdate: string[], isEnabled: boolean) {
@@ -437,16 +431,13 @@
 }
 
 export {
-    createWorkspaceTax,
+    createPolicyTax,
+    getNextTaxCode,
     clearTaxRateError,
     clearTaxRateFieldError,
-    getNextTaxID,
     getTaxValueWithPercentage,
     setPolicyTaxesEnabled,
     deletePolicyTaxes,
     updatePolicyTaxValue,
     renamePolicyTax,
-};
-=======
-export {createPolicyTax, clearTaxRateError, getNextTaxCode, getTaxValueWithPercentage};
->>>>>>> 34fa9871
+};