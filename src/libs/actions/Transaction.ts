--- conflicted
+++ resolved
@@ -12,11 +12,7 @@
 import * as TransactionUtils from '@libs/TransactionUtils';
 import CONST from '@src/CONST';
 import ONYXKEYS from '@src/ONYXKEYS';
-<<<<<<< HEAD
 import type {PersonalDetails, RecentWaypoint, ReportActions, Transaction, TransactionViolation} from '@src/types/onyx';
-=======
-import type {RecentWaypoint, ReportActions, Transaction, TransactionViolation, TransactionViolations} from '@src/types/onyx';
->>>>>>> 8375abea
 import type {OnyxData} from '@src/types/onyx/Request';
 import type {WaypointCollection} from '@src/types/onyx/Transaction';
 
@@ -38,7 +34,6 @@
     },
 });
 
-<<<<<<< HEAD
 const allTransactionViolation: OnyxCollection<TransactionViolation[]> = {};
 Onyx.connect({
     key: ONYXKEYS.COLLECTION.TRANSACTION_VIOLATIONS,
@@ -49,12 +44,6 @@
         const transactionID = CollectionUtils.extractCollectionItemID(key);
         allTransactionViolation[transactionID] = transactionViolation;
     },
-=======
-let allTransactionViolations: TransactionViolations = [];
-Onyx.connect({
-    key: ONYXKEYS.COLLECTION.TRANSACTION_VIOLATIONS,
-    callback: (val) => (allTransactionViolations = val ?? []),
->>>>>>> 8375abea
 });
 
 function createInitialWaypoints(transactionID: string) {
@@ -369,7 +358,7 @@
             {
                 onyxMethod: Onyx.METHOD.MERGE,
                 key: `${ONYXKEYS.COLLECTION.TRANSACTION_VIOLATIONS}${transactionID}`,
-                value: allTransactionViolations.filter((violation: TransactionViolation) => violation.name !== CONST.VIOLATIONS.RTER),
+                value: allTransactionViolation?.filter((violation: TransactionViolation) => violation.name !== CONST.VIOLATIONS.RTER),
             },
             // Optimistically adding the system message indicating we dismissed the violation
             {
@@ -383,7 +372,7 @@
             {
                 onyxMethod: Onyx.METHOD.MERGE,
                 key: `${ONYXKEYS.COLLECTION.TRANSACTION_VIOLATIONS}${transactionID}`,
-                value: allTransactionViolations,
+                value: allTransactionViolation,
             },
             {
                 onyxMethod: Onyx.METHOD.MERGE,
