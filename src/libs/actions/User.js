import _ from 'underscore';
import lodashGet from 'lodash/get';
import Onyx from 'react-native-onyx';
import moment from 'moment';
import ONYXKEYS from '../../ONYXKEYS';
import * as DeprecatedAPI from '../deprecatedAPI';
import * as API from '../API';
import CONFIG from '../../CONFIG';
import CONST from '../../CONST';
import Navigation from '../Navigation/Navigation';
import ROUTES from '../../ROUTES';
import * as Pusher from '../Pusher/pusher';
import Log from '../Log';
import NetworkConnection from '../NetworkConnection';
import redirectToSignIn from './SignInRedirect';
import Growl from '../Growl';
import * as Localize from '../Localize';
import * as CloseAccountActions from './CloseAccount';
import * as Link from './Link';
import getSkinToneEmojiFromIndex from '../../components/EmojiPicker/getSkinToneEmojiFromIndex';
import * as SequentialQueue from '../Network/SequentialQueue';
import PusherUtils from '../PusherUtils';

let sessionAuthToken = '';
let currentUserAccountID = '';
Onyx.connect({
    key: ONYXKEYS.SESSION,
    callback: (val) => {
        sessionAuthToken = lodashGet(val, 'authToken', '');
        currentUserAccountID = lodashGet(val, 'accountID', '');
    },
});

let currentlyViewedReportID = '';
Onyx.connect({
    key: ONYXKEYS.CURRENTLY_VIEWED_REPORTID,
    callback: val => currentlyViewedReportID = val || '',
});

/**
 * Changes a password for a given account
 *
 * @param {String} oldPassword
 * @param {String} password
 */
function updatePassword(oldPassword, password) {
    API.write('UpdatePassword', {
        oldPassword,
        password,
    }, {
        optimisticData: [
            {
                onyxMethod: 'merge',
                key: ONYXKEYS.ACCOUNT,
                value: {...CONST.DEFAULT_ACCOUNT_DATA, loading: true},
            },
        ],
        successData: [
            {
                onyxMethod: 'merge',
                key: ONYXKEYS.ACCOUNT,
                value: {loading: false},
            },
        ],
        failureData: [
            {
                onyxMethod: 'merge',
                key: ONYXKEYS.ACCOUNT,
                value: {loading: false},
            },
        ],
    });
}

/**
 * Attempt to close the user's account
 *
 * @param {String} message optional reason for closing account
 */
function closeAccount(message) {
    DeprecatedAPI.User_Delete({message}).then((response) => {
        console.debug('User_Delete: ', JSON.stringify(response));

        if (response.jsonCode === 200) {
            Growl.show(Localize.translateLocal('closeAccountPage.closeAccountSuccess'), CONST.GROWL.SUCCESS);
            redirectToSignIn();
            return;
        }

        // Inform user that they are currently unable to close their account
        CloseAccountActions.showCloseAccountModal();
    });
}

function getBetas() {
    DeprecatedAPI.User_GetBetas().then((response) => {
        if (response.jsonCode !== 200) {
            return;
        }

        Onyx.set(ONYXKEYS.BETAS, response.betas);
    });
}

/**
 * Fetches the data needed for user settings
 */
function getUserDetails() {
    DeprecatedAPI.Get({
        returnValueList: 'account, loginList, nameValuePairs',
        nvpNames: [
            CONST.NVP.PAYPAL_ME_ADDRESS,
            CONST.NVP.PREFERRED_EMOJI_SKIN_TONE,
            CONST.NVP.FREQUENTLY_USED_EMOJIS,
            CONST.NVP.BLOCKED_FROM_CONCIERGE,
        ].join(','),
    })
        .then((response) => {
            // Update the User onyx key
            const loginList = _.where(response.loginList, {partnerName: 'expensify.com'});
            const isSubscribedToNewsletter = lodashGet(response, 'account.subscribed', true);
            const validatedStatus = lodashGet(response, 'account.validated', false);
            Onyx.merge(ONYXKEYS.USER, {isSubscribedToNewsletter: !!isSubscribedToNewsletter, validated: !!validatedStatus});
            Onyx.set(ONYXKEYS.LOGIN_LIST, loginList);

            // Update the nvp_payPalMeAddress NVP
            const payPalMeAddress = lodashGet(response, `nameValuePairs.${CONST.NVP.PAYPAL_ME_ADDRESS}`, '');
            Onyx.merge(ONYXKEYS.NVP_PAYPAL_ME_ADDRESS, payPalMeAddress);

            // Update the blockedFromConcierge NVP
            const blockedFromConcierge = lodashGet(response, `nameValuePairs.${CONST.NVP.BLOCKED_FROM_CONCIERGE}`, {});
            Onyx.merge(ONYXKEYS.NVP_BLOCKED_FROM_CONCIERGE, blockedFromConcierge);

            const preferredSkinTone = lodashGet(response, `nameValuePairs.${CONST.NVP.PREFERRED_EMOJI_SKIN_TONE}`, {});
            Onyx.merge(ONYXKEYS.PREFERRED_EMOJI_SKIN_TONE,
                getSkinToneEmojiFromIndex(preferredSkinTone).skinTone);

            const frequentlyUsedEmojis = lodashGet(response, `nameValuePairs.${CONST.NVP.FREQUENTLY_USED_EMOJIS}`, []);
            Onyx.set(ONYXKEYS.FREQUENTLY_USED_EMOJIS, frequentlyUsedEmojis);
        });
}

/**
 * Resends a validation link to a given login
 *
 * @param {String} login
 */
function resendValidateCode(login) {
    DeprecatedAPI.ResendValidateCode({email: login});
}

/**
 * Sets whether or not the user is subscribed to Expensify news
 *
 * @param {Boolean} isSubscribed
 */
function updateNewsletterSubscription(isSubscribed) {
    API.write('UpdateNewsletterSubscription', {
        isSubscribed,
    }, {
        optimisticData: [
            {
                onyxMethod: 'merge',
                key: ONYXKEYS.USER,
                value: {isSubscribedToNewsletter: isSubscribed},
            },
        ],
        failureData: [
            {
                onyxMethod: 'merge',
                key: ONYXKEYS.USER,
                value: {isSubscribedToNewsletter: !isSubscribed},
            },
        ],
    });
}

/**
 * Adds a secondary login to a user's account
 *
 * @param {String} login
 * @param {String} password
 * @returns {Promise}
 */
function setSecondaryLoginAndNavigate(login, password) {
    Onyx.merge(ONYXKEYS.ACCOUNT, {...CONST.DEFAULT_ACCOUNT_DATA, loading: true});

    return DeprecatedAPI.User_SecondaryLogin_Send({
        email: login,
        password,
    }).then((response) => {
        if (response.jsonCode === 200) {
            const loginList = _.where(response.loginList, {partnerName: 'expensify.com'});
            Onyx.set(ONYXKEYS.LOGIN_LIST, loginList);
            Navigation.navigate(ROUTES.SETTINGS_PROFILE);
            return;
        }

        let error = lodashGet(response, 'message', 'Unable to add secondary login. Please try again.');

        // Replace error with a friendlier message
        if (error.includes('already belongs to an existing Expensify account.')) {
            error = 'This login already belongs to an existing Expensify account.';
        }
        if (error.includes('I couldn\'t validate the phone number')) {
            error = Localize.translateLocal('common.error.phoneNumber');
        }

        Onyx.merge(ONYXKEYS.USER, {error});
    }).finally(() => {
        Onyx.merge(ONYXKEYS.ACCOUNT, {loading: false});
    });
}

/**
 * Validates a login given an accountID and validation code
 *
 * @param {Number} accountID
 * @param {String} validateCode
 */
function validateLogin(accountID, validateCode) {
    const isLoggedIn = !_.isEmpty(sessionAuthToken);
    const redirectRoute = isLoggedIn ? ROUTES.getReportRoute(currentlyViewedReportID) : ROUTES.HOME;
    Onyx.merge(ONYXKEYS.ACCOUNT, {...CONST.DEFAULT_ACCOUNT_DATA, loading: true});

    DeprecatedAPI.ValidateEmail({
        accountID,
        validateCode,
    }).then((response) => {
        if (response.jsonCode === 200) {
            const {email} = response;

            if (isLoggedIn) {
                getUserDetails();
            } else {
                // Let the user know we've successfully validated their login
                const success = lodashGet(response, 'message', `Your secondary login ${email} has been validated.`);
                Onyx.merge(ONYXKEYS.ACCOUNT, {success});
            }
        } else {
            const error = lodashGet(response, 'message', 'Unable to validate login.');
            Onyx.merge(ONYXKEYS.ACCOUNT, {error});
        }
    }).finally(() => {
        Onyx.merge(ONYXKEYS.ACCOUNT, {loading: false});
        Navigation.navigate(redirectRoute);
    });
}

/**
 * Checks the blockedFromConcierge object to see if it has an expiresAt key,
 * and if so whether the expiresAt date of a user's ban is before right now
 *
 * @param {Object} blockedFromConcierge
 * @returns {Boolean}
 */
function isBlockedFromConcierge(blockedFromConcierge) {
    if (_.isEmpty(blockedFromConcierge)) {
        return false;
    }

    if (!blockedFromConcierge.expiresAt) {
        return false;
    }

    return moment().isBefore(moment(blockedFromConcierge.expiresAt), 'day');
}

/**
<<<<<<< HEAD
 * Adds a paypal.me address for the user
 *
 * @param {String} address
 */
function addPaypalMeAddress(address) {
    const optimisticData = [
        {
            onyxMethod: CONST.ONYX.METHOD.MERGE,
            key: ONYXKEYS.NVP_PAYPAL_ME_ADDRESS,
            value: address,
        },
    ];
    API.write('AddPaypalMeAddress', {
        value: address,
    }, {optimisticData});
}

/**
 * Deletes a paypal.me address for the user
 *
 */
function deletePaypalMeAddress() {
    const optimisticData = [
        {
            onyxMethod: CONST.ONYX.METHOD.MERGE,
            key: ONYXKEYS.NVP_PAYPAL_ME_ADDRESS,
            value: '',
        },
    ];
    API.write('DeletePaypalMeAddress', {}, {optimisticData});
    Growl.show(Localize.translateLocal('paymentsPage.deletePayPalSuccess'), CONST.GROWL.SUCCESS, 3000);
}

/**
 * Fetch the public domain info for the current user.
 *
 * This API is a bit weird in that it sometimes depends on information being cached in bedrock.
 * If the info for the domain is not in bedrock, then it creates an asynchronous bedrock job to gather domain info.
 * If that happens, this function will automatically retry itself in 10 minutes.
=======
 * Fetch whether the user has the Expensify card enabled.
>>>>>>> f8cacafb
 */
function getDomainInfo() {
    DeprecatedAPI.User_IsUsingExpensifyCard()
        .then(({isUsingExpensifyCard}) => {
            Onyx.merge(ONYXKEYS.USER, {isUsingExpensifyCard});
        });
}

/**
 * Initialize our pusher subscription to listen for user changes
 */
function subscribeToUserEvents() {
    // If we don't have the user's accountID yet we can't subscribe so return early
    if (!currentUserAccountID) {
        return;
    }

    const pusherChannelName = `${CONST.PUSHER.PRIVATE_USER_CHANNEL_PREFIX}${currentUserAccountID}${CONFIG.PUSHER.SUFFIX}`;

    // Receive any relevant Onyx updates from the server
    PusherUtils.subscribeToPrivateUserChannelEvent(Pusher.TYPE.ONYX_API_UPDATE, currentUserAccountID, (pushJSON) => {
        SequentialQueue.getCurrentRequest().then(() => {
            Onyx.update(pushJSON);
        });
    });

    // Live-update an user's preferred locale
    Pusher.subscribe(pusherChannelName, Pusher.TYPE.PREFERRED_LOCALE, (pushJSON) => {
        Onyx.merge(ONYXKEYS.NVP_PREFERRED_LOCALE, pushJSON.preferredLocale);
    },
    () => {
        NetworkConnection.triggerReconnectionCallbacks('pusher re-subscribed to private user channel');
    })
        .catch((error) => {
            Log.hmmm(
                '[User] Failed to subscribe to Pusher channel',
                false,
                {error, pusherChannelName, eventName: Pusher.TYPE.PREFERRED_LOCALE},
            );
        });

    // Subscribe to screen share requests sent by GuidesPlus agents
    Pusher.subscribe(pusherChannelName, Pusher.TYPE.SCREEN_SHARE_REQUEST, (pushJSON) => {
        Onyx.merge(ONYXKEYS.SCREEN_SHARE_REQUEST, pushJSON);
    },
    () => {
        NetworkConnection.triggerReconnectionCallbacks('pusher re-subscribed to private user channel');
    })
        .catch((error) => {
            Log.hmmm(
                '[User] Failed to subscribe to Pusher channel',
                false,
                {error, pusherChannelName, eventName: Pusher.TYPE.SCREEN_SHARE_REQUEST},
            );
        });
}

/**
 * Subscribes to Expensify Card updates when checking loginList for private domains
 */
function subscribeToExpensifyCardUpdates() {
    if (!currentUserAccountID) {
        return;
    }

    const pusherChannelName = `${CONST.PUSHER.PRIVATE_USER_CHANNEL_PREFIX}${currentUserAccountID}${CONFIG.PUSHER.SUFFIX}`;

    // Handle Expensify Card approval flow updates
    Pusher.subscribe(pusherChannelName, Pusher.TYPE.EXPENSIFY_CARD_UPDATE, (pushJSON) => {
        if (pushJSON.isUsingExpensifyCard) {
            Onyx.merge(ONYXKEYS.USER, {isUsingExpensifyCard: pushJSON.isUsingExpensifyCard, isCheckingDomain: null});
            Pusher.unsubscribe(pusherChannelName, Pusher.TYPE.EXPENSIFY_CARD_UPDATE);
        } else {
            Onyx.merge(ONYXKEYS.USER, {isCheckingDomain: pushJSON.isCheckingDomain});
        }
    },
    () => {
        NetworkConnection.triggerReconnectionCallbacks('pusher re-subscribed to private user channel');
    })
        .catch((error) => {
            Log.info(
                '[User] Failed to subscribe to Pusher channel',
                false,
                {error, pusherChannelName, eventName: Pusher.TYPE.EXPENSIFY_CARD_UPDATE},
            );
        });
}

/**
 * Sync preferredSkinTone with Onyx and Server
 * @param {String} skinTone
 */
function setPreferredSkinTone(skinTone) {
    const optimisticData = [
        {
            onyxMethod: CONST.ONYX.METHOD.SET,
            key: ONYXKEYS.PREFERRED_EMOJI_SKIN_TONE,
            value: skinTone,
        },
    ];
    API.write('SetPreferredEmojiSkinTone', {
        value: skinTone,
    }, {optimisticData});
}

/**
 * Sync frequentlyUsedEmojis with Onyx and Server
 * @param {Object[]} frequentlyUsedEmojis
 */
function setFrequentlyUsedEmojis(frequentlyUsedEmojis) {
    const optimisticData = [
        {
            onyxMethod: CONST.ONYX.METHOD.SET,
            key: ONYXKEYS.FREQUENTLY_USED_EMOJIS,
            value: frequentlyUsedEmojis,
        },
    ];
    API.write('SetFrequentlyUsedEmojis', {
        value: JSON.stringify(frequentlyUsedEmojis),
    }, {optimisticData});
}

/**
 * Sync preferred timezone with Onyx and Server
 * @param {String} timezone
 */
function setPreferredTimezone(timezone) {
    API.write('SetTimezone', {
        value: JSON.stringify(timezone),
    }, {});
}

/**
 * Sync user chat priority mode with Onyx and Server
 * @param {String} mode
 */
function setChatPriorityMode(mode) {
    const optimisticData = [
        {
            onyxMethod: CONST.ONYX.METHOD.MERGE,
            key: ONYXKEYS.NVP_PRIORITY_MODE,
            value: mode,
        },
    ];
    API.write('SetChatPriorityMode', {
        value: mode,
    }, {optimisticData});
}

/**
 * @param {Boolean} shouldUseSecureStaging
 */
function setShouldUseSecureStaging(shouldUseSecureStaging) {
    Onyx.merge(ONYXKEYS.USER, {shouldUseSecureStaging});
}

function clearUserErrorMessage() {
    Onyx.merge(ONYXKEYS.USER, {error: ''});
}

/**
 * Clear the data about a screen share request from Onyx.
 */
function clearScreenShareRequest() {
    Onyx.set(ONYXKEYS.SCREEN_SHARE_REQUEST, null);
}

/**
 * Open an OldDot tab linking to a screen share request.
 * @param {String} accessToken Access token required to join a screen share room, generated by the backend
 * @param {String} roomName Name of the screen share room to join
 */
function joinScreenShare(accessToken, roomName) {
    Link.openOldDotLink(`inbox?action=screenShare&accessToken=${accessToken}&name=${roomName}`);
    clearScreenShareRequest();
}

/**
 * Downloads the statement PDF for the provided period
 * @param {String} period YYYYMM format
 * @returns {Promise<Void>}
 */
function generateStatementPDF(period) {
    Onyx.merge(ONYXKEYS.WALLET_STATEMENT, {isGenerating: true});
    return DeprecatedAPI.GetStatementPDF({period})
        .then((response) => {
            if (response.jsonCode !== 200 || !response.filename) {
                Log.info('[User] Failed to generate statement PDF', false, {response});
                return;
            }

            Onyx.merge(ONYXKEYS.WALLET_STATEMENT, {[period]: response.filename});
        }).finally(() => {
            Onyx.merge(ONYXKEYS.WALLET_STATEMENT, {isGenerating: false});
        });
}

export {
    updatePassword,
    closeAccount,
    getBetas,
    getUserDetails,
    resendValidateCode,
    updateNewsletterSubscription,
    setSecondaryLoginAndNavigate,
    validateLogin,
    isBlockedFromConcierge,
    getDomainInfo,
    subscribeToUserEvents,
    setPreferredSkinTone,
    setShouldUseSecureStaging,
    clearUserErrorMessage,
    subscribeToExpensifyCardUpdates,
    setFrequentlyUsedEmojis,
    joinScreenShare,
    clearScreenShareRequest,
    generateStatementPDF,
    deletePaypalMeAddress,
    addPaypalMeAddress,
    setChatPriorityMode,
    setPreferredTimezone,
};<|MERGE_RESOLUTION|>--- conflicted
+++ resolved
@@ -267,7 +267,6 @@
 }
 
 /**
-<<<<<<< HEAD
  * Adds a paypal.me address for the user
  *
  * @param {String} address
@@ -307,9 +306,7 @@
  * This API is a bit weird in that it sometimes depends on information being cached in bedrock.
  * If the info for the domain is not in bedrock, then it creates an asynchronous bedrock job to gather domain info.
  * If that happens, this function will automatically retry itself in 10 minutes.
-=======
  * Fetch whether the user has the Expensify card enabled.
->>>>>>> f8cacafb
  */
 function getDomainInfo() {
     DeprecatedAPI.User_IsUsingExpensifyCard()
