--- conflicted
+++ resolved
@@ -16,11 +16,7 @@
             optimisticData: [
                 {
                     // Use Onyx.set() since we are resetting the Onfido flow completely.
-<<<<<<< HEAD
-                    onyxMethod: CONST.ONYX.METHOD.SET,
-=======
                     onyxMethod: Onyx.METHOD.SET,
->>>>>>> 6d17cc80
                     key: ONYXKEYS.WALLET_ONFIDO,
                     value: {
                         isLoading: true,
@@ -29,11 +25,7 @@
             ],
             successData: [
                 {
-<<<<<<< HEAD
-                    onyxMethod: CONST.ONYX.METHOD.MERGE,
-=======
-                    onyxMethod: Onyx.METHOD.MERGE,
->>>>>>> 6d17cc80
+                    onyxMethod: Onyx.METHOD.MERGE,
                     key: ONYXKEYS.WALLET_ONFIDO,
                     value: {
                         isLoading: false,
@@ -42,11 +34,7 @@
             ],
             failureData: [
                 {
-<<<<<<< HEAD
-                    onyxMethod: CONST.ONYX.METHOD.MERGE,
-=======
-                    onyxMethod: Onyx.METHOD.MERGE,
->>>>>>> 6d17cc80
+                    onyxMethod: Onyx.METHOD.MERGE,
                     key: ONYXKEYS.WALLET_ONFIDO,
                     value: {
                         isLoading: false,
@@ -123,11 +111,7 @@
         {
             optimisticData: [
                 {
-<<<<<<< HEAD
-                    onyxMethod: CONST.ONYX.METHOD.MERGE,
-=======
-                    onyxMethod: Onyx.METHOD.MERGE,
->>>>>>> 6d17cc80
+                    onyxMethod: Onyx.METHOD.MERGE,
                     key: ONYXKEYS.WALLET_ADDITIONAL_DETAILS,
                     value: {
                         isLoading: true,
@@ -138,11 +122,7 @@
             ],
             successData: [
                 {
-<<<<<<< HEAD
-                    onyxMethod: CONST.ONYX.METHOD.MERGE,
-=======
-                    onyxMethod: Onyx.METHOD.MERGE,
->>>>>>> 6d17cc80
+                    onyxMethod: Onyx.METHOD.MERGE,
                     key: ONYXKEYS.WALLET_ADDITIONAL_DETAILS,
                     value: {
                         isLoading: false,
@@ -151,11 +131,7 @@
             ],
             failureData: [
                 {
-<<<<<<< HEAD
-                    onyxMethod: CONST.ONYX.METHOD.MERGE,
-=======
-                    onyxMethod: Onyx.METHOD.MERGE,
->>>>>>> 6d17cc80
+                    onyxMethod: Onyx.METHOD.MERGE,
                     key: ONYXKEYS.WALLET_ADDITIONAL_DETAILS,
                     value: {
                         isLoading: false,
@@ -186,11 +162,7 @@
         {
             optimisticData: [
                 {
-<<<<<<< HEAD
-                    onyxMethod: CONST.ONYX.METHOD.MERGE,
-=======
-                    onyxMethod: Onyx.METHOD.MERGE,
->>>>>>> 6d17cc80
+                    onyxMethod: Onyx.METHOD.MERGE,
                     key: ONYXKEYS.WALLET_ONFIDO,
                     value: {
                         isLoading: true,
@@ -199,11 +171,7 @@
                     },
                 },
                 {
-<<<<<<< HEAD
-                    onyxMethod: CONST.ONYX.METHOD.MERGE,
-=======
-                    onyxMethod: Onyx.METHOD.MERGE,
->>>>>>> 6d17cc80
+                    onyxMethod: Onyx.METHOD.MERGE,
                     key: ONYXKEYS.USER_WALLET,
                     value: {
                         shouldShowFailedKYC: false,
@@ -212,11 +180,7 @@
             ],
             successData: [
                 {
-<<<<<<< HEAD
-                    onyxMethod: CONST.ONYX.METHOD.MERGE,
-=======
-                    onyxMethod: Onyx.METHOD.MERGE,
->>>>>>> 6d17cc80
+                    onyxMethod: Onyx.METHOD.MERGE,
                     key: ONYXKEYS.WALLET_ONFIDO,
                     value: {
                         isLoading: false,
@@ -226,11 +190,7 @@
             ],
             failureData: [
                 {
-<<<<<<< HEAD
-                    onyxMethod: CONST.ONYX.METHOD.MERGE,
-=======
-                    onyxMethod: Onyx.METHOD.MERGE,
->>>>>>> 6d17cc80
+                    onyxMethod: Onyx.METHOD.MERGE,
                     key: ONYXKEYS.WALLET_ONFIDO,
                     value: {
                         isLoading: false,
@@ -332,11 +292,7 @@
         {
             optimisticData: [
                 {
-<<<<<<< HEAD
-                    onyxMethod: CONST.ONYX.METHOD.MERGE,
-=======
-                    onyxMethod: Onyx.METHOD.MERGE,
->>>>>>> 6d17cc80
+                    onyxMethod: Onyx.METHOD.MERGE,
                     key: ONYXKEYS.WALLET_ADDITIONAL_DETAILS,
                     value: {
                         isLoading: true,
@@ -345,11 +301,7 @@
             ],
             successData: [
                 {
-<<<<<<< HEAD
-                    onyxMethod: CONST.ONYX.METHOD.MERGE,
-=======
-                    onyxMethod: Onyx.METHOD.MERGE,
->>>>>>> 6d17cc80
+                    onyxMethod: Onyx.METHOD.MERGE,
                     key: ONYXKEYS.WALLET_ADDITIONAL_DETAILS,
                     value: {
                         isLoading: false,
@@ -358,11 +310,7 @@
             ],
             failureData: [
                 {
-<<<<<<< HEAD
-                    onyxMethod: CONST.ONYX.METHOD.MERGE,
-=======
-                    onyxMethod: Onyx.METHOD.MERGE,
->>>>>>> 6d17cc80
+                    onyxMethod: Onyx.METHOD.MERGE,
                     key: ONYXKEYS.WALLET_ADDITIONAL_DETAILS,
                     value: {
                         isLoading: false,
