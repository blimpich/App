--- conflicted
+++ resolved
@@ -6,11 +6,7 @@
 import Log from '@libs/Log';
 import Navigation from '@libs/Navigation/Navigation';
 import variables from '@styles/variables';
-<<<<<<< HEAD
-=======
-import type {OnboardingPurposeType} from '@src/CONST';
 import CONST from '@src/CONST';
->>>>>>> 3657a67b
 import ONYXKEYS from '@src/ONYXKEYS';
 import ROUTES from '@src/ROUTES';
 import type {OnboardingPurpose} from '@src/types/onyx';
