--- conflicted
+++ resolved
@@ -500,11 +500,8 @@
     updateQuickbooksDesktopExpensesExportDestination,
     updateQuickbooksDesktopReimbursableExpensesAccount,
     getQuickbooksDesktopCodatSetupLink,
-<<<<<<< HEAD
     updateQuickbooksCompanyCardExpenseAccount,
-=======
     updateQuickbooksDesktopEnableNewCategories,
->>>>>>> 5730f46d
     updateQuickbooksDesktopExportDate,
     updateQuickbooksDesktopSyncClasses,
 };