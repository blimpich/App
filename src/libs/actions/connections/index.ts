--- conflicted
+++ resolved
@@ -46,13 +46,9 @@
     const successData: OnyxUpdate[] = [];
     const failureData: OnyxUpdate[] = [];
     const policy = PolicyUtils.getPolicy(policyID);
-<<<<<<< HEAD
-    if (PolicyUtils.isCollectPolicy(policy) && ([CONST.POLICY.CONNECTIONS.NAME.QBO, CONST.POLICY.CONNECTIONS.NAME.XERO] as PolicyConnectionName[]).includes(connectionName)) {
-=======
     const supportedConnections: PolicyConnectionName[] = [CONST.POLICY.CONNECTIONS.NAME.QBO, CONST.POLICY.CONNECTIONS.NAME.XERO];
 
     if (PolicyUtils.isCollectPolicy(policy) && supportedConnections.includes(connectionName)) {
->>>>>>> 39d63b1f
         optimisticData.push({
             onyxMethod: Onyx.METHOD.MERGE,
             key: `${ONYXKEYS.COLLECTION.POLICY}${policyID}`,
