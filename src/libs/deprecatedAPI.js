--- conflicted
+++ resolved
@@ -339,23 +339,6 @@
     const commandName = 'SetPassword';
     requireParameters(['accountID', 'password', 'validateCode'], parameters, commandName);
     return Network.post(commandName, parameters);
-}
-
-/**
-<<<<<<< HEAD
- * @returns {Promise}
- */
-function User_GetBetas() {
-    return Network.post('User_GetBetas');
-=======
- * @param {Object} parameters
- * @param {String} parameters.message
- * @returns {Promise}
- */
-function User_Delete(parameters) {
-    const commandName = 'User_Delete';
-    return Network.post(commandName, parameters);
->>>>>>> b7367fb5
 }
 
 /**
@@ -756,11 +739,6 @@
     SetPassword,
     UpdatePolicy,
     User_SignUp,
-<<<<<<< HEAD
-    User_GetBetas,
-=======
-    User_Delete,
->>>>>>> b7367fb5
     User_IsUsingExpensifyCard,
     User_ReopenAccount,
     User_SecondaryLogin_Send,
