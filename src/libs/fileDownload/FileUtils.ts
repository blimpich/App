--- conflicted
+++ resolved
@@ -331,15 +331,7 @@
     if (!file || !Str.isImage(file.name ?? '') || (file?.size ?? 0) <= CONST.API_ATTACHMENT_VALIDATIONS.MAX_SIZE) {
         return Promise.resolve(file);
     }
-    return getImageDimensionsAfterResize(file).then(({width, height}) =>
-        getImageManipulator({
-            fileUri: file.uri ?? '',
-            width,
-            height,
-            fileName: file.name ?? '',
-            type: file.type,
-        }),
-    );
+    return getImageDimensionsAfterResize(file).then(({width, height}) => getImageManipulator({fileUri: file.uri ?? '', width, height, fileName: file.name ?? '', type: file.type}));
 };
 
 const createFile = (file: File): FileObject => {
@@ -535,112 +527,6 @@
         return translateLocal(attachmentInvalidReason, {maxUploadSizeInMB: CONST.API_ATTACHMENT_VALIDATIONS.RECEIPT_MAX_SIZE / (1024 * 1024)});
     }
     return translateLocal(attachmentInvalidReason);
-};
-
-const isValidReceiptExtension = (file: FileObject) => {
-    const {fileExtension} = splitExtensionFromFileName(file?.name ?? '');
-    return CONST.API_ATTACHMENT_VALIDATIONS.ALLOWED_RECEIPT_EXTENSIONS.includes(
-        fileExtension.toLowerCase() as TupleToUnion<typeof CONST.API_ATTACHMENT_VALIDATIONS.ALLOWED_RECEIPT_EXTENSIONS>,
-    );
-};
-
-const isHeicOrHeifImage = (file: FileObject) => {
-    return (
-        file?.type?.startsWith('image') &&
-        // eslint-disable-next-line @typescript-eslint/prefer-nullish-coalescing
-        (file.name?.toLowerCase().endsWith('.heic') || file.name?.toLowerCase().endsWith('.heif'))
-    );
-};
-
-const validateAttachment = (file: FileObject, isCheckingMultipleFiles?: boolean, isValidatingReceipt?: boolean) => {
-    const maxFileSize = isValidatingReceipt ? CONST.API_ATTACHMENT_VALIDATIONS.RECEIPT_MAX_SIZE : CONST.API_ATTACHMENT_VALIDATIONS.MAX_SIZE;
-    if (!Str.isImage(file.name ?? '') && !isHeicOrHeifImage(file) && (file?.size ?? 0) > maxFileSize) {
-        return isCheckingMultipleFiles ? CONST.FILE_VALIDATION_ERRORS.FILE_TOO_LARGE_MULTIPLE : CONST.FILE_VALIDATION_ERRORS.FILE_TOO_LARGE;
-    }
-
-    if ((file?.size ?? 0) < CONST.API_ATTACHMENT_VALIDATIONS.MIN_SIZE) {
-        return CONST.FILE_VALIDATION_ERRORS.FILE_TOO_SMALL;
-    }
-
-    if (isValidatingReceipt && !isValidReceiptExtension(file)) {
-        return isCheckingMultipleFiles ? CONST.FILE_VALIDATION_ERRORS.WRONG_FILE_TYPE_MULTIPLE : CONST.FILE_VALIDATION_ERRORS.WRONG_FILE_TYPE;
-    }
-    return '';
-};
-
-type TranslationAdditionalData = {
-    maxUploadSizeInMB?: number;
-    fileLimit?: number;
-    fileType?: string;
-};
-
-const getFileValidationErrorText = (
-    validationError: ValueOf<typeof CONST.FILE_VALIDATION_ERRORS> | null,
-    additionalData: TranslationAdditionalData = {},
-): {
-    title: string;
-    reason: string;
-} => {
-    if (!validationError) {
-        return {
-            title: '',
-            reason: '',
-        };
-    }
-    switch (validationError) {
-        case CONST.FILE_VALIDATION_ERRORS.WRONG_FILE_TYPE:
-            return {
-                title: translateLocal('attachmentPicker.wrongFileType'),
-                reason: translateLocal('attachmentPicker.notAllowedExtension'),
-            };
-        case CONST.FILE_VALIDATION_ERRORS.WRONG_FILE_TYPE_MULTIPLE:
-            return {
-                title: translateLocal('attachmentPicker.someFilesCantBeUploaded'),
-                reason: translateLocal('attachmentPicker.unsupportedFileType', {fileType: additionalData.fileType ?? ''}),
-            };
-        case CONST.FILE_VALIDATION_ERRORS.FILE_TOO_LARGE:
-            return {
-                title: translateLocal('attachmentPicker.attachmentTooLarge'),
-                reason: translateLocal('attachmentPicker.sizeExceeded'),
-            };
-        case CONST.FILE_VALIDATION_ERRORS.FILE_TOO_LARGE_MULTIPLE:
-            return {
-                title: translateLocal('attachmentPicker.someFilesCantBeUploaded'),
-                reason: translateLocal('attachmentPicker.sizeLimitExceeded', {
-                    maxUploadSizeInMB: additionalData.maxUploadSizeInMB ?? CONST.API_ATTACHMENT_VALIDATIONS.MAX_SIZE / 1024 / 1024,
-                }),
-            };
-        case CONST.FILE_VALIDATION_ERRORS.FILE_TOO_SMALL:
-            return {
-                title: translateLocal('attachmentPicker.attachmentTooSmall'),
-                reason: translateLocal('attachmentPicker.sizeNotMet'),
-            };
-        case CONST.FILE_VALIDATION_ERRORS.FOLDER_NOT_ALLOWED:
-            return {
-                title: translateLocal('attachmentPicker.attachmentError'),
-                reason: translateLocal('attachmentPicker.folderNotAllowedMessage'),
-            };
-        case CONST.FILE_VALIDATION_ERRORS.MAX_FILE_LIMIT_EXCEEDED:
-            return {
-                title: translateLocal('attachmentPicker.someFilesCantBeUploaded'),
-                reason: translateLocal('attachmentPicker.maxFileLimitExceeded'),
-            };
-        case CONST.FILE_VALIDATION_ERRORS.FILE_CORRUPTED:
-            return {
-                title: translateLocal('attachmentPicker.attachmentError'),
-                reason: translateLocal('attachmentPicker.errorWhileSelectingCorruptedAttachment'),
-            };
-        case CONST.FILE_VALIDATION_ERRORS.PROTECTED_FILE:
-            return {
-                title: translateLocal('attachmentPicker.attachmentError'),
-                reason: translateLocal('attachmentPicker.protectedPDFNotSupported'),
-            };
-        default:
-            return {
-                title: translateLocal('attachmentPicker.attachmentError'),
-                reason: translateLocal('attachmentPicker.errorWhileSelectingCorruptedAttachment'),
-            };
-    }
 };
 
 export {
@@ -666,10 +552,7 @@
     createFile,
     validateReceipt,
     validateAttachment,
-<<<<<<< HEAD
     normalizeFileObject,
-=======
->>>>>>> 99e31a58
     isValidReceiptExtension,
     getFileValidationErrorText,
     isHeicOrHeifImage,
