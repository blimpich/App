import {Str} from 'expensify-common';
import {Alert, Linking, Platform} from 'react-native';
import ImageSize from 'react-native-image-size';
import type {FileObject} from '@components/AttachmentModal';
import DateUtils from '@libs/DateUtils';
import * as Localize from '@libs/Localize';
import Log from '@libs/Log';
import CONST from '@src/CONST';
import getImageManipulator from './getImageManipulator';
import getImageResolution from './getImageResolution';
import type {ReadFileAsync, SplitExtensionFromFileName} from './types';

/**
 * Show alert on successful attachment download
 * @param successMessage
 */
function showSuccessAlert(successMessage?: string) {
    Alert.alert(
        Localize.translateLocal('fileDownload.success.title'),
        // successMessage can be an empty string and we want to default to `Localize.translateLocal('fileDownload.success.message')`
        // eslint-disable-next-line @typescript-eslint/prefer-nullish-coalescing
        successMessage || Localize.translateLocal('fileDownload.success.message'),
        [
            {
                text: Localize.translateLocal('common.ok'),
                style: 'cancel',
            },
        ],
        {cancelable: false},
    );
}

/**
 * Show alert on attachment download error
 */
function showGeneralErrorAlert() {
    Alert.alert(Localize.translateLocal('fileDownload.generalError.title'), Localize.translateLocal('fileDownload.generalError.message'), [
        {
            text: Localize.translateLocal('common.cancel'),
            style: 'cancel',
        },
    ]);
}

/**
 * Show alert on attachment download permissions error
 */
function showPermissionErrorAlert() {
    Alert.alert(Localize.translateLocal('fileDownload.permissionError.title'), Localize.translateLocal('fileDownload.permissionError.message'), [
        {
            text: Localize.translateLocal('common.cancel'),
            style: 'cancel',
        },
        {
            text: Localize.translateLocal('common.settings'),
            onPress: () => {
                Linking.openSettings();
            },
        },
    ]);
}

/**
 * Inform the users when they need to grant camera access and guide them to settings
 */
function showCameraPermissionsAlert() {
    Alert.alert(
        Localize.translateLocal('attachmentPicker.cameraPermissionRequired'),
        Localize.translateLocal('attachmentPicker.expensifyDoesntHaveAccessToCamera'),
        [
            {
                text: Localize.translateLocal('common.cancel'),
                style: 'cancel',
            },
            {
                text: Localize.translateLocal('common.settings'),
                onPress: () => {
                    Linking.openSettings();
                },
            },
        ],
        {cancelable: false},
    );
}

/**
 * Extracts a filename from a given URL and sanitizes it for file system usage.
 *
 * This function takes a URL as input and performs the following operations:
 * 1. Extracts the last segment of the URL.
 * 2. Decodes the extracted segment from URL encoding to a plain string for better readability.
 * 3. Replaces any characters in the decoded string that are illegal in file names
 *    with underscores.
 */
function getFileName(url: string): string {
    const fileName = url.split('/').pop()?.split('?')[0].split('#')[0] ?? '';

    if (!fileName) {
        Log.warn('[FileUtils] Could not get attachment name', {url});
    }

    return decodeURIComponent(fileName).replace(CONST.REGEX.ILLEGAL_FILENAME_CHARACTERS, '_');
}

function isImage(fileName: string): boolean {
    return CONST.FILE_TYPE_REGEX.IMAGE.test(fileName);
}

function isVideo(fileName: string): boolean {
    return CONST.FILE_TYPE_REGEX.VIDEO.test(fileName);
}

/**
 * Returns file type based on the uri
 */
function getFileType(fileUrl: string): string | undefined {
    if (!fileUrl) {
        return;
    }

    const fileName = getFileName(fileUrl);

    if (!fileName) {
        return;
    }

    if (isImage(fileName)) {
        return CONST.ATTACHMENT_FILE_TYPE.IMAGE;
    }
    if (isVideo(fileName)) {
        return CONST.ATTACHMENT_FILE_TYPE.VIDEO;
    }
    return CONST.ATTACHMENT_FILE_TYPE.FILE;
}

/**
 * Returns the filename split into fileName and fileExtension
 */
const splitExtensionFromFileName: SplitExtensionFromFileName = (fullFileName) => {
    const fileName = fullFileName.trim();
    const splitFileName = fileName.split('.');
    const fileExtension = splitFileName.length > 1 ? splitFileName.pop() : '';
    return {fileName: splitFileName.join('.'), fileExtension: fileExtension ?? ''};
};

/**
 * Returns the filename replacing special characters with underscore
 */
function cleanFileName(fileName: string): string {
    return fileName.replace(/[^a-zA-Z0-9\-._]/g, '_');
}

function appendTimeToFileName(fileName: string): string {
    const file = splitExtensionFromFileName(fileName);
    let newFileName = `${file.fileName}-${DateUtils.getDBTime()}`;
    // Replace illegal characters before trying to download the attachment.
    newFileName = newFileName.replace(CONST.REGEX.ILLEGAL_FILENAME_CHARACTERS, '_');
    if (file.fileExtension) {
        newFileName += `.${file.fileExtension}`;
    }
    return newFileName;
}

/**
 * Reads a locally uploaded file
 * @param path - the blob url of the locally uploaded file
 * @param fileName - name of the file to read
 */
const readFileAsync: ReadFileAsync = (path, fileName, onSuccess, onFailure = () => {}, fileType = '') =>
    new Promise((resolve) => {
        if (!path) {
            resolve();
            onFailure('[FileUtils] Path not specified');
            return;
        }
        fetch(path)
            .then((res) => {
                // For some reason, fetch is "Unable to read uploaded file"
                // on Android even though the blob is returned, so we'll ignore
                // in that case
                if (!res.ok && Platform.OS !== 'android') {
                    throw Error(res.statusText);
                }
                res.blob()
                    .then((blob) => {
                        // On Android devices, fetching blob for a file with name containing spaces fails to retrieve the type of file.
                        // In this case, let us fallback on fileType provided by the caller of this function.
                        const file = new File([blob], cleanFileName(fileName), {type: blob.type || fileType});
                        file.source = path;
                        // For some reason, the File object on iOS does not have a uri property
                        // so images aren't uploaded correctly to the backend
                        file.uri = path;
                        onSuccess(file);
                        resolve(file);
                    })
                    .catch((e) => {
                        console.debug('[FileUtils] Could not read uploaded file', e);
                        onFailure(e);
                        resolve();
                    });
            })
            .catch((e) => {
                console.debug('[FileUtils] Could not read uploaded file', e);
                onFailure(e);
                resolve();
            });
    });

/**
 * Converts a base64 encoded image string to a File instance.
 * Adds a `uri` property to the File instance for accessing the blob as a URI.
 *
 * @param base64 - The base64 encoded image string.
 * @param filename - Desired filename for the File instance.
 * @returns The File instance created from the base64 string with an additional `uri` property.
 *
 * @example
 * const base64Image = "data:image/png;base64,..."; // your base64 encoded image
 * const imageFile = base64ToFile(base64Image, "example.png");
 * console.log(imageFile.uri); // Blob URI
 */
function base64ToFile(base64: string, filename: string): File {
    // Decode the base64 string
    const byteString = atob(base64.split(',')[1]);

    // Get the mime type from the base64 string
    const mimeString = base64.split(',')[0].split(':')[1].split(';')[0];

    // Convert byte string to Uint8Array
    const arrayBuffer = new ArrayBuffer(byteString.length);
    const uint8Array = new Uint8Array(arrayBuffer);
    for (let i = 0; i < byteString.length; i++) {
        uint8Array[i] = byteString.charCodeAt(i);
    }

    // Create a blob from the Uint8Array
    const blob = new Blob([uint8Array], {type: mimeString});

    // Create a File instance from the Blob
    const file = new File([blob], filename, {type: mimeString, lastModified: Date.now()});

    // Add a uri property to the File instance for accessing the blob as a URI
    file.uri = URL.createObjectURL(blob);

    return file;
}

function validateImageForCorruption(file: FileObject): Promise<{width: number; height: number} | void> {
    if (!Str.isImage(file.name ?? '') || !file.uri) {
        return Promise.resolve();
    }
    return new Promise((resolve, reject) => {
        ImageSize.getSize(file.uri ?? '')
            .then(() => resolve())
            .catch(() => reject(new Error('Error reading file: The file is corrupted')));
    });
}

function verifyFileFormat({fileUri, formatSignatures}: {fileUri: string; formatSignatures: readonly string[]}) {
    return fetch(fileUri)
        .then((file) => file.arrayBuffer())
        .then((arrayBuffer) => {
            const uintArray = new Uint8Array(arrayBuffer, 4, 12);

            const hexString = Array.from(uintArray)
                .map((b) => b.toString(16).padStart(2, '0'))
                .join('');

            return hexString;
        })
        .then((hexSignature) => {
            return formatSignatures.some((signature) => hexSignature.startsWith(signature));
        });
}

function isLocalFile(receiptUri?: string | number): boolean {
    if (!receiptUri) {
        return false;
    }
    return typeof receiptUri === 'number' || receiptUri?.startsWith('blob:') || receiptUri?.startsWith('file:') || receiptUri?.startsWith('/');
}

function getFileResolution(targetFile: FileObject | undefined): Promise<{width: number; height: number} | null> {
    if (!targetFile) {
        return Promise.resolve(null);
    }

    // If the file already has width and height, return them directly
    if ('width' in targetFile && 'height' in targetFile) {
        return Promise.resolve({width: targetFile.width ?? 0, height: targetFile.height ?? 0});
    }

    // Otherwise, attempt to get the image resolution
    return getImageResolution(targetFile)
        .then(({width, height}) => ({width, height}))
        .catch((error: Error) => {
            Log.hmmm('Failed to get image resolution:', error);
            return null;
        });
}

function isHighResolutionImage(resolution: {width: number; height: number} | null): boolean {
    return resolution !== null && (resolution.width > CONST.IMAGE_HIGH_RESOLUTION_THRESHOLD || resolution.height > CONST.IMAGE_HIGH_RESOLUTION_THRESHOLD);
}

const getImageDimensionsAfterResize = (file: FileObject) =>
    ImageSize.getSize(file.uri ?? '').then(({width, height}) => {
        const scaleFactor = CONST.MAX_IMAGE_DIMENSION / (width < height ? height : width);
        const newWidth = Math.max(1, width * scaleFactor);
        const newHeight = Math.max(1, height * scaleFactor);

        return {width: newWidth, height: newHeight};
    });

const resizeImageIfNeeded = (file: FileObject) => {
    if (!file || !Str.isImage(file.name ?? '') || (file?.size ?? 0) <= CONST.API_ATTACHMENT_VALIDATIONS.MAX_SIZE) {
        return Promise.resolve(file);
    }
    return getImageDimensionsAfterResize(file).then(({width, height}) => getImageManipulator({fileUri: file.uri ?? '', width, height, fileName: file.name ?? '', type: file.type}));
};
export {
    showGeneralErrorAlert,
    showSuccessAlert,
    showPermissionErrorAlert,
    showCameraPermissionsAlert,
    splitExtensionFromFileName,
    getFileName,
    getFileType,
    cleanFileName,
    appendTimeToFileName,
    readFileAsync,
    base64ToFile,
    isLocalFile,
    validateImageForCorruption,
    isImage,
    getFileResolution,
    isHighResolutionImage,
<<<<<<< HEAD
    verifyFileFormat,
=======
    getImageDimensionsAfterResize,
    resizeImageIfNeeded,
>>>>>>> 4c0c160f
};<|MERGE_RESOLUTION|>--- conflicted
+++ resolved
@@ -335,10 +335,7 @@
     isImage,
     getFileResolution,
     isHighResolutionImage,
-<<<<<<< HEAD
     verifyFileFormat,
-=======
     getImageDimensionsAfterResize,
     resizeImageIfNeeded,
->>>>>>> 4c0c160f
 };