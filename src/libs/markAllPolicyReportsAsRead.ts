import type {Report} from '@src/types/onyx';
import * as ReportActionFile from './actions/Report';
import * as ReportConnection from './ReportConnection';
import * as ReportUtils from './ReportUtils';

export default function markAllPolicyReportsAsRead(policyID: string) {
<<<<<<< HEAD
    const connection = Onyx.connect({
        key: ONYXKEYS.COLLECTION.REPORT,
        waitForCollectionCallback: true,
        callback: (allReports) => {
            if (!allReports) {
                return;
            }
=======
    let delay = 0;
    const allReports = ReportConnection.getAllReports() ?? {};
    Object.keys(allReports).forEach((key: string) => {
        const report: Report | null | undefined = allReports[key];
        if (report?.policyID !== policyID || !ReportUtils.isUnread(report)) {
            return;
        }
>>>>>>> e0ccba51

        setTimeout(() => {
            ReportActionFile.readNewestAction(report?.reportID);
        }, delay);

<<<<<<< HEAD
                setTimeout(() => {
                    ReportActionFile.readNewestAction(report?.reportID);
                }, delay);

                delay += 1000;
            });
            Onyx.disconnect(connection);
        },
=======
        delay += 1000;
>>>>>>> e0ccba51
    });
}<|MERGE_RESOLUTION|>--- conflicted
+++ resolved
@@ -4,15 +4,6 @@
 import * as ReportUtils from './ReportUtils';
 
 export default function markAllPolicyReportsAsRead(policyID: string) {
-<<<<<<< HEAD
-    const connection = Onyx.connect({
-        key: ONYXKEYS.COLLECTION.REPORT,
-        waitForCollectionCallback: true,
-        callback: (allReports) => {
-            if (!allReports) {
-                return;
-            }
-=======
     let delay = 0;
     const allReports = ReportConnection.getAllReports() ?? {};
     Object.keys(allReports).forEach((key: string) => {
@@ -20,23 +11,11 @@
         if (report?.policyID !== policyID || !ReportUtils.isUnread(report)) {
             return;
         }
->>>>>>> e0ccba51
 
         setTimeout(() => {
             ReportActionFile.readNewestAction(report?.reportID);
         }, delay);
 
-<<<<<<< HEAD
-                setTimeout(() => {
-                    ReportActionFile.readNewestAction(report?.reportID);
-                }, delay);
-
-                delay += 1000;
-            });
-            Onyx.disconnect(connection);
-        },
-=======
         delay += 1000;
->>>>>>> e0ccba51
     });
 }