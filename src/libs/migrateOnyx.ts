import Log from './Log';
import KeyReportActionsDraftByReportActionID from './migrations/KeyReportActionsDraftByReportActionID';
import MoveDraftsToNVP from './migrations/MoveDraftsToNVP';
import MoveIsOptimisticReportToMetadata from './migrations/MoveIsOptimisticReportToMetadata';
import PendingMembersToMetadata from './migrations/PendingMembersToMetadata';
import PronounsMigration from './migrations/PronounsMigration';
import RenameCardIsVirtual from './migrations/RenameCardIsVirtual';
import RenameReceiptFilename from './migrations/RenameReceiptFilename';

export default function () {
    const startTime = Date.now();
    Log.info('[Migrate Onyx] start');

    return new Promise<void>((resolve) => {
        // Add all migrations to an array so they are executed in order
        const migrationPromises = [
            RenameCardIsVirtual,
            RenameReceiptFilename,
            KeyReportActionsDraftByReportActionID,
<<<<<<< HEAD
            RemoveEmptyReportActionsDrafts,
=======
            NVPMigration,
>>>>>>> 239d0892
            PronounsMigration,
            MoveIsOptimisticReportToMetadata,
            PendingMembersToMetadata,
            MoveDraftsToNVP,
        ];

        // Reduce all promises down to a single promise. All promises run in a linear fashion, waiting for the
        // previous promise to finish before moving onto the next one.
        /* eslint-disable arrow-body-style */
        migrationPromises
            .reduce<Promise<void | void[]>>((previousPromise, migrationPromise) => {
                return previousPromise.then(() => {
                    return migrationPromise();
                });
            }, Promise.resolve())

            // Once all migrations are done, resolve the main promise
            .then(() => {
                const timeElapsed = Date.now() - startTime;
                Log.info(`[Migrate Onyx] finished in ${timeElapsed}ms`);
                resolve();
            });
    });
}<|MERGE_RESOLUTION|>--- conflicted
+++ resolved
@@ -17,11 +17,6 @@
             RenameCardIsVirtual,
             RenameReceiptFilename,
             KeyReportActionsDraftByReportActionID,
-<<<<<<< HEAD
-            RemoveEmptyReportActionsDrafts,
-=======
-            NVPMigration,
->>>>>>> 239d0892
             PronounsMigration,
             MoveIsOptimisticReportToMetadata,
             PendingMembersToMetadata,
