--- conflicted
+++ resolved
@@ -12,18 +12,7 @@
 
 function getReports(): Promise<OnyxCollection<OldReport>> {
     return new Promise((resolve) => {
-<<<<<<< HEAD
-        const connection = Onyx.connect({
-            key: ONYXKEYS.COLLECTION.REPORT,
-            waitForCollectionCallback: true,
-            callback: (reports) => {
-                Onyx.disconnect(connection);
-                return resolve(reports);
-            },
-        });
-=======
         resolve(ReportConnection.getAllReports());
->>>>>>> e0ccba51
     });
 }
 
