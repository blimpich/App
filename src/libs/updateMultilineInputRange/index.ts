--- conflicted
+++ resolved
@@ -14,15 +14,9 @@
         return;
     }
 
-<<<<<<< HEAD
     if ('value' in input && typeof input.value === 'string' && input.setSelectionRange) {
         const length = input.value.length;
-        if (shouldAutoFocus && 'setSelectionRange' in input) {
-=======
-    if ('value' in input && input.value && input.setSelectionRange) {
-        const length = input.value.length as number;
         if (shouldAutoFocus) {
->>>>>>> f8e968f7
             (input as HTMLInputElement).setSelectionRange(length, length);
         }
         // eslint-disable-next-line no-param-reassign
