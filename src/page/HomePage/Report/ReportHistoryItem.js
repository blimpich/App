--- conflicted
+++ resolved
@@ -13,7 +13,6 @@
     displayAsGroup: PropTypes.bool.isRequired,
 };
 
-<<<<<<< HEAD
 const ReportHistoryItem = ({displayAsGroup, historyItem}) => {
     if (historyItem.actionName !== 'ADDCOMMENT') {
         return null;
@@ -23,18 +22,9 @@
         <View>
             {!displayAsGroup && <ReportHistoryItemSingle historyItem={historyItem} />}
             {displayAsGroup && <ReportHistoryItemGrouped historyItem={historyItem} />}
-            {historyItem.tempGuid && <ActivityIndicator type="small" color="#7d8b8f" />}
         </View>
     );
 };
-=======
-const ReportHistoryItem = ({displayAsGroup, historyItem}) => (
-    <View>
-        {!displayAsGroup && <ReportHistoryItemSingle historyItem={historyItem} />}
-        {displayAsGroup && <ReportHistoryItemGrouped historyItem={historyItem} />}
-    </View>
-);
->>>>>>> 15394aa9
 ReportHistoryItem.propTypes = propTypes;
 ReportHistoryItem.displayName = 'ReportHistoryItem';
 
