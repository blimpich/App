--- conflicted
+++ resolved
@@ -4,28 +4,21 @@
 import styles, {colors} from '../../../style/StyleSheet';
 import TextInputFocusable from '../../../components/TextInputFocusable';
 import sendIcon from '../../../../assets/images/icon-send.png';
-<<<<<<< HEAD
 import Ion from '../../../lib/Ion';
 import IONKEYS from '../../../IONKEYS';
-import withIon from '../../../components/withIon';
-=======
 import paperClipIcon from '../../../../assets/images/icon-paper-clip.png';
 import CONFIG from '../../../CONFIG';
 import openURLInNewTab from '../../../lib/openURLInNewTab';
->>>>>>> 93b3f663
 
 const propTypes = {
-    reportID: PropTypes.number.isRequired,
-
     // A method to call when the form is submitted
     onSubmit: PropTypes.func.isRequired,
 
-<<<<<<< HEAD
+    // The comment draft left by the user
     draftComment: PropTypes.string.isRequired,
-=======
+
     // The ID of the report actions will be created for
     reportID: PropTypes.number.isRequired,
->>>>>>> 93b3f663
 };
 
 class ReportActionCompose extends React.Component {
