--- conflicted
+++ resolved
@@ -226,9 +226,10 @@
         const personalDetailOptions = _.chain(this.props.personalDetails)
             .values()
             .map(personalDetail => ({
-                text: personalDetail.fullName,
+                text: personalDetail.displayName,
                 alternateText: personalDetail.login,
-                searchText: personalDetail.displayNameWithEmail,
+                searchText: personalDetail.displayName === personalDetail.login ? personalDetail.login
+                    : `${personalDetail.displayName} ${personalDetail.login}`,
                 icon: personalDetail.avatarURL,
                 login: personalDetail.login,
                 callback: this.selectUser,
@@ -257,13 +258,7 @@
             if (matches.size < this.maxSearchResults) {
                 for (let j = 0; j < searchOptions.length; j++) {
                     const option = searchOptions[j];
-<<<<<<< HEAD
-                    const displayNameWithEmail = option.displayName === option.login ? option.login
-                        : `${option.displayName} ${option.login}`;
-                    const valueToSearch = displayNameWithEmail.replace(new RegExp(/&nbsp;/g), '');
-=======
                     const valueToSearch = option.searchText.replace(new RegExp(/&nbsp;/g), '');
->>>>>>> 0aaead7d
                     const isMatch = matchRegexes[i].test(valueToSearch);
 
                     // Make sure we don't include the same option twice (automatically handled be using a `Set`)
