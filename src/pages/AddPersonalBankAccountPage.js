--- conflicted
+++ resolved
@@ -94,21 +94,12 @@
 
     exitFlow(shouldContinue = false) {
         const exitReportID = lodashGet(this.props, 'personalBankAccount.exitReportID');
-<<<<<<< HEAD
-        const shouldContinueKYCOnSuccess = lodashGet(this.props, 'personalBankAccount.shouldContinueKYCOnSuccess', false);
-
-        if (exitReportID) {
-            Navigation.dismissModal(exitReportID);
-        } else if (shouldContinue && shouldContinueKYCOnSuccess) {
-            PaymentMethods.continueSetup(ROUTES.SETTINGS_WALLET);
-=======
         const onSuccessFallbackRoute = lodashGet(this.props, 'personalBankAccount.onSuccessFallbackRoute', '');
 
         if (exitReportID) {
             Navigation.dismissModal(exitReportID);
         } else if (shouldContinue && onSuccessFallbackRoute) {
             PaymentMethods.continueSetup(onSuccessFallbackRoute);
->>>>>>> b38171d0
         } else {
             Navigation.goBack(ROUTES.SETTINGS_WALLET);
         }
