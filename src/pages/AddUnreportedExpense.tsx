import React, {useEffect, useMemo, useRef, useState} from 'react';
import {InteractionManager} from 'react-native';
import type {OnyxCollection} from 'react-native-onyx';
import EmptyStateComponent from '@components/EmptyStateComponent';
import FormHelpMessage from '@components/FormHelpMessage';
import HeaderWithBackButton from '@components/HeaderWithBackButton';
import LottieAnimations from '@components/LottieAnimations';
import ScreenWrapper from '@components/ScreenWrapper';
import SelectionList from '@components/SelectionList';
import type {ListItem, SectionListDataType, SelectionListHandle} from '@components/SelectionList/types';
import UnreportedExpensesSkeleton from '@components/Skeletons/UnreportedExpensesSkeleton';
import useLocalize from '@hooks/useLocalize';
import useNetwork from '@hooks/useNetwork';
import useOnyx from '@hooks/useOnyx';
import usePolicy from '@hooks/usePolicy';
import useThemeStyles from '@hooks/useThemeStyles';
import {fetchUnreportedExpenses} from '@libs/actions/UnreportedExpenses';
import interceptAnonymousUser from '@libs/interceptAnonymousUser';
import type {AddUnreportedExpensesParamList} from '@libs/Navigation/types';
import {isIOUReport} from '@libs/ReportUtils';
import {shouldRestrictUserBillableActions} from '@libs/SubscriptionUtils';
import {createUnreportedExpenseSections} from '@libs/TransactionUtils';
import Navigation from '@navigation/Navigation';
import type {PlatformStackScreenProps} from '@navigation/PlatformStackNavigation/types';
import {convertBulkTrackedExpensesToIOU, startMoneyRequest} from '@userActions/IOU';
import {changeTransactionsReport} from '@userActions/Transaction';
import CONST from '@src/CONST';
import ONYXKEYS from '@src/ONYXKEYS';
import ROUTES from '@src/ROUTES';
import type SCREENS from '@src/SCREENS';
import type Transaction from '@src/types/onyx/Transaction';
import getEmptyArray from '@src/types/utils/getEmptyArray';
import NewChatSelectorPage from './NewChatSelectorPage';
import UnreportedExpenseListItem from './UnreportedExpenseListItem';

type AddUnreportedExpensePageType = PlatformStackScreenProps<AddUnreportedExpensesParamList, typeof SCREENS.ADD_UNREPORTED_EXPENSES_ROOT>;

function AddUnreportedExpense({route}: AddUnreportedExpensePageType) {
    const {translate} = useLocalize();
    const [errorMessage, setErrorMessage] = useState<string>('');
    const [offset, setOffset] = useState(0);
    const {isOffline} = useNetwork();
    const [selectedIds, setSelectedIds] = useState(new Set<string>());

    const {reportID, backToReport} = route.params;
    const [report] = useOnyx(`${ONYXKEYS.COLLECTION.REPORT}${reportID}`, {canBeMissing: true});
    const policy = usePolicy(report?.policyID);
    const [hasMoreUnreportedTransactionsResults] = useOnyx(ONYXKEYS.HAS_MORE_UNREPORTED_TRANSACTIONS_RESULTS, {canBeMissing: true});
    const [isLoadingUnreportedTransactions] = useOnyx(ONYXKEYS.IS_LOADING_UNREPORTED_TRANSACTIONS, {canBeMissing: true});
    const shouldShowUnreportedTransactionsSkeletons = isLoadingUnreportedTransactions && hasMoreUnreportedTransactionsResults && !isOffline;
    function getUnreportedTransactions(transactions: OnyxCollection<Transaction>) {
        if (!transactions) {
            return [];
        }
        return Object.values(transactions || {}).filter((item) => item?.reportID === CONST.REPORT.UNREPORTED_REPORT_ID || item?.reportID === '');
    }

    const [transactions = getEmptyArray<Transaction>()] = useOnyx(ONYXKEYS.COLLECTION.TRANSACTION, {
        selector: (_transactions) => getUnreportedTransactions(_transactions),
        canBeMissing: true,
    });

    const fetchMoreUnreportedTransactions = () => {
        if (!hasMoreUnreportedTransactionsResults || isLoadingUnreportedTransactions) {
            return;
        }
        fetchUnreportedExpenses(offset + CONST.UNREPORTED_EXPENSES_PAGE_SIZE);
        setOffset((prevOffset) => prevOffset + CONST.UNREPORTED_EXPENSES_PAGE_SIZE);
    };

    useEffect(() => {
        fetchUnreportedExpenses(0);
    }, []);

    const styles = useThemeStyles();
    const selectionListRef = useRef<SelectionListHandle>(null);
    const sections: Array<SectionListDataType<Transaction & ListItem>> = useMemo(() => createUnreportedExpenseSections(transactions), [transactions]);

    const thereIsNoUnreportedTransaction = !((sections.at(0)?.data.length ?? 0) > 0);

    if (thereIsNoUnreportedTransaction && isLoadingUnreportedTransactions) {
        return (
            <ScreenWrapper
                shouldEnableKeyboardAvoidingView={false}
                includeSafeAreaPaddingBottom
                shouldShowOfflineIndicator={false}
                shouldEnablePickerAvoiding={false}
                testID={NewChatSelectorPage.displayName}
                focusTrapSettings={{active: false}}
            >
                <HeaderWithBackButton
                    title={translate('iou.addUnreportedExpense')}
                    onBackButtonPress={Navigation.goBack}
                />
                <UnreportedExpensesSkeleton />
            </ScreenWrapper>
        );
    }

    if (thereIsNoUnreportedTransaction) {
        return (
            <ScreenWrapper
                shouldEnableKeyboardAvoidingView={false}
                includeSafeAreaPaddingBottom
                shouldShowOfflineIndicator={false}
                shouldEnablePickerAvoiding={false}
                testID={NewChatSelectorPage.displayName}
                focusTrapSettings={{active: false}}
            >
                <HeaderWithBackButton
                    title={translate('iou.addUnreportedExpense')}
                    onBackButtonPress={Navigation.goBack}
                />
                <EmptyStateComponent
                    cardStyles={[styles.appBG]}
                    cardContentStyles={[styles.pt5, styles.pb0]}
                    headerMediaType={CONST.EMPTY_STATE_MEDIA.ANIMATION}
                    headerMedia={LottieAnimations.GenericEmptyState}
                    title={translate('iou.emptyStateUnreportedExpenseTitle')}
                    subtitle={translate('iou.emptyStateUnreportedExpenseSubtitle')}
                    headerStyles={[styles.emptyStateMoneyRequestReport]}
                    lottieWebViewStyles={styles.emptyStateFolderWebStyles}
                    headerContentStyles={styles.emptyStateFolderWebStyles}
                    buttons={[
                        {
                            buttonText: translate('iou.createExpense'),
                            buttonAction: () => {
                                if (report && report.policyID && shouldRestrictUserBillableActions(report.policyID)) {
                                    Navigation.navigate(ROUTES.RESTRICTED_ACTION.getRoute(report.policyID));
                                    return;
                                }
                                interceptAnonymousUser(() => {
                                    startMoneyRequest(CONST.IOU.TYPE.SUBMIT, reportID, undefined, false, backToReport);
                                });
                            },
                            success: true,
                        },
                    ]}
                />
            </ScreenWrapper>
        );
    }

    return (
        <ScreenWrapper
            shouldEnableKeyboardAvoidingView={false}
            includeSafeAreaPaddingBottom
            shouldShowOfflineIndicator={false}
            shouldEnablePickerAvoiding={false}
            testID={NewChatSelectorPage.displayName}
            focusTrapSettings={{active: false}}
        >
            <HeaderWithBackButton
                title={translate('iou.addUnreportedExpense')}
                onBackButtonPress={Navigation.goBack}
            />
            <SelectionList<Transaction & ListItem>
                ref={selectionListRef}
                onSelectRow={(item) => {
                    setSelectedIds((prevIds) => {
                        const newIds = new Set(prevIds);
                        if (newIds.has(item.transactionID)) {
                            newIds.delete(item.transactionID);
                        } else {
                            newIds.add(item.transactionID);
                            if (errorMessage) {
                                setErrorMessage('');
                            }
                        }

                        return newIds;
                    });
                }}
                shouldShowTextInput={false}
                canSelectMultiple
                sections={sections}
                ListItem={UnreportedExpenseListItem}
                confirmButtonStyles={[styles.justifyContentCenter]}
                showConfirmButton
                confirmButtonText={translate('iou.addUnreportedExpenseConfirm')}
                onConfirm={() => {
                    if (selectedIds.size === 0) {
                        setErrorMessage(translate('iou.selectUnreportedExpense'));
                        return;
                    }
                    Navigation.dismissModal();
<<<<<<< HEAD
                    InteractionManager.runAfterInteractions(() => changeTransactionsReport([...selectedIds], report?.reportID ?? CONST.REPORT.UNREPORTED_REPORT_ID, policy));
=======

                    if (report && isIOUReport(report)) {
                        convertBulkTrackedExpensesToIOU([...selectedIds], report.reportID);
                    } else {
                        changeTransactionsReport([...selectedIds], report?.reportID ?? CONST.REPORT.UNREPORTED_REPORT_ID, policy);
                    }

>>>>>>> 2e4c4f67
                    setErrorMessage('');
                }}
                onEndReached={fetchMoreUnreportedTransactions}
                onEndReachedThreshold={0.75}
                listFooterContent={shouldShowUnreportedTransactionsSkeletons ? <UnreportedExpensesSkeleton fixedNumberOfItems={3} /> : undefined}
            >
                {!!errorMessage && (
                    <FormHelpMessage
                        style={[styles.mb2, styles.ph4]}
                        isError
                        message={errorMessage}
                    />
                )}
            </SelectionList>
        </ScreenWrapper>
    );
}

AddUnreportedExpense.displayName = 'AddUnreportedExpense';

export default AddUnreportedExpense;<|MERGE_RESOLUTION|>--- conflicted
+++ resolved
@@ -184,17 +184,13 @@
                         return;
                     }
                     Navigation.dismissModal();
-<<<<<<< HEAD
-                    InteractionManager.runAfterInteractions(() => changeTransactionsReport([...selectedIds], report?.reportID ?? CONST.REPORT.UNREPORTED_REPORT_ID, policy));
-=======
-
-                    if (report && isIOUReport(report)) {
-                        convertBulkTrackedExpensesToIOU([...selectedIds], report.reportID);
-                    } else {
-                        changeTransactionsReport([...selectedIds], report?.reportID ?? CONST.REPORT.UNREPORTED_REPORT_ID, policy);
-                    }
-
->>>>>>> 2e4c4f67
+                    InteractionManager.runAfterInteractions(() => {
+                        if (report && isIOUReport(report)) {
+                            convertBulkTrackedExpensesToIOU([...selectedIds], report.reportID);
+                        } else {
+                            changeTransactionsReport([...selectedIds], report?.reportID ?? CONST.REPORT.UNREPORTED_REPORT_ID, policy);
+                        }
+                    });
                     setErrorMessage('');
                 }}
                 onEndReached={fetchMoreUnreportedTransactions}
