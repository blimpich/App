import type {StackScreenProps} from '@react-navigation/stack';
import isEmpty from 'lodash/isEmpty';
import React, {useEffect, useMemo, useState} from 'react';
import type {OnyxEntry} from 'react-native-onyx';
import {withOnyx} from 'react-native-onyx';
import HeaderWithBackButton from '@components/HeaderWithBackButton';
import {useOptionsList} from '@components/OptionListContextProvider';
import ScreenWrapper from '@components/ScreenWrapper';
import SelectionList from '@components/SelectionList';
import UserListItem from '@components/SelectionList/UserListItem';
import useDebouncedState from '@hooks/useDebouncedState';
import useDismissedReferralBanners from '@hooks/useDismissedReferralBanners';
import useLocalize from '@hooks/useLocalize';
import useNetwork from '@hooks/useNetwork';
import useThemeStyles from '@hooks/useThemeStyles';
import type {MaybePhraseKey} from '@libs/Localize';
import Navigation from '@libs/Navigation/Navigation';
import type {RootStackParamList} from '@libs/Navigation/types';
import * as OptionsListUtils from '@libs/OptionsListUtils';
import Performance from '@libs/Performance';
import type {OptionData} from '@libs/ReportUtils';
import * as Report from '@userActions/Report';
import Timing from '@userActions/Timing';
import CONST from '@src/CONST';
import ONYXKEYS from '@src/ONYXKEYS';
import type SCREENS from '@src/SCREENS';
import type * as OnyxTypes from '@src/types/onyx';
import ChatFinderPageFooter from './ChatFinderPageFooter';

type ChatFinderPageOnyxProps = {
    /** Beta features list */
    betas: OnyxEntry<OnyxTypes.Beta[]>;

    /** Whether or not we are searching for reports on the server */
    isSearchingForReports: OnyxEntry<boolean>;
};

type ChatFinderPageProps = ChatFinderPageOnyxProps & StackScreenProps<RootStackParamList, typeof SCREENS.CHAT_FINDER_ROOT>;

type ChatFinderPageSectionItem = {
    data: OptionData[];
    shouldShow: boolean;
};

type ChatFinderPageSectionList = ChatFinderPageSectionItem[];

const setPerformanceTimersEnd = () => {
    Timing.end(CONST.TIMING.CHAT_FINDER_RENDER);
    Performance.markEnd(CONST.TIMING.CHAT_FINDER_RENDER);
};

const ChatFinderPageFooterInstance = <ChatFinderPageFooter />;

function ChatFinderPage({betas, isSearchingForReports, navigation}: ChatFinderPageProps) {
    const [isScreenTransitionEnd, setIsScreenTransitionEnd] = useState(false);
    const themeStyles = useThemeStyles();
    const {translate} = useLocalize();
    const {isOffline} = useNetwork();
    const {options, areOptionsInitialized} = useOptionsList({
        shouldInitialize: isScreenTransitionEnd,
    });

    const offlineMessage: MaybePhraseKey = isOffline ? [`${translate('common.youAppearToBeOffline')} ${translate('search.resultsAreLimited')}`, {isTranslated: true}] : '';

    const [searchValue, debouncedSearchValue, setSearchValue] = useDebouncedState('');

    useEffect(() => {
        Timing.start(CONST.TIMING.CHAT_FINDER_RENDER);
        Performance.markStart(CONST.TIMING.CHAT_FINDER_RENDER);
    }, []);

    useEffect(() => {
        Report.searchInServer(debouncedSearchValue.trim());
    }, [debouncedSearchValue]);

    const searchOptions = useMemo(() => {
        if (!areOptionsInitialized || !isScreenTransitionEnd) {
            return {
                recentReports: [],
                personalDetails: [],
                userToInvite: null,
                currentUserOption: null,
                categoryOptions: [],
                tagOptions: [],
                taxRatesOptions: [],
                headerMessage: '',
            };
        }
        const optionList = OptionsListUtils.getSearchOptions(options, '', betas ?? []);
        const header = OptionsListUtils.getHeaderMessage(optionList.recentReports.length + optionList.personalDetails.length !== 0, Boolean(optionList.userToInvite), '');
        return {...optionList, headerMessage: header};
    }, [areOptionsInitialized, betas, isScreenTransitionEnd, options]);

    const filteredOptions = useMemo(() => {
        if (debouncedSearchValue.trim() === '') {
            return {
                recentReports: [],
                personalDetails: [],
                userToInvite: null,
                headerMessage: '',
            };
        }

<<<<<<< HEAD
        const newOptions = OptionsListUtils.filterOptions(searchOptions, debouncedSearchValue, {sortByReportTypeInSearch: true});
        const header = OptionsListUtils.getHeaderMessage(newOptions.recentReports.length > 0, !!newOptions.userToInvite, debouncedSearchValue);
=======
        const newOptions = OptionsListUtils.filterOptions(searchOptions, debouncedSearchValue, betas);
        const header = OptionsListUtils.getHeaderMessage(newOptions.recentReports.length + Number(!!newOptions.userToInvite) > 0, false, debouncedSearchValue);
>>>>>>> bb78140a
        return {
            recentReports: newOptions.recentReports,
            personalDetails: newOptions.personalDetails,
            userToInvite: newOptions.userToInvite,
            headerMessage: header,
        };
    }, [debouncedSearchValue, searchOptions, betas]);

    const {recentReports, personalDetails: localPersonalDetails, userToInvite, headerMessage} = debouncedSearchValue.trim() !== '' ? filteredOptions : searchOptions;

    const sections = useMemo((): ChatFinderPageSectionList => {
        const newSections: ChatFinderPageSectionList = [];

        if (recentReports?.length > 0) {
            newSections.push({
                data: recentReports.map((report) => ({...report, isBold: report.isUnread})),
                shouldShow: true,
            });
        }

        if (localPersonalDetails.length > 0) {
            newSections.push({
                data: localPersonalDetails,
                shouldShow: true,
            });
        }

        if (!isEmpty(userToInvite)) {
            newSections.push({
                data: [userToInvite],
                shouldShow: true,
            });
        }

        return newSections;
    }, [localPersonalDetails, recentReports, userToInvite]);

    const selectReport = (option: OptionData) => {
        if (!option) {
            return;
        }

        if (option.reportID) {
            setSearchValue('');
            Navigation.dismissModal(option.reportID);
        } else {
            Report.navigateToAndOpenReport(option.login ? [option.login] : []);
        }
    };

    const handleScreenTransitionEnd = () => {
        setIsScreenTransitionEnd(true);
    };

    const {isDismissed} = useDismissedReferralBanners({referralContentType: CONST.REFERRAL_PROGRAM.CONTENT_TYPES.REFER_FRIEND});

    return (
        <ScreenWrapper
            includeSafeAreaPaddingBottom={false}
            testID={ChatFinderPage.displayName}
            onEntryTransitionEnd={handleScreenTransitionEnd}
            shouldEnableMaxHeight
            navigation={navigation}
        >
            <HeaderWithBackButton
                title={translate('common.find')}
                onBackButtonPress={Navigation.goBack}
            />
            <SelectionList<OptionData>
                sections={areOptionsInitialized ? sections : CONST.EMPTY_ARRAY}
                ListItem={UserListItem}
                textInputValue={searchValue}
                textInputLabel={translate('optionsSelector.nameEmailOrPhoneNumber')}
                textInputHint={offlineMessage}
                onChangeText={setSearchValue}
                headerMessage={headerMessage}
                headerMessageStyle={headerMessage === translate('common.noResultsFound') ? [themeStyles.ph4, themeStyles.pb5] : undefined}
                onLayout={setPerformanceTimersEnd}
                onSelectRow={selectReport}
                showLoadingPlaceholder={!areOptionsInitialized || !isScreenTransitionEnd}
                footerContent={!isDismissed && ChatFinderPageFooterInstance}
                isLoadingNewOptions={!!isSearchingForReports}
            />
        </ScreenWrapper>
    );
}

ChatFinderPage.displayName = 'ChatFinderPage';

export default withOnyx<ChatFinderPageProps, ChatFinderPageOnyxProps>({
    betas: {
        key: ONYXKEYS.BETAS,
    },
    isSearchingForReports: {
        key: ONYXKEYS.IS_SEARCHING_FOR_REPORTS,
        initWithStoredValues: false,
    },
})(ChatFinderPage);<|MERGE_RESOLUTION|>--- conflicted
+++ resolved
@@ -101,13 +101,8 @@
             };
         }
 
-<<<<<<< HEAD
-        const newOptions = OptionsListUtils.filterOptions(searchOptions, debouncedSearchValue, {sortByReportTypeInSearch: true});
-        const header = OptionsListUtils.getHeaderMessage(newOptions.recentReports.length > 0, !!newOptions.userToInvite, debouncedSearchValue);
-=======
-        const newOptions = OptionsListUtils.filterOptions(searchOptions, debouncedSearchValue, betas);
+        const newOptions = OptionsListUtils.filterOptions(searchOptions, debouncedSearchValue, {sortByReportTypeInSearch: true, betas});
         const header = OptionsListUtils.getHeaderMessage(newOptions.recentReports.length + Number(!!newOptions.userToInvite) > 0, false, debouncedSearchValue);
->>>>>>> bb78140a
         return {
             recentReports: newOptions.recentReports,
             personalDetails: newOptions.personalDetails,
