--- conflicted
+++ resolved
@@ -8,15 +8,10 @@
 import useLocalize from '@hooks/useLocalize';
 import useThemeStyles from '@hooks/useThemeStyles';
 import Navigation from '@libs/Navigation/Navigation';
-<<<<<<< HEAD
-import {getSortedReportActionsForDisplay} from '@libs/ReportActionsUtils';
-import {canUserPerformWriteAction as checkIfUserCanPerformWriteAction} from '@libs/ReportUtils';
-=======
 import Parser from '@libs/Parser';
 import {getOriginalMessage, getReportActionMessage, getReportActionMessageText, getSortedReportActionsForDisplay, isCreatedAction} from '@libs/ReportActionsUtils';
 import {canUserPerformWriteAction, formatReportLastMessageText} from '@libs/ReportUtils';
 import SidebarUtils from '@libs/SidebarUtils';
->>>>>>> bf23769f
 import ONYXKEYS from '@src/ONYXKEYS';
 import ROUTES from '@src/ROUTES';
 import type {ReportAction} from '@src/types/onyx';
@@ -30,18 +25,11 @@
     const styles = useThemeStyles();
     const [searchValue, debouncedSearchValue, setSearchValue] = useDebouncedState('');
     const [report] = useOnyx(`${ONYXKEYS.COLLECTION.REPORT}${reportID}`);
-<<<<<<< HEAD
-    const canUserPerformWriteAction = checkIfUserCanPerformWriteAction(report);
-    const [sortedAllReportActions] = useOnyx(`${ONYXKEYS.COLLECTION.REPORT_ACTIONS}${reportID}`, {
-        canEvict: false,
-        selector: (allReportActions) => getSortedReportActionsForDisplay(allReportActions, canUserPerformWriteAction, true),
-=======
     const [policy] = useOnyx(`${ONYXKEYS.COLLECTION.POLICY}${report?.policyID}`);
     const ifUserCanPerformWriteAction = canUserPerformWriteAction(report);
     const [sortedAllReportActions] = useOnyx(`${ONYXKEYS.COLLECTION.REPORT_ACTIONS}${reportID}`, {
         canEvict: false,
         selector: (allReportActions) => getSortedReportActionsForDisplay(allReportActions, ifUserCanPerformWriteAction, true),
->>>>>>> bf23769f
     });
 
     const getReportActionDebugText = useCallback(
