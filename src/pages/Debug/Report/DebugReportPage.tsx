--- conflicted
+++ resolved
@@ -167,7 +167,13 @@
                                                 )}
                                             </View>
                                         ))}
-<<<<<<< HEAD
+                                        <Button
+                                            text={translate('debug.viewReport')}
+                                            onPress={() => {
+                                                Navigation.navigate(ROUTES.REPORT_WITH_ID.getRoute(reportID));
+                                            }}
+                                            icon={Expensicons.Eye}
+                                        />
                                         {!!transactionID && (
                                             <Button
                                                 text={translate('debug.viewTransaction')}
@@ -176,15 +182,6 @@
                                                 }}
                                             />
                                         )}
-=======
-                                        <Button
-                                            text={translate('debug.viewReport')}
-                                            onPress={() => {
-                                                Navigation.navigate(ROUTES.REPORT_WITH_ID.getRoute(reportID));
-                                            }}
-                                            icon={Expensicons.Eye}
-                                        />
->>>>>>> ef6203db
                                     </View>
                                 </DebugDetails>
                             )}
