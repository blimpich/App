import type {StackScreenProps} from '@react-navigation/stack';
import React, {useMemo} from 'react';
import {View} from 'react-native';
import {useOnyx} from 'react-native-onyx';
import Button from '@components/Button';
import HeaderWithBackButton from '@components/HeaderWithBackButton';
import * as Expensicons from '@components/Icon/Expensicons';
import ScreenWrapper from '@components/ScreenWrapper';
import TabSelector from '@components/TabSelector/TabSelector';
import Text from '@components/Text';
import useLocalize from '@hooks/useLocalize';
import useStyleUtils from '@hooks/useStyleUtils';
import useTheme from '@hooks/useTheme';
import useThemeStyles from '@hooks/useThemeStyles';
import {navigateToConciergeChatAndDeleteReport} from '@libs/actions/Report';
import DebugUtils from '@libs/DebugUtils';
import * as DeviceCapabilities from '@libs/DeviceCapabilities';
import Navigation from '@libs/Navigation/Navigation';
import OnyxTabNavigator, {TopTab} from '@libs/Navigation/OnyxTabNavigator';
import type {DebugParamList} from '@libs/Navigation/types';
import * as ReportUtils from '@libs/ReportUtils';
import DebugDetails from '@pages/Debug/DebugDetails';
import DebugJSON from '@pages/Debug/DebugJSON';
import NotFoundPage from '@pages/ErrorPage/NotFoundPage';
import Debug from '@userActions/Debug';
import CONST from '@src/CONST';
import ONYXKEYS from '@src/ONYXKEYS';
import ROUTES from '@src/ROUTES';
import type SCREENS from '@src/SCREENS';
import DebugReportActions from './DebugReportActions';

type DebugReportPageProps = StackScreenProps<DebugParamList, typeof SCREENS.DEBUG.REPORT>;

type Metadata = {
    title: string;
    subtitle: string;
    message?: string;
    action?: {
        name: string;
        callback: () => void;
    };
};

function DebugReportPage({
    route: {
        params: {reportID},
    },
}: DebugReportPageProps) {
    const {translate} = useLocalize();
    const styles = useThemeStyles();
    const StyleUtils = useStyleUtils();
    const theme = useTheme();
    const [report] = useOnyx(`${ONYXKEYS.COLLECTION.REPORT}${reportID}`);
    const [reportActions] = useOnyx(`${ONYXKEYS.COLLECTION.REPORT_ACTIONS}${reportID}`);
    const [transactionViolations] = useOnyx(ONYXKEYS.COLLECTION.TRANSACTION_VIOLATIONS);
<<<<<<< HEAD
    const [parentReportActions] = useOnyx(`${ONYXKEYS.COLLECTION.REPORT_ACTIONS}${report?.parentReportID ?? '-1'}`);
    const parentReportAction = parentReportActions && report?.parentReportID ? parentReportActions[report?.parentReportActionID ?? '-1'] : undefined;
    const transactionID = DebugUtils.getTransactionID(report, reportActions);
=======
>>>>>>> 512ae9f1

    const metadata = useMemo<Metadata[]>(() => {
        if (!report) {
            return [];
        }

        const shouldDisplayViolations = ReportUtils.shouldDisplayViolationsRBRInLHN(report, transactionViolations);
        const shouldDisplayReportViolations = ReportUtils.isReportOwner(report) && ReportUtils.hasReportViolations(reportID);
        const hasViolations = !!shouldDisplayViolations || shouldDisplayReportViolations;
        const {reason: reasonGBR, reportAction: reportActionGBR} = DebugUtils.getReasonAndReportActionForGBRInLHNRow(report) ?? {};
        const {reason: reasonRBR, reportAction: reportActionRBR} = DebugUtils.getReasonAndReportActionForRBRInLHNRow(report, reportActions, hasViolations) ?? {};
        const hasRBR = !!reasonRBR;
        const hasGBR = !hasRBR && !!reasonGBR;
        const reasonLHN = DebugUtils.getReasonForShowingRowInLHN(report, hasRBR);

        return [
            {
                title: translate('debug.visibleInLHN'),
                subtitle: translate(`debug.${!!reasonLHN}`),
                message: reasonLHN ? translate(reasonLHN) : undefined,
            },
            {
                title: translate('debug.GBR'),
                subtitle: translate(`debug.${hasGBR}`),
                message: hasGBR ? translate(reasonGBR) : undefined,
                action:
                    hasGBR && reportActionGBR
                        ? {
                              name: translate('common.view'),
                              callback: () =>
                                  Navigation.navigate(
                                      ROUTES.REPORT_WITH_ID.getRoute(
                                          reportActionGBR.childReportID ?? reportActionGBR.parentReportID ?? report.reportID,
                                          reportActionGBR.childReportID ? undefined : reportActionGBR.reportActionID,
                                      ),
                                  ),
                          }
                        : undefined,
            },
            {
                title: translate('debug.RBR'),
                subtitle: translate(`debug.${hasRBR}`),
                message: hasRBR ? translate(reasonRBR) : undefined,
                action:
                    hasRBR && reportActionRBR
                        ? {
                              name: translate('common.view'),
                              callback: () =>
                                  Navigation.navigate(
                                      ROUTES.REPORT_WITH_ID.getRoute(
                                          reportActionRBR.childReportID ?? reportActionRBR.parentReportID ?? report.reportID,
                                          reportActionRBR.childReportID ? undefined : reportActionRBR.reportActionID,
                                      ),
                                  ),
                          }
                        : undefined,
            },
        ];
    }, [report, reportActions, reportID, transactionViolations, translate]);

    if (!report) {
        return <NotFoundPage />;
    }

    return (
        <ScreenWrapper
            includeSafeAreaPaddingBottom={false}
            shouldEnableKeyboardAvoidingView={false}
            shouldEnableMinHeight={DeviceCapabilities.canUseTouchScreen()}
            testID={DebugReportPage.displayName}
        >
            {({safeAreaPaddingBottomStyle}) => (
                <View style={[styles.flex1, safeAreaPaddingBottomStyle]}>
                    <HeaderWithBackButton
                        title={`${translate('debug.debug')} - ${translate('debug.report')}`}
                        onBackButtonPress={Navigation.goBack}
                    />
                    <OnyxTabNavigator
                        id={CONST.TAB.DEBUG_TAB_ID}
                        tabBar={TabSelector}
                    >
                        <TopTab.Screen name={CONST.DEBUG.DETAILS}>
                            {() => (
                                <DebugDetails
                                    formType={CONST.DEBUG.FORMS.REPORT}
                                    data={report}
                                    onSave={(data) => {
                                        Debug.mergeDebugData(`${ONYXKEYS.COLLECTION.REPORT}${reportID}`, data);
                                    }}
                                    onDelete={() => {
                                        Debug.mergeDebugData(`${ONYXKEYS.COLLECTION.REPORT}${reportID}`, null);
                                        navigateToConciergeChatAndDeleteReport(reportID, true, true);
                                    }}
                                    validate={DebugUtils.validateReportDraftProperty}
                                >
                                    <View style={[styles.mb5, styles.ph5, styles.gap5]}>
                                        {metadata?.map(({title, subtitle, message, action}) => (
                                            <View style={[StyleUtils.getBackgroundColorStyle(theme.cardBG), styles.p5, styles.br4, styles.flexColumn, styles.gap2]}>
                                                <View style={[styles.flexRow, styles.justifyContentBetween]}>
                                                    <Text style={styles.h4}>{title}</Text>
                                                    <Text>{subtitle}</Text>
                                                </View>
                                                {!!message && <Text style={styles.textSupporting}>{message}</Text>}
                                                {!!action && (
                                                    <Button
                                                        text={action.name}
                                                        onPress={action.callback}
                                                    />
                                                )}
                                            </View>
                                        ))}
                                        <Button
                                            text={translate('debug.viewReport')}
                                            onPress={() => {
                                                Navigation.navigate(ROUTES.REPORT_WITH_ID.getRoute(reportID));
                                            }}
                                            icon={Expensicons.Eye}
                                        />
                                        {!!transactionID && (
                                            <Button
                                                text={translate('debug.viewTransaction')}
                                                onPress={() => {
                                                    Navigation.navigate(ROUTES.DEBUG_TRANSACTION.getRoute(transactionID));
                                                }}
                                            />
                                        )}
                                    </View>
                                </DebugDetails>
                            )}
                        </TopTab.Screen>
                        <TopTab.Screen name={CONST.DEBUG.JSON}>{() => <DebugJSON data={report ?? {}} />}</TopTab.Screen>
                        <TopTab.Screen name={CONST.DEBUG.REPORT_ACTIONS}>{() => <DebugReportActions reportID={reportID} />}</TopTab.Screen>
                    </OnyxTabNavigator>
                </View>
            )}
        </ScreenWrapper>
    );
}

DebugReportPage.displayName = 'DebugReportPage';

export default DebugReportPage;<|MERGE_RESOLUTION|>--- conflicted
+++ resolved
@@ -53,12 +53,9 @@
     const [report] = useOnyx(`${ONYXKEYS.COLLECTION.REPORT}${reportID}`);
     const [reportActions] = useOnyx(`${ONYXKEYS.COLLECTION.REPORT_ACTIONS}${reportID}`);
     const [transactionViolations] = useOnyx(ONYXKEYS.COLLECTION.TRANSACTION_VIOLATIONS);
-<<<<<<< HEAD
     const [parentReportActions] = useOnyx(`${ONYXKEYS.COLLECTION.REPORT_ACTIONS}${report?.parentReportID ?? '-1'}`);
     const parentReportAction = parentReportActions && report?.parentReportID ? parentReportActions[report?.parentReportActionID ?? '-1'] : undefined;
     const transactionID = DebugUtils.getTransactionID(report, reportActions);
-=======
->>>>>>> 512ae9f1
 
     const metadata = useMemo<Metadata[]>(() => {
         if (!report) {
