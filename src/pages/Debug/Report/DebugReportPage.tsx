import React, {useCallback, useMemo} from 'react';
import {View} from 'react-native';
import {useOnyx} from 'react-native-onyx';
import Button from '@components/Button';
import HeaderWithBackButton from '@components/HeaderWithBackButton';
import * as Expensicons from '@components/Icon/Expensicons';
import ScreenWrapper from '@components/ScreenWrapper';
import Text from '@components/Text';
import useLocalize from '@hooks/useLocalize';
import useReportIsArchived from '@hooks/useReportIsArchived';
import useStyleUtils from '@hooks/useStyleUtils';
import useTheme from '@hooks/useTheme';
import useThemeStyles from '@hooks/useThemeStyles';
import {navigateToConciergeChatAndDeleteReport} from '@libs/actions/Report';
import DebugUtils from '@libs/DebugUtils';
import {canUseTouchScreen} from '@libs/DeviceCapabilities';
import type {DebugTabNavigatorRoutes} from '@libs/Navigation/DebugTabNavigator';
import DebugTabNavigator from '@libs/Navigation/DebugTabNavigator';
import Navigation from '@libs/Navigation/Navigation';
import type {PlatformStackScreenProps} from '@libs/Navigation/PlatformStackNavigation/types';
import type {DebugParamList} from '@libs/Navigation/types';
import {getOneTransactionThreadReportID} from '@libs/ReportActionsUtils';
import {hasReportViolations, isReportOwner, shouldDisplayViolationsRBRInLHN} from '@libs/ReportUtils';
import {getTransactionID} from '@libs/TransactionUtils';
import DebugDetails from '@pages/Debug/DebugDetails';
import DebugJSON from '@pages/Debug/DebugJSON';
import NotFoundPage from '@pages/ErrorPage/NotFoundPage';
import Debug from '@userActions/Debug';
import CONST from '@src/CONST';
import ONYXKEYS from '@src/ONYXKEYS';
import ROUTES from '@src/ROUTES';
import type SCREENS from '@src/SCREENS';
import DebugReportActions from './DebugReportActions';

type DebugReportPageProps = PlatformStackScreenProps<DebugParamList, typeof SCREENS.DEBUG.REPORT>;

type Metadata = {
    title: string;
    subtitle: string;
    message?: string;
    action?: {
        name: string;
        callback: () => void;
    };
};

function DebugReportPage({
    route: {
        params: {reportID},
    },
}: DebugReportPageProps) {
    const {translate} = useLocalize();
    const styles = useThemeStyles();
    const StyleUtils = useStyleUtils();
    const theme = useTheme();
    const [report] = useOnyx(`${ONYXKEYS.COLLECTION.REPORT}${reportID}`, {canBeMissing: true});
    const [reportActions] = useOnyx(`${ONYXKEYS.COLLECTION.REPORT_ACTIONS}${reportID}`, {canBeMissing: true});
    const [transactions] = useOnyx(ONYXKEYS.COLLECTION.TRANSACTION, {canBeMissing: true});
    const [transactionViolations] = useOnyx(ONYXKEYS.COLLECTION.TRANSACTION_VIOLATIONS, {canBeMissing: true});
    const [reportAttributes] = useOnyx(ONYXKEYS.DERIVED.REPORT_ATTRIBUTES, {
        selector: (attributes) => attributes?.reports?.[reportID],
        canBeMissing: true,
    });
    const transactionID = DebugUtils.getTransactionID(report, reportActions);
    const isReportArchived = useReportIsArchived(reportID);
    // We want the single transaction linked to the report either from transactionThread report or oneTransactionThreadReport.
    const [transaction] = useOnyx(
        `${ONYXKEYS.COLLECTION.TRANSACTION}${!!getTransactionID(report?.reportID) || getOneTransactionThreadReportID(report?.reportID, reportActions) ? transactionID : undefined}`,
        {canBeMissing: true},
    );

    const metadata = useMemo<Metadata[]>(() => {
        if (!report) {
            return [];
        }

        const shouldDisplayViolations = shouldDisplayViolationsRBRInLHN(report, transactionViolations);
        const shouldDisplayReportViolations = isReportOwner(report) && hasReportViolations(reportID);
        const hasViolations = !!shouldDisplayViolations || shouldDisplayReportViolations;
        const {reason: reasonGBR, reportAction: reportActionGBR} = DebugUtils.getReasonAndReportActionForGBRInLHNRow(report) ?? {};
        const {reason: reasonRBR, reportAction: reportActionRBR} =
<<<<<<< HEAD
            DebugUtils.getReasonAndReportActionForRBRInLHNRow(report, reportActions, hasViolations, transaction, isReportArchived) ?? {};
=======
            DebugUtils.getReasonAndReportActionForRBRInLHNRow(report, reportActions, transactions, hasViolations, reportAttributes?.reportErrors ?? {}, isReportArchived) ?? {};
>>>>>>> 7f840a5d
        const hasRBR = !!reasonRBR;
        const hasGBR = !hasRBR && !!reasonGBR;
        const reasonLHN = DebugUtils.getReasonForShowingRowInLHN(report, hasRBR);

        return [
            {
                title: translate('debug.visibleInLHN'),
                subtitle: translate(`debug.${!!reasonLHN}`),
                message: reasonLHN ? translate(reasonLHN) : undefined,
            },
            {
                title: translate('debug.GBR'),
                subtitle: translate(`debug.${hasGBR}`),
                message: hasGBR ? translate(reasonGBR) : undefined,
                action:
                    hasGBR && reportActionGBR
                        ? {
                              name: translate('common.view'),
                              callback: () =>
                                  Navigation.navigate(
                                      ROUTES.REPORT_WITH_ID.getRoute(
                                          reportActionGBR.childReportID ?? reportActionGBR.parentReportID ?? report.reportID,
                                          reportActionGBR.childReportID ? undefined : reportActionGBR.reportActionID,
                                      ),
                                  ),
                          }
                        : undefined,
            },
            {
                title: translate('debug.RBR'),
                subtitle: translate(`debug.${hasRBR}`),
                message: hasRBR ? translate(reasonRBR) : undefined,
                action:
                    hasRBR && reportActionRBR
                        ? {
                              name: translate('common.view'),
                              callback: () =>
                                  Navigation.navigate(
                                      ROUTES.REPORT_WITH_ID.getRoute(
                                          reportActionRBR.childReportID ?? reportActionRBR.parentReportID ?? report.reportID,
                                          reportActionRBR.childReportID ? undefined : reportActionRBR.reportActionID,
                                      ),
                                  ),
                          }
                        : undefined,
            },
        ];
<<<<<<< HEAD
    }, [report, reportActions, reportID, transactionViolations, translate, isReportArchived, transaction]);
=======
    }, [report, transactionViolations, reportID, reportActions, transactions, reportAttributes?.reportErrors, isReportArchived, translate]);
>>>>>>> 7f840a5d

    const DebugDetailsTab = useCallback(
        () => (
            <DebugDetails
                formType={CONST.DEBUG.FORMS.REPORT}
                data={report}
                onSave={(data) => {
                    Debug.setDebugData(`${ONYXKEYS.COLLECTION.REPORT}${reportID}`, data);
                }}
                onDelete={() => {
                    navigateToConciergeChatAndDeleteReport(reportID, true, true);
                }}
                validate={DebugUtils.validateReportDraftProperty}
            >
                <View style={[styles.mb5, styles.ph5, styles.gap5]}>
                    {metadata?.map(({title, subtitle, message, action}) => (
                        <View
                            key={title}
                            style={[StyleUtils.getBackgroundColorStyle(theme.cardBG), styles.p5, styles.br4, styles.flexColumn, styles.gap2]}
                        >
                            <View style={[styles.flexRow, styles.justifyContentBetween]}>
                                <Text style={styles.h4}>{title}</Text>
                                <Text>{subtitle}</Text>
                            </View>
                            {!!message && <Text style={styles.textSupporting}>{message}</Text>}
                            {!!action && (
                                <Button
                                    text={action.name}
                                    onPress={action.callback}
                                />
                            )}
                        </View>
                    ))}
                    <Button
                        text={translate('debug.viewReport')}
                        onPress={() => {
                            Navigation.navigate(ROUTES.REPORT_WITH_ID.getRoute(reportID));
                        }}
                        icon={Expensicons.Eye}
                    />
                    {!!transactionID && (
                        <Button
                            text={translate('debug.viewTransaction')}
                            onPress={() => {
                                Navigation.navigate(ROUTES.DEBUG_TRANSACTION.getRoute(transactionID));
                            }}
                        />
                    )}
                </View>
            </DebugDetails>
        ),
        [
            StyleUtils,
            metadata,
            report,
            reportID,
            styles.br4,
            styles.flexColumn,
            styles.flexRow,
            styles.gap2,
            styles.gap5,
            styles.h4,
            styles.justifyContentBetween,
            styles.mb5,
            styles.p5,
            styles.ph5,
            styles.textSupporting,
            theme.cardBG,
            transactionID,
            translate,
        ],
    );

    const DebugJSONTab = useCallback(() => <DebugJSON data={report ?? {}} />, [report]);

    const DebugReportActionsTab = useCallback(() => <DebugReportActions reportID={reportID} />, [reportID]);

    const routes = useMemo<DebugTabNavigatorRoutes>(
        () => [
            {
                name: CONST.DEBUG.DETAILS,
                component: DebugDetailsTab,
            },
            {
                name: CONST.DEBUG.JSON,
                component: DebugJSONTab,
            },
            {
                name: CONST.DEBUG.REPORT_ACTIONS,
                component: DebugReportActionsTab,
            },
        ],
        [DebugDetailsTab, DebugJSONTab, DebugReportActionsTab],
    );

    if (!report) {
        return <NotFoundPage />;
    }

    return (
        <ScreenWrapper
            includeSafeAreaPaddingBottom={false}
            shouldEnableKeyboardAvoidingView={false}
            shouldEnableMinHeight={canUseTouchScreen()}
            testID={DebugReportPage.displayName}
        >
            {({safeAreaPaddingBottomStyle}) => (
                <View style={[styles.flex1, safeAreaPaddingBottomStyle]}>
                    <HeaderWithBackButton
                        title={`${translate('debug.debug')} - ${translate('debug.report')}`}
                        onBackButtonPress={Navigation.goBack}
                    />
                    <DebugTabNavigator
                        id={CONST.DEBUG.FORMS.REPORT}
                        routes={routes}
                    />
                </View>
            )}
        </ScreenWrapper>
    );
}

DebugReportPage.displayName = 'DebugReportPage';

export default DebugReportPage;<|MERGE_RESOLUTION|>--- conflicted
+++ resolved
@@ -55,7 +55,6 @@
     const theme = useTheme();
     const [report] = useOnyx(`${ONYXKEYS.COLLECTION.REPORT}${reportID}`, {canBeMissing: true});
     const [reportActions] = useOnyx(`${ONYXKEYS.COLLECTION.REPORT_ACTIONS}${reportID}`, {canBeMissing: true});
-    const [transactions] = useOnyx(ONYXKEYS.COLLECTION.TRANSACTION, {canBeMissing: true});
     const [transactionViolations] = useOnyx(ONYXKEYS.COLLECTION.TRANSACTION_VIOLATIONS, {canBeMissing: true});
     const [reportAttributes] = useOnyx(ONYXKEYS.DERIVED.REPORT_ATTRIBUTES, {
         selector: (attributes) => attributes?.reports?.[reportID],
@@ -79,11 +78,7 @@
         const hasViolations = !!shouldDisplayViolations || shouldDisplayReportViolations;
         const {reason: reasonGBR, reportAction: reportActionGBR} = DebugUtils.getReasonAndReportActionForGBRInLHNRow(report) ?? {};
         const {reason: reasonRBR, reportAction: reportActionRBR} =
-<<<<<<< HEAD
-            DebugUtils.getReasonAndReportActionForRBRInLHNRow(report, reportActions, hasViolations, transaction, isReportArchived) ?? {};
-=======
-            DebugUtils.getReasonAndReportActionForRBRInLHNRow(report, reportActions, transactions, hasViolations, reportAttributes?.reportErrors ?? {}, isReportArchived) ?? {};
->>>>>>> 7f840a5d
+            DebugUtils.getReasonAndReportActionForRBRInLHNRow(report, reportActions, hasViolations, reportAttributes?.reportErrors ?? {}, transaction, isReportArchived) ?? {};
         const hasRBR = !!reasonRBR;
         const hasGBR = !hasRBR && !!reasonGBR;
         const reasonLHN = DebugUtils.getReasonForShowingRowInLHN(report, hasRBR);
@@ -131,11 +126,7 @@
                         : undefined,
             },
         ];
-<<<<<<< HEAD
-    }, [report, reportActions, reportID, transactionViolations, translate, isReportArchived, transaction]);
-=======
-    }, [report, transactionViolations, reportID, reportActions, transactions, reportAttributes?.reportErrors, isReportArchived, translate]);
->>>>>>> 7f840a5d
+    }, [report, reportActions, reportID, transactionViolations, translate, isReportArchived, transaction, reportAttributes?.reportErrors]);
 
     const DebugDetailsTab = useCallback(
         () => (
