--- conflicted
+++ resolved
@@ -50,11 +50,7 @@
     const [policies] = useOnyx(ONYXKEYS.COLLECTION.POLICY, {canBeMissing: false});
     const [session] = useOnyx(ONYXKEYS.SESSION, {canBeMissing: false});
     const [personalDetailsList] = useOnyx(ONYXKEYS.PERSONAL_DETAILS_LIST, {canBeMissing: false});
-<<<<<<< HEAD
-    const [userWallet] = useOnyx(ONYXKEYS.USER_WALLET, {canBeMissing: true});
-=======
     const [userWalletTierName] = useOnyx(ONYXKEYS.USER_WALLET, {selector: (wallet) => wallet?.tierName, canBeMissing: false});
->>>>>>> 4b22ec27
     const [isUserValidated] = useOnyx(ONYXKEYS.ACCOUNT, {selector: (account) => account?.validated, canBeMissing: true});
     const [draftReportAction, setDraftReportAction] = useState<string>(() => getInitialReportAction(reportID, session, personalDetailsList));
     const [userBillingFundID] = useOnyx(ONYXKEYS.NVP_BILLING_FUND_ID, {canBeMissing: true});
@@ -128,11 +124,7 @@
                                     index={0}
                                     isFirstVisibleReportAction={false}
                                     shouldDisplayContextMenu={false}
-<<<<<<< HEAD
-                                    userWallet={userWallet}
-=======
                                     userWalletTierName={userWalletTierName}
->>>>>>> 4b22ec27
                                     isUserValidated={isUserValidated}
                                     personalDetails={personalDetailsList}
                                     userBillingFundID={userBillingFundID}
