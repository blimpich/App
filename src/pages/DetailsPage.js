--- conflicted
+++ resolved
@@ -87,22 +87,33 @@
     return details.login ? Str.removeSMSDomain(details.login) : '';
 };
 
-<<<<<<< HEAD
 function DetailsPage(props) {
-    const login = lodashGet(props.route.params, 'login', '');
-    let details = lodashGet(props.personalDetails, login);
+    const login = lodashGet(this.props.route.params, 'login', '');
+    let details = _.find(this.props.personalDetails, (detail) => detail.login === login.toLowerCase());
 
     if (!details) {
-        details = {
-            login,
-            displayName: ReportUtils.getDisplayNameForParticipant(login),
-            avatar: UserUtils.getAvatar(lodashGet(details, 'avatar', ''), login),
-        };
+        // TODO: these personal details aren't in my local test account but are in
+        // my staging account, i wonder why!
+        if (login === CONST.EMAIL.CONCIERGE) {
+            details = {
+                accountID: CONST.ACCOUNT_ID.CONCIERGE,
+                login,
+                displayName: 'Concierge',
+                avatar: UserUtils.getDefaultAvatar(CONST.ACCOUNT_ID.CONCIERGE),
+            };
+        } else {
+            details = {
+                accountID: -1,
+                login,
+                displayName: login,
+                avatar: UserUtils.getDefaultAvatar(),
+            };
+        }
     }
 
     const isSMSLogin = details.login ? Str.isSMSLogin(details.login) : false;
 
-    const shouldShowLocalTime = !ReportUtils.hasAutomatedExpensifyEmails([details.login]) && details.timezone;
+    const shouldShowLocalTime = !ReportUtils.hasAutomatedExpensifyAccountIDs([details.accountID]) && details.timezone;
     let pronouns = details.pronouns;
 
     if (pronouns && pronouns.startsWith(CONST.PRONOUNS.PREFIX)) {
@@ -119,7 +130,7 @@
         <ScreenWrapper>
             <FullPageNotFoundView shouldShow={_.isEmpty(login)}>
                 <HeaderWithBackButton
-                    title={props.translate('common.details')}
+                    title={this.props.translate('common.details')}
                     onBackButtonPress={() => Navigation.goBack(ROUTES.HOME)}
                 />
                 <View
@@ -131,7 +142,7 @@
                             <View style={styles.avatarSectionWrapper}>
                                 <AttachmentModal
                                     headerTitle={details.displayName}
-                                    source={UserUtils.getFullSizeAvatar(details.avatar, details.login)}
+                                    source={UserUtils.getFullSizeAvatar(details.avatar, details.accountID)}
                                     isAuthTokenRequired
                                     originalFileName={details.originalFileName}
                                 >
@@ -144,7 +155,7 @@
                                                 <Avatar
                                                     containerStyles={[styles.avatarLarge, styles.mb3]}
                                                     imageStyles={[styles.avatarLarge]}
-                                                    source={UserUtils.getAvatar(details.avatar, details.login)}
+                                                    source={UserUtils.getAvatar(details.avatar, details.accountID)}
                                                     size={CONST.AVATAR_SIZE.LARGE}
                                                 />
                                             </OfflineWithFeedback>
@@ -161,95 +172,15 @@
                                 )}
                                 {details.login ? (
                                     <View style={[styles.mb6, styles.detailsPageSectionContainer, styles.w100]}>
-=======
-class DetailsPage extends React.PureComponent {
-    render() {
-        const login = lodashGet(this.props.route.params, 'login', '');
-        let details = _.find(this.props.personalDetails, (detail) => detail.login === login.toLowerCase());
-
-        if (!details) {
-            // TODO: these personal details aren't in my local test account but are in
-            // my staging account, i wonder why!
-            if (login === CONST.EMAIL.CONCIERGE) {
-                details = {
-                    accountID: CONST.ACCOUNT_ID.CONCIERGE,
-                    login,
-                    displayName: 'Concierge',
-                    avatar: UserUtils.getDefaultAvatar(CONST.ACCOUNT_ID.CONCIERGE),
-                };
-            } else {
-                details = {
-                    accountID: -1,
-                    login,
-                    displayName: login,
-                    avatar: UserUtils.getDefaultAvatar(),
-                };
-            }
-        }
-
-        const isSMSLogin = details.login ? Str.isSMSLogin(details.login) : false;
-
-        const shouldShowLocalTime = !ReportUtils.hasAutomatedExpensifyAccountIDs([details.accountID]) && details.timezone;
-        let pronouns = details.pronouns;
-
-        if (pronouns && pronouns.startsWith(CONST.PRONOUNS.PREFIX)) {
-            const localeKey = pronouns.replace(CONST.PRONOUNS.PREFIX, '');
-            pronouns = this.props.translate(`pronouns.${localeKey}`);
-        }
-
-        const phoneNumber = getPhoneNumber(details);
-        const phoneOrEmail = isSMSLogin ? getPhoneNumber(details) : details.login;
-
-        const isCurrentUser = _.keys(this.props.loginList).includes(details.login);
-
-        return (
-            <ScreenWrapper>
-                <FullPageNotFoundView shouldShow={_.isEmpty(login)}>
-                    <HeaderWithBackButton
-                        title={this.props.translate('common.details')}
-                        onBackButtonPress={() => Navigation.goBack(ROUTES.HOME)}
-                    />
-                    <View
-                        pointerEvents="box-none"
-                        style={[styles.containerWithSpaceBetween]}
-                    >
-                        {details ? (
-                            <ScrollView>
-                                <View style={styles.avatarSectionWrapper}>
-                                    <AttachmentModal
-                                        headerTitle={details.displayName}
-                                        source={UserUtils.getFullSizeAvatar(details.avatar, details.accountID)}
-                                        isAuthTokenRequired
-                                        originalFileName={details.originalFileName}
-                                    >
-                                        {({show}) => (
-                                            <PressableWithoutFocus
-                                                style={styles.noOutline}
-                                                onPress={show}
-                                            >
-                                                <OfflineWithFeedback pendingAction={lodashGet(details, 'pendingFields.avatar', null)}>
-                                                    <Avatar
-                                                        containerStyles={[styles.avatarLarge, styles.mb3]}
-                                                        imageStyles={[styles.avatarLarge]}
-                                                        source={UserUtils.getAvatar(details.avatar, details.accountID)}
-                                                        size={CONST.AVATAR_SIZE.LARGE}
-                                                    />
-                                                </OfflineWithFeedback>
-                                            </PressableWithoutFocus>
-                                        )}
-                                    </AttachmentModal>
-                                    {Boolean(details.displayName) && (
->>>>>>> 9ea7b45d
                                         <Text
                                             style={[styles.textLabelSupporting, styles.mb1]}
                                             numberOfLines={1}
                                         >
-                                            {props.translate(isSMSLogin ? 'common.phoneNumber' : 'common.email')}
+                                            {this.props.translate(isSMSLogin ? 'common.phoneNumber' : 'common.email')}
                                         </Text>
-<<<<<<< HEAD
                                         <CommunicationsLink value={phoneOrEmail}>
                                             <UserDetailsTooltip accountID={details.accountID}>
-                                                <Text numberOfLines={1}>{isSMSLogin ? props.formatPhoneNumber(phoneNumber) : details.login}</Text>
+                                                <Text numberOfLines={1}>{isSMSLogin ? this.props.formatPhoneNumber(phoneNumber) : details.login}</Text>
                                             </UserDetailsTooltip>
                                         </CommunicationsLink>
                                     </View>
@@ -260,7 +191,7 @@
                                             style={[styles.textLabelSupporting, styles.mb1]}
                                             numberOfLines={1}
                                         >
-                                            {props.translate('profilePage.preferredPronouns')}
+                                            {this.props.translate('profilePage.preferredPronouns')}
                                         </Text>
                                         <Text numberOfLines={1}>{pronouns}</Text>
                                     </View>
@@ -269,9 +200,9 @@
                             </View>
                             {!isCurrentUser && (
                                 <MenuItem
-                                    title={`${props.translate('common.message')}${details.displayName}`}
+                                    title={`${this.props.translate('common.message')}${details.displayName}`}
                                     icon={Expensicons.ChatBubble}
-                                    onPress={() => Report.navigateToAndOpenReport([details.login])}
+                                    onPress={() => Report.navigateToAndOpenReport([login])}
                                     wrapperStyle={styles.breakAll}
                                     shouldShowRightIcon
                                 />
@@ -282,53 +213,6 @@
             </FullPageNotFoundView>
         </ScreenWrapper>
     );
-=======
-                                    )}
-                                    {details.login ? (
-                                        <View style={[styles.mb6, styles.detailsPageSectionContainer, styles.w100]}>
-                                            <Text
-                                                style={[styles.textLabelSupporting, styles.mb1]}
-                                                numberOfLines={1}
-                                            >
-                                                {this.props.translate(isSMSLogin ? 'common.phoneNumber' : 'common.email')}
-                                            </Text>
-                                            <CommunicationsLink value={phoneOrEmail}>
-                                                <UserDetailsTooltip accountID={details.accountID}>
-                                                    <Text numberOfLines={1}>{isSMSLogin ? this.props.formatPhoneNumber(phoneNumber) : details.login}</Text>
-                                                </UserDetailsTooltip>
-                                            </CommunicationsLink>
-                                        </View>
-                                    ) : null}
-                                    {pronouns ? (
-                                        <View style={[styles.mb6, styles.detailsPageSectionContainer]}>
-                                            <Text
-                                                style={[styles.textLabelSupporting, styles.mb1]}
-                                                numberOfLines={1}
-                                            >
-                                                {this.props.translate('profilePage.preferredPronouns')}
-                                            </Text>
-                                            <Text numberOfLines={1}>{pronouns}</Text>
-                                        </View>
-                                    ) : null}
-                                    {shouldShowLocalTime && <AutoUpdateTime timezone={details.timezone} />}
-                                </View>
-                                {!isCurrentUser && (
-                                    <MenuItem
-                                        title={`${this.props.translate('common.message')}${details.displayName}`}
-                                        icon={Expensicons.ChatBubble}
-                                        onPress={() => Report.navigateToAndOpenReport([login])}
-                                        wrapperStyle={styles.breakAll}
-                                        shouldShowRightIcon
-                                    />
-                                )}
-                            </ScrollView>
-                        ) : null}
-                    </View>
-                </FullPageNotFoundView>
-            </ScreenWrapper>
-        );
-    }
->>>>>>> 9ea7b45d
 }
 
 DetailsPage.propTypes = propTypes;
