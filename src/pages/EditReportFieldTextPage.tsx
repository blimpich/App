import React, {useCallback, useRef} from 'react';
import {View} from 'react-native';
import FormProvider from '@components/Form/FormProvider';
import InputWrapper from '@components/Form/InputWrapper';
import type {OnyxFormValuesFields} from '@components/Form/types';
import HeaderWithBackButton from '@components/HeaderWithBackButton';
import type {AnimatedTextInputRef} from '@components/RNTextInput';
import ScreenWrapper from '@components/ScreenWrapper';
import TextInput from '@components/TextInput';
import useLocalize from '@hooks/useLocalize';
import useThemeStyles from '@hooks/useThemeStyles';
import CONST from '@src/CONST';
import ONYXKEYS from '@src/ONYXKEYS';
import type {Errors} from '@src/types/onyx/OnyxCommon';

type EditReportFieldTextPageProps = {
    /** Value of the policy report field */
    fieldValue: string;

    /** Name of the policy report field */
    fieldName: string;

    /** ID of the policy report field */
    fieldID: string;

    /** Flag to indicate if the field can be left blank */
    isRequired: boolean;

    /** Callback to fire when the Save button is pressed  */
    onSubmit: (form: Record<string, string>) => void;
};

function EditReportFieldTextPage({fieldName, onSubmit, fieldValue, isRequired, fieldID}: EditReportFieldTextPageProps) {
    const styles = useThemeStyles();
    const {translate} = useLocalize();
    const inputRef = useRef<AnimatedTextInputRef>(null);

    const validate = useCallback(
<<<<<<< HEAD
        (value: Record<string, string>) => {
            const errors: Record<string, string> = {};
            if (isRequired && value[fieldID].trim() === '') {
=======
        (values: OnyxFormValuesFields<typeof ONYXKEYS.FORMS.POLICY_REPORT_FIELD_EDIT_FORM>) => {
            const errors: Errors = {};
            const value = values[fieldID];
            if (typeof value === 'string' && value.trim() === '') {
>>>>>>> c5ca9a81
                errors[fieldID] = 'common.error.fieldRequired';
            }
            return errors;
        },
        [fieldID, isRequired],
    );

    return (
        <ScreenWrapper
            includeSafeAreaPaddingBottom={false}
            shouldEnableMaxHeight
            onEntryTransitionEnd={() => inputRef.current?.focus()}
            testID={EditReportFieldTextPage.displayName}
        >
            <HeaderWithBackButton title={fieldName} />
            <FormProvider
                style={[styles.flexGrow1, styles.ph5]}
                formID={ONYXKEYS.FORMS.POLICY_REPORT_FIELD_EDIT_FORM}
                onSubmit={onSubmit}
                validate={validate}
                submitButtonText={translate('common.save')}
                enabledWhenOffline
            >
                <View style={styles.mb4}>
                    <InputWrapper
                        InputComponent={TextInput}
                        inputID={fieldID}
                        name={fieldID}
                        defaultValue={fieldValue}
                        label={fieldName}
                        accessibilityLabel={fieldName}
                        role={CONST.ROLE.PRESENTATION}
                        ref={inputRef}
                    />
                </View>
            </FormProvider>
        </ScreenWrapper>
    );
}

EditReportFieldTextPage.displayName = 'EditReportFieldTextPage';

export default EditReportFieldTextPage;<|MERGE_RESOLUTION|>--- conflicted
+++ resolved
@@ -27,7 +27,7 @@
     isRequired: boolean;
 
     /** Callback to fire when the Save button is pressed  */
-    onSubmit: (form: Record<string, string>) => void;
+    onSubmit: (form: OnyxFormValuesFields<typeof ONYXKEYS.FORMS.POLICY_REPORT_FIELD_EDIT_FORM>) => void;
 };
 
 function EditReportFieldTextPage({fieldName, onSubmit, fieldValue, isRequired, fieldID}: EditReportFieldTextPageProps) {
@@ -36,16 +36,9 @@
     const inputRef = useRef<AnimatedTextInputRef>(null);
 
     const validate = useCallback(
-<<<<<<< HEAD
-        (value: Record<string, string>) => {
-            const errors: Record<string, string> = {};
-            if (isRequired && value[fieldID].trim() === '') {
-=======
         (values: OnyxFormValuesFields<typeof ONYXKEYS.FORMS.POLICY_REPORT_FIELD_EDIT_FORM>) => {
-            const errors: Errors = {};
-            const value = values[fieldID];
-            if (typeof value === 'string' && value.trim() === '') {
->>>>>>> c5ca9a81
+            const errors: Errors = {};    
+            if (isRequired && values[fieldID].toString().trim() === '') {
                 errors[fieldID] = 'common.error.fieldRequired';
             }
             return errors;
@@ -57,7 +50,7 @@
         <ScreenWrapper
             includeSafeAreaPaddingBottom={false}
             shouldEnableMaxHeight
-            onEntryTransitionEnd={() => inputRef.current?.focus()}
+            onEntryTransitionEnd={() => {inputRef.current?.focus()}}
             testID={EditReportFieldTextPage.displayName}
         >
             <HeaderWithBackButton title={fieldName} />
