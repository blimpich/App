import React from 'react';
import PropTypes from 'prop-types';
import lodashGet from 'lodash/get';
import {withOnyx} from 'react-native-onyx';
import {format} from 'date-fns';
import CONST from '../CONST';
import Navigation from '../libs/Navigation/Navigation';
import ONYXKEYS from '../ONYXKEYS';
import * as ReportActionsUtils from '../libs/ReportActionsUtils';
import * as ReportUtils from '../libs/ReportUtils';
import * as TransactionUtils from '../libs/TransactionUtils';
import EditRequestDescriptionPage from './EditRequestDescriptionPage';
import EditRequestCreatedPage from './EditRequestCreatedPage';
import EditRequestAmountPage from './EditRequestAmountPage';
import reportPropTypes from './reportPropTypes';
<<<<<<< HEAD
=======
import * as IOU from '../libs/actions/IOU';
import * as CurrencyUtils from '../libs/CurrencyUtils';
>>>>>>> e64b9315

const propTypes = {
    /** Route from navigation */
    route: PropTypes.shape({
        /** Params from the route */
        params: PropTypes.shape({
            /** Which field we are editing */
            field: PropTypes.string,

            /** reportID for the "transaction thread" */
            threadReportID: PropTypes.string,
        }),
    }).isRequired,

    /** The report object for the thread report */
    report: reportPropTypes,
};

const defaultProps = {
    report: {},
};

<<<<<<< HEAD
function EditRequestPage(props) {
    const parentReportAction = ReportActionsUtils.getParentReportAction(props.report);
    const moneyRequestDetails = ReportActionsUtils.getMoneyRequestDetails(parentReportAction);
    const transactionDescription = moneyRequestDetails.comment;
    const field = lodashGet(props, ['route', 'params', 'field'], '');
=======
function EditRequestPage({report, route}) {
    const transactionID = lodashGet(ReportActionsUtils.getParentReportAction(report), 'originalMessage.IOUTransactionID', '');
    const transaction = TransactionUtils.getTransaction(transactionID);
    const transactionDescription = TransactionUtils.getDescription(transaction);
    const transactionAmount = TransactionUtils.getAmount(transaction, ReportUtils.isExpenseReport(ReportUtils.getParentReport(report)));
    const transactionCurrency = TransactionUtils.getCurrency(transaction);
>>>>>>> e64b9315

    // Take only the YYYY-MM-DD value
    const transactionCreatedDate = new Date(TransactionUtils.getCreated(transaction));
    const transactionCreated = format(transactionCreatedDate, CONST.DATE.FNS_FORMAT_STRING);
    const fieldToEdit = lodashGet(route, ['params', 'field'], '');

    // Update the transaction object and close the modal
    function editMoneyRequest(transactionChanges) {
        IOU.editMoneyRequest(transactionID, report.reportID, transactionChanges);
        Navigation.dismissModal();
    }

    if (fieldToEdit === CONST.EDIT_REQUEST_FIELD.DESCRIPTION) {
        return (
            <EditRequestDescriptionPage
                defaultDescription={transactionDescription}
                onSubmit={(transactionChanges) => {
                    // In case the comment hasn't been changed, do not make the API request.
                    if (transactionChanges.comment.trim() === transactionDescription) {
                        Navigation.dismissModal();
                        return;
                    }
                    editMoneyRequest({comment: transactionChanges.comment.trim()});
                }}
            />
        );
    }

    if (fieldToEdit === CONST.EDIT_REQUEST_FIELD.DATE) {
        return (
            <EditRequestCreatedPage
                defaultCreated={transactionCreated}
                onSubmit={(transactionChanges) => {
                    // In case the date hasn't been changed, do not make the API request.
                    if (transactionChanges.created === transactionCreated) {
                        Navigation.dismissModal();
                        return;
                    }
                    editMoneyRequest(transactionChanges);
                }}
            />
        );
    }

    if (fieldToEdit === CONST.EDIT_REQUEST_FIELD.AMOUNT) {
        return (
            <EditRequestAmountPage
                defaultAmount={transactionAmount}
                defaultCurrency={transactionCurrency}
                reportID={report.reportID}
                onSubmit={(transactionChanges) => {
                    const amount = CurrencyUtils.convertToSmallestUnit(transactionCurrency, Number.parseFloat(transactionChanges));
                    // In case the amount hasn't been changed, do not make the API request.
                    if (amount === transactionAmount) {
                        Navigation.dismissModal();
                        return;
                    }
                    // Temporarily disabling currency editing and it will be enabled as a quick follow up
                    editMoneyRequest({
                        amount,
                        currency: transactionCurrency,
                    });
                }}
            />
        );
    }

    return null;
}

EditRequestPage.displayName = 'EditRequestPage';
EditRequestPage.propTypes = propTypes;
EditRequestPage.defaultProps = defaultProps;
export default withOnyx({
    report: {
        key: ({route}) => `${ONYXKEYS.COLLECTION.REPORT}${route.params.threadReportID}`,
    },
})(EditRequestPage);<|MERGE_RESOLUTION|>--- conflicted
+++ resolved
@@ -13,11 +13,8 @@
 import EditRequestCreatedPage from './EditRequestCreatedPage';
 import EditRequestAmountPage from './EditRequestAmountPage';
 import reportPropTypes from './reportPropTypes';
-<<<<<<< HEAD
-=======
 import * as IOU from '../libs/actions/IOU';
 import * as CurrencyUtils from '../libs/CurrencyUtils';
->>>>>>> e64b9315
 
 const propTypes = {
     /** Route from navigation */
@@ -40,20 +37,12 @@
     report: {},
 };
 
-<<<<<<< HEAD
-function EditRequestPage(props) {
-    const parentReportAction = ReportActionsUtils.getParentReportAction(props.report);
-    const moneyRequestDetails = ReportActionsUtils.getMoneyRequestDetails(parentReportAction);
-    const transactionDescription = moneyRequestDetails.comment;
-    const field = lodashGet(props, ['route', 'params', 'field'], '');
-=======
 function EditRequestPage({report, route}) {
     const transactionID = lodashGet(ReportActionsUtils.getParentReportAction(report), 'originalMessage.IOUTransactionID', '');
     const transaction = TransactionUtils.getTransaction(transactionID);
     const transactionDescription = TransactionUtils.getDescription(transaction);
     const transactionAmount = TransactionUtils.getAmount(transaction, ReportUtils.isExpenseReport(ReportUtils.getParentReport(report)));
     const transactionCurrency = TransactionUtils.getCurrency(transaction);
->>>>>>> e64b9315
 
     // Take only the YYYY-MM-DD value
     const transactionCreatedDate = new Date(TransactionUtils.getCreated(transaction));
