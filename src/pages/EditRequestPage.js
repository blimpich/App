--- conflicted
+++ resolved
@@ -80,11 +80,7 @@
     isLoadingReportData: true,
 };
 
-<<<<<<< HEAD
-function EditRequestPage({report, route, parentReport, policyCategories, policyTags, parentReportActions, transaction, isLoadingReportData, isSmallScreenWidth}) {
-=======
-function EditRequestPage({report, route, policyCategories, policyTags, parentReportActions, transaction}) {
->>>>>>> 8ecc11aa
+function EditRequestPage({report, route, policyCategories, policyTags, parentReportActions, transaction, isLoadingReportData, isSmallScreenWidth}) {
     const parentReportActionID = lodashGet(report, 'parentReportActionID', '0');
     const parentReportAction = lodashGet(parentReportActions, parentReportActionID, {});
     const parentReportID = lodashGet(report, 'parentReportID', '0');
@@ -135,11 +131,7 @@
     // Decides whether to allow or disallow editing a money request
     useEffect(() => {
         // Do not dismiss the modal, when a current user can edit this property of the money request.
-<<<<<<< HEAD
-        if (isDataLoading || ReportUtils.canEditFieldOfMoneyRequest(parentReportAction, parentReport.reportID, fieldToEdit, transaction)) {
-=======
-        if (ReportUtils.canEditFieldOfMoneyRequest(parentReportAction, fieldToEdit)) {
->>>>>>> 8ecc11aa
+        if (isDataLoading || ReportUtils.canEditFieldOfMoneyRequest(parentReportAction, fieldToEdit)) {
             return;
         }
 
@@ -147,11 +139,7 @@
         Navigation.isNavigationReady().then(() => {
             Navigation.dismissModal();
         });
-<<<<<<< HEAD
-    }, [parentReportAction, parentReport.reportID, fieldToEdit, transaction, isDataLoading]);
-=======
-    }, [parentReportAction, fieldToEdit]);
->>>>>>> 8ecc11aa
+    }, [parentReportAction, fieldToEdit, transaction, isDataLoading]);
 
     // Update the transaction object and close the modal
     function editMoneyRequest(transactionChanges) {
@@ -188,11 +176,6 @@
         [transaction, report],
     );
 
-<<<<<<< HEAD
-    if (isDataLoading) {
-        return <FullScreenLoadingIndicator />;
-    }
-=======
     const saveMerchant = useCallback(
         ({merchant: newMerchant}) => {
             const newTrimmedMerchant = newMerchant.trim();
@@ -223,7 +206,6 @@
         },
         [transactionTag, transaction.transactionID, report.reportID],
     );
->>>>>>> 8ecc11aa
 
     if (fieldToEdit === CONST.EDIT_REQUEST_FIELD.DESCRIPTION) {
         return (
@@ -239,6 +221,10 @@
                 }}
             />
         );
+    }
+
+    if (isDataLoading) {
+        return <FullScreenLoadingIndicator />;
     }
 
     if (fieldToEdit === CONST.EDIT_REQUEST_FIELD.DATE) {
