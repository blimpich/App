import PropTypes from 'prop-types';
import React from 'react';
import HeaderWithBackButton from '@components/HeaderWithBackButton';
import ScreenWrapper from '@components/ScreenWrapper';
import TagPicker from '@components/TagPicker';
import Text from '@components/Text';
import useLocalize from '@hooks/useLocalize';
import useThemeStyles from '@hooks/useThemeStyles';
import Navigation from '@libs/Navigation/Navigation';

const propTypes = {
    /** Transaction default tag value */
    defaultTag: PropTypes.string.isRequired,

    /** The policyID we are getting tags for */
    policyID: PropTypes.string.isRequired,

    /** The tag name to which the default tag belongs to */
    tagName: PropTypes.string,

    /** The index of a tag list */
    tagIndex: PropTypes.number.isRequired,

    /** Callback to fire when the Save button is pressed  */
    onSubmit: PropTypes.func.isRequired,
};

<<<<<<< HEAD
function EditRequestTagPage({defaultTag, policyID, tagName, tagIndex, onSubmit}) {
=======
const defaultProps = {
    tagName: '',
};

function EditRequestTagPage({defaultTag, policyID, tagName, onSubmit}) {
>>>>>>> e6c321fe
    const styles = useThemeStyles();
    const {translate} = useLocalize();

    const selectTag = (tag) => {
        onSubmit({tag: tag.searchText});
    };

    return (
        <ScreenWrapper
            includeSafeAreaPaddingBottom={false}
            shouldEnableMaxHeight
            testID={EditRequestTagPage.displayName}
        >
            {({insets}) => (
                <>
                    <HeaderWithBackButton
                        title={tagName || translate('common.tag')}
                        onBackButtonPress={Navigation.goBack}
                    />
                    <Text style={[styles.ph5, styles.pv3]}>{translate('iou.tagSelection', {tagName: tagName || translate('common.tag')})}</Text>
                    <TagPicker
                        selectedTag={defaultTag}
                        tag={tagName}
                        tagIndex={tagIndex}
                        policyID={policyID}
                        shouldShowDisabledAndSelectedOption
                        insets={insets}
                        onSubmit={selectTag}
                    />
                </>
            )}
        </ScreenWrapper>
    );
}

EditRequestTagPage.propTypes = propTypes;
EditRequestTagPage.defaultProps = defaultProps;
EditRequestTagPage.displayName = 'EditRequestTagPage';

export default EditRequestTagPage;<|MERGE_RESOLUTION|>--- conflicted
+++ resolved
@@ -25,15 +25,11 @@
     onSubmit: PropTypes.func.isRequired,
 };
 
-<<<<<<< HEAD
-function EditRequestTagPage({defaultTag, policyID, tagName, tagIndex, onSubmit}) {
-=======
 const defaultProps = {
     tagName: '',
 };
 
-function EditRequestTagPage({defaultTag, policyID, tagName, onSubmit}) {
->>>>>>> e6c321fe
+function EditRequestTagPage({defaultTag, policyID, tagName, tagIndex, onSubmit}) {
     const styles = useThemeStyles();
     const {translate} = useLocalize();
 
