import lodashGet from 'lodash/get';
import PropTypes from 'prop-types';
import React from 'react';
import {withOnyx} from 'react-native-onyx';
import FullPageNotFoundView from '@components/BlockingViews/FullPageNotFoundView';
import transactionPropTypes from '@components/transactionPropTypes';
import compose from '@libs/compose';
import * as CurrencyUtils from '@libs/CurrencyUtils';
import Navigation from '@libs/Navigation/Navigation';
import * as ReportUtils from '@libs/ReportUtils';
import * as IOU from '@userActions/IOU';
import CONST from '@src/CONST';
import ONYXKEYS from '@src/ONYXKEYS';
import ROUTES from '@src/ROUTES';
import EditRequestAmountPage from './EditRequestAmountPage';
import EditRequestCategoryPage from './EditRequestCategoryPage';
<<<<<<< HEAD
import EditRequestCreatedPage from './EditRequestCreatedPage';
=======
import EditRequestMerchantPage from './EditRequestMerchantPage';
>>>>>>> 07d97efe
import EditRequestTagPage from './EditRequestTagPage';
import reportPropTypes from './reportPropTypes';

const propTypes = {
    /** Route from navigation */
    route: PropTypes.shape({
        /** Params from the route */
        params: PropTypes.shape({
            /** The transaction field we are editing */
            field: PropTypes.string,

            /** The chat reportID of the split */
            reportID: PropTypes.string,

            /** reportActionID of the split action */
            reportActionID: PropTypes.string,
        }),
    }).isRequired,

    /** The current transaction */
    transaction: transactionPropTypes.isRequired,

    /** The draft transaction that holds data to be persisted on the current transaction */
    draftTransaction: transactionPropTypes,

    /** The report currently being used */
    report: reportPropTypes.isRequired,
};

const defaultProps = {
    draftTransaction: undefined,
};

function EditSplitBillPage({route, transaction, draftTransaction, report}) {
    const fieldToEdit = lodashGet(route, ['params', 'field'], '');
    const reportID = lodashGet(route, ['params', 'reportID'], '');
    const reportActionID = lodashGet(route, ['params', 'reportActionID'], '');

    const {
        amount: transactionAmount,
        currency: transactionCurrency,
<<<<<<< HEAD
        created: transactionCreated,
=======
        merchant: transactionMerchant,
>>>>>>> 07d97efe
        category: transactionCategory,
        tag: transactionTag,
    } = draftTransaction ? ReportUtils.getTransactionDetails(draftTransaction) : ReportUtils.getTransactionDetails(transaction);

    const defaultCurrency = lodashGet(route, 'params.currency', '') || transactionCurrency;

    function navigateBackToSplitDetails() {
        Navigation.navigate(ROUTES.SPLIT_BILL_DETAILS.getRoute(reportID, reportActionID));
    }

    const setDraftSplitTransaction = (transactionChanges) => {
        IOU.setDraftSplitTransaction(transaction.transactionID, transactionChanges);
        navigateBackToSplitDetails();
    };

    if (fieldToEdit === CONST.EDIT_REQUEST_FIELD.AMOUNT) {
        return (
            <EditRequestAmountPage
                defaultAmount={transactionAmount}
                defaultCurrency={defaultCurrency}
                reportID={reportID}
                isEdittingSplitBill
                onSubmit={(transactionChanges) => {
                    const amount = CurrencyUtils.convertToBackendAmount(Number.parseFloat(transactionChanges.amount));

                    setDraftSplitTransaction({
                        amount,
                        currency: transactionChanges.currency,
                    });
                }}
                onNavigateToCurrency={() => {
                    const activeRoute = encodeURIComponent(Navigation.getActiveRouteWithoutParams());
                    Navigation.navigate(ROUTES.EDIT_SPLIT_BILL_CURRENCY.getRoute(reportID, reportActionID, defaultCurrency, activeRoute));
                }}
            />
        );
    }

    if (fieldToEdit === CONST.EDIT_REQUEST_FIELD.CATEGORY) {
        return (
            <EditRequestCategoryPage
                defaultCategory={transactionCategory}
                policyID={lodashGet(report, 'policyID', '')}
                onSubmit={(transactionChanges) => {
                    setDraftSplitTransaction({category: transactionChanges.category.trim()});
                }}
            />
        );
    }

    if (fieldToEdit === CONST.EDIT_REQUEST_FIELD.TAG) {
        return (
            <EditRequestTagPage
                defaultTag={transactionTag}
                policyID={lodashGet(report, 'policyID', '')}
                onSubmit={(transactionChanges) => {
                    setDraftSplitTransaction({tag: transactionChanges.tag.trim()});
                }}
            />
        );
    }

    return <FullPageNotFoundView shouldShow />;
}

EditSplitBillPage.displayName = 'EditSplitBillPage';
EditSplitBillPage.propTypes = propTypes;
EditSplitBillPage.defaultProps = defaultProps;
export default compose(
    withOnyx({
        reportActions: {
            key: ({route}) => `${ONYXKEYS.COLLECTION.REPORT_ACTIONS}${route.params.reportID}`,
            canEvict: false,
        },
        report: {
            key: ({route}) => `${ONYXKEYS.COLLECTION.REPORT}${route.params.reportID}`,
        },
    }),
    // eslint-disable-next-line rulesdir/no-multiple-onyx-in-file
    withOnyx({
        transaction: {
            key: ({route, reportActions}) => {
                const reportAction = reportActions[`${route.params.reportActionID.toString()}`];
                return `${ONYXKEYS.COLLECTION.TRANSACTION}${lodashGet(reportAction, 'originalMessage.IOUTransactionID', 0)}`;
            },
        },
        draftTransaction: {
            key: ({route, reportActions}) => {
                const reportAction = reportActions[`${route.params.reportActionID.toString()}`];
                return `${ONYXKEYS.COLLECTION.SPLIT_TRANSACTION_DRAFT}${lodashGet(reportAction, 'originalMessage.IOUTransactionID', 0)}`;
            },
        },
    }),
)(EditSplitBillPage);<|MERGE_RESOLUTION|>--- conflicted
+++ resolved
@@ -14,11 +14,6 @@
 import ROUTES from '@src/ROUTES';
 import EditRequestAmountPage from './EditRequestAmountPage';
 import EditRequestCategoryPage from './EditRequestCategoryPage';
-<<<<<<< HEAD
-import EditRequestCreatedPage from './EditRequestCreatedPage';
-=======
-import EditRequestMerchantPage from './EditRequestMerchantPage';
->>>>>>> 07d97efe
 import EditRequestTagPage from './EditRequestTagPage';
 import reportPropTypes from './reportPropTypes';
 
@@ -60,11 +55,6 @@
     const {
         amount: transactionAmount,
         currency: transactionCurrency,
-<<<<<<< HEAD
-        created: transactionCreated,
-=======
-        merchant: transactionMerchant,
->>>>>>> 07d97efe
         category: transactionCategory,
         tag: transactionTag,
     } = draftTransaction ? ReportUtils.getTransactionDetails(draftTransaction) : ReportUtils.getTransactionDetails(transaction);
