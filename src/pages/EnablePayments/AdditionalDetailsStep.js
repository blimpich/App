--- conflicted
+++ resolved
@@ -390,47 +390,13 @@
                                 onFixTheErrorsLinkPressed={() => {
                                     this.form.scrollTo({y: 0, animated: true});
                                 }}
-                                message={this.props.walletAdditionalDetails.additionalErrorMessage}
+                                message={errorMessage}
                                 isLoading={this.props.walletAdditionalDetails.loading}
                                 buttonText={this.props.translate('common.saveAndContinue')}
                             />
-<<<<<<< HEAD
-                            <DatePicker
-                                containerStyles={[styles.mt4]}
-                                label={this.props.translate(this.fieldNameTranslationKeys.dob)}
-                                onInputChange={val => this.clearDateErrorsAndSetValue(val)}
-                                defaultValue={this.props.walletAdditionalDetailsDraft.dob || ''}
-                                placeholder={this.props.translate('common.dob')}
-                                errorText={this.getErrorText('dob') || this.getErrorText('age')}
-                                maximumDate={new Date()}
-                            />
-                            <TextInput
-                                containerStyles={[styles.mt4]}
-                                label={this.props.translate(this.fieldNameTranslationKeys[shouldAskForFullSSN ? 'ssnFull9' : 'ssn'])}
-                                onChangeText={val => this.clearSSNErrorAndSetValue(val)}
-                                value={this.props.walletAdditionalDetailsDraft.ssn || ''}
-                                errorText={this.getErrorText('ssnFull9') || this.getErrorText('ssn')}
-                                maxLength={shouldAskForFullSSN ? 9 : 4}
-                                keyboardType={CONST.KEYBOARD_TYPE.NUMBER_PAD}
-                            />
-                        </View>
-                        <FormAlertWithSubmitButton
-                            isAlertVisible={isErrorVisible}
-                            onSubmit={this.activateWallet}
-                            onFixTheErrorsLinkPressed={() => {
-                                this.form.scrollTo({y: 0, animated: true});
-                            }}
-                            message={errorMessage}
-                            isLoading={this.props.walletAdditionalDetails.isLoading}
-                            buttonText={this.props.translate('common.saveAndContinue')}
-                        />
-                    </FormScrollView>
-                </View>
-=======
                         </FormScrollView>
                     </View>
                 </KeyboardAvoidingView>
->>>>>>> 5707b178
             </ScreenWrapper>
         );
     }
