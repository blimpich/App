import React from 'react';
import {ScrollView} from 'react-native';
import {withOnyx} from 'react-native-onyx';
import PropTypes from 'prop-types';
import HeaderWithCloseButton from '../../components/HeaderWithCloseButton';
import Navigation from '../../libs/Navigation/Navigation';
import withLocalize, {withLocalizePropTypes} from '../../components/withLocalize';
import styles from '../../styles/styles';
import Button from '../../components/Button';
import * as BankAccounts from '../../libs/actions/BankAccounts';
import CONST from '../../CONST';
import TextLink from '../../components/TextLink';
import compose from '../../libs/compose';
import ONYXKEYS from '../../ONYXKEYS';
import CheckboxWithLabel from '../../components/CheckboxWithLabel';
import Text from '../../components/Text';
import ShortTermsForm from './TermsPage/ShortTermsForm';
import LongTermsForm from './TermsPage/LongTermsForm';

const propTypes = {
    /** Comes from Onyx. Information about the terms for the wallet */
    walletTerms: PropTypes.shape({
        /** Whether or not the information is currently loading */
        loading: PropTypes.bool,
    }),
    ...withLocalizePropTypes,
};

const defaultProps = {
    walletTerms: {
        loading: false,
    },
};

class TermsStep extends React.Component {
    constructor(props) {
        super(props);

        this.toggleDisclosure = this.toggleDisclosure.bind(this);
        this.togglePrivacyPolicy = this.togglePrivacyPolicy.bind(this);
        this.state = {
            hasAcceptedDisclosure: false,
            hasAcceptedPrivacyPolicyAndWalletAgreement: false,
            error: false,
        };
    }

    toggleDisclosure() {
        this.setState(prevState => ({hasAcceptedDisclosure: !prevState.hasAcceptedDisclosure}));
    }

    togglePrivacyPolicy() {
        this.setState(prevState => ({
            hasAcceptedPrivacyPolicyAndWalletAgreement: !prevState.hasAcceptedPrivacyPolicyAndWalletAgreement,
        }));
    }

    render() {
        return (
            <>
                <HeaderWithCloseButton
                    title={this.props.translate('termsStep.headerTitle')}
                    onCloseButtonPress={() => Navigation.dismissModal()}
                />
                <ScrollView style={styles.flex1} contentContainerStyle={styles.ph5}>
                    <ShortTermsForm />
                    <LongTermsForm />
                    <CheckboxWithLabel
                        style={[styles.mb4, styles.mt4]}
                        isChecked={this.state.hasAcceptedDisclosure}
                        onPress={this.toggleDisclosure}
                        LabelComponent={() => (
<<<<<<< HEAD
                            <Text>
                                {`${this.props.translate('termsStep.haveReadAndAgree')} `}

                                <TextLink href="https://use.expensify.com/fees">
=======
                            <ExpensifyText>
                                {`${this.props.translate('termsStep.haveReadAndAgree')}`}
                                <TextLink href="https://use.expensify.com/esignagreement">
>>>>>>> be6dccf6
                                    {`${this.props.translate('termsStep.electronicDisclosures')}.`}
                                </TextLink>
                            </Text>
                        )}
                    />
                    <CheckboxWithLabel
                        style={styles.mb4}
                        isChecked={this.state.hasAcceptedPrivacyPolicyAndWalletAgreement}
                        onPress={this.togglePrivacyPolicy}
                        LabelComponent={() => (
                            <>
                                <Text>
                                    {`${this.props.translate('termsStep.agreeToThe')} `}
                                </Text>

                                <TextLink href="https://use.expensify.com/privacy">
                                    {`${this.props.translate('common.privacyPolicy')} `}
                                </TextLink>

                                <Text>{`${this.props.translate('common.and')} `}</Text>

                                <TextLink href="https://use.expensify.com/walletagreement">
                                    {`${this.props.translate('termsStep.walletAgreement')}.`}
                                </TextLink>
                            </>
                        )}
                    />
                    {this.state.error && (
                        <Text style={[styles.formError, styles.mb2]}>
                            {this.props.translate('termsStep.termsMustBeAccepted')}
                        </Text>
                    )}
                    <Button
                        success
                        style={styles.mb4}
                        text={this.props.translate('termsStep.enablePayments')}
                        isLoading={this.props.walletTerms.loading}
                        onPress={() => {
                            if (!this.state.hasAcceptedDisclosure
                                || !this.state.hasAcceptedPrivacyPolicyAndWalletAgreement) {
                                this.setState({error: true});
                                return;
                            }

                            this.setState({error: false});
                            BankAccounts.activateWallet(CONST.WALLET.STEP.TERMS, {
                                hasAcceptedTerms: this.state.hasAcceptedDisclosure
                                    && this.state.hasAcceptedPrivacyPolicyAndWalletAgreement,
                            });
                        }}
                    />
                </ScrollView>
            </>
        );
    }
}

TermsStep.propTypes = propTypes;
TermsStep.defaultProps = defaultProps;
export default compose(
    withLocalize,
    withOnyx({
        walletTerms: {
            key: ONYXKEYS.WALLET_TERMS,
            initWithStoredValues: false,
        },
    }),
)(TermsStep);<|MERGE_RESOLUTION|>--- conflicted
+++ resolved
@@ -70,16 +70,9 @@
                         isChecked={this.state.hasAcceptedDisclosure}
                         onPress={this.toggleDisclosure}
                         LabelComponent={() => (
-<<<<<<< HEAD
                             <Text>
-                                {`${this.props.translate('termsStep.haveReadAndAgree')} `}
-
-                                <TextLink href="https://use.expensify.com/fees">
-=======
-                            <ExpensifyText>
                                 {`${this.props.translate('termsStep.haveReadAndAgree')}`}
                                 <TextLink href="https://use.expensify.com/esignagreement">
->>>>>>> be6dccf6
                                     {`${this.props.translate('termsStep.electronicDisclosures')}.`}
                                 </TextLink>
                             </Text>
