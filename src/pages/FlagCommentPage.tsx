--- conflicted
+++ resolved
@@ -135,16 +135,11 @@
             testID={FlagCommentPage.displayName}
         >
             {({safeAreaPaddingBottomStyle}) => (
-<<<<<<< HEAD
                 <FullPageNotFoundView shouldShow={!ReportUtils.shouldShowFlagComment(reportAction, report)}>
-                    <HeaderWithBackButton title={translate('reportActionContextMenu.flagAsOffensive')} />
-=======
-                <FullPageNotFoundView shouldShow={!ReportUtils.shouldShowFlagComment(getActionToFlag(), report)}>
                     <HeaderWithBackButton
                         title={translate('reportActionContextMenu.flagAsOffensive')}
                         onBackButtonPress={() => Navigation.goBack(route.params.backTo)}
                     />
->>>>>>> 2d0d4e96
                     <ScrollView
                         contentContainerStyle={safeAreaPaddingBottomStyle}
                         style={styles.settingsPageBackground}
