--- conflicted
+++ resolved
@@ -33,17 +33,10 @@
         report?: ReportOnyxType;
     };
 
-<<<<<<< HEAD
-function GroupChatNameEditPage({groupChatDraft, route}: GroupChatNameEditPageProps) {
-    // If we have a reportID this means we are using this page to update an existing Group Chat name
-    const reportID = route.params?.reportID ?? '';
-    const isUpdatingExistingReport = !!reportID;
-=======
 function GroupChatNameEditPage({groupChatDraft, report}: GroupChatNameEditPageProps) {
     // If we have a report this means we are using this page to update an existing Group Chat name
     const reportID = report?.reportID ?? '';
-    const isUpdatingExistingReport = Boolean(reportID);
->>>>>>> 1d5f83d0
+    const isUpdatingExistingReport = !!reportID;
 
     const styles = useThemeStyles();
     const {translate} = useLocalize();
