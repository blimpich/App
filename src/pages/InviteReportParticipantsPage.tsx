import {useRoute} from '@react-navigation/native';
import React, {useCallback, useEffect, useMemo} from 'react';
import type {SectionListData} from 'react-native';
import FormAlertWithSubmitButton from '@components/FormAlertWithSubmitButton';
import HeaderWithBackButton from '@components/HeaderWithBackButton';
import ScreenWrapper from '@components/ScreenWrapper';
import SelectionList from '@components/SelectionList';
import InviteMemberListItem from '@components/SelectionList/InviteMemberListItem';
import type {Section} from '@components/SelectionList/types';
import type {WithNavigationTransitionEndProps} from '@components/withNavigationTransitionEnd';
import withNavigationTransitionEnd from '@components/withNavigationTransitionEnd';
import useLocalize from '@hooks/useLocalize';
import useSearchSelector from '@hooks/useSearchSelector';
import useThemeStyles from '@hooks/useThemeStyles';
import {inviteToGroupChat, searchInServer} from '@libs/actions/Report';
import {clearUserSearchPhrase, updateUserSearchPhrase} from '@libs/actions/RoomMembersUserSearchPhrase';
import {canUseTouchScreen} from '@libs/DeviceCapabilities';
import {appendCountryCodeWithCountryCode} from '@libs/LoginUtils';
import Navigation from '@libs/Navigation/Navigation';
import type {PlatformStackRouteProp} from '@libs/Navigation/PlatformStackNavigation/types';
import type {ParticipantsNavigatorParamList} from '@libs/Navigation/types';
import {getHeaderMessage} from '@libs/OptionsListUtils';
import {getLoginsByAccountIDs} from '@libs/PersonalDetailsUtils';
import {addSMSDomainIfPhoneNumber, parsePhoneNumber} from '@libs/PhoneNumber';
import type {OptionData} from '@libs/ReportUtils';
import {getGroupChatName, getParticipantsAccountIDsForDisplay} from '@libs/ReportUtils';
import CONST from '@src/CONST';
import ROUTES from '@src/ROUTES';
import type SCREENS from '@src/SCREENS';
import type {InvitedEmailsToAccountIDs} from '@src/types/onyx';
import type {WithReportOrNotFoundProps} from './home/report/withReportOrNotFound';
import withReportOrNotFound from './home/report/withReportOrNotFound';

type InviteReportParticipantsPageProps = WithReportOrNotFoundProps & WithNavigationTransitionEndProps;

type Sections = Array<SectionListData<OptionData, Section<OptionData>>>;

function InviteReportParticipantsPage({report, didScreenTransitionEnd}: InviteReportParticipantsPageProps) {
    const route = useRoute<PlatformStackRouteProp<ParticipantsNavigatorParamList, typeof SCREENS.REPORT_PARTICIPANTS.INVITE>>();
    const styles = useThemeStyles();
    const {translate, formatPhoneNumber} = useLocalize();
<<<<<<< HEAD
    const [personalDetails] = useOnyx(ONYXKEYS.PERSONAL_DETAILS_LIST, {canBeMissing: false});
    const [userSearchPhrase] = useOnyx(ONYXKEYS.ROOM_MEMBERS_USER_SEARCH_PHRASE, {canBeMissing: true});
    const [countryCode] = useOnyx(ONYXKEYS.COUNTRY_CODE, {canBeMissing: false});
    const [searchValue, debouncedSearchTerm, setSearchValue] = useDebouncedState(userSearchPhrase ?? '');
    const [selectedOptions, setSelectedOptions] = useState<OptionData[]>([]);

    useEffect(() => {
        updateUserSearchPhrase(debouncedSearchTerm);
        searchInServer(debouncedSearchTerm);
    }, [debouncedSearchTerm]);
=======
>>>>>>> f14fa0cd

    // Any existing participants and Expensify emails should not be eligible for invitation
    const excludedUsers = useMemo(() => {
        const res = {
            ...CONST.EXPENSIFY_EMAILS_OBJECT,
        };
        const participantsAccountIDs = getParticipantsAccountIDsForDisplay(report, false, true);
        const loginsByAccountIDs = getLoginsByAccountIDs(participantsAccountIDs);
        for (const login of loginsByAccountIDs) {
            res[login] = true;
        }
        return res;
    }, [report]);

    const {searchTerm, setSearchTerm, availableOptions, selectedOptions, selectedOptionsForDisplay, toggleSelection, areOptionsInitialized, onListEndReached} = useSearchSelector({
        selectionMode: CONST.SEARCH_SELECTOR.SELECTION_MODE_MULTI,
        searchContext: CONST.SEARCH_SELECTOR.SEARCH_CONTEXT_MEMBER_INVITE,
        includeUserToInvite: true,
        excludeLogins: excludedUsers,
        includeRecentReports: true,
        shouldInitialize: didScreenTransitionEnd,
    });

    useEffect(() => {
        updateUserSearchPhrase(searchTerm);
        searchInServer(searchTerm);
    }, [searchTerm]);

    const sections = useMemo(() => {
        const sectionsArray: Sections = [];

        if (!areOptionsInitialized) {
            return [];
        }

        // Selected options section
        if (selectedOptionsForDisplay.length > 0) {
            sectionsArray.push({
                title: undefined,
                data: selectedOptionsForDisplay,
            });
        }

        // Recent reports section
        if (availableOptions.recentReports.length > 0) {
            sectionsArray.push({
                title: translate('common.recents'),
                data: availableOptions.recentReports,
            });
        }

        // Contacts section
        if (availableOptions.personalDetails.length > 0) {
            sectionsArray.push({
                title: translate('common.contacts'),
                data: availableOptions.personalDetails,
            });
        }

        // User to invite section
        if (availableOptions.userToInvite) {
            sectionsArray.push({
                title: undefined,
                data: [availableOptions.userToInvite],
            });
        }

        return sectionsArray;
    }, [areOptionsInitialized, selectedOptionsForDisplay, availableOptions, translate]);

    const handleToggleSelection = useCallback(
        (option: OptionData) => {
            toggleSelection(option);
        },
        [toggleSelection],
    );

    const validate = useCallback(() => selectedOptions.length > 0, [selectedOptions]);

    const reportID = report.reportID;
    const reportName = useMemo(() => getGroupChatName(undefined, true, report), [report]);

    const goBack = useCallback(() => {
        Navigation.goBack(ROUTES.REPORT_PARTICIPANTS.getRoute(reportID, route.params.backTo));
    }, [reportID, route.params.backTo]);

    const inviteUsers = useCallback(() => {
        if (!validate()) {
            return;
        }
        const invitedEmailsToAccountIDs: InvitedEmailsToAccountIDs = {};
        selectedOptions.forEach((option) => {
            const login = option.login ?? '';
            const accountID = option.accountID;
            if (!login.toLowerCase().trim() || !accountID) {
                return;
            }
            invitedEmailsToAccountIDs[login] = accountID;
        });
        inviteToGroupChat(reportID, invitedEmailsToAccountIDs, formatPhoneNumber);
        goBack();
    }, [selectedOptions, goBack, reportID, validate, formatPhoneNumber]);

    const headerMessage = useMemo(() => {
        const processedLogin = searchTerm.trim().toLowerCase();
        const expensifyEmails = CONST.EXPENSIFY_EMAILS;
        if (!availableOptions.userToInvite && expensifyEmails.includes(processedLogin)) {
            return translate('messages.errorMessageInvalidEmail');
        }
        if (
<<<<<<< HEAD
            !inviteOptions.userToInvite &&
            excludedUsers[
                parsePhoneNumber(appendCountryCodeWithCountryCode(processedLogin, countryCode ?? 1)).possible
                    ? addSMSDomainIfPhoneNumber(appendCountryCodeWithCountryCode(processedLogin, countryCode ?? 1))
                    : processedLogin
            ]
        ) {
            return translate('messages.userIsAlreadyMember', {login: processedLogin, name: reportName ?? ''});
        }
        return getHeaderMessage(inviteOptions.recentReports.length + inviteOptions.personalDetails.length !== 0, !!inviteOptions.userToInvite, processedLogin);
    }, [debouncedSearchTerm, inviteOptions.userToInvite, inviteOptions.recentReports.length, inviteOptions.personalDetails.length, excludedUsers, countryCode, translate, reportName]);
=======
            !availableOptions.userToInvite &&
            excludedUsers[parsePhoneNumber(appendCountryCode(processedLogin)).possible ? addSMSDomainIfPhoneNumber(appendCountryCode(processedLogin)) : processedLogin]
        ) {
            return translate('messages.userIsAlreadyMember', {login: processedLogin, name: reportName ?? ''});
        }
        return getHeaderMessage(
            selectedOptionsForDisplay.length + availableOptions.recentReports.length + availableOptions.personalDetails.length !== 0,
            !!availableOptions.userToInvite,
            processedLogin,
        );
    }, [searchTerm, availableOptions, selectedOptionsForDisplay, excludedUsers, translate, reportName]);
>>>>>>> f14fa0cd

    const footerContent = useMemo(
        () => (
            <FormAlertWithSubmitButton
                isDisabled={!selectedOptions.length}
                buttonText={translate('common.invite')}
                onSubmit={() => {
                    clearUserSearchPhrase();
                    inviteUsers();
                }}
                containerStyles={[styles.flexReset, styles.flexGrow0, styles.flexShrink0, styles.flexBasisAuto]}
                enabledWhenOffline
            />
        ),
        [selectedOptions.length, inviteUsers, translate, styles],
    );

    return (
        <ScreenWrapper
            shouldEnableMaxHeight
            testID={InviteReportParticipantsPage.displayName}
        >
            <HeaderWithBackButton
                title={translate('workspace.invite.members')}
                subtitle={reportName}
                onBackButtonPress={goBack}
            />

            <SelectionList
                canSelectMultiple
                sections={sections}
                ListItem={InviteMemberListItem}
                textInputLabel={translate('selectionList.nameEmailOrPhoneNumber')}
                textInputValue={searchTerm}
                onChangeText={setSearchTerm}
                headerMessage={headerMessage}
                onSelectRow={handleToggleSelection}
                onConfirm={inviteUsers}
                showScrollIndicator
                shouldPreventDefaultFocusOnSelectRow={!canUseTouchScreen()}
                showLoadingPlaceholder={!areOptionsInitialized || !didScreenTransitionEnd}
                footerContent={footerContent}
                onEndReached={onListEndReached}
            />
        </ScreenWrapper>
    );
}

InviteReportParticipantsPage.displayName = 'InviteReportParticipantsPage';

export default withNavigationTransitionEnd(withReportOrNotFound()(InviteReportParticipantsPage));<|MERGE_RESOLUTION|>--- conflicted
+++ resolved
@@ -10,6 +10,7 @@
 import type {WithNavigationTransitionEndProps} from '@components/withNavigationTransitionEnd';
 import withNavigationTransitionEnd from '@components/withNavigationTransitionEnd';
 import useLocalize from '@hooks/useLocalize';
+import useOnyx from '@hooks/useOnyx';
 import useSearchSelector from '@hooks/useSearchSelector';
 import useThemeStyles from '@hooks/useThemeStyles';
 import {inviteToGroupChat, searchInServer} from '@libs/actions/Report';
@@ -25,6 +26,7 @@
 import type {OptionData} from '@libs/ReportUtils';
 import {getGroupChatName, getParticipantsAccountIDsForDisplay} from '@libs/ReportUtils';
 import CONST from '@src/CONST';
+import ONYXKEYS from '@src/ONYXKEYS';
 import ROUTES from '@src/ROUTES';
 import type SCREENS from '@src/SCREENS';
 import type {InvitedEmailsToAccountIDs} from '@src/types/onyx';
@@ -39,19 +41,7 @@
     const route = useRoute<PlatformStackRouteProp<ParticipantsNavigatorParamList, typeof SCREENS.REPORT_PARTICIPANTS.INVITE>>();
     const styles = useThemeStyles();
     const {translate, formatPhoneNumber} = useLocalize();
-<<<<<<< HEAD
-    const [personalDetails] = useOnyx(ONYXKEYS.PERSONAL_DETAILS_LIST, {canBeMissing: false});
-    const [userSearchPhrase] = useOnyx(ONYXKEYS.ROOM_MEMBERS_USER_SEARCH_PHRASE, {canBeMissing: true});
-    const [countryCode] = useOnyx(ONYXKEYS.COUNTRY_CODE, {canBeMissing: false});
-    const [searchValue, debouncedSearchTerm, setSearchValue] = useDebouncedState(userSearchPhrase ?? '');
-    const [selectedOptions, setSelectedOptions] = useState<OptionData[]>([]);
-
-    useEffect(() => {
-        updateUserSearchPhrase(debouncedSearchTerm);
-        searchInServer(debouncedSearchTerm);
-    }, [debouncedSearchTerm]);
-=======
->>>>>>> f14fa0cd
+    const [countryCode = CONST.DEFAULT_COUNTRY_CODE] = useOnyx(ONYXKEYS.COUNTRY_CODE, {canBeMissing: false});
 
     // Any existing participants and Expensify emails should not be eligible for invitation
     const excludedUsers = useMemo(() => {
@@ -162,21 +152,12 @@
             return translate('messages.errorMessageInvalidEmail');
         }
         if (
-<<<<<<< HEAD
-            !inviteOptions.userToInvite &&
+            !availableOptions.userToInvite &&
             excludedUsers[
-                parsePhoneNumber(appendCountryCodeWithCountryCode(processedLogin, countryCode ?? 1)).possible
-                    ? addSMSDomainIfPhoneNumber(appendCountryCodeWithCountryCode(processedLogin, countryCode ?? 1))
+                parsePhoneNumber(appendCountryCodeWithCountryCode(processedLogin, countryCode)).possible
+                    ? addSMSDomainIfPhoneNumber(appendCountryCodeWithCountryCode(processedLogin, countryCode))
                     : processedLogin
             ]
-        ) {
-            return translate('messages.userIsAlreadyMember', {login: processedLogin, name: reportName ?? ''});
-        }
-        return getHeaderMessage(inviteOptions.recentReports.length + inviteOptions.personalDetails.length !== 0, !!inviteOptions.userToInvite, processedLogin);
-    }, [debouncedSearchTerm, inviteOptions.userToInvite, inviteOptions.recentReports.length, inviteOptions.personalDetails.length, excludedUsers, countryCode, translate, reportName]);
-=======
-            !availableOptions.userToInvite &&
-            excludedUsers[parsePhoneNumber(appendCountryCode(processedLogin)).possible ? addSMSDomainIfPhoneNumber(appendCountryCode(processedLogin)) : processedLogin]
         ) {
             return translate('messages.userIsAlreadyMember', {login: processedLogin, name: reportName ?? ''});
         }
@@ -185,8 +166,7 @@
             !!availableOptions.userToInvite,
             processedLogin,
         );
-    }, [searchTerm, availableOptions, selectedOptionsForDisplay, excludedUsers, translate, reportName]);
->>>>>>> f14fa0cd
+    }, [searchTerm, availableOptions, selectedOptionsForDisplay, excludedUsers, translate, reportName, countryCode]);
 
     const footerContent = useMemo(
         () => (
