import React, {useCallback, useMemo, useRef, useState} from 'react';
import type {ForwardedRef} from 'react';
import {View} from 'react-native';
import type {OnyxEntry} from 'react-native-onyx';
import HeaderWithBackButton from '@components/HeaderWithBackButton';
import InteractiveStepSubHeader from '@components/InteractiveStepSubHeader';
import type {InteractiveStepSubHeaderHandle} from '@components/InteractiveStepSubHeader';
import ScreenWrapper from '@components/ScreenWrapper';
import useLocalize from '@hooks/useLocalize';
import useSubStep from '@hooks/useSubStep';
import useThemeStyles from '@hooks/useThemeStyles';
import {clearDraftValues} from '@libs/actions/FormActions';
<<<<<<< HEAD
import Navigation from '@libs/Navigation/Navigation';
import {updatePersonalDetailsAndShipExpensifyCards} from '@userActions/PersonalDetails';
=======
import {updatePersonalDetailsAndShipExpensifyCards} from '@libs/actions/PersonalDetails';
import {requestValidateCodeAction} from '@libs/actions/User';
import Navigation from '@libs/Navigation/Navigation';
>>>>>>> 16520042
import CONST from '@src/CONST';
import ONYXKEYS from '@src/ONYXKEYS';
import type {PersonalDetailsForm} from '@src/types/form';
import type {PrivatePersonalDetails} from '@src/types/onyx';
import MissingPersonalDetailsMagicCodeModal from './MissingPersonalDetailsMagicCodeModal';
import Address from './substeps/Address';
import Confirmation from './substeps/Confirmation';
import DateOfBirth from './substeps/DateOfBirth';
import LegalName from './substeps/LegalName';
import PhoneNumber from './substeps/PhoneNumber';
import type {CustomSubStepProps} from './types';
import {getInitialSubstep, getSubstepValues} from './utils';

type MissingPersonalDetailsContentProps = {
    privatePersonalDetails: OnyxEntry<PrivatePersonalDetails>;
    draftValues: OnyxEntry<PersonalDetailsForm>;
};

const formSteps = [LegalName, DateOfBirth, Address, PhoneNumber, Confirmation];

function MissingPersonalDetailsContent({privatePersonalDetails, draftValues}: MissingPersonalDetailsContentProps) {
    const styles = useThemeStyles();
    const {translate} = useLocalize();
    const [isValidateCodeActionModalVisible, setIsValidateCodeActionModalVisible] = useState(false);

    const ref: ForwardedRef<InteractiveStepSubHeaderHandle> = useRef(null);

    const values = useMemo(() => getSubstepValues(privatePersonalDetails, draftValues), [privatePersonalDetails, draftValues]);

    const startFrom = useMemo(() => getInitialSubstep(values), [values]);

    const handleFinishStep = useCallback(() => {
        if (!values) {
            return;
        }
        setIsValidateCodeActionModalVisible(true);
    }, [values]);

    const {
        componentToRender: SubStep,
        isEditing,
        nextScreen,
        prevScreen,
        screenIndex,
        moveTo,
        goToTheLastStep,
        lastScreenIndex,
    } = useSubStep<CustomSubStepProps>({bodyContent: formSteps, startFrom, onFinished: handleFinishStep});

    const handleBackButtonPress = () => {
        if (isEditing) {
            goToTheLastStep();
            ref.current?.moveTo(lastScreenIndex);

            return;
        }

        // Clicking back on the first screen should dismiss the modal
        if (screenIndex === CONST.MISSING_PERSONAL_DETAILS_INDEXES.MAPPING.LEGAL_NAME) {
            clearDraftValues(ONYXKEYS.FORMS.PERSONAL_DETAILS_FORM);
            Navigation.goBack();
            return;
        }
        ref.current?.movePrevious();
        prevScreen();
    };

    const handleSubmitForm = useCallback(
        (validateCode: string) => {
            updatePersonalDetailsAndShipExpensifyCards(values, validateCode);
<<<<<<< HEAD
=======
            clearDraftValues(ONYXKEYS.FORMS.PERSONAL_DETAILS_FORM);
            Navigation.goBack();
>>>>>>> 16520042
        },
        [values],
    );

    const handleNextScreen = useCallback(() => {
        if (isEditing) {
            goToTheLastStep();
            ref.current?.moveTo(lastScreenIndex);
            return;
        }
        ref.current?.moveNext();
        nextScreen();
    }, [goToTheLastStep, isEditing, nextScreen, lastScreenIndex]);

    const handleMoveTo = useCallback(
        (step: number) => {
            ref.current?.moveTo(step);
            moveTo(step);
        },
        [moveTo],
    );

    return (
        <ScreenWrapper
            includeSafeAreaPaddingBottom={false}
            shouldEnableMaxHeight
            testID={MissingPersonalDetailsContent.displayName}
        >
            <HeaderWithBackButton
                title={translate('workspace.expensifyCard.addShippingDetails')}
                onBackButtonPress={handleBackButtonPress}
            />
            <View style={[styles.ph5, styles.mb3, styles.mt3, {height: CONST.NETSUITE_FORM_STEPS_HEADER_HEIGHT}]}>
                <InteractiveStepSubHeader
                    ref={ref}
                    startStepIndex={startFrom}
                    stepNames={CONST.MISSING_PERSONAL_DETAILS_INDEXES.INDEX_LIST}
                />
            </View>
            <SubStep
                isEditing={isEditing}
                onNext={handleNextScreen}
                onMove={handleMoveTo}
                screenIndex={screenIndex}
                personalDetailsValues={values}
            />

            <MissingPersonalDetailsMagicCodeModal
                onClose={() => setIsValidateCodeActionModalVisible(false)}
                isValidateCodeActionModalVisible={isValidateCodeActionModalVisible}
                handleSubmitForm={handleSubmitForm}
            />
        </ScreenWrapper>
    );
}

MissingPersonalDetailsContent.displayName = 'MissingPersonalDetailsContent';

export default MissingPersonalDetailsContent;<|MERGE_RESOLUTION|>--- conflicted
+++ resolved
@@ -10,14 +10,9 @@
 import useSubStep from '@hooks/useSubStep';
 import useThemeStyles from '@hooks/useThemeStyles';
 import {clearDraftValues} from '@libs/actions/FormActions';
-<<<<<<< HEAD
-import Navigation from '@libs/Navigation/Navigation';
-import {updatePersonalDetailsAndShipExpensifyCards} from '@userActions/PersonalDetails';
-=======
 import {updatePersonalDetailsAndShipExpensifyCards} from '@libs/actions/PersonalDetails';
 import {requestValidateCodeAction} from '@libs/actions/User';
 import Navigation from '@libs/Navigation/Navigation';
->>>>>>> 16520042
 import CONST from '@src/CONST';
 import ONYXKEYS from '@src/ONYXKEYS';
 import type {PersonalDetailsForm} from '@src/types/form';
@@ -88,11 +83,8 @@
     const handleSubmitForm = useCallback(
         (validateCode: string) => {
             updatePersonalDetailsAndShipExpensifyCards(values, validateCode);
-<<<<<<< HEAD
-=======
             clearDraftValues(ONYXKEYS.FORMS.PERSONAL_DETAILS_FORM);
             Navigation.goBack();
->>>>>>> 16520042
         },
         [values],
     );
