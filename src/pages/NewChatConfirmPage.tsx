--- conflicted
+++ resolved
@@ -60,14 +60,11 @@
                 .map((selectedOption: Participant) => {
                     const accountID = selectedOption.accountID;
                     const isAdmin = personalData.accountID === accountID;
-<<<<<<< HEAD
                     let roleBadge = null;
                     if (isAdmin) {
                         roleBadge = <Badge text={translate('common.admin')} />;
                     }
 
-=======
->>>>>>> 9b839f4f
                     const section: ListItem = {
                         login: selectedOption?.login ?? '',
                         text: selectedOption?.text ?? '',
@@ -88,11 +85,7 @@
                     return section;
                 })
                 .sort((a, b) => a.text?.toLowerCase().localeCompare(b.text?.toLowerCase() ?? '') ?? -1),
-<<<<<<< HEAD
-        [selectedOptions, personalData.accountID, translate],
-=======
         [selectedOptions, personalData.accountID, translate, StyleUtils, styles],
->>>>>>> 9b839f4f
     );
 
     /**
