import PropTypes from 'prop-types';
import React, {useCallback, useEffect, useMemo, useState} from 'react';
import {InteractionManager, View} from 'react-native';
import {withOnyx} from 'react-native-onyx';
import _ from 'underscore';
import KeyboardAvoidingView from '@components/KeyboardAvoidingView';
import OfflineIndicator from '@components/OfflineIndicator';
import OptionsSelector from '@components/OptionsSelector';
import ScreenWrapper from '@components/ScreenWrapper';
import withLocalize, {withLocalizePropTypes} from '@components/withLocalize';
import withWindowDimensions, {windowDimensionsPropTypes} from '@components/withWindowDimensions';
import useAutoFocusInput from '@hooks/useAutoFocusInput';
import useNetwork from '@hooks/useNetwork';
import useThemeStyles from '@hooks/useThemeStyles';
import useWindowDimensions from '@hooks/useWindowDimensions';
import compose from '@libs/compose';
import * as DeviceCapabilities from '@libs/DeviceCapabilities';
import * as OptionsListUtils from '@libs/OptionsListUtils';
import * as ReportUtils from '@libs/ReportUtils';
import variables from '@styles/variables';
import * as Report from '@userActions/Report';
import CONST from '@src/CONST';
import ONYXKEYS from '@src/ONYXKEYS';
import personalDetailsPropType from './personalDetailsPropType';
import reportPropTypes from './reportPropTypes';

const propTypes = {
    /** Beta features list */
    betas: PropTypes.arrayOf(PropTypes.string),

    /** All of the personal details for everyone */
    personalDetails: PropTypes.objectOf(personalDetailsPropType),

    /** All reports shared with the user */
    reports: PropTypes.objectOf(reportPropTypes),

    ...windowDimensionsPropTypes,

    ...withLocalizePropTypes,

    /** Whether we are searching for reports in the server */
    isSearchingForReports: PropTypes.bool,
};

const defaultProps = {
    betas: [],
    personalDetails: {},
    reports: {},
    isSearchingForReports: false,
};

const excludedGroupEmails = _.without(CONST.EXPENSIFY_EMAILS, CONST.EMAIL.CONCIERGE);

function NewChatPage({betas, isGroupChat, personalDetails, reports, translate, isSearchingForReports}) {
    const styles = useThemeStyles();
    const [searchTerm, setSearchTerm] = useState('');
    const [filteredRecentReports, setFilteredRecentReports] = useState([]);
    const [filteredPersonalDetails, setFilteredPersonalDetails] = useState([]);
    const [filteredUserToInvite, setFilteredUserToInvite] = useState();
    const [selectedOptions, setSelectedOptions] = useState([]);
    const {isOffline} = useNetwork();
    const {isSmallScreenWidth} = useWindowDimensions();
    const [didScreenTransitionEnd, setDidScreenTransitionEnd] = useState(false);

    const maxParticipantsReached = selectedOptions.length === CONST.REPORT.MAXIMUM_PARTICIPANTS;
    const headerMessage = OptionsListUtils.getHeaderMessage(
        filteredPersonalDetails.length + filteredRecentReports.length !== 0,
        Boolean(filteredUserToInvite),
        searchTerm.trim(),
        maxParticipantsReached,
        _.some(selectedOptions, (participant) => participant.searchText.toLowerCase().includes(searchTerm.trim().toLowerCase())),
    );
    const isOptionsDataReady = ReportUtils.isReportDataReady() && OptionsListUtils.isPersonalDetailsReady(personalDetails);

    const sections = useMemo(() => {
        const sectionsList = [];
        let indexOffset = 0;

        const formatResults = OptionsListUtils.formatSectionsFromSearchTerm(searchTerm, selectedOptions, filteredRecentReports, filteredPersonalDetails, {}, false, indexOffset);
        sectionsList.push(formatResults.section);
        indexOffset = formatResults.newIndexOffset;

        if (maxParticipantsReached) {
            return sectionsList;
        }

        sectionsList.push({
            title: translate('common.recents'),
            data: filteredRecentReports,
            shouldShow: !_.isEmpty(filteredRecentReports),
            indexOffset,
        });
        indexOffset += filteredRecentReports.length;

        sectionsList.push({
            title: translate('common.contacts'),
            data: filteredPersonalDetails,
            shouldShow: !_.isEmpty(filteredPersonalDetails),
            indexOffset,
        });
        indexOffset += filteredPersonalDetails.length;

        if (filteredUserToInvite) {
            sectionsList.push({
                title: undefined,
                data: [filteredUserToInvite],
                shouldShow: true,
                indexOffset,
            });
        }

        return sectionsList;
    }, [translate, filteredPersonalDetails, filteredRecentReports, filteredUserToInvite, maxParticipantsReached, selectedOptions, searchTerm]);

    /**
     * Removes a selected option from list if already selected. If not already selected add this option to the list.
     * @param {Object} option
     */
    const toggleOption = (option) => {
        const isOptionInList = _.some(selectedOptions, (selectedOption) => selectedOption.login === option.login);

        let newSelectedOptions;

        if (isOptionInList) {
            newSelectedOptions = _.reject(selectedOptions, (selectedOption) => selectedOption.login === option.login);
        } else {
            newSelectedOptions = [...selectedOptions, option];
        }

        const {
            recentReports,
            personalDetails: newChatPersonalDetails,
            userToInvite,
        } = OptionsListUtils.getFilteredOptions(
            reports,
            personalDetails,
            betas,
            searchTerm,
            newSelectedOptions,
            isGroupChat ? excludedGroupEmails : [],
            false,
            true,
            false,
            {},
            [],
            false,
            {},
            [],
            true,
            true,
        );

        setSelectedOptions(newSelectedOptions);
        setFilteredRecentReports(recentReports);
        setFilteredPersonalDetails(newChatPersonalDetails);
        setFilteredUserToInvite(userToInvite);
    };

    /**
     * Creates a new 1:1 chat with the option and the current user,
     * or navigates to the existing chat if one with those participants already exists.
     *
     * @param {Object} option
     */
    const createChat = (option) => {
        Report.navigateToAndOpenReport([option.login]);
    };

    /**
     * Creates a new group chat with all the selected options and the current user,
     * or navigates to the existing chat if one with those participants already exists.
     */
    const createGroup = () => {
        const logins = _.pluck(selectedOptions, 'login');
        if (logins.length < 1) {
            return;
        }
        Report.navigateToAndOpenReport(logins);
    };

    const updateOptions = useCallback(() => {
        const {
            recentReports,
            personalDetails: newChatPersonalDetails,
            userToInvite,
        } = OptionsListUtils.getFilteredOptions(
            reports,
            personalDetails,
            betas,
            searchTerm,
            selectedOptions,
            isGroupChat ? excludedGroupEmails : [],
            false,
            true,
            false,
            {},
            [],
            false,
            {},
            [],
            true,
            true,
        );
        setFilteredRecentReports(recentReports);
        setFilteredPersonalDetails(newChatPersonalDetails);
        setFilteredUserToInvite(userToInvite);
        // props.betas is not added as dependency since it doesn't change during the component lifecycle
        // eslint-disable-next-line react-hooks/exhaustive-deps
    }, [reports, personalDetails, searchTerm]);

    useEffect(() => {
        const interactionTask = InteractionManager.runAfterInteractions(() => {
            setDidScreenTransitionEnd(true);
        });

        return interactionTask.cancel;
    }, []);

    useEffect(() => {
        if (!didScreenTransitionEnd) {
            return;
        }
        updateOptions();
    }, [didScreenTransitionEnd, updateOptions]);

    // When search term updates we will fetch any reports
    const setSearchTermAndSearchInServer = useCallback((text = '') => {
        Report.searchInServer(text);
        setSearchTerm(text);
    }, []);

    const {inputCallbackRef} = useAutoFocusInput();

    return (
        <ScreenWrapper
            shouldEnableKeyboardAvoidingView={false}
            includeSafeAreaPaddingBottom={isOffline}
            shouldShowOfflineIndicator={false}
            includePaddingTop={false}
            shouldEnableMaxHeight
            testID={NewChatPage.displayName}
        >
            {({safeAreaPaddingBottomStyle, insets}) => (
                <KeyboardAvoidingView
                    style={{height: '100%'}}
                    behavior="padding"
                    // Offset is needed as KeyboardAvoidingView in nested inside of TabNavigator instead of wrapping whole screen.
                    // This is because when wrapping whole screen the screen was freezing when changing Tabs.
                    keyboardVerticalOffset={variables.contentHeaderHeight + insets.top + variables.tabSelectorButtonHeight + variables.tabSelectorButtonPadding}
                >
                    <View style={[styles.flex1, styles.w100, styles.pRelative, selectedOptions.length > 0 ? safeAreaPaddingBottomStyle : {}]}>
                        <OptionsSelector
                            ref={inputCallbackRef}
                            canSelectMultipleOptions
                            shouldShowMultipleOptionSelectorAsButton
                            multipleOptionSelectorButtonText={translate('newChatPage.addToGroup')}
                            onAddToSelection={toggleOption}
                            sections={sections}
                            selectedOptions={selectedOptions}
                            onSelectRow={createChat}
                            onChangeText={setSearchTermAndSearchInServer}
                            headerMessage={headerMessage}
                            boldStyle
<<<<<<< HEAD
                            shouldPreventDefaultFocusOnSelectRow={!Browser.isMobile()}
                            shouldShowOptions={isOptionsDataReady && didScreenTransitionEnd}
=======
                            shouldPreventDefaultFocusOnSelectRow={!DeviceCapabilities.canUseTouchScreen()}
                            shouldShowOptions={isOptionsDataReady}
>>>>>>> 76e5b1cb
                            shouldShowConfirmButton
                            shouldShowReferralCTA
                            referralContentType={CONST.REFERRAL_PROGRAM.CONTENT_TYPES.START_CHAT}
                            confirmButtonText={selectedOptions.length > 1 ? translate('newChatPage.createGroup') : translate('newChatPage.createChat')}
                            textInputAlert={isOffline ? `${translate('common.youAppearToBeOffline')} ${translate('search.resultsAreLimited')}` : ''}
                            onConfirmSelection={createGroup}
                            textInputLabel={translate('optionsSelector.nameEmailOrPhoneNumber')}
                            safeAreaPaddingBottomStyle={safeAreaPaddingBottomStyle}
                            isLoadingNewOptions={isSearchingForReports}
                            autoFocus={false}
                        />
                    </View>
                    {isSmallScreenWidth && <OfflineIndicator />}
                </KeyboardAvoidingView>
            )}
        </ScreenWrapper>
    );
}

NewChatPage.propTypes = propTypes;
NewChatPage.defaultProps = defaultProps;
NewChatPage.displayName = 'NewChatPage';

export default compose(
    withLocalize,
    withWindowDimensions,
    withOnyx({
        reports: {
            key: ONYXKEYS.COLLECTION.REPORT,
        },
        personalDetails: {
            key: ONYXKEYS.PERSONAL_DETAILS_LIST,
        },
        betas: {
            key: ONYXKEYS.BETAS,
        },
        isSearchingForReports: {
            key: ONYXKEYS.IS_SEARCHING_FOR_REPORTS,
            initWithStoredValues: false,
        },
    }),
)(NewChatPage);<|MERGE_RESOLUTION|>--- conflicted
+++ resolved
@@ -261,13 +261,8 @@
                             onChangeText={setSearchTermAndSearchInServer}
                             headerMessage={headerMessage}
                             boldStyle
-<<<<<<< HEAD
-                            shouldPreventDefaultFocusOnSelectRow={!Browser.isMobile()}
+                            shouldPreventDefaultFocusOnSelectRow={!DeviceCapabilities.canUseTouchScreen()}
                             shouldShowOptions={isOptionsDataReady && didScreenTransitionEnd}
-=======
-                            shouldPreventDefaultFocusOnSelectRow={!DeviceCapabilities.canUseTouchScreen()}
-                            shouldShowOptions={isOptionsDataReady}
->>>>>>> 76e5b1cb
                             shouldShowConfirmButton
                             shouldShowReferralCTA
                             referralContentType={CONST.REFERRAL_PROGRAM.CONTENT_TYPES.START_CHAT}
