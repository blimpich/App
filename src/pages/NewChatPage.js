import _ from 'underscore';
import React, {Component} from 'react';
import {View} from 'react-native';
import PropTypes from 'prop-types';
import {withOnyx} from 'react-native-onyx';
import OptionsSelector from '../components/OptionsSelector';
import * as OptionsListUtils from '../libs/OptionsListUtils';
import ONYXKEYS from '../ONYXKEYS';
import styles from '../styles/styles';
import * as Report from '../libs/actions/Report';
import CONST from '../CONST';
import withWindowDimensions, {windowDimensionsPropTypes} from '../components/withWindowDimensions';
import HeaderWithCloseButton from '../components/HeaderWithCloseButton';
import Navigation from '../libs/Navigation/Navigation';
import ScreenWrapper from '../components/ScreenWrapper';
import FullScreenLoadingIndicator from '../components/FullscreenLoadingIndicator';
import withLocalize, {withLocalizePropTypes} from '../components/withLocalize';
import compose from '../libs/compose';
import KeyboardAvoidingView from '../components/KeyboardAvoidingView';
import personalDetailsPropType from './personalDetailsPropType';

const propTypes = {
    /** Whether screen is used to create group chat */
    isGroupChat: PropTypes.bool,

    /** Beta features list */
    betas: PropTypes.arrayOf(PropTypes.string).isRequired,

    /** All of the personal details for everyone */
    personalDetails: personalDetailsPropType.isRequired,

    /** All reports shared with the user */
    reports: PropTypes.shape({
        reportID: PropTypes.number,
        reportName: PropTypes.string,
    }).isRequired,

    /** Session of currently logged in user */
    session: PropTypes.shape({
        email: PropTypes.string.isRequired,
    }).isRequired,

    ...windowDimensionsPropTypes,

    ...withLocalizePropTypes,
};

const defaultProps = {
    isGroupChat: false,
};

class NewChatPage extends Component {
    constructor(props) {
        super(props);

        this.toggleOption = this.toggleOption.bind(this);
        this.openChatOrCreateGroup = this.openChatOrCreateGroup.bind(this);
        this.toggleGroupOptionOrCreateChat = this.toggleGroupOptionOrCreateChat.bind(this);
        this.createNewChat = this.createNewChat.bind(this);
        this.excludedGroupEmails = _.without(CONST.EXPENSIFY_EMAILS, [
            CONST.EMAIL.CONCIERGE,
            CONST.EMAIL.RECEIPTS,
            CONST.EMAIL.INTEGRATION_TESTING_CREDS,
        ]);

        const {
            recentReports,
            personalDetails,
            userToInvite,
        } = OptionsListUtils.getNewChatOptions(
            props.reports,
            props.personalDetails,
            props.betas,
            '',
            [],
            this.props.isGroupChat ? this.excludedGroupEmails : [],
        );
        this.state = {
            searchValue: '',
            recentReports,
            personalDetails,
            selectedOptions: [],
            userToInvite,
        };
    }

    /**
     * Returns the sections needed for the OptionsSelector
     *
     * @param {Boolean} maxParticipantsReached
     * @returns {Array}
     */
    getSections(maxParticipantsReached) {
        const sections = [];
        if (this.props.isGroupChat) {
            sections.push({
                title: undefined,
                data: this.state.selectedOptions,
                shouldShow: !_.isEmpty(this.state.selectedOptions),
                indexOffset: 0,
            });

            if (maxParticipantsReached) {
                return sections;
            }
        }

        // Filtering out selected users from the search results
        const filterText = _.reduce(this.state.selectedOptions, (str, {login}) => `${str} ${login}`, '');
        const recentReportsWithoutSelected = _.filter(this.state.recentReports, ({login}) => !filterText.includes(login));
        const personalDetailsWithoutSelected = _.filter(this.state.personalDetails, ({login}) => !filterText.includes(login));
        const hasUnselectedUserToInvite = this.state.userToInvite && !filterText.includes(this.state.userToInvite.login);

        sections.push({
            title: this.props.translate('common.recents'),
<<<<<<< HEAD
            data: _.difference(this.state.recentReports, this.state.selectedOptions),
            shouldShow: !_.isEmpty(this.state.recentReports),
=======
            data: recentReportsWithoutSelected,
            shouldShow: !_.isEmpty(recentReportsWithoutSelected),
>>>>>>> 9c50db75
            indexOffset: _.reduce(sections, (prev, {data}) => prev + data.length, 0),
        });

        sections.push({
            title: this.props.translate('common.contacts'),
<<<<<<< HEAD
            data: _.difference(this.state.personalDetails, this.state.selectedOptions),
            shouldShow: !_.isEmpty(this.state.personalDetails),
=======
            data: personalDetailsWithoutSelected,
            shouldShow: !_.isEmpty(personalDetailsWithoutSelected),
>>>>>>> 9c50db75
            indexOffset: _.reduce(sections, (prev, {data}) => prev + data.length, 0),
        });

        if (hasUnselectedUserToInvite) {
            sections.push(({
                title: undefined,
                data: [this.state.userToInvite],
                shouldShow: true,
                indexOffset: 0,
            }));
        }

        return sections;
    }

    /**
     * Once all our options are selected this method will call the API and  create new chat between all selected users
     * and the currently logged in user
     *
     * @param {Object} option
     */
    openChatOrCreateGroup(option) {
        if (!this.props.isGroupChat) {
            this.createNewChat(option);
            return;
        }

        const userLogins = _.pluck(this.state.selectedOptions, 'login');
        if (userLogins.length < 1) {
            return;
        }

        Report.fetchOrCreateChatReport([this.props.session.email, ...userLogins]);
    }

    /**
     * Removes a selected option from list if already selected. If not already selected add this option to the list.
     * @param {Object} option
     */
    toggleOption(option) {
        this.setState((prevState) => {
            const isOptionInList = _.some(prevState.selectedOptions, selectedOption => (
                selectedOption.login === option.login
            ));

            let newSelectedOptions;

            if (isOptionInList) {
                newSelectedOptions = _.reject(prevState.selectedOptions, selectedOption => (
                    selectedOption.login === option.login
                ));
            } else {
                newSelectedOptions = [...prevState.selectedOptions, option];
            }

            const {
                recentReports,
                personalDetails,
                userToInvite,
            } = OptionsListUtils.getNewChatOptions(
                this.props.reports,
                this.props.personalDetails,
                this.props.betas,
                prevState.searchValue,
                [],
                this.excludedGroupEmails,
            );

            return {
                selectedOptions: newSelectedOptions,
                recentReports,
                personalDetails,
                userToInvite,
                searchValue: prevState.searchValue,
            };
        });
    }

    /**
     * Creates a new chat with the option
     * @param {Object} option
     */
    createNewChat(option) {
        Report.fetchOrCreateChatReport([
            this.props.session.email,
            option.login,
        ]);
    }

    toggleGroupOptionOrCreateChat(option) {
        if (this.props.isGroupChat) {
            return this.toggleOption(option);
        }

        this.createNewChat(option);
    }

    render() {
        const maxParticipantsReached = this.state.selectedOptions.length === CONST.REPORT.MAXIMUM_PARTICIPANTS;
        const sections = this.getSections(maxParticipantsReached);
        const headerMessage = OptionsListUtils.getHeaderMessage(
            (this.state.personalDetails.length + this.state.recentReports.length) !== 0,
            Boolean(this.state.userToInvite),
            this.state.searchValue,
            maxParticipantsReached,
        );
        return (
            <ScreenWrapper>
                {({didScreenTransitionEnd}) => (
                    <KeyboardAvoidingView>
                        <HeaderWithCloseButton
                            title={this.props.isGroupChat
                                ? this.props.translate('sidebarScreen.newGroup')
                                : this.props.translate('sidebarScreen.newChat')}
                            onCloseButtonPress={() => Navigation.dismissModal(true)}
                        />
                        <View style={[styles.flex1, styles.w100, styles.pRelative]}>
                            <FullScreenLoadingIndicator visible={!didScreenTransitionEnd} />
                            {didScreenTransitionEnd && (
                                <OptionsSelector
                                    canSelectMultipleOptions={this.props.isGroupChat}
                                    sections={sections}
                                    selectedOptions={this.state.selectedOptions}
                                    value={this.state.searchValue}
                                    onSelectRow={this.toggleGroupOptionOrCreateChat}
                                    onChangeText={(searchValue = '') => {
                                        const {
                                            recentReports,
                                            personalDetails,
                                            userToInvite,
                                        } = OptionsListUtils.getNewChatOptions(
                                            this.props.reports,
                                            this.props.personalDetails,
                                            this.props.betas,
                                            searchValue,
                                            [],
                                            this.props.isGroupChat ? this.excludedGroupEmails : [],
                                        );
                                        this.setState({
                                            searchValue,
                                            userToInvite,
                                            recentReports,
                                            personalDetails,
                                        });
                                    }}
                                    headerMessage={headerMessage}
                                    hideAdditionalOptionStates
                                    forceTextUnreadStyle
                                    shouldFocusOnSelectRow={this.props.isGroupChat}
                                    shouldShowConfirmButton={this.props.isGroupChat}
                                    confirmButtonText={this.props.translate('newChatPage.createGroup')}
                                    maxParticipantsReached={maxParticipantsReached}
                                    onConfirmSelection={this.openChatOrCreateGroup}
                                />
                            )}
                        </View>
                    </KeyboardAvoidingView>
                )}
            </ScreenWrapper>
        );
    }
}

NewChatPage.propTypes = propTypes;
NewChatPage.defaultProps = defaultProps;

export default compose(
    withLocalize,
    withWindowDimensions,
    withOnyx({
        reports: {
            key: ONYXKEYS.COLLECTION.REPORT,
        },
        personalDetails: {
            key: ONYXKEYS.PERSONAL_DETAILS,
        },
        session: {
            key: ONYXKEYS.SESSION,
        },
        betas: {
            key: ONYXKEYS.BETAS,
        },
    }),
)(NewChatPage);<|MERGE_RESOLUTION|>--- conflicted
+++ resolved
@@ -113,25 +113,15 @@
 
         sections.push({
             title: this.props.translate('common.recents'),
-<<<<<<< HEAD
-            data: _.difference(this.state.recentReports, this.state.selectedOptions),
-            shouldShow: !_.isEmpty(this.state.recentReports),
-=======
             data: recentReportsWithoutSelected,
             shouldShow: !_.isEmpty(recentReportsWithoutSelected),
->>>>>>> 9c50db75
             indexOffset: _.reduce(sections, (prev, {data}) => prev + data.length, 0),
         });
 
         sections.push({
             title: this.props.translate('common.contacts'),
-<<<<<<< HEAD
-            data: _.difference(this.state.personalDetails, this.state.selectedOptions),
-            shouldShow: !_.isEmpty(this.state.personalDetails),
-=======
             data: personalDetailsWithoutSelected,
             shouldShow: !_.isEmpty(personalDetailsWithoutSelected),
->>>>>>> 9c50db75
             indexOffset: _.reduce(sections, (prev, {data}) => prev + data.length, 0),
         });
 
