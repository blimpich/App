import PropTypes from 'prop-types';
import React, {useCallback, useEffect, useMemo, useState} from 'react';
import {InteractionManager, View} from 'react-native';
import {withOnyx} from 'react-native-onyx';
import _ from 'underscore';
import KeyboardAvoidingView from '@components/KeyboardAvoidingView';
import OfflineIndicator from '@components/OfflineIndicator';
import OptionsSelector from '@components/OptionsSelector';
import ScreenWrapper from '@components/ScreenWrapper';
import withLocalize, {withLocalizePropTypes} from '@components/withLocalize';
import withWindowDimensions, {windowDimensionsPropTypes} from '@components/withWindowDimensions';
import useAutoFocusInput from '@hooks/useAutoFocusInput';
import useNetwork from '@hooks/useNetwork';
import useThemeStyles from '@hooks/useThemeStyles';
import useWindowDimensions from '@hooks/useWindowDimensions';
import compose from '@libs/compose';
import * as DeviceCapabilities from '@libs/DeviceCapabilities';
<<<<<<< HEAD
=======
import doInteractionTask from '@libs/DoInteractionTask';
>>>>>>> b542031f
import * as OptionsListUtils from '@libs/OptionsListUtils';
import * as ReportUtils from '@libs/ReportUtils';
import variables from '@styles/variables';
import * as Report from '@userActions/Report';
import CONST from '@src/CONST';
import ONYXKEYS from '@src/ONYXKEYS';
import personalDetailsPropType from './personalDetailsPropType';
import reportPropTypes from './reportPropTypes';

const propTypes = {
    /** Beta features list */
    betas: PropTypes.arrayOf(PropTypes.string),

    /** All of the personal details for everyone */
    personalDetails: PropTypes.objectOf(personalDetailsPropType),

    /** All reports shared with the user */
    reports: PropTypes.objectOf(reportPropTypes),

    ...windowDimensionsPropTypes,

    ...withLocalizePropTypes,

    /** Whether we are searching for reports in the server */
    isSearchingForReports: PropTypes.bool,
};

const defaultProps = {
    betas: [],
    personalDetails: {},
    reports: {},
    isSearchingForReports: false,
};

const excludedGroupEmails = _.without(CONST.EXPENSIFY_EMAILS, CONST.EMAIL.CONCIERGE);

function NewChatPage({betas, isGroupChat, personalDetails, reports, translate, isSearchingForReports}) {
    const styles = useThemeStyles();
    const [searchTerm, setSearchTerm] = useState('');
    const [filteredRecentReports, setFilteredRecentReports] = useState([]);
    const [filteredPersonalDetails, setFilteredPersonalDetails] = useState([]);
    const [filteredUserToInvite, setFilteredUserToInvite] = useState();
    const [selectedOptions, setSelectedOptions] = useState([]);
    const {isOffline} = useNetwork();
    const {isSmallScreenWidth} = useWindowDimensions();
    const [didScreenTransitionEnd, setDidScreenTransitionEnd] = useState(false);

    const maxParticipantsReached = selectedOptions.length === CONST.REPORT.MAXIMUM_PARTICIPANTS;
    const headerMessage = OptionsListUtils.getHeaderMessage(
        filteredPersonalDetails.length + filteredRecentReports.length !== 0,
        Boolean(filteredUserToInvite),
        searchTerm.trim(),
        maxParticipantsReached,
        _.some(selectedOptions, (participant) => participant.searchText.toLowerCase().includes(searchTerm.trim().toLowerCase())),
    );
    const isOptionsDataReady = ReportUtils.isReportDataReady() && OptionsListUtils.isPersonalDetailsReady(personalDetails);

    const sections = useMemo(() => {
        const sectionsList = [];
        let indexOffset = 0;

        const formatResults = OptionsListUtils.formatSectionsFromSearchTerm(searchTerm, selectedOptions, filteredRecentReports, filteredPersonalDetails, {}, false, indexOffset);
        sectionsList.push(formatResults.section);
        indexOffset = formatResults.newIndexOffset;

        if (maxParticipantsReached) {
            return sectionsList;
        }

        sectionsList.push({
            title: translate('common.recents'),
            data: filteredRecentReports,
            shouldShow: !_.isEmpty(filteredRecentReports),
            indexOffset,
        });
        indexOffset += filteredRecentReports.length;

        sectionsList.push({
            title: translate('common.contacts'),
            data: filteredPersonalDetails,
            shouldShow: !_.isEmpty(filteredPersonalDetails),
            indexOffset,
        });
        indexOffset += filteredPersonalDetails.length;

        if (filteredUserToInvite) {
            sectionsList.push({
                title: undefined,
                data: [filteredUserToInvite],
                shouldShow: true,
                indexOffset,
            });
        }

        return sectionsList;
    }, [translate, filteredPersonalDetails, filteredRecentReports, filteredUserToInvite, maxParticipantsReached, selectedOptions, searchTerm]);

    /**
     * Removes a selected option from list if already selected. If not already selected add this option to the list.
     * @param {Object} option
     */
    const toggleOption = (option) => {
        const isOptionInList = _.some(selectedOptions, (selectedOption) => selectedOption.login === option.login);

        let newSelectedOptions;

        if (isOptionInList) {
            newSelectedOptions = _.reject(selectedOptions, (selectedOption) => selectedOption.login === option.login);
        } else {
            newSelectedOptions = [...selectedOptions, option];
        }

        const {
            recentReports,
            personalDetails: newChatPersonalDetails,
            userToInvite,
        } = OptionsListUtils.getFilteredOptions(
            reports,
            personalDetails,
            betas,
            searchTerm,
            newSelectedOptions,
            isGroupChat ? excludedGroupEmails : [],
            false,
            true,
            false,
            {},
            [],
            false,
            {},
            [],
            true,
            true,
        );

        setSelectedOptions(newSelectedOptions);
        setFilteredRecentReports(recentReports);
        setFilteredPersonalDetails(newChatPersonalDetails);
        setFilteredUserToInvite(userToInvite);
    };

    /**
     * Creates a new 1:1 chat with the option and the current user,
     * or navigates to the existing chat if one with those participants already exists.
     *
     * @param {Object} option
     */
    const createChat = (option) => {
        Report.navigateToAndOpenReport([option.login]);
    };

    /**
     * Creates a new group chat with all the selected options and the current user,
     * or navigates to the existing chat if one with those participants already exists.
     */
    const createGroup = () => {
        const logins = _.pluck(selectedOptions, 'login');
        if (logins.length < 1) {
            return;
        }
        Report.navigateToAndOpenReport(logins);
    };

    const updateOptions = useCallback(() => {
        const {
            recentReports,
            personalDetails: newChatPersonalDetails,
            userToInvite,
        } = OptionsListUtils.getFilteredOptions(
            reports,
            personalDetails,
            betas,
            searchTerm,
            selectedOptions,
            isGroupChat ? excludedGroupEmails : [],
            false,
            true,
            false,
            {},
            [],
            false,
            {},
            [],
            true,
            true,
        );
        setFilteredRecentReports(recentReports);
        setFilteredPersonalDetails(newChatPersonalDetails);
        setFilteredUserToInvite(userToInvite);
        // props.betas is not added as dependency since it doesn't change during the component lifecycle
        // eslint-disable-next-line react-hooks/exhaustive-deps
    }, [reports, personalDetails, searchTerm]);

    useEffect(() => {
<<<<<<< HEAD
        const interactionTask = InteractionManager.runAfterInteractions(() => {
            setDidScreenTransitionEnd(true);
        });

        return interactionTask.cancel;
=======
        const interactionTask = doInteractionTask(() => {
            setDidScreenTransitionEnd(true);
        });

        return () => {
            if (!interactionTask) {
                return;
            }
            interactionTask.cancel();
        };
>>>>>>> b542031f
    }, []);

    useEffect(() => {
        if (!didScreenTransitionEnd) {
            return;
        }
        updateOptions();
    }, [didScreenTransitionEnd, updateOptions]);

    // When search term updates we will fetch any reports
    const setSearchTermAndSearchInServer = useCallback((text = '') => {
        Report.searchInServer(text);
        setSearchTerm(text);
    }, []);

    const {inputCallbackRef} = useAutoFocusInput();

    return (
        <ScreenWrapper
            shouldEnableKeyboardAvoidingView={false}
            includeSafeAreaPaddingBottom={isOffline}
            shouldShowOfflineIndicator={false}
            includePaddingTop={false}
            shouldEnableMaxHeight
            testID={NewChatPage.displayName}
        >
            {({safeAreaPaddingBottomStyle, insets}) => (
                <KeyboardAvoidingView
                    style={{height: '100%'}}
                    behavior="padding"
                    // Offset is needed as KeyboardAvoidingView in nested inside of TabNavigator instead of wrapping whole screen.
                    // This is because when wrapping whole screen the screen was freezing when changing Tabs.
                    keyboardVerticalOffset={variables.contentHeaderHeight + insets.top + variables.tabSelectorButtonHeight + variables.tabSelectorButtonPadding}
                >
                    <View style={[styles.flex1, styles.w100, styles.pRelative, selectedOptions.length > 0 ? safeAreaPaddingBottomStyle : {}]}>
                        <OptionsSelector
                            ref={inputCallbackRef}
                            canSelectMultipleOptions
                            shouldShowMultipleOptionSelectorAsButton
                            multipleOptionSelectorButtonText={translate('newChatPage.addToGroup')}
                            onAddToSelection={toggleOption}
                            sections={sections}
                            selectedOptions={selectedOptions}
                            onSelectRow={createChat}
                            onChangeText={setSearchTermAndSearchInServer}
                            headerMessage={headerMessage}
                            boldStyle
                            shouldPreventDefaultFocusOnSelectRow={!DeviceCapabilities.canUseTouchScreen()}
                            shouldShowOptions={isOptionsDataReady && didScreenTransitionEnd}
                            shouldShowConfirmButton
                            shouldShowReferralCTA
                            referralContentType={CONST.REFERRAL_PROGRAM.CONTENT_TYPES.START_CHAT}
                            confirmButtonText={selectedOptions.length > 1 ? translate('newChatPage.createGroup') : translate('newChatPage.createChat')}
                            textInputAlert={isOffline ? `${translate('common.youAppearToBeOffline')} ${translate('search.resultsAreLimited')}` : ''}
                            onConfirmSelection={createGroup}
                            textInputLabel={translate('optionsSelector.nameEmailOrPhoneNumber')}
                            safeAreaPaddingBottomStyle={safeAreaPaddingBottomStyle}
                            isLoadingNewOptions={isSearchingForReports}
                            autoFocus={false}
                        />
                    </View>
                    {isSmallScreenWidth && <OfflineIndicator />}
                </KeyboardAvoidingView>
            )}
        </ScreenWrapper>
    );
}

NewChatPage.propTypes = propTypes;
NewChatPage.defaultProps = defaultProps;
NewChatPage.displayName = 'NewChatPage';

export default compose(
    withLocalize,
    withWindowDimensions,
    withOnyx({
        reports: {
            key: ONYXKEYS.COLLECTION.REPORT,
        },
        personalDetails: {
            key: ONYXKEYS.PERSONAL_DETAILS_LIST,
        },
        betas: {
            key: ONYXKEYS.BETAS,
        },
        isSearchingForReports: {
            key: ONYXKEYS.IS_SEARCHING_FOR_REPORTS,
            initWithStoredValues: false,
        },
    }),
)(NewChatPage);<|MERGE_RESOLUTION|>--- conflicted
+++ resolved
@@ -1,6 +1,6 @@
 import PropTypes from 'prop-types';
 import React, {useCallback, useEffect, useMemo, useState} from 'react';
-import {InteractionManager, View} from 'react-native';
+import {View} from 'react-native';
 import {withOnyx} from 'react-native-onyx';
 import _ from 'underscore';
 import KeyboardAvoidingView from '@components/KeyboardAvoidingView';
@@ -15,10 +15,7 @@
 import useWindowDimensions from '@hooks/useWindowDimensions';
 import compose from '@libs/compose';
 import * as DeviceCapabilities from '@libs/DeviceCapabilities';
-<<<<<<< HEAD
-=======
 import doInteractionTask from '@libs/DoInteractionTask';
->>>>>>> b542031f
 import * as OptionsListUtils from '@libs/OptionsListUtils';
 import * as ReportUtils from '@libs/ReportUtils';
 import variables from '@styles/variables';
@@ -213,13 +210,6 @@
     }, [reports, personalDetails, searchTerm]);
 
     useEffect(() => {
-<<<<<<< HEAD
-        const interactionTask = InteractionManager.runAfterInteractions(() => {
-            setDidScreenTransitionEnd(true);
-        });
-
-        return interactionTask.cancel;
-=======
         const interactionTask = doInteractionTask(() => {
             setDidScreenTransitionEnd(true);
         });
@@ -230,7 +220,6 @@
             }
             interactionTask.cancel();
         };
->>>>>>> b542031f
     }, []);
 
     useEffect(() => {
