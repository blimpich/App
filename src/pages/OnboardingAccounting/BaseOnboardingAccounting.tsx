import HybridAppModule from '@expensify/react-native-hybrid-app';
import React, {useCallback, useContext, useEffect, useMemo, useState} from 'react';
import {InteractionManager, View} from 'react-native';
import {useOnyx} from 'react-native-onyx';
import type {SvgProps} from 'react-native-svg';
import Button from '@components/Button';
import CustomStatusBarAndBackgroundContext from '@components/CustomStatusBarAndBackground/CustomStatusBarAndBackgroundContext';
import FixedFooter from '@components/FixedFooter';
import FormHelpMessage from '@components/FormHelpMessage';
import HeaderWithBackButton from '@components/HeaderWithBackButton';
import Icon from '@components/Icon';
import * as Expensicons from '@components/Icon/Expensicons';
import {PressableWithoutFeedback} from '@components/Pressable';
import RadioButtonWithLabel from '@components/RadioButtonWithLabel';
import ScreenWrapper from '@components/ScreenWrapper';
import ScrollView from '@components/ScrollView';
import type {ListItem} from '@components/SelectionList/types';
import Text from '@components/Text';
import useActiveWorkspace from '@hooks/useActiveWorkspace';
import useLocalize from '@hooks/useLocalize';
import useNetwork from '@hooks/useNetwork';
import usePermissions from '@hooks/usePermissions';
import usePrevious from '@hooks/usePrevious';
import useResponsiveLayout from '@hooks/useResponsiveLayout';
import useStyleUtils from '@hooks/useStyleUtils';
import useTheme from '@hooks/useTheme';
import useThemeStyles from '@hooks/useThemeStyles';
import {openOldDotLink} from '@libs/actions/Link';
import {createWorkspace, generatePolicyID} from '@libs/actions/Policy/Policy';
import {completeOnboarding} from '@libs/actions/Report';
import {setOnboardingAdminsChatReportID, setOnboardingPolicyID} from '@libs/actions/Welcome';
import navigateAfterOnboarding from '@libs/navigateAfterOnboarding';
import Navigation from '@libs/Navigation/Navigation';
import {waitForIdle} from '@libs/Network/SequentialQueue';
import {shouldOnboardingRedirectToOldDot} from '@libs/OnboardingUtils';
import {isPaidGroupPolicy, isPolicyAdmin} from '@libs/PolicyUtils';
import variables from '@styles/variables';
import CONFIG from '@src/CONFIG';
import type {OnboardingAccounting} from '@src/CONST';
import CONST from '@src/CONST';
import type {TranslationPaths} from '@src/languages/types';
import ONYXKEYS from '@src/ONYXKEYS';
import type {BaseOnboardingAccountingProps} from './types';

type Integration = {
    key: OnboardingAccounting;
    icon: React.FC<SvgProps>;
    translationKey: TranslationPaths;
};

const integrations: Integration[] = [
    {
        key: 'quickbooksOnline',
        icon: Expensicons.QBOCircle,
        translationKey: 'workspace.accounting.qbo',
    },
    {
        key: 'quickbooksDesktop',
        icon: Expensicons.QBDSquare,
        translationKey: 'workspace.accounting.qbd',
    },
    {
        key: 'xero',
        icon: Expensicons.XeroCircle,
        translationKey: 'workspace.accounting.xero',
    },
    {
        key: 'netsuite',
        icon: Expensicons.NetSuiteSquare,
        translationKey: 'workspace.accounting.netsuite',
    },
    {
        key: 'intacct',
        icon: Expensicons.IntacctSquare,
        translationKey: 'workspace.accounting.intacct',
    },
    {
        key: 'sap',
        icon: Expensicons.SapSquare,
        translationKey: 'workspace.accounting.sap',
    },
    {
        key: 'oracle',
        icon: Expensicons.OracleSquare,
        translationKey: 'workspace.accounting.oracle',
    },
    {
        key: 'microsoftDynamics',
        icon: Expensicons.MicrosoftDynamicsSquare,
        translationKey: 'workspace.accounting.microsoftDynamics',
    },
];

type OnboardingListItem = ListItem & {
    keyForList: OnboardingAccounting;
};

function BaseOnboardingAccounting({shouldUseNativeStyles}: BaseOnboardingAccountingProps) {
    const styles = useThemeStyles();
    const theme = useTheme();
    const StyleUtils = useStyleUtils();
    const {translate} = useLocalize();
    const {setRootStatusBarEnabled} = useContext(CustomStatusBarAndBackgroundContext);

    // We need to use isSmallScreenWidth, see navigateAfterOnboarding function comment
    // eslint-disable-next-line rulesdir/prefer-shouldUseNarrowLayout-instead-of-isSmallScreenWidth
    const {onboardingIsMediumOrLargerScreenWidth, isSmallScreenWidth} = useResponsiveLayout();
    const [onboardingPurposeSelected] = useOnyx(ONYXKEYS.ONBOARDING_PURPOSE_SELECTED, {canBeMissing: true});
    const [onboardingPolicyID] = useOnyx(ONYXKEYS.ONBOARDING_POLICY_ID, {canBeMissing: true});
    const [allPolicies] = useOnyx(ONYXKEYS.COLLECTION.POLICY, {canBeMissing: false});
    const [onboardingAdminsChatReportID] = useOnyx(ONYXKEYS.ONBOARDING_ADMINS_CHAT_REPORT_ID, {canBeMissing: true});
    const [onboardingCompanySize] = useOnyx(ONYXKEYS.ONBOARDING_COMPANY_SIZE, {canBeMissing: true});
    const {canUseDefaultRooms} = usePermissions();
    const {activeWorkspaceID} = useActiveWorkspace();
    const [session] = useOnyx(ONYXKEYS.SESSION, {canBeMissing: false});

    const [userReportedIntegration, setUserReportedIntegration] = useState<OnboardingAccounting | undefined>(undefined);
    const [error, setError] = useState('');

    const paidGroupPolicy = Object.values(allPolicies ?? {}).find((policy) => isPaidGroupPolicy(policy) && isPolicyAdmin(policy, session?.email));
    const [onboarding] = useOnyx(ONYXKEYS.NVP_ONBOARDING, {canBeMissing: true});
    const {isOffline} = useNetwork();
    const isLoading = onboarding?.isLoading;
    const prevIsLoading = usePrevious(isLoading);

    // Set onboardingPolicyID and onboardingAdminsChatReportID if a workspace is created by the backend for OD signup
    useEffect(() => {
        if (!paidGroupPolicy || onboardingPolicyID) {
            return;
        }
        setOnboardingAdminsChatReportID(paidGroupPolicy.chatReportIDAdmins?.toString());
        setOnboardingPolicyID(paidGroupPolicy.id);
    }, [paidGroupPolicy, onboardingPolicyID]);

    useEffect(() => {
        if (!!isLoading || !prevIsLoading) {
            return;
        }

        if (CONFIG.IS_HYBRID_APP) {
            HybridAppModule.closeReactNativeApp({shouldSignOut: false, shouldSetNVP: true});
            setRootStatusBarEnabled(false);
            return;
        }
        waitForIdle().then(() => {
            openOldDotLink(CONST.OLDDOT_URLS.INBOX, true);
        });
    }, [isLoading, prevIsLoading, setRootStatusBarEnabled]);

    const accountingOptions: OnboardingListItem[] = useMemo(() => {
        const createAccountingOption = (integration: Integration): OnboardingListItem => ({
            keyForList: integration.key,
            text: translate(integration.translationKey),
            leftElement: (
                <Icon
                    src={integration.icon}
                    width={variables.iconSizeExtraLarge}
                    height={variables.iconSizeExtraLarge}
                    additionalStyles={[StyleUtils.getAvatarBorderStyle(CONST.AVATAR_SIZE.DEFAULT, CONST.ICON_TYPE_AVATAR), styles.mr3]}
                />
            ),
            isSelected: userReportedIntegration === integration.key,
        });

        const noneAccountingOption: OnboardingListItem = {
            keyForList: null,
            text: translate('onboarding.accounting.none'),
            leftElement: (
                <Icon
                    src={Expensicons.CircleSlash}
                    width={variables.iconSizeNormal}
                    height={variables.iconSizeNormal}
                    fill={theme.icon}
                    additionalStyles={[StyleUtils.getAvatarBorderStyle(CONST.AVATAR_SIZE.DEFAULT, CONST.ICON_TYPE_AVATAR), styles.mr3, styles.onboardingSmallIcon]}
                />
            ),
            isSelected: userReportedIntegration === null,
        };

        const othersAccountingOption: OnboardingListItem = {
            keyForList: 'other',
            text: translate('workspace.accounting.other'),
            leftElement: (
                <Icon
                    src={Expensicons.Connect}
                    width={variables.iconSizeNormal}
                    height={variables.iconSizeNormal}
                    fill={theme.icon}
                    additionalStyles={[StyleUtils.getAvatarBorderStyle(CONST.AVATAR_SIZE.DEFAULT, CONST.ICON_TYPE_AVATAR), styles.mr3, styles.onboardingSmallIcon]}
                />
            ),
            isSelected: userReportedIntegration === 'other',
        };

        return [...integrations.map(createAccountingOption), othersAccountingOption, noneAccountingOption];
    }, [StyleUtils, styles.mr3, styles.onboardingSmallIcon, theme.icon, translate, userReportedIntegration]);

    const handleContinue = useCallback(() => {
        if (userReportedIntegration === undefined) {
            setError(translate('onboarding.errorSelection'));
            return;
        }

        if (!onboardingPurposeSelected || !onboardingCompanySize) {
            return;
        }

        const shouldCreateWorkspace = !onboardingPolicyID && !paidGroupPolicy;

        // We need `adminsChatReportID` for `completeOnboarding`, but at the same time, we don't want to call `createWorkspace` more than once.
        // If we have already created a workspace, we want to reuse the `onboardingAdminsChatReportID` and `onboardingPolicyID`.
        const {adminsChatReportID, policyID} = shouldCreateWorkspace
            ? createWorkspace(undefined, true, '', generatePolicyID(), CONST.ONBOARDING_CHOICES.MANAGE_TEAM, '', undefined, false, onboardingCompanySize)
            : {adminsChatReportID: onboardingAdminsChatReportID, policyID: onboardingPolicyID};

        if (shouldCreateWorkspace) {
            setOnboardingAdminsChatReportID(adminsChatReportID);
            setOnboardingPolicyID(policyID);
        }

<<<<<<< HEAD
                    // We need to wait the policy is created before navigating out the onboarding flow
                    Navigation.setNavigationActionToMicrotaskQueue(() => {
                        navigateAfterOnboarding(
                            isSmallScreenWidth,
                            canUseDefaultRooms,
                            policyID,
                            activeWorkspaceID,
                            adminsChatReportID,
                            // Onboarding tasks would show in Concierge instead of admins room for testing accounts, we should open where onboarding tasks are located
                            // See https://github.com/Expensify/App/issues/57167 for more details
                            (session?.email ?? '').includes('+'),
                        );
                    });
                }}
                isLoading={isLoading}
                isDisabled={isOffline && onboardingCompanySize !== CONST.ONBOARDING_COMPANY_SIZE.MICRO && getPlatform() !== CONST.PLATFORM.DESKTOP}
                pressOnEnter
            />
        </>
=======
        completeOnboarding({
            engagementChoice: onboardingPurposeSelected,
            onboardingMessage: CONST.ONBOARDING_MESSAGES[onboardingPurposeSelected],
            adminsChatReportID,
            onboardingPolicyID: policyID,
            companySize: onboardingCompanySize,
            userReportedIntegration,
        });

        if (shouldOnboardingRedirectToOldDot(onboardingCompanySize, userReportedIntegration)) {
            if (CONFIG.IS_HYBRID_APP) {
                return;
            }
            openOldDotLink(CONST.OLDDOT_URLS.INBOX, true);
        }

        // Avoid creating new WS because onboardingPolicyID is cleared before unmounting
        InteractionManager.runAfterInteractions(() => {
            setOnboardingAdminsChatReportID();
            setOnboardingPolicyID();
        });

        // We need to wait the policy is created before navigating out the onboarding flow
        Navigation.setNavigationActionToMicrotaskQueue(() => {
            navigateAfterOnboarding(
                onboardingPurposeSelected,
                isSmallScreenWidth,
                canUseDefaultRooms,
                policyID,
                activeWorkspaceID,
                adminsChatReportID,
                // Onboarding tasks would show in Concierge instead of admins room for testing accounts, we should open where onboarding tasks are located
                // See https://github.com/Expensify/App/issues/57167 for more details
                (session?.email ?? '').includes('+'),
            );
        });
    }, [
        activeWorkspaceID,
        canUseDefaultRooms,
        isSmallScreenWidth,
        onboardingAdminsChatReportID,
        onboardingCompanySize,
        onboardingPolicyID,
        onboardingPurposeSelected,
        paidGroupPolicy,
        session?.email,
        translate,
        userReportedIntegration,
    ]);

    const handleIntegrationSelect = useCallback((integrationKey: OnboardingAccounting | null) => {
        setUserReportedIntegration(integrationKey);
        setError('');
    }, []);

    const renderOption = useCallback(
        (item: OnboardingListItem) => (
            <PressableWithoutFeedback
                key={item.keyForList ?? ''}
                onPress={() => handleIntegrationSelect(item.keyForList)}
                accessibilityLabel={item.text}
                accessible={false}
                style={[styles.onboardingAccountingItem, isSmallScreenWidth && styles.flexBasis100]}
            >
                <RadioButtonWithLabel
                    isChecked={!!item.isSelected}
                    onPress={() => handleIntegrationSelect(item.keyForList)}
                    style={[styles.flexRowReverse]}
                    wrapperStyle={[styles.ml0]}
                    labelElement={
                        <View style={[styles.alignItemsCenter, styles.flexRow]}>
                            {item.leftElement}
                            <Text style={styles.textStrong}>{item.text}</Text>
                        </View>
                    }
                />
            </PressableWithoutFeedback>
        ),
        [
            handleIntegrationSelect,
            isSmallScreenWidth,
            styles.alignItemsCenter,
            styles.flexBasis100,
            styles.flexRow,
            styles.flexRowReverse,
            styles.ml0,
            styles.onboardingAccountingItem,
            styles.textStrong,
        ],
>>>>>>> 9a3e5308
    );

    return (
        <ScreenWrapper
            testID="BaseOnboardingAccounting"
            style={[styles.defaultModalContainer, shouldUseNativeStyles && styles.pt8]}
            shouldEnableMaxHeight
        >
            <HeaderWithBackButton
                shouldShowBackButton
                progressBarPercentage={80}
                onBackButtonPress={Navigation.goBack}
            />
            <View style={[onboardingIsMediumOrLargerScreenWidth && styles.mt5, onboardingIsMediumOrLargerScreenWidth ? styles.mh8 : styles.mh5]}>
                <Text style={[styles.textHeadlineH1, styles.mb5]}>{translate('onboarding.accounting.title')}</Text>
            </View>
            <ScrollView style={[onboardingIsMediumOrLargerScreenWidth ? styles.mh8 : styles.mh5, styles.pt3, styles.pb8]}>
                <View style={[styles.flexRow, styles.flexWrap, styles.gap3, styles.mb3]}>{accountingOptions.map(renderOption)}</View>
            </ScrollView>
            <FixedFooter style={[styles.pt3, styles.ph5]}>
                {!!error && (
                    <FormHelpMessage
                        style={[styles.ph1, styles.mb2]}
                        isError
                        message={error}
                    />
                )}

                <Button
                    success
                    large
                    text={translate('common.continue')}
                    onPress={handleContinue}
                    isLoading={isLoading}
                    isDisabled={isOffline && shouldOnboardingRedirectToOldDot(onboardingCompanySize, userReportedIntegration)}
                    pressOnEnter
                />
            </FixedFooter>
        </ScreenWrapper>
    );
}

BaseOnboardingAccounting.displayName = 'BaseOnboardingAccounting';

export default BaseOnboardingAccounting;<|MERGE_RESOLUTION|>--- conflicted
+++ resolved
@@ -218,27 +218,6 @@
             setOnboardingPolicyID(policyID);
         }
 
-<<<<<<< HEAD
-                    // We need to wait the policy is created before navigating out the onboarding flow
-                    Navigation.setNavigationActionToMicrotaskQueue(() => {
-                        navigateAfterOnboarding(
-                            isSmallScreenWidth,
-                            canUseDefaultRooms,
-                            policyID,
-                            activeWorkspaceID,
-                            adminsChatReportID,
-                            // Onboarding tasks would show in Concierge instead of admins room for testing accounts, we should open where onboarding tasks are located
-                            // See https://github.com/Expensify/App/issues/57167 for more details
-                            (session?.email ?? '').includes('+'),
-                        );
-                    });
-                }}
-                isLoading={isLoading}
-                isDisabled={isOffline && onboardingCompanySize !== CONST.ONBOARDING_COMPANY_SIZE.MICRO && getPlatform() !== CONST.PLATFORM.DESKTOP}
-                pressOnEnter
-            />
-        </>
-=======
         completeOnboarding({
             engagementChoice: onboardingPurposeSelected,
             onboardingMessage: CONST.ONBOARDING_MESSAGES[onboardingPurposeSelected],
@@ -264,7 +243,6 @@
         // We need to wait the policy is created before navigating out the onboarding flow
         Navigation.setNavigationActionToMicrotaskQueue(() => {
             navigateAfterOnboarding(
-                onboardingPurposeSelected,
                 isSmallScreenWidth,
                 canUseDefaultRooms,
                 policyID,
@@ -328,7 +306,6 @@
             styles.onboardingAccountingItem,
             styles.textStrong,
         ],
->>>>>>> 9a3e5308
     );
 
     return (
