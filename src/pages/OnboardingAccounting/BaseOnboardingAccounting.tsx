--- conflicted
+++ resolved
@@ -1,11 +1,5 @@
-<<<<<<< HEAD
-import HybridAppModule from '@expensify/react-native-hybrid-app';
-import React, {useCallback, useContext, useEffect, useMemo, useState} from 'react';
+import React, {useCallback, useEffect, useMemo, useState} from 'react';
 import {View} from 'react-native';
-=======
-import React, {useCallback, useEffect, useMemo, useState} from 'react';
-import {InteractionManager, View} from 'react-native';
->>>>>>> c36a69eb
 import type {SvgProps} from 'react-native-svg';
 import Button from '@components/Button';
 import FixedFooter from '@components/FixedFooter';
@@ -101,11 +95,6 @@
     const theme = useTheme();
     const StyleUtils = useStyleUtils();
     const {translate} = useLocalize();
-<<<<<<< HEAD
-    const {setRootStatusBarEnabled} = useContext(CustomStatusBarAndBackgroundContext);
-=======
-    const {onboardingMessages} = useOnboardingMessages();
->>>>>>> c36a69eb
 
     // We need to use isSmallScreenWidth, see navigateAfterOnboarding function comment
     // eslint-disable-next-line rulesdir/prefer-shouldUseNarrowLayout-instead-of-isSmallScreenWidth
