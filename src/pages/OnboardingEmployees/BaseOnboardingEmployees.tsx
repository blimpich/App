--- conflicted
+++ resolved
@@ -14,18 +14,11 @@
 import useResponsiveLayout from '@hooks/useResponsiveLayout';
 import useThemeStyles from '@hooks/useThemeStyles';
 import Navigation from '@libs/Navigation/Navigation';
-<<<<<<< HEAD
-import * as PolicyUtils from '@libs/PolicyUtils';
+import {isPaidGroupPolicy} from '@libs/PolicyUtils';
 import * as Link from '@userActions/Link';
-import * as Policy from '@userActions/Policy/Policy';
-import * as Report from '@userActions/Report';
-import * as Welcome from '@userActions/Welcome';
-=======
-import {isPaidGroupPolicy} from '@libs/PolicyUtils';
 import {createWorkspace, generatePolicyID} from '@userActions/Policy/Policy';
 import {completeOnboarding} from '@userActions/Report';
 import {setOnboardingAdminsChatReportID, setOnboardingCompanySize, setOnboardingPolicyID} from '@userActions/Welcome';
->>>>>>> 01b103cc
 import CONST from '@src/CONST';
 import type {OnboardingCompanySize} from '@src/CONST';
 import ONYXKEYS from '@src/ONYXKEYS';
@@ -115,16 +108,12 @@
                         );
                     }
 
-<<<<<<< HEAD
                     if (NativeModules.HybridAppModule) {
                         NativeModules.HybridAppModule.closeReactNativeApp(false, true);
+                        setRootStatusBarEnabled(false);
                     } else {
                         Link.openOldDotLink(CONST.OLDDOT_URLS.INBOX, true);
                     }
-=======
-                    NativeModules.HybridAppModule.closeReactNativeApp(false, true);
-                    setRootStatusBarEnabled(false);
->>>>>>> 01b103cc
                 }}
                 pressOnEnter
             />
