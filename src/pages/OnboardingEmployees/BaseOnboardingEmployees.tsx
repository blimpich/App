import HybridAppModule from '@expensify/react-native-hybrid-app';
import React, {useContext, useMemo, useState} from 'react';
import {useOnyx} from 'react-native-onyx';
import Button from '@components/Button';
import CustomStatusBarAndBackgroundContext from '@components/CustomStatusBarAndBackground/CustomStatusBarAndBackgroundContext';
import FormHelpMessage from '@components/FormHelpMessage';
import HeaderWithBackButton from '@components/HeaderWithBackButton';
import ScreenWrapper from '@components/ScreenWrapper';
import SelectionList from '@components/SelectionList';
import RadioListItem from '@components/SelectionList/RadioListItem';
import type {ListItem} from '@components/SelectionList/types';
import Text from '@components/Text';
import useLocalize from '@hooks/useLocalize';
import useResponsiveLayout from '@hooks/useResponsiveLayout';
import useThemeStyles from '@hooks/useThemeStyles';
import getPlatform from '@libs/getPlatform';
import Navigation from '@libs/Navigation/Navigation';
import {isPaidGroupPolicy} from '@libs/PolicyUtils';
import {openOldDotLink} from '@userActions/Link';
import {createWorkspace, generatePolicyID} from '@userActions/Policy/Policy';
import {completeOnboarding} from '@userActions/Report';
import {setOnboardingAdminsChatReportID, setOnboardingCompanySize, setOnboardingPolicyID, switchToOldDotOnNonMicroCompanySize} from '@userActions/Welcome';
import CONFIG from '@src/CONFIG';
import CONST from '@src/CONST';
import type {OnboardingCompanySize} from '@src/CONST';
import ONYXKEYS from '@src/ONYXKEYS';
import ROUTES from '@src/ROUTES';
import type {BaseOnboardingEmployeesProps} from './types';

type OnboardingListItem = ListItem & {
    keyForList: OnboardingCompanySize;
};
function BaseOnboardingEmployees({shouldUseNativeStyles, route}: BaseOnboardingEmployeesProps) {
    const styles = useThemeStyles();
    const {translate} = useLocalize();
    const [onboardingCompanySize] = useOnyx(ONYXKEYS.ONBOARDING_COMPANY_SIZE);
    const [onboardingPurposeSelected] = useOnyx(ONYXKEYS.ONBOARDING_PURPOSE_SELECTED);
    const [onboardingPolicyID] = useOnyx(ONYXKEYS.ONBOARDING_POLICY_ID);
    const [onboardingAdminsChatReportID] = useOnyx(ONYXKEYS.ONBOARDING_ADMINS_CHAT_REPORT_ID);
    const [allPolicies] = useOnyx(ONYXKEYS.COLLECTION.POLICY);
    const {setRootStatusBarEnabled} = useContext(CustomStatusBarAndBackgroundContext);

    const paidGroupPolicy = Object.values(allPolicies ?? {}).find(isPaidGroupPolicy);

    const {onboardingIsMediumOrLargerScreenWidth} = useResponsiveLayout();
    const [selectedCompanySize, setSelectedCompanySize] = useState<OnboardingCompanySize | null | undefined>(onboardingCompanySize);
    const [error, setError] = useState('');

    const companySizeOptions: OnboardingListItem[] = useMemo(() => {
        return Object.values(CONST.ONBOARDING_COMPANY_SIZE).map((companySize): OnboardingListItem => {
            return {
                text: translate(`onboarding.employees.${companySize}`),
                keyForList: companySize,
                isSelected: companySize === selectedCompanySize,
            };
        });
    }, [translate, selectedCompanySize]);

    const footerContent = (
        <>
            {!!error && (
                <FormHelpMessage
                    style={[styles.ph1, styles.mb2]}
                    isError
                    message={error}
                />
            )}
            <Button
                success
                large
                text={translate('common.continue')}
                onPress={() => {
                    if (!selectedCompanySize) {
                        setError(translate('onboarding.errorSelection'));
                        return;
                    }
                    setOnboardingCompanySize(selectedCompanySize);
                    switchToOldDotOnNonMicroCompanySize(selectedCompanySize);

                    const shouldCreateWorkspace = !onboardingPolicyID && !paidGroupPolicy;

                    // We need `adminsChatReportID` for `completeOnboarding`, but at the same time, we don't want to call `createWorkspace` more than once.
                    // If we have already created a workspace, we want to reuse the `onboardingAdminsChatReportID` and `onboardingPolicyID`.
                    const {adminsChatReportID, policyID} = shouldCreateWorkspace
                        ? createWorkspace(undefined, true, '', generatePolicyID(), CONST.ONBOARDING_CHOICES.MANAGE_TEAM, '', undefined, false)
                        : {adminsChatReportID: onboardingAdminsChatReportID, policyID: onboardingPolicyID};

                    if (shouldCreateWorkspace) {
                        setOnboardingAdminsChatReportID(adminsChatReportID);
                        setOnboardingPolicyID(policyID);
                    }

                    // For MICRO companies (1-10 employees) or desktop app, we want to remain on NewDot.
                    if (selectedCompanySize === CONST.ONBOARDING_COMPANY_SIZE.MICRO || getPlatform() === CONST.PLATFORM.DESKTOP) {
                        Navigation.navigate(ROUTES.ONBOARDING_ACCOUNTING.getRoute(route.params?.backTo));
                        return;
                    }

                    // For other company sizes we want to complete onboarding here.
                    // At this point `onboardingPurposeSelected` should always exist as we set it in `BaseOnboardingPurpose`.
                    if (onboardingPurposeSelected) {
                        completeOnboarding({
                            engagementChoice: onboardingPurposeSelected,
                            onboardingMessage: CONST.ONBOARDING_MESSAGES[onboardingPurposeSelected],
                            adminsChatReportID,
<<<<<<< HEAD
                            policyID,
                            undefined,
                            selectedCompanySize,
                        );
=======
                            onboardingPolicyID,
                            companySize: onboardingCompanySize,
                        });
>>>>>>> dbbab7ed
                    }

                    if (CONFIG.IS_HYBRID_APP) {
                        HybridAppModule.closeReactNativeApp({shouldSignOut: false, shouldSetNVP: true});
                        setRootStatusBarEnabled(false);
                    } else {
                        openOldDotLink(CONST.OLDDOT_URLS.INBOX, true);
                    }
                }}
                pressOnEnter
            />
        </>
    );

    return (
        <ScreenWrapper
            includeSafeAreaPaddingBottom={false}
            testID="BaseOnboardingEmployees"
            style={[styles.defaultModalContainer, shouldUseNativeStyles && styles.pt8]}
        >
            <HeaderWithBackButton
                shouldShowBackButton
                progressBarPercentage={onboardingPurposeSelected === CONST.ONBOARDING_CHOICES.MANAGE_TEAM ? 80 : 90}
                onBackButtonPress={Navigation.goBack}
            />
            <Text style={[styles.textHeadlineH1, styles.mb5, onboardingIsMediumOrLargerScreenWidth && styles.mt5, onboardingIsMediumOrLargerScreenWidth ? styles.mh8 : styles.mh5]}>
                {translate('onboarding.employees.title')}
            </Text>
            <SelectionList
                sections={[{data: companySizeOptions}]}
                onSelectRow={(item) => {
                    setSelectedCompanySize(item.keyForList);
                    setError('');
                }}
                initiallyFocusedOptionKey={companySizeOptions.find((item) => item.keyForList === selectedCompanySize)?.keyForList}
                shouldUpdateFocusedIndex
                ListItem={RadioListItem}
                footerContent={footerContent}
                listItemWrapperStyle={onboardingIsMediumOrLargerScreenWidth ? [styles.pl8, styles.pr8] : []}
            />
        </ScreenWrapper>
    );
}

BaseOnboardingEmployees.displayName = 'BaseOnboardingEmployees';

export default BaseOnboardingEmployees;<|MERGE_RESOLUTION|>--- conflicted
+++ resolved
@@ -103,16 +103,9 @@
                             engagementChoice: onboardingPurposeSelected,
                             onboardingMessage: CONST.ONBOARDING_MESSAGES[onboardingPurposeSelected],
                             adminsChatReportID,
-<<<<<<< HEAD
-                            policyID,
-                            undefined,
-                            selectedCompanySize,
-                        );
-=======
-                            onboardingPolicyID,
-                            companySize: onboardingCompanySize,
+                            onboardingPolicyID: policyID,
+                            companySize: selectedCompanySize,
                         });
->>>>>>> dbbab7ed
                     }
 
                     if (CONFIG.IS_HYBRID_APP) {
