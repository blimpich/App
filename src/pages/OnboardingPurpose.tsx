import React, {useCallback, useMemo, useState} from 'react';
import {View} from 'react-native';
import {ScrollView} from 'react-native-gesture-handler';
import Button from '@components/Button';
import HeaderWithBackButton from '@components/HeaderWithBackButton';
import Icon from '@components/Icon';
import * as Expensicons from '@components/Icon/Expensicons';
import * as Illustrations from '@components/Icon/Illustrations';
import type {MenuItemProps} from '@components/MenuItem';
import MenuItemList from '@components/MenuItemList';
import Text from '@components/Text';
import useLocalize from '@hooks/useLocalize';
import useOnboardingLayout from '@hooks/useOnboardingLayout';
import useTheme from '@hooks/useTheme';
import useThemeStyles from '@hooks/useThemeStyles';
import useWindowDimensions from '@hooks/useWindowDimensions';
import Navigation from '@libs/Navigation/Navigation';
import variables from '@styles/variables';
import * as Report from '@userActions/Report';
import CONST from '@src/CONST';
import ROUTES from '@src/ROUTES';

type ValuesType<T> = T[keyof T];
type SelectedPurposeType = ValuesType<typeof CONST.ONBOARDING_CHOICES> | undefined;

const menuIcons = {
    [CONST.ONBOARDING_CHOICES.TRACK]: Illustrations.CompanyCard,
    [CONST.ONBOARDING_CHOICES.EMPLOYER]: Illustrations.ReceiptUpload,
    [CONST.ONBOARDING_CHOICES.MANAGE_TEAM]: Illustrations.Abacus,
    [CONST.ONBOARDING_CHOICES.PERSONAL_SPEND]: Illustrations.PiggyBank,
    [CONST.ONBOARDING_CHOICES.CHAT_SPLIT]: Illustrations.SplitBill,
    [CONST.ONBOARDING_CHOICES.LOOKING_AROUND]: Illustrations.Binoculars,
};

function OnboardingPurpose() {
    const styles = useThemeStyles();
    const {translate} = useLocalize();
    const {shouldUseNarrowLayout} = useOnboardingLayout();
    const [selectedPurpose, setSelectedPurpose] = useState<SelectedPurposeType>(undefined);
    const {isSmallScreenWidth} = useWindowDimensions();
    const theme = useTheme();

    const paddingHorizontal = shouldUseNarrowLayout ? styles.ph8 : styles.ph5;

    const handleGoBack = useCallback(() => {
        Navigation.navigate(ROUTES.ONBOARDING_PERSONAL_DETAILS);
    }, []);

    const selectedCheckboxIcon = useMemo(
        () => (
            <View style={[styles.popoverMenuIcon, styles.pointerEventsAuto]}>
                <Icon
                    src={Expensicons.Checkmark}
                    fill={theme.success}
                />
            </View>
        ),
        [styles.pointerEventsAuto, styles.popoverMenuIcon, theme.success],
    );

    const completeEngagement = useCallback(() => {
        if (selectedPurpose === undefined) {
            return;
        }

        Navigation.closeFullScreen();
        Report.completeEngagementModal(CONST.ONBOARDING_CONCIERGE[selectedPurpose], selectedPurpose);

        // Only navigate to concierge chat when central pane is visible
        // Otherwise stay on the chats screen.
        if (!isSmallScreenWidth) {
<<<<<<< HEAD
            Report.navigateToConciergeChat(false);
=======
            // Only navigate to concierge chat for wide-screen devices
            Report.navigateToConciergeChat();
>>>>>>> 925c2bdf
        }

        Navigation.navigate(ROUTES.WELCOME_VIDEO_ROOT);
    }, [isSmallScreenWidth, selectedPurpose]);

    const menuItems: MenuItemProps[] = Object.values(CONST.ONBOARDING_CHOICES).map((choice) => {
        const translationKey = `onboarding.purpose.${choice}` as const;
        const isSelected = selectedPurpose === choice;
        return {
            key: translationKey,
            title: translate(translationKey),
            icon: menuIcons[choice],
            displayInDefaultIconColor: true,
            iconWidth: variables.purposeMenuIconSize,
            iconHeight: variables.purposeMenuIconSize,
            iconStyles: [styles.mh3],
            wrapperStyle: [styles.purposeMenuItem, isSelected && styles.purposeMenuItemSelected],
            hoverAndPressStyle: [styles.purposeMenuItemSelected],
            rightComponent: selectedCheckboxIcon,
            shouldShowRightComponent: isSelected,
            onPress: () => {
                setSelectedPurpose(choice);
            },
        };
    });

    return (
        <View style={[styles.h100, styles.defaultModalContainer, !shouldUseNarrowLayout && styles.pt8]}>
            <View style={shouldUseNarrowLayout && styles.mh3}>
                <HeaderWithBackButton
                    shouldShowBackButton
                    onBackButtonPress={handleGoBack}
                    iconFill={theme.iconColorfulBackground}
                    progressBarPercentage={66.6}
                />
            </View>
            <ScrollView style={[styles.flex1, styles.flexGrow1, styles.mt5, !shouldUseNarrowLayout && styles.mb5, paddingHorizontal]}>
                <View style={styles.flex1}>
                    <View style={[shouldUseNarrowLayout ? styles.flexRow : styles.flexColumn, styles.mb5]}>
                        <Text style={styles.textHeroSmall}>{translate('onboarding.purpose.title')} </Text>
                    </View>
                    <MenuItemList
                        menuItems={menuItems}
                        shouldUseSingleExecution
                    />
                </View>
            </ScrollView>
            <View style={[styles.pb5, paddingHorizontal]}>
                <Button
                    success
                    onPress={completeEngagement}
                    isDisabled={!selectedPurpose}
                    text={translate('common.continue')}
                />
            </View>
        </View>
    );
}

OnboardingPurpose.displayName = 'OnboardingPurpose';
export default OnboardingPurpose;<|MERGE_RESOLUTION|>--- conflicted
+++ resolved
@@ -69,12 +69,7 @@
         // Only navigate to concierge chat when central pane is visible
         // Otherwise stay on the chats screen.
         if (!isSmallScreenWidth) {
-<<<<<<< HEAD
-            Report.navigateToConciergeChat(false);
-=======
-            // Only navigate to concierge chat for wide-screen devices
             Report.navigateToConciergeChat();
->>>>>>> 925c2bdf
         }
 
         Navigation.navigate(ROUTES.WELCOME_VIDEO_ROOT);
