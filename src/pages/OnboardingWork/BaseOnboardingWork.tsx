--- conflicted
+++ resolved
@@ -1,5 +1,3 @@
-import {useRoute} from '@react-navigation/native';
-import type {RouteProp} from '@react-navigation/native';
 import React, {useCallback} from 'react';
 import {View} from 'react-native';
 import {useOnyx} from 'react-native-onyx';
@@ -18,7 +16,6 @@
 import useThemeStyles from '@hooks/useThemeStyles';
 import * as ErrorUtils from '@libs/ErrorUtils';
 import Navigation from '@libs/Navigation/Navigation';
-import type {OnboardingModalNavigatorParamList} from '@libs/Navigation/types';
 import * as ValidationUtils from '@libs/ValidationUtils';
 import * as Policy from '@userActions/Policy/Policy';
 import * as Welcome from '@userActions/Welcome';
@@ -26,28 +23,17 @@
 import CONST from '@src/CONST';
 import ONYXKEYS from '@src/ONYXKEYS';
 import ROUTES from '@src/ROUTES';
-import type SCREENS from '@src/SCREENS';
 import INPUT_IDS from '@src/types/form/WorkForm';
 import type {BaseOnboardingWorkProps} from './types';
-
-<<<<<<< HEAD
-function BaseOnboardingWork({shouldUseNativeStyles}: BaseOnboardingWorkProps) {
-=======
 function BaseOnboardingWork({shouldUseNativeStyles, route}: BaseOnboardingWorkProps) {
->>>>>>> f475642a
     const styles = useThemeStyles();
     const {translate} = useLocalize();
     const [onboardingPurposeSelected] = useOnyx(ONYXKEYS.ONBOARDING_PURPOSE_SELECTED);
     const [onboardingPolicyID] = useOnyx(ONYXKEYS.ONBOARDING_POLICY_ID);
+    const [onboardingValues] = useOnyx(ONYXKEYS.NVP_ONBOARDING);
     const {isSmallScreenWidth, onboardingIsMediumOrLargerScreenWidth} = useResponsiveLayout();
     const {inputCallbackRef} = useAutoFocusInput();
     const {isOffline} = useNetwork();
-
-    const route = useRoute<RouteProp<OnboardingModalNavigatorParamList, typeof SCREENS.ONBOARDING.WORK>>();
-
-    const [onboardingValues] = useOnyx(ONYXKEYS.NVP_ONBOARDING);
-    const [onboardingPurposeSelected] = useOnyx(ONYXKEYS.ONBOARDING_PURPOSE_SELECTED);
-    const [onboardingPolicyID] = useOnyx(ONYXKEYS.ONBOARDING_POLICY_ID);
 
     const vsbOnboarding = onboardingValues && 'signupQualifier' in onboardingValues && onboardingValues.signupQualifier === CONST.ONBOARDING_SIGNUP_QUALIFIERS.VSB;
 
