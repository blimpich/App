--- conflicted
+++ resolved
@@ -1,22 +1,12 @@
 import type {StackScreenProps} from '@react-navigation/stack';
 import type {OnboardingModalNavigatorParamList} from '@libs/Navigation/types';
 import type SCREENS from '@src/SCREENS';
-import type {OnboardingPurpose} from '@src/types/onyx';
 
 type OnboardingWorkProps = Record<string, unknown> & StackScreenProps<OnboardingModalNavigatorParamList, typeof SCREENS.ONBOARDING.WORK>;
 
-<<<<<<< HEAD
-type BaseOnboardingWorkOnyxProps = {
-    /** Saved onboarding purpose selected by the user */
-    onboardingPurposeSelected: OnyxEntry<OnboardingPurpose>;
-
-    /** Saved onboarding purpose selected by the user */
-    onboardingPolicyID: OnyxEntry<string>;
-=======
 type BaseOnboardingWorkProps = OnboardingWorkProps & {
     /* Whether to use native styles tailored for native devices */
     shouldUseNativeStyles: boolean;
->>>>>>> 837152e3
 };
 
 export type {OnboardingWorkProps, BaseOnboardingWorkProps};