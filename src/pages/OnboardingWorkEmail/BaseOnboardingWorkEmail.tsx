--- conflicted
+++ resolved
@@ -94,12 +94,8 @@
         const emailParts = userEmail.split('@');
         const domain = emailParts.at(1) ?? '';
 
-<<<<<<< HEAD
         if ((PUBLIC_DOMAINS_SET.has(domain.toLowerCase()) || !Str.isValidEmail(userEmail)) && !isOffline) {
-=======
-        if ((PUBLIC_DOMAINS.some((publicDomain) => publicDomain === domain.toLowerCase()) || !Str.isValidEmail(userEmail)) && !isOffline) {
             Log.hmmm('User is trying to add an invalid work email', {userEmail, domain});
->>>>>>> a90b8795
             addErrorMessage(errors, INPUT_IDS.ONBOARDING_WORK_EMAIL, translate('onboarding.workEmailValidationError.publicEmail'));
         }
 
