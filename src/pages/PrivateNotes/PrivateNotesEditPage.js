import React, {useState, useRef, useCallback} from 'react';
import PropTypes from 'prop-types';
import {Keyboard} from 'react-native';
import {withOnyx} from 'react-native-onyx';
import {useFocusEffect} from '@react-navigation/native';
import lodashGet from 'lodash/get';
import Str from 'expensify-common/lib/str';
import ExpensiMark from 'expensify-common/lib/ExpensiMark';
import _ from 'underscore';
import withLocalize from '../../components/withLocalize';
import ScreenWrapper from '../../components/ScreenWrapper';
import HeaderWithBackButton from '../../components/HeaderWithBackButton';
import Navigation from '../../libs/Navigation/Navigation';
import styles from '../../styles/styles';
import compose from '../../libs/compose';
import ONYXKEYS from '../../ONYXKEYS';
import TextInput from '../../components/TextInput';
import CONST from '../../CONST';
import Text from '../../components/Text';
import Form from '../../components/Form';
import FullPageNotFoundView from '../../components/BlockingViews/FullPageNotFoundView';
import reportPropTypes from '../reportPropTypes';
import personalDetailsPropType from '../personalDetailsPropType';
import * as Report from '../../libs/actions/Report';
import useLocalize from '../../hooks/useLocalize';
import OfflineWithFeedback from '../../components/OfflineWithFeedback';
import updateMultilineInputRange from '../../libs/UpdateMultilineInputRange';
import ROUTES from '../../ROUTES';
import * as ReportUtils from '../../libs/ReportUtils';

const propTypes = {
    /** All of the personal details for everyone */
    personalDetailsList: PropTypes.objectOf(personalDetailsPropType),

    /** The report currently being looked at */
    report: reportPropTypes,
    route: PropTypes.shape({
        /** Params from the URL path */
        params: PropTypes.shape({
            /** reportID and accountID passed via route: /r/:reportID/notes */
            reportID: PropTypes.string,
            accountID: PropTypes.string,
        }),
    }).isRequired,

    /** Session of currently logged in user */
    session: PropTypes.shape({
        /** Currently logged in user accountID */
        accountID: PropTypes.number,
    }),
};

const defaultProps = {
    report: {},
    session: {
        accountID: null,
    },
    personalDetailsList: {},
};

function PrivateNotesEditPage({route, personalDetailsList, session, report}) {
    const {translate} = useLocalize();

    // We need to edit the note in markdown format, but display it in HTML format
    const parser = new ExpensiMark();
    const [privateNote, setPrivateNote] = useState(parser.htmlToMarkdown(lodashGet(report, ['privateNotes', route.params.accountID, 'note'], '')).trim());
    const isCurrentUserNote = Number(session.accountID) === Number(route.params.accountID);

    // To focus on the input field when the page loads
    const privateNotesInput = useRef(null);
    const focusTimeoutRef = useRef(null);

    useFocusEffect(
        useCallback(() => {
            focusTimeoutRef.current = setTimeout(() => {
                if (privateNotesInput.current) {
                    privateNotesInput.current.focus();
                }
                return () => {
                    if (!focusTimeoutRef.current) {
                        return;
                    }
                    clearTimeout(focusTimeoutRef.current);
                };
            }, CONST.ANIMATED_TRANSITION);
        }, []),
    );

    const savePrivateNote = () => {
        const editedNote = parser.replace(privateNote.trim());
        Report.updatePrivateNotes(report.reportID, route.params.accountID, editedNote);
        Keyboard.dismiss();

        // Take user back to the PrivateNotesView page
        Navigation.goBack(ROUTES.HOME);
    };

    return (
        <ScreenWrapper
            shouldEnableMaxHeight
            includeSafeAreaPaddingBottom={false}
            testID={PrivateNotesEditPage.displayName}
        >
            <FullPageNotFoundView
                shouldShow={
                    _.isEmpty(report) ||
                    _.isEmpty(report.privateNotes) ||
                    !_.has(report, ['privateNotes', route.params.accountID, 'note']) ||
                    !isCurrentUserNote ||
                    ReportUtils.isArchivedRoom(report)
                }
                subtitleKey="privateNotes.notesUnavailable"
            >
                <HeaderWithBackButton
                    title={translate('privateNotes.title')}
                    subtitle={translate('privateNotes.myNote')}
                    shouldShowBackButton
                    onCloseButtonPress={() => Navigation.dismissModal()}
                />
                <Form
                    formID={ONYXKEYS.FORMS.PRIVATE_NOTES_FORM}
                    onSubmit={savePrivateNote}
                    style={[styles.flexGrow1, styles.ph5]}
                    submitButtonText={translate('common.save')}
                    enabledWhenOffline
                >
                    <Text style={[styles.mb5]}>
                        {translate(
                            Str.extractEmailDomain(lodashGet(personalDetailsList, [route.params.accountID, 'login'], '')) === CONST.EMAIL.GUIDES_DOMAIN
                                ? 'privateNotes.sharedNoteMessage'
                                : 'privateNotes.personalNoteMessage',
                        )}
                    </Text>
                    <OfflineWithFeedback
                        errors={{
                            ...lodashGet(report, ['privateNotes', route.params.accountID, 'errors'], ''),
                        }}
                        onClose={() => Report.clearPrivateNotesError(report.reportID, route.params.accountID)}
                        style={[styles.mb3]}
                    >
                        <TextInput
                            accessibilityRole={CONST.ACCESSIBILITY_ROLE.TEXT}
                            inputID="privateNotes"
                            label={translate('privateNotes.composerLabel')}
                            accessibilityLabel={translate('privateNotes.title')}
                            autoCompleteType="off"
                            maxLength={CONST.MAX_COMMENT_LENGTH}
                            autoCorrect={false}
                            autoGrowHeight
                            textAlignVertical="top"
                            containerStyles={[styles.autoGrowHeightMultilineInput]}
                            defaultValue={privateNote}
                            value={privateNote}
                            onChangeText={(text) => setPrivateNote(text)}
                            ref={(el) => {
                                if (!el) {
                                    return;
                                }
                                privateNotesInput.current = el;
                                updateMultilineInputRange(privateNotesInput.current);
                            }}
<<<<<<< HEAD
                            onClose={() => Report.clearPrivateNotesError(report.reportID, route.params.accountID)}
                            style={[styles.mb3]}
                        >
                            <TextInput
                                role={CONST.ACCESSIBILITY_ROLE.TEXT}
                                inputID="privateNotes"
                                label={translate('privateNotes.composerLabel')}
                                accessibilityLabel={translate('privateNotes.title')}
                                autoCompleteType="off"
                                maxLength={CONST.MAX_COMMENT_LENGTH}
                                autoCorrect={false}
                                autoGrowHeight
                                containerStyles={[styles.autoGrowHeightMultilineInput, styles.verticalAlignTop]}
                                defaultValue={privateNote}
                                value={privateNote}
                                onChangeText={(text) => setPrivateNote(text)}
                                ref={(el) => {
                                    if (!el) {
                                        return;
                                    }
                                    privateNotesInput.current = el;
                                    updateMultilineInputRange(privateNotesInput.current);
                                }}
                            />
                        </OfflineWithFeedback>
                    </Form>
                </View>
=======
                        />
                    </OfflineWithFeedback>
                </Form>
>>>>>>> dfb3f9b0
            </FullPageNotFoundView>
        </ScreenWrapper>
    );
}

PrivateNotesEditPage.displayName = 'PrivateNotesEditPage';
PrivateNotesEditPage.propTypes = propTypes;
PrivateNotesEditPage.defaultProps = defaultProps;

export default compose(
    withLocalize,
    withOnyx({
        report: {
            key: ({route}) => `${ONYXKEYS.COLLECTION.REPORT}${route.params.reportID.toString()}`,
        },
        session: {
            key: ONYXKEYS.SESSION,
        },
        personalDetailsList: {
            key: ONYXKEYS.PERSONAL_DETAILS_LIST,
        },
    }),
)(PrivateNotesEditPage);<|MERGE_RESOLUTION|>--- conflicted
+++ resolved
@@ -139,7 +139,7 @@
                         style={[styles.mb3]}
                     >
                         <TextInput
-                            accessibilityRole={CONST.ACCESSIBILITY_ROLE.TEXT}
+                            role={CONST.ACCESSIBILITY_ROLE.TEXT}
                             inputID="privateNotes"
                             label={translate('privateNotes.composerLabel')}
                             accessibilityLabel={translate('privateNotes.title')}
@@ -147,8 +147,7 @@
                             maxLength={CONST.MAX_COMMENT_LENGTH}
                             autoCorrect={false}
                             autoGrowHeight
-                            textAlignVertical="top"
-                            containerStyles={[styles.autoGrowHeightMultilineInput]}
+                            containerStyles={[styles.autoGrowHeightMultilineInput, styles.verticalAlignTop]}
                             defaultValue={privateNote}
                             value={privateNote}
                             onChangeText={(text) => setPrivateNote(text)}
@@ -159,39 +158,9 @@
                                 privateNotesInput.current = el;
                                 updateMultilineInputRange(privateNotesInput.current);
                             }}
-<<<<<<< HEAD
-                            onClose={() => Report.clearPrivateNotesError(report.reportID, route.params.accountID)}
-                            style={[styles.mb3]}
-                        >
-                            <TextInput
-                                role={CONST.ACCESSIBILITY_ROLE.TEXT}
-                                inputID="privateNotes"
-                                label={translate('privateNotes.composerLabel')}
-                                accessibilityLabel={translate('privateNotes.title')}
-                                autoCompleteType="off"
-                                maxLength={CONST.MAX_COMMENT_LENGTH}
-                                autoCorrect={false}
-                                autoGrowHeight
-                                containerStyles={[styles.autoGrowHeightMultilineInput, styles.verticalAlignTop]}
-                                defaultValue={privateNote}
-                                value={privateNote}
-                                onChangeText={(text) => setPrivateNote(text)}
-                                ref={(el) => {
-                                    if (!el) {
-                                        return;
-                                    }
-                                    privateNotesInput.current = el;
-                                    updateMultilineInputRange(privateNotesInput.current);
-                                }}
-                            />
-                        </OfflineWithFeedback>
-                    </Form>
-                </View>
-=======
                         />
                     </OfflineWithFeedback>
                 </Form>
->>>>>>> dfb3f9b0
             </FullPageNotFoundView>
         </ScreenWrapper>
     );
