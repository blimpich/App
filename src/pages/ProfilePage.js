import {View, ScrollView} from 'react-native';
import React, {useEffect} from 'react';
import PropTypes from 'prop-types';
import _ from 'underscore';
import {withOnyx} from 'react-native-onyx';
import Str from 'expensify-common/lib/str';
import lodashGet from 'lodash/get';
import {parsePhoneNumber} from 'awesome-phonenumber';
import * as Session from '../libs/actions/Session';
import styles from '../styles/styles';
import Text from '../components/Text';
import ONYXKEYS from '../ONYXKEYS';
import Avatar from '../components/Avatar';
import HeaderWithBackButton from '../components/HeaderWithBackButton';
import Navigation from '../libs/Navigation/Navigation';
import ScreenWrapper from '../components/ScreenWrapper';
import personalDetailsPropType from './personalDetailsPropType';
import withLocalize, {withLocalizePropTypes} from '../components/withLocalize';
import compose from '../libs/compose';
import CommunicationsLink from '../components/CommunicationsLink';
import UserDetailsTooltip from '../components/UserDetailsTooltip';
import CONST from '../CONST';
import * as ReportUtils from '../libs/ReportUtils';
import * as Expensicons from '../components/Icon/Expensicons';
import MenuItem from '../components/MenuItem';
import AttachmentModal from '../components/AttachmentModal';
import PressableWithoutFocus from '../components/Pressable/PressableWithoutFocus';
import * as Report from '../libs/actions/Report';
import OfflineWithFeedback from '../components/OfflineWithFeedback';
import AutoUpdateTime from '../components/AutoUpdateTime';
import * as UserUtils from '../libs/UserUtils';
import * as PersonalDetails from '../libs/actions/PersonalDetails';
import FullScreenLoadingIndicator from '../components/FullscreenLoadingIndicator';
import BlockingView from '../components/BlockingViews/BlockingView';
import * as Illustrations from '../components/Icon/Illustrations';
import variables from '../styles/variables';
import ROUTES from '../ROUTES';
import * as ValidationUtils from '../libs/ValidationUtils';

const matchType = PropTypes.shape({
    params: PropTypes.shape({
        /** accountID passed via route /a/:accountID */
        accountID: PropTypes.string,

        /** report ID passed */
        reportID: PropTypes.string,
    }),
});

const propTypes = {
    /* Onyx Props */

    /** The personal details of all users */
    personalDetails: PropTypes.objectOf(personalDetailsPropType),

    /** Route params */
    route: matchType.isRequired,

    /** Login list for the user that is signed in */
    loginList: PropTypes.shape({
        /** Phone/Email associated with user */
        partnerUserID: PropTypes.string,
    }),

    /** Indicated whether the report data is loading */
    isLoadingReportData: PropTypes.bool,

    ...withLocalizePropTypes,
};

const defaultProps = {
    // When opening someone else's profile (via deep link) before login, this is empty
    personalDetails: {},
    loginList: {},
    isLoadingReportData: true,
};

/**
 * Gets the phone number to display for SMS logins
 *
 * @param {Object} details
 * @param {String} details.login
 * @param {String} details.displayName
 * @returns {String}
 */
const getPhoneNumber = (details) => {
    // If the user hasn't set a displayName, it is set to their phone number, so use that
    const displayName = lodashGet(details, 'displayName', '');
    const parsedPhoneNumber = parsePhoneNumber(displayName);
    if (parsedPhoneNumber.possible) {
        return parsedPhoneNumber.number.e164;
    }

    // If the user has set a displayName, get the phone number from the SMS login
    return details.login ? Str.removeSMSDomain(details.login) : '';
};

function ProfilePage(props) {
    const accountID = Number(lodashGet(props.route.params, 'accountID', 0));

    // eslint-disable-next-line rulesdir/prefer-early-return
    useEffect(() => {
        if (ValidationUtils.isValidAccountRoute(accountID)) {
            PersonalDetails.openPublicProfilePage(accountID);
        }
    }, [accountID]);

<<<<<<< HEAD
    const details = lodashGet(props.personalDetails, accountID, {isLoading: ValidationUtils.isValidAccountRoute(accountID)});
    const isExistingReport = ReportUtils.getChatByParticipantInclude(accountID);
=======
    const details = lodashGet(props.personalDetails, accountID, ValidationUtils.isValidAccountRoute(accountID) ? {} : {isloading: false});
>>>>>>> 59973575

    const displayName = details.displayName ? details.displayName : props.translate('common.hidden');
    const avatar = lodashGet(details, 'avatar', UserUtils.getDefaultAvatar());
    const originalFileName = lodashGet(details, 'originalFileName', '');
    const login = lodashGet(details, 'login', '');
    const timezone = lodashGet(details, 'timezone', {});

    // If we have a reportID param this means that we
    // arrived here via the ParticipantsPage and should be allowed to navigate back to it
    const shouldShowLocalTime = !ReportUtils.hasAutomatedExpensifyAccountIDs([accountID]) && !_.isEmpty(timezone);
    let pronouns = lodashGet(details, 'pronouns', '');
    if (pronouns && pronouns.startsWith(CONST.PRONOUNS.PREFIX)) {
        const localeKey = pronouns.replace(CONST.PRONOUNS.PREFIX, '');
        pronouns = props.translate(`pronouns.${localeKey}`);
    }

    const isSMSLogin = Str.isSMSLogin(login);
    const phoneNumber = getPhoneNumber(details);
    const phoneOrEmail = isSMSLogin ? getPhoneNumber(details) : login;

    const isCurrentUser = _.keys(props.loginList).includes(login);
    const hasMinimumDetails = !_.isEmpty(details.avatar);
    const isLoading = lodashGet(details, 'isLoading', false) || _.isEmpty(details) || props.isLoadingReportData;

    // If the API returns an error for some reason there won't be any details and isLoading will get set to false, so we want to show a blocking screen
    const shouldShowBlockingView = !hasMinimumDetails && !isLoading;

    return (
        <ScreenWrapper>
            <HeaderWithBackButton
                title={props.translate('common.profile')}
                onBackButtonPress={() => Navigation.goBack(ROUTES.HOME)}
            />
            <View
                pointerEvents="box-none"
                style={[styles.containerWithSpaceBetween]}
            >
                {hasMinimumDetails && (
                    <ScrollView>
                        <View style={styles.avatarSectionWrapper}>
                            <AttachmentModal
                                headerTitle={displayName}
                                source={UserUtils.getFullSizeAvatar(avatar, accountID)}
                                isAuthTokenRequired
                                originalFileName={originalFileName}
                            >
                                {({show}) => (
                                    <PressableWithoutFocus
                                        style={[styles.noOutline]}
                                        onPress={show}
                                        accessibilityLabel={props.translate('common.profile')}
                                        accessibilityRole="imagebutton"
                                    >
                                        <OfflineWithFeedback pendingAction={lodashGet(details, 'pendingFields.avatar', null)}>
                                            <Avatar
                                                containerStyles={[styles.avatarLarge, styles.mb3]}
                                                imageStyles={[styles.avatarLarge]}
                                                source={UserUtils.getAvatar(avatar, accountID)}
                                                size={CONST.AVATAR_SIZE.LARGE}
                                            />
                                        </OfflineWithFeedback>
                                    </PressableWithoutFocus>
                                )}
                            </AttachmentModal>
                            {Boolean(displayName) && (
                                <Text
                                    style={[styles.textHeadline, styles.mb6, styles.pre]}
                                    numberOfLines={1}
                                >
                                    {displayName}
                                </Text>
                            )}
                            {login && isExistingReport ? (
                                <View style={[styles.mb6, styles.detailsPageSectionContainer, styles.w100]}>
                                    <Text
                                        style={[styles.textLabelSupporting, styles.mb1]}
                                        numberOfLines={1}
                                    >
                                        {props.translate(isSMSLogin ? 'common.phoneNumber' : 'common.email')}
                                    </Text>
                                    <CommunicationsLink value={phoneOrEmail}>
                                        <UserDetailsTooltip accountID={details.accountID}>
                                            <Text numberOfLines={1}>{isSMSLogin ? props.formatPhoneNumber(phoneNumber) : login}</Text>
                                        </UserDetailsTooltip>
                                    </CommunicationsLink>
                                </View>
                            ) : null}
                            {pronouns && isExistingReport ? (
                                <View style={[styles.mb6, styles.detailsPageSectionContainer]}>
                                    <Text
                                        style={[styles.textLabelSupporting, styles.mb1]}
                                        numberOfLines={1}
                                    >
                                        {props.translate('profilePage.preferredPronouns')}
                                    </Text>
                                    <Text numberOfLines={1}>{pronouns}</Text>
                                </View>
                            ) : null}
                            {shouldShowLocalTime && isExistingReport && <AutoUpdateTime timezone={timezone} />}
                        </View>
                        {!isCurrentUser && !Session.isAnonymousUser() && (
                            <MenuItem
                                title={`${props.translate('common.message')}${displayName}`}
                                icon={Expensicons.ChatBubble}
                                onPress={() => Report.navigateToAndOpenReportWithAccountIDs([accountID])}
                                wrapperStyle={styles.breakAll}
                                shouldShowRightIcon
                            />
                        )}
                    </ScrollView>
                )}
                {!hasMinimumDetails && isLoading && <FullScreenLoadingIndicator style={styles.flex1} />}
                {shouldShowBlockingView && (
                    <BlockingView
                        icon={Illustrations.ToddBehindCloud}
                        iconWidth={variables.modalTopIconWidth}
                        iconHeight={variables.modalTopIconHeight}
                        title={props.translate('notFound.notHere')}
                    />
                )}
            </View>
        </ScreenWrapper>
    );
}

ProfilePage.propTypes = propTypes;
ProfilePage.defaultProps = defaultProps;
ProfilePage.displayName = 'ProfilePage';

export default compose(
    withLocalize,
    withOnyx({
        personalDetails: {
            key: ONYXKEYS.PERSONAL_DETAILS_LIST,
        },
        loginList: {
            key: ONYXKEYS.LOGIN_LIST,
        },
        isLoadingReportData: {
            key: ONYXKEYS.IS_LOADING_REPORT_DATA,
        },
    }),
)(ProfilePage);<|MERGE_RESOLUTION|>--- conflicted
+++ resolved
@@ -105,12 +105,8 @@
         }
     }, [accountID]);
 
-<<<<<<< HEAD
-    const details = lodashGet(props.personalDetails, accountID, {isLoading: ValidationUtils.isValidAccountRoute(accountID)});
     const isExistingReport = ReportUtils.getChatByParticipantInclude(accountID);
-=======
     const details = lodashGet(props.personalDetails, accountID, ValidationUtils.isValidAccountRoute(accountID) ? {} : {isloading: false});
->>>>>>> 59973575
 
     const displayName = details.displayName ? details.displayName : props.translate('common.hidden');
     const avatar = lodashGet(details, 'avatar', UserUtils.getDefaultAvatar());
