import type {StackScreenProps} from '@react-navigation/stack';
import {Str} from 'expensify-common';
import React, {useEffect, useMemo} from 'react';
import {View} from 'react-native';
import type {OnyxEntry} from 'react-native-onyx';
import {useOnyx} from 'react-native-onyx';
import AutoUpdateTime from '@components/AutoUpdateTime';
import Avatar from '@components/Avatar';
import FullPageNotFoundView from '@components/BlockingViews/FullPageNotFoundView';
import CommunicationsLink from '@components/CommunicationsLink';
import FullScreenLoadingIndicator from '@components/FullscreenLoadingIndicator';
import HeaderWithBackButton from '@components/HeaderWithBackButton';
import * as Expensicons from '@components/Icon/Expensicons';
import MenuItem from '@components/MenuItem';
import MenuItemWithTopDescription from '@components/MenuItemWithTopDescription';
import OfflineWithFeedback from '@components/OfflineWithFeedback';
import PressableWithoutFocus from '@components/Pressable/PressableWithoutFocus';
import type {PromotedAction} from '@components/PromotedActionsBar';
import PromotedActionsBar, {PromotedActions} from '@components/PromotedActionsBar';
import ScreenWrapper from '@components/ScreenWrapper';
import ScrollView from '@components/ScrollView';
import Text from '@components/Text';
import UserDetailsTooltip from '@components/UserDetailsTooltip';
import useLocalize from '@hooks/useLocalize';
import useThemeStyles from '@hooks/useThemeStyles';
import Navigation from '@libs/Navigation/Navigation';
import * as PersonalDetailsUtils from '@libs/PersonalDetailsUtils';
import {parsePhoneNumber} from '@libs/PhoneNumber';
import * as ReportUtils from '@libs/ReportUtils';
import * as ValidationUtils from '@libs/ValidationUtils';
import type {ProfileNavigatorParamList} from '@navigation/types';
import * as PersonalDetailsActions from '@userActions/PersonalDetails';
import * as ReportActions from '@userActions/Report';
import * as SessionActions from '@userActions/Session';
import CONST from '@src/CONST';
import type {TranslationPaths} from '@src/languages/types';
import ONYXKEYS from '@src/ONYXKEYS';
import ROUTES from '@src/ROUTES';
import type SCREENS from '@src/SCREENS';
import type {PersonalDetails, Report} from '@src/types/onyx';
import {isEmptyObject} from '@src/types/utils/EmptyObject';

type ProfilePageProps = StackScreenProps<ProfileNavigatorParamList, typeof SCREENS.PROFILE_ROOT>;

/**
 * Gets the phone number to display for SMS logins
 */
const getPhoneNumber = (details: OnyxEntry<PersonalDetails>): string | undefined => {
    const {login = '', displayName = ''} = details ?? {};
    // If the user hasn't set a displayName, it is set to their phone number
    const parsedPhoneNumber = parsePhoneNumber(displayName);

    if (parsedPhoneNumber.possible) {
        return parsedPhoneNumber?.number?.e164;
    }

    // If the user has set a displayName, get the phone number from the SMS login
    return login ? Str.removeSMSDomain(login) : '';
};

/**
 * This function narrows down the data from Onyx to just the properties that we want to trigger a re-render of the component. This helps minimize re-rendering
 * and makes the entire component more performant because it's not re-rendering when a bunch of properties change which aren't ever used in the UI.
 */
const chatReportSelector = (report: OnyxEntry<Report>): OnyxEntry<Report> =>
    report && {
        reportID: report.reportID,
        participants: report.participants,
        parentReportID: report.parentReportID,
        parentReportActionID: report.parentReportActionID,
        type: report.type,
        chatType: report.chatType,
        isPolicyExpenseChat: report.isPolicyExpenseChat,
    };

function ProfilePage({route}: ProfilePageProps) {
    const [reports] = useOnyx(ONYXKEYS.COLLECTION.REPORT, {selector: chatReportSelector});
    const [personalDetails] = useOnyx(ONYXKEYS.PERSONAL_DETAILS_LIST);
    const [personalDetailsMetadata] = useOnyx(ONYXKEYS.PERSONAL_DETAILS_METADATA);
    const [session] = useOnyx(ONYXKEYS.SESSION);

    const reportKey = useMemo(() => {
        const accountID = Number(route.params?.accountID ?? 0);
        const reportID = ReportUtils.getChatByParticipants(session?.accountID ? [accountID, session.accountID] : [], reports)?.reportID ?? '';

        if ((Boolean(session) && Number(session?.accountID) === accountID) || SessionActions.isAnonymousUser() || !reportID) {
            return `${ONYXKEYS.COLLECTION.REPORT}0` as const;
        }
        return `${ONYXKEYS.COLLECTION.REPORT}${reportID}` as const;
    }, [reports, route.params?.accountID, session]);
    const [report] = useOnyx(reportKey);

    const styles = useThemeStyles();
    const {translate, formatPhoneNumber} = useLocalize();
    const accountID = Number(route.params?.accountID ?? 0);
    const isCurrentUser = session?.accountID === accountID;
<<<<<<< HEAD
    const details: OnyxEntry<PersonalDetails> = personalDetails?.[accountID] ?? (ValidationUtils.isValidAccountRoute(accountID) ? null : {accountID: 0});
=======
    const isValidAccountID = ValidationUtils.isValidAccountRoute(accountID);
    const details: PersonalDetails | EmptyObject = personalDetails?.[accountID] ?? (isValidAccountID ? {} : {accountID: 0});
>>>>>>> 90dee7ac

    const displayName = PersonalDetailsUtils.getDisplayNameOrDefault(details, undefined, undefined, isCurrentUser);
    const fallbackIcon = details?.fallbackIcon ?? '';
    const login = details?.login ?? '';
    const timezone = details?.timezone;
    const reportRecipient = personalDetails?.[accountID];
    const isParticipantValidated = reportRecipient?.validated ?? false;

    // If we have a reportID param this means that we
    // arrived here via the ParticipantsPage and should be allowed to navigate back to it
    const shouldShowLocalTime = !ReportUtils.hasAutomatedExpensifyAccountIDs([accountID]) && !isEmptyObject(timezone) && isParticipantValidated;
    let pronouns = details?.pronouns ?? '';
    if (pronouns?.startsWith(CONST.PRONOUNS.PREFIX)) {
        const localeKey = pronouns.replace(CONST.PRONOUNS.PREFIX, '');
        pronouns = translate(`pronouns.${localeKey}` as TranslationPaths);
    }

    const isSMSLogin = Str.isSMSLogin(login);
    const phoneNumber = getPhoneNumber(details);
    const phoneOrEmail = isSMSLogin ? getPhoneNumber(details) : login;

    const hasAvatar = Boolean(details?.avatar);
    const isLoading = Boolean(personalDetailsMetadata?.[accountID]?.isLoading) || isEmptyObject(details);
    const shouldShowBlockingView = (!isValidAccountID && !isLoading) || CONST.RESTRICTED_ACCOUNT_IDS.includes(accountID);

    const statusEmojiCode = details?.status?.emojiCode ?? '';
    const statusText = details?.status?.text ?? '';
    const hasStatus = !!statusEmojiCode;
    const statusContent = `${statusEmojiCode}  ${statusText}`;

    const navigateBackTo = route?.params?.backTo;

    const shouldShowNotificationPreference =
        !isEmptyObject(report) && !isCurrentUser && !!report.notificationPreference && report.notificationPreference !== CONST.REPORT.NOTIFICATION_PREFERENCE.HIDDEN;
    const notificationPreference = shouldShowNotificationPreference
        ? translate(`notificationPreferencesPage.notificationPreferences.${report.notificationPreference}` as TranslationPaths)
        : '';

    // eslint-disable-next-line rulesdir/prefer-early-return
    useEffect(() => {
        if (ValidationUtils.isValidAccountRoute(accountID)) {
            PersonalDetailsActions.openPublicProfilePage(accountID);
        }
    }, [accountID]);

    const promotedActions = useMemo(() => {
        const result: PromotedAction[] = [];
        if (report) {
            result.push(PromotedActions.pin(report));
        }

        if (!isCurrentUser && !SessionActions.isAnonymousUser()) {
            result.push(PromotedActions.message(accountID));
        }
        return result;
    }, [accountID, isCurrentUser, report]);

    return (
        <ScreenWrapper testID={ProfilePage.displayName}>
            <FullPageNotFoundView shouldShow={shouldShowBlockingView}>
                <HeaderWithBackButton
                    title={translate('common.profile')}
                    onBackButtonPress={() => Navigation.goBack(navigateBackTo)}
                />
                <View style={[styles.containerWithSpaceBetween, styles.pointerEventsBoxNone]}>
                    <ScrollView>
                        <View style={[styles.avatarSectionWrapper, styles.pb0]}>
                            <PressableWithoutFocus
                                style={[styles.noOutline, styles.mb4]}
                                onPress={() => Navigation.navigate(ROUTES.PROFILE_AVATAR.getRoute(String(accountID)))}
                                accessibilityLabel={translate('common.profile')}
                                accessibilityRole={CONST.ACCESSIBILITY_ROLE.IMAGEBUTTON}
                                disabled={!hasAvatar}
                            >
                                <OfflineWithFeedback pendingAction={details?.pendingFields?.avatar}>
                                    <Avatar
                                        containerStyles={[styles.avatarXLarge]}
                                        imageStyles={[styles.avatarXLarge]}
                                        source={details?.avatar}
                                        avatarID={accountID}
                                        size={CONST.AVATAR_SIZE.XLARGE}
                                        fallbackIcon={fallbackIcon}
                                    />
                                </OfflineWithFeedback>
                            </PressableWithoutFocus>
                            {Boolean(displayName) && (
                                <Text
                                    style={[styles.textHeadline, styles.pre, styles.mb8, styles.w100, styles.textAlignCenter]}
                                    numberOfLines={1}
                                >
                                    {displayName}
                                </Text>
                            )}
                            <PromotedActionsBar
                                promotedActions={promotedActions}
                                containerStyle={[styles.ph0, styles.mb8]}
                            />
                            {hasStatus && (
                                <View style={[styles.mb6, styles.detailsPageSectionContainer, styles.mw100]}>
                                    <Text
                                        style={[styles.textLabelSupporting, styles.mb1]}
                                        numberOfLines={1}
                                    >
                                        {translate('statusPage.status')}
                                    </Text>
                                    <Text>{statusContent}</Text>
                                </View>
                            )}

                            {/* Don't display email if current user is anonymous */}
                            {!(isCurrentUser && SessionActions.isAnonymousUser()) && login ? (
                                <View style={[styles.mb6, styles.detailsPageSectionContainer, styles.w100]}>
                                    <Text
                                        style={[styles.textLabelSupporting, styles.mb1]}
                                        numberOfLines={1}
                                    >
                                        {translate(isSMSLogin ? 'common.phoneNumber' : 'common.email')}
                                    </Text>
                                    <CommunicationsLink value={phoneOrEmail ?? ''}>
                                        <UserDetailsTooltip accountID={details?.accountID ?? -1}>
                                            <Text numberOfLines={1}>{isSMSLogin ? formatPhoneNumber(phoneNumber ?? '') : login}</Text>
                                        </UserDetailsTooltip>
                                    </CommunicationsLink>
                                </View>
                            ) : null}
                            {pronouns ? (
                                <View style={[styles.mb6, styles.detailsPageSectionContainer]}>
                                    <Text
                                        style={[styles.textLabelSupporting, styles.mb1]}
                                        numberOfLines={1}
                                    >
                                        {translate('profilePage.preferredPronouns')}
                                    </Text>
                                    <Text numberOfLines={1}>{pronouns}</Text>
                                </View>
                            ) : null}
                            {shouldShowLocalTime && <AutoUpdateTime timezone={timezone} />}
                        </View>
                        {shouldShowNotificationPreference && (
                            <MenuItemWithTopDescription
                                shouldShowRightIcon
                                title={notificationPreference}
                                description={translate('notificationPreferencesPage.label')}
                                onPress={() => Navigation.navigate(ROUTES.REPORT_SETTINGS_NOTIFICATION_PREFERENCES.getRoute(report.reportID))}
                            />
                        )}
                        {!isEmptyObject(report) && report.reportID && !isCurrentUser && (
                            <MenuItem
                                title={`${translate('privateNotes.title')}`}
                                titleStyle={styles.flex1}
                                icon={Expensicons.Pencil}
                                onPress={() => ReportUtils.navigateToPrivateNotes(report, session)}
                                wrapperStyle={styles.breakAll}
                                shouldShowRightIcon
                                brickRoadIndicator={ReportActions.hasErrorInPrivateNotes(report) ? CONST.BRICK_ROAD_INDICATOR_STATUS.ERROR : undefined}
                            />
                        )}
                    </ScrollView>
                    {!hasAvatar && isLoading && <FullScreenLoadingIndicator style={styles.flex1} />}
                </View>
            </FullPageNotFoundView>
        </ScreenWrapper>
    );
}

ProfilePage.displayName = 'ProfilePage';

export default ProfilePage;<|MERGE_RESOLUTION|>--- conflicted
+++ resolved
@@ -94,12 +94,8 @@
     const {translate, formatPhoneNumber} = useLocalize();
     const accountID = Number(route.params?.accountID ?? 0);
     const isCurrentUser = session?.accountID === accountID;
-<<<<<<< HEAD
-    const details: OnyxEntry<PersonalDetails> = personalDetails?.[accountID] ?? (ValidationUtils.isValidAccountRoute(accountID) ? null : {accountID: 0});
-=======
     const isValidAccountID = ValidationUtils.isValidAccountRoute(accountID);
-    const details: PersonalDetails | EmptyObject = personalDetails?.[accountID] ?? (isValidAccountID ? {} : {accountID: 0});
->>>>>>> 90dee7ac
+    const details: OnyxEntry<PersonalDetails> = personalDetails?.[accountID] ?? (isValidAccountID ? null : {accountID: 0});
 
     const displayName = PersonalDetailsUtils.getDisplayNameOrDefault(details, undefined, undefined, isCurrentUser);
     const fallbackIcon = details?.fallbackIcon ?? '';
