--- conflicted
+++ resolved
@@ -36,40 +36,11 @@
 import ONYXKEYS from '@src/ONYXKEYS';
 import ROUTES from '@src/ROUTES';
 import type SCREENS from '@src/SCREENS';
-<<<<<<< HEAD
 import type {PersonalDetails, Report} from '@src/types/onyx';
-=======
-import type {PersonalDetails, PersonalDetailsList, PersonalDetailsMetadata, Report, Session} from '@src/types/onyx';
-import {isEmptyObject} from '@src/types/utils/EmptyObject';
->>>>>>> 4fcd8a17
 import type {EmptyObject} from '@src/types/utils/EmptyObject';
 import {isEmptyObject} from '@src/types/utils/EmptyObject';
 
-<<<<<<< HEAD
 type ProfilePageProps = StackScreenProps<ProfileNavigatorParamList, typeof SCREENS.PROFILE_ROOT>;
-=======
-type ProfilePageOnyxProps = {
-    /** The personal details of the person who is logged in */
-    personalDetails: OnyxEntry<PersonalDetailsList>;
-
-    /** Loading status of the personal details */
-    personalDetailsMetadata: OnyxEntry<Record<string, PersonalDetailsMetadata>>;
-
-    /** The report currently being looked at */
-    report: OnyxEntry<Report>;
-
-    /** The list of all reports
-     * ONYXKEYS.COLLECTION.REPORT is needed for report key function
-     */
-    // eslint-disable-next-line react/no-unused-prop-types
-    reports: OnyxCollection<Report>;
-
-    /** Session info for the currently logged in user. */
-    session: OnyxEntry<Session>;
-};
-
-type ProfilePageProps = ProfilePageOnyxProps & StackScreenProps<ProfileNavigatorParamList, typeof SCREENS.PROFILE_ROOT>;
->>>>>>> 4fcd8a17
 
 /**
  * Gets the phone number to display for SMS logins
@@ -86,7 +57,6 @@
     return login ? Str.removeSMSDomain(login) : '';
 };
 
-<<<<<<< HEAD
 /**
  * This function narrow down the data from Onyx to just the properties that we want to trigger a re-render of the component. This helps minimize re-rendering
  * and makes the entire component more performant because it's not re-rendering when a bunch of properties change which aren't ever used in the UI.
@@ -105,6 +75,7 @@
 function ProfilePage({route}: ProfilePageProps) {
     const [reports] = useOnyx(ONYXKEYS.COLLECTION.REPORT, {selector: chatReportSelector});
     const [personalDetails] = useOnyx(ONYXKEYS.PERSONAL_DETAILS_LIST);
+    const [personalDetailsMetadata] = useOnyx(ONYXKEYS.PERSONAL_DETAILS_METADATA);
     const [session] = useOnyx(ONYXKEYS.SESSION);
 
     const reportKey = useMemo(() => {
@@ -118,9 +89,6 @@
     }, [reports, route.params?.accountID, session]);
     const [report] = useOnyx(reportKey);
 
-=======
-function ProfilePage({personalDetails, personalDetailsMetadata, route, session, report}: ProfilePageProps) {
->>>>>>> 4fcd8a17
     const styles = useThemeStyles();
     const {translate, formatPhoneNumber} = useLocalize();
     const accountID = Number(route.params?.accountID ?? 0);
@@ -288,48 +256,4 @@
 
 ProfilePage.displayName = 'ProfilePage';
 
-<<<<<<< HEAD
-export default ProfilePage;
-=======
-/**
- * This function narrow down the data from Onyx to just the properties that we want to trigger a re-render of the component. This helps minimize re-rendering
- * and makes the entire component more performant because it's not re-rendering when a bunch of properties change which aren't ever used in the UI.
- */
-const chatReportSelector = (report: OnyxEntry<Report>): Report =>
-    (report && {
-        reportID: report.reportID,
-        participantAccountIDs: report.participantAccountIDs,
-        parentReportID: report.parentReportID,
-        parentReportActionID: report.parentReportActionID,
-        type: report.type,
-        chatType: report.chatType,
-        isPolicyExpenseChat: report.isPolicyExpenseChat,
-    }) as Report;
-
-export default withOnyx<ProfilePageProps, ProfilePageOnyxProps>({
-    reports: {
-        key: ONYXKEYS.COLLECTION.REPORT,
-        selector: chatReportSelector,
-    },
-    personalDetails: {
-        key: ONYXKEYS.PERSONAL_DETAILS_LIST,
-    },
-    personalDetailsMetadata: {
-        key: ONYXKEYS.PERSONAL_DETAILS_METADATA,
-    },
-    session: {
-        key: ONYXKEYS.SESSION,
-    },
-    report: {
-        key: ({route, session, reports}) => {
-            const accountID = Number(route.params?.accountID ?? 0);
-            const reportID = ReportUtils.getChatByParticipants([accountID], reports)?.reportID ?? '';
-
-            if ((Boolean(session) && Number(session?.accountID) === accountID) || SessionActions.isAnonymousUser() || !reportID) {
-                return `${ONYXKEYS.COLLECTION.REPORT}0`;
-            }
-            return `${ONYXKEYS.COLLECTION.REPORT}${reportID}`;
-        },
-    },
-})(ProfilePage);
->>>>>>> 4fcd8a17
+export default ProfilePage;