import PropTypes from 'prop-types';
import React from 'react';
import {View} from 'react-native';
import AddressSearch from '@components/AddressSearch';
<<<<<<< HEAD
import StateSelector from '@components/StateSelector';
=======
import InputWrapper from '@components/Form/InputWrapper';
import StatePicker from '@components/StatePicker';
>>>>>>> 96cb556f
import TextInput from '@components/TextInput';
import useThemeStyles from '@hooks/useThemeStyles';
import CONST from '@src/CONST';

const propTypes = {
    /** Translate key for Street name */
    streetTranslationKey: PropTypes.string.isRequired,

    /** Callback fired when a field changes. Passes args as {[fieldName]: val} */
    onFieldChange: PropTypes.func,

    /** Default values */
    defaultValues: PropTypes.shape({
        /** Address street field */
        street: PropTypes.string,

        /** Address city field */
        city: PropTypes.string,

        /** Address state field */
        state: PropTypes.string,

        /** Address zip code field */
        zipCode: PropTypes.string,
    }),

    /** Form values */
    values: PropTypes.shape({
        /** Address street field */
        street: PropTypes.string,

        /** Address city field */
        city: PropTypes.string,

        /** Address state field */
        state: PropTypes.string,

        /** Address zip code field */
        zipCode: PropTypes.string,
    }),

    /** Any errors that can arise from form validation */
    errors: PropTypes.shape({
        street: PropTypes.bool,
        city: PropTypes.bool,
        state: PropTypes.bool,
        zipCode: PropTypes.bool,
    }),

    /** The map for inputID of the inputs */
    inputKeys: PropTypes.shape({
        street: PropTypes.string,
        city: PropTypes.string,
        state: PropTypes.string,
        zipCode: PropTypes.string,
    }),

    /** Saves a draft of the input value when used in a form */
    shouldSaveDraft: PropTypes.bool,

    /** Returns translated string for given locale and phrase */
    translate: PropTypes.func.isRequired,
};

const defaultProps = {
    values: {
        street: undefined,
        city: undefined,
        state: undefined,
        zipCode: undefined,
    },
    defaultValues: {
        street: undefined,
        city: undefined,
        state: undefined,
        zipCode: undefined,
    },
    errors: {},
    inputKeys: {
        street: '',
        city: '',
        state: '',
        zipCode: '',
    },
    shouldSaveDraft: false,
    onFieldChange: () => {},
};

function AddressForm(props) {
    const styles = useThemeStyles();
    return (
        <>
            <View>
                <InputWrapper
                    InputComponent={AddressSearch}
                    inputID={props.inputKeys.street}
                    shouldSaveDraft={props.shouldSaveDraft}
                    label={props.translate(props.streetTranslationKey)}
                    containerStyles={[styles.mt6]}
                    value={props.values.street}
                    defaultValue={props.defaultValues.street}
                    onInputChange={props.onFieldChange}
                    errorText={props.errors.street ? 'bankAccount.error.addressStreet' : ''}
                    renamedInputKeys={props.inputKeys}
                    maxInputLength={CONST.FORM_CHARACTER_LIMIT}
                    isLimitedToUSA
                />
            </View>
            <InputWrapper
                InputComponent={TextInput}
                inputID={props.inputKeys.city}
                shouldSaveDraft={props.shouldSaveDraft}
                label={props.translate('common.city')}
                accessibilityLabel={props.translate('common.city')}
                role={CONST.ROLE.PRESENTATION}
                value={props.values.city}
                defaultValue={props.defaultValues.city}
                onChangeText={(value) => props.onFieldChange({city: value})}
                errorText={props.errors.city ? 'bankAccount.error.addressCity' : ''}
                containerStyles={[styles.mt6]}
            />

<<<<<<< HEAD
            <View style={[styles.mt4, styles.mhn5]}>
                <StateSelector
=======
            <View style={[styles.mt3, styles.mhn5]}>
                <InputWrapper
                    InputComponent={StatePicker}
>>>>>>> 96cb556f
                    inputID={props.inputKeys.state}
                    shouldSaveDraft={props.shouldSaveDraft}
                    value={props.values.state}
                    defaultValue={props.defaultValues.state || ''}
                    onInputChange={(value) => props.onFieldChange({state: value})}
                    errorText={props.errors.state ? 'bankAccount.error.addressState' : ''}
                />
            </View>
            <InputWrapper
                InputComponent={TextInput}
                inputID={props.inputKeys.zipCode}
                shouldSaveDraft={props.shouldSaveDraft}
                label={props.translate('common.zip')}
                accessibilityLabel={props.translate('common.zip')}
                role={CONST.ROLE.PRESENTATION}
                inputMode={CONST.INPUT_MODE.NUMERIC}
                value={props.values.zipCode}
                defaultValue={props.defaultValues.zipCode}
                onChangeText={(value) => props.onFieldChange({zipCode: value})}
                errorText={props.errors.zipCode ? 'bankAccount.error.zipCode' : ''}
                maxLength={CONST.BANK_ACCOUNT.MAX_LENGTH.ZIP_CODE}
                hint={['common.zipCodeExampleFormat', {zipSampleFormat: CONST.COUNTRY_ZIP_REGEX_DATA.US.samples}]}
                containerStyles={[styles.mt3]}
            />
        </>
    );
}

AddressForm.propTypes = propTypes;
AddressForm.defaultProps = defaultProps;
AddressForm.displayName = 'AddressForm';
export default AddressForm;<|MERGE_RESOLUTION|>--- conflicted
+++ resolved
@@ -2,12 +2,8 @@
 import React from 'react';
 import {View} from 'react-native';
 import AddressSearch from '@components/AddressSearch';
-<<<<<<< HEAD
+import InputWrapper from '@components/Form/InputWrapper';
 import StateSelector from '@components/StateSelector';
-=======
-import InputWrapper from '@components/Form/InputWrapper';
-import StatePicker from '@components/StatePicker';
->>>>>>> 96cb556f
 import TextInput from '@components/TextInput';
 import useThemeStyles from '@hooks/useThemeStyles';
 import CONST from '@src/CONST';
@@ -130,14 +126,9 @@
                 containerStyles={[styles.mt6]}
             />
 
-<<<<<<< HEAD
-            <View style={[styles.mt4, styles.mhn5]}>
-                <StateSelector
-=======
             <View style={[styles.mt3, styles.mhn5]}>
                 <InputWrapper
-                    InputComponent={StatePicker}
->>>>>>> 96cb556f
+                    InputComponent={StateSelector}
                     inputID={props.inputKeys.state}
                     shouldSaveDraft={props.shouldSaveDraft}
                     value={props.values.state}
