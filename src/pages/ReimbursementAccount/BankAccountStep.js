import _ from 'underscore';
import React from 'react';
import {View, Image, ScrollView} from 'react-native';
import PropTypes from 'prop-types';
import {withOnyx} from 'react-native-onyx';
import HeaderWithCloseButton from '../../components/HeaderWithCloseButton';
import MenuItem from '../../components/MenuItem';
import {
    Paycheck, Bank, Lock,
} from '../../components/Icon/Expensicons';
import styles from '../../styles/styles';
import TextLink from '../../components/TextLink';
import Button from '../../components/Button';
import Icon from '../../components/Icon';
import colors from '../../styles/colors';
import Navigation from '../../libs/Navigation/Navigation';
import CONST from '../../CONST';
import AddPlaidBankAccount from '../../components/AddPlaidBankAccount';
import CheckboxWithLabel from '../../components/CheckboxWithLabel';
import withLocalize, {withLocalizePropTypes} from '../../components/withLocalize';
import exampleCheckImage from '../../../assets/images/example-check-image.png';
import Text from '../../components/Text';
import ExpensiTextInput from '../../components/ExpensiTextInput';
import {
    setBankAccountFormValidationErrors,
    setBankAccountSubStep,
    setupWithdrawalAccount,
    showBankAccountErrorModal,
    updateReimbursementAccountDraft,
} from '../../libs/actions/BankAccounts';
import ONYXKEYS from '../../ONYXKEYS';
import compose from '../../libs/compose';
import * as ReimbursementAccountUtils from '../../libs/ReimbursementAccountUtils';

const propTypes = {
    /** Bank account currently in setup */
    reimbursementAccount: PropTypes.shape({
        /** Error set when handling the API response */
        error: PropTypes.string,
    }).isRequired,

    ...withLocalizePropTypes,
};

class BankAccountStep extends React.Component {
    constructor(props) {
        super(props);

        this.toggleTerms = this.toggleTerms.bind(this);
        this.addManualAccount = this.addManualAccount.bind(this);
        this.addPlaidAccount = this.addPlaidAccount.bind(this);
        this.state = {
            // One of CONST.BANK_ACCOUNT.SETUP_TYPE
<<<<<<< HEAD
            hasAcceptedTerms: getDefaultStateForField(props, 'acceptTerms', true),
            routingNumber: getDefaultStateForField(props, 'routingNumber'),
            accountNumber: getDefaultStateForField(props, 'accountNumber'),
=======
            bankAccountAddMethod: props.achData.subStep || undefined,
            hasAcceptedTerms: ReimbursementAccountUtils.getDefaultStateForField(props, 'acceptTerms', true),
            routingNumber: ReimbursementAccountUtils.getDefaultStateForField(props, 'routingNumber'),
            accountNumber: ReimbursementAccountUtils.getDefaultStateForField(props, 'accountNumber'),
>>>>>>> 8d7b62ff
        };

        // Keys in this.errorTranslationKeys are associated to inputs, they are a subset of the keys found in this.state
        this.errorTranslationKeys = {
            routingNumber: 'bankAccount.error.routingNumber',
            accountNumber: 'bankAccount.error.accountNumber',
        };

        this.getErrorText = inputKey => ReimbursementAccountUtils.getErrorText(this.props, this.errorTranslationKeys, inputKey);
        this.clearError = inputKey => ReimbursementAccountUtils.clearError(this.props, inputKey);
        this.getErrors = () => ReimbursementAccountUtils.getErrors(this.props);
    }

    toggleTerms() {
        this.setState((prevState) => {
            const hasAcceptedTerms = !prevState.hasAcceptedTerms;
            updateReimbursementAccountDraft({acceptTerms: hasAcceptedTerms});
            return {hasAcceptedTerms};
        });
        this.clearError('hasAcceptedTerms');
    }

    /**
     * @returns {Boolean}
     */
    validate() {
        const errors = {};

        // These are taken from BankCountry.js in Web-Secure
        if (!CONST.BANK_ACCOUNT.REGEX.IBAN.test(this.state.accountNumber.trim())) {
            errors.accountNumber = true;
        }
        if (!CONST.BANK_ACCOUNT.REGEX.SWIFT_BIC.test(this.state.routingNumber.trim())) {
            errors.routingNumber = true;
        }
        if (!this.state.hasAcceptedTerms) {
            errors.hasAcceptedTerms = true;
        }

        setBankAccountFormValidationErrors(errors);
        return _.size(errors) === 0;
    }

    /**
     * Clear the error associated to inputKey if found and store the inputKey new value in the state.
     *
     * @param {String} inputKey
     * @param {String} value
     */
    clearErrorAndSetValue(inputKey, value) {
        const newState = {[inputKey]: value};
        this.setState(newState);
        updateReimbursementAccountDraft(newState);
        this.clearError(inputKey);
    }

    addManualAccount() {
        if (!this.validate()) {
            showBankAccountErrorModal();
            return;
        }
        setupWithdrawalAccount({
            acceptTerms: this.state.hasAcceptedTerms,
            accountNumber: this.state.accountNumber,
            routingNumber: this.state.routingNumber,
            setupType: CONST.BANK_ACCOUNT.SETUP_TYPE.MANUAL,

            // Note: These are hardcoded as we're not supporting AU bank accounts for the free plan
            country: CONST.COUNTRY.US,
            currency: CONST.CURRENCY.USD,
            fieldsType: CONST.BANK_ACCOUNT.FIELDS_TYPE.LOCAL,
        });
    }

    /**
     * @param {Object} params
     * @param {Object} params.account
     * @param {String} params.account.bankName
     * @param {Boolean} params.account.isSavings
     * @param {String} params.account.addressName
     * @param {String} params.account.ownershipType
     * @param {String} params.account.accountNumber
     * @param {String} params.account.routingNumber
     * @param {String} params.account.plaidAccountID
     */
    addPlaidAccount(params) {
        setupWithdrawalAccount({
            acceptTerms: true,
            setupType: CONST.BANK_ACCOUNT.SETUP_TYPE.PLAID,

            // Params passed via the Plaid callback when an account is selected
            plaidAccessToken: params.plaidLinkToken,
            accountNumber: params.account.accountNumber,
            routingNumber: params.account.routingNumber,
            plaidAccountID: params.account.plaidAccountID,
            ownershipType: params.account.ownershipType,
            isSavings: params.account.isSavings,
            bankName: params.account.bankName,
            addressName: params.account.addressName,

            // Note: These are hardcoded as we're not supporting AU bank accounts for the free plan
            country: CONST.COUNTRY.US,
            currency: CONST.CURRENCY.USD,
            fieldsType: CONST.BANK_ACCOUNT.FIELDS_TYPE.LOCAL,
        });
    }

    render() {
        // Disable bank account fields once they've been added in db so they can't be changed
        const isFromPlaid = this.props.achData.setupType === CONST.BANK_ACCOUNT.SETUP_TYPE.PLAID;
        const shouldDisableInputs = Boolean(this.props.achData.bankAccountID) || isFromPlaid;
        const subStep = this.props.achData.subStep;
        return (
            <View style={[styles.flex1, styles.justifyContentBetween]}>
                <HeaderWithCloseButton
                    title={this.props.translate('bankAccount.addBankAccount')}
                    onCloseButtonPress={Navigation.dismissModal}
                    onBackButtonPress={() => setBankAccountSubStep(null)}
                    shouldShowBackButton={Boolean(subStep)}
                />
                {!subStep && (
                    <>
                        <View style={[styles.flex1]}>
                            <Text style={[styles.mh5, styles.mb5]}>
                                {this.props.translate('bankAccount.toGetStarted')}
                            </Text>
                            <MenuItem
                                icon={Bank}
                                title={this.props.translate('bankAccount.logIntoYourBank')}
                                onPress={() => setBankAccountSubStep(CONST.BANK_ACCOUNT.SETUP_TYPE.PLAID)}
                                disabled={this.props.isPlaidDisabled}
                                shouldShowRightIcon
                            />
                            {this.props.isPlaidDisabled && (
                                <Text style={[styles.formError, styles.mh5]}>
                                    {this.props.translate('bankAccount.error.tooManyAttempts')}
                                </Text>
                            )}
                            <MenuItem
                                icon={Paycheck}
                                title={this.props.translate('bankAccount.connectManually')}
                                onPress={() => setBankAccountSubStep(CONST.BANK_ACCOUNT.SETUP_TYPE.MANUAL)}
                                shouldShowRightIcon
                            />
                            <View style={[styles.m5, styles.flexRow, styles.justifyContentBetween]}>
                                <TextLink href="https://use.expensify.com/privacy">
                                    {this.props.translate('common.privacy')}
                                </TextLink>
                                <View style={[styles.flexRow, styles.alignItemsCenter]}>
                                    <TextLink
                                        // eslint-disable-next-line max-len
                                        href="https://community.expensify.com/discussion/5677/deep-dive-how-expensify-protects-your-information/"
                                    >
                                        {this.props.translate('bankAccount.yourDataIsSecure')}
                                    </TextLink>
                                    <View style={[styles.ml1]}>
                                        <Icon src={Lock} fill={colors.blue} />
                                    </View>
                                </View>
                            </View>
                        </View>
                    </>
                )}
                {subStep === CONST.BANK_ACCOUNT.SETUP_TYPE.PLAID && (
                    <AddPlaidBankAccount
                        text={this.props.translate('bankAccount.plaidBodyCopy')}
                        onSubmit={this.addPlaidAccount}
                        onExitPlaid={() => setBankAccountSubStep(null)}

                    />
                )}
                {subStep === CONST.BANK_ACCOUNT.SETUP_TYPE.MANUAL && (
                    <>
                        <ScrollView style={[styles.flex1, styles.w100]} contentContainerStyle={[styles.p5, styles.flexGrow1]}>
                            <Text style={[styles.mb5]}>
                                {this.props.translate('bankAccount.checkHelpLine')}
                            </Text>
                            <Image
                                resizeMode="contain"
                                style={[styles.exampleCheckImage, styles.mb5]}
                                source={exampleCheckImage}
                            />
                            <ExpensiTextInput
                                label={this.props.translate('bankAccount.routingNumber')}
                                keyboardType="number-pad"
                                value={this.state.routingNumber}
                                onChangeText={value => this.clearErrorAndSetValue('routingNumber', value)}
                                disabled={shouldDisableInputs}
                                errorText={this.getErrorText('routingNumber')}
                            />
                            <ExpensiTextInput
                                containerStyles={[styles.mt4]}
                                label={this.props.translate('bankAccount.accountNumber')}
                                keyboardType="number-pad"
                                value={this.state.accountNumber}
                                onChangeText={value => this.clearErrorAndSetValue('accountNumber', value)}
                                disabled={shouldDisableInputs}
                                errorText={this.getErrorText('accountNumber')}
                            />
                            <CheckboxWithLabel
                                style={[styles.mb4, styles.mt5]}
                                isChecked={this.state.hasAcceptedTerms}
                                onPress={this.toggleTerms}
                                LabelComponent={() => (
                                    <View style={[styles.flexRow, styles.alignItemsCenter]}>
                                        <Text>
                                            {this.props.translate('common.iAcceptThe')}
                                        </Text>
                                        <TextLink href="https://use.expensify.com/terms">
                                            {`Expensify ${this.props.translate('common.termsOfService')}`}
                                        </TextLink>
                                    </View>
                                )}
                                hasError={this.getErrors().hasAcceptedTerms}
                            />
                            <View style={[styles.flex1, styles.justifyContentEnd]}>
                                <Button
                                    success
                                    text={this.props.translate('common.saveAndContinue')}
                                    onPress={this.addManualAccount}
                                />
                            </View>
                        </ScrollView>
                    </>
                )}
            </View>
        );
    }
}

BankAccountStep.propTypes = propTypes;
export default compose(
    withLocalize,
    withOnyx({
        reimbursementAccount: {
            key: ONYXKEYS.REIMBURSEMENT_ACCOUNT,
        },
        reimbursementAccountDraft: {
            key: ONYXKEYS.REIMBURSEMENT_ACCOUNT_DRAFT,
        },
    }),
)(BankAccountStep);<|MERGE_RESOLUTION|>--- conflicted
+++ resolved
@@ -51,16 +51,9 @@
         this.addPlaidAccount = this.addPlaidAccount.bind(this);
         this.state = {
             // One of CONST.BANK_ACCOUNT.SETUP_TYPE
-<<<<<<< HEAD
-            hasAcceptedTerms: getDefaultStateForField(props, 'acceptTerms', true),
-            routingNumber: getDefaultStateForField(props, 'routingNumber'),
-            accountNumber: getDefaultStateForField(props, 'accountNumber'),
-=======
-            bankAccountAddMethod: props.achData.subStep || undefined,
             hasAcceptedTerms: ReimbursementAccountUtils.getDefaultStateForField(props, 'acceptTerms', true),
             routingNumber: ReimbursementAccountUtils.getDefaultStateForField(props, 'routingNumber'),
             accountNumber: ReimbursementAccountUtils.getDefaultStateForField(props, 'accountNumber'),
->>>>>>> 8d7b62ff
         };
 
         // Keys in this.errorTranslationKeys are associated to inputs, they are a subset of the keys found in this.state
