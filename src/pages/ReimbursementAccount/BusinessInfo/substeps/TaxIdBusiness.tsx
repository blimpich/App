import React from 'react';
import type {OnyxEntry} from 'react-native-onyx';
import {withOnyx} from 'react-native-onyx';
import FormProvider from '@components/Form/FormProvider';
import InputWrapper from '@components/Form/InputWrapper';
import Text from '@components/Text';
import TextInput from '@components/TextInput';
import useLocalize from '@hooks/useLocalize';
import type {SubStepProps} from '@hooks/useSubStep/types';
import useThemeStyles from '@hooks/useThemeStyles';
import * as ValidationUtils from '@libs/ValidationUtils';
import CONST from '@src/CONST';
import ONYXKEYS from '@src/ONYXKEYS';
import type {ReimbursementAccount} from '@src/types/onyx';
import type {FormValues} from '@src/types/onyx/Form';
import type * as OnyxCommon from '@src/types/onyx/OnyxCommon';

type TaxIdBusinessOnyxProps = {
    /** Reimbursement account from ONYX */
    reimbursementAccount: OnyxEntry<ReimbursementAccount>;
};

type TaxIdBusinessProps = TaxIdBusinessOnyxProps & SubStepProps;

const companyTaxIdKey = CONST.BANK_ACCOUNT.BUSINESS_INFO_STEP.INPUT_KEY.COMPANY_TAX_ID;

const validate = (values: FormValues): OnyxCommon.Errors => {
    const errors = ValidationUtils.getFieldRequiredErrors(values, [companyTaxIdKey]);

    if (values.companyTaxID && !ValidationUtils.isValidTaxID(values.companyTaxID)) {
        errors.companyTaxID = 'bankAccount.error.taxID';
    }

    return errors;
};

function TaxIdBusiness({reimbursementAccount, onNext, isEditing}: TaxIdBusinessProps) {
    const {translate} = useLocalize();
    const styles = useThemeStyles();
    const defaultCompanyTaxId = reimbursementAccount?.achData?.companyTaxID ?? '';
    const bankAccountID = reimbursementAccount?.achData?.bankAccountID ?? 0;

<<<<<<< HEAD
    const shouldDisableCompanyTaxID = !!(bankAccountID && defaultCompanyTaxId);
=======
    const shouldDisableCompanyTaxID = Boolean(bankAccountID && defaultCompanyTaxId && reimbursementAccount?.achData?.state !== 'SETUP');
>>>>>>> 322ed33b

    return (
        // @ts-expect-error TODO: Remove this once FormProvider (https://github.com/Expensify/App/issues/31972) is migrated to TypeScript
        <FormProvider
            formID={ONYXKEYS.REIMBURSEMENT_ACCOUNT}
            submitButtonText={isEditing ? translate('common.confirm') : translate('common.next')}
            validate={validate}
            onSubmit={onNext}
            style={[styles.mh5, styles.flexGrow1]}
            submitButtonStyles={[styles.pb5, styles.mb0]}
        >
            <Text style={styles.textHeadline}>{translate('businessInfoStep.enterYourCompanysTaxIdNumber')}</Text>
            <InputWrapper
                // @ts-expect-error TODO: Remove this once InputWrapper (https://github.com/Expensify/App/issues/31972) is migrated to TypeScript
                InputComponent={TextInput}
                inputID={companyTaxIdKey}
                label={translate('businessInfoStep.taxIDNumber')}
                aria-label={translate('businessInfoStep.taxIDNumber')}
                role={CONST.ROLE.PRESENTATION}
                defaultValue={defaultCompanyTaxId}
                inputMode={CONST.INPUT_MODE.NUMERIC}
                disabled={shouldDisableCompanyTaxID}
                shouldSaveDraft
                shouldUseDefaultValue={shouldDisableCompanyTaxID}
                containerStyles={[styles.mt4]}
                placeholder={translate('businessInfoStep.taxIDNumberPlaceholder')}
            />
        </FormProvider>
    );
}

TaxIdBusiness.displayName = 'TaxIdBusiness';

export default withOnyx<TaxIdBusinessProps, TaxIdBusinessOnyxProps>({
    reimbursementAccount: {
        key: ONYXKEYS.REIMBURSEMENT_ACCOUNT,
    },
})(TaxIdBusiness);<|MERGE_RESOLUTION|>--- conflicted
+++ resolved
@@ -40,11 +40,7 @@
     const defaultCompanyTaxId = reimbursementAccount?.achData?.companyTaxID ?? '';
     const bankAccountID = reimbursementAccount?.achData?.bankAccountID ?? 0;
 
-<<<<<<< HEAD
-    const shouldDisableCompanyTaxID = !!(bankAccountID && defaultCompanyTaxId);
-=======
-    const shouldDisableCompanyTaxID = Boolean(bankAccountID && defaultCompanyTaxId && reimbursementAccount?.achData?.state !== 'SETUP');
->>>>>>> 322ed33b
+    const shouldDisableCompanyTaxID = !!(bankAccountID && defaultCompanyTaxId && reimbursementAccount?.achData?.state !== 'SETUP');
 
     return (
         // @ts-expect-error TODO: Remove this once FormProvider (https://github.com/Expensify/App/issues/31972) is migrated to TypeScript
