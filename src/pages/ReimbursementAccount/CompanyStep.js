import _ from 'underscore';
import React from 'react';
import {View, ScrollView} from 'react-native';
import Str from 'expensify-common/lib/str';
import moment from 'moment';
import PropTypes from 'prop-types';
import {withOnyx} from 'react-native-onyx';
import HeaderWithCloseButton from '../../components/HeaderWithCloseButton';
import CONST from '../../CONST';
import {
    goToWithdrawalAccountSetupStep,
    setupWithdrawalAccount,
    showBankAccountErrorModal,
    setBankAccountFormValidationErrors,
    updateReimbursementAccountDraft,
} from '../../libs/actions/BankAccounts';
import Navigation from '../../libs/Navigation/Navigation';
import Text from '../../components/Text';
import ExpensiTextInput from '../../components/ExpensiTextInput';
import styles from '../../styles/styles';
import Button from '../../components/Button';
import CheckboxWithLabel from '../../components/CheckboxWithLabel';
import TextLink from '../../components/TextLink';
import StatePicker from '../../components/StatePicker';
import withLocalize, {withLocalizePropTypes} from '../../components/withLocalize';
import {
<<<<<<< HEAD
    isValidAddress, isValidDate, isValidZipCode,
=======
    isValidAddress, isValidDate, isValidIndustryCode, isValidZipCode, isRequiredFulfilled,
>>>>>>> 50cb8d4f
} from '../../libs/ValidationUtils';
import compose from '../../libs/compose';
import ONYXKEYS from '../../ONYXKEYS';
import ExpensiPicker from '../../components/ExpensiPicker';
import * as ReimbursementAccountUtils from '../../libs/ReimbursementAccountUtils';

const propTypes = {
    /** Bank account currently in setup */
    reimbursementAccount: PropTypes.shape({
        /** Error set when handling the API response */
        error: PropTypes.string,
    }).isRequired,

    ...withLocalizePropTypes,
};

class CompanyStep extends React.Component {
    constructor(props) {
        super(props);

        this.submit = this.submit.bind(this);

        this.state = {
<<<<<<< HEAD
            companyName: lodashGet(props, ['achData', 'companyName'], ''),
            addressStreet: lodashGet(props, ['achData', 'addressStreet'], ''),
            addressCity: lodashGet(props, ['achData', 'addressCity'], ''),
            addressState: lodashGet(props, ['achData', 'addressState']) || '',
            addressZipCode: lodashGet(props, ['achData', 'addressZipCode'], ''),
            companyPhone: lodashGet(props, ['achData', 'companyPhone'], ''),
            website: lodashGet(props, ['achData', 'website'], 'https://'),
            companyTaxID: lodashGet(props, ['achData', 'companyTaxID'], ''),
            incorporationType: lodashGet(props, ['achData', 'incorporationType'], ''),
            incorporationDate: lodashGet(props, ['achData', 'incorporationDate'], ''),
            incorporationState: lodashGet(props, ['achData', 'incorporationState']) || '',
            hasNoConnectionToCannabis: lodashGet(props, ['achData', 'hasNoConnectionToCannabis'], false),
=======
            companyName: ReimbursementAccountUtils.getDefaultStateForField(props, 'companyName'),
            addressStreet: ReimbursementAccountUtils.getDefaultStateForField(props, 'addressStreet'),
            addressCity: ReimbursementAccountUtils.getDefaultStateForField(props, 'addressCity'),
            addressState: ReimbursementAccountUtils.getDefaultStateForField(props, 'addressState'),
            addressZipCode: ReimbursementAccountUtils.getDefaultStateForField(props, 'addressZipCode'),
            companyPhone: ReimbursementAccountUtils.getDefaultStateForField(props, 'companyPhone'),
            website: ReimbursementAccountUtils.getDefaultStateForField(props, 'website', 'https://'),
            companyTaxID: ReimbursementAccountUtils.getDefaultStateForField(props, 'companyTaxID'),
            incorporationType: ReimbursementAccountUtils.getDefaultStateForField(props, 'incorporationType'),
            incorporationDate: ReimbursementAccountUtils.getDefaultStateForField(props, 'incorporationDate'),
            incorporationState: ReimbursementAccountUtils.getDefaultStateForField(props, 'incorporationState'),
            industryCode: ReimbursementAccountUtils.getDefaultStateForField(props, 'industryCode'),
            hasNoConnectionToCannabis: ReimbursementAccountUtils.getDefaultStateForField(props, 'hasNoConnectionToCannabis', false),
>>>>>>> 50cb8d4f
            password: '',
        };

        // These fields need to be filled out in order to submit the form
        this.requiredFields = [
            'companyName',
            'addressStreet',
            'addressCity',
            'addressState',
            'addressZipCode',
            'website',
            'companyTaxID',
            'incorporationDate',
            'incorporationState',
            'incorporationType',
            'password',
            'companyPhone',
            'hasNoConnectionToCannabis',
        ];

        // Map a field to the key of the error's translation
        this.errorTranslationKeys = {
            addressStreet: 'bankAccount.error.addressStreet',
            addressCity: 'bankAccount.error.addressCity',
            addressZipCode: 'bankAccount.error.zipCode',
            companyName: 'bankAccount.error.companyName',
            companyPhone: 'bankAccount.error.phoneNumber',
            website: 'bankAccount.error.website',
            companyTaxID: 'bankAccount.error.taxID',
            incorporationDate: 'bankAccount.error.incorporationDate',
            incorporationType: 'bankAccount.error.companyType',
            industryCode: 'bankAccount.error.industryCode',
            password: 'common.passwordCannotBeBlank',
            hasNoConnectionToCannabis: 'bankAccount.error.restrictedBusiness',
        };

        this.getErrorText = inputKey => ReimbursementAccountUtils.getErrorText(this.props, this.errorTranslationKeys, inputKey);
        this.clearError = inputKey => ReimbursementAccountUtils.clearError(this.props, inputKey);
        this.getErrors = () => ReimbursementAccountUtils.getErrors(this.props);
    }

    /**
     * @param {String} value
     */
    setValue(value) {
        this.setState(value);
        updateReimbursementAccountDraft(value);
    }

    /**
     * Clear the error associated to inputKey if found and store the inputKey new value in the state.
     *
     * @param {String} inputKey
     * @param {String} value
     */
    clearErrorAndSetValue(inputKey, value) {
        this.setValue({[inputKey]: value});
        this.clearError(inputKey);
    }

    /**
     * @returns {Boolean}
     */
    validate() {
        const errors = {};
        if (!isValidAddress(this.state.addressStreet)) {
            errors.addressStreet = true;
        }

        if (!isValidZipCode(this.state.addressZipCode)) {
            errors.addressZipCode = true;
        }

        if (!Str.isValidURL(this.state.website)) {
            errors.website = true;
        }

        if (!/[0-9]{9}/.test(this.state.companyTaxID)) {
            errors.companyTaxID = true;
        }

        if (!isValidDate(this.state.incorporationDate)) {
            errors.incorporationDate = true;
        }

<<<<<<< HEAD
        if (!this.state.hasNoConnectionToCannabis) {
            showBankAccountFormValidationError(this.props.translate('bankAccount.error.restrictedBusiness'));
            return false;
=======
        if (!isValidIndustryCode(this.state.industryCode)) {
            errors.industryCode = true;
>>>>>>> 50cb8d4f
        }

        _.each(this.requiredFields, (inputKey) => {
            if (!isRequiredFulfilled(this.state[inputKey])) {
                errors[inputKey] = true;
            }
        });
        setBankAccountFormValidationErrors(errors);
        return _.size(errors) === 0;
    }

    submit() {
        if (!this.validate()) {
            showBankAccountErrorModal();
            return;
        }

        const incorporationDate = moment(this.state.incorporationDate).format(CONST.DATE.MOMENT_FORMAT_STRING);
        setupWithdrawalAccount({...this.state, incorporationDate});
    }

    render() {
        const shouldDisableCompanyName = Boolean(this.props.achData.bankAccountID && this.props.achData.companyName);
        const shouldDisableCompanyTaxID = Boolean(this.props.achData.bankAccountID && this.props.achData.companyTaxID);

        return (
            <>
                <HeaderWithCloseButton
                    title={this.props.translate('companyStep.headerTitle')}
                    shouldShowBackButton
                    onBackButtonPress={() => goToWithdrawalAccountSetupStep(CONST.BANK_ACCOUNT.STEP.BANK_ACCOUNT)}
                    onCloseButtonPress={Navigation.dismissModal}
                />
                <ScrollView style={[styles.flex1, styles.w100]} contentContainerStyle={styles.flexGrow1}>
                    <View style={[styles.p4]}>
                        <Text>{this.props.translate('companyStep.subtitle')}</Text>
                        <ExpensiTextInput
                            label={this.props.translate('companyStep.legalBusinessName')}
                            containerStyles={[styles.mt4]}
                            onChangeText={value => this.clearErrorAndSetValue('companyName', value)}
                            value={this.state.companyName}
                            disabled={shouldDisableCompanyName}
                            errorText={this.getErrorText('companyName')}
                        />
                        <ExpensiTextInput
                            label={this.props.translate('common.companyAddress')}
                            containerStyles={[styles.mt4]}
                            onChangeText={value => this.clearErrorAndSetValue('addressStreet', value)}
                            value={this.state.addressStreet}
                            errorText={this.getErrorText('addressStreet')}
                        />
                        <Text style={[styles.mutedTextLabel, styles.mt1]}>{this.props.translate('common.noPO')}</Text>
                        <View style={[styles.flexRow, styles.mt4]}>
                            <View style={[styles.flex2, styles.mr2]}>
                                <ExpensiTextInput
                                    label={this.props.translate('common.city')}
                                    onChangeText={value => this.clearErrorAndSetValue('addressCity', value)}
                                    value={this.state.addressCity}
                                    errorText={this.getErrorText('addressCity')}
                                />
                            </View>
                            <View style={[styles.flex1]}>
                                <StatePicker
                                    onChange={value => this.clearErrorAndSetValue('addressState', value)}
                                    value={this.state.addressState}
                                    hasError={this.getErrors().addressState}
                                />
                            </View>
                        </View>
                        <ExpensiTextInput
                            label={this.props.translate('common.zip')}
                            containerStyles={[styles.mt4]}
                            onChangeText={value => this.clearErrorAndSetValue('addressZipCode', value)}
                            value={this.state.addressZipCode}
                            errorText={this.getErrorText('addressZipCode')}
                        />
                        <ExpensiTextInput
                            label={this.props.translate('common.phoneNumber')}
                            containerStyles={[styles.mt4]}
                            keyboardType={CONST.KEYBOARD_TYPE.PHONE_PAD}
                            onChangeText={value => this.clearErrorAndSetValue('companyPhone', value)}
                            value={this.state.companyPhone}
                            placeholder={this.props.translate('companyStep.companyPhonePlaceholder')}
                            errorText={this.getErrorText('companyPhone')}
                        />
                        <ExpensiTextInput
                            label={this.props.translate('companyStep.companyWebsite')}
                            containerStyles={[styles.mt4]}
                            onChangeText={value => this.clearErrorAndSetValue('website', value)}
                            value={this.state.website}
                            errorText={this.getErrorText('website')}
                        />
                        <ExpensiTextInput
                            label={this.props.translate('companyStep.taxIDNumber')}
                            containerStyles={[styles.mt4]}
                            keyboardType={CONST.KEYBOARD_TYPE.PHONE_PAD}
                            onChangeText={value => this.clearErrorAndSetValue('companyTaxID', value)}
                            value={this.state.companyTaxID}
                            disabled={shouldDisableCompanyTaxID}
                            errorText={this.getErrorText('companyTaxID')}
                        />
                        <View style={styles.mt4}>
                            <ExpensiPicker
                                label={this.props.translate('companyStep.companyType')}
                                items={_.map(CONST.INCORPORATION_TYPES, (label, value) => ({value, label}))}
                                onChange={value => this.clearErrorAndSetValue('incorporationType', value)}
                                value={this.state.incorporationType}
                                placeholder={{value: '', label: '-'}}
                                hasError={this.getErrors().incorporationType}
                            />
                        </View>
                        <View style={[styles.flexRow, styles.mt4]}>
                            <View style={[styles.flex2, styles.mr2]}>
                                {/* TODO: Replace with date picker */}
                                <ExpensiTextInput
                                    label={this.props.translate('companyStep.incorporationDate')}
                                    onChangeText={value => this.clearErrorAndSetValue('incorporationDate', value)}
                                    value={this.state.incorporationDate}
                                    placeholder={this.props.translate('companyStep.incorporationDatePlaceholder')}
                                    errorText={this.getErrorText('incorporationDate')}
                                />
                            </View>
                            <View style={[styles.flex1]}>
                                <StatePicker
                                    onChange={value => this.clearErrorAndSetValue('incorporationState', value)}
                                    value={this.state.incorporationState}
                                    hasError={this.getErrors().incorporationState}
                                />
                            </View>
                        </View>
<<<<<<< HEAD
=======
                        {/* TODO: Replace with NAICS picker */}
                        <ExpensiTextInput
                            label={this.props.translate('companyStep.industryClassificationCode')}
                            helpLinkText={this.props.translate('common.whatThis')}
                            helpLinkURL="https://www.naics.com/search/"
                            containerStyles={[styles.mt4]}
                            onChangeText={value => this.clearErrorAndSetValue('industryCode', value)}
                            value={this.state.industryCode}
                            errorText={this.getErrorText('industryCode')}
                        />
>>>>>>> 50cb8d4f
                        <ExpensiTextInput
                            label={`Expensify ${this.props.translate('common.password')}`}
                            containerStyles={[styles.mt4]}
                            secureTextEntry
                            textContentType="password"
                            onChangeText={value => this.clearErrorAndSetValue('password', value)}
                            value={this.state.password}
                            onSubmitEditing={this.submit}
                            errorText={this.getErrorText('password')}

                            // Use new-password to prevent an autoComplete bug https://github.com/Expensify/Expensify/issues/173177
                            // eslint-disable-next-line react/jsx-props-no-multi-spaces
                            autoCompleteType="new-password"
                        />
                        <CheckboxWithLabel
                            isChecked={this.state.hasNoConnectionToCannabis}
                            onPress={() => {
                                this.setState((prevState) => {
                                    const newState = {hasNoConnectionToCannabis: !prevState.hasNoConnectionToCannabis};
                                    updateReimbursementAccountDraft(newState);
                                    return newState;
                                });
                                this.clearError('hasNoConnectionToCannabis');
                            }}
                            LabelComponent={() => (
                                <>
                                    <Text>{`${this.props.translate('companyStep.confirmCompanyIsNot')} `}</Text>
                                    <TextLink
                                        // eslint-disable-next-line max-len
                                        href="https://community.expensify.com/discussion/6191/list-of-restricted-businesses"
                                    >
                                        {`${this.props.translate('companyStep.listOfRestrictedBusinesses')}.`}
                                    </TextLink>
                                </>
                            )}
                            style={[styles.mt4]}
                            errorText={this.getErrorText('hasNoConnectionToCannabis')}
                            hasError={this.getErrors().hasNoConnectionToCannabis}
                        />
                    </View>
                    <View style={[styles.flex1, styles.justifyContentEnd, styles.p4]}>
                        <Button
                            success
                            onPress={this.submit}
                            style={[styles.w100, styles.mt4, styles.mb1]}
                            text={this.props.translate('common.saveAndContinue')}
                        />
                    </View>
                </ScrollView>
            </>
        );
    }
}

CompanyStep.propTypes = propTypes;
export default compose(
    withLocalize,
    withOnyx({
        reimbursementAccount: {
            key: ONYXKEYS.REIMBURSEMENT_ACCOUNT,
        },
        reimbursementAccountDraft: {
            key: ONYXKEYS.REIMBURSEMENT_ACCOUNT_DRAFT,
        },
    }),
)(CompanyStep);<|MERGE_RESOLUTION|>--- conflicted
+++ resolved
@@ -24,11 +24,7 @@
 import StatePicker from '../../components/StatePicker';
 import withLocalize, {withLocalizePropTypes} from '../../components/withLocalize';
 import {
-<<<<<<< HEAD
-    isValidAddress, isValidDate, isValidZipCode,
-=======
-    isValidAddress, isValidDate, isValidIndustryCode, isValidZipCode, isRequiredFulfilled,
->>>>>>> 50cb8d4f
+    isValidAddress, isValidDate, isValidZipCode, isRequiredFulfilled,
 } from '../../libs/ValidationUtils';
 import compose from '../../libs/compose';
 import ONYXKEYS from '../../ONYXKEYS';
@@ -52,20 +48,6 @@
         this.submit = this.submit.bind(this);
 
         this.state = {
-<<<<<<< HEAD
-            companyName: lodashGet(props, ['achData', 'companyName'], ''),
-            addressStreet: lodashGet(props, ['achData', 'addressStreet'], ''),
-            addressCity: lodashGet(props, ['achData', 'addressCity'], ''),
-            addressState: lodashGet(props, ['achData', 'addressState']) || '',
-            addressZipCode: lodashGet(props, ['achData', 'addressZipCode'], ''),
-            companyPhone: lodashGet(props, ['achData', 'companyPhone'], ''),
-            website: lodashGet(props, ['achData', 'website'], 'https://'),
-            companyTaxID: lodashGet(props, ['achData', 'companyTaxID'], ''),
-            incorporationType: lodashGet(props, ['achData', 'incorporationType'], ''),
-            incorporationDate: lodashGet(props, ['achData', 'incorporationDate'], ''),
-            incorporationState: lodashGet(props, ['achData', 'incorporationState']) || '',
-            hasNoConnectionToCannabis: lodashGet(props, ['achData', 'hasNoConnectionToCannabis'], false),
-=======
             companyName: ReimbursementAccountUtils.getDefaultStateForField(props, 'companyName'),
             addressStreet: ReimbursementAccountUtils.getDefaultStateForField(props, 'addressStreet'),
             addressCity: ReimbursementAccountUtils.getDefaultStateForField(props, 'addressCity'),
@@ -77,9 +59,7 @@
             incorporationType: ReimbursementAccountUtils.getDefaultStateForField(props, 'incorporationType'),
             incorporationDate: ReimbursementAccountUtils.getDefaultStateForField(props, 'incorporationDate'),
             incorporationState: ReimbursementAccountUtils.getDefaultStateForField(props, 'incorporationState'),
-            industryCode: ReimbursementAccountUtils.getDefaultStateForField(props, 'industryCode'),
             hasNoConnectionToCannabis: ReimbursementAccountUtils.getDefaultStateForField(props, 'hasNoConnectionToCannabis', false),
->>>>>>> 50cb8d4f
             password: '',
         };
 
@@ -165,14 +145,9 @@
             errors.incorporationDate = true;
         }
 
-<<<<<<< HEAD
         if (!this.state.hasNoConnectionToCannabis) {
             showBankAccountFormValidationError(this.props.translate('bankAccount.error.restrictedBusiness'));
             return false;
-=======
-        if (!isValidIndustryCode(this.state.industryCode)) {
-            errors.industryCode = true;
->>>>>>> 50cb8d4f
         }
 
         _.each(this.requiredFields, (inputKey) => {
@@ -303,19 +278,6 @@
                                 />
                             </View>
                         </View>
-<<<<<<< HEAD
-=======
-                        {/* TODO: Replace with NAICS picker */}
-                        <ExpensiTextInput
-                            label={this.props.translate('companyStep.industryClassificationCode')}
-                            helpLinkText={this.props.translate('common.whatThis')}
-                            helpLinkURL="https://www.naics.com/search/"
-                            containerStyles={[styles.mt4]}
-                            onChangeText={value => this.clearErrorAndSetValue('industryCode', value)}
-                            value={this.state.industryCode}
-                            errorText={this.getErrorText('industryCode')}
-                        />
->>>>>>> 50cb8d4f
                         <ExpensiTextInput
                             label={`Expensify ${this.props.translate('common.password')}`}
                             containerStyles={[styles.mt4]}
