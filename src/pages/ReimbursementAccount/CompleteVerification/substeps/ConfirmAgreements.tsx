--- conflicted
+++ resolved
@@ -63,7 +63,7 @@
     return (
         <Text>
             {translate('common.iAcceptThe')}
-            <TextLink href="https://use.expensify.com/achterms">{`${translate('completeVerificationStep.termsAndConditions')}`}</TextLink>
+            <TextLink href={CONST.ACH_TERMS_URL}>{`${translate('completeVerificationStep.termsAndConditions')}`}</TextLink>
         </Text>
     );
 }
@@ -110,16 +110,7 @@
                 accessibilityLabel={`${translate('common.iAcceptThe')} ${translate('completeVerificationStep.termsAndConditions')}`}
                 inputID={COMPLETE_VERIFICATION_KEYS.ACCEPT_TERMS_AND_CONDITIONS}
                 style={styles.mt6}
-<<<<<<< HEAD
-                LabelComponent={() => (
-                    <Text>
-                        {translate('common.iAcceptThe')}
-                        <TextLink href={CONST.ACH_TERMS_URL}>{`${translate('completeVerificationStep.termsAndConditions')}`}</TextLink>
-                    </Text>
-                )}
-=======
                 LabelComponent={TermsAndConditionsLabel}
->>>>>>> 16499784
                 defaultValue={defaultValues.acceptTermsAndConditions}
                 shouldSaveDraft
             />
