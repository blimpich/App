--- conflicted
+++ resolved
@@ -30,12 +30,9 @@
     /** Method to set the state of USD bank account step */
     setUSDBankAccountStep: (step: string | null) => void;
 
-<<<<<<< HEAD
-=======
     /** Method to set the state of setNonUSDBankAccountStep */
     setNonUSDBankAccountStep?: (step: string | null) => void;
 
->>>>>>> 3addd36d
     /** Whether the workspace currency is set to non USD currency */
     isNonUSDWorkspace: boolean;
 };
@@ -45,10 +42,7 @@
     onBackButtonPress,
     setShouldShowConnectedVerifiedBankAccount,
     setUSDBankAccountStep,
-<<<<<<< HEAD
-=======
     setNonUSDBankAccountStep,
->>>>>>> 3addd36d
     isNonUSDWorkspace,
 }: ConnectedVerifiedBankAccountProps) {
     const styles = useThemeStyles();
