import {subYears} from 'date-fns';
import PropTypes from 'prop-types';
import React from 'react';
import {View} from 'react-native';
import _ from 'underscore';
import DatePicker from '@components/DatePicker';
import InputWrapper from '@components/Form/InputWrapper';
import TextInput from '@components/TextInput';
import useThemeStyles from '@hooks/useThemeStyles';
import CONST from '@src/CONST';
import AddressForm from './AddressForm';

const propTypes = {
    /** Style for wrapping View */
    style: PropTypes.oneOfType([PropTypes.arrayOf(PropTypes.object), PropTypes.object]),

    /** Form values */
    values: PropTypes.shape({
        /** First name field */
        firstName: PropTypes.string,

        /** Last name field */
        lastName: PropTypes.string,

        /** Address street field */
        street: PropTypes.string,

        /** Address city field */
        city: PropTypes.string,

        /** Address state field */
        state: PropTypes.string,

        /** Address zip code field */
        zipCode: PropTypes.string,

        /** Date of birth field */
        dob: PropTypes.oneOfType([PropTypes.string, PropTypes.instanceOf(Date)]),

        /** Last 4 digits of SSN */
        ssnLast4: PropTypes.string,
    }),

    /** Default values */
    defaultValues: PropTypes.shape({
        /** First name field */
        firstName: PropTypes.string,

        /** Last name field */
        lastName: PropTypes.string,

        /** Address street field */
        street: PropTypes.string,

        /** Address city field */
        city: PropTypes.string,

        /** Address state field */
        state: PropTypes.string,

        /** Address zip code field */
        zipCode: PropTypes.string,

        /** Date of birth field */
        dob: PropTypes.oneOfType([PropTypes.string, PropTypes.instanceOf(Date)]),

        /** Last 4 digits of SSN */
        ssnLast4: PropTypes.string,
    }),

    /** Any errors that can arise from form validation */
    errors: PropTypes.objectOf(PropTypes.bool),

    /** The map for inputID of the inputs */
    inputKeys: PropTypes.shape({
        firstName: PropTypes.string,
        lastName: PropTypes.string,
        dob: PropTypes.string,
        ssnLast4: PropTypes.string,
        street: PropTypes.string,
        city: PropTypes.string,
        state: PropTypes.string,
        zipCode: PropTypes.string,
    }),

    /** Saves a draft of the input value when used in a form */
    shouldSaveDraft: PropTypes.bool,

    /** Returns translated string for given locale and phrase */
    translate: PropTypes.func.isRequired,
};

const defaultProps = {
    style: {},
    values: {
        firstName: undefined,
        lastName: undefined,
        street: undefined,
        city: undefined,
        state: undefined,
        zipCode: undefined,
        dob: undefined,
        ssnLast4: undefined,
    },
    defaultValues: {
        firstName: undefined,
        lastName: undefined,
        street: undefined,
        city: undefined,
        state: undefined,
        zipCode: undefined,
        dob: undefined,
        ssnLast4: undefined,
    },
    errors: {},
    inputKeys: {
        firstName: '',
        lastName: '',
        street: '',
        city: '',
        state: '',
        zipCode: '',
        dob: '',
        ssnLast4: '',
    },
    shouldSaveDraft: false,
};

function IdentityForm(props) {
    const styles = useThemeStyles();
    // dob field has multiple validations/errors, we are handling it temporarily like this.
    const dobErrorText = (props.errors.dob ? 'bankAccount.error.dob' : '') || (props.errors.dobAge ? 'bankAccount.error.age' : '');
    const identityFormInputKeys = ['firstName', 'lastName', 'dob', 'ssnLast4'];

    const minDate = subYears(new Date(), CONST.DATE_BIRTH.MAX_AGE);
    const maxDate = subYears(new Date(), CONST.DATE_BIRTH.MIN_AGE_FOR_PAYMENT);

    return (
        <View style={props.style}>
            <View style={[styles.flexRow]}>
                <View style={[styles.flex2, styles.mr2]}>
                    <InputWrapper
                        InputComponent={TextInput}
                        inputID={props.inputKeys.firstName}
                        shouldSaveDraft={props.shouldSaveDraft}
                        label={`${props.translate('common.firstName')}`}
                        aria-label={props.translate('common.firstName')}
                        role={CONST.ROLE.PRESENTATION}
                        value={props.values.firstName}
                        defaultValue={props.defaultValues.firstName}
<<<<<<< HEAD
                        onChangeText={(value) => props.onFieldChange({firstName: value})}
                        errorText={props.errors.firstName ? 'bankAccount.error.firstName' : ''}
=======
                        errorText={props.errors.firstName ? props.translate('bankAccount.error.firstName') : ''}
>>>>>>> 6365aebb
                    />
                </View>
                <View style={[styles.flex2]}>
                    <InputWrapper
                        InputComponent={TextInput}
                        inputID={props.inputKeys.lastName}
                        shouldSaveDraft={props.shouldSaveDraft}
                        label={`${props.translate('common.lastName')}`}
                        aria-label={props.translate('common.lastName')}
                        role={CONST.ROLE.PRESENTATION}
                        value={props.values.lastName}
                        defaultValue={props.defaultValues.lastName}
<<<<<<< HEAD
                        onChangeText={(value) => props.onFieldChange({lastName: value})}
                        errorText={props.errors.lastName ? 'bankAccount.error.lastName' : ''}
=======
                        errorText={props.errors.lastName ? props.translate('bankAccount.error.lastName') : ''}
>>>>>>> 6365aebb
                    />
                </View>
            </View>
            <InputWrapper
                InputComponent={DatePicker}
                inputID={props.inputKeys.dob}
                shouldSaveDraft={props.shouldSaveDraft}
                label={`${props.translate('common.dob')}`}
                containerStyles={[styles.mt4]}
                placeholder={props.translate('common.dateFormat')}
                defaultValue={props.values.dob || props.defaultValues.dob}
                errorText={dobErrorText}
                minDate={minDate}
                maxDate={maxDate}
            />
            <InputWrapper
                InputComponent={TextInput}
                inputID={props.inputKeys.ssnLast4}
                shouldSaveDraft={props.shouldSaveDraft}
                label={`${props.translate('common.ssnLast4')}`}
                aria-label={props.translate('common.ssnLast4')}
                role={CONST.ROLE.PRESENTATION}
                containerStyles={[styles.mt4]}
                inputMode={CONST.INPUT_MODE.NUMERIC}
                defaultValue={props.defaultValues.ssnLast4}
<<<<<<< HEAD
                onChangeText={(value) => props.onFieldChange({ssnLast4: value})}
                errorText={props.errors.ssnLast4 ? 'bankAccount.error.ssnLast4' : ''}
=======
                errorText={props.errors.ssnLast4 ? props.translate('bankAccount.error.ssnLast4') : ''}
>>>>>>> 6365aebb
                maxLength={CONST.BANK_ACCOUNT.MAX_LENGTH.SSN}
            />
            <AddressForm
                inputKeys={_.omit(props.inputKeys, identityFormInputKeys)}
                shouldSaveDraft={props.shouldSaveDraft}
                translate={props.translate}
                streetTranslationKey="common.personalAddress"
                values={_.omit(props.values, identityFormInputKeys)}
                defaultValues={_.omit(props.defaultValues, identityFormInputKeys)}
                errors={props.errors}
            />
        </View>
    );
}

IdentityForm.propTypes = propTypes;
IdentityForm.defaultProps = defaultProps;
IdentityForm.displayName = 'IdentityForm';
export default IdentityForm;<|MERGE_RESOLUTION|>--- conflicted
+++ resolved
@@ -148,12 +148,7 @@
                         role={CONST.ROLE.PRESENTATION}
                         value={props.values.firstName}
                         defaultValue={props.defaultValues.firstName}
-<<<<<<< HEAD
-                        onChangeText={(value) => props.onFieldChange({firstName: value})}
                         errorText={props.errors.firstName ? 'bankAccount.error.firstName' : ''}
-=======
-                        errorText={props.errors.firstName ? props.translate('bankAccount.error.firstName') : ''}
->>>>>>> 6365aebb
                     />
                 </View>
                 <View style={[styles.flex2]}>
@@ -166,12 +161,7 @@
                         role={CONST.ROLE.PRESENTATION}
                         value={props.values.lastName}
                         defaultValue={props.defaultValues.lastName}
-<<<<<<< HEAD
-                        onChangeText={(value) => props.onFieldChange({lastName: value})}
                         errorText={props.errors.lastName ? 'bankAccount.error.lastName' : ''}
-=======
-                        errorText={props.errors.lastName ? props.translate('bankAccount.error.lastName') : ''}
->>>>>>> 6365aebb
                     />
                 </View>
             </View>
@@ -197,12 +187,7 @@
                 containerStyles={[styles.mt4]}
                 inputMode={CONST.INPUT_MODE.NUMERIC}
                 defaultValue={props.defaultValues.ssnLast4}
-<<<<<<< HEAD
-                onChangeText={(value) => props.onFieldChange({ssnLast4: value})}
                 errorText={props.errors.ssnLast4 ? 'bankAccount.error.ssnLast4' : ''}
-=======
-                errorText={props.errors.ssnLast4 ? props.translate('bankAccount.error.ssnLast4') : ''}
->>>>>>> 6365aebb
                 maxLength={CONST.BANK_ACCOUNT.MAX_LENGTH.SSN}
             />
             <AddressForm
