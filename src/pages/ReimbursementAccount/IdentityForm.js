import React from 'react';
import {View} from 'react-native';
import PropTypes from 'prop-types';
import ExpensiTextInput from '../../components/ExpensiTextInput';
import AddressSearch from '../../components/AddressSearch';
import styles from '../../styles/styles';
import withLocalize, {withLocalizePropTypes} from '../../components/withLocalize';
import CONST from '../../CONST';
import DatePicker from '../../components/DatePicker';
import TextLink from '../../components/TextLink';
import StatePicker from '../../components/StatePicker';
import Text from '../../components/Text';


const propTypes = {
    /** Style for wrapping View */
    style: PropTypes.oneOfType([PropTypes.arrayOf(PropTypes.object), PropTypes.object]),

    /** Callback fired when a field changes. Passes args as fieldName, val */
    onFieldChange: PropTypes.func.isRequired,

    /** Form values */
    values: PropTypes.shape({
        /** First name field */
        firstName: PropTypes.string,

        /** Last name field */
        lastName: PropTypes.string,

        /** Address street field */
        street: PropTypes.string,

        /** Address city field */
        city: PropTypes.string,

        /** Address state field */
        state: PropTypes.string,

        /** Address zip code field */
        zipCode: PropTypes.string,

        /** Date of birth field */
        dob: PropTypes.oneOfType([PropTypes.string, PropTypes.instanceOf(Date)]),

        /** Last 4 digits of SSN */
        ssnLast4: PropTypes.string,

        /** Whether the address pieces should be entered manually */
        manualAddress: PropTypes.bool,
    }),

    /** Any errors that can arise from form validation */
    errors: PropTypes.objectOf(PropTypes.bool),

    ...withLocalizePropTypes,
};

const defaultProps = {
    style: {},
    values: {
        firstName: '',
        lastName: '',
        street: '',
        city: '',
        state: '',
        zipCode: '',
        dob: '',
        ssnLast4: '',
        manualAddress: false,
    },
    errors: {},
};


<<<<<<< HEAD
const IdentityForm = (props) => {
=======
const IdentityForm = ({
    translate, values, onFieldChange, style, errors,
}) => {
    const {
        firstName, lastName, street, city, state, zipCode, dob, ssnLast4, manualAddress,
    } = values;

>>>>>>> bf8c8f6a
    // dob field has multiple validations/errors, we are handling it temporarily like this.
    const dobErrorText = (props.errors.dob ? props.translate('bankAccount.error.dob') : '')
        || (props.errors.dobAge ? props.translate('bankAccount.error.age') : '');

    const getFormattedAddressValue = () => {
        let addressString = '';
        if (props.values.street) {
            addressString += `${props.values.street}, `;
        }
        if (props.values.city) {
            addressString += `${props.values.city}, `;
        }
        if (props.values.state) {
            addressString += `${props.values.state}, `;
        }
        if (props.values.zipCode) {
            addressString += `${props.values.zipCode}`;
        }
        return addressString;
    };

    return (
        <View style={props.style}>
            <View style={[styles.flexRow]}>
                <View style={[styles.flex2, styles.mr2]}>
                    <ExpensiTextInput
                        label={`${props.translate('common.firstName')}`}
                        value={props.values.firstName}
                        onChangeText={value => props.onFieldChange('firstName', value)}
                        errorText={props.errors.firstName ? props.translate('bankAccount.error.firstName') : ''}
                        translateX={-10}
                    />
                </View>
                <View style={[styles.flex2]}>
                    <ExpensiTextInput
                        label={`${props.translate('common.lastName')}`}
                        value={props.values.lastName}
                        onChangeText={value => props.onFieldChange('lastName', value)}
                        errorText={props.errors.lastName ? props.translate('bankAccount.error.lastName') : ''}
                        translateX={-10}
                    />
                </View>
            </View>
            <DatePicker
                label={`${props.translate('common.dob')}`}
                containerStyles={[styles.mt4]}
                placeholder={props.translate('common.dateFormat')}
                value={props.values.dob}
                onChange={value => props.onFieldChange('dob', value)}
                errorText={dobErrorText}
            />
            <ExpensiTextInput
                label={`${props.translate('common.ssnLast4')}`}
                containerStyles={[styles.mt4]}
                keyboardType={CONST.KEYBOARD_TYPE.NUMERIC}
                value={props.values.ssnLast4}
                onChangeText={value => props.onFieldChange('ssnLast4', value)}
                errorText={props.errors.ssnLast4 ? props.translate('bankAccount.error.ssnLast4') : ''}
                maxLength={CONST.BANK_ACCOUNT.MAX_LENGTH.SSN}
            />
<<<<<<< HEAD
            <AddressSearch
                label={props.translate('common.personalAddress')}
                containerStyles={[styles.mt4]}
                value={getFormattedAddressValue()}
                onChangeText={(fieldName, value) => props.onFieldChange(fieldName, value)}
                errorText={props.errors.street ? props.translate('bankAccount.error.addressStreet') : ''}
            />
=======
            {!manualAddress && (
                <div>
                    <AddressSearch
                        label={translate('common.personalAddress')}
                        containerStyles={[styles.mt4]}
                        value={getFormattedAddressValue()}
                        onChangeText={(fieldName, value) => onFieldChange(fieldName, value)}
                        errorText={errors.street ? translate('bankAccount.error.addressStreet') : ''}
                    />
                    <TextLink
                        style={[styles.textMicro]}
                        onPress={() => onFieldChange('manualAddress', true)}
                    >
                        Can&apos;t find your address? Enter it manually
                    </TextLink>
                </div>
            )}
            {manualAddress && (
                <div>
                    <ExpensiTextInput
                        label={translate('common.personalAddress')}
                        containerStyles={[styles.mt4]}
                        value={street}
                        onChangeText={value => onFieldChange('addressStreet', value)}
                        errorText={errors.street ? translate('bankAccount.error.address') : ''}
                    />
                    <Text style={[styles.mutedTextLabel, styles.mt1]}>{translate('common.noPO')}</Text>
                    <View style={[styles.flexRow, styles.mt4]}>
                        <View style={[styles.flex2, styles.mr2]}>
                            <ExpensiTextInput
                                label={translate('common.city')}
                                value={city}
                                onChangeText={value => onFieldChange('addressCity', value)}
                                errorText={errors.city ? translate('bankAccount.error.addressCity') : ''}
                                translateX={-14}
                            />
                        </View>
                        <View style={[styles.flex1]}>
                            <StatePicker
                                value={state}
                                onChange={value => onFieldChange('addressState', value)}
                                errorText={errors.state ? translate('bankAccount.error.addressState') : ''}
                                hasError={Boolean(errors.state)}
                            />
                        </View>
                    </View>
                    <ExpensiTextInput
                        label={translate('common.zip')}
                        containerStyles={[styles.mt4]}
                        keyboardType={CONST.KEYBOARD_TYPE.NUMERIC}
                        value={zipCode}
                        onChangeText={value => onFieldChange('addressZipCode', value)}
                        errorText={errors.zipCode ? translate('bankAccount.error.zipCode') : ''}
                        maxLength={CONST.BANK_ACCOUNT.MAX_LENGTH.ZIP_CODE}
                    />
                </div>
            )}
>>>>>>> bf8c8f6a
        </View>
    );
};

IdentityForm.propTypes = propTypes;
IdentityForm.defaultProps = defaultProps;
IdentityForm.displayName = 'IdentityForm';
export default withLocalize(IdentityForm);<|MERGE_RESOLUTION|>--- conflicted
+++ resolved
@@ -72,17 +72,7 @@
 };
 
 
-<<<<<<< HEAD
 const IdentityForm = (props) => {
-=======
-const IdentityForm = ({
-    translate, values, onFieldChange, style, errors,
-}) => {
-    const {
-        firstName, lastName, street, city, state, zipCode, dob, ssnLast4, manualAddress,
-    } = values;
-
->>>>>>> bf8c8f6a
     // dob field has multiple validations/errors, we are handling it temporarily like this.
     const dobErrorText = (props.errors.dob ? props.translate('bankAccount.error.dob') : '')
         || (props.errors.dobAge ? props.translate('bankAccount.error.age') : '');
@@ -143,73 +133,62 @@
                 errorText={props.errors.ssnLast4 ? props.translate('bankAccount.error.ssnLast4') : ''}
                 maxLength={CONST.BANK_ACCOUNT.MAX_LENGTH.SSN}
             />
-<<<<<<< HEAD
-            <AddressSearch
-                label={props.translate('common.personalAddress')}
-                containerStyles={[styles.mt4]}
-                value={getFormattedAddressValue()}
-                onChangeText={(fieldName, value) => props.onFieldChange(fieldName, value)}
-                errorText={props.errors.street ? props.translate('bankAccount.error.addressStreet') : ''}
-            />
-=======
-            {!manualAddress && (
-                <div>
-                    <AddressSearch
-                        label={translate('common.personalAddress')}
+            {props.manualAddress ? (
+                <>
+                    <ExpensiTextInput
+                        label={props.translate('common.personalAddress')}
                         containerStyles={[styles.mt4]}
-                        value={getFormattedAddressValue()}
-                        onChangeText={(fieldName, value) => onFieldChange(fieldName, value)}
-                        errorText={errors.street ? translate('bankAccount.error.addressStreet') : ''}
+                        value={props.street}
+                        onChangeText={value => props.onFieldChange('addressStreet', value)}
+                        errorText={props.errors.street ? props.translate('bankAccount.error.address') : ''}
                     />
-                    <TextLink
-                        style={[styles.textMicro]}
-                        onPress={() => onFieldChange('manualAddress', true)}
-                    >
-                        Can&apos;t find your address? Enter it manually
-                    </TextLink>
-                </div>
-            )}
-            {manualAddress && (
-                <div>
-                    <ExpensiTextInput
-                        label={translate('common.personalAddress')}
-                        containerStyles={[styles.mt4]}
-                        value={street}
-                        onChangeText={value => onFieldChange('addressStreet', value)}
-                        errorText={errors.street ? translate('bankAccount.error.address') : ''}
-                    />
-                    <Text style={[styles.mutedTextLabel, styles.mt1]}>{translate('common.noPO')}</Text>
+                    <Text style={[styles.mutedTextLabel, styles.mt1]}>{props.translate('common.noPO')}</Text>
                     <View style={[styles.flexRow, styles.mt4]}>
                         <View style={[styles.flex2, styles.mr2]}>
                             <ExpensiTextInput
-                                label={translate('common.city')}
-                                value={city}
-                                onChangeText={value => onFieldChange('addressCity', value)}
-                                errorText={errors.city ? translate('bankAccount.error.addressCity') : ''}
+                                label={props.translate('common.city')}
+                                value={props.city}
+                                onChangeText={value => props.onFieldChange('addressCity', value)}
+                                errorText={props.errors.city ? props.translate('bankAccount.error.addressCity') : ''}
                                 translateX={-14}
                             />
                         </View>
                         <View style={[styles.flex1]}>
                             <StatePicker
                                 value={state}
-                                onChange={value => onFieldChange('addressState', value)}
-                                errorText={errors.state ? translate('bankAccount.error.addressState') : ''}
-                                hasError={Boolean(errors.state)}
+                                onChange={value => props.onFieldChange('addressState', value)}
+                                errorText={props.errors.state ? props.translate('bankAccount.error.addressState') : ''}
+                                hasError={Boolean(props.errors.state)}
                             />
                         </View>
                     </View>
                     <ExpensiTextInput
-                        label={translate('common.zip')}
+                        label={props.translate('common.zip')}
                         containerStyles={[styles.mt4]}
                         keyboardType={CONST.KEYBOARD_TYPE.NUMERIC}
-                        value={zipCode}
-                        onChangeText={value => onFieldChange('addressZipCode', value)}
-                        errorText={errors.zipCode ? translate('bankAccount.error.zipCode') : ''}
+                        value={props.zipCode}
+                        onChangeText={value => props.onFieldChange('addressZipCode', value)}
+                        errorText={props.errors.zipCode ? props.translate('bankAccount.error.zipCode') : ''}
                         maxLength={CONST.BANK_ACCOUNT.MAX_LENGTH.ZIP_CODE}
                     />
-                </div>
+                </>
+            ) : (
+                <>
+                    <AddressSearch
+                        label={props.translate('common.personalAddress')}
+                        containerStyles={[styles.mt4]}
+                        value={getFormattedAddressValue()}
+                        onChangeText={(fieldName, value) => props.onFieldChange(fieldName, value)}
+                        errorText={props.errors.street ? props.translate('bankAccount.error.addressStreet') : ''}
+                    />
+                    <TextLink
+                        style={[styles.textMicro]}
+                        onPress={() => props.onFieldChange('manualAddress', true)}
+                    >
+                        Can&apos;t find your address? Enter it manually
+                    </TextLink>
+                </>
             )}
->>>>>>> bf8c8f6a
         </View>
     );
 };
