--- conflicted
+++ resolved
@@ -55,32 +55,23 @@
     };
 
     useEffect(() => {
-<<<<<<< HEAD
         // Refetch Corpay fields upon going online
         if (prevIsOffline && !isOffline) {
             getCorpayBankAccountFields(country, currency);
         }
 
-        // eslint-disable-next-line @typescript-eslint/prefer-nullish-coalescing
-        if (reimbursementAccount?.errors || reimbursementAccount?.isLoading || !reimbursementAccount?.isSuccess) {
-=======
         if (reimbursementAccount?.isLoading === true || !!reimbursementAccount?.errors) {
->>>>>>> 69b2da40
             return;
         }
 
         if (reimbursementAccount?.isSuccess === true) {
             onSubmit();
         }
-    }, [onSubmit, reimbursementAccount?.errors, reimbursementAccount?.isLoading, reimbursementAccount?.isSuccess]);
+    }, [country, currency, isOffline, onSubmit, prevIsOffline, reimbursementAccount?.errors, reimbursementAccount?.isLoading, reimbursementAccount?.isSuccess]);
 
     useEffect(() => {
         return () => clearReimbursementAccountBankCreation();
-<<<<<<< HEAD
-    }, [country, currency, isOffline, onSubmit, prevIsOffline, reimbursementAccount?.errors, reimbursementAccount?.isLoading, reimbursementAccount?.isSuccess]);
-=======
     }, []);
->>>>>>> 69b2da40
 
     useEffect(() => {
         if (country === '') {
