--- conflicted
+++ resolved
@@ -16,11 +16,7 @@
 function Address({onNext, isEditing, onMove, isUserEnteringHisOwnData, ownerBeingModifiedID}: NameProps) {
     const {translate} = useLocalize();
     const [reimbursementAccountDraft] = useOnyx(ONYXKEYS.FORMS.REIMBURSEMENT_ACCOUNT_FORM_DRAFT);
-<<<<<<< HEAD
-    const countryStepCountryValue = reimbursementAccountDraft?.[INPUT_IDS.ADDITIONAL_DATA.DESTINATION_COUNTRY] ?? '';
-=======
     const countryStepCountryValue = reimbursementAccountDraft?.[INPUT_IDS.ADDITIONAL_DATA.COUNTRY] ?? '';
->>>>>>> c1651047
 
     const countryInputKey = `${PREFIX}_${ownerBeingModifiedID}_${COUNTRY}` as const;
     const inputKeys = {
