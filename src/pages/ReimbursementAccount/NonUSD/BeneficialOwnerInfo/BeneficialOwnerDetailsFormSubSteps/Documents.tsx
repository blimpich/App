import React, {useCallback, useMemo, useState} from 'react';
import {View} from 'react-native';
import {useOnyx} from 'react-native-onyx';
import type {FileObject} from '@components/AttachmentModal';
import FormProvider from '@components/Form/FormProvider';
import InputWrapper from '@components/Form/InputWrapper';
import type {FormInputErrors, FormOnyxValues} from '@components/Form/types';
import Text from '@components/Text';
import UploadFile from '@components/UploadFile';
import useLocalize from '@hooks/useLocalize';
import useReimbursementAccountStepFormSubmit from '@hooks/useReimbursementAccountStepFormSubmit';
import type {SubStepProps} from '@hooks/useSubStep/types';
import useThemeStyles from '@hooks/useThemeStyles';
import {getFieldRequiredErrors} from '@libs/ValidationUtils';
import getNeededDocumentsStatusForBeneficialOwner from '@pages/ReimbursementAccount/NonUSD/utils/getNeededDocumentsStatusForBeneficialOwner';
import {clearErrorFields, setDraftValues, setErrorFields} from '@userActions/FormActions';
import CONST from '@src/CONST';
import ONYXKEYS from '@src/ONYXKEYS';
import INPUT_IDS from '@src/types/form/ReimbursementAccountForm';

type DocumentsProps = SubStepProps & {ownerBeingModifiedID: string};

const {PROOF_OF_OWNERSHIP, ADDRESS_PROOF, COPY_OF_ID, CODICE_FISCALE, COUNTRY, PREFIX} = CONST.NON_USD_BANK_ACCOUNT.BENEFICIAL_OWNER_INFO_STEP.BENEFICIAL_OWNER_DATA;

function Documents({onNext, isEditing, ownerBeingModifiedID}: DocumentsProps) {
    const {translate} = useLocalize();
    const styles = useThemeStyles();
    const [reimbursementAccount] = useOnyx(ONYXKEYS.REIMBURSEMENT_ACCOUNT);
    const [reimbursementAccountDraft] = useOnyx(ONYXKEYS.FORMS.REIMBURSEMENT_ACCOUNT_FORM_DRAFT);
    const countryStepCountryValue = reimbursementAccountDraft?.[INPUT_IDS.ADDITIONAL_DATA.COUNTRY] ?? '';
    const policyID = reimbursementAccount?.achData?.policyID;
    const [policy] = useOnyx(`${ONYXKEYS.COLLECTION.POLICY}${policyID}`);
    const currency = policy?.outputCurrency ?? '';
    const proofOfOwnershipInputID = `${PREFIX}_${ownerBeingModifiedID}_${PROOF_OF_OWNERSHIP}` as const;
    const copyOfIDInputID = `${PREFIX}_${ownerBeingModifiedID}_${COPY_OF_ID}` as const;
    const addressProofInputID = `${PREFIX}_${ownerBeingModifiedID}_${ADDRESS_PROOF}` as const;
    const codiceFiscaleInputID = `${PREFIX}_${ownerBeingModifiedID}_${CODICE_FISCALE}` as const;
    const beneficialOwnerCountryInputID = `${PREFIX}_${ownerBeingModifiedID}_${COUNTRY}` as const;
    const beneficialOwnerCountry = String(reimbursementAccountDraft?.[beneficialOwnerCountryInputID] ?? '');
    const isDocumentNeededStatus = getNeededDocumentsStatusForBeneficialOwner(currency, countryStepCountryValue, beneficialOwnerCountry);
    const defaultValues: Record<string, FileObject[]> = {
        [proofOfOwnershipInputID]: Array.isArray(reimbursementAccountDraft?.[proofOfOwnershipInputID]) ? (reimbursementAccountDraft?.[proofOfOwnershipInputID] as FileObject[]) ?? [] : [],
        [copyOfIDInputID]: Array.isArray(reimbursementAccountDraft?.[copyOfIDInputID]) ? (reimbursementAccountDraft?.[copyOfIDInputID] as FileObject[]) ?? [] : [],
        [addressProofInputID]: Array.isArray(reimbursementAccountDraft?.[addressProofInputID]) ? (reimbursementAccountDraft?.[addressProofInputID] as FileObject[]) ?? [] : [],
        [codiceFiscaleInputID]: Array.isArray(reimbursementAccountDraft?.[codiceFiscaleInputID]) ? (reimbursementAccountDraft?.[codiceFiscaleInputID] as FileObject[]) ?? [] : [],
    };

    const [uploadedProofOfOwnership, setUploadedProofOfOwnership] = useState<FileObject[]>(defaultValues[proofOfOwnershipInputID]);
    const [uploadedCopyOfID, setUploadedCopyOfID] = useState<FileObject[]>(defaultValues[copyOfIDInputID]);
    const [uploadedAddressProof, setUploadedAddressProof] = useState<FileObject[]>(defaultValues[addressProofInputID]);
    const [uploadedCodiceFiscale, setUploadedCodiceFiscale] = useState<FileObject[]>(defaultValues[codiceFiscaleInputID]);

    const STEP_FIELDS = useMemo(
        () => [proofOfOwnershipInputID, addressProofInputID, copyOfIDInputID, codiceFiscaleInputID],
        [addressProofInputID, codiceFiscaleInputID, copyOfIDInputID, proofOfOwnershipInputID],
    );

    const validate = useCallback(
        (values: FormOnyxValues<typeof ONYXKEYS.FORMS.REIMBURSEMENT_ACCOUNT_FORM>): FormInputErrors<typeof ONYXKEYS.FORMS.REIMBURSEMENT_ACCOUNT_FORM> =>
            getFieldRequiredErrors(values, STEP_FIELDS),
        [STEP_FIELDS],
    );

    const handleSelectFile = (files: FileObject[], uploadedFiles: FileObject[], inputID: string, setFiles: React.Dispatch<React.SetStateAction<FileObject[]>>) => {
        setDraftValues(ONYXKEYS.FORMS.REIMBURSEMENT_ACCOUNT_FORM, {[inputID]: [...uploadedFiles, ...files]});
        setFiles((prev) => [...prev, ...files]);
    };

    const handleRemoveFile = (fileName: string, uploadedFiles: FileObject[], inputID: string, setFiles: React.Dispatch<React.SetStateAction<FileObject[]>>) => {
        const newUploadedIDs = uploadedFiles.filter((file) => file.name !== fileName);
        setDraftValues(ONYXKEYS.FORMS.REIMBURSEMENT_ACCOUNT_FORM, {[inputID]: newUploadedIDs});
        setFiles(newUploadedIDs);
    };

    const setUploadError = (error: string, inputID: string) => {
        if (!error) {
            clearErrorFields(ONYXKEYS.FORMS.REIMBURSEMENT_ACCOUNT_FORM);
            return;
        }

        setErrorFields(ONYXKEYS.FORMS.REIMBURSEMENT_ACCOUNT_FORM, {[inputID]: {onUpload: error}});
    };

    const handleSubmit = useReimbursementAccountStepFormSubmit({
        fieldIds: STEP_FIELDS,
        onNext,
        shouldSaveDraft: isEditing,
    });

    const testForShouldHideFixErrorsAlert =
        [
            isDocumentNeededStatus.isProofOfOwnershipNeeded,
            isDocumentNeededStatus.isCopyOfIDNeeded,
            isDocumentNeededStatus.isProofOfAddressNeeded,
            isDocumentNeededStatus.isCodiceFiscaleNeeded,
        ].filter(Boolean).length <= 1;

    return (
        <FormProvider
            formID={ONYXKEYS.FORMS.REIMBURSEMENT_ACCOUNT_FORM}
            submitButtonText={translate(isEditing ? 'common.confirm' : 'common.next')}
            validate={validate}
            onSubmit={handleSubmit}
            style={[styles.mh5, styles.flexGrow1]}
            submitButtonStyles={[styles.mb0]}
            shouldHideFixErrorsAlert={testForShouldHideFixErrorsAlert}
        >
            <Text style={[styles.textHeadlineLineHeightXXL, styles.mb5]}>{translate('ownershipInfoStep.uploadDocuments')}</Text>
            <Text style={[styles.textSupporting, styles.mb5]}>{translate('ownershipInfoStep.pleaseUpload')}</Text>
            <Text style={[styles.textSupporting, styles.mb6]}>{translate('ownershipInfoStep.acceptedFiles')}</Text>
            {isDocumentNeededStatus.isProofOfOwnershipNeeded && (
                <View>
                    <Text style={[styles.mutedTextLabel, styles.mb3]}>{translate('ownershipInfoStep.proofOfBeneficialOwner')}</Text>
                    <InputWrapper
                        InputComponent={UploadFile}
                        buttonText={translate('ownershipInfoStep.chooseFile')}
                        uploadedFiles={uploadedProofOfOwnership}
                        onUpload={(files) => {
                            handleSelectFile(files, uploadedProofOfOwnership, proofOfOwnershipInputID, setUploadedProofOfOwnership);
                        }}
                        onRemove={(fileName) => {
                            handleRemoveFile(fileName, uploadedProofOfOwnership, proofOfOwnershipInputID, setUploadedProofOfOwnership);
                        }}
                        setError={(error) => {
                            setUploadError(error, proofOfOwnershipInputID);
                        }}
                        fileLimit={CONST.NON_USD_BANK_ACCOUNT.FILE_LIMIT}
                        acceptedFileTypes={[...CONST.NON_USD_BANK_ACCOUNT.ALLOWED_FILE_TYPES]}
                        value={defaultValues[proofOfOwnershipInputID]}
                        inputID={proofOfOwnershipInputID}
                    />
                    <Text style={[styles.mutedTextLabel, styles.mt6]}>{translate('ownershipInfoStep.proofOfBeneficialOwnerDescription')}</Text>
                    {(isDocumentNeededStatus.isCopyOfIDNeeded || isDocumentNeededStatus.isProofOfAddressNeeded || isDocumentNeededStatus.isCodiceFiscaleNeeded) && (
<<<<<<< HEAD
                        <View style={[styles.sectionDividerLine, styles.mh0, styles.mv6]} />
=======
                        <View style={[styles.sectionDividerLine, styles.mt6, styles.mb6]} />
>>>>>>> 782cf7d9
                    )}
                </View>
            )}

            {isDocumentNeededStatus.isCopyOfIDNeeded && (
                <View>
                    <Text style={[styles.mutedTextLabel, styles.mb3]}>{translate('ownershipInfoStep.copyOfID')}</Text>
                    <InputWrapper
                        InputComponent={UploadFile}
                        buttonText={translate('ownershipInfoStep.chooseFile')}
                        uploadedFiles={uploadedCopyOfID}
                        onUpload={(files) => {
                            handleSelectFile(files, uploadedCopyOfID, copyOfIDInputID, setUploadedCopyOfID);
                        }}
                        onRemove={(fileName) => {
                            handleRemoveFile(fileName, uploadedCopyOfID, copyOfIDInputID, setUploadedCopyOfID);
                        }}
                        setError={(error) => {
                            setUploadError(error, copyOfIDInputID);
                        }}
                        fileLimit={CONST.NON_USD_BANK_ACCOUNT.FILE_LIMIT}
                        acceptedFileTypes={[...CONST.NON_USD_BANK_ACCOUNT.ALLOWED_FILE_TYPES]}
                        value={defaultValues[copyOfIDInputID]}
                        inputID={copyOfIDInputID}
                    />
                    <Text style={[styles.mutedTextLabel, styles.mt6]}>{translate('ownershipInfoStep.copyOfIDDescription')}</Text>
<<<<<<< HEAD
                    {(isDocumentNeededStatus.isProofOfAddressNeeded || isDocumentNeededStatus.isCodiceFiscaleNeeded) && <View style={[styles.sectionDividerLine, styles.mh0, styles.mv6]} />}
=======
                    {(isDocumentNeededStatus.isProofOfAddressNeeded || isDocumentNeededStatus.isCodiceFiscaleNeeded) && <View style={[styles.sectionDividerLine, styles.mt6, styles.mb6]} />}
>>>>>>> 782cf7d9
                </View>
            )}

            {isDocumentNeededStatus.isProofOfAddressNeeded && (
                <View>
                    <Text style={[styles.mutedTextLabel, styles.mb3]}>{translate('ownershipInfoStep.proofOfAddress')}</Text>
                    <InputWrapper
                        InputComponent={UploadFile}
                        buttonText={translate('ownershipInfoStep.chooseFile')}
                        uploadedFiles={uploadedAddressProof}
                        onUpload={(files) => {
                            handleSelectFile(files, uploadedAddressProof, addressProofInputID, setUploadedAddressProof);
                        }}
                        onRemove={(fileName) => {
                            handleRemoveFile(fileName, uploadedAddressProof, addressProofInputID, setUploadedAddressProof);
                        }}
                        setError={(error) => {
                            setUploadError(error, addressProofInputID);
                        }}
                        fileLimit={CONST.NON_USD_BANK_ACCOUNT.FILE_LIMIT}
                        acceptedFileTypes={[...CONST.NON_USD_BANK_ACCOUNT.ALLOWED_FILE_TYPES]}
                        value={defaultValues[addressProofInputID]}
                        inputID={addressProofInputID}
                    />
                    <Text style={[styles.mutedTextLabel, styles.mt6]}>{translate('ownershipInfoStep.proofOfAddressDescription')}</Text>
<<<<<<< HEAD
                    {isDocumentNeededStatus.isCodiceFiscaleNeeded && <View style={[styles.sectionDividerLine, styles.mh0, styles.mv6]} />}
=======
                    {isDocumentNeededStatus.isCodiceFiscaleNeeded && <View style={[styles.sectionDividerLine, styles.mt6, styles.mb6]} />}
>>>>>>> 782cf7d9
                </View>
            )}

            {isDocumentNeededStatus.isCodiceFiscaleNeeded && (
                <View>
                    <Text style={[styles.mutedTextLabel, styles.mb3]}>{translate('ownershipInfoStep.codiceFiscale')}</Text>
                    <InputWrapper
                        InputComponent={UploadFile}
                        buttonText={translate('ownershipInfoStep.chooseFile')}
                        uploadedFiles={uploadedCodiceFiscale}
                        onUpload={(files) => {
                            handleSelectFile(files, uploadedCodiceFiscale, codiceFiscaleInputID, setUploadedCodiceFiscale);
                        }}
                        onRemove={(fileName) => {
                            handleRemoveFile(fileName, uploadedCodiceFiscale, codiceFiscaleInputID, setUploadedCodiceFiscale);
                        }}
                        setError={(error) => {
                            setUploadError(error, codiceFiscaleInputID);
                        }}
                        fileLimit={CONST.NON_USD_BANK_ACCOUNT.FILE_LIMIT}
                        acceptedFileTypes={[...CONST.NON_USD_BANK_ACCOUNT.ALLOWED_FILE_TYPES]}
                        value={defaultValues[codiceFiscaleInputID]}
                        inputID={codiceFiscaleInputID}
                    />
                    <Text style={[styles.mutedTextLabel, styles.mb3, styles.mt6]}>{translate('ownershipInfoStep.codiceFiscaleDescription')}</Text>
                </View>
            )}
        </FormProvider>
    );
}

Documents.displayName = 'Documents';

export default Documents;<|MERGE_RESOLUTION|>--- conflicted
+++ resolved
@@ -131,11 +131,7 @@
                     />
                     <Text style={[styles.mutedTextLabel, styles.mt6]}>{translate('ownershipInfoStep.proofOfBeneficialOwnerDescription')}</Text>
                     {(isDocumentNeededStatus.isCopyOfIDNeeded || isDocumentNeededStatus.isProofOfAddressNeeded || isDocumentNeededStatus.isCodiceFiscaleNeeded) && (
-<<<<<<< HEAD
-                        <View style={[styles.sectionDividerLine, styles.mh0, styles.mv6]} />
-=======
-                        <View style={[styles.sectionDividerLine, styles.mt6, styles.mb6]} />
->>>>>>> 782cf7d9
+                        <View style={[styles.sectionDividerLine, styles.mv6]} />
                     )}
                 </View>
             )}
@@ -162,11 +158,7 @@
                         inputID={copyOfIDInputID}
                     />
                     <Text style={[styles.mutedTextLabel, styles.mt6]}>{translate('ownershipInfoStep.copyOfIDDescription')}</Text>
-<<<<<<< HEAD
-                    {(isDocumentNeededStatus.isProofOfAddressNeeded || isDocumentNeededStatus.isCodiceFiscaleNeeded) && <View style={[styles.sectionDividerLine, styles.mh0, styles.mv6]} />}
-=======
-                    {(isDocumentNeededStatus.isProofOfAddressNeeded || isDocumentNeededStatus.isCodiceFiscaleNeeded) && <View style={[styles.sectionDividerLine, styles.mt6, styles.mb6]} />}
->>>>>>> 782cf7d9
+                    {(isDocumentNeededStatus.isProofOfAddressNeeded || isDocumentNeededStatus.isCodiceFiscaleNeeded) && <View style={[styles.sectionDividerLine, styles.mv6]} />}
                 </View>
             )}
 
@@ -192,11 +184,7 @@
                         inputID={addressProofInputID}
                     />
                     <Text style={[styles.mutedTextLabel, styles.mt6]}>{translate('ownershipInfoStep.proofOfAddressDescription')}</Text>
-<<<<<<< HEAD
-                    {isDocumentNeededStatus.isCodiceFiscaleNeeded && <View style={[styles.sectionDividerLine, styles.mh0, styles.mv6]} />}
-=======
-                    {isDocumentNeededStatus.isCodiceFiscaleNeeded && <View style={[styles.sectionDividerLine, styles.mt6, styles.mb6]} />}
->>>>>>> 782cf7d9
+                    {isDocumentNeededStatus.isCodiceFiscaleNeeded && <View style={[styles.sectionDividerLine, styles.mv6]} />}
                 </View>
             )}
 
