import {Str} from 'expensify-common';
import type {ComponentType} from 'react';
import React, {useEffect, useState} from 'react';
import {useOnyx} from 'react-native-onyx';
import InteractiveStepWrapper from '@components/InteractiveStepWrapper';
import YesNoStep from '@components/SubStepForms/YesNoStep';
import useLocalize from '@hooks/useLocalize';
import useSubStep from '@hooks/useSubStep';
import type {SubStepProps} from '@hooks/useSubStep/types';
import getOwnerDetailsAndOwnerFilesForBeneficialOwners from '@pages/ReimbursementAccount/NonUSD/utils/getOwnerDetailsAndOwnerFilesForBeneficialOwners';
import {clearReimbursementAccountSaveCorpayOnboardingBeneficialOwners, saveCorpayOnboardingBeneficialOwners} from '@userActions/BankAccounts';
import {setDraftValues} from '@userActions/FormActions';
import CONST from '@src/CONST';
import ONYXKEYS from '@src/ONYXKEYS';
import INPUT_IDS from '@src/types/form/ReimbursementAccountForm';
import Address from './BeneficialOwnerDetailsFormSubSteps/Address';
import Confirmation from './BeneficialOwnerDetailsFormSubSteps/Confirmation';
import DateOfBirth from './BeneficialOwnerDetailsFormSubSteps/DateOfBirth';
import Documents from './BeneficialOwnerDetailsFormSubSteps/Documents';
import Last4SSN from './BeneficialOwnerDetailsFormSubSteps/Last4SSN';
import Name from './BeneficialOwnerDetailsFormSubSteps/Name';
import OwnershipPercentage from './BeneficialOwnerDetailsFormSubSteps/OwnershipPercentage';
import BeneficialOwnersList from './BeneficialOwnersList';

type BeneficialOwnerInfoProps = {
    /** Handles back button press */
    onBackButtonPress: () => void;

    /** Handles submit button press */
    onSubmit: () => void;
};

const {OWNS_MORE_THAN_25_PERCENT, ANY_INDIVIDUAL_OWN_25_PERCENT_OR_MORE, BENEFICIAL_OWNERS, COMPANY_NAME} = INPUT_IDS.ADDITIONAL_DATA.CORPAY;
const {COUNTRY, PREFIX} = CONST.NON_USD_BANK_ACCOUNT.BENEFICIAL_OWNER_INFO_STEP.BENEFICIAL_OWNER_DATA;
const SUBSTEP = CONST.NON_USD_BANK_ACCOUNT.BENEFICIAL_OWNER_INFO_STEP.SUBSTEP;

type BeneficialOwnerDetailsFormProps = SubStepProps & {
    ownerBeingModifiedID: string;
    setOwnerBeingModifiedID?: (id: string) => void;
    isUserEnteringHisOwnData: boolean;
    totalOwnedPercentage: Record<string, number>;
    setTotalOwnedPercentage: (ownedPercentage: Record<string, number>) => void;
};

const bodyContent: Array<ComponentType<BeneficialOwnerDetailsFormProps>> = [Name, OwnershipPercentage, DateOfBirth, Address, Last4SSN, Documents, Confirmation];

function BeneficialOwnerInfo({onBackButtonPress, onSubmit}: BeneficialOwnerInfoProps) {
    const {translate} = useLocalize();

    const [reimbursementAccount] = useOnyx(ONYXKEYS.REIMBURSEMENT_ACCOUNT);
    const [reimbursementAccountDraft] = useOnyx(ONYXKEYS.FORMS.REIMBURSEMENT_ACCOUNT_FORM_DRAFT);

    const [ownerKeys, setOwnerKeys] = useState<string[]>([]);
    const [ownerBeingModifiedID, setOwnerBeingModifiedID] = useState<string>(CONST.NON_USD_BANK_ACCOUNT.BENEFICIAL_OWNER_INFO_STEP.CURRENT_USER_KEY);
    const [isEditingCreatedOwner, setIsEditingCreatedOwner] = useState(false);
    const [isUserEnteringHisOwnData, setIsUserEnteringHisOwnData] = useState(false);
    const [isUserOwner, setIsUserOwner] = useState(false);
    const [isAnyoneElseOwner, setIsAnyoneElseOwner] = useState(false);
    const [currentSubStep, setCurrentSubStep] = useState<number>(SUBSTEP.IS_USER_BENEFICIAL_OWNER);
    const [totalOwnedPercentage, setTotalOwnedPercentage] = useState<Record<string, number>>({});
<<<<<<< HEAD
    const companyName = reimbursementAccount?.achData?.corpay?.[COMPANY_NAME] ?? reimbursementAccountDraft?.[COMPANY_NAME] ?? '';
=======
    const companyName = reimbursementAccount?.achData?.additionalData?.corpay?.[COMPANY_NAME] ?? reimbursementAccountDraft?.[COMPANY_NAME] ?? '';
>>>>>>> 4ca4d773
    const bankAccountID = reimbursementAccount?.achData?.bankAccountID ?? CONST.DEFAULT_NUMBER_ID;

    const totalOwnedPercentageSum = Object.values(totalOwnedPercentage).reduce((acc, value) => acc + value, 0);
    const canAddMoreOwners = totalOwnedPercentageSum <= 75;

    const submit = () => {
        const {ownerDetails, ownerFiles} = getOwnerDetailsAndOwnerFilesForBeneficialOwners(ownerKeys, reimbursementAccountDraft);

        setDraftValues(ONYXKEYS.FORMS.REIMBURSEMENT_ACCOUNT_FORM, {
            [OWNS_MORE_THAN_25_PERCENT]: isUserOwner,
            [ANY_INDIVIDUAL_OWN_25_PERCENT_OR_MORE]: isAnyoneElseOwner,
            [BENEFICIAL_OWNERS]: JSON.stringify(ownerDetails),
        });

        saveCorpayOnboardingBeneficialOwners({
            inputs: JSON.stringify({...ownerDetails, anyIndividualOwn25PercentOrMore: isUserOwner || isAnyoneElseOwner}),
<<<<<<< HEAD
            files: JSON.stringify(ownerFiles),
=======
            ...ownerFiles,
>>>>>>> 4ca4d773
            beneficialOwnerIDs: ownerKeys.join(','),
            bankAccountID,
        });
    };

    useEffect(() => {
        // eslint-disable-next-line @typescript-eslint/prefer-nullish-coalescing
        if (reimbursementAccount?.errors || reimbursementAccount?.isSavingCorpayOnboardingBeneficialOwnersFields || !reimbursementAccount?.isSuccess) {
            return;
        }

        if (reimbursementAccount?.isSuccess) {
            onSubmit();
            clearReimbursementAccountSaveCorpayOnboardingBeneficialOwners();
        }

        return () => {
            clearReimbursementAccountSaveCorpayOnboardingBeneficialOwners();
        };
    }, [reimbursementAccount, onSubmit]);

    const addOwner = (ownerID: string) => {
        const newOwners = [...ownerKeys, ownerID];

        setOwnerKeys(newOwners);
    };

    const handleOwnerDetailsFormSubmit = () => {
        const isFreshOwner = ownerKeys.find((ownerID) => ownerID === ownerBeingModifiedID) === undefined;

        if (isFreshOwner) {
            addOwner(ownerBeingModifiedID);
        }

        let nextSubStep;
        if (isEditingCreatedOwner || !canAddMoreOwners) {
            nextSubStep = SUBSTEP.BENEFICIAL_OWNERS_LIST;
        } else {
            nextSubStep = isUserEnteringHisOwnData ? SUBSTEP.IS_ANYONE_ELSE_BENEFICIAL_OWNER : SUBSTEP.ARE_THERE_MORE_BENEFICIAL_OWNERS;
        }

        setCurrentSubStep(nextSubStep);
        setIsEditingCreatedOwner(false);
    };

    const {
        componentToRender: BeneficialOwnerDetailsForm,
        isEditing,
        screenIndex,
        nextScreen,
        prevScreen,
        moveTo,
        resetScreenIndex,
        goToTheLastStep,
    } = useSubStep<BeneficialOwnerDetailsFormProps>({bodyContent, startFrom: 0, onFinished: handleOwnerDetailsFormSubmit});

    const prepareOwnerDetailsForm = () => {
        const ownerID = Str.guid();
        setOwnerBeingModifiedID(ownerID);
        resetScreenIndex();
        setCurrentSubStep(SUBSTEP.BENEFICIAL_OWNER_DETAILS_FORM);
    };

    const handleOwnerEdit = (ownerID: string) => {
        setOwnerBeingModifiedID(ownerID);
        setIsEditingCreatedOwner(true);
        setCurrentSubStep(SUBSTEP.BENEFICIAL_OWNER_DETAILS_FORM);
    };

    const countryStepCountryValue = reimbursementAccountDraft?.[INPUT_IDS.ADDITIONAL_DATA.COUNTRY] ?? '';
    const beneficialOwnerAddressCountryInputID = `${PREFIX}_${ownerBeingModifiedID}_${COUNTRY}` as const;
    const beneficialOwnerAddressCountryValue = reimbursementAccountDraft?.[beneficialOwnerAddressCountryInputID] ?? '';

    const handleBackButtonPress = () => {
        if (isEditing) {
            goToTheLastStep();
            return;
        }

        if (currentSubStep === SUBSTEP.IS_USER_BENEFICIAL_OWNER) {
            onBackButtonPress();
        } else if (currentSubStep === SUBSTEP.BENEFICIAL_OWNERS_LIST && !canAddMoreOwners) {
            setCurrentSubStep(SUBSTEP.BENEFICIAL_OWNER_DETAILS_FORM);
        } else if (currentSubStep === SUBSTEP.BENEFICIAL_OWNERS_LIST && isAnyoneElseOwner) {
            setCurrentSubStep(SUBSTEP.ARE_THERE_MORE_BENEFICIAL_OWNERS);
        } else if (currentSubStep === SUBSTEP.BENEFICIAL_OWNERS_LIST && isUserOwner && !isAnyoneElseOwner) {
            setCurrentSubStep(SUBSTEP.IS_ANYONE_ELSE_BENEFICIAL_OWNER);
        } else if (currentSubStep === SUBSTEP.IS_ANYONE_ELSE_BENEFICIAL_OWNER) {
            setCurrentSubStep(SUBSTEP.IS_USER_BENEFICIAL_OWNER);
        } else if (currentSubStep === SUBSTEP.BENEFICIAL_OWNER_DETAILS_FORM && screenIndex > 0) {
            if (screenIndex === 5) {
                // User is on documents sub step and is not from US (no SSN needed)
                if (beneficialOwnerAddressCountryValue !== CONST.COUNTRY.US) {
                    moveTo(3, false);
                    return;
                }
            }

            if (screenIndex === 6) {
                // User is on confirmation screen and is GB (no SSN or documents needed)
                if (countryStepCountryValue === CONST.COUNTRY.GB && beneficialOwnerAddressCountryValue === CONST.COUNTRY.GB) {
                    moveTo(3, false);
                    return;
                }
            }
            prevScreen();
        } else {
            setCurrentSubStep((subStep) => subStep - 1);
        }
    };

    const handleNextSubStep = (value: boolean) => {
        if (currentSubStep === SUBSTEP.IS_USER_BENEFICIAL_OWNER) {
            // User is owner so we gather his data
            if (value) {
                setIsUserOwner(value);
                setIsUserEnteringHisOwnData(value);
                setCurrentSubStep(SUBSTEP.BENEFICIAL_OWNER_DETAILS_FORM);
                return;
            }

            setIsUserOwner(value);
            setIsUserEnteringHisOwnData(value);
            setOwnerKeys((currentOwnersKeys) => currentOwnersKeys.filter((key) => key !== CONST.NON_USD_BANK_ACCOUNT.BENEFICIAL_OWNER_INFO_STEP.CURRENT_USER_KEY));

            // User is an owner but there are 4 other owners already added, so we remove last one
            if (value && ownerKeys.length === 4) {
                setOwnerKeys((previousBeneficialOwners) => previousBeneficialOwners.slice(0, 3));
            }

            setCurrentSubStep(SUBSTEP.IS_ANYONE_ELSE_BENEFICIAL_OWNER);
            return;
        }

        if (currentSubStep === SUBSTEP.IS_ANYONE_ELSE_BENEFICIAL_OWNER) {
            setIsAnyoneElseOwner(value);
            setIsUserEnteringHisOwnData(false);

            // Someone else is an owner so we gather his data
            if (canAddMoreOwners && value) {
                prepareOwnerDetailsForm();
                return;
            }

            // User went back in the flow, but he cannot add more owners, so we send him back to owners list
            if (!canAddMoreOwners && value) {
                setCurrentSubStep(SUBSTEP.BENEFICIAL_OWNERS_LIST);
                return;
            }

            // User is not an owner and no one else is an owner
            if (!isUserOwner && !value) {
                setOwnerKeys([]);
                submit();
                return;
            }

            // User is an owner and no one else is an owner
            if (isUserOwner && !value) {
                setOwnerKeys([CONST.NON_USD_BANK_ACCOUNT.BENEFICIAL_OWNER_INFO_STEP.CURRENT_USER_KEY]);
                setCurrentSubStep(SUBSTEP.BENEFICIAL_OWNERS_LIST);
                return;
            }
        }

        // Are there more UBOs
        if (currentSubStep === SUBSTEP.ARE_THERE_MORE_BENEFICIAL_OWNERS) {
            setIsUserEnteringHisOwnData(false);

            // User went back in the flow, but he cannot add more owners, so we send him back to owners list
            if (!canAddMoreOwners && value) {
                setCurrentSubStep(SUBSTEP.BENEFICIAL_OWNERS_LIST);
                return;
            }

            // Gather data of another owner
            if (value) {
                setIsAnyoneElseOwner(true);
                prepareOwnerDetailsForm();
                return;
            }

            // No more owners and no need to gather entity chart, so we send user to owners list
            setCurrentSubStep(SUBSTEP.BENEFICIAL_OWNERS_LIST);
            return;
        }

        // User reached the limit of UBOs
        if (currentSubStep === SUBSTEP.BENEFICIAL_OWNER_DETAILS_FORM && !canAddMoreOwners) {
            setCurrentSubStep(SUBSTEP.BENEFICIAL_OWNERS_LIST);
        }
    };

    return (
        <InteractiveStepWrapper
            wrapperID={BeneficialOwnerInfo.displayName}
            handleBackButtonPress={handleBackButtonPress}
            headerTitle={translate('ownershipInfoStep.ownerInfo')}
            stepNames={CONST.NON_USD_BANK_ACCOUNT.STEP_NAMES}
            startStepIndex={3}
        >
            {currentSubStep === SUBSTEP.IS_USER_BENEFICIAL_OWNER && (
                <YesNoStep
                    title={translate('ownershipInfoStep.doYouOwn', {companyName})}
                    description={translate('ownershipInfoStep.regulationsRequire')}
                    defaultValue={isUserOwner}
                    onSelectedValue={handleNextSubStep}
                />
            )}

            {currentSubStep === SUBSTEP.IS_ANYONE_ELSE_BENEFICIAL_OWNER && (
                <YesNoStep
                    title={translate('ownershipInfoStep.doesAnyoneOwn', {companyName})}
                    description={translate('ownershipInfoStep.regulationsRequire')}
                    defaultValue={isAnyoneElseOwner}
                    onSelectedValue={handleNextSubStep}
                />
            )}

            {currentSubStep === SUBSTEP.BENEFICIAL_OWNER_DETAILS_FORM && (
                <BeneficialOwnerDetailsForm
                    isEditing={isEditing}
                    onNext={nextScreen}
                    onMove={moveTo}
                    ownerBeingModifiedID={ownerBeingModifiedID}
                    setOwnerBeingModifiedID={setOwnerBeingModifiedID}
                    isUserEnteringHisOwnData={isUserEnteringHisOwnData}
                    totalOwnedPercentage={totalOwnedPercentage}
                    setTotalOwnedPercentage={setTotalOwnedPercentage}
                />
            )}

            {currentSubStep === SUBSTEP.ARE_THERE_MORE_BENEFICIAL_OWNERS && (
                <YesNoStep
                    title={translate('ownershipInfoStep.areThereOther', {companyName})}
                    description={translate('ownershipInfoStep.regulationsRequire')}
                    defaultValue={false}
                    onSelectedValue={handleNextSubStep}
                />
            )}

            {currentSubStep === SUBSTEP.BENEFICIAL_OWNERS_LIST && (
                <BeneficialOwnersList
                    handleConfirmation={submit}
                    handleOwnerEdit={handleOwnerEdit}
                    ownerKeys={ownerKeys}
                />
            )}
        </InteractiveStepWrapper>
    );
}

BeneficialOwnerInfo.displayName = 'BeneficialOwnerInfo';

export default BeneficialOwnerInfo;<|MERGE_RESOLUTION|>--- conflicted
+++ resolved
@@ -58,11 +58,7 @@
     const [isAnyoneElseOwner, setIsAnyoneElseOwner] = useState(false);
     const [currentSubStep, setCurrentSubStep] = useState<number>(SUBSTEP.IS_USER_BENEFICIAL_OWNER);
     const [totalOwnedPercentage, setTotalOwnedPercentage] = useState<Record<string, number>>({});
-<<<<<<< HEAD
     const companyName = reimbursementAccount?.achData?.corpay?.[COMPANY_NAME] ?? reimbursementAccountDraft?.[COMPANY_NAME] ?? '';
-=======
-    const companyName = reimbursementAccount?.achData?.additionalData?.corpay?.[COMPANY_NAME] ?? reimbursementAccountDraft?.[COMPANY_NAME] ?? '';
->>>>>>> 4ca4d773
     const bankAccountID = reimbursementAccount?.achData?.bankAccountID ?? CONST.DEFAULT_NUMBER_ID;
 
     const totalOwnedPercentageSum = Object.values(totalOwnedPercentage).reduce((acc, value) => acc + value, 0);
@@ -79,11 +75,7 @@
 
         saveCorpayOnboardingBeneficialOwners({
             inputs: JSON.stringify({...ownerDetails, anyIndividualOwn25PercentOrMore: isUserOwner || isAnyoneElseOwner}),
-<<<<<<< HEAD
-            files: JSON.stringify(ownerFiles),
-=======
             ...ownerFiles,
->>>>>>> 4ca4d773
             beneficialOwnerIDs: ownerKeys.join(','),
             bankAccountID,
         });
