--- conflicted
+++ resolved
@@ -32,11 +32,9 @@
     const styles = useThemeStyles();
     const {isOffline} = useNetwork();
 
+    const [reimbursementAccount] = useOnyx(ONYXKEYS.REIMBURSEMENT_ACCOUNT);
     const [reimbursementAccountDraft] = useOnyx(ONYXKEYS.FORMS.REIMBURSEMENT_ACCOUNT_FORM_DRAFT);
-<<<<<<< HEAD
-=======
     const error = getLatestErrorMessage(reimbursementAccount);
->>>>>>> 4e8db04f
 
     const owners =
         reimbursementAccountDraft &&
@@ -80,9 +78,6 @@
                             {owners}
                         </View>
                     )}
-<<<<<<< HEAD
-                    <View style={styles.mtAuto}>
-=======
                     <View style={[styles.mtAuto, styles.p5]}>
                         {!!error && error.length > 0 && (
                             <DotIndicatorMessage
@@ -91,7 +86,6 @@
                                 messages={{error}}
                             />
                         )}
->>>>>>> 4e8db04f
                         <Button
                             success
                             large
