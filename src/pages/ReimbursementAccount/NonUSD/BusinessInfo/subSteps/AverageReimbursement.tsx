--- conflicted
+++ resolved
@@ -22,17 +22,10 @@
 function AverageReimbursement({onNext, isEditing}: AverageReimbursementProps) {
     const {translate} = useLocalize();
     const styles = useThemeStyles();
-<<<<<<< HEAD
-    const [reimbursementAccount] = useOnyx(ONYXKEYS.REIMBURSEMENT_ACCOUNT, {canBeMissing: true});
-    const [corpayOnboardingFields] = useOnyx(ONYXKEYS.CORPAY_ONBOARDING_FIELDS, {canBeMissing: true});
-    const policyID = reimbursementAccount?.achData?.policyID;
-    const [policy] = useOnyx(`${ONYXKEYS.COLLECTION.POLICY}${policyID}`, {canBeMissing: true});
-=======
     const [reimbursementAccount] = useOnyx(ONYXKEYS.REIMBURSEMENT_ACCOUNT, {canBeMissing: false});
     const [corpayOnboardingFields] = useOnyx(ONYXKEYS.CORPAY_ONBOARDING_FIELDS, {canBeMissing: false});
     const policyID = reimbursementAccount?.achData?.policyID;
     const [policy] = useOnyx(`${ONYXKEYS.COLLECTION.POLICY}${policyID}`, {canBeMissing: false});
->>>>>>> 6871ba97
     const currency = policy?.outputCurrency ?? '';
 
     const tradeVolumeRangeListOptions = useMemo(() => getListOptionsFromCorpayPicklist(corpayOnboardingFields?.picklists.TradeVolumeRange), [corpayOnboardingFields]);
