import React, {useCallback} from 'react';
import {View} from 'react-native';
import {useOnyx} from 'react-native-onyx';
import FormProvider from '@components/Form/FormProvider';
import InputWrapper from '@components/Form/InputWrapper';
import type {FormInputErrors, FormOnyxValues} from '@components/Form/types';
import Icon from '@components/Icon';
import * as Expensicons from '@components/Icon/Expensicons';
import Text from '@components/Text';
import TextInput from '@components/TextInput';
import TextLink from '@components/TextLink';
import useLocalize from '@hooks/useLocalize';
import useReimbursementAccountStepFormSubmit from '@hooks/useReimbursementAccountStepFormSubmit';
import type {SubStepProps} from '@hooks/useSubStep/types';
import useTheme from '@hooks/useTheme';
import useThemeStyles from '@hooks/useThemeStyles';
import {getFieldRequiredErrors, isValidRegistrationNumber} from '@libs/ValidationUtils';
import CONST from '@src/CONST';
import ONYXKEYS from '@src/ONYXKEYS';
import INPUT_IDS from '@src/types/form/ReimbursementAccountForm';

type RegistrationNumberProps = SubStepProps;

<<<<<<< HEAD
const {BUSINESS_REGISTRATION_INCORPORATION_NUMBER, COMPANY_COUNTRY} = INPUT_IDS.ADDITIONAL_DATA.CORPAY;
=======
const {BUSINESS_REGISTRATION_INCORPORATION_NUMBER, COMPANY_COUNTRY_CODE} = INPUT_IDS.ADDITIONAL_DATA.CORPAY;
>>>>>>> 4e8db04f
const STEP_FIELDS = [BUSINESS_REGISTRATION_INCORPORATION_NUMBER];

function RegistrationNumber({onNext, isEditing}: RegistrationNumberProps) {
    const {translate} = useLocalize();
    const styles = useThemeStyles();
    const theme = useTheme();

    const [reimbursementAccount] = useOnyx(ONYXKEYS.REIMBURSEMENT_ACCOUNT);
    const [reimbursementAccountDraft] = useOnyx(ONYXKEYS.FORMS.REIMBURSEMENT_ACCOUNT_FORM_DRAFT);
    const defaultValue =
        reimbursementAccount?.achData?.additionalData?.corpay?.[BUSINESS_REGISTRATION_INCORPORATION_NUMBER] ?? reimbursementAccountDraft?.[BUSINESS_REGISTRATION_INCORPORATION_NUMBER] ?? '';
<<<<<<< HEAD
    const businessStepCountryDraftValue = reimbursementAccount?.achData?.additionalData?.corpay?.[COMPANY_COUNTRY] ?? reimbursementAccountDraft?.[COMPANY_COUNTRY] ?? '';

    const validate = useCallback(
        (values: FormOnyxValues<typeof ONYXKEYS.FORMS.REIMBURSEMENT_ACCOUNT_FORM>): FormInputErrors<typeof ONYXKEYS.FORMS.REIMBURSEMENT_ACCOUNT_FORM> => {
            const errors = ValidationUtils.getFieldRequiredErrors(values, STEP_FIELDS);

            if (
                values[BUSINESS_REGISTRATION_INCORPORATION_NUMBER] &&
                !ValidationUtils.isValidRegistrationNumber(values[BUSINESS_REGISTRATION_INCORPORATION_NUMBER], businessStepCountryDraftValue)
            ) {
=======
    const businessStepCountryDraftValue = reimbursementAccount?.achData?.additionalData?.corpay?.[COMPANY_COUNTRY_CODE] ?? reimbursementAccountDraft?.[COMPANY_COUNTRY_CODE] ?? '';

    const validate = useCallback(
        (values: FormOnyxValues<typeof ONYXKEYS.FORMS.REIMBURSEMENT_ACCOUNT_FORM>): FormInputErrors<typeof ONYXKEYS.FORMS.REIMBURSEMENT_ACCOUNT_FORM> => {
            const errors = getFieldRequiredErrors(values, STEP_FIELDS);

            if (values[BUSINESS_REGISTRATION_INCORPORATION_NUMBER] && !isValidRegistrationNumber(values[BUSINESS_REGISTRATION_INCORPORATION_NUMBER], businessStepCountryDraftValue)) {
>>>>>>> 4e8db04f
                errors[BUSINESS_REGISTRATION_INCORPORATION_NUMBER] = translate('businessInfoStep.error.registrationNumber');
            }

            return errors;
        },
        [businessStepCountryDraftValue, translate],
    );

    const handleSubmit = useReimbursementAccountStepFormSubmit({
        fieldIds: STEP_FIELDS,
        onNext,
        shouldSaveDraft: isEditing,
    });

    return (
        <FormProvider
            formID={ONYXKEYS.FORMS.REIMBURSEMENT_ACCOUNT_FORM}
            submitButtonText={translate(isEditing ? 'common.confirm' : 'common.next')}
            onSubmit={handleSubmit}
            validate={validate}
            style={[styles.mh5, styles.flexGrow1]}
        >
            <Text style={[styles.textHeadlineLineHeightXXL]}>{translate('businessInfoStep.whatsTheBusinessRegistrationNumber')}</Text>
            <InputWrapper
                InputComponent={TextInput}
                label={translate('businessInfoStep.registrationNumber')}
                aria-label={translate('businessInfoStep.registrationNumber')}
                role={CONST.ROLE.PRESENTATION}
                inputID={BUSINESS_REGISTRATION_INCORPORATION_NUMBER}
                containerStyles={[styles.mt6]}
                defaultValue={defaultValue}
                shouldSaveDraft={!isEditing}
            />
            <View style={[styles.flexRow, styles.alignItemsCenter, styles.mt6]}>
                <Icon
                    src={Expensicons.QuestionMark}
                    width={12}
                    height={12}
                    fill={theme.icon}
                />
                <View style={[styles.ml2, styles.dFlex, styles.flexRow]}>
                    <TextLink
                        style={[styles.textMicro]}
                        href={CONST.HELP_LINK_URL}
                    >
                        {translate('businessInfoStep.whatsThisNumber')}
                    </TextLink>
                </View>
            </View>
        </FormProvider>
    );
}

RegistrationNumber.displayName = 'RegistrationNumber';

export default RegistrationNumber;<|MERGE_RESOLUTION|>--- conflicted
+++ resolved
@@ -21,11 +21,7 @@
 
 type RegistrationNumberProps = SubStepProps;
 
-<<<<<<< HEAD
-const {BUSINESS_REGISTRATION_INCORPORATION_NUMBER, COMPANY_COUNTRY} = INPUT_IDS.ADDITIONAL_DATA.CORPAY;
-=======
 const {BUSINESS_REGISTRATION_INCORPORATION_NUMBER, COMPANY_COUNTRY_CODE} = INPUT_IDS.ADDITIONAL_DATA.CORPAY;
->>>>>>> 4e8db04f
 const STEP_FIELDS = [BUSINESS_REGISTRATION_INCORPORATION_NUMBER];
 
 function RegistrationNumber({onNext, isEditing}: RegistrationNumberProps) {
@@ -37,18 +33,6 @@
     const [reimbursementAccountDraft] = useOnyx(ONYXKEYS.FORMS.REIMBURSEMENT_ACCOUNT_FORM_DRAFT);
     const defaultValue =
         reimbursementAccount?.achData?.additionalData?.corpay?.[BUSINESS_REGISTRATION_INCORPORATION_NUMBER] ?? reimbursementAccountDraft?.[BUSINESS_REGISTRATION_INCORPORATION_NUMBER] ?? '';
-<<<<<<< HEAD
-    const businessStepCountryDraftValue = reimbursementAccount?.achData?.additionalData?.corpay?.[COMPANY_COUNTRY] ?? reimbursementAccountDraft?.[COMPANY_COUNTRY] ?? '';
-
-    const validate = useCallback(
-        (values: FormOnyxValues<typeof ONYXKEYS.FORMS.REIMBURSEMENT_ACCOUNT_FORM>): FormInputErrors<typeof ONYXKEYS.FORMS.REIMBURSEMENT_ACCOUNT_FORM> => {
-            const errors = ValidationUtils.getFieldRequiredErrors(values, STEP_FIELDS);
-
-            if (
-                values[BUSINESS_REGISTRATION_INCORPORATION_NUMBER] &&
-                !ValidationUtils.isValidRegistrationNumber(values[BUSINESS_REGISTRATION_INCORPORATION_NUMBER], businessStepCountryDraftValue)
-            ) {
-=======
     const businessStepCountryDraftValue = reimbursementAccount?.achData?.additionalData?.corpay?.[COMPANY_COUNTRY_CODE] ?? reimbursementAccountDraft?.[COMPANY_COUNTRY_CODE] ?? '';
 
     const validate = useCallback(
@@ -56,7 +40,6 @@
             const errors = getFieldRequiredErrors(values, STEP_FIELDS);
 
             if (values[BUSINESS_REGISTRATION_INCORPORATION_NUMBER] && !isValidRegistrationNumber(values[BUSINESS_REGISTRATION_INCORPORATION_NUMBER], businessStepCountryDraftValue)) {
->>>>>>> 4e8db04f
                 errors[BUSINESS_REGISTRATION_INCORPORATION_NUMBER] = translate('businessInfoStep.error.registrationNumber');
             }
 
