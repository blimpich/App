--- conflicted
+++ resolved
@@ -18,12 +18,8 @@
     setShouldShowContinueSetupButton: (shouldShowConnectedVerifiedBankAccount: boolean) => void;
     policyID: string | undefined;
     shouldShowContinueSetupButtonValue: boolean;
-<<<<<<< HEAD
+    policyCurrency: string;
     isComingFromExpensifyCard?: boolean;
-    policyCurrency: string | undefined;
-=======
-    policyCurrency: string;
->>>>>>> bdeeba50
 };
 
 function NonUSDVerifiedBankAccountFlow({
