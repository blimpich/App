import {Str} from 'expensify-common';
import React, {useCallback} from 'react';
import {useOnyx} from 'react-native-onyx';
import FormProvider from '@components/Form/FormProvider';
import InputWrapper from '@components/Form/InputWrapper';
import type {FormInputErrors, FormOnyxValues} from '@components/Form/types';
import Text from '@components/Text';
import TextInput from '@components/TextInput';
import useLocalize from '@hooks/useLocalize';
import usePolicy from '@hooks/usePolicy';
import useThemeStyles from '@hooks/useThemeStyles';
import {getFieldRequiredErrors} from '@libs/ValidationUtils';
import CONST from '@src/CONST';
import ONYXKEYS from '@src/ONYXKEYS';
import INPUT_IDS from '@src/types/form/ReimbursementAccountForm';

type EnterEmailProps = {
    /** Callback when the form is submitted */
    onSubmit: () => void;

    /** Whether the user is a director */
    isUserDirector: boolean;
};

const {SIGNER_EMAIL, SECOND_SIGNER_EMAIL} = INPUT_IDS.ADDITIONAL_DATA.CORPAY;

function EnterEmail({onSubmit, isUserDirector}: EnterEmailProps) {
    const {translate} = useLocalize();
    const styles = useThemeStyles();

    const [reimbursementAccount] = useOnyx(ONYXKEYS.REIMBURSEMENT_ACCOUNT);
    const policyID = reimbursementAccount?.achData?.policyID;
<<<<<<< HEAD
    const policy = usePolicy(policyID);
=======
    const [policy] = useOnyx(`${ONYXKEYS.COLLECTION.POLICY}${policyID}`);
>>>>>>> 4750e384
    const currency = policy?.outputCurrency ?? '';
    const shouldGatherBothEmails = currency === CONST.CURRENCY.AUD && !isUserDirector;

    const validate = useCallback(
        (values: FormOnyxValues<typeof ONYXKEYS.FORMS.REIMBURSEMENT_ACCOUNT_FORM>): FormInputErrors<typeof ONYXKEYS.FORMS.REIMBURSEMENT_ACCOUNT_FORM> => {
            const errors = getFieldRequiredErrors(values, shouldGatherBothEmails ? [SIGNER_EMAIL, SECOND_SIGNER_EMAIL] : [SIGNER_EMAIL]);
            if (values[SIGNER_EMAIL] && !Str.isValidEmail(values[SIGNER_EMAIL])) {
                errors[SIGNER_EMAIL] = translate('bankAccount.error.email');
            }

            if (shouldGatherBothEmails && values[SECOND_SIGNER_EMAIL] && !Str.isValidEmail(values[SECOND_SIGNER_EMAIL])) {
                errors[SECOND_SIGNER_EMAIL] = translate('bankAccount.error.email');
            }

            return errors;
        },
        [shouldGatherBothEmails, translate],
    );

    return (
        <FormProvider
            formID={ONYXKEYS.FORMS.REIMBURSEMENT_ACCOUNT_FORM}
            submitButtonText={translate('common.next')}
            onSubmit={onSubmit}
            validate={validate}
            style={[styles.mh5, styles.flexGrow1]}
            shouldHideFixErrorsAlert={!shouldGatherBothEmails}
        >
            <Text style={[styles.textHeadlineLineHeightXXL]}>{translate(shouldGatherBothEmails ? 'signerInfoStep.enterTwoEmails' : 'signerInfoStep.enterOneEmail')}</Text>
            {!shouldGatherBothEmails && <Text style={[styles.pv3, styles.textSupporting]}>{translate('signerInfoStep.regulationRequiresOneMoreDirector')}</Text>}
            <InputWrapper
                InputComponent={TextInput}
                label={shouldGatherBothEmails ? `${translate('common.email')} 1` : translate('common.email')}
                aria-label={shouldGatherBothEmails ? `${translate('common.email')} 1` : translate('common.email')}
                role={CONST.ROLE.PRESENTATION}
                inputID={SIGNER_EMAIL}
                inputMode={CONST.INPUT_MODE.EMAIL}
                containerStyles={[styles.mt6]}
            />
            {shouldGatherBothEmails && (
                <InputWrapper
                    InputComponent={TextInput}
                    label={`${translate('common.email')} 2`}
                    aria-label={`${translate('common.email')} 2`}
                    role={CONST.ROLE.PRESENTATION}
                    inputID={SECOND_SIGNER_EMAIL}
                    inputMode={CONST.INPUT_MODE.EMAIL}
                    containerStyles={[styles.mt6]}
                />
            )}
        </FormProvider>
    );
}

EnterEmail.displayName = 'EnterEmail';

export default EnterEmail;<|MERGE_RESOLUTION|>--- conflicted
+++ resolved
@@ -30,11 +30,7 @@
 
     const [reimbursementAccount] = useOnyx(ONYXKEYS.REIMBURSEMENT_ACCOUNT);
     const policyID = reimbursementAccount?.achData?.policyID;
-<<<<<<< HEAD
     const policy = usePolicy(policyID);
-=======
-    const [policy] = useOnyx(`${ONYXKEYS.COLLECTION.POLICY}${policyID}`);
->>>>>>> 4750e384
     const currency = policy?.outputCurrency ?? '';
     const shouldGatherBothEmails = currency === CONST.CURRENCY.AUD && !isUserDirector;
 
