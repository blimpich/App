import React, {useCallback, useMemo, useState} from 'react';
import {View} from 'react-native';
import {useOnyx} from 'react-native-onyx';
import type {FileObject} from '@components/AttachmentModal';
import FormProvider from '@components/Form/FormProvider';
import InputWrapper from '@components/Form/InputWrapper';
import type {FormInputErrors, FormOnyxKeys, FormOnyxValues} from '@components/Form/types';
import Text from '@components/Text';
import UploadFile from '@components/UploadFile';
import useLocalize from '@hooks/useLocalize';
import useReimbursementAccountStepFormSubmit from '@hooks/useReimbursementAccountStepFormSubmit';
import type {SubStepProps} from '@hooks/useSubStep/types';
import useThemeStyles from '@hooks/useThemeStyles';
import {getFieldRequiredErrors} from '@libs/ValidationUtils';
import getNeededDocumentsStatusForSignerInfo from '@pages/ReimbursementAccount/NonUSD/utils/getNeededDocumentsStatusForSignerInfo';
import WhyLink from '@pages/ReimbursementAccount/NonUSD/WhyLink';
import {clearErrorFields, setDraftValues, setErrorFields} from '@userActions/FormActions';
import CONST from '@src/CONST';
import ONYXKEYS from '@src/ONYXKEYS';
import INPUT_IDS from '@src/types/form/ReimbursementAccountForm';

type UploadDocumentsProps = SubStepProps;

const {ADDRESS_PROOF, PROOF_OF_DIRECTORS, COPY_OF_ID, CODICE_FISCALE, PRD_AND_SFG, SIGNER_PREFIX} = CONST.NON_USD_BANK_ACCOUNT.SIGNER_INFO_STEP.SIGNER_INFO_DATA;

function UploadDocuments({onNext, isEditing}: UploadDocumentsProps) {
    const {translate} = useLocalize();
    const styles = useThemeStyles();

    const [reimbursementAccount] = useOnyx(ONYXKEYS.REIMBURSEMENT_ACCOUNT);
    const [reimbursementAccountDraft] = useOnyx(ONYXKEYS.FORMS.REIMBURSEMENT_ACCOUNT_FORM_DRAFT);
    const policyID = reimbursementAccount?.achData?.policyID;
    const [policy] = useOnyx(`${ONYXKEYS.COLLECTION.POLICY}${policyID}`);

    const currency = policy?.outputCurrency ?? '';
<<<<<<< HEAD
    const countryStepCountryValue = reimbursementAccountDraft?.[INPUT_IDS.ADDITIONAL_DATA.COUNTRY] ?? '';
=======
    const countryStepCountryValue = reimbursementAccount?.achData?.[INPUT_IDS.ADDITIONAL_DATA.COUNTRY] ?? '';
>>>>>>> 1c628f52
    const isDocumentNeededStatus = getNeededDocumentsStatusForSignerInfo(currency, countryStepCountryValue);

    const copyOfIDInputID = `${SIGNER_PREFIX}_${COPY_OF_ID}` as const;
    const addressProofInputID = `${SIGNER_PREFIX}_${ADDRESS_PROOF}` as const;
    const directorsProofInputID = `${SIGNER_PREFIX}_${PROOF_OF_DIRECTORS}` as const;
    const codiceFiscaleInputID = `${SIGNER_PREFIX}_${CODICE_FISCALE}` as const;
    const prdAndSfgInputID = `${SIGNER_PREFIX}_${PRD_AND_SFG}` as const;

    const defaultValues: Record<string, FileObject[]> = {
        [copyOfIDInputID]: Array.isArray(reimbursementAccountDraft?.[copyOfIDInputID]) ? reimbursementAccountDraft?.[copyOfIDInputID] : [],
        [addressProofInputID]: Array.isArray(reimbursementAccountDraft?.[addressProofInputID]) ? reimbursementAccountDraft?.[addressProofInputID] : [],
        [directorsProofInputID]: Array.isArray(reimbursementAccountDraft?.[directorsProofInputID]) ? reimbursementAccountDraft?.[directorsProofInputID] : [],
        [codiceFiscaleInputID]: Array.isArray(reimbursementAccountDraft?.[codiceFiscaleInputID]) ? reimbursementAccountDraft?.[codiceFiscaleInputID] : [],
        [prdAndSfgInputID]: Array.isArray(reimbursementAccountDraft?.[prdAndSfgInputID]) ? reimbursementAccountDraft?.[prdAndSfgInputID] : [],
    };

    const [uploadedIDs, setUploadedID] = useState<FileObject[]>(defaultValues[copyOfIDInputID]);
    const [uploadedProofsOfAddress, setUploadedProofOfAddress] = useState<FileObject[]>(defaultValues[addressProofInputID]);
    const [uploadedProofsOfDirectors, setUploadedProofsOfDirectors] = useState<FileObject[]>(defaultValues[directorsProofInputID]);
    const [uploadedCodiceFiscale, setUploadedCodiceFiscale] = useState<FileObject[]>(defaultValues[codiceFiscaleInputID]);
    const [uploadedPRDandSFG, setUploadedPRDandSFG] = useState<FileObject[]>(defaultValues[prdAndSfgInputID]);

    const STEP_FIELDS = useMemo(
        (): Array<FormOnyxKeys<'reimbursementAccount'>> => [copyOfIDInputID, addressProofInputID, directorsProofInputID, codiceFiscaleInputID, prdAndSfgInputID],
        [copyOfIDInputID, addressProofInputID, directorsProofInputID, codiceFiscaleInputID, prdAndSfgInputID],
    );

    const validate = useCallback(
        (values: FormOnyxValues<typeof ONYXKEYS.FORMS.REIMBURSEMENT_ACCOUNT_FORM>): FormInputErrors<typeof ONYXKEYS.FORMS.REIMBURSEMENT_ACCOUNT_FORM> => {
            return getFieldRequiredErrors(values, STEP_FIELDS);
        },
        [STEP_FIELDS],
    );

    const handleSubmit = useReimbursementAccountStepFormSubmit({
        fieldIds: STEP_FIELDS,
        onNext,
        shouldSaveDraft: isEditing,
    });

    const handleRemoveFile = (fileName: string, uploadedFiles: FileObject[], inputID: string, setFiles: React.Dispatch<React.SetStateAction<FileObject[]>>) => {
        const newUploadedIDs = uploadedFiles.filter((file) => file.name !== fileName);
        setDraftValues(ONYXKEYS.FORMS.REIMBURSEMENT_ACCOUNT_FORM, {[inputID]: newUploadedIDs});
        setFiles(newUploadedIDs);
    };

    const handleSelectFile = (files: FileObject[], uploadedFiles: FileObject[], inputID: string, setFiles: React.Dispatch<React.SetStateAction<FileObject[]>>) => {
        setDraftValues(ONYXKEYS.FORMS.REIMBURSEMENT_ACCOUNT_FORM, {[inputID]: [...uploadedFiles, ...files]});
        setFiles((prev) => [...prev, ...files]);
    };

    const setUploadError = (error: string, inputID: string) => {
        if (!error) {
            clearErrorFields(ONYXKEYS.FORMS.REIMBURSEMENT_ACCOUNT_FORM);
            return;
        }

        setErrorFields(ONYXKEYS.FORMS.REIMBURSEMENT_ACCOUNT_FORM, {[inputID]: {onUpload: error}});
    };

    return (
        <FormProvider
            formID={ONYXKEYS.FORMS.REIMBURSEMENT_ACCOUNT_FORM}
            submitButtonText={translate(isEditing ? 'common.confirm' : 'common.next')}
            onSubmit={handleSubmit}
            validate={validate}
            style={[styles.mh5, styles.flexGrow1]}
            submitButtonStyles={[styles.mb0]}
        >
            <Text style={[styles.textHeadlineLineHeightXXL, styles.mb5]}>{translate('ownershipInfoStep.uploadDocuments')}</Text>
            <Text style={[styles.textSupporting, styles.mb5]}>{translate('signerInfoStep.pleaseUpload')}</Text>
            <Text style={[styles.textSupporting, styles.mb6]}>{translate('ownershipInfoStep.acceptedFiles')}</Text>
            {isDocumentNeededStatus.isCopyOfIDNeeded && (
                <View>
                    <Text style={[styles.mutedTextLabel, styles.mb3]}>{translate('signerInfoStep.id')}</Text>
                    <InputWrapper
                        InputComponent={UploadFile}
                        buttonText={translate('signerInfoStep.chooseFile')}
                        uploadedFiles={uploadedIDs}
                        onUpload={(files) => {
                            handleSelectFile(files, uploadedIDs, `${SIGNER_PREFIX}_${COPY_OF_ID}`, setUploadedID);
                        }}
                        onRemove={(fileName) => {
                            handleRemoveFile(fileName, uploadedIDs, `${SIGNER_PREFIX}_${COPY_OF_ID}`, setUploadedID);
                        }}
                        acceptedFileTypes={[...CONST.NON_USD_BANK_ACCOUNT.ALLOWED_FILE_TYPES]}
                        value={uploadedIDs}
                        inputID={`${SIGNER_PREFIX}_${COPY_OF_ID}`}
                        setError={(error) => {
                            setUploadError(error, `${SIGNER_PREFIX}_${COPY_OF_ID}`);
                        }}
                    />
                    <Text style={[styles.mutedTextLabel, styles.mt6]}>{translate('ownershipInfoStep.copyOfIDDescription')}</Text>
                    {(isDocumentNeededStatus.isAddressProofNeeded ||
                        isDocumentNeededStatus.isProofOfDirecorsNeeded ||
                        isDocumentNeededStatus.isCodiceFiscaleNeeded ||
                        isDocumentNeededStatus.isPRDandFSGNeeded) && <View style={[styles.sectionDividerLine, styles.mt6, styles.mb6]} />}
                </View>
            )}
            {isDocumentNeededStatus.isAddressProofNeeded && (
                <View>
                    <Text style={[styles.mutedTextLabel, styles.mb3]}>{translate('signerInfoStep.proofOf')}</Text>
                    <InputWrapper
                        InputComponent={UploadFile}
                        buttonText={translate('signerInfoStep.chooseFile')}
                        uploadedFiles={uploadedProofsOfAddress}
                        onUpload={(files) => {
                            handleSelectFile(files, uploadedProofsOfAddress, `${SIGNER_PREFIX}_${ADDRESS_PROOF}`, setUploadedProofOfAddress);
                        }}
                        onRemove={(fileName) => {
                            handleRemoveFile(fileName, uploadedProofsOfAddress, `${SIGNER_PREFIX}_${ADDRESS_PROOF}`, setUploadedProofOfAddress);
                        }}
                        acceptedFileTypes={[...CONST.NON_USD_BANK_ACCOUNT.ALLOWED_FILE_TYPES]}
                        value={uploadedProofsOfAddress}
                        inputID={`${SIGNER_PREFIX}_${ADDRESS_PROOF}`}
                        setError={(error) => {
                            setUploadError(error, `${SIGNER_PREFIX}_${ADDRESS_PROOF}`);
                        }}
                    />
                    <Text style={[styles.mutedTextLabel, styles.mt6]}>{translate('ownershipInfoStep.proofOfAddressDescription')}</Text>
                    {(isDocumentNeededStatus.isProofOfDirecorsNeeded || isDocumentNeededStatus.isCodiceFiscaleNeeded || isDocumentNeededStatus.isPRDandFSGNeeded) && (
                        <View style={[styles.sectionDividerLine, styles.mt6, styles.mb6]} />
                    )}
                </View>
            )}
            {isDocumentNeededStatus.isProofOfDirecorsNeeded && (
                <View>
                    <Text style={[styles.mutedTextLabel, styles.mb3]}>{translate('signerInfoStep.proofOfDirectors')}</Text>
                    <InputWrapper
                        InputComponent={UploadFile}
                        buttonText={translate('signerInfoStep.chooseFile')}
                        uploadedFiles={uploadedProofsOfDirectors}
                        onUpload={(files) => {
                            handleSelectFile(files, uploadedProofsOfDirectors, `${SIGNER_PREFIX}_${PROOF_OF_DIRECTORS}`, setUploadedProofsOfDirectors);
                        }}
                        onRemove={(fileName) => {
                            handleRemoveFile(fileName, uploadedProofsOfDirectors, `${SIGNER_PREFIX}_${PROOF_OF_DIRECTORS}`, setUploadedProofsOfDirectors);
                        }}
                        acceptedFileTypes={[...CONST.NON_USD_BANK_ACCOUNT.ALLOWED_FILE_TYPES]}
                        value={uploadedProofsOfDirectors}
                        inputID={`${SIGNER_PREFIX}_${PROOF_OF_DIRECTORS}`}
                        setError={(error) => {
                            setUploadError(error, `${SIGNER_PREFIX}_${PROOF_OF_DIRECTORS}`);
                        }}
                    />
                    <Text style={[styles.mutedTextLabel, styles.mt6]}>{translate('signerInfoStep.proofOfDirectorsDescription')}</Text>
                    {(isDocumentNeededStatus.isCodiceFiscaleNeeded || isDocumentNeededStatus.isPRDandFSGNeeded) && <View style={[styles.sectionDividerLine, styles.mt6, styles.mb6]} />}
                </View>
            )}
            {isDocumentNeededStatus.isCodiceFiscaleNeeded && (
                <View>
                    <Text style={[styles.mutedTextLabel, styles.mb3]}>{translate('signerInfoStep.codiceFiscale')}</Text>
                    <InputWrapper
                        InputComponent={UploadFile}
                        buttonText={translate('signerInfoStep.chooseFile')}
                        uploadedFiles={uploadedCodiceFiscale}
                        onUpload={(files) => {
                            handleSelectFile(files, uploadedCodiceFiscale, `${SIGNER_PREFIX}_${CODICE_FISCALE}`, setUploadedCodiceFiscale);
                        }}
                        onRemove={(fileName) => {
                            handleRemoveFile(fileName, uploadedCodiceFiscale, `${SIGNER_PREFIX}_${CODICE_FISCALE}`, setUploadedCodiceFiscale);
                        }}
                        acceptedFileTypes={[...CONST.NON_USD_BANK_ACCOUNT.ALLOWED_FILE_TYPES]}
                        value={uploadedCodiceFiscale}
                        inputID={`${SIGNER_PREFIX}_${CODICE_FISCALE}`}
                        setError={(error) => {
                            setUploadError(error, `${SIGNER_PREFIX}_${CODICE_FISCALE}`);
                        }}
                    />
                    <Text style={[styles.mutedTextLabel, styles.mt6]}>{translate('ownershipInfoStep.codiceFiscaleDescription')}</Text>
                    {isDocumentNeededStatus.isPRDandFSGNeeded && <View style={[styles.sectionDividerLine, styles.mt6, styles.mb6]} />}
                </View>
            )}
            {isDocumentNeededStatus.isPRDandFSGNeeded && (
                <View>
                    <Text style={[styles.mutedTextLabel, styles.mb3]}>{translate('signerInfoStep.PRDandSFD')}</Text>
                    <InputWrapper
                        InputComponent={UploadFile}
                        buttonText={translate('signerInfoStep.chooseFile')}
                        uploadedFiles={uploadedPRDandSFG}
                        onUpload={(files) => {
                            handleSelectFile(files, uploadedPRDandSFG, `${SIGNER_PREFIX}_${PRD_AND_SFG}`, setUploadedPRDandSFG);
                        }}
                        onRemove={(fileName) => {
                            handleRemoveFile(fileName, uploadedPRDandSFG, `${SIGNER_PREFIX}_${PRD_AND_SFG}`, setUploadedPRDandSFG);
                        }}
                        acceptedFileTypes={[...CONST.NON_USD_BANK_ACCOUNT.ALLOWED_FILE_TYPES]}
                        value={uploadedPRDandSFG}
                        inputID={`${SIGNER_PREFIX}_${PRD_AND_SFG}`}
                        setError={(error) => {
                            setUploadError(error, `${SIGNER_PREFIX}_${PRD_AND_SFG}`);
                        }}
                    />
                    <Text style={[styles.mutedTextLabel, styles.mb3, styles.mt6]}>{translate('signerInfoStep.PRDandFSGDescription')}</Text>
                </View>
            )}
            <WhyLink containerStyles={[styles.mt6]} />
        </FormProvider>
    );
}

UploadDocuments.displayName = 'UploadDocuments';

export default UploadDocuments;<|MERGE_RESOLUTION|>--- conflicted
+++ resolved
@@ -33,11 +33,7 @@
     const [policy] = useOnyx(`${ONYXKEYS.COLLECTION.POLICY}${policyID}`);
 
     const currency = policy?.outputCurrency ?? '';
-<<<<<<< HEAD
-    const countryStepCountryValue = reimbursementAccountDraft?.[INPUT_IDS.ADDITIONAL_DATA.COUNTRY] ?? '';
-=======
     const countryStepCountryValue = reimbursementAccount?.achData?.[INPUT_IDS.ADDITIONAL_DATA.COUNTRY] ?? '';
->>>>>>> 1c628f52
     const isDocumentNeededStatus = getNeededDocumentsStatusForSignerInfo(currency, countryStepCountryValue);
 
     const copyOfIDInputID = `${SIGNER_PREFIX}_${COPY_OF_ID}` as const;
