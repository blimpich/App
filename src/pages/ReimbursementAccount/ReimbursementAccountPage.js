import Str from 'expensify-common/lib/str';
import lodashGet from 'lodash/get';
<<<<<<< HEAD
import React, {useState, useRef, useEffect} from 'react';
import {withOnyx} from 'react-native-onyx';
import Str from 'expensify-common/lib/str';
import {View} from 'react-native';
import PropTypes from 'prop-types';
import ScreenWrapper from '../../components/ScreenWrapper';
import * as BankAccounts from '../../libs/actions/BankAccounts';
import ONYXKEYS from '../../ONYXKEYS';
import ReimbursementAccountLoadingIndicator from '../../components/ReimbursementAccountLoadingIndicator';
import Navigation from '../../libs/Navigation/Navigation';
import CONST from '../../CONST';
import BankAccount from '../../libs/models/BankAccount';
import compose from '../../libs/compose';
import styles from '../../styles/styles';
import getPlaidOAuthReceivedRedirectURI from '../../libs/getPlaidOAuthReceivedRedirectURI';
import Text from '../../components/Text';
=======
import PropTypes from 'prop-types';
import React from 'react';
import {View} from 'react-native';
import {withOnyx} from 'react-native-onyx';
import _ from 'underscore';
import FullPageNotFoundView from '@components/BlockingViews/FullPageNotFoundView';
import HeaderWithBackButton from '@components/HeaderWithBackButton';
import networkPropTypes from '@components/networkPropTypes';
import {withNetwork} from '@components/OnyxProvider';
import ReimbursementAccountLoadingIndicator from '@components/ReimbursementAccountLoadingIndicator';
import ScreenWrapper from '@components/ScreenWrapper';
import Text from '@components/Text';
import withLocalize, {withLocalizePropTypes} from '@components/withLocalize';
import compose from '@libs/compose';
import getPlaidOAuthReceivedRedirectURI from '@libs/getPlaidOAuthReceivedRedirectURI';
import BankAccount from '@libs/models/BankAccount';
import Navigation from '@libs/Navigation/Navigation';
import * as PolicyUtils from '@libs/PolicyUtils';
import shouldReopenOnfido from '@libs/shouldReopenOnfido';
import withPolicy from '@pages/workspace/withPolicy';
import styles from '@styles/styles';
import * as BankAccounts from '@userActions/BankAccounts';
import CONST from '@src/CONST';
import ONYXKEYS from '@src/ONYXKEYS';
import ROUTES from '@src/ROUTES';
import ACHContractStep from './ACHContractStep';
>>>>>>> 43f245ce
import BankAccountStep from './BankAccountStep';
import CompanyStep from './CompanyStep';
import ContinueBankAccountSetup from './ContinueBankAccountSetup';
import EnableStep from './EnableStep';
import reimbursementAccountDraftPropTypes from './ReimbursementAccountDraftPropTypes';
<<<<<<< HEAD
import withPolicy from '../workspace/withPolicy';
import FullPageNotFoundView from '../../components/BlockingViews/FullPageNotFoundView';
import * as PolicyUtils from '../../libs/PolicyUtils';
import shouldReopenOnfido from '../../libs/shouldReopenOnfido';
import useLocalize from '../../hooks/useLocalize';
import useNetwork from '../../hooks/useNetwork';
import usePrevious from '../../hooks/usePrevious';
=======
import * as ReimbursementAccountProps from './reimbursementAccountPropTypes';
import RequestorStep from './RequestorStep';
import ValidationStep from './ValidationStep';
>>>>>>> 43f245ce

const propTypes = {
    /** Plaid SDK token to use to initialize the widget */
    plaidLinkToken: PropTypes.string,

    /** ACH data for the withdrawal account actively being set up */
    reimbursementAccount: ReimbursementAccountProps.reimbursementAccountPropTypes,

    /** The draft values of the bank account being setup */
    reimbursementAccountDraft: reimbursementAccountDraftPropTypes,

    /** The token required to initialize the Onfido SDK */
    onfidoToken: PropTypes.string,

    /** Policy values needed in the component */
    policy: PropTypes.shape({
        name: PropTypes.string,
    }),

    /** Indicated whether the report data is loading */
    isLoadingReportData: PropTypes.bool,

    /** Holds information about the users account that is logging in */
    account: PropTypes.shape({
        /** Whether a sign on form is loading (being submitted) */
        isLoading: PropTypes.bool,
    }),

    /** Current session for the user */
    session: PropTypes.shape({
        /** User login */
        email: PropTypes.string,
    }),

    /** Route object from navigation */
    route: PropTypes.shape({
        /** Params that are passed into the route */
        params: PropTypes.shape({
            /** A step to navigate to if we need to drop the user into a specific point in the flow */
            stepToOpen: PropTypes.string,
            policyID: PropTypes.string,
        }),
    }),
};

const defaultProps = {
    reimbursementAccount: ReimbursementAccountProps.reimbursementAccountDefaultProps,
    reimbursementAccountDraft: {},
    onfidoToken: '',
    policy: {},
    plaidLinkToken: '',
    isLoadingReportData: false,
    account: {},
    session: {
        email: null,
    },
    route: {
        params: {
            stepToOpen: '',
            policyID: '',
        },
    },
};

const ROUTE_NAMES = {
    COMPANY: 'company',
    PERSONAL_INFORMATION: 'personal-information',
    CONTRACT: 'contract',
    VALIDATE: 'validate',
    ENABLE: 'enable',
    NEW: 'new',
};

/**
 * We can pass stepToOpen in the URL to force which step to show.
 * Mainly needed when user finished the flow in verifying state, and Ops ask them to modify some fields from a specific step.
 * @param {Object} route
 * @returns {String}
 */
function getStepToOpenFromRouteParams(route) {
    switch (lodashGet(route, ['params', 'stepToOpen'], '')) {
        case ROUTE_NAMES.NEW:
            return CONST.BANK_ACCOUNT.STEP.BANK_ACCOUNT;
        case ROUTE_NAMES.COMPANY:
            return CONST.BANK_ACCOUNT.STEP.COMPANY;
        case ROUTE_NAMES.PERSONAL_INFORMATION:
            return CONST.BANK_ACCOUNT.STEP.REQUESTOR;
        case ROUTE_NAMES.CONTRACT:
            return CONST.BANK_ACCOUNT.STEP.ACH_CONTRACT;
        case ROUTE_NAMES.VALIDATE:
            return CONST.BANK_ACCOUNT.STEP.VALIDATION;
        case ROUTE_NAMES.ENABLE:
            return CONST.BANK_ACCOUNT.STEP.ENABLE;
        default:
            return '';
    }
}

function ReimbursementAccountPage({reimbursementAccount, route, onfidoToken, policy, account, isLoadingReportData, session, plaidLinkToken, reimbursementAccountDraft}) {
    // The SetupWithdrawalAccount flow allows us to continue the flow from various points depending on where the
    // user left off. This view will refer to the achData as the single source of truth to determine which route to
    // display. We can also specify a specific route to navigate to via route params when the component first
    // mounts which will set the achData.currentStep after the account data is fetched and overwrite the logical
    // next step.
    const achData = lodashGet(reimbursementAccount, 'achData', {});

    /**
     * @param {String} currentStep
     * @returns {String}
     */
    function getRouteForCurrentStep(currentStep) {
        switch (currentStep) {
            case CONST.BANK_ACCOUNT.STEP.COMPANY:
                return ROUTE_NAMES.COMPANY;
            case CONST.BANK_ACCOUNT.STEP.REQUESTOR:
                return ROUTE_NAMES.PERSONAL_INFORMATION;
            case CONST.BANK_ACCOUNT.STEP.ACH_CONTRACT:
                return ROUTE_NAMES.CONTRACT;
            case CONST.BANK_ACCOUNT.STEP.VALIDATION:
                return ROUTE_NAMES.VALIDATE;
            case CONST.BANK_ACCOUNT.STEP.ENABLE:
                return ROUTE_NAMES.ENABLE;
            case CONST.BANK_ACCOUNT.STEP.BANK_ACCOUNT:
            default:
                return ROUTE_NAMES.NEW;
        }
    }

    /**
     * @param {Array} fieldNames
     *
     * @returns {*}
     */
    function getBankAccountFields(fieldNames) {
        return {
            ..._.pick(lodashGet(reimbursementAccount, 'achData'), ...fieldNames),
        };
    }

    /**
     * Returns selected bank account fields based on field names provided.
     *
     * @param {string} step
     * @returns {Array<string>}
     */
    function getFieldsForStep(step) {
        switch (step) {
            case CONST.BANK_ACCOUNT.STEP.BANK_ACCOUNT:
                return ['routingNumber', 'accountNumber', 'bankName', 'plaidAccountID', 'plaidAccessToken', 'isSavings'];
            case CONST.BANK_ACCOUNT.STEP.COMPANY:
                return [
                    'companyName',
                    'addressStreet',
                    'addressZipCode',
                    'addressCity',
                    'addressState',
                    'companyPhone',
                    'website',
                    'companyTaxID',
                    'incorporationType',
                    'incorporationDate',
                    'incorporationState',
                ];
            case CONST.BANK_ACCOUNT.STEP.REQUESTOR:
                return ['firstName', 'lastName', 'dob', 'ssnLast4', 'requestorAddressStreet', 'requestorAddressCity', 'requestorAddressState', 'requestorAddressZipCode'];
            default:
                return [];
        }
    }

    // Update the data that is returned from back-end to draft value
    const draftStep = reimbursementAccount.draftStep;
    if (draftStep) {
        BankAccounts.updateReimbursementAccountDraft(getBankAccountFields(getFieldsForStep(draftStep)));
    }

    /**
     * Returns true if a VBBA exists in any state other than OPEN or LOCKED
     * @returns {Boolean}
     */
    function hasInProgressVBBA() {
        return achData.bankAccountID && achData.state !== BankAccount.STATE.OPEN && achData.state !== BankAccount.STATE.LOCKED;
    }
    /*
     * Calculates the state used to show the "Continue with setup" view. If a bank account setup is already in progress and
     * no specific further step was passed in the url we'll show the workspace bank account reset modal if the user wishes to start over
     */
    function getShouldShowContinueSetupButtonInitialValue() {
        if (!hasInProgressVBBA()) {
            // Since there is no VBBA in progress, we won't need to show the component ContinueBankAccountSetup
            return false;
        }
        return achData.state === BankAccount.STATE.PENDING || _.contains([CONST.BANK_ACCOUNT.STEP.BANK_ACCOUNT, ''], getStepToOpenFromRouteParams(route));
    }

    // The first time we open this page, props.reimbursementAccount is either not available in Onyx
    // or only partial data loaded where props.reimbursementAccount.achData.currentStep is not available
    // Calculating shouldShowContinueSetupButton on first page open doesn't make sense, and we should recalculate
    // it once we get the response from the server the first time in componentDidUpdate.
    const [hasACHDataBeenLoaded, setHasACHDataBeenLoaded] = useState(
        reimbursementAccount !== ReimbursementAccountProps.reimbursementAccountDefaultProps && _.has(reimbursementAccount, 'achData.currentStep'),
    );

    const [shouldShowContinueSetupButton, setShouldShowContinueSetupButton] = useState(hasACHDataBeenLoaded ? getShouldShowContinueSetupButtonInitialValue() : false);

    const currentStep = achData.currentStep || CONST.BANK_ACCOUNT.STEP.BANK_ACCOUNT;
    const policyName = lodashGet(policy, 'name', '');
    const policyID = lodashGet(route.params, 'policyID', '');
    const {translate} = useLocalize();
    const {isOffline} = useNetwork();
    const requestorStepRef = useRef(null);
    const prevReimbursementAccount = usePrevious(reimbursementAccount);
    const prevIsOffline = usePrevious(isOffline);

    /**
     * Retrieve verified business bank account currently being set up.
     * @param {boolean} ignoreLocalCurrentStep Pass true if you want the last "updated" view (from db), not the last "viewed" view (from onyx).
     */
    function fetchData(ignoreLocalCurrentStep) {
        // Show loader right away, as optimisticData might be set only later in case multiple calls are in the queue
        BankAccounts.setReimbursementAccountLoading(true);

        // We can specify a step to navigate to by using route params when the component mounts.
        // We want to use the same stepToOpen variable when the network state changes because we can be redirected to a different step when the account refreshes.
        const stepToOpen = getStepToOpenFromRouteParams(route);
        const subStep = achData.subStep || '';
        const localCurrentStep = achData.currentStep || '';
        BankAccounts.openReimbursementAccountPage(stepToOpen, subStep, ignoreLocalCurrentStep ? '' : localCurrentStep);
    }

    // Will run whenever reimbursementAccount prop changes, and update the hasACHDataBeenLoaded state if necessary
    useEffect(() => {
        setHasACHDataBeenLoaded(reimbursementAccount !== ReimbursementAccountProps.reimbursementAccountDefaultProps);
    }, [reimbursementAccount]);

    useEffect(
        () => {
            fetchData();
            return () => {
                BankAccounts.clearReimbursementAccount();
            };
        },
        // eslint-disable-next-line react-hooks/exhaustive-deps
        [],
    ); // The empty dependency array ensures this runs only once after the component mounts.

    // Check for network change from offline to online
    if (prevIsOffline && !isOffline && prevReimbursementAccount && prevReimbursementAccount.pendingAction !== CONST.RED_BRICK_ROAD_PENDING_ACTION.DELETE) {
        fetchData();
    }

    if (
        prevReimbursementAccount &&
        prevReimbursementAccount.pendingAction === CONST.RED_BRICK_ROAD_PENDING_ACTION.DELETE &&
        reimbursementAccount.pendingAction !== prevReimbursementAccount.pendingAction
    ) {
        setShouldShowContinueSetupButton(hasInProgressVBBA());
    }

    useEffect(
        () => {
            if (!hasACHDataBeenLoaded) {
                if (reimbursementAccount !== ReimbursementAccountProps.reimbursementAccountDefaultProps && !reimbursementAccount.isLoading) {
                    setShouldShowContinueSetupButton(getShouldShowContinueSetupButtonInitialValue());
                    setHasACHDataBeenLoaded(true);
                }
                return;
            }

            if (shouldShowContinueSetupButton) {
                return;
            }

            const currentStepRouteParam = getStepToOpenFromRouteParams(route);
            if (currentStepRouteParam === currentStep) {
                // The route is showing the correct step, no need to update the route param or clear errors.
                return;
            }
            if (currentStepRouteParam !== '') {
                // When we click "Connect bank account", we load the page without the current step param, if there
                // was an error when we tried to disconnect or start over, we want the user to be able to see the error,
                // so we don't clear it. We only want to clear the errors if we are moving between steps.
                BankAccounts.hideBankAccountErrors();
            }

            const backTo = lodashGet(route.params, 'backTo');
            const policyId = lodashGet(route.params, 'policyID');
            Navigation.navigate(ROUTES.BANK_ACCOUNT_WITH_STEP_TO_OPEN.getRoute(getRouteForCurrentStep(currentStep), policyId, backTo));
        },
        // eslint-disable-next-line react-hooks/exhaustive-deps
        [isOffline, reimbursementAccount, route, hasACHDataBeenLoaded, shouldShowContinueSetupButton],
    );

    const continueFunction = () => {
        setShouldShowContinueSetupButton(false);
        fetchData(true);
    };

    /**
     * @param {String} fieldName
     * @param {String} defaultValue
     *
     * @returns {String}
     */
    const getDefaultStateForField = (fieldName, defaultValue = '') => lodashGet(reimbursementAccount, ['achData', fieldName], defaultValue);

    const goBack = () => {
        const subStep = achData.subStep;
        const shouldShowOnfido = onfidoToken && !achData.isOnfidoSetupComplete;
        const backTo = lodashGet(route.params, 'backTo', ROUTES.HOME);

        switch (currentStep) {
            case CONST.BANK_ACCOUNT.STEP.BANK_ACCOUNT:
                if (hasInProgressVBBA()) {
                    setShouldShowContinueSetupButton(true);
                }
                if (subStep) {
                    BankAccounts.setBankAccountSubStep(null);
                    BankAccounts.setPlaidEvent(null);
                } else {
                    Navigation.goBack(backTo);
                }
                break;

            case CONST.BANK_ACCOUNT.STEP.COMPANY:
                BankAccounts.goToWithdrawalAccountSetupStep(CONST.BANK_ACCOUNT.STEP.BANK_ACCOUNT, {subStep: CONST.BANK_ACCOUNT.SUBSTEP.MANUAL});
                break;

            case CONST.BANK_ACCOUNT.STEP.REQUESTOR:
                if (shouldShowOnfido) {
                    BankAccounts.clearOnfidoToken();
                } else {
                    BankAccounts.goToWithdrawalAccountSetupStep(CONST.BANK_ACCOUNT.STEP.COMPANY);
                }
                break;

            case CONST.BANK_ACCOUNT.STEP.ACH_CONTRACT:
                BankAccounts.clearOnfidoToken();
                BankAccounts.goToWithdrawalAccountSetupStep(CONST.BANK_ACCOUNT.STEP.REQUESTOR);
                break;

            case CONST.BANK_ACCOUNT.STEP.VALIDATION:
                if (_.contains([BankAccount.STATE.VERIFYING, BankAccount.STATE.SETUP], achData.state)) {
                    BankAccounts.goToWithdrawalAccountSetupStep(CONST.BANK_ACCOUNT.STEP.ACH_CONTRACT);
                } else if (!isOffline && achData.state === BankAccount.STATE.PENDING) {
                    setShouldShowContinueSetupButton(true);
                } else {
                    Navigation.goBack(backTo);
                }
                break;

            default:
                Navigation.goBack(backTo);
        }
    };

    if (_.isEmpty(policy) || !PolicyUtils.isPolicyAdmin(policy)) {
        return (
            <ScreenWrapper testID={ReimbursementAccountPage.displayName}>
                <FullPageNotFoundView
                    shouldShow
                    onBackButtonPress={() => Navigation.goBack(ROUTES.SETTINGS_WORKSPACES)}
                    subtitleKey={_.isEmpty(policy) ? undefined : 'workspace.common.notAuthorized'}
                />
            </ScreenWrapper>
        );
    }

<<<<<<< HEAD
    const isLoading = isLoadingReportData || account.isLoading || reimbursementAccount.isLoading;
    const shouldShowOfflineLoader = !(
        isOffline && _.contains([CONST.BANK_ACCOUNT.STEP.BANK_ACCOUNT, CONST.BANK_ACCOUNT.STEP.COMPANY, CONST.BANK_ACCOUNT.STEP.REQUESTOR, CONST.BANK_ACCOUNT.STEP.ACH_CONTRACT], currentStep)
    );

    // Show loading indicator when page is first time being opened and props.reimbursementAccount yet to be loaded from the server
    // or when data is being loaded. Don't show the loading indicator if we're offline and restarted the bank account setup process
    // On Android, when we open the app from the background, Onfido activity gets destroyed, so we need to reopen it.
    if ((!hasACHDataBeenLoaded || isLoading) && shouldShowOfflineLoader && (shouldReopenOnfido || !requestorStepRef.current)) {
        const isSubmittingVerificationsData = _.contains([CONST.BANK_ACCOUNT.STEP.COMPANY, CONST.BANK_ACCOUNT.STEP.REQUESTOR, CONST.BANK_ACCOUNT.STEP.ACH_CONTRACT], currentStep);
        return (
            <ReimbursementAccountLoadingIndicator
                isSubmittingVerificationsData={isSubmittingVerificationsData}
                onBackButtonPress={goBack}
            />
=======
    render() {
        // The SetupWithdrawalAccount flow allows us to continue the flow from various points depending on where the
        // user left off. This view will refer to the achData as the single source of truth to determine which route to
        // display. We can also specify a specific route to navigate to via route params when the component first
        // mounts which will set the achData.currentStep after the account data is fetched and overwrite the logical
        // next step.
        const achData = lodashGet(this.props.reimbursementAccount, 'achData', {});
        const currentStep = achData.currentStep || CONST.BANK_ACCOUNT.STEP.BANK_ACCOUNT;
        const policyName = lodashGet(this.props.policy, 'name');
        const policyID = lodashGet(this.props.route.params, 'policyID');

        if (_.isEmpty(this.props.policy) || !PolicyUtils.isPolicyAdmin(this.props.policy)) {
            return (
                <ScreenWrapper testID={ReimbursementAccountPage.displayName}>
                    <FullPageNotFoundView
                        shouldShow
                        onBackButtonPress={() => Navigation.goBack(ROUTES.SETTINGS_WORKSPACES)}
                        subtitleKey={_.isEmpty(this.props.policy) ? undefined : 'workspace.common.notAuthorized'}
                    />
                </ScreenWrapper>
            );
        }
        const isLoading =
            (this.props.isLoadingReportData || this.props.account.isLoading || this.props.reimbursementAccount.isLoading) &&
            (!this.props.plaidCurrentEvent || this.props.plaidCurrentEvent === CONST.BANK_ACCOUNT.PLAID.EVENTS_NAME.EXIT);

        // Prevent the full-page blocking offline view from being displayed for these steps if the device goes offline.
        const shouldShowOfflineLoader = !(
            this.props.network.isOffline &&
            _.contains([CONST.BANK_ACCOUNT.STEP.BANK_ACCOUNT, CONST.BANK_ACCOUNT.STEP.COMPANY, CONST.BANK_ACCOUNT.STEP.REQUESTOR, CONST.BANK_ACCOUNT.STEP.ACH_CONTRACT], currentStep)
>>>>>>> 43f245ce
        );
    }

    let errorText;
    const userHasPhonePrimaryEmail = Str.endsWith(session.email, CONST.SMS.DOMAIN);
    const throttledDate = lodashGet(reimbursementAccount, 'throttledDate', '');
    const hasUnsupportedCurrency = lodashGet(policy, 'outputCurrency', '') !== CONST.CURRENCY.USD;

    if (userHasPhonePrimaryEmail) {
        errorText = translate('bankAccount.hasPhoneLoginError');
    } else if (throttledDate) {
        errorText = translate('bankAccount.hasBeenThrottledError');
    } else if (hasUnsupportedCurrency) {
        errorText = translate('bankAccount.hasCurrencyError');
    }

    if (errorText) {
        return (
            <ScreenWrapper testID={ReimbursementAccountPage.displayName}>
                <HeaderWithBackButton
                    title={translate('workspace.common.connectBankAccount')}
                    subtitle={policyName}
                    onBackButtonPress={() => Navigation.goBack(ROUTES.SETTINGS_WORKSPACES)}
                />
                <View style={[styles.m5, styles.flex1]}>
                    <Text>{errorText}</Text>
                </View>
            </ScreenWrapper>
        );
    }

    if (shouldShowContinueSetupButton) {
        return (
            <ContinueBankAccountSetup
                reimbursementAccount={reimbursementAccount}
                continue={continueFunction}
                policyName={policyName}
                onBackButtonPress={() => {
                    Navigation.goBack(lodashGet(route.params, 'backTo', ROUTES.HOME));
                }}
            />
        );
    }

    if (currentStep === CONST.BANK_ACCOUNT.STEP.BANK_ACCOUNT) {
        return (
            <BankAccountStep
                reimbursementAccount={reimbursementAccount}
                reimbursementAccountDraft={reimbursementAccountDraft}
                onBackButtonPress={goBack}
                receivedRedirectURI={getPlaidOAuthReceivedRedirectURI()}
                plaidLinkOAuthToken={plaidLinkToken}
                getDefaultStateForField={getDefaultStateForField}
                policyName={policyName}
                policyID={policyID}
            />
        );
    }

    if (currentStep === CONST.BANK_ACCOUNT.STEP.COMPANY) {
        return (
            <CompanyStep
                reimbursementAccount={reimbursementAccount}
                reimbursementAccountDraft={reimbursementAccountDraft}
                onBackButtonPress={goBack}
                getDefaultStateForField={getDefaultStateForField}
                policyID={policyID}
            />
        );
    }

    if (currentStep === CONST.BANK_ACCOUNT.STEP.REQUESTOR) {
        const shouldShowOnfido = onfidoToken && !achData.isOnfidoSetupComplete;
        return (
            <RequestorStep
                ref={requestorStepRef}
                reimbursementAccount={reimbursementAccount}
                onBackButtonPress={goBack}
                shouldShowOnfido={Boolean(shouldShowOnfido)}
                getDefaultStateForField={getDefaultStateForField}
            />
        );
    }

    if (currentStep === CONST.BANK_ACCOUNT.STEP.ACH_CONTRACT) {
        return (
            <ACHContractStep
                reimbursementAccount={reimbursementAccount}
                reimbursementAccountDraft={reimbursementAccountDraft}
                onBackButtonPress={goBack}
                companyName={achData.companyName}
                getDefaultStateForField={getDefaultStateForField}
            />
        );
    }

    if (currentStep === CONST.BANK_ACCOUNT.STEP.VALIDATION) {
        return (
            <ValidationStep
                reimbursementAccount={reimbursementAccount}
                onBackButtonPress={goBack}
            />
        );
    }

    if (currentStep === CONST.BANK_ACCOUNT.STEP.ENABLE) {
        return (
            <EnableStep
                reimbursementAccount={reimbursementAccount}
                policyName={policyName}
                onBackButtonPress={goBack}
            />
        );
    }
}

ReimbursementAccountPage.propTypes = propTypes;
ReimbursementAccountPage.defaultProps = defaultProps;
ReimbursementAccountPage.displayName = 'ReimbursementAccountPage';

export default compose(
    withOnyx({
        reimbursementAccount: {
            key: ONYXKEYS.REIMBURSEMENT_ACCOUNT,
        },
        reimbursementAccountDraft: {
            key: ONYXKEYS.REIMBURSEMENT_ACCOUNT_DRAFT,
        },
        session: {
            key: ONYXKEYS.SESSION,
        },
        plaidLinkToken: {
            key: ONYXKEYS.PLAID_LINK_TOKEN,
        },
        plaidCurrentEvent: {
            key: ONYXKEYS.PLAID_CURRENT_EVENT,
        },
        onfidoToken: {
            key: ONYXKEYS.ONFIDO_TOKEN,
        },
        isLoadingReportData: {
            key: ONYXKEYS.IS_LOADING_REPORT_DATA,
        },
        account: {
            key: ONYXKEYS.ACCOUNT,
        },
    }),
    withPolicy,
)(ReimbursementAccountPage);<|MERGE_RESOLUTION|>--- conflicted
+++ resolved
@@ -1,68 +1,39 @@
-import Str from 'expensify-common/lib/str';
+import _ from 'underscore';
 import lodashGet from 'lodash/get';
-<<<<<<< HEAD
 import React, {useState, useRef, useEffect} from 'react';
 import {withOnyx} from 'react-native-onyx';
-import Str from 'expensify-common/lib/str';
 import {View} from 'react-native';
-import PropTypes from 'prop-types';
-import ScreenWrapper from '../../components/ScreenWrapper';
-import * as BankAccounts from '../../libs/actions/BankAccounts';
-import ONYXKEYS from '../../ONYXKEYS';
-import ReimbursementAccountLoadingIndicator from '../../components/ReimbursementAccountLoadingIndicator';
-import Navigation from '../../libs/Navigation/Navigation';
-import CONST from '../../CONST';
-import BankAccount from '../../libs/models/BankAccount';
-import compose from '../../libs/compose';
-import styles from '../../styles/styles';
-import getPlaidOAuthReceivedRedirectURI from '../../libs/getPlaidOAuthReceivedRedirectURI';
-import Text from '../../components/Text';
-=======
-import PropTypes from 'prop-types';
-import React from 'react';
-import {View} from 'react-native';
-import {withOnyx} from 'react-native-onyx';
-import _ from 'underscore';
-import FullPageNotFoundView from '@components/BlockingViews/FullPageNotFoundView';
 import HeaderWithBackButton from '@components/HeaderWithBackButton';
-import networkPropTypes from '@components/networkPropTypes';
-import {withNetwork} from '@components/OnyxProvider';
-import ReimbursementAccountLoadingIndicator from '@components/ReimbursementAccountLoadingIndicator';
-import ScreenWrapper from '@components/ScreenWrapper';
-import Text from '@components/Text';
-import withLocalize, {withLocalizePropTypes} from '@components/withLocalize';
-import compose from '@libs/compose';
-import getPlaidOAuthReceivedRedirectURI from '@libs/getPlaidOAuthReceivedRedirectURI';
-import BankAccount from '@libs/models/BankAccount';
-import Navigation from '@libs/Navigation/Navigation';
 import * as PolicyUtils from '@libs/PolicyUtils';
 import shouldReopenOnfido from '@libs/shouldReopenOnfido';
 import withPolicy from '@pages/workspace/withPolicy';
+import ROUTES from '@src/ROUTES';
+import Str from 'expensify-common/lib/str';
+import PropTypes from 'prop-types';
+import FullPageNotFoundView from '@components/BlockingViews/FullPageNotFoundView';
+import Text from '@components/TextInput';
+import ScreenWrapper from '@components/ScreenWrapper';
+import * as BankAccounts from '@userActions/BankAccounts';
+import ONYXKEYS from '@src/ONYXKEYS';
+import ReimbursementAccountLoadingIndicator from '@components/ReimbursementAccountLoadingIndicator';
+import Navigation from '@libs/Navigation/Navigation';
+import CONST from '@src/CONST';
+import BankAccount from '@libs/models/BankAccount';
+import compose from '@libs/compose';
 import styles from '@styles/styles';
-import * as BankAccounts from '@userActions/BankAccounts';
-import CONST from '@src/CONST';
-import ONYXKEYS from '@src/ONYXKEYS';
-import ROUTES from '@src/ROUTES';
+import getPlaidOAuthReceivedRedirectURI from '@libs/getPlaidOAuthReceivedRedirectURI';
+import useLocalize from '@hooks/useLocalize';
+import useNetwork from '@hooks/useNetwork';
+import usePrevious from '@hooks/usePrevious';
 import ACHContractStep from './ACHContractStep';
->>>>>>> 43f245ce
 import BankAccountStep from './BankAccountStep';
 import CompanyStep from './CompanyStep';
 import ContinueBankAccountSetup from './ContinueBankAccountSetup';
 import EnableStep from './EnableStep';
 import reimbursementAccountDraftPropTypes from './ReimbursementAccountDraftPropTypes';
-<<<<<<< HEAD
-import withPolicy from '../workspace/withPolicy';
-import FullPageNotFoundView from '../../components/BlockingViews/FullPageNotFoundView';
-import * as PolicyUtils from '../../libs/PolicyUtils';
-import shouldReopenOnfido from '../../libs/shouldReopenOnfido';
-import useLocalize from '../../hooks/useLocalize';
-import useNetwork from '../../hooks/useNetwork';
-import usePrevious from '../../hooks/usePrevious';
-=======
 import * as ReimbursementAccountProps from './reimbursementAccountPropTypes';
 import RequestorStep from './RequestorStep';
 import ValidationStep from './ValidationStep';
->>>>>>> 43f245ce
 
 const propTypes = {
     /** Plaid SDK token to use to initialize the widget */
@@ -431,8 +402,8 @@
         );
     }
 
-<<<<<<< HEAD
-    const isLoading = isLoadingReportData || account.isLoading || reimbursementAccount.isLoading;
+    const isLoading = (isLoadingReportData || account.isLoading || reimbursementAccount.isLoading) &&
+                  (!plaidCurrentEvent || plaidCurrentEvent === CONST.BANK_ACCOUNT.PLAID.EVENTS_NAME.EXIT);
     const shouldShowOfflineLoader = !(
         isOffline && _.contains([CONST.BANK_ACCOUNT.STEP.BANK_ACCOUNT, CONST.BANK_ACCOUNT.STEP.COMPANY, CONST.BANK_ACCOUNT.STEP.REQUESTOR, CONST.BANK_ACCOUNT.STEP.ACH_CONTRACT], currentStep)
     );
@@ -447,38 +418,6 @@
                 isSubmittingVerificationsData={isSubmittingVerificationsData}
                 onBackButtonPress={goBack}
             />
-=======
-    render() {
-        // The SetupWithdrawalAccount flow allows us to continue the flow from various points depending on where the
-        // user left off. This view will refer to the achData as the single source of truth to determine which route to
-        // display. We can also specify a specific route to navigate to via route params when the component first
-        // mounts which will set the achData.currentStep after the account data is fetched and overwrite the logical
-        // next step.
-        const achData = lodashGet(this.props.reimbursementAccount, 'achData', {});
-        const currentStep = achData.currentStep || CONST.BANK_ACCOUNT.STEP.BANK_ACCOUNT;
-        const policyName = lodashGet(this.props.policy, 'name');
-        const policyID = lodashGet(this.props.route.params, 'policyID');
-
-        if (_.isEmpty(this.props.policy) || !PolicyUtils.isPolicyAdmin(this.props.policy)) {
-            return (
-                <ScreenWrapper testID={ReimbursementAccountPage.displayName}>
-                    <FullPageNotFoundView
-                        shouldShow
-                        onBackButtonPress={() => Navigation.goBack(ROUTES.SETTINGS_WORKSPACES)}
-                        subtitleKey={_.isEmpty(this.props.policy) ? undefined : 'workspace.common.notAuthorized'}
-                    />
-                </ScreenWrapper>
-            );
-        }
-        const isLoading =
-            (this.props.isLoadingReportData || this.props.account.isLoading || this.props.reimbursementAccount.isLoading) &&
-            (!this.props.plaidCurrentEvent || this.props.plaidCurrentEvent === CONST.BANK_ACCOUNT.PLAID.EVENTS_NAME.EXIT);
-
-        // Prevent the full-page blocking offline view from being displayed for these steps if the device goes offline.
-        const shouldShowOfflineLoader = !(
-            this.props.network.isOffline &&
-            _.contains([CONST.BANK_ACCOUNT.STEP.BANK_ACCOUNT, CONST.BANK_ACCOUNT.STEP.COMPANY, CONST.BANK_ACCOUNT.STEP.REQUESTOR, CONST.BANK_ACCOUNT.STEP.ACH_CONTRACT], currentStep)
->>>>>>> 43f245ce
         );
     }
 
