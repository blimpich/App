--- conflicted
+++ resolved
@@ -424,11 +424,7 @@
                     reimbursementAccountDraft={this.props.reimbursementAccountDraft}
                     onBackButtonPress={this.goBack}
                     getDefaultStateForField={this.getDefaultStateForField}
-<<<<<<< HEAD
-                    navigation={this.props.navigation}
-=======
                     policyID={policyID}
->>>>>>> 9508dfaf
                 />
             );
         }
