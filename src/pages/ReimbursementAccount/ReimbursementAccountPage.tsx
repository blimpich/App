import {Str} from 'expensify-common';
import lodashPick from 'lodash/pick';
import React, {useEffect, useRef, useState} from 'react';
import {View} from 'react-native';
import {useOnyx} from 'react-native-onyx';
import FullPageNotFoundView from '@components/BlockingViews/FullPageNotFoundView';
import FullScreenLoadingIndicator from '@components/FullscreenLoadingIndicator';
import HeaderWithBackButton from '@components/HeaderWithBackButton';
import {useSession} from '@components/OnyxProvider';
import ReimbursementAccountLoadingIndicator from '@components/ReimbursementAccountLoadingIndicator';
import ScreenWrapper from '@components/ScreenWrapper';
import Text from '@components/Text';
import useBeforeRemove from '@hooks/useBeforeRemove';
import useEnvironment from '@hooks/useEnvironment';
import useLocalize from '@hooks/useLocalize';
import useNetwork from '@hooks/useNetwork';
import usePrevious from '@hooks/usePrevious';
import useThemeStyles from '@hooks/useThemeStyles';
import {clearOnfidoToken, openReimbursementAccountPage, setPlaidEvent, setReimbursementAccountLoading} from '@libs/actions/BankAccounts';
import {
    clearReimbursementAccountDraft,
    goToWithdrawalAccountSetupStep,
    hideBankAccountErrors,
    setBankAccountSubStep,
    updateReimbursementAccountDraft,
} from '@libs/actions/ReimbursementAccount';
import getPlaidOAuthReceivedRedirectURI from '@libs/getPlaidOAuthReceivedRedirectURI';
import BankAccount from '@libs/models/BankAccount';
import Navigation from '@libs/Navigation/Navigation';
import type {PlatformStackRouteProp, PlatformStackScreenProps} from '@libs/Navigation/PlatformStackNavigation/types';
import type {ReimbursementAccountNavigatorParamList} from '@libs/Navigation/types';
<<<<<<< HEAD
import {goBackFromInvalidPolicy, isPendingDeletePolicy, isPolicyAdmin} from '@libs/PolicyUtils';
import shouldReopenOnfido from '@libs/shouldReopenOnfido';
import type {WithPolicyOnyxProps} from '@pages/workspace/withPolicy';
import withPolicy from '@pages/workspace/withPolicy';
=======
import {goBackFromInvalidPolicy, isPolicyAdmin} from '@libs/PolicyUtils';
import {getRouteForCurrentStep, REIMBURSEMENT_ACCOUNT_ROUTE_NAMES} from '@libs/ReimbursementAccountUtils';
import shouldReopenOnfido from '@libs/shouldReopenOnfido';
import type {WithPolicyOnyxProps} from '@pages/workspace/withPolicy';
import withPolicy from '@pages/workspace/withPolicy';
import {
    clearOnfidoToken,
    goToWithdrawalAccountSetupStep,
    hideBankAccountErrors,
    openReimbursementAccountPage,
    setBankAccountSubStep,
    setPlaidEvent,
    setReimbursementAccountLoading,
    updateReimbursementAccountDraft,
} from '@userActions/BankAccounts';
import {clearReimbursementAccountDraft} from '@userActions/ReimbursementAccount';
>>>>>>> a27e3216
import CONST from '@src/CONST';
import ONYXKEYS from '@src/ONYXKEYS';
import type SCREENS from '@src/SCREENS';
import type {InputID} from '@src/types/form/ReimbursementAccountForm';
import type {ACHDataReimbursementAccount, BankAccountStep as TBankAccountStep} from '@src/types/onyx/ReimbursementAccount';
import {isEmptyObject} from '@src/types/utils/EmptyObject';
import ACHContractStep from './ACHContractStep';
import BankAccountStep from './BankAccountStep';
import BeneficialOwnersStep from './BeneficialOwnersStep';
import CompanyStep from './CompanyStep';
import ConnectBankAccount from './ConnectBankAccount/ConnectBankAccount';
import ContinueBankAccountSetup from './ContinueBankAccountSetup';
import EnableBankAccount from './EnableBankAccount/EnableBankAccount';
import Agreements from './NonUSD/Agreements';
import BankInfo from './NonUSD/BankInfo/BankInfo';
import BeneficialOwnerInfo from './NonUSD/BeneficialOwnerInfo/BeneficialOwnerInfo';
import BusinessInfo from './NonUSD/BusinessInfo/BusinessInfo';
import Country from './NonUSD/Country/Country';
import Finish from './NonUSD/Finish';
import SignerInfo from './NonUSD/SignerInfo';
import RequestorStep from './RequestorStep';

type ReimbursementAccountPageProps = WithPolicyOnyxProps & PlatformStackScreenProps<ReimbursementAccountNavigatorParamList, typeof SCREENS.REIMBURSEMENT_ACCOUNT_ROOT>;

const SUPPORTED_FOREIGN_CURRENCIES: string[] = [CONST.CURRENCY.EUR, CONST.CURRENCY.GBP, CONST.CURRENCY.CAD, CONST.CURRENCY.AUD];

/**
 * We can pass stepToOpen in the URL to force which step to show.
 * Mainly needed when user finished the flow in verifying state, and Ops ask them to modify some fields from a specific step.
 */
function getStepToOpenFromRouteParams(route: PlatformStackRouteProp<ReimbursementAccountNavigatorParamList, typeof SCREENS.REIMBURSEMENT_ACCOUNT_ROOT>): TBankAccountStep | '' {
    switch (route.params.stepToOpen) {
        case REIMBURSEMENT_ACCOUNT_ROUTE_NAMES.NEW:
            return CONST.BANK_ACCOUNT.STEP.BANK_ACCOUNT;
        case REIMBURSEMENT_ACCOUNT_ROUTE_NAMES.COMPANY:
            return CONST.BANK_ACCOUNT.STEP.COMPANY;
        case REIMBURSEMENT_ACCOUNT_ROUTE_NAMES.PERSONAL_INFORMATION:
            return CONST.BANK_ACCOUNT.STEP.REQUESTOR;
        case REIMBURSEMENT_ACCOUNT_ROUTE_NAMES.BENEFICIAL_OWNERS:
            return CONST.BANK_ACCOUNT.STEP.BENEFICIAL_OWNERS;
        case REIMBURSEMENT_ACCOUNT_ROUTE_NAMES.CONTRACT:
            return CONST.BANK_ACCOUNT.STEP.ACH_CONTRACT;
        case REIMBURSEMENT_ACCOUNT_ROUTE_NAMES.VALIDATE:
            return CONST.BANK_ACCOUNT.STEP.VALIDATION;
        case REIMBURSEMENT_ACCOUNT_ROUTE_NAMES.ENABLE:
            return CONST.BANK_ACCOUNT.STEP.ENABLE;
        default:
            return '';
    }
}

/**
 * Returns selected bank account fields based on field names provided.
 */
function getFieldsForStep(step: TBankAccountStep): InputID[] {
    switch (step) {
        case CONST.BANK_ACCOUNT.STEP.BANK_ACCOUNT:
            return ['routingNumber', 'accountNumber', 'bankName', 'plaidAccountID', 'plaidAccessToken', 'isSavings'];
        case CONST.BANK_ACCOUNT.STEP.COMPANY:
            return [
                'companyName',
                'addressStreet',
                'addressZipCode',
                'addressCity',
                'addressState',
                'companyPhone',
                'website',
                'companyTaxID',
                'incorporationType',
                'incorporationDate',
                'incorporationState',
            ];
        case CONST.BANK_ACCOUNT.STEP.REQUESTOR:
            return ['firstName', 'lastName', 'dob', 'ssnLast4', 'requestorAddressStreet', 'requestorAddressCity', 'requestorAddressState', 'requestorAddressZipCode'];
        default:
            return [];
    }
}

function ReimbursementAccountPage({route, policy, isLoadingPolicy}: ReimbursementAccountPageProps) {
    const session = useSession();
    const [reimbursementAccount] = useOnyx(ONYXKEYS.REIMBURSEMENT_ACCOUNT);
    const [plaidLinkToken = ''] = useOnyx(ONYXKEYS.PLAID_LINK_TOKEN);
    const [plaidCurrentEvent = ''] = useOnyx(ONYXKEYS.PLAID_CURRENT_EVENT);
    const [onfidoToken = ''] = useOnyx(ONYXKEYS.ONFIDO_TOKEN);
    const [isLoadingApp = false] = useOnyx(ONYXKEYS.IS_LOADING_APP);
    const [account] = useOnyx(ONYXKEYS.ACCOUNT);
    const [isDebugModeEnabled] = useOnyx(ONYXKEYS.USER, {selector: (user) => !!user?.isDebugModeEnabled});
    const [isValidateCodeActionModalVisible, setIsValidateCodeActionModalVisible] = useState(false);

    const policyName = policy?.name ?? '';
    const policyIDParam = route.params?.policyID;
    const styles = useThemeStyles();
    const {translate} = useLocalize();
    const {isOffline} = useNetwork();
    const requestorStepRef = useRef(null);
    const prevReimbursementAccount = usePrevious(reimbursementAccount);
    const prevIsOffline = usePrevious(isOffline);
    const {isDevelopment} = useEnvironment();

    /**
     The SetupWithdrawalAccount flow allows us to continue the flow from various points depending on where the
     user left off. This view will refer to the achData as the single source of truth to determine which route to
     display. We can also specify a specific route to navigate to via route params when the component first
     mounts which will set the achData.currentStep after the account data is fetched and overwrite the logical
     next step.
     */
    const achData = reimbursementAccount?.achData;
    const isPreviousPolicy = policyIDParam === achData?.policyID;
    // eslint-disable-next-line  @typescript-eslint/prefer-nullish-coalescing
    const currentStep = !isPreviousPolicy ? CONST.BANK_ACCOUNT.STEP.BANK_ACCOUNT : achData?.currentStep || CONST.BANK_ACCOUNT.STEP.BANK_ACCOUNT;
    const [nonUSDBankAccountStep, setNonUSDBankAccountStep] = useState<string>(CONST.NON_USD_BANK_ACCOUNT.STEP.COUNTRY);

    function getBankAccountFields(fieldNames: InputID[]): Partial<ACHDataReimbursementAccount> {
        return {
            ...lodashPick(reimbursementAccount?.achData, ...fieldNames),
        };
    }

    /**
     * Returns true if a VBBA exists in any state other than OPEN or LOCKED
     */
    function hasInProgressVBBA(): boolean {
        return !!achData?.bankAccountID && !!achData?.state && achData?.state !== BankAccount.STATE.OPEN && achData?.state !== BankAccount.STATE.LOCKED;
    }

    /*
     * Calculates the state used to show the "Continue with setup" view. If a bank account setup is already in progress and
     * no specific further step was passed in the url we'll show the workspace bank account reset modal if the user wishes to start over
     */
    function getShouldShowContinueSetupButtonInitialValue(): boolean {
        if (!hasInProgressVBBA()) {
            // Since there is no VBBA in progress, we won't need to show the component ContinueBankAccountSetup
            return false;
        }
        return achData?.state === BankAccount.STATE.PENDING || [CONST.BANK_ACCOUNT.STEP.BANK_ACCOUNT, ''].includes(getStepToOpenFromRouteParams(route));
    }

    /**
     When this page is first opened, `reimbursementAccount` prop might not yet be fully loaded from Onyx.
     Calculating `shouldShowContinueSetupButton` immediately on initial render doesn't make sense as
     it relies on incomplete data. Thus, we should wait to calculate it until we have received
     the full `reimbursementAccount` data from the server. This logic is handled within the useEffect hook,
     which acts similarly to `componentDidUpdate` when the `reimbursementAccount` dependency changes.
     */
    const [hasACHDataBeenLoaded, setHasACHDataBeenLoaded] = useState(reimbursementAccount !== CONST.REIMBURSEMENT_ACCOUNT.DEFAULT_DATA && isPreviousPolicy);
    const [shouldShowContinueSetupButton, setShouldShowContinueSetupButton] = useState(() => getShouldShowContinueSetupButtonInitialValue());

    const handleNextNonUSDBankAccountStep = () => {
        switch (nonUSDBankAccountStep) {
            case CONST.NON_USD_BANK_ACCOUNT.STEP.COUNTRY:
                setNonUSDBankAccountStep(CONST.NON_USD_BANK_ACCOUNT.STEP.BANK_INFO);
                break;
            case CONST.NON_USD_BANK_ACCOUNT.STEP.BANK_INFO:
                setNonUSDBankAccountStep(CONST.NON_USD_BANK_ACCOUNT.STEP.BUSINESS_INFO);
                break;
            case CONST.NON_USD_BANK_ACCOUNT.STEP.BUSINESS_INFO:
                setNonUSDBankAccountStep(CONST.NON_USD_BANK_ACCOUNT.STEP.BENEFICIAL_OWNER_INFO);
                break;
            case CONST.NON_USD_BANK_ACCOUNT.STEP.BENEFICIAL_OWNER_INFO:
                setNonUSDBankAccountStep(CONST.NON_USD_BANK_ACCOUNT.STEP.SIGNER_INFO);
                break;
            case CONST.NON_USD_BANK_ACCOUNT.STEP.SIGNER_INFO:
                setNonUSDBankAccountStep(CONST.NON_USD_BANK_ACCOUNT.STEP.AGREEMENTS);
                break;
            case CONST.NON_USD_BANK_ACCOUNT.STEP.AGREEMENTS:
                setNonUSDBankAccountStep(CONST.NON_USD_BANK_ACCOUNT.STEP.FINISH);
                break;
            default:
                return null;
        }
    };

    const nonUSDBankAccountsGoBack = () => {
        switch (nonUSDBankAccountStep) {
            case CONST.NON_USD_BANK_ACCOUNT.STEP.COUNTRY:
                Navigation.goBack();
                break;
            case CONST.NON_USD_BANK_ACCOUNT.STEP.BANK_INFO:
                setNonUSDBankAccountStep(CONST.NON_USD_BANK_ACCOUNT.STEP.COUNTRY);
                break;
            case CONST.NON_USD_BANK_ACCOUNT.STEP.BUSINESS_INFO:
                setNonUSDBankAccountStep(CONST.NON_USD_BANK_ACCOUNT.STEP.BANK_INFO);
                break;
            case CONST.NON_USD_BANK_ACCOUNT.STEP.BENEFICIAL_OWNER_INFO:
                setNonUSDBankAccountStep(CONST.NON_USD_BANK_ACCOUNT.STEP.BUSINESS_INFO);
                break;
            case CONST.NON_USD_BANK_ACCOUNT.STEP.SIGNER_INFO:
                setNonUSDBankAccountStep(CONST.NON_USD_BANK_ACCOUNT.STEP.BENEFICIAL_OWNER_INFO);
                break;
            case CONST.NON_USD_BANK_ACCOUNT.STEP.AGREEMENTS:
                setNonUSDBankAccountStep(CONST.NON_USD_BANK_ACCOUNT.STEP.SIGNER_INFO);
                break;
            default:
                return null;
        }
    };

    /**
     * Retrieve verified business bank account currently being set up.
     */
    function fetchData() {
        // We can specify a step to navigate to by using route params when the component mounts.
        // We want to use the same stepToOpen variable when the network state changes because we can be redirected to a different step when the account refreshes.
        const stepToOpen = getStepToOpenFromRouteParams(route);
        const subStep = isPreviousPolicy ? achData?.subStep ?? '' : '';
        const localCurrentStep = isPreviousPolicy ? achData?.currentStep ?? '' : '';

        if (policyIDParam) {
            openReimbursementAccountPage(stepToOpen, subStep, localCurrentStep, policyIDParam);
        }
    }

    useBeforeRemove(() => setIsValidateCodeActionModalVisible(false));

    useEffect(() => {
        if (isPreviousPolicy) {
            return;
        }

        setReimbursementAccountLoading(true);
        clearReimbursementAccountDraft();

        // If the step to open is empty, we want to clear the sub step, so the connect option view is shown to the user
        const isStepToOpenEmpty = getStepToOpenFromRouteParams(route) === '';
        if (isStepToOpenEmpty) {
            setBankAccountSubStep(null);
            setPlaidEvent(null);
        }
        fetchData();
        // eslint-disable-next-line react-compiler/react-compiler, react-hooks/exhaustive-deps
    }, []); // The empty dependency array ensures this runs only once after the component mounts.

    useEffect(
        () => {
            // Check for network change from offline to online
            if (prevIsOffline && !isOffline && prevReimbursementAccount && prevReimbursementAccount.pendingAction !== CONST.RED_BRICK_ROAD_PENDING_ACTION.DELETE) {
                fetchData();
            }

            if (!hasACHDataBeenLoaded) {
                if (reimbursementAccount !== CONST.REIMBURSEMENT_ACCOUNT.DEFAULT_DATA && reimbursementAccount?.isLoading === false) {
                    setHasACHDataBeenLoaded(true);
                }
                return;
            }

            if (
                prevReimbursementAccount &&
                prevReimbursementAccount.pendingAction === CONST.RED_BRICK_ROAD_PENDING_ACTION.DELETE &&
                reimbursementAccount?.pendingAction !== prevReimbursementAccount.pendingAction
            ) {
                setShouldShowContinueSetupButton(hasInProgressVBBA());
            }

            if (shouldShowContinueSetupButton) {
                return;
            }

            const currentStepRouteParam = getStepToOpenFromRouteParams(route);
            if (currentStepRouteParam === currentStep) {
                // If the user is connecting online with plaid, reset any bank account errors so we don't persist old data from a potential previous connection
                if (currentStep === CONST.BANK_ACCOUNT.STEP.BANK_ACCOUNT && achData?.subStep === CONST.BANK_ACCOUNT.SETUP_TYPE.PLAID) {
                    hideBankAccountErrors();
                }

                // The route is showing the correct step, no need to update the route param or clear errors.
                return;
            }

            // Update the data that is returned from back-end to draft value
            const draftStep = reimbursementAccount?.draftStep;
            if (draftStep) {
                updateReimbursementAccountDraft(getBankAccountFields(getFieldsForStep(draftStep)));
            }

            if (currentStepRouteParam !== '') {
                // When we click "Connect bank account", we load the page without the current step param, if there
                // was an error when we tried to disconnect or start over, we want the user to be able to see the error,
                // so we don't clear it. We only want to clear the errors if we are moving between steps.
                hideBankAccountErrors();
            }

            Navigation.setParams({stepToOpen: getRouteForCurrentStep(currentStep)});
        },
        // eslint-disable-next-line react-compiler/react-compiler, react-hooks/exhaustive-deps
        [isOffline, reimbursementAccount, route, hasACHDataBeenLoaded, shouldShowContinueSetupButton],
    );

    const setManualStep = () => {
        setBankAccountSubStep(CONST.BANK_ACCOUNT.SETUP_TYPE.MANUAL).then(() => {
            setShouldShowContinueSetupButton(false);
        });
    };

    const goBack = () => {
        const subStep = achData?.subStep;
        const shouldShowOnfido = onfidoToken && !achData?.isOnfidoSetupComplete;

        switch (currentStep) {
            case CONST.BANK_ACCOUNT.STEP.BANK_ACCOUNT:
                if (hasInProgressVBBA()) {
                    setShouldShowContinueSetupButton(true);
                }
                if (subStep) {
                    setBankAccountSubStep(null);
                    setPlaidEvent(null);
                } else {
                    Navigation.goBack();
                }
                break;

            case CONST.BANK_ACCOUNT.STEP.COMPANY:
                clearOnfidoToken();
                goToWithdrawalAccountSetupStep(CONST.BANK_ACCOUNT.STEP.REQUESTOR);
                break;

            case CONST.BANK_ACCOUNT.STEP.REQUESTOR:
                if (shouldShowOnfido) {
                    clearOnfidoToken();
                } else {
                    goToWithdrawalAccountSetupStep(CONST.BANK_ACCOUNT.STEP.BANK_ACCOUNT);
                }
                break;

            case CONST.BANK_ACCOUNT.STEP.BENEFICIAL_OWNERS:
                goToWithdrawalAccountSetupStep(CONST.BANK_ACCOUNT.STEP.COMPANY);
                break;

            case CONST.BANK_ACCOUNT.STEP.ACH_CONTRACT:
                goToWithdrawalAccountSetupStep(CONST.BANK_ACCOUNT.STEP.BENEFICIAL_OWNERS);
                break;

            case CONST.BANK_ACCOUNT.STEP.VALIDATION:
                if ([BankAccount.STATE.VERIFYING, BankAccount.STATE.SETUP].some((value) => value === achData?.state)) {
                    goToWithdrawalAccountSetupStep(CONST.BANK_ACCOUNT.STEP.ACH_CONTRACT);
                } else if (!isOffline && achData?.state === BankAccount.STATE.PENDING) {
                    setShouldShowContinueSetupButton(true);
                } else {
                    Navigation.goBack();
                }
                break;

            default:
                Navigation.goBack();
        }
    };

    const isLoading =
        (!!isLoadingApp || !!account?.isLoading || (reimbursementAccount?.isLoading && !reimbursementAccount?.isCreateCorpayBankAccount)) &&
        (!plaidCurrentEvent || plaidCurrentEvent === CONST.BANK_ACCOUNT.PLAID.EVENTS_NAME.EXIT);

    const shouldShowOfflineLoader = !(
        isOffline &&
        [
            CONST.BANK_ACCOUNT.STEP.BANK_ACCOUNT,
            CONST.BANK_ACCOUNT.STEP.COMPANY,
            CONST.BANK_ACCOUNT.STEP.REQUESTOR,
            CONST.BANK_ACCOUNT.STEP.BENEFICIAL_OWNERS,
            CONST.BANK_ACCOUNT.STEP.ACH_CONTRACT,
        ].some((value) => value === currentStep)
    );

    if (isLoadingPolicy) {
        return <FullScreenLoadingIndicator />;
    }

    // Show loading indicator when page is first time being opened and props.reimbursementAccount yet to be loaded from the server
    // or when data is being loaded. Don't show the loading indicator if we're offline and restarted the bank account setup process
    // On Android, when we open the app from the background, Onfido activity gets destroyed, so we need to reopen it.
    // eslint-disable-next-line react-compiler/react-compiler
    if (
        (!hasACHDataBeenLoaded || isLoading) &&
        shouldShowOfflineLoader &&
        (shouldReopenOnfido || !requestorStepRef?.current) &&
        !(currentStep === CONST.BANK_ACCOUNT.STEP.BANK_ACCOUNT && isValidateCodeActionModalVisible)
    ) {
        return <ReimbursementAccountLoadingIndicator onBackButtonPress={goBack} />;
    }

<<<<<<< HEAD
    if ((!isLoading && (isEmptyObject(policy) || !isPolicyAdmin(policy))) || isPendingDeletePolicy(policy)) {
=======
    if (!isLoading && (isEmptyObject(policy) || !isPolicyAdmin(policy))) {
>>>>>>> a27e3216
        return (
            <ScreenWrapper testID={ReimbursementAccountPage.displayName}>
                <FullPageNotFoundView
                    shouldShow
                    onBackButtonPress={goBackFromInvalidPolicy}
                    onLinkPress={goBackFromInvalidPolicy}
<<<<<<< HEAD
                    subtitleKey={isEmptyObject(policy) || isPendingDeletePolicy(policy) ? undefined : 'workspace.common.notAuthorized'}
=======
                    subtitleKey={isEmptyObject(policy) ? undefined : 'workspace.common.notAuthorized'}
>>>>>>> a27e3216
                />
            </ScreenWrapper>
        );
    }

    let errorText;
    const userHasPhonePrimaryEmail = Str.endsWith(session?.email ?? '', CONST.SMS.DOMAIN);
    const throttledDate = reimbursementAccount?.throttledDate ?? '';

    const policyCurrency = policy?.outputCurrency ?? '';
    // TODO once nonUSD flow is complete update the flag below to reflect all supported currencies, this will be updated in - https://github.com/Expensify/App/issues/50912
    const hasUnsupportedCurrency = policyCurrency !== CONST.CURRENCY.USD;
    // TODO remove isDevelopment and isDebugModeEnabled flags once nonUSD flow is complete, this will be updated in - https://github.com/Expensify/App/issues/50912
    const hasForeignCurrency = SUPPORTED_FOREIGN_CURRENCIES.includes(policyCurrency) && (isDevelopment || isDebugModeEnabled);

    if (userHasPhonePrimaryEmail) {
        errorText = translate('bankAccount.hasPhoneLoginError');
    } else if (throttledDate) {
        errorText = translate('bankAccount.hasBeenThrottledError');
    } else if (hasUnsupportedCurrency) {
        if (hasForeignCurrency) {
            switch (nonUSDBankAccountStep) {
                case CONST.NON_USD_BANK_ACCOUNT.STEP.COUNTRY:
                    return (
                        <Country
                            onBackButtonPress={nonUSDBankAccountsGoBack}
                            onSubmit={handleNextNonUSDBankAccountStep}
                        />
                    );
                case CONST.NON_USD_BANK_ACCOUNT.STEP.BANK_INFO:
                    return (
                        <BankInfo
                            onBackButtonPress={nonUSDBankAccountsGoBack}
                            onSubmit={handleNextNonUSDBankAccountStep}
                        />
                    );
                case CONST.NON_USD_BANK_ACCOUNT.STEP.BUSINESS_INFO:
                    return (
                        <BusinessInfo
                            onBackButtonPress={nonUSDBankAccountsGoBack}
                            onSubmit={handleNextNonUSDBankAccountStep}
                        />
                    );
                case CONST.NON_USD_BANK_ACCOUNT.STEP.BENEFICIAL_OWNER_INFO:
                    return (
                        <BeneficialOwnerInfo
                            onBackButtonPress={nonUSDBankAccountsGoBack}
                            onSubmit={handleNextNonUSDBankAccountStep}
                        />
                    );
                case CONST.NON_USD_BANK_ACCOUNT.STEP.SIGNER_INFO:
                    return (
                        <SignerInfo
                            onBackButtonPress={nonUSDBankAccountsGoBack}
                            onSubmit={handleNextNonUSDBankAccountStep}
                        />
                    );
                case CONST.NON_USD_BANK_ACCOUNT.STEP.AGREEMENTS:
                    return (
                        <Agreements
                            onBackButtonPress={nonUSDBankAccountsGoBack}
                            onSubmit={handleNextNonUSDBankAccountStep}
                        />
                    );
                case CONST.NON_USD_BANK_ACCOUNT.STEP.FINISH:
                    return <Finish />;
                default:
                    return null;
            }
        }
        errorText = translate('bankAccount.hasCurrencyError');
    }

    if (errorText) {
        return (
            <ScreenWrapper testID={ReimbursementAccountPage.displayName}>
                <HeaderWithBackButton
                    title={translate('workspace.common.connectBankAccount')}
                    subtitle={policyName}
                    onBackButtonPress={() => Navigation.goBack()}
                />
                <View style={[styles.m5, styles.mv3, styles.flex1]}>
                    <Text>{errorText}</Text>
                </View>
            </ScreenWrapper>
        );
    }

    if (shouldShowContinueSetupButton) {
        return (
            <ContinueBankAccountSetup
                reimbursementAccount={reimbursementAccount}
                onContinuePress={setManualStep}
                policyName={policyName}
                onBackButtonPress={Navigation.goBack}
            />
        );
    }

    switch (currentStep) {
        case CONST.BANK_ACCOUNT.STEP.BANK_ACCOUNT:
            return (
                <BankAccountStep
                    reimbursementAccount={reimbursementAccount}
                    onBackButtonPress={goBack}
                    receivedRedirectURI={getPlaidOAuthReceivedRedirectURI()}
                    plaidLinkOAuthToken={plaidLinkToken}
                    policyName={policyName}
                    policyID={policyIDParam}
                    isValidateCodeActionModalVisible={isValidateCodeActionModalVisible}
                    toggleValidateCodeActionModal={setIsValidateCodeActionModalVisible}
                />
            );
        case CONST.BANK_ACCOUNT.STEP.REQUESTOR:
            return (
                <RequestorStep
                    ref={requestorStepRef}
                    shouldShowOnfido={!!(onfidoToken && !achData?.isOnfidoSetupComplete)}
                    onBackButtonPress={goBack}
                />
            );
        case CONST.BANK_ACCOUNT.STEP.COMPANY:
            return <CompanyStep onBackButtonPress={goBack} />;
        case CONST.BANK_ACCOUNT.STEP.BENEFICIAL_OWNERS:
            return <BeneficialOwnersStep onBackButtonPress={goBack} />;
        case CONST.BANK_ACCOUNT.STEP.ACH_CONTRACT:
            return <ACHContractStep onBackButtonPress={goBack} />;
        case CONST.BANK_ACCOUNT.STEP.VALIDATION:
            return <ConnectBankAccount onBackButtonPress={goBack} />;
        case CONST.BANK_ACCOUNT.STEP.ENABLE:
            return (
                <EnableBankAccount
                    reimbursementAccount={reimbursementAccount}
                    onBackButtonPress={goBack}
                />
            );
        default:
            return null;
    }
}

ReimbursementAccountPage.displayName = 'ReimbursementAccountPage';

export default withPolicy(ReimbursementAccountPage);<|MERGE_RESOLUTION|>--- conflicted
+++ resolved
@@ -16,26 +16,12 @@
 import useNetwork from '@hooks/useNetwork';
 import usePrevious from '@hooks/usePrevious';
 import useThemeStyles from '@hooks/useThemeStyles';
-import {clearOnfidoToken, openReimbursementAccountPage, setPlaidEvent, setReimbursementAccountLoading} from '@libs/actions/BankAccounts';
-import {
-    clearReimbursementAccountDraft,
-    goToWithdrawalAccountSetupStep,
-    hideBankAccountErrors,
-    setBankAccountSubStep,
-    updateReimbursementAccountDraft,
-} from '@libs/actions/ReimbursementAccount';
 import getPlaidOAuthReceivedRedirectURI from '@libs/getPlaidOAuthReceivedRedirectURI';
 import BankAccount from '@libs/models/BankAccount';
 import Navigation from '@libs/Navigation/Navigation';
 import type {PlatformStackRouteProp, PlatformStackScreenProps} from '@libs/Navigation/PlatformStackNavigation/types';
 import type {ReimbursementAccountNavigatorParamList} from '@libs/Navigation/types';
-<<<<<<< HEAD
 import {goBackFromInvalidPolicy, isPendingDeletePolicy, isPolicyAdmin} from '@libs/PolicyUtils';
-import shouldReopenOnfido from '@libs/shouldReopenOnfido';
-import type {WithPolicyOnyxProps} from '@pages/workspace/withPolicy';
-import withPolicy from '@pages/workspace/withPolicy';
-=======
-import {goBackFromInvalidPolicy, isPolicyAdmin} from '@libs/PolicyUtils';
 import {getRouteForCurrentStep, REIMBURSEMENT_ACCOUNT_ROUTE_NAMES} from '@libs/ReimbursementAccountUtils';
 import shouldReopenOnfido from '@libs/shouldReopenOnfido';
 import type {WithPolicyOnyxProps} from '@pages/workspace/withPolicy';
@@ -51,7 +37,6 @@
     updateReimbursementAccountDraft,
 } from '@userActions/BankAccounts';
 import {clearReimbursementAccountDraft} from '@userActions/ReimbursementAccount';
->>>>>>> a27e3216
 import CONST from '@src/CONST';
 import ONYXKEYS from '@src/ONYXKEYS';
 import type SCREENS from '@src/SCREENS';
@@ -432,22 +417,14 @@
         return <ReimbursementAccountLoadingIndicator onBackButtonPress={goBack} />;
     }
 
-<<<<<<< HEAD
     if ((!isLoading && (isEmptyObject(policy) || !isPolicyAdmin(policy))) || isPendingDeletePolicy(policy)) {
-=======
-    if (!isLoading && (isEmptyObject(policy) || !isPolicyAdmin(policy))) {
->>>>>>> a27e3216
         return (
             <ScreenWrapper testID={ReimbursementAccountPage.displayName}>
                 <FullPageNotFoundView
                     shouldShow
                     onBackButtonPress={goBackFromInvalidPolicy}
                     onLinkPress={goBackFromInvalidPolicy}
-<<<<<<< HEAD
                     subtitleKey={isEmptyObject(policy) || isPendingDeletePolicy(policy) ? undefined : 'workspace.common.notAuthorized'}
-=======
-                    subtitleKey={isEmptyObject(policy) ? undefined : 'workspace.common.notAuthorized'}
->>>>>>> a27e3216
                 />
             </ScreenWrapper>
         );
