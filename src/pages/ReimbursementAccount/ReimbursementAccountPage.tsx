import {useIsFocused} from '@react-navigation/native';
import {Str} from 'expensify-common';
import lodashPick from 'lodash/pick';
import React, {useCallback, useEffect, useMemo, useRef, useState} from 'react';
import {View} from 'react-native';
import type {TupleToUnion} from 'type-fest';
import FullPageNotFoundView from '@components/BlockingViews/FullPageNotFoundView';
import FullScreenLoadingIndicator from '@components/FullscreenLoadingIndicator';
import HeaderWithBackButton from '@components/HeaderWithBackButton';
import {useSession} from '@components/OnyxListItemProvider';
import ReimbursementAccountLoadingIndicator from '@components/ReimbursementAccountLoadingIndicator';
import RenderHTML from '@components/RenderHTML';
import ScreenWrapper from '@components/ScreenWrapper';
import Text from '@components/Text';
import useBeforeRemove from '@hooks/useBeforeRemove';
import useEnvironment from '@hooks/useEnvironment';
import useLocalize from '@hooks/useLocalize';
import useNetwork from '@hooks/useNetwork';
import useOnyx from '@hooks/useOnyx';
import usePermissions from '@hooks/usePermissions';
import usePrevious from '@hooks/usePrevious';
import useThemeStyles from '@hooks/useThemeStyles';
import {isCurrencySupportedForECards} from '@libs/CardUtils';
import Navigation from '@libs/Navigation/Navigation';
import type {PlatformStackScreenProps} from '@libs/Navigation/PlatformStackNavigation/types';
import type {ReimbursementAccountNavigatorParamList} from '@libs/Navigation/types';
import {goBackFromInvalidPolicy, isPendingDeletePolicy, isPolicyAdmin} from '@libs/PolicyUtils';
import {getRouteForCurrentStep} from '@libs/ReimbursementAccountUtils';
import shouldReopenOnfido from '@libs/shouldReopenOnfido';
import type {WithPolicyOnyxProps} from '@pages/workspace/withPolicy';
import withPolicy from '@pages/workspace/withPolicy';
import {
    clearOnfidoToken,
    goToWithdrawalAccountSetupStep,
    hideBankAccountErrors,
    openReimbursementAccountPage,
    setBankAccountSubStep,
    setPlaidEvent,
    setReimbursementAccountLoading,
    updateReimbursementAccountDraft,
} from '@userActions/BankAccounts';
import {isCurrencySupportedForGlobalReimbursement} from '@userActions/Policy/Policy';
import {clearReimbursementAccountDraft} from '@userActions/ReimbursementAccount';
import CONST from '@src/CONST';
import ONYXKEYS from '@src/ONYXKEYS';
import ROUTES from '@src/ROUTES';
import type SCREENS from '@src/SCREENS';
import type {InputID} from '@src/types/form/ReimbursementAccountForm';
import INPUT_IDS from '@src/types/form/ReimbursementAccountForm';
import type {ACHDataReimbursementAccount} from '@src/types/onyx/ReimbursementAccount';
import {isEmptyObject} from '@src/types/utils/EmptyObject';
import ConnectedVerifiedBankAccount from './ConnectedVerifiedBankAccount';
import NonUSDVerifiedBankAccountFlow from './NonUSD/NonUSDVerifiedBankAccountFlow';
import requiresDocusignStep from './NonUSD/utils/requiresDocusignStep';
import USDVerifiedBankAccountFlow from './USD/USDVerifiedBankAccountFlow';
import getFieldsForStep from './USD/utils/getFieldsForStep';
import getStepToOpenFromRouteParams from './USD/utils/getStepToOpenFromRouteParams';
import VerifiedBankAccountFlowEntryPoint from './VerifiedBankAccountFlowEntryPoint';

type ReimbursementAccountPageProps = WithPolicyOnyxProps & PlatformStackScreenProps<ReimbursementAccountNavigatorParamList, typeof SCREENS.REIMBURSEMENT_ACCOUNT_ROOT>;
type CurrencyType = TupleToUnion<typeof CONST.DIRECT_REIMBURSEMENT_CURRENCIES>;

function ReimbursementAccountPage({route, policy, isLoadingPolicy, navigation}: ReimbursementAccountPageProps) {
    const {environmentURL} = useEnvironment();
    const session = useSession();
    const [reimbursementAccount] = useOnyx(ONYXKEYS.REIMBURSEMENT_ACCOUNT, {canBeMissing: true});
    const [reimbursementAccountDraft] = useOnyx(ONYXKEYS.FORMS.REIMBURSEMENT_ACCOUNT_FORM_DRAFT, {canBeMissing: true});
    const [plaidCurrentEvent = ''] = useOnyx(ONYXKEYS.PLAID_CURRENT_EVENT, {canBeMissing: true});
    const [onfidoToken = ''] = useOnyx(ONYXKEYS.ONFIDO_TOKEN, {canBeMissing: true});
    const [isLoadingApp = false] = useOnyx(ONYXKEYS.IS_LOADING_APP, {canBeMissing: true});
    const [isValidateCodeActionModalVisible, setIsValidateCodeActionModalVisible] = useState(false);

    const {isBetaEnabled} = usePermissions();
    const policyName = policy?.name ?? '';
    const policyIDParam = route.params?.policyID;
    const backTo = route.params.backTo;
    const isComingFromExpensifyCard = (backTo as string)?.includes(CONST.EXPENSIFY_CARD.ROUTE as string);
    const styles = useThemeStyles();
    const {translate} = useLocalize();
    const {isOffline} = useNetwork();
    const requestorStepRef = useRef<View>(null);
    const prevReimbursementAccount = usePrevious(reimbursementAccount);
    const prevIsOffline = usePrevious(isOffline);
    const policyCurrency = policy?.outputCurrency ?? '';
    const isNonUSDWorkspace = policyCurrency !== CONST.CURRENCY.USD;
    const hasUnsupportedCurrency =
        isComingFromExpensifyCard && isBetaEnabled(CONST.BETAS.EXPENSIFY_CARD_EU_UK) && isNonUSDWorkspace
            ? !isCurrencySupportedForECards(policyCurrency)
            : !isCurrencySupportedForGlobalReimbursement(policyCurrency as CurrencyType, isBetaEnabled(CONST.BETAS.GLOBAL_REIMBURSEMENTS_ON_ND));
    const nonUSDCountryDraftValue = reimbursementAccountDraft?.country ?? '';
    let workspaceRoute = '';
    const isFocused = useIsFocused();

    // Navigation.getActiveRoute() can return the route of previous page while this page is blurred
    // So add isFocused check to get the correct workspaceRoute
    if (isFocused) {
        workspaceRoute = `${environmentURL}/${ROUTES.WORKSPACE_OVERVIEW.getRoute(policyIDParam, Navigation.getActiveRoute())}`;
    }

    const contactMethodRoute = `${environmentURL}/${ROUTES.SETTINGS_CONTACT_METHODS.getRoute(backTo)}`;
    const achData = reimbursementAccount?.achData;
    const isPreviousPolicy = policyIDParam === achData?.policyID;
    const hasConfirmedUSDCurrency = (reimbursementAccountDraft?.[INPUT_IDS.ADDITIONAL_DATA.COUNTRY] ?? '') !== '' || (achData?.accountNumber ?? '') !== '';
    const isDocusignStepRequired = requiresDocusignStep(policyCurrency);

    /**
     We main rely on `achData.currentStep` to determine the step to display in USD flow.
     This data is synchronized with the BE to know which step to resume/start from.
     Except for the CountryStep which exists purely in the FE.
     This function is to decide if we should start from the CountryStep.
     */
    const getInitialCurrentStep = () => {
        if (!hasConfirmedUSDCurrency) {
            return CONST.BANK_ACCOUNT.STEP.COUNTRY;
        }

        return achData?.currentStep ?? CONST.BANK_ACCOUNT.STEP.COUNTRY;
    };
    const currentStep = getInitialCurrentStep();
    const [nonUSDBankAccountStep, setNonUSDBankAccountStep] = useState<string | null>(null);
    const [USDBankAccountStep, setUSDBankAccountStep] = useState<string | null>(null);

    function getBankAccountFields(fieldNames: InputID[]): Partial<ACHDataReimbursementAccount> {
        return {
            ...lodashPick(reimbursementAccount?.achData, ...fieldNames),
        };
    }

    /**
     * Returns true if a VBBA exists in any state other than OPEN or LOCKED
     */
    const hasInProgressVBBA = useCallback((): boolean => {
<<<<<<< HEAD
        return !!achData?.bankAccountID && !!achData?.state && achData?.state !== CONST.BANK_ACCOUNT_STATE.OPEN && achData?.state !== CONST.BANK_ACCOUNT_STATE.LOCKED;
=======
        return !!achData?.bankAccountID && !!achData?.state && achData?.state !== CONST.BANK_ACCOUNT.STATE.OPEN && achData?.state !== CONST.BANK_ACCOUNT.STATE.LOCKED;
>>>>>>> 2c4dcbab
    }, [achData?.bankAccountID, achData?.state]);

    /** Returns true if user passed first step of flow for non USD VBBA */
    const hasInProgressNonUSDVBBA = useCallback((): boolean => {
        return (!!achData?.bankAccountID && !!achData?.created) || nonUSDCountryDraftValue !== '';
    }, [achData?.bankAccountID, achData?.created, nonUSDCountryDraftValue]);

    /** Returns true if VBBA flow is in progress */
    const shouldShowContinueSetupButtonValue = useMemo(() => {
        if (isNonUSDWorkspace) {
            return hasInProgressNonUSDVBBA();
        }

        return hasInProgressVBBA();
    }, [isNonUSDWorkspace, hasInProgressNonUSDVBBA, hasInProgressVBBA]);

    /**
     When this page is first opened, `reimbursementAccount` prop might not yet be fully loaded from Onyx.
     Calculating `shouldShowContinueSetupButton` immediately on initial render doesn't make sense as
     it relies on incomplete data. Thus, we should wait to calculate it until we have received
     the full `reimbursementAccount` data from the server. This logic is handled within the useEffect hook,
     which acts similarly to `componentDidUpdate` when the `reimbursementAccount` dependency changes.
     */
    const [hasACHDataBeenLoaded, setHasACHDataBeenLoaded] = useState(reimbursementAccount !== CONST.REIMBURSEMENT_ACCOUNT.DEFAULT_DATA && isPreviousPolicy);
    const [shouldShowContinueSetupButton, setShouldShowContinueSetupButton] = useState<boolean>(shouldShowContinueSetupButtonValue);
    const [shouldShowConnectedVerifiedBankAccount, setShouldShowConnectedVerifiedBankAccount] = useState<boolean>(false);

    /**
     * Retrieve verified business bank account currently being set up.
     */
    function fetchData() {
        // We can specify a step to navigate to by using route params when the component mounts.
        // We want to use the same stepToOpen variable when the network state changes because we can be redirected to a different step when the account refreshes.
        const stepToOpen = getStepToOpenFromRouteParams(route, hasConfirmedUSDCurrency);
        const subStep = isPreviousPolicy ? (achData?.subStep ?? '') : '';
        const localCurrentStep = isPreviousPolicy ? (achData?.currentStep ?? '') : '';

        if (policyIDParam) {
            openReimbursementAccountPage(stepToOpen, subStep, localCurrentStep, policyIDParam);
        }
    }

    useBeforeRemove(() => setIsValidateCodeActionModalVisible(false));

    useEffect(() => {
        if (isPreviousPolicy) {
            return;
        }

        if (policyIDParam) {
            setReimbursementAccountLoading(true);
        }
        clearReimbursementAccountDraft();

        // If the step to open is empty, we want to clear the sub step, so the connect option view is shown to the user
        const isStepToOpenEmpty = getStepToOpenFromRouteParams(route, hasConfirmedUSDCurrency) === '';
        if (isStepToOpenEmpty) {
            setBankAccountSubStep(null);
            setPlaidEvent(null);
        }
        fetchData();
        // eslint-disable-next-line react-compiler/react-compiler, react-hooks/exhaustive-deps
    }, []); // The empty dependency array ensures this runs only once after the component mounts.

    useEffect(() => {
        if (!isPreviousPolicy) {
            return;
        }

        setShouldShowConnectedVerifiedBankAccount(isNonUSDWorkspace ? achData?.state === CONST.BANK_ACCOUNT.STATE.OPEN : achData?.currentStep === CONST.BANK_ACCOUNT.STEP.ENABLE);
        setShouldShowContinueSetupButton(shouldShowContinueSetupButtonValue);
    }, [achData?.currentStep, shouldShowContinueSetupButtonValue, isNonUSDWorkspace, isPreviousPolicy, achData?.state]);

    useEffect(
        () => {
            // Check for network change from offline to online
            if (prevIsOffline && !isOffline && prevReimbursementAccount && prevReimbursementAccount.pendingAction !== CONST.RED_BRICK_ROAD_PENDING_ACTION.DELETE) {
                fetchData();
            }

            if (!hasACHDataBeenLoaded) {
                if (reimbursementAccount !== CONST.REIMBURSEMENT_ACCOUNT.DEFAULT_DATA && reimbursementAccount?.isLoading === false) {
                    setHasACHDataBeenLoaded(true);
                }
                return;
            }

            if (
                prevReimbursementAccount &&
                prevReimbursementAccount.pendingAction === CONST.RED_BRICK_ROAD_PENDING_ACTION.DELETE &&
                reimbursementAccount?.pendingAction !== prevReimbursementAccount.pendingAction
            ) {
                setShouldShowContinueSetupButton(hasInProgressVBBA());
            }

            if (shouldShowContinueSetupButton) {
                return;
            }

            const currentStepRouteParam = getStepToOpenFromRouteParams(route, hasConfirmedUSDCurrency);
            if (currentStepRouteParam === currentStep) {
                // If the user is connecting online with plaid, reset any bank account errors so we don't persist old data from a potential previous connection
                if (currentStep === CONST.BANK_ACCOUNT.STEP.BANK_ACCOUNT && achData?.subStep === CONST.BANK_ACCOUNT.SETUP_TYPE.PLAID) {
                    hideBankAccountErrors();
                }

                // The route is showing the correct step, no need to update the route param or clear errors.
                return;
            }

            // Update the data that is returned from back-end to draft value
            const draftStep = reimbursementAccount?.draftStep;
            if (draftStep) {
                updateReimbursementAccountDraft(getBankAccountFields(getFieldsForStep(draftStep)));
            }

            if (currentStepRouteParam !== '') {
                // When we click "Connect bank account", we load the page without the current step param, if there
                // was an error when we tried to disconnect or start over, we want the user to be able to see the error,
                // so we don't clear it. We only want to clear the errors if we are moving between steps.
                hideBankAccountErrors();
            }

            // Use the current page navigation object to set the param to the correct route in the stack
            navigation.setParams({stepToOpen: getRouteForCurrentStep(currentStep)});
        },
        // eslint-disable-next-line react-compiler/react-compiler, react-hooks/exhaustive-deps
        [isOffline, reimbursementAccount, hasACHDataBeenLoaded, shouldShowContinueSetupButton, currentStep],
    );

    const continueUSDVBBASetup = useCallback(() => {
        // If user comes back to the flow we never want to allow him to go through plaid again
        // so we're always showing manual setup with locked numbers he can not change
        setBankAccountSubStep(CONST.BANK_ACCOUNT.SETUP_TYPE.MANUAL).then(() => {
            setShouldShowContinueSetupButton(false);
            setUSDBankAccountStep(currentStep);
        });
    }, [currentStep]);

    const continueNonUSDVBBASetup = () => {
        const isPastSignerStep = achData?.corpay?.signerFullName && achData?.corpay?.authorizedToBindClientToAgreement === undefined;
        const allAgreementsChecked =
            reimbursementAccountDraft?.authorizedToBindClientToAgreement === true &&
            reimbursementAccountDraft?.agreeToTermsAndConditions === true &&
            reimbursementAccountDraft?.consentToPrivacyNotice === true &&
            reimbursementAccountDraft?.provideTruthfulInformation === true;

        setShouldShowContinueSetupButton(false);
        if (nonUSDCountryDraftValue !== '' && achData?.created === undefined) {
            setNonUSDBankAccountStep(CONST.NON_USD_BANK_ACCOUNT.STEP.BANK_INFO);
            return;
        }

        if (achData?.created && achData?.corpay?.companyName === undefined) {
            setNonUSDBankAccountStep(CONST.NON_USD_BANK_ACCOUNT.STEP.BUSINESS_INFO);
            return;
        }

        if (achData?.corpay?.companyName && achData?.corpay?.anyIndividualOwn25PercentOrMore === undefined) {
            setNonUSDBankAccountStep(CONST.NON_USD_BANK_ACCOUNT.STEP.BENEFICIAL_OWNER_INFO);
            return;
        }

        if (achData?.corpay?.anyIndividualOwn25PercentOrMore !== undefined && achData?.corpay?.signerFullName === undefined) {
            setNonUSDBankAccountStep(CONST.NON_USD_BANK_ACCOUNT.STEP.SIGNER_INFO);
            return;
        }

        if (isPastSignerStep && !allAgreementsChecked) {
            setNonUSDBankAccountStep(CONST.NON_USD_BANK_ACCOUNT.STEP.AGREEMENTS);
            return;
        }

        if (isPastSignerStep && allAgreementsChecked && !isDocusignStepRequired) {
            setNonUSDBankAccountStep(CONST.NON_USD_BANK_ACCOUNT.STEP.AGREEMENTS);
            return;
        }

        if (isPastSignerStep && allAgreementsChecked && isDocusignStepRequired) {
            setNonUSDBankAccountStep(CONST.NON_USD_BANK_ACCOUNT.STEP.DOCUSIGN);
            return;
        }

        if (achData?.state === CONST.BANK_ACCOUNT.STATE.VERIFYING) {
            setNonUSDBankAccountStep(CONST.NON_USD_BANK_ACCOUNT.STEP.FINISH);
        }
    };

    const goBack = useCallback(() => {
        const shouldShowOnfido = onfidoToken && !achData?.isOnfidoSetupComplete;

        switch (currentStep) {
            case CONST.BANK_ACCOUNT.STEP.COUNTRY:
                if (hasInProgressVBBA()) {
                    setShouldShowContinueSetupButton(true);
                }
                setUSDBankAccountStep(null);
                setBankAccountSubStep(null);
                break;
            case CONST.BANK_ACCOUNT.STEP.BANK_ACCOUNT:
                setPlaidEvent(null);
                goToWithdrawalAccountSetupStep(CONST.BANK_ACCOUNT.STEP.COUNTRY);
                break;
            case CONST.BANK_ACCOUNT.STEP.COMPANY:
                clearOnfidoToken();
                goToWithdrawalAccountSetupStep(CONST.BANK_ACCOUNT.STEP.REQUESTOR);
                break;

            case CONST.BANK_ACCOUNT.STEP.REQUESTOR:
                if (shouldShowOnfido) {
                    clearOnfidoToken();
                } else {
                    goToWithdrawalAccountSetupStep(CONST.BANK_ACCOUNT.STEP.BANK_ACCOUNT);
                }
                break;

            case CONST.BANK_ACCOUNT.STEP.BENEFICIAL_OWNERS:
                goToWithdrawalAccountSetupStep(CONST.BANK_ACCOUNT.STEP.COMPANY);
                break;

            case CONST.BANK_ACCOUNT.STEP.ACH_CONTRACT:
                goToWithdrawalAccountSetupStep(CONST.BANK_ACCOUNT.STEP.BENEFICIAL_OWNERS);
                break;

            case CONST.BANK_ACCOUNT.STEP.VALIDATION:
<<<<<<< HEAD
                if ([CONST.BANK_ACCOUNT_STATE.VERIFYING, CONST.BANK_ACCOUNT_STATE.SETUP].some((value) => value === achData?.state)) {
                    goToWithdrawalAccountSetupStep(CONST.BANK_ACCOUNT.STEP.ACH_CONTRACT);
                } else if (!isOffline && achData?.state === CONST.BANK_ACCOUNT_STATE.PENDING) {
=======
                if ([CONST.BANK_ACCOUNT.STATE.VERIFYING, CONST.BANK_ACCOUNT.STATE.SETUP].some((value) => value === achData?.state)) {
                    goToWithdrawalAccountSetupStep(CONST.BANK_ACCOUNT.STEP.ACH_CONTRACT);
                } else if (!isOffline && achData?.state === CONST.BANK_ACCOUNT.STATE.PENDING) {
>>>>>>> 2c4dcbab
                    setShouldShowContinueSetupButton(true);
                    setUSDBankAccountStep(null);
                } else {
                    Navigation.goBack();
                }
                break;

            default:
                Navigation.dismissModal();
        }
    }, [achData?.isOnfidoSetupComplete, achData?.state, currentStep, hasInProgressVBBA, isOffline, onfidoToken]);

    const isLoading =
        (isLoadingApp || (reimbursementAccount?.isLoading && !reimbursementAccount?.isCreateCorpayBankAccount)) &&
        (!plaidCurrentEvent || plaidCurrentEvent === CONST.BANK_ACCOUNT.PLAID.EVENTS_NAME.EXIT);

    const shouldShowOfflineLoader = !(
        isOffline &&
        [
            CONST.BANK_ACCOUNT.STEP.COUNTRY,
            CONST.BANK_ACCOUNT.STEP.BANK_ACCOUNT,
            CONST.BANK_ACCOUNT.STEP.COMPANY,
            CONST.BANK_ACCOUNT.STEP.REQUESTOR,
            CONST.BANK_ACCOUNT.STEP.BENEFICIAL_OWNERS,
            CONST.BANK_ACCOUNT.STEP.ACH_CONTRACT,
        ].some((value) => value === currentStep)
    );

    if (isLoadingPolicy) {
        return <FullScreenLoadingIndicator />;
    }

    // Show loading indicator when page is first time being opened and props.reimbursementAccount yet to be loaded from the server
    // or when data is being loaded. Don't show the loading indicator if we're offline and restarted the bank account setup process
    // On Android, when we open the app from the background, Onfido activity gets destroyed, so we need to reopen it.
    // eslint-disable-next-line react-compiler/react-compiler
    if (
        (!hasACHDataBeenLoaded || isLoading) &&
        shouldShowOfflineLoader &&
        (shouldReopenOnfido || !requestorStepRef?.current) &&
        !(currentStep === CONST.BANK_ACCOUNT.STEP.BANK_ACCOUNT && isValidateCodeActionModalVisible)
    ) {
        return <ReimbursementAccountLoadingIndicator onBackButtonPress={goBack} />;
    }

    if ((!isLoading && (isEmptyObject(policy) || !isPolicyAdmin(policy))) || isPendingDeletePolicy(policy)) {
        return (
            <ScreenWrapper testID={ReimbursementAccountPage.displayName}>
                <FullPageNotFoundView
                    shouldShow
                    onBackButtonPress={goBackFromInvalidPolicy}
                    onLinkPress={goBackFromInvalidPolicy}
                    subtitleKey={isEmptyObject(policy) || isPendingDeletePolicy(policy) ? undefined : 'workspace.common.notAuthorized'}
                />
            </ScreenWrapper>
        );
    }

    let errorText;
    const userHasPhonePrimaryEmail = Str.endsWith(session?.email ?? '', CONST.SMS.DOMAIN);
    const throttledDate = reimbursementAccount?.throttledDate ?? '';

    if (userHasPhonePrimaryEmail) {
        errorText = <RenderHTML html={translate('bankAccount.hasPhoneLoginError', {contactMethodRoute})} />;
    } else if (throttledDate) {
        errorText = <Text>{translate('bankAccount.hasBeenThrottledError')}</Text>;
    } else if (hasUnsupportedCurrency) {
        errorText = <RenderHTML html={translate('bankAccount.hasCurrencyError', {workspaceRoute})} />;
    }

    if (errorText) {
        return (
            <ScreenWrapper testID={ReimbursementAccountPage.displayName}>
                <HeaderWithBackButton
                    title={translate('bankAccount.addBankAccount')}
                    subtitle={policyName}
                    onBackButtonPress={() => Navigation.goBack(backTo)}
                />
                <View style={[styles.m5, styles.mv3, styles.flex1]}>{errorText}</View>
            </ScreenWrapper>
        );
    }

    if (shouldShowConnectedVerifiedBankAccount) {
        return (
            <ConnectedVerifiedBankAccount
                reimbursementAccount={reimbursementAccount}
                setShouldShowConnectedVerifiedBankAccount={setShouldShowConnectedVerifiedBankAccount}
                setUSDBankAccountStep={setUSDBankAccountStep}
                setNonUSDBankAccountStep={setNonUSDBankAccountStep}
                onBackButtonPress={goBack}
                isNonUSDWorkspace={isNonUSDWorkspace}
            />
        );
    }

    if (isNonUSDWorkspace && nonUSDBankAccountStep !== null) {
        return (
            <NonUSDVerifiedBankAccountFlow
                nonUSDBankAccountStep={nonUSDBankAccountStep}
                setNonUSDBankAccountStep={setNonUSDBankAccountStep}
                setShouldShowContinueSetupButton={setShouldShowContinueSetupButton}
                policyID={policyIDParam}
                isComingFromExpensifyCard={isComingFromExpensifyCard}
                shouldShowContinueSetupButtonValue={shouldShowContinueSetupButtonValue}
                policyCurrency={policyCurrency}
            />
        );
    }

    if (USDBankAccountStep !== null) {
        return (
            <USDVerifiedBankAccountFlow
                USDBankAccountStep={currentStep}
                policyID={policyIDParam}
                onBackButtonPress={goBack}
                requestorStepRef={requestorStepRef}
                onfidoToken={onfidoToken}
                setUSDBankAccountStep={setUSDBankAccountStep}
                setShouldShowConnectedVerifiedBankAccount={setShouldShowConnectedVerifiedBankAccount}
            />
        );
    }

    return (
        <VerifiedBankAccountFlowEntryPoint
            setShouldShowContinueSetupButton={setShouldShowContinueSetupButton}
            reimbursementAccount={reimbursementAccount}
            onContinuePress={isNonUSDWorkspace ? continueNonUSDVBBASetup : continueUSDVBBASetup}
            policyName={policyName}
            isValidateCodeActionModalVisible={isValidateCodeActionModalVisible}
            toggleValidateCodeActionModal={setIsValidateCodeActionModalVisible}
            onBackButtonPress={Navigation.goBack}
            shouldShowContinueSetupButton={shouldShowContinueSetupButton}
            isNonUSDWorkspace={isNonUSDWorkspace}
            setNonUSDBankAccountStep={setNonUSDBankAccountStep}
            setUSDBankAccountStep={setUSDBankAccountStep}
            policyID={policyIDParam}
        />
    );
}

ReimbursementAccountPage.displayName = 'ReimbursementAccountPage';

export default withPolicy(ReimbursementAccountPage);<|MERGE_RESOLUTION|>--- conflicted
+++ resolved
@@ -130,11 +130,7 @@
      * Returns true if a VBBA exists in any state other than OPEN or LOCKED
      */
     const hasInProgressVBBA = useCallback((): boolean => {
-<<<<<<< HEAD
-        return !!achData?.bankAccountID && !!achData?.state && achData?.state !== CONST.BANK_ACCOUNT_STATE.OPEN && achData?.state !== CONST.BANK_ACCOUNT_STATE.LOCKED;
-=======
         return !!achData?.bankAccountID && !!achData?.state && achData?.state !== CONST.BANK_ACCOUNT.STATE.OPEN && achData?.state !== CONST.BANK_ACCOUNT.STATE.LOCKED;
->>>>>>> 2c4dcbab
     }, [achData?.bankAccountID, achData?.state]);
 
     /** Returns true if user passed first step of flow for non USD VBBA */
@@ -360,15 +356,9 @@
                 break;
 
             case CONST.BANK_ACCOUNT.STEP.VALIDATION:
-<<<<<<< HEAD
-                if ([CONST.BANK_ACCOUNT_STATE.VERIFYING, CONST.BANK_ACCOUNT_STATE.SETUP].some((value) => value === achData?.state)) {
-                    goToWithdrawalAccountSetupStep(CONST.BANK_ACCOUNT.STEP.ACH_CONTRACT);
-                } else if (!isOffline && achData?.state === CONST.BANK_ACCOUNT_STATE.PENDING) {
-=======
                 if ([CONST.BANK_ACCOUNT.STATE.VERIFYING, CONST.BANK_ACCOUNT.STATE.SETUP].some((value) => value === achData?.state)) {
                     goToWithdrawalAccountSetupStep(CONST.BANK_ACCOUNT.STEP.ACH_CONTRACT);
                 } else if (!isOffline && achData?.state === CONST.BANK_ACCOUNT.STATE.PENDING) {
->>>>>>> 2c4dcbab
                     setShouldShowContinueSetupButton(true);
                     setUSDBankAccountStep(null);
                 } else {
