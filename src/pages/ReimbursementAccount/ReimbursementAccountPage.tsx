--- conflicted
+++ resolved
@@ -126,22 +126,6 @@
         };
     }
 
-<<<<<<< HEAD
-=======
-    /**
-     * Returns true if a VBBA exists in any state other than OPEN or LOCKED
-     */
-    const hasInProgressVBBA = useCallback((): boolean => {
-        return !!achData?.bankAccountID && !!achData?.state && achData?.state !== CONST.BANK_ACCOUNT.STATE.OPEN && achData?.state !== CONST.BANK_ACCOUNT.STATE.LOCKED;
-    }, [achData?.bankAccountID, achData?.state]);
-
-    /** Returns true if user passed first step of flow for non USD VBBA */
-    const hasInProgressNonUSDVBBA = useCallback((): boolean => {
-        return (!!achData?.bankAccountID && !!achData?.created) || nonUSDCountryDraftValue !== '';
-    }, [achData?.bankAccountID, achData?.created, nonUSDCountryDraftValue]);
-
-    /** Returns true if VBBA flow is in progress */
->>>>>>> 431dddf8
     const shouldShowContinueSetupButtonValue = useMemo(() => {
         return hasInProgressVBBA(achData, isNonUSDWorkspace, nonUSDCountryDraftValue);
     }, [achData, isNonUSDWorkspace, nonUSDCountryDraftValue]);
