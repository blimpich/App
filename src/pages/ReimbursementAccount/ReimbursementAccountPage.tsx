import {Str} from 'expensify-common';
import lodashPick from 'lodash/pick';
import React, {useCallback, useEffect, useMemo, useRef, useState} from 'react';
import {View} from 'react-native';
import {useOnyx} from 'react-native-onyx';
import type {TupleToUnion} from 'type-fest';
import FullPageNotFoundView from '@components/BlockingViews/FullPageNotFoundView';
import FullScreenLoadingIndicator from '@components/FullscreenLoadingIndicator';
import HeaderWithBackButton from '@components/HeaderWithBackButton';
import {useSession} from '@components/OnyxProvider';
import ReimbursementAccountLoadingIndicator from '@components/ReimbursementAccountLoadingIndicator';
import ScreenWrapper from '@components/ScreenWrapper';
import Text from '@components/Text';
import TextLink from '@components/TextLink';
import useBeforeRemove from '@hooks/useBeforeRemove';
import useLocalize from '@hooks/useLocalize';
import useNetwork from '@hooks/useNetwork';
import usePrevious from '@hooks/usePrevious';
import useThemeStyles from '@hooks/useThemeStyles';
import BankAccount from '@libs/models/BankAccount';
import Navigation from '@libs/Navigation/Navigation';
import type {PlatformStackScreenProps} from '@libs/Navigation/PlatformStackNavigation/types';
import type {ReimbursementAccountNavigatorParamList} from '@libs/Navigation/types';
import {goBackFromInvalidPolicy, isPendingDeletePolicy, isPolicyAdmin} from '@libs/PolicyUtils';
import {getRouteForCurrentStep} from '@libs/ReimbursementAccountUtils';
import shouldReopenOnfido from '@libs/shouldReopenOnfido';
import type {WithPolicyOnyxProps} from '@pages/workspace/withPolicy';
import withPolicy from '@pages/workspace/withPolicy';
import {
    clearOnfidoToken,
    goToWithdrawalAccountSetupStep,
    hideBankAccountErrors,
    openReimbursementAccountPage,
    setBankAccountSubStep,
    setPlaidEvent,
    setReimbursementAccountLoading,
    updateReimbursementAccountDraft,
} from '@userActions/BankAccounts';
import {clearReimbursementAccountDraft} from '@userActions/ReimbursementAccount';
import CONST from '@src/CONST';
import ONYXKEYS from '@src/ONYXKEYS';
import ROUTES from '@src/ROUTES';
import type SCREENS from '@src/SCREENS';
import type {InputID} from '@src/types/form/ReimbursementAccountForm';
import type {ACHDataReimbursementAccount} from '@src/types/onyx/ReimbursementAccount';
import {isEmptyObject} from '@src/types/utils/EmptyObject';
import ConnectedVerifiedBankAccount from './ConnectedVerifiedBankAccount';
import NonUSDVerifiedBankAccountFlow from './NonUSD/NonUSDVerifiedBankAccountFlow';
import USDVerifiedBankAccountFlow from './USD/USDVerifiedBankAccountFlow';
import getFieldsForStep from './USD/utils/getFieldsForStep';
import getStepToOpenFromRouteParams from './USD/utils/getStepToOpenFromRouteParams';
import VerifiedBankAccountFlowEntryPoint from './VerifiedBankAccountFlowEntryPoint';

type ReimbursementAccountPageProps = WithPolicyOnyxProps & PlatformStackScreenProps<ReimbursementAccountNavigatorParamList, typeof SCREENS.REIMBURSEMENT_ACCOUNT_ROOT>;
type CurrencyType = TupleToUnion<typeof CONST.DIRECT_REIMBURSEMENT_CURRENCIES>;

function ReimbursementAccountPage({route, policy, isLoadingPolicy}: ReimbursementAccountPageProps) {
    const session = useSession();
    const [reimbursementAccount] = useOnyx(ONYXKEYS.REIMBURSEMENT_ACCOUNT);
    const [reimbursementAccountDraft] = useOnyx(ONYXKEYS.FORMS.REIMBURSEMENT_ACCOUNT_FORM_DRAFT);
    const [corpayFields] = useOnyx(ONYXKEYS.CORPAY_FIELDS);
    const [plaidCurrentEvent = ''] = useOnyx(ONYXKEYS.PLAID_CURRENT_EVENT);
    const [onfidoToken = ''] = useOnyx(ONYXKEYS.ONFIDO_TOKEN);
    const [isLoadingApp = false] = useOnyx(ONYXKEYS.IS_LOADING_APP);
    const [account] = useOnyx(ONYXKEYS.ACCOUNT);
    const [isValidateCodeActionModalVisible, setIsValidateCodeActionModalVisible] = useState(false);

    const policyName = policy?.name ?? '';
    const policyIDParam = route.params?.policyID;
    const styles = useThemeStyles();
    const {translate} = useLocalize();
    const {isOffline} = useNetwork();
    const requestorStepRef = useRef(null);
    const prevReimbursementAccount = usePrevious(reimbursementAccount);
    const prevIsOffline = usePrevious(isOffline);
    const policyCurrency = policy?.outputCurrency ?? '';
    const hasUnsupportedCurrency = !CONST.DIRECT_REIMBURSEMENT_CURRENCIES.includes(policyCurrency as CurrencyType);
    const isNonUSDWorkspace = policyCurrency !== CONST.CURRENCY.USD;
    const nonUSDCountryDraftValue = reimbursementAccountDraft?.country ?? '';

    /**
     The SetupWithdrawalAccount flow allows us to continue the flow from various points depending on where the
     user left off. This view will refer to the achData as the single source of truth to determine which route to
     display. We can also specify a specific route to navigate to via route params when the component first
     mounts which will set the achData.currentStep after the account data is fetched and overwrite the logical
     next step.
     */
    const achData = reimbursementAccount?.achData;
    const isPreviousPolicy = policyIDParam === achData?.policyID;
    // eslint-disable-next-line  @typescript-eslint/prefer-nullish-coalescing
<<<<<<< HEAD
    const currentStep = !isPreviousPolicy ? CONST.BANK_ACCOUNT.STEP.BANK_ACCOUNT : achData?.currentStep || CONST.BANK_ACCOUNT.STEP.BANK_ACCOUNT;
    // TODO: set default step - we gotta display finish step instantly if account is being verified, will come from BE?
=======

    const currentStep = !isPreviousPolicy ? CONST.BANK_ACCOUNT.STEP.BANK_ACCOUNT : achData?.currentStep ?? CONST.BANK_ACCOUNT.STEP.BANK_ACCOUNT;
>>>>>>> 3addd36d
    const [nonUSDBankAccountStep, setNonUSDBankAccountStep] = useState<string | null>(null);
    const [USDBankAccountStep, setUSDBankAccountStep] = useState<string | null>(null);

    function getBankAccountFields(fieldNames: InputID[]): Partial<ACHDataReimbursementAccount> {
        return {
            ...lodashPick(reimbursementAccount?.achData, ...fieldNames),
        };
    }

    /**
     * Returns true if a VBBA exists in any state other than OPEN or LOCKED
     */
    const hasInProgressVBBA = useCallback((): boolean => {
        return !!achData?.bankAccountID && !!achData?.state && achData?.state !== BankAccount.STATE.OPEN && achData?.state !== BankAccount.STATE.LOCKED;
    }, [achData?.bankAccountID, achData?.state]);

    /** Returns true if user passed first step of flow for non USD VBBA */
    const hasInProgressNonUSDVBBA = useCallback((): boolean => {
        return (!!achData?.bankAccountID && !!achData?.created) || (policyCurrency === CONST.CURRENCY.EUR && nonUSDCountryDraftValue !== '');
    }, [achData?.bankAccountID, achData?.created, nonUSDCountryDraftValue, policyCurrency]);

<<<<<<< HEAD
    /** Calculates the state used to show the "Continue with setup" view. */
    const getShouldShowContinueSetupButtonValue = useCallback(() => {
        if (isNonUSDWorkspace) {
=======
    /** Returns true if VBBA flow is in progress */
    const shouldShowContinueSetupButtonValue = useMemo(() => {
        if (hasForeignCurrency) {
>>>>>>> 3addd36d
            return hasInProgressNonUSDVBBA();
        }

        return hasInProgressVBBA();
    }, [isNonUSDWorkspace, hasInProgressNonUSDVBBA, hasInProgressVBBA]);

    /**
     When this page is first opened, `reimbursementAccount` prop might not yet be fully loaded from Onyx.
     Calculating `shouldShowContinueSetupButton` immediately on initial render doesn't make sense as
     it relies on incomplete data. Thus, we should wait to calculate it until we have received
     the full `reimbursementAccount` data from the server. This logic is handled within the useEffect hook,
     which acts similarly to `componentDidUpdate` when the `reimbursementAccount` dependency changes.
     */
    const [hasACHDataBeenLoaded, setHasACHDataBeenLoaded] = useState(reimbursementAccount !== CONST.REIMBURSEMENT_ACCOUNT.DEFAULT_DATA && isPreviousPolicy);
    const [shouldShowContinueSetupButton, setShouldShowContinueSetupButton] = useState<boolean>(shouldShowContinueSetupButtonValue);
    const [shouldShowConnectedVerifiedBankAccount, setShouldShowConnectedVerifiedBankAccount] = useState<boolean>(false);

    /**
     * Retrieve verified business bank account currently being set up.
     */
    function fetchData() {
        // We can specify a step to navigate to by using route params when the component mounts.
        // We want to use the same stepToOpen variable when the network state changes because we can be redirected to a different step when the account refreshes.
        const stepToOpen = getStepToOpenFromRouteParams(route);
        const subStep = isPreviousPolicy ? achData?.subStep ?? '' : '';
        const localCurrentStep = isPreviousPolicy ? achData?.currentStep ?? '' : '';

        if (policyIDParam) {
            openReimbursementAccountPage(stepToOpen, subStep, localCurrentStep, policyIDParam);
        }
    }

    useBeforeRemove(() => setIsValidateCodeActionModalVisible(false));

    useEffect(() => {
        if (isPreviousPolicy) {
            return;
        }

        if (policyIDParam) {
            setReimbursementAccountLoading(true);
        }
        clearReimbursementAccountDraft();

        // If the step to open is empty, we want to clear the sub step, so the connect option view is shown to the user
        const isStepToOpenEmpty = getStepToOpenFromRouteParams(route) === '';
        if (isStepToOpenEmpty) {
            setBankAccountSubStep(null);
            setPlaidEvent(null);
        }
        fetchData();
        // eslint-disable-next-line react-compiler/react-compiler, react-hooks/exhaustive-deps
    }, []); // The empty dependency array ensures this runs only once after the component mounts.

    useEffect(() => {
        if (!isPreviousPolicy) {
            return;
        }

<<<<<<< HEAD
        // TODO waiting on source of info if account is connected for NON USD workspaces, BE?
        setShouldShowConnectedVerifiedBankAccount(isNonUSDWorkspace ? !!achData?.corpay?.consentToPrivacyNotice : achData?.currentStep === CONST.BANK_ACCOUNT.STEP.ENABLE);
        setShouldShowContinueSetupButton(getShouldShowContinueSetupButtonValue());
    }, [achData?.corpay?.consentToPrivacyNotice, achData?.currentStep, getShouldShowContinueSetupButtonValue, isNonUSDWorkspace, isPreviousPolicy]);
=======
        // TODO double check condition for non USD accounts - will be done in https://github.com/Expensify/App/issues/50912
        setShouldShowConnectedVerifiedBankAccount(hasForeignCurrency ? !!achData?.corpay?.consentToPrivacyNotice : achData?.currentStep === CONST.BANK_ACCOUNT.STEP.ENABLE);
        setShouldShowContinueSetupButton(shouldShowContinueSetupButtonValue);
    }, [achData?.corpay?.consentToPrivacyNotice, achData?.currentStep, shouldShowContinueSetupButtonValue, hasForeignCurrency, isPreviousPolicy]);
>>>>>>> 3addd36d

    useEffect(
        () => {
            // Check for network change from offline to online
            if (prevIsOffline && !isOffline && prevReimbursementAccount && prevReimbursementAccount.pendingAction !== CONST.RED_BRICK_ROAD_PENDING_ACTION.DELETE) {
                fetchData();
            }

            if (!hasACHDataBeenLoaded) {
                if (reimbursementAccount !== CONST.REIMBURSEMENT_ACCOUNT.DEFAULT_DATA && reimbursementAccount?.isLoading === false) {
                    setHasACHDataBeenLoaded(true);
                }
                return;
            }

            if (
                prevReimbursementAccount &&
                prevReimbursementAccount.pendingAction === CONST.RED_BRICK_ROAD_PENDING_ACTION.DELETE &&
                reimbursementAccount?.pendingAction !== prevReimbursementAccount.pendingAction
            ) {
                setShouldShowContinueSetupButton(hasInProgressVBBA());
            }

            if (shouldShowContinueSetupButton) {
                return;
            }

            const currentStepRouteParam = getStepToOpenFromRouteParams(route);
            if (currentStepRouteParam === currentStep) {
                // If the user is connecting online with plaid, reset any bank account errors so we don't persist old data from a potential previous connection
                if (currentStep === CONST.BANK_ACCOUNT.STEP.BANK_ACCOUNT && achData?.subStep === CONST.BANK_ACCOUNT.SETUP_TYPE.PLAID) {
                    hideBankAccountErrors();
                }

                // The route is showing the correct step, no need to update the route param or clear errors.
                return;
            }

            // Update the data that is returned from back-end to draft value
            const draftStep = reimbursementAccount?.draftStep;
            if (draftStep) {
                updateReimbursementAccountDraft(getBankAccountFields(getFieldsForStep(draftStep)));
            }

            if (currentStepRouteParam !== '') {
                // When we click "Connect bank account", we load the page without the current step param, if there
                // was an error when we tried to disconnect or start over, we want the user to be able to see the error,
                // so we don't clear it. We only want to clear the errors if we are moving between steps.
                hideBankAccountErrors();
            }

            Navigation.setParams({stepToOpen: getRouteForCurrentStep(currentStep)});
        },
        // eslint-disable-next-line react-compiler/react-compiler, react-hooks/exhaustive-deps
        [isOffline, reimbursementAccount, route, hasACHDataBeenLoaded, shouldShowContinueSetupButton],
    );

    const continueUSDVBBASetup = () => {
        setBankAccountSubStep(CONST.BANK_ACCOUNT.SETUP_TYPE.MANUAL);
        setShouldShowContinueSetupButton(false);
        setUSDBankAccountStep(currentStep);
    };

    const continueNonUSDVBBASetup = () => {
        setShouldShowContinueSetupButton(false);
        if (policyCurrency === CONST.CURRENCY.EUR && nonUSDCountryDraftValue !== '') {
            setNonUSDBankAccountStep(corpayFields !== undefined ? CONST.NON_USD_BANK_ACCOUNT.STEP.BANK_INFO : CONST.NON_USD_BANK_ACCOUNT.STEP.COUNTRY);
            return;
        }

        if (achData?.created && achData?.corpay?.companyName === undefined) {
            setNonUSDBankAccountStep(CONST.NON_USD_BANK_ACCOUNT.STEP.BUSINESS_INFO);
            return;
        }

        if (achData?.corpay?.companyName && achData?.corpay?.anyIndividualOwn25PercentOrMore === undefined) {
            setNonUSDBankAccountStep(CONST.NON_USD_BANK_ACCOUNT.STEP.BENEFICIAL_OWNER_INFO);
            return;
        }

        if (achData?.corpay?.anyIndividualOwn25PercentOrMore !== undefined && achData?.corpay?.signerFullName === undefined) {
            setNonUSDBankAccountStep(CONST.NON_USD_BANK_ACCOUNT.STEP.SIGNER_INFO);
            return;
        }

        if (achData?.corpay?.signerFullName && achData?.corpay?.authorizedToBindClientToAgreement === undefined) {
            setNonUSDBankAccountStep(CONST.NON_USD_BANK_ACCOUNT.STEP.AGREEMENTS);
        }
    };

    const goBack = () => {
        const subStep = achData?.subStep;
        const shouldShowOnfido = onfidoToken && !achData?.isOnfidoSetupComplete;

        switch (currentStep) {
            case CONST.BANK_ACCOUNT.STEP.BANK_ACCOUNT:
                if (hasInProgressVBBA()) {
                    setShouldShowContinueSetupButton(true);
                }
                if (subStep) {
                    setUSDBankAccountStep(null);
                    setBankAccountSubStep(null);
                    setPlaidEvent(null);
                } else {
                    Navigation.goBack();
                }
                break;

            case CONST.BANK_ACCOUNT.STEP.COMPANY:
                clearOnfidoToken();
                goToWithdrawalAccountSetupStep(CONST.BANK_ACCOUNT.STEP.REQUESTOR);
                break;

            case CONST.BANK_ACCOUNT.STEP.REQUESTOR:
                if (shouldShowOnfido) {
                    clearOnfidoToken();
                } else {
                    goToWithdrawalAccountSetupStep(CONST.BANK_ACCOUNT.STEP.BANK_ACCOUNT);
                }
                break;

            case CONST.BANK_ACCOUNT.STEP.BENEFICIAL_OWNERS:
                goToWithdrawalAccountSetupStep(CONST.BANK_ACCOUNT.STEP.COMPANY);
                break;

            case CONST.BANK_ACCOUNT.STEP.ACH_CONTRACT:
                goToWithdrawalAccountSetupStep(CONST.BANK_ACCOUNT.STEP.BENEFICIAL_OWNERS);
                break;

            case CONST.BANK_ACCOUNT.STEP.VALIDATION:
                if ([BankAccount.STATE.VERIFYING, BankAccount.STATE.SETUP].some((value) => value === achData?.state)) {
                    goToWithdrawalAccountSetupStep(CONST.BANK_ACCOUNT.STEP.ACH_CONTRACT);
                } else if (!isOffline && achData?.state === BankAccount.STATE.PENDING) {
                    setShouldShowContinueSetupButton(true);
                    setUSDBankAccountStep(null);
                } else {
                    Navigation.goBack();
                }
                break;

            default:
                Navigation.goBack();
        }
    };

    const isLoading =
        (isLoadingApp || !!account?.isLoading || (reimbursementAccount?.isLoading && !reimbursementAccount?.isCreateCorpayBankAccount)) &&
        (!plaidCurrentEvent || plaidCurrentEvent === CONST.BANK_ACCOUNT.PLAID.EVENTS_NAME.EXIT);

    const shouldShowOfflineLoader = !(
        isOffline &&
        [
            CONST.BANK_ACCOUNT.STEP.BANK_ACCOUNT,
            CONST.BANK_ACCOUNT.STEP.COMPANY,
            CONST.BANK_ACCOUNT.STEP.REQUESTOR,
            CONST.BANK_ACCOUNT.STEP.BENEFICIAL_OWNERS,
            CONST.BANK_ACCOUNT.STEP.ACH_CONTRACT,
        ].some((value) => value === currentStep)
    );

    if (isLoadingPolicy) {
        return <FullScreenLoadingIndicator />;
    }

    // Show loading indicator when page is first time being opened and props.reimbursementAccount yet to be loaded from the server
    // or when data is being loaded. Don't show the loading indicator if we're offline and restarted the bank account setup process
    // On Android, when we open the app from the background, Onfido activity gets destroyed, so we need to reopen it.
    // eslint-disable-next-line react-compiler/react-compiler
    if (
        (!hasACHDataBeenLoaded || isLoading) &&
        shouldShowOfflineLoader &&
        (shouldReopenOnfido || !requestorStepRef?.current) &&
        !(currentStep === CONST.BANK_ACCOUNT.STEP.BANK_ACCOUNT && isValidateCodeActionModalVisible)
    ) {
        return <ReimbursementAccountLoadingIndicator onBackButtonPress={goBack} />;
    }

    if ((!isLoading && (isEmptyObject(policy) || !isPolicyAdmin(policy))) || isPendingDeletePolicy(policy)) {
        return (
            <ScreenWrapper testID={ReimbursementAccountPage.displayName}>
                <FullPageNotFoundView
                    shouldShow
                    onBackButtonPress={goBackFromInvalidPolicy}
                    onLinkPress={goBackFromInvalidPolicy}
                    subtitleKey={isEmptyObject(policy) || isPendingDeletePolicy(policy) ? undefined : 'workspace.common.notAuthorized'}
                />
            </ScreenWrapper>
        );
    }

    let errorText;
    const userHasPhonePrimaryEmail = Str.endsWith(session?.email ?? '', CONST.SMS.DOMAIN);
    const throttledDate = reimbursementAccount?.throttledDate ?? '';

    if (userHasPhonePrimaryEmail) {
        errorText = (
            <Text style={styles.flexRow}>
                <Text>{translate('bankAccount.hasPhoneLoginError.phrase1')}</Text>{' '}
                <TextLink
                    style={styles.link}
                    onPress={() => Navigation.navigate(ROUTES.SETTINGS_CONTACT_METHODS.getRoute(route.params.backTo))}
                >
                    {translate('bankAccount.hasPhoneLoginError.link')}
                </TextLink>
                {translate('bankAccount.hasPhoneLoginError.phrase2')}
            </Text>
        );
    } else if (throttledDate) {
        errorText = translate('bankAccount.hasBeenThrottledError');
    } else if (hasUnsupportedCurrency) {
        errorText = translate('bankAccount.hasCurrencyError');
    }

    if (errorText) {
        return (
            <ScreenWrapper testID={ReimbursementAccountPage.displayName}>
                <HeaderWithBackButton
                    title={translate('workspace.common.connectBankAccount')}
                    subtitle={policyName}
                    onBackButtonPress={Navigation.goBack}
                />
                <View style={[styles.m5, styles.mv3, styles.flex1]}>
                    <Text>{errorText}</Text>
                </View>
            </ScreenWrapper>
        );
    }

    if (shouldShowConnectedVerifiedBankAccount) {
        return (
            <ConnectedVerifiedBankAccount
                reimbursementAccount={reimbursementAccount}
                setShouldShowConnectedVerifiedBankAccount={setShouldShowConnectedVerifiedBankAccount}
                setUSDBankAccountStep={setUSDBankAccountStep}
                setNonUSDBankAccountStep={setNonUSDBankAccountStep}
                onBackButtonPress={goBack}
<<<<<<< HEAD
                isNonUSDWorkspace={isNonUSDWorkspace}
=======
                isNonUSDWorkspace={hasForeignCurrency}
>>>>>>> 3addd36d
            />
        );
    }

    if (isNonUSDWorkspace && nonUSDBankAccountStep !== null) {
        return (
            <NonUSDVerifiedBankAccountFlow
                nonUSDBankAccountStep={nonUSDBankAccountStep}
                setNonUSDBankAccountStep={setNonUSDBankAccountStep}
                setShouldShowContinueSetupButton={setShouldShowContinueSetupButton}
                policyID={policyIDParam}
                shouldShowContinueSetupButtonValue={shouldShowContinueSetupButtonValue}
            />
        );
    }

    if (USDBankAccountStep !== null) {
        return (
            <USDVerifiedBankAccountFlow
                USDBankAccountStep={currentStep}
                policyID={policyIDParam}
                onBackButtonPress={goBack}
                requestorStepRef={requestorStepRef}
                onfidoToken={onfidoToken}
                setUSDBankAccountStep={setUSDBankAccountStep}
                setShouldShowConnectedVerifiedBankAccount={setShouldShowConnectedVerifiedBankAccount}
            />
        );
    }

    return (
        <VerifiedBankAccountFlowEntryPoint
            reimbursementAccount={reimbursementAccount}
            onContinuePress={isNonUSDWorkspace ? continueNonUSDVBBASetup : continueUSDVBBASetup}
            policyName={policyName}
            isValidateCodeActionModalVisible={isValidateCodeActionModalVisible}
            toggleValidateCodeActionModal={setIsValidateCodeActionModalVisible}
            onBackButtonPress={Navigation.goBack}
            shouldShowContinueSetupButton={shouldShowContinueSetupButton}
<<<<<<< HEAD
            isNonUSDWorkspace={isNonUSDWorkspace}
=======
            isNonUSDWorkspace={hasForeignCurrency}
>>>>>>> 3addd36d
            setNonUSDBankAccountStep={setNonUSDBankAccountStep}
            setUSDBankAccountStep={setUSDBankAccountStep}
        />
    );
}

ReimbursementAccountPage.displayName = 'ReimbursementAccountPage';

export default withPolicy(ReimbursementAccountPage);<|MERGE_RESOLUTION|>--- conflicted
+++ resolved
@@ -88,13 +88,9 @@
     const achData = reimbursementAccount?.achData;
     const isPreviousPolicy = policyIDParam === achData?.policyID;
     // eslint-disable-next-line  @typescript-eslint/prefer-nullish-coalescing
-<<<<<<< HEAD
-    const currentStep = !isPreviousPolicy ? CONST.BANK_ACCOUNT.STEP.BANK_ACCOUNT : achData?.currentStep || CONST.BANK_ACCOUNT.STEP.BANK_ACCOUNT;
+
+    const currentStep = !isPreviousPolicy ? CONST.BANK_ACCOUNT.STEP.BANK_ACCOUNT : achData?.currentStep ?? CONST.BANK_ACCOUNT.STEP.BANK_ACCOUNT;
     // TODO: set default step - we gotta display finish step instantly if account is being verified, will come from BE?
-=======
-
-    const currentStep = !isPreviousPolicy ? CONST.BANK_ACCOUNT.STEP.BANK_ACCOUNT : achData?.currentStep ?? CONST.BANK_ACCOUNT.STEP.BANK_ACCOUNT;
->>>>>>> 3addd36d
     const [nonUSDBankAccountStep, setNonUSDBankAccountStep] = useState<string | null>(null);
     const [USDBankAccountStep, setUSDBankAccountStep] = useState<string | null>(null);
 
@@ -116,15 +112,9 @@
         return (!!achData?.bankAccountID && !!achData?.created) || (policyCurrency === CONST.CURRENCY.EUR && nonUSDCountryDraftValue !== '');
     }, [achData?.bankAccountID, achData?.created, nonUSDCountryDraftValue, policyCurrency]);
 
-<<<<<<< HEAD
-    /** Calculates the state used to show the "Continue with setup" view. */
-    const getShouldShowContinueSetupButtonValue = useCallback(() => {
-        if (isNonUSDWorkspace) {
-=======
     /** Returns true if VBBA flow is in progress */
     const shouldShowContinueSetupButtonValue = useMemo(() => {
-        if (hasForeignCurrency) {
->>>>>>> 3addd36d
+        if (isNonUSDWorkspace) {
             return hasInProgressNonUSDVBBA();
         }
 
@@ -184,17 +174,10 @@
             return;
         }
 
-<<<<<<< HEAD
         // TODO waiting on source of info if account is connected for NON USD workspaces, BE?
         setShouldShowConnectedVerifiedBankAccount(isNonUSDWorkspace ? !!achData?.corpay?.consentToPrivacyNotice : achData?.currentStep === CONST.BANK_ACCOUNT.STEP.ENABLE);
-        setShouldShowContinueSetupButton(getShouldShowContinueSetupButtonValue());
-    }, [achData?.corpay?.consentToPrivacyNotice, achData?.currentStep, getShouldShowContinueSetupButtonValue, isNonUSDWorkspace, isPreviousPolicy]);
-=======
-        // TODO double check condition for non USD accounts - will be done in https://github.com/Expensify/App/issues/50912
-        setShouldShowConnectedVerifiedBankAccount(hasForeignCurrency ? !!achData?.corpay?.consentToPrivacyNotice : achData?.currentStep === CONST.BANK_ACCOUNT.STEP.ENABLE);
         setShouldShowContinueSetupButton(shouldShowContinueSetupButtonValue);
-    }, [achData?.corpay?.consentToPrivacyNotice, achData?.currentStep, shouldShowContinueSetupButtonValue, hasForeignCurrency, isPreviousPolicy]);
->>>>>>> 3addd36d
+    }, [achData?.corpay?.consentToPrivacyNotice, achData?.currentStep, shouldShowContinueSetupButtonValue, isNonUSDWorkspace, isPreviousPolicy]);
 
     useEffect(
         () => {
@@ -431,11 +414,7 @@
                 setUSDBankAccountStep={setUSDBankAccountStep}
                 setNonUSDBankAccountStep={setNonUSDBankAccountStep}
                 onBackButtonPress={goBack}
-<<<<<<< HEAD
                 isNonUSDWorkspace={isNonUSDWorkspace}
-=======
-                isNonUSDWorkspace={hasForeignCurrency}
->>>>>>> 3addd36d
             />
         );
     }
@@ -475,11 +454,7 @@
             toggleValidateCodeActionModal={setIsValidateCodeActionModalVisible}
             onBackButtonPress={Navigation.goBack}
             shouldShowContinueSetupButton={shouldShowContinueSetupButton}
-<<<<<<< HEAD
             isNonUSDWorkspace={isNonUSDWorkspace}
-=======
-            isNonUSDWorkspace={hasForeignCurrency}
->>>>>>> 3addd36d
             setNonUSDBankAccountStep={setNonUSDBankAccountStep}
             setUSDBankAccountStep={setUSDBankAccountStep}
         />
