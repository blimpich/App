import _ from 'lodash';
import PropTypes from 'prop-types';
import React, {useCallback, useMemo} from 'react';
import {View} from 'react-native';
import CheckboxWithLabel from '@components/CheckboxWithLabel';
import Form from '@components/Form';
import HeaderWithBackButton from '@components/HeaderWithBackButton';
import ScreenWrapper from '@components/ScreenWrapper';
import Text from '@components/Text';
import TextLink from '@components/TextLink';
import useLocalize from '@hooks/useLocalize';
import * as ValidationUtils from '@libs/ValidationUtils';
import styles from '@styles/styles';
import * as BankAccounts from '@userActions/BankAccounts';
import CONST from '@src/CONST';
import ONYXKEYS from '@src/ONYXKEYS';
import IdentityForm from './IdentityForm';
import {reimbursementAccountPropTypes} from './reimbursementAccountPropTypes';
import RequestorOnfidoStep from './RequestorOnfidoStep';

const propTypes = {
    onBackButtonPress: PropTypes.func.isRequired,
    getDefaultStateForField: PropTypes.func.isRequired,
    reimbursementAccount: reimbursementAccountPropTypes.isRequired,

    /** If we should show Onfido flow */
    shouldShowOnfido: PropTypes.bool.isRequired,
};

const REQUIRED_FIELDS = ['firstName', 'lastName', 'dob', 'ssnLast4', 'requestorAddressStreet', 'requestorAddressCity', 'requestorAddressState', 'requestorAddressZipCode'];
const INPUT_KEYS = {
    firstName: 'firstName',
    lastName: 'lastName',
    dob: 'dob',
    ssnLast4: 'ssnLast4',
    street: 'requestorAddressStreet',
    city: 'requestorAddressCity',
    state: 'requestorAddressState',
    zipCode: 'requestorAddressZipCode',
};
const STEP_COUNTER = {step: 3, total: 5};

const validate = (values) => {
    const errors = ValidationUtils.getFieldRequiredErrors(values, REQUIRED_FIELDS);

    if (values.dob) {
        if (!ValidationUtils.isValidPastDate(values.dob) || !ValidationUtils.meetsMaximumAgeRequirement(values.dob)) {
            errors.dob = 'bankAccount.error.dob';
        } else if (!ValidationUtils.meetsMinimumAgeRequirement(values.dob)) {
            errors.dob = 'bankAccount.error.age';
        }
    }

    if (values.ssnLast4 && !ValidationUtils.isValidSSNLastFour(values.ssnLast4)) {
        errors.ssnLast4 = 'bankAccount.error.ssnLast4';
    }

    if (values.requestorAddressStreet && !ValidationUtils.isValidAddress(values.requestorAddressStreet)) {
        errors.requestorAddressStreet = 'bankAccount.error.addressStreet';
    }

    if (values.requestorAddressZipCode && !ValidationUtils.isValidZipCode(values.requestorAddressZipCode)) {
        errors.requestorAddressZipCode = 'bankAccount.error.zipCode';
    }

    if (!ValidationUtils.isRequiredFulfilled(values.isControllingOfficer)) {
        errors.isControllingOfficer = 'requestorStep.isControllingOfficerError';
    }

    return errors;
};

<<<<<<< HEAD
/**
 * Workaround for forwardRef + propTypes issue.
 * See https://stackoverflow.com/questions/59716140/using-forwardref-with-proptypes-and-eslint
 */
const RequestorStep = React.forwardRef(({reimbursementAccount, shouldShowOnfido, reimbursementAccountDraft, onBackButtonPress, getDefaultStateForField}, ref) => {
=======
function RequestorStep({reimbursementAccount, shouldShowOnfido, onBackButtonPress, getDefaultStateForField}) {
>>>>>>> b321b0a1
    const {translate} = useLocalize();

    const defaultValues = useMemo(
        () => ({
            firstName: getDefaultStateForField(INPUT_KEYS.firstName),
            lastName: getDefaultStateForField(INPUT_KEYS.lastName),
            street: getDefaultStateForField(INPUT_KEYS.street),
            city: getDefaultStateForField(INPUT_KEYS.city),
            state: getDefaultStateForField(INPUT_KEYS.state),
            zipCode: getDefaultStateForField(INPUT_KEYS.zipCode),
            dob: getDefaultStateForField(INPUT_KEYS.dob),
            ssnLast4: getDefaultStateForField(INPUT_KEYS.ssnLast4),
        }),
        [getDefaultStateForField],
    );

    const submit = useCallback(
        (values) => {
            const payload = {
                bankAccountID: _.get(reimbursementAccount, 'achData.bankAccountID', 0),
                ...values,
            };

            BankAccounts.updatePersonalInformationForBankAccount(payload);
        },
        [reimbursementAccount],
    );

    const renderLabelComponent = () => (
        <View style={[styles.flex1, styles.pr1]}>
            <Text>{translate('requestorStep.isControllingOfficer')}</Text>
        </View>
    );

    if (shouldShowOnfido) {
        return (
            <RequestorOnfidoStep
                ref={ref}
                reimbursementAccount={reimbursementAccount}
                onBackButtonPress={onBackButtonPress}
            />
        );
    }

    return (
        <ScreenWrapper
            ref={ref}
            includeSafeAreaPaddingBottom={false}
            testID={RequestorStep.displayName}
        >
            <HeaderWithBackButton
                title={translate('requestorStep.headerTitle')}
                stepCounter={STEP_COUNTER}
                guidesCallTaskID={CONST.GUIDES_CALL_TASK_IDS.WORKSPACE_BANK_ACCOUNT}
                onBackButtonPress={onBackButtonPress}
                shouldShowGetAssistanceButton
            />
            <Form
                formID={ONYXKEYS.REIMBURSEMENT_ACCOUNT}
                submitButtonText={translate('common.saveAndContinue')}
                validate={validate}
                onSubmit={submit}
                style={[styles.mh5, styles.flexGrow1]}
                scrollContextEnabled
            >
                <Text>{translate('requestorStep.subtitle')}</Text>
                <View style={[styles.mb5, styles.mt1, styles.dFlex, styles.flexRow]}>
                    <TextLink
                        style={[styles.textMicro]}
                        href={CONST.BANK_ACCOUNT_PERSONAL_DOCUMENTATION_INFO_URL}
                    >
                        {translate('requestorStep.learnMore')}
                    </TextLink>
                    <Text style={[styles.textMicroSupporting]}>{' | '}</Text>
                    <TextLink
                        style={[styles.textMicro, styles.textLink]}
                        href={CONST.PERSONAL_DATA_PROTECTION_INFO_URL}
                    >
                        {translate('requestorStep.isMyDataSafe')}
                    </TextLink>
                </View>
                <IdentityForm
                    translate={translate}
                    defaultValues={defaultValues}
                    inputKeys={INPUT_KEYS}
                    shouldSaveDraft
                />
                <CheckboxWithLabel
                    accessibilityLabel={translate('requestorStep.isControllingOfficer')}
                    inputID="isControllingOfficer"
                    defaultValue={getDefaultStateForField('isControllingOfficer', false)}
                    LabelComponent={renderLabelComponent}
                    style={[styles.mt4]}
                    shouldSaveDraft
                />
                <Text style={[styles.mt3, styles.textMicroSupporting]}>
                    {translate('requestorStep.onFidoConditions')}
                    <TextLink
                        href={CONST.ONFIDO_FACIAL_SCAN_POLICY_URL}
                        style={[styles.textMicro]}
                    >
                        {translate('onfidoStep.facialScan')}
                    </TextLink>
                    {', '}
                    <TextLink
                        href={CONST.ONFIDO_PRIVACY_POLICY_URL}
                        style={[styles.textMicro]}
                    >
                        {translate('common.privacy')}
                    </TextLink>
                    {` ${translate('common.and')} `}
                    <TextLink
                        href={CONST.ONFIDO_TERMS_OF_SERVICE_URL}
                        style={[styles.textMicro]}
                    >
                        {translate('common.termsOfService')}
                    </TextLink>
                </Text>
            </Form>
        </ScreenWrapper>
    );
});

RequestorStep.propTypes = propTypes;
RequestorStep.displayName = 'RequestorStep';

export default RequestorStep;<|MERGE_RESOLUTION|>--- conflicted
+++ resolved
@@ -70,15 +70,11 @@
     return errors;
 };
 
-<<<<<<< HEAD
 /**
  * Workaround for forwardRef + propTypes issue.
  * See https://stackoverflow.com/questions/59716140/using-forwardref-with-proptypes-and-eslint
  */
-const RequestorStep = React.forwardRef(({reimbursementAccount, shouldShowOnfido, reimbursementAccountDraft, onBackButtonPress, getDefaultStateForField}, ref) => {
-=======
-function RequestorStep({reimbursementAccount, shouldShowOnfido, onBackButtonPress, getDefaultStateForField}) {
->>>>>>> b321b0a1
+const RequestorStep = React.forwardRef(({reimbursementAccount, shouldShowOnfido, onBackButtonPress, getDefaultStateForField}, ref) => {
     const {translate} = useLocalize();
 
     const defaultValues = useMemo(
