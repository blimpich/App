import React, {useCallback, useEffect, useMemo} from 'react';
import InteractiveStepWrapper from '@components/InteractiveStepWrapper';
import useLocalize from '@hooks/useLocalize';
import useOnyx from '@hooks/useOnyx';
import useSubStep from '@hooks/useSubStep';
import type {SubStepProps} from '@hooks/useSubStep/types';
import getPlaidOAuthReceivedRedirectURI from '@libs/getPlaidOAuthReceivedRedirectURI';
import getSubStepValues from '@pages/ReimbursementAccount/utils/getSubStepValues';
import {connectBankAccountManually, connectBankAccountWithPlaid} from '@userActions/BankAccounts';
import {hideBankAccountErrors} from '@userActions/ReimbursementAccount';
import CONST from '@src/CONST';
import ONYXKEYS from '@src/ONYXKEYS';
import type {ReimbursementAccountForm} from '@src/types/form';
import INPUT_IDS from '@src/types/form/ReimbursementAccountForm';
import Manual from './subSteps/Manual';
import Plaid from './subSteps/Plaid';

type BankInfoProps = {
    /** Goes to the previous step */
    onBackButtonPress: () => void;

    /** Current Policy ID */
    policyID: string;

    /** Set the step of the USD verified bank account flow */
    setUSDBankAccountStep: (step: string | null) => void;
};

type BankInfoSubStepProps = SubStepProps & {
    setUSDBankAccountStep: (step: string | null) => void;
};

const BANK_INFO_STEP_KEYS = INPUT_IDS.BANK_INFO_STEP;
const manualSubSteps: Array<React.ComponentType<BankInfoSubStepProps>> = [Manual];
const plaidSubSteps: Array<React.ComponentType<BankInfoSubStepProps>> = [Plaid];
const receivedRedirectURI = getPlaidOAuthReceivedRedirectURI();

function BankInfo({onBackButtonPress, policyID, setUSDBankAccountStep}: BankInfoProps) {
    const [reimbursementAccount] = useOnyx(ONYXKEYS.REIMBURSEMENT_ACCOUNT, {canBeMissing: false});
    const [reimbursementAccountDraft] = useOnyx(ONYXKEYS.FORMS.REIMBURSEMENT_ACCOUNT_FORM_DRAFT, {canBeMissing: false});
    const [plaidLinkToken] = useOnyx(ONYXKEYS.PLAID_LINK_TOKEN, {canBeMissing: true});
    const [lastPaymentMethod] = useOnyx(ONYXKEYS.NVP_LAST_PAYMENT_METHOD, {canBeMissing: true});
    const {translate} = useLocalize();

    const [redirectedFromPlaidToManual, setRedirectedFromPlaidToManual] = React.useState(false);
    const values = useMemo(() => getSubStepValues(BANK_INFO_STEP_KEYS, reimbursementAccountDraft, reimbursementAccount ?? {}), [reimbursementAccount, reimbursementAccountDraft]);

    let setupType = reimbursementAccount?.achData?.subStep ?? '';

    const shouldReinitializePlaidLink = plaidLinkToken && receivedRedirectURI && setupType !== CONST.BANK_ACCOUNT.SETUP_TYPE.MANUAL;
    if (shouldReinitializePlaidLink) {
        setupType = CONST.BANK_ACCOUNT.SETUP_TYPE.PLAID;
    }

    const bankAccountID = Number(reimbursementAccount?.achData?.bankAccountID);
    const submit = useCallback(
        (submitData: unknown) => {
            const data = submitData as ReimbursementAccountForm;
            if (setupType === CONST.BANK_ACCOUNT.SETUP_TYPE.MANUAL) {
                connectBankAccountManually(
                    bankAccountID,
                    {
                        [BANK_INFO_STEP_KEYS.ROUTING_NUMBER]: data[BANK_INFO_STEP_KEYS.ROUTING_NUMBER] ?? '',
                        [BANK_INFO_STEP_KEYS.ACCOUNT_NUMBER]: data[BANK_INFO_STEP_KEYS.ACCOUNT_NUMBER] ?? '',
                        [BANK_INFO_STEP_KEYS.BANK_NAME]: data[BANK_INFO_STEP_KEYS.BANK_NAME] ?? values?.bankName ?? '',
                        [BANK_INFO_STEP_KEYS.PLAID_ACCOUNT_ID]: data[BANK_INFO_STEP_KEYS.PLAID_ACCOUNT_ID] ?? values?.plaidAccountID,
                        [BANK_INFO_STEP_KEYS.PLAID_ACCESS_TOKEN]: data[BANK_INFO_STEP_KEYS.PLAID_ACCESS_TOKEN] ?? values?.plaidAccessToken ?? '',
                        [BANK_INFO_STEP_KEYS.PLAID_MASK]: data[BANK_INFO_STEP_KEYS.PLAID_MASK] ?? values?.mask ?? '',
                        [BANK_INFO_STEP_KEYS.IS_SAVINGS]: data[BANK_INFO_STEP_KEYS.IS_SAVINGS] ?? false,
                    },
                    policyID,
                );
            } else if (setupType === CONST.BANK_ACCOUNT.SETUP_TYPE.PLAID) {
                connectBankAccountWithPlaid(
                    bankAccountID,
                    {
                        [BANK_INFO_STEP_KEYS.ROUTING_NUMBER]: data[BANK_INFO_STEP_KEYS.ROUTING_NUMBER] ?? '',
                        [BANK_INFO_STEP_KEYS.ACCOUNT_NUMBER]: data[BANK_INFO_STEP_KEYS.ACCOUNT_NUMBER] ?? '',
                        [BANK_INFO_STEP_KEYS.BANK_NAME]: data[BANK_INFO_STEP_KEYS.BANK_NAME] ?? '',
                        [BANK_INFO_STEP_KEYS.PLAID_ACCOUNT_ID]: data[BANK_INFO_STEP_KEYS.PLAID_ACCOUNT_ID] ?? '',
                        [BANK_INFO_STEP_KEYS.PLAID_ACCESS_TOKEN]: data[BANK_INFO_STEP_KEYS.PLAID_ACCESS_TOKEN] ?? '',
                        [BANK_INFO_STEP_KEYS.PLAID_MASK]: data[BANK_INFO_STEP_KEYS.PLAID_MASK] ?? '',
                        [BANK_INFO_STEP_KEYS.IS_SAVINGS]: data[BANK_INFO_STEP_KEYS.IS_SAVINGS] ?? false,
                    },
                    policyID,
                    lastPaymentMethod?.[policyID],
                );
            }
        },
<<<<<<< HEAD
        [setupType, bankAccountID, values?.bankName, values?.plaidAccountID, values?.plaidAccessToken, values?.mask, policyID],
=======
        [setupType, bankAccountID, policyID, lastPaymentMethod],
>>>>>>> 3c1d3c53
    );

    const bodyContent = setupType === CONST.BANK_ACCOUNT.SETUP_TYPE.PLAID ? plaidSubSteps : manualSubSteps;
    const {componentToRender: SubStep, isEditing, screenIndex, nextScreen, prevScreen, moveTo} = useSubStep<BankInfoSubStepProps>({bodyContent, startFrom: 0, onFinished: submit});

    // Some services user connects to via Plaid return dummy account numbers and routing numbers e.g. Chase
    // In this case we need to redirect user to manual flow to enter real account number and routing number
    // and we need to do it only once so redirectedFromPlaidToManual flag is used
    useEffect(() => {
        if (redirectedFromPlaidToManual) {
            return;
        }
        if (setupType === CONST.BANK_ACCOUNT.SETUP_TYPE.MANUAL && values.bankName !== '' && !redirectedFromPlaidToManual) {
            setRedirectedFromPlaidToManual(true);
        }
    }, [redirectedFromPlaidToManual, setupType, values]);

    const handleBackButtonPress = () => {
        if (screenIndex === 0) {
            onBackButtonPress();
            hideBankAccountErrors();
        } else {
            prevScreen();
        }
    };

    return (
        <InteractiveStepWrapper
            wrapperID={BankInfo.displayName}
            shouldEnablePickerAvoiding={false}
            handleBackButtonPress={handleBackButtonPress}
            headerTitle={translate('bankAccount.bankInfo')}
            startStepIndex={1}
            stepNames={CONST.BANK_ACCOUNT.STEP_NAMES}
        >
            <SubStep
                isEditing={isEditing}
                onNext={nextScreen}
                onMove={moveTo}
                setUSDBankAccountStep={setUSDBankAccountStep}
            />
        </InteractiveStepWrapper>
    );
}

BankInfo.displayName = 'BankInfo';

export default BankInfo;<|MERGE_RESOLUTION|>--- conflicted
+++ resolved
@@ -87,11 +87,7 @@
                 );
             }
         },
-<<<<<<< HEAD
-        [setupType, bankAccountID, values?.bankName, values?.plaidAccountID, values?.plaidAccessToken, values?.mask, policyID],
-=======
-        [setupType, bankAccountID, policyID, lastPaymentMethod],
->>>>>>> 3c1d3c53
+        [setupType, bankAccountID, lastPaymentMethod, values?.bankName, values?.plaidAccountID, values?.plaidAccessToken, values?.mask, policyID],
     );
 
     const bodyContent = setupType === CONST.BANK_ACCOUNT.SETUP_TYPE.PLAID ? plaidSubSteps : manualSubSteps;
