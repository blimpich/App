--- conflicted
+++ resolved
@@ -5,10 +5,6 @@
 import useLocalize from '@hooks/useLocalize';
 import useReimbursementAccountStepFormSubmit from '@hooks/useReimbursementAccountStepFormSubmit';
 import type {SubStepProps} from '@hooks/useSubStep/types';
-<<<<<<< HEAD
-import useThemeStyles from '@hooks/useThemeStyles';
-=======
->>>>>>> 1a720837
 import {getFieldRequiredErrors, isValidUSPhone} from '@libs/ValidationUtils';
 import CONST from '@src/CONST';
 import ONYXKEYS from '@src/ONYXKEYS';
@@ -53,26 +49,6 @@
             formTitle={translate('businessInfoStep.enterYourCompanysPhoneNumber')}
             validate={validate}
             onSubmit={handleSubmit}
-<<<<<<< HEAD
-            style={[styles.mh5, styles.flexGrow1]}
-            submitButtonStyles={[styles.mb0]}
-            shouldHideFixErrorsAlert
-        >
-            <Text style={[styles.textHeadlineLineHeightXXL]}>{translate('businessInfoStep.enterYourCompanysPhoneNumber')}</Text>
-            <InputWrapper
-                InputComponent={TextInput}
-                inputID={COMPANY_PHONE_NUMBER_KEY}
-                label={translate('common.phoneNumber')}
-                aria-label={translate('common.phoneNumber')}
-                role={CONST.ROLE.PRESENTATION}
-                inputMode={CONST.INPUT_MODE.TEL}
-                placeholder={translate('common.phoneNumberPlaceholder')}
-                defaultValue={defaultCompanyPhoneNumber}
-                shouldSaveDraft={!isEditing}
-                containerStyles={[styles.mt6]}
-            />
-        </FormProvider>
-=======
             inputId={COMPANY_PHONE_NUMBER_KEY}
             inputMode={CONST.INPUT_MODE.TEL}
             inputLabel={translate('common.phoneNumber')}
@@ -80,7 +56,6 @@
             shouldShowHelpLinks={false}
             placeholder={translate('common.phoneNumberPlaceholder')}
         />
->>>>>>> 1a720837
     );
 }
 
