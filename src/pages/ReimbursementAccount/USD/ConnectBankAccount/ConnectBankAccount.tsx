import React from 'react';
import {View} from 'react-native';
import {useOnyx} from 'react-native-onyx';
import HeaderWithBackButton from '@components/HeaderWithBackButton';
import ScreenWrapper from '@components/ScreenWrapper';
import Text from '@components/Text';
import TextLink from '@components/TextLink';
import useLocalize from '@hooks/useLocalize';
import useThemeStyles from '@hooks/useThemeStyles';
import BankAccount from '@libs/models/BankAccount';
import ConnectedVerifiedBankAccount from '@pages/ReimbursementAccount/ConnectedVerifiedBankAccount';
import {navigateToConciergeChat} from '@userActions/Report';
<<<<<<< HEAD
import CONST from '@src/CONST';
=======
>>>>>>> 3addd36d
import ONYXKEYS from '@src/ONYXKEYS';
import BankAccountValidationForm from './components/BankAccountValidationForm';
import FinishChatCard from './components/FinishChatCard';

type ConnectBankAccountProps = {
    /** Handles back button press */
    onBackButtonPress: () => void;

    /** Method to set the state of shouldShowConnectedVerifiedBankAccount */
    setShouldShowConnectedVerifiedBankAccount: (shouldShowConnectedVerifiedBankAccount: boolean) => void;

    /** Method to set the state of shouldShowConnectedVerifiedBankAccount */
    setUSDBankAccountStep: (step: string | null) => void;
};

function ConnectBankAccount({onBackButtonPress, setShouldShowConnectedVerifiedBankAccount, setUSDBankAccountStep}: ConnectBankAccountProps) {
    const styles = useThemeStyles();
    const {translate} = useLocalize();

    const [reimbursementAccount] = useOnyx(ONYXKEYS.REIMBURSEMENT_ACCOUNT);
    const [policy] = useOnyx(`${ONYXKEYS.COLLECTION.POLICY}${reimbursementAccount?.achData?.policyID}}`);
    const [account] = useOnyx(ONYXKEYS.ACCOUNT);

    const handleNavigateToConciergeChat = () => navigateToConciergeChat(true);
    const bankAccountState = reimbursementAccount?.achData?.state ?? '';
    const policyCurrency = policy?.outputCurrency ?? '';
    const isNonUSDWorkspace = policyCurrency !== CONST.CURRENCY.USD;

    // If a user tries to navigate directly to the validate page we'll show them the EnableStep
    if (bankAccountState === BankAccount.STATE.OPEN) {
        return (
            <ConnectedVerifiedBankAccount
                reimbursementAccount={reimbursementAccount}
                onBackButtonPress={onBackButtonPress}
                setShouldShowConnectedVerifiedBankAccount={setShouldShowConnectedVerifiedBankAccount}
                setUSDBankAccountStep={setUSDBankAccountStep}
<<<<<<< HEAD
                isNonUSDWorkspace={isNonUSDWorkspace}
=======
                isNonUSDWorkspace={false}
>>>>>>> 3addd36d
            />
        );
    }

    const maxAttemptsReached = reimbursementAccount?.maxAttemptsReached ?? false;
    const isBankAccountVerifying = !maxAttemptsReached && bankAccountState === BankAccount.STATE.VERIFYING;
    const isBankAccountPending = bankAccountState === BankAccount.STATE.PENDING;
    const requiresTwoFactorAuth = account?.requiresTwoFactorAuth ?? false;

    return (
        <ScreenWrapper
            testID={ConnectBankAccount.displayName}
            includeSafeAreaPaddingBottom={false}
            shouldEnablePickerAvoiding={false}
            shouldEnableMaxHeight
        >
            <HeaderWithBackButton
                title={isBankAccountPending ? translate('connectBankAccountStep.validateYourBankAccount') : translate('connectBankAccountStep.connectBankAccount')}
                onBackButtonPress={onBackButtonPress}
            />
            {maxAttemptsReached && (
                <View style={[styles.m5, styles.flex1]}>
                    <Text>
                        {translate('connectBankAccountStep.maxAttemptsReached')} {translate('common.please')}{' '}
                        <TextLink onPress={handleNavigateToConciergeChat}>{translate('common.contactUs')}</TextLink>.
                    </Text>
                </View>
            )}
            {!maxAttemptsReached && isBankAccountPending && (
                <BankAccountValidationForm
                    requiresTwoFactorAuth={requiresTwoFactorAuth}
                    reimbursementAccount={reimbursementAccount}
                    policy={policy}
                />
            )}
            {isBankAccountVerifying && (
                <FinishChatCard
                    requiresTwoFactorAuth={requiresTwoFactorAuth}
                    reimbursementAccount={reimbursementAccount}
                    setUSDBankAccountStep={setUSDBankAccountStep}
                />
            )}
        </ScreenWrapper>
    );
}

ConnectBankAccount.displayName = 'ConnectBankAccount';

export default ConnectBankAccount;<|MERGE_RESOLUTION|>--- conflicted
+++ resolved
@@ -10,10 +10,7 @@
 import BankAccount from '@libs/models/BankAccount';
 import ConnectedVerifiedBankAccount from '@pages/ReimbursementAccount/ConnectedVerifiedBankAccount';
 import {navigateToConciergeChat} from '@userActions/Report';
-<<<<<<< HEAD
 import CONST from '@src/CONST';
-=======
->>>>>>> 3addd36d
 import ONYXKEYS from '@src/ONYXKEYS';
 import BankAccountValidationForm from './components/BankAccountValidationForm';
 import FinishChatCard from './components/FinishChatCard';
@@ -50,11 +47,7 @@
                 onBackButtonPress={onBackButtonPress}
                 setShouldShowConnectedVerifiedBankAccount={setShouldShowConnectedVerifiedBankAccount}
                 setUSDBankAccountStep={setUSDBankAccountStep}
-<<<<<<< HEAD
-                isNonUSDWorkspace={isNonUSDWorkspace}
-=======
                 isNonUSDWorkspace={false}
->>>>>>> 3addd36d
             />
         );
     }
