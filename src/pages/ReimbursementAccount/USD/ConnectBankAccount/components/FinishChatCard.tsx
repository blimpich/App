--- conflicted
+++ resolved
@@ -21,11 +21,7 @@
     /** Boolean required to display Enable2FACard component */
     requiresTwoFactorAuth: boolean;
 
-<<<<<<< HEAD
-    /** Method to set the state of shouldShowConnectedVerifiedBankAccount */
-=======
     /** Method to set the state of USD bank account step */
->>>>>>> 3addd36d
     setUSDBankAccountStep: (step: string | null) => void;
 };
 
