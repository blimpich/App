import {Str} from 'expensify-common';
import React, {useCallback, useEffect, useMemo, useRef, useState} from 'react';
import {ActivityIndicator, View} from 'react-native';
import type {OnyxEntry} from 'react-native-onyx';
import {useOnyx} from 'react-native-onyx';
import type {ValueOf} from 'type-fest';
import AvatarWithImagePicker from '@components/AvatarWithImagePicker';
import FullPageNotFoundView from '@components/BlockingViews/FullPageNotFoundView';
import Button from '@components/Button';
import ConfirmModal from '@components/ConfirmModal';
import DecisionModal from '@components/DecisionModal';
import DisplayNames from '@components/DisplayNames';
import Header from '@components/Header';
import HeaderWithBackButton from '@components/HeaderWithBackButton';
import MentionReportContext from '@components/HTMLEngineProvider/HTMLRenderers/MentionReportRenderer/MentionReportContext';
import * as Expensicons from '@components/Icon/Expensicons';
import MenuItem from '@components/MenuItem';
import MenuItemWithTopDescription from '@components/MenuItemWithTopDescription';
import Modal from '@components/Modal';
import MultipleAvatars from '@components/MultipleAvatars';
import OfflineWithFeedback from '@components/OfflineWithFeedback';
import ParentNavigationSubtitle from '@components/ParentNavigationSubtitle';
import PressableWithoutFeedback from '@components/Pressable/PressableWithoutFeedback';
import type {PromotedAction} from '@components/PromotedActionsBar';
import PromotedActionsBar, {PromotedActions} from '@components/PromotedActionsBar';
import RoomHeaderAvatars from '@components/RoomHeaderAvatars';
import ScreenWrapper from '@components/ScreenWrapper';
import ScrollView from '@components/ScrollView';
import Text from '@components/Text';
import useLocalize from '@hooks/useLocalize';
import useNetwork from '@hooks/useNetwork';
import usePaginatedReportActions from '@hooks/usePaginatedReportActions';
import usePermissions from '@hooks/usePermissions';
import useResponsiveLayout from '@hooks/useResponsiveLayout';
import useTheme from '@hooks/useTheme';
import useThemeStyles from '@hooks/useThemeStyles';
import Navigation from '@libs/Navigation/Navigation';
import type {PlatformStackScreenProps} from '@libs/Navigation/PlatformStackNavigation/types';
import type {ReportDetailsNavigatorParamList} from '@libs/Navigation/types';
import {getPersonalDetailsForAccountIDs} from '@libs/OptionsListUtils';
import {getConnectedIntegration, isPolicyAdmin as isPolicyAdminUtil, isPolicyEmployee as isPolicyEmployeeUtil, shouldShowPolicy} from '@libs/PolicyUtils';
import {getOneTransactionThreadReportID, getOriginalMessage, getTrackExpenseActionableWhisper, isDeletedAction, isMoneyRequestAction, isTrackExpenseAction} from '@libs/ReportActionsUtils';
import {
    canDeleteCardTransactionByLiabilityType,
    canEditReportDescription as canEditReportDescriptionUtil,
    canJoinChat,
    canLeaveChat,
    canWriteInReport,
    createDraftTransactionAndNavigateToParticipantSelector,
    getAvailableReportFields,
    getChatRoomSubtitle,
    getDisplayNamesWithTooltips,
    getIcons,
    getOriginalReportID,
    getParentNavigationSubtitle,
    getParticipantsAccountIDsForDisplay,
    getParticipantsList,
    getReportDescription,
    getReportFieldKey,
    getReportName,
    isAdminOwnerApproverOrReportOwner,
    isArchivedNonExpenseReport,
    isCanceledTaskReport as isCanceledTaskReportUtil,
    isChatRoom as isChatRoomUtil,
    isChatThread as isChatThreadUtil,
    isClosedReport,
    isCompletedTaskReport,
    isConciergeChatReport,
    isDefaultRoom as isDefaultRoomUtil,
    isExpenseReport as isExpenseReportUtil,
    isGroupChat as isGroupChatUtil,
    isHiddenForCurrentUser,
    isInvoiceReport as isInvoiceReportUtil,
    isInvoiceRoom as isInvoiceRoomUtil,
    isMoneyRequestReport as isMoneyRequestReportUtil,
    isMoneyRequest as isMoneyRequestUtil,
    isPolicyExpenseChat as isPolicyExpenseChatUtil,
    isPublicRoom as isPublicRoomUtil,
    isReportFieldDisabled,
    isReportFieldOfTypeTitle,
    isRootGroupChat as isRootGroupChatUtil,
    isSelfDM as isSelfDMUtil,
    isSystemChat as isSystemChatUtil,
    isTaskReport as isTaskReportUtil,
    isThread as isThreadUtil,
    isTrackExpenseReport as isTrackExpenseReportUtil,
    isUserCreatedPolicyRoom as isUserCreatedPolicyRoomUtil,
    navigateBackOnDeleteTransaction,
    navigateToPrivateNotes,
    shouldDisableRename as shouldDisableRenameUtil,
    shouldUseFullTitleToDisplay,
} from '@libs/ReportUtils';
import StringUtils from '@libs/StringUtils';
import {deleteMoneyRequest, deleteTrackExpense, getNavigationUrlAfterTrackExpenseDelete, getNavigationUrlOnMoneyRequestDelete, unapproveExpenseReport} from '@userActions/IOU';
import {
    clearAvatarErrors,
    clearPolicyRoomNameErrors,
    downloadReportPDF,
    exportReportToPDF,
    getReportPrivateNote,
    hasErrorInPrivateNotes,
    leaveGroupChat,
    leaveRoom,
    setDeleteTransactionNavigateBackUrl,
    updateGroupChatAvatar,
} from '@userActions/Report';
import {callFunctionIfActionIsAllowed} from '@userActions/Session';
import {canActionTask as canActionTaskAction, canModifyTask as canModifyTaskAction, deleteTask, reopenTask} from '@userActions/Task';
import CONST from '@src/CONST';
import type {TranslationPaths} from '@src/languages/types';
import ONYXKEYS from '@src/ONYXKEYS';
import type {Route} from '@src/ROUTES';
import ROUTES from '@src/ROUTES';
import type SCREENS from '@src/SCREENS';
import type * as OnyxTypes from '@src/types/onyx';
import type DeepValueOf from '@src/types/utils/DeepValueOf';
import {isEmptyObject} from '@src/types/utils/EmptyObject';
import type IconAsset from '@src/types/utils/IconAsset';
import type {WithReportOrNotFoundProps} from './home/report/withReportOrNotFound';
import withReportOrNotFound from './home/report/withReportOrNotFound';

type ReportDetailsPageMenuItem = {
    key: DeepValueOf<typeof CONST.REPORT_DETAILS_MENU_ITEM>;
    translationKey: TranslationPaths;
    icon: IconAsset;
    isAnonymousAction: boolean;
    action: () => void;
    brickRoadIndicator?: ValueOf<typeof CONST.BRICK_ROAD_INDICATOR_STATUS>;
    subtitle?: number;
    shouldShowRightIcon?: boolean;
};

type ReportDetailsPageProps = WithReportOrNotFoundProps & PlatformStackScreenProps<ReportDetailsNavigatorParamList, typeof SCREENS.REPORT_DETAILS.ROOT>;

const CASES = {
    DEFAULT: 'default',
    MONEY_REQUEST: 'money_request',
    MONEY_REPORT: 'money_report',
};

type CaseID = ValueOf<typeof CASES>;

function ReportDetailsPage({policies, report, route, reportMetadata}: ReportDetailsPageProps) {
    const {translate} = useLocalize();
    const {isOffline} = useNetwork();
    const {canUsePDFExport} = usePermissions();
    const theme = useTheme();
    const styles = useThemeStyles();
    const backTo = route.params.backTo;

    // The app would crash due to subscribing to the entire report collection if parentReportID is an empty string. So we should have a fallback ID here.
    /* eslint-disable @typescript-eslint/prefer-nullish-coalescing */
    const [parentReport] = useOnyx(`${ONYXKEYS.COLLECTION.REPORT}${report.parentReportID || CONST.DEFAULT_NUMBER_ID}`);

    const [reportPDFFilename] = useOnyx(`${ONYXKEYS.COLLECTION.NVP_EXPENSIFY_REPORT_PDFFILENAME}${report?.reportID || CONST.DEFAULT_NUMBER_ID}`) ?? null;
    const [parentReportAction] = useOnyx(`${ONYXKEYS.COLLECTION.REPORT_ACTIONS}${report.parentReportID || CONST.DEFAULT_NUMBER_ID}`, {
        selector: (actions) => (report?.parentReportActionID ? actions?.[report.parentReportActionID] : undefined),
    });
    const [reportNameValuePairs] = useOnyx(`${ONYXKEYS.COLLECTION.REPORT_NAME_VALUE_PAIRS}${report?.reportID || CONST.DEFAULT_NUMBER_ID}`);
    /* eslint-enable @typescript-eslint/prefer-nullish-coalescing */
    const {reportActions} = usePaginatedReportActions(report.reportID);

    // We need to use isSmallScreenWidth instead of shouldUseNarrowLayout to apply the correct modal type for the decision modal
    // eslint-disable-next-line rulesdir/prefer-shouldUseNarrowLayout-instead-of-isSmallScreenWidth
    const {isSmallScreenWidth} = useResponsiveLayout();

    const transactionThreadReportID = useMemo(() => getOneTransactionThreadReportID(report.reportID, reportActions ?? [], isOffline), [report.reportID, reportActions, isOffline]);

    /* eslint-disable @typescript-eslint/prefer-nullish-coalescing */
    const [transactionThreadReport] = useOnyx(`${ONYXKEYS.COLLECTION.REPORT}${transactionThreadReportID || CONST.DEFAULT_NUMBER_ID}`);
    const [isDebugModeEnabled] = useOnyx(ONYXKEYS.USER, {selector: (user) => !!user?.isDebugModeEnabled});
    const [personalDetails] = useOnyx(ONYXKEYS.PERSONAL_DETAILS_LIST);
    const [session] = useOnyx(ONYXKEYS.SESSION);

    const [isLastMemberLeavingGroupModalVisible, setIsLastMemberLeavingGroupModalVisible] = useState(false);
    const [isDeleteModalVisible, setIsDeleteModalVisible] = useState(false);
    const [isUnapproveModalVisible, setIsUnapproveModalVisible] = useState(false);
    const [isPDFModalVisible, setIsPDFModalVisible] = useState(false);
    const [offlineModalVisible, setOfflineModalVisible] = useState(false);
    const policy = useMemo(() => policies?.[`${ONYXKEYS.COLLECTION.POLICY}${report?.policyID}`], [policies, report?.policyID]);
    const isPolicyAdmin = useMemo(() => isPolicyAdminUtil(policy), [policy]);
    const isPolicyEmployee = useMemo(() => isPolicyEmployeeUtil(report?.policyID, policies), [report?.policyID, policies]);
    const isPolicyExpenseChat = useMemo(() => isPolicyExpenseChatUtil(report), [report]);
    const shouldUseFullTitle = useMemo(() => shouldUseFullTitleToDisplay(report), [report]);
    const isChatRoom = useMemo(() => isChatRoomUtil(report), [report]);
    const isUserCreatedPolicyRoom = useMemo(() => isUserCreatedPolicyRoomUtil(report), [report]);
    const isDefaultRoom = useMemo(() => isDefaultRoomUtil(report), [report]);
    const isChatThread = useMemo(() => isChatThreadUtil(report), [report]);
    const isArchivedRoom = useMemo(() => isArchivedNonExpenseReport(report, reportNameValuePairs), [report, reportNameValuePairs]);
    const isMoneyRequestReport = useMemo(() => isMoneyRequestReportUtil(report), [report]);
    const isMoneyRequest = useMemo(() => isMoneyRequestUtil(report), [report]);
    const isInvoiceReport = useMemo(() => isInvoiceReportUtil(report), [report]);
    const isInvoiceRoom = useMemo(() => isInvoiceRoomUtil(report), [report]);
    const isTaskReport = useMemo(() => isTaskReportUtil(report), [report]);
    const isSelfDM = useMemo(() => isSelfDMUtil(report), [report]);
    const isTrackExpenseReport = useMemo(() => isTrackExpenseReportUtil(report), [report]);
    const isCanceledTaskReport = isCanceledTaskReportUtil(report, parentReportAction);
    const canModifyTask = canModifyTaskAction(report, session?.accountID ?? CONST.DEFAULT_NUMBER_ID);
    const canEditReportDescription = useMemo(() => canEditReportDescriptionUtil(report, policy), [report, policy]);
    const shouldShowReportDescription = isChatRoom && (canEditReportDescription || report.description !== '') && (isTaskReport ? canModifyTask : true);
    const isExpenseReport = isMoneyRequestReport || isInvoiceReport || isMoneyRequest;
    const isSingleTransactionView = isMoneyRequest || isTrackExpenseReport;
    const isSelfDMTrackExpenseReport = isTrackExpenseReport && isSelfDMUtil(parentReport);
    const shouldDisableRename = useMemo(() => shouldDisableRenameUtil(report), [report]);
    const parentNavigationSubtitleData = getParentNavigationSubtitle(report);
    // eslint-disable-next-line react-compiler/react-compiler, react-hooks/exhaustive-deps -- policy is a dependency because `getChatRoomSubtitle` calls `getPolicyName` which in turn retrieves the value from the `policy` value stored in Onyx
    const chatRoomSubtitle = useMemo(() => {
        const subtitle = getChatRoomSubtitle(report);

        if (subtitle) {
            return subtitle;
        }

        return '';
    }, [report]);

    const messagePDF = useMemo(() => {
        if (!reportPDFFilename) {
            return translate('reportDetailsPage.waitForPDF');
        }
        if (reportPDFFilename === CONST.REPORT_DETAILS_MENU_ITEM.ERROR) {
            return translate('reportDetailsPage.errorPDF');
        }
        return translate('reportDetailsPage.generatedPDF');
    }, [reportPDFFilename, translate]);

    const isSystemChat = useMemo(() => isSystemChatUtil(report), [report]);
    const isGroupChat = useMemo(() => isGroupChatUtil(report), [report]);
    const isRootGroupChat = useMemo(() => isRootGroupChatUtil(report), [report]);
    const isThread = useMemo(() => isThreadUtil(report), [report]);
    const shouldOpenRoomMembersPage = isUserCreatedPolicyRoom || isChatThread || (isPolicyExpenseChat && isPolicyAdmin);
    const participants = useMemo(() => {
        return getParticipantsList(report, personalDetails, shouldOpenRoomMembersPage);
    }, [report, personalDetails, shouldOpenRoomMembersPage]);
    const connectedIntegration = getConnectedIntegration(policy);

<<<<<<< HEAD
=======
    let caseID: CaseID;
    if (isMoneyRequestReport || isInvoiceReport) {
        // 3. MoneyReportHeader
        caseID = CASES.MONEY_REPORT;
    } else if (isSingleTransactionView) {
        // 2. MoneyRequestHeader
        caseID = CASES.MONEY_REQUEST;
    } else {
        // 1. HeaderView
        caseID = CASES.DEFAULT;
    }

    const transactionIDList = useMemo(() => {
        if (caseID !== CASES.MONEY_REPORT || !transactions) {
            return [];
        }
        return transactions.map((transaction) => transaction.transactionID);
    }, [caseID, transactions]);

>>>>>>> 5f7666fe
    // Get the active chat members by filtering out the pending members with delete action
    const activeChatMembers = participants.flatMap((accountID) => {
        const pendingMember = reportMetadata?.pendingChatMembers?.findLast((member) => member.accountID === accountID.toString());
        const detail = personalDetails?.[accountID];
        if (!detail) {
            return [];
        }
        return !pendingMember || pendingMember.pendingAction !== CONST.RED_BRICK_ROAD_PENDING_ACTION.DELETE ? accountID : [];
    });

    const isPrivateNotesFetchTriggered = reportMetadata?.isLoadingPrivateNotes !== undefined;

    const requestParentReportAction = useMemo(() => {
        // 2. MoneyReport case
        if (caseID === CASES.MONEY_REPORT) {
            if (!reportActions || !transactionThreadReport?.parentReportActionID) {
                return undefined;
            }
            return reportActions.find((action) => action.reportActionID === transactionThreadReport.parentReportActionID);
        }
        return parentReportAction;
    }, [caseID, parentReportAction, reportActions, transactionThreadReport?.parentReportActionID]);

    const isActionOwner =
        typeof requestParentReportAction?.actorAccountID === 'number' && typeof session?.accountID === 'number' && requestParentReportAction.actorAccountID === session?.accountID;
    const isDeletedParentAction = isDeletedAction(requestParentReportAction);

    const moneyRequestReport: OnyxEntry<OnyxTypes.Report> = useMemo(() => {
        if (caseID === CASES.MONEY_REQUEST) {
            return parentReport;
        }
        return report;
    }, [caseID, parentReport, report]);

    const canActionTask = canActionTaskAction(report, session?.accountID ?? CONST.DEFAULT_NUMBER_ID);
    const shouldShowTaskDeleteButton =
        isTaskReport && !isCanceledTaskReport && canWriteInReport(report) && report.stateNum !== CONST.REPORT.STATE_NUM.APPROVED && !isClosedReport(report) && canModifyTask && canActionTask;
    const canDeleteRequest = isActionOwner && isSelfDMTrackExpenseReport && !isDeletedParentAction;
    const iouTransactionID = isMoneyRequestAction(requestParentReportAction) ? getOriginalMessage(requestParentReportAction)?.IOUTransactionID : '';
    const isCardTransactionCanBeDeleted = canDeleteCardTransactionByLiabilityType(iouTransactionID);
    const shouldShowDeleteButton = shouldShowTaskDeleteButton || (canDeleteRequest && isCardTransactionCanBeDeleted);

    useEffect(() => {
        if (canDeleteRequest) {
            return;
        }

        setIsDeleteModalVisible(false);
    }, [canDeleteRequest]);

    useEffect(() => {
        // Do not fetch private notes if isLoadingPrivateNotes is already defined, or if the network is offline, or if the report is a self DM.
        if (isPrivateNotesFetchTriggered || isOffline || isSelfDM) {
            return;
        }

        getReportPrivateNote(report?.reportID);
    }, [report?.reportID, isOffline, isPrivateNotesFetchTriggered, isSelfDM]);

    const leaveChat = useCallback(() => {
        Navigation.dismissModal();
        Navigation.isNavigationReady().then(() => {
            if (isRootGroupChat) {
                leaveGroupChat(report.reportID);
                return;
            }
            const isWorkspaceMemberLeavingWorkspaceRoom = (report.visibility === CONST.REPORT.VISIBILITY.RESTRICTED || isPolicyExpenseChat) && isPolicyEmployee;
            leaveRoom(report.reportID, isWorkspaceMemberLeavingWorkspaceRoom);
        });
    }, [isPolicyEmployee, isPolicyExpenseChat, isRootGroupChat, report.reportID, report.visibility]);

    const shouldShowLeaveButton = canLeaveChat(report, policy);
    const shouldShowGoToWorkspace = shouldShowPolicy(policy, false, session?.email) && !policy?.isJoinRequestPending;

    const reportName = getReportName(report);

    const additionalRoomDetails =
        (isPolicyExpenseChat && !!report?.isOwnPolicyExpenseChat) || isExpenseReportUtil(report) || isPolicyExpenseChat || isInvoiceRoom
            ? chatRoomSubtitle
            : `${translate('threads.in')} ${chatRoomSubtitle}`;

    let roomDescription: string | undefined;
    if (caseID === CASES.MONEY_REQUEST) {
        roomDescription = translate('common.name');
    } else if (isGroupChat) {
        roomDescription = translate('newRoomPage.groupName');
    } else {
        roomDescription = translate('newRoomPage.roomName');
    }

    const shouldShowNotificationPref = !isMoneyRequestReport && !isHiddenForCurrentUser(report);
    const shouldShowWriteCapability = !isMoneyRequestReport;
    const shouldShowMenuItem = shouldShowNotificationPref || shouldShowWriteCapability || (!!report?.visibility && report.chatType !== CONST.REPORT.CHAT_TYPE.INVOICE);

    const beginPDFExport = useCallback(() => {
        setIsPDFModalVisible(true);
        exportReportToPDF({reportID: report.reportID});
    }, [report]);

    const menuItems: ReportDetailsPageMenuItem[] = useMemo(() => {
        const items: ReportDetailsPageMenuItem[] = [];

        if (isSelfDM) {
            return [];
        }

        if (isArchivedRoom) {
            return items;
        }

        // The Members page is only shown when:
        // - The report is a thread in a chat report
        // - The report is not a user created room with participants to show i.e. DM, Group Chat, etc
        // - The report is a user created room and the room and the current user is a workspace member i.e. non-workspace members should not see this option.
        if (
            (isGroupChat ||
                (isDefaultRoom && isChatThread && isPolicyEmployee) ||
                (!isUserCreatedPolicyRoom && participants.length) ||
                (isUserCreatedPolicyRoom && (isPolicyEmployee || (isChatThread && !isPublicRoomUtil(report))))) &&
            !isConciergeChatReport(report) &&
            !isSystemChat
        ) {
            items.push({
                key: CONST.REPORT_DETAILS_MENU_ITEM.MEMBERS,
                translationKey: 'common.members',
                icon: Expensicons.Users,
                subtitle: activeChatMembers.length,
                isAnonymousAction: false,
                shouldShowRightIcon: true,
                action: () => {
                    if (shouldOpenRoomMembersPage) {
                        Navigation.navigate(ROUTES.ROOM_MEMBERS.getRoute(report?.reportID, backTo));
                    } else {
                        Navigation.navigate(ROUTES.REPORT_PARTICIPANTS.getRoute(report?.reportID, backTo));
                    }
                },
            });
        } else if ((isUserCreatedPolicyRoom && (!participants.length || !isPolicyEmployee)) || ((isDefaultRoom || isPolicyExpenseChat) && isChatThread && !isPolicyEmployee)) {
            items.push({
                key: CONST.REPORT_DETAILS_MENU_ITEM.INVITE,
                translationKey: 'common.invite',
                icon: Expensicons.Users,
                isAnonymousAction: false,
                shouldShowRightIcon: true,
                action: () => {
                    Navigation.navigate(ROUTES.ROOM_INVITE.getRoute(report?.reportID));
                },
            });
        }

        if (shouldShowMenuItem) {
            items.push({
                key: CONST.REPORT_DETAILS_MENU_ITEM.SETTINGS,
                translationKey: 'common.settings',
                icon: Expensicons.Gear,
                isAnonymousAction: false,
                shouldShowRightIcon: true,
                action: () => {
                    Navigation.navigate(ROUTES.REPORT_SETTINGS.getRoute(report?.reportID, backTo));
                },
            });
        }

        if (isTrackExpenseReport && !isDeletedParentAction) {
            const actionReportID = getOriginalReportID(report.reportID, parentReportAction);
            const whisperAction = getTrackExpenseActionableWhisper(iouTransactionID, moneyRequestReport?.reportID);
            const actionableWhisperReportActionID = whisperAction?.reportActionID;
            items.push({
                key: CONST.REPORT_DETAILS_MENU_ITEM.TRACK.SUBMIT,
                translationKey: 'actionableMentionTrackExpense.submit',
                icon: Expensicons.Send,
                isAnonymousAction: false,
                shouldShowRightIcon: true,
                action: () => {
                    createDraftTransactionAndNavigateToParticipantSelector(iouTransactionID, actionReportID, CONST.IOU.ACTION.SUBMIT, actionableWhisperReportActionID);
                },
            });
            items.push({
                key: CONST.REPORT_DETAILS_MENU_ITEM.TRACK.CATEGORIZE,
                translationKey: 'actionableMentionTrackExpense.categorize',
                icon: Expensicons.Folder,
                isAnonymousAction: false,
                shouldShowRightIcon: true,
                action: () => {
                    createDraftTransactionAndNavigateToParticipantSelector(iouTransactionID, actionReportID, CONST.IOU.ACTION.CATEGORIZE, actionableWhisperReportActionID);
                },
            });
            items.push({
                key: CONST.REPORT_DETAILS_MENU_ITEM.TRACK.SHARE,
                translationKey: 'actionableMentionTrackExpense.share',
                icon: Expensicons.UserPlus,
                isAnonymousAction: false,
                shouldShowRightIcon: true,
                action: () => {
                    createDraftTransactionAndNavigateToParticipantSelector(iouTransactionID, actionReportID, CONST.IOU.ACTION.SHARE, actionableWhisperReportActionID);
                },
            });
        }

        // Prevent displaying private notes option for threads and task reports
        if (!isChatThread && !isMoneyRequestReport && !isInvoiceReport && !isTaskReport) {
            items.push({
                key: CONST.REPORT_DETAILS_MENU_ITEM.PRIVATE_NOTES,
                translationKey: 'privateNotes.title',
                icon: Expensicons.Pencil,
                isAnonymousAction: false,
                shouldShowRightIcon: true,
                action: () => navigateToPrivateNotes(report, session, backTo),
                brickRoadIndicator: hasErrorInPrivateNotes(report) ? CONST.BRICK_ROAD_INDICATOR_STATUS.ERROR : undefined,
            });
        }

        // Show actions related to Task Reports
        if (isTaskReport && !isCanceledTaskReport) {
            if (isCompletedTaskReport(report) && canModifyTask && canActionTask) {
                items.push({
                    key: CONST.REPORT_DETAILS_MENU_ITEM.MARK_AS_INCOMPLETE,
                    icon: Expensicons.Checkmark,
                    translationKey: 'task.markAsIncomplete',
                    isAnonymousAction: false,
                    action: callFunctionIfActionIsAllowed(() => {
                        Navigation.dismissModal();
                        reopenTask(report);
                    }),
                });
            }
        }

        if (canUsePDFExport) {
            items.push({
<<<<<<< HEAD
                key: CONST.REPORT_DETAILS_MENU_ITEM.DOWNLOAD_PDF,
                translationKey: 'common.downloadAsPDF',
                icon: Expensicons.Document,
=======
                key: CONST.REPORT_DETAILS_MENU_ITEM.CANCEL_PAYMENT,
                icon: Expensicons.Trashcan,
                translationKey: 'iou.cancelPayment',
                isAnonymousAction: false,
                action: () => setIsConfirmModalVisible(true),
            });
        }

        if (caseID === CASES.MONEY_REPORT) {
            items.push({
                key: CONST.REPORT_DETAILS_MENU_ITEM.DOWNLOAD_CSV,
                translationKey: 'common.downloadAsCSV',
                icon: Expensicons.Table,
>>>>>>> 5f7666fe
                isAnonymousAction: false,
                action: () => {
                    if (isOffline) {
                        setOfflineModalVisible(true);
                    } else {
                        beginPDFExport();
                    }
                },
            });
        }

        if (shouldShowGoToWorkspace) {
            items.push({
                key: CONST.REPORT_DETAILS_MENU_ITEM.GO_TO_WORKSPACE,
                translationKey: 'workspace.common.goToWorkspace',
                icon: Expensicons.Building,
                action: () => {
                    if (!report?.policyID) {
                        return;
                    }
                    Navigation.navigate(ROUTES.WORKSPACE_INITIAL.getRoute(report?.policyID, Navigation.getActiveRoute()));
                },
                isAnonymousAction: false,
                shouldShowRightIcon: true,
            });
        }

        if (shouldShowLeaveButton) {
            items.push({
                key: CONST.REPORT_DETAILS_MENU_ITEM.LEAVE_ROOM,
                translationKey: 'common.leave',
                icon: Expensicons.Exit,
                isAnonymousAction: true,
                action: () => {
                    if (getParticipantsAccountIDsForDisplay(report, false, true).length === 1 && isRootGroupChat) {
                        setIsLastMemberLeavingGroupModalVisible(true);
                        return;
                    }

                    leaveChat();
                },
            });
        }

        if (report?.reportID && isDebugModeEnabled) {
            items.push({
                key: CONST.REPORT_DETAILS_MENU_ITEM.DEBUG,
                translationKey: 'debug.debug',
                icon: Expensicons.Bug,
                action: () => Navigation.navigate(ROUTES.DEBUG_REPORT.getRoute(report.reportID)),
                isAnonymousAction: true,
                shouldShowRightIcon: true,
            });
        }

        return items;
    }, [
        isSelfDM,
        isArchivedRoom,
        isGroupChat,
        isDefaultRoom,
        isChatThread,
        isPolicyEmployee,
        isUserCreatedPolicyRoom,
        participants.length,
        report,
        isSystemChat,
        isPolicyExpenseChat,
        shouldShowMenuItem,
        isTrackExpenseReport,
        isDeletedParentAction,
        isMoneyRequestReport,
        isInvoiceReport,
        isTaskReport,
        isCanceledTaskReport,
        canUsePDFExport,
        shouldShowGoToWorkspace,
        shouldShowLeaveButton,
        isDebugModeEnabled,
        activeChatMembers.length,
        shouldOpenRoomMembersPage,
        backTo,
        parentReportAction,
        iouTransactionID,
        moneyRequestReport?.reportID,
        session,
        canModifyTask,
        canActionTask,
        isOffline,
        beginPDFExport,
        isRootGroupChat,
        leaveChat,
<<<<<<< HEAD
=======
        isOffline,
        transactionIDList,
        unapproveExpenseReportOrShowModal,
        caseID,
>>>>>>> 5f7666fe
    ]);

    const displayNamesWithTooltips = useMemo(() => {
        const hasMultipleParticipants = participants.length > 1;
        return getDisplayNamesWithTooltips(getPersonalDetailsForAccountIDs(participants, personalDetails), hasMultipleParticipants);
    }, [participants, personalDetails]);

    const icons = useMemo(() => getIcons(report, personalDetails, null, '', -1, policy), [report, personalDetails, policy]);

    const chatRoomSubtitleText = chatRoomSubtitle ? (
        <DisplayNames
            fullTitle={chatRoomSubtitle}
            tooltipEnabled
            numberOfLines={1}
            textStyles={[styles.sidebarLinkText, styles.textLabelSupporting, styles.pre, styles.mt1, styles.textAlignCenter]}
            shouldUseFullTitle
        />
    ) : null;

    const connectedIntegrationName = connectedIntegration ? translate('workspace.accounting.connectionName', {connectionName: connectedIntegration}) : '';
    const unapproveWarningText = (
        <Text>
            <Text style={[styles.textStrong, styles.noWrap]}>{translate('iou.headsUp')}</Text>{' '}
            <Text>{translate('iou.unapproveWithIntegrationWarning', {accountingIntegration: connectedIntegrationName})}</Text>
        </Text>
    );

    const renderedAvatar = useMemo(() => {
        if (isMoneyRequestReport || isInvoiceReport) {
            return (
                <View style={styles.mb3}>
                    <MultipleAvatars
                        icons={icons}
                        size={CONST.AVATAR_SIZE.LARGE}
                    />
                </View>
            );
        }
        if (isGroupChat && !isThread) {
            return (
                <AvatarWithImagePicker
                    source={icons.at(0)?.source}
                    avatarID={icons.at(0)?.id}
                    isUsingDefaultAvatar={!report.avatarUrl}
                    size={CONST.AVATAR_SIZE.XLARGE}
                    avatarStyle={styles.avatarXLarge}
                    onViewPhotoPress={() => Navigation.navigate(ROUTES.REPORT_AVATAR.getRoute(report.reportID))}
                    onImageRemoved={() => {
                        // Calling this without a file will remove the avatar
                        updateGroupChatAvatar(report.reportID);
                    }}
                    onImageSelected={(file) => updateGroupChatAvatar(report.reportID, file)}
                    editIcon={Expensicons.Camera}
                    editIconStyle={styles.smallEditIconAccount}
                    pendingAction={report.pendingFields?.avatar ?? undefined}
                    errors={report.errorFields?.avatar ?? null}
                    errorRowStyles={styles.mt6}
                    onErrorClose={() => clearAvatarErrors(report.reportID)}
                    shouldUseStyleUtilityForAnchorPosition
                    style={[styles.w100, styles.mb3]}
                />
            );
        }
        return (
            <View style={styles.mb3}>
                <RoomHeaderAvatars
                    icons={icons}
                    reportID={report?.reportID}
                />
            </View>
        );
    }, [report, icons, isMoneyRequestReport, isInvoiceReport, isGroupChat, isThread, styles]);

    const canJoin = canJoinChat(report, parentReportAction, policy);

    const promotedActions = useMemo(() => {
        const result: PromotedAction[] = [];

        if (canJoin) {
            result.push(PromotedActions.join(report));
        }

        if (report) {
            result.push(PromotedActions.pin(report));
        }

        result.push(PromotedActions.share(report, backTo));

        return result;
    }, [report, canJoin, backTo]);

    const nameSectionExpenseIOU = (
        <View style={[styles.reportDetailsRoomInfo, styles.mw100]}>
            {shouldDisableRename && (
                <>
                    <View style={[styles.alignSelfCenter, styles.w100, styles.mt1]}>
                        <DisplayNames
                            fullTitle={reportName}
                            displayNamesWithTooltips={displayNamesWithTooltips}
                            tooltipEnabled
                            numberOfLines={isChatRoom && !isChatThread ? 0 : 1}
                            textStyles={[styles.textHeadline, styles.textAlignCenter, isChatRoom && !isChatThread ? undefined : styles.pre]}
                            shouldUseFullTitle={shouldUseFullTitle}
                        />
                    </View>
                    {isPolicyAdmin ? (
                        <PressableWithoutFeedback
                            style={[styles.w100]}
                            disabled={policy?.pendingAction === CONST.RED_BRICK_ROAD_PENDING_ACTION.DELETE}
                            role={CONST.ROLE.BUTTON}
                            accessibilityLabel={chatRoomSubtitle}
                            accessible
                            onPress={() => {
                                let policyID = report?.policyID;

                                if (!policyID) {
                                    policyID = '';
                                }

                                Navigation.navigate(ROUTES.WORKSPACE_INITIAL.getRoute(policyID));
                            }}
                        >
                            {chatRoomSubtitleText}
                        </PressableWithoutFeedback>
                    ) : (
                        chatRoomSubtitleText
                    )}
                </>
            )}
            {!isEmptyObject(parentNavigationSubtitleData) && (isMoneyRequestReport || isInvoiceReport || isMoneyRequest || isTaskReport) && (
                <ParentNavigationSubtitle
                    parentNavigationSubtitleData={parentNavigationSubtitleData}
                    parentReportID={report?.parentReportID}
                    parentReportActionID={report?.parentReportActionID}
                    pressableStyles={[styles.mt1, styles.mw100]}
                />
            )}
        </View>
    );

    const nameSectionGroupWorkspace = (
        <OfflineWithFeedback
            pendingAction={report?.pendingFields?.reportName}
            errors={report?.errorFields?.reportName}
            errorRowStyles={[styles.ph5]}
            onClose={() => clearPolicyRoomNameErrors(report?.reportID)}
        >
            <View style={[styles.flex1, !shouldDisableRename && styles.mt3]}>
                <MenuItemWithTopDescription
                    shouldShowRightIcon={!shouldDisableRename}
                    interactive={!shouldDisableRename}
                    title={StringUtils.lineBreaksToSpaces(reportName)}
                    titleStyle={styles.newKansasLarge}
                    titleContainerStyle={shouldDisableRename && styles.alignItemsCenter}
                    shouldCheckActionAllowedOnPress={false}
                    description={!shouldDisableRename ? roomDescription : ''}
                    furtherDetails={chatRoomSubtitle && !isGroupChat ? additionalRoomDetails : ''}
                    onPress={() => Navigation.navigate(ROUTES.REPORT_SETTINGS_NAME.getRoute(report.reportID, backTo))}
                    numberOfLinesTitle={isThread ? 2 : 0}
                    shouldBreakWord
                />
            </View>
        </OfflineWithFeedback>
    );

    const titleField = useMemo<OnyxTypes.PolicyReportField | undefined>((): OnyxTypes.PolicyReportField | undefined => {
        const fields = getAvailableReportFields(report, Object.values(policy?.fieldList ?? {}));
        return fields.find((reportField) => isReportFieldOfTypeTitle(reportField));
    }, [report, policy?.fieldList]);
    const fieldKey = getReportFieldKey(titleField?.fieldID);
    const isFieldDisabled = isReportFieldDisabled(report, titleField, policy);

    const shouldShowTitleField = caseID !== CASES.MONEY_REQUEST && !isFieldDisabled && isAdminOwnerApproverOrReportOwner(report, policy);

    const nameSectionFurtherDetailsContent = (
        <ParentNavigationSubtitle
            parentNavigationSubtitleData={parentNavigationSubtitleData}
            parentReportID={report?.parentReportID}
            parentReportActionID={report?.parentReportActionID}
            pressableStyles={[styles.mt1, styles.mw100]}
        />
    );

    const nameSectionTitleField = !!titleField && (
        <OfflineWithFeedback
            pendingAction={report.pendingFields?.reportName}
            errors={report.errorFields?.reportName}
            errorRowStyles={styles.ph5}
            key={`menuItem-${fieldKey}`}
            onClose={() => clearPolicyRoomNameErrors(report.reportID)}
        >
            <View style={[styles.flex1]}>
                <MenuItemWithTopDescription
                    shouldShowRightIcon={!isFieldDisabled}
                    interactive={!isFieldDisabled}
                    title={reportName}
                    titleStyle={styles.newKansasLarge}
                    shouldCheckActionAllowedOnPress={false}
                    description={Str.UCFirst(titleField.name)}
                    onPress={() => {
                        let policyID = report.policyID;

                        if (!policyID) {
                            policyID = '';
                        }

                        Navigation.navigate(ROUTES.EDIT_REPORT_FIELD_REQUEST.getRoute(report.reportID, policyID, titleField.fieldID, backTo));
                    }}
                    furtherDetailsComponent={nameSectionFurtherDetailsContent}
                />
            </View>
        </OfflineWithFeedback>
    );

    const deleteTransaction = useCallback(() => {
        if (caseID === CASES.DEFAULT) {
            deleteTask(report);
            return;
        }

        if (!requestParentReportAction) {
            return;
        }

        const isTrackExpense = isTrackExpenseAction(requestParentReportAction);

        if (isTrackExpense) {
            deleteTrackExpense(moneyRequestReport?.reportID, iouTransactionID, requestParentReportAction, isSingleTransactionView);
        } else {
            deleteMoneyRequest(iouTransactionID, requestParentReportAction, isSingleTransactionView);
        }
    }, [caseID, iouTransactionID, isSingleTransactionView, moneyRequestReport?.reportID, report, requestParentReportAction]);

    // A flag to indicate whether the user chose to delete the transaction or not
    const isTransactionDeleted = useRef<boolean>(false);

    useEffect(() => {
        return () => {
            // Perform the actual deletion after the details page is unmounted. This prevents the [Deleted ...] text from briefly appearing when dismissing the modal.
            if (!isTransactionDeleted.current) {
                return;
            }

            deleteTransaction();
        };
    }, [deleteTransaction]);

    // Where to navigate back to after deleting the transaction and its report.
    const navigateToTargetUrl = useCallback(() => {
        // If transaction was not deleted (i.e. Cancel was clicked), do nothing
        // which only dismiss the delete confirmation modal
        if (!isTransactionDeleted.current) {
            return;
        }

        let urlToNavigateBack: string | undefined;

        // Only proceed with navigation logic if transaction was actually deleted
        if (!isEmptyObject(requestParentReportAction)) {
            const isTrackExpense = isTrackExpenseAction(requestParentReportAction);
            if (isTrackExpense) {
                urlToNavigateBack = getNavigationUrlAfterTrackExpenseDelete(moneyRequestReport?.reportID, iouTransactionID, requestParentReportAction, isSingleTransactionView);
            } else {
                urlToNavigateBack = getNavigationUrlOnMoneyRequestDelete(iouTransactionID, requestParentReportAction, isSingleTransactionView);
            }
        }

        if (!urlToNavigateBack) {
            Navigation.dismissModal();
        } else {
            setDeleteTransactionNavigateBackUrl(urlToNavigateBack);
            navigateBackOnDeleteTransaction(urlToNavigateBack as Route, true);
        }
    }, [iouTransactionID, requestParentReportAction, isSingleTransactionView, isTransactionDeleted, moneyRequestReport?.reportID]);

    const mentionReportContextValue = useMemo(() => ({currentReportID: report.reportID, exactlyMatch: true}), [report.reportID]);

    return (
        <ScreenWrapper testID={ReportDetailsPage.displayName}>
            <FullPageNotFoundView shouldShow={isEmptyObject(report)}>
                <HeaderWithBackButton
                    title={translate('common.details')}
                    onBackButtonPress={() => Navigation.goBack(backTo)}
                />
                <ScrollView style={[styles.flex1]}>
                    <View style={[styles.reportDetailsTitleContainer, styles.pb0]}>
                        {renderedAvatar}
                        {isExpenseReport && (!shouldShowTitleField || !titleField) && nameSectionExpenseIOU}
                    </View>

                    {isExpenseReport && shouldShowTitleField && titleField && nameSectionTitleField}

                    {!isExpenseReport && nameSectionGroupWorkspace}

                    {shouldShowReportDescription && (
                        <OfflineWithFeedback pendingAction={report.pendingFields?.description}>
                            <MentionReportContext.Provider value={mentionReportContextValue}>
                                <MenuItemWithTopDescription
                                    shouldShowRightIcon
                                    interactive
                                    title={getReportDescription(report)}
                                    shouldRenderAsHTML
                                    shouldTruncateTitle
                                    characterLimit={100}
                                    shouldCheckActionAllowedOnPress={false}
                                    description={translate('reportDescriptionPage.roomDescription')}
                                    onPress={() => Navigation.navigate(ROUTES.REPORT_DESCRIPTION.getRoute(report.reportID, Navigation.getActiveRoute()))}
                                />
                            </MentionReportContext.Provider>
                        </OfflineWithFeedback>
                    )}

                    <PromotedActionsBar
                        containerStyle={styles.mt5}
                        promotedActions={promotedActions}
                    />

                    {menuItems.map((item) => (
                        <MenuItem
                            key={item.key}
                            title={translate(item.translationKey)}
                            subtitle={item.subtitle}
                            icon={item.icon}
                            onPress={item.action}
                            isAnonymousAction={item.isAnonymousAction}
                            shouldShowRightIcon={item.shouldShowRightIcon}
                            brickRoadIndicator={item.brickRoadIndicator}
                        />
                    ))}

                    {shouldShowDeleteButton && (
                        <MenuItem
                            key={CONST.REPORT_DETAILS_MENU_ITEM.DELETE}
                            icon={Expensicons.Trashcan}
                            title={caseID === CASES.DEFAULT ? translate('common.delete') : translate('reportActionContextMenu.deleteAction', {action: requestParentReportAction})}
                            onPress={() => setIsDeleteModalVisible(true)}
                        />
                    )}
                </ScrollView>
                <ConfirmModal
                    danger
                    title={translate('groupChat.lastMemberTitle')}
                    isVisible={isLastMemberLeavingGroupModalVisible}
                    onConfirm={() => {
                        setIsLastMemberLeavingGroupModalVisible(false);
                        leaveChat();
                    }}
                    onCancel={() => setIsLastMemberLeavingGroupModalVisible(false)}
                    prompt={translate('groupChat.lastMemberWarning')}
                    confirmText={translate('common.leave')}
                    cancelText={translate('common.cancel')}
                />
                <ConfirmModal
                    title={caseID === CASES.DEFAULT ? translate('task.deleteTask') : translate('iou.deleteExpense', {count: 1})}
                    isVisible={isDeleteModalVisible}
                    onConfirm={() => {
                        setIsDeleteModalVisible(false);
                        isTransactionDeleted.current = true;
                    }}
                    onCancel={() => setIsDeleteModalVisible(false)}
                    prompt={caseID === CASES.DEFAULT ? translate('task.deleteConfirmation') : translate('iou.deleteConfirmation', {count: 1})}
                    confirmText={translate('common.delete')}
                    cancelText={translate('common.cancel')}
                    danger
                    shouldEnableNewFocusManagement
                    onModalHide={navigateToTargetUrl}
                />
                <ConfirmModal
                    title={translate('iou.unapproveReport')}
                    isVisible={isUnapproveModalVisible}
                    danger
                    confirmText={translate('iou.unapproveReport')}
                    onConfirm={() => {
                        setIsUnapproveModalVisible(false);
                        Navigation.dismissModal();
                        unapproveExpenseReport(moneyRequestReport);
                    }}
                    cancelText={translate('common.cancel')}
                    onCancel={() => setIsUnapproveModalVisible(false)}
                    prompt={unapproveWarningText}
                />
                <DecisionModal
                    title={translate('common.youAppearToBeOffline')}
                    prompt={translate('common.offlinePrompt')}
                    isSmallScreenWidth={isSmallScreenWidth}
                    onSecondOptionSubmit={() => setOfflineModalVisible(false)}
                    secondOptionText={translate('common.buttonConfirm')}
                    isVisible={offlineModalVisible}
                    onClose={() => setOfflineModalVisible(false)}
                />

                <Modal
                    onClose={() => setIsPDFModalVisible(false)}
                    isVisible={isPDFModalVisible}
                    type={isSmallScreenWidth ? CONST.MODAL.MODAL_TYPE.BOTTOM_DOCKED : CONST.MODAL.MODAL_TYPE.CONFIRM}
                >
                    <View style={[styles.m5]}>
                        <View>
                            <View style={[styles.flexRow, styles.mb4]}>
                                <Header
                                    title={translate('reportDetailsPage.generatingPDF')}
                                    containerStyles={[styles.alignItemsCenter]}
                                />
                            </View>
                            <View>
                                <Text>{messagePDF}</Text>
                                {!reportPDFFilename && (
                                    <ActivityIndicator
                                        size={CONST.ACTIVITY_INDICATOR_SIZE.LARGE}
                                        color={theme.textSupporting}
                                        style={styles.mt3}
                                    />
                                )}
                            </View>
                        </View>
                        {!!reportPDFFilename && reportPDFFilename !== 'error' && (
                            <Button
                                style={[styles.mt3, styles.noSelect]}
                                onPress={() => downloadReportPDF(reportPDFFilename ?? '', reportName)}
                                text={translate('common.download')}
                            />
                        )}
                        {(!reportPDFFilename || reportPDFFilename === 'error') && (
                            <Button
                                style={[styles.mt3, styles.noSelect]}
                                onPress={() => setIsPDFModalVisible(false)}
                                text={translate('common.close')}
                            />
                        )}
                    </View>
                </Modal>
            </FullPageNotFoundView>
        </ScreenWrapper>
    );
}

ReportDetailsPage.displayName = 'ReportDetailsPage';

export default withReportOrNotFound()(ReportDetailsPage);<|MERGE_RESOLUTION|>--- conflicted
+++ resolved
@@ -234,8 +234,6 @@
     }, [report, personalDetails, shouldOpenRoomMembersPage]);
     const connectedIntegration = getConnectedIntegration(policy);
 
-<<<<<<< HEAD
-=======
     let caseID: CaseID;
     if (isMoneyRequestReport || isInvoiceReport) {
         // 3. MoneyReportHeader
@@ -248,14 +246,6 @@
         caseID = CASES.DEFAULT;
     }
 
-    const transactionIDList = useMemo(() => {
-        if (caseID !== CASES.MONEY_REPORT || !transactions) {
-            return [];
-        }
-        return transactions.map((transaction) => transaction.transactionID);
-    }, [caseID, transactions]);
-
->>>>>>> 5f7666fe
     // Get the active chat members by filtering out the pending members with delete action
     const activeChatMembers = participants.flatMap((accountID) => {
         const pendingMember = reportMetadata?.pendingChatMembers?.findLast((member) => member.accountID === accountID.toString());
@@ -486,25 +476,9 @@
 
         if (canUsePDFExport) {
             items.push({
-<<<<<<< HEAD
                 key: CONST.REPORT_DETAILS_MENU_ITEM.DOWNLOAD_PDF,
                 translationKey: 'common.downloadAsPDF',
                 icon: Expensicons.Document,
-=======
-                key: CONST.REPORT_DETAILS_MENU_ITEM.CANCEL_PAYMENT,
-                icon: Expensicons.Trashcan,
-                translationKey: 'iou.cancelPayment',
-                isAnonymousAction: false,
-                action: () => setIsConfirmModalVisible(true),
-            });
-        }
-
-        if (caseID === CASES.MONEY_REPORT) {
-            items.push({
-                key: CONST.REPORT_DETAILS_MENU_ITEM.DOWNLOAD_CSV,
-                translationKey: 'common.downloadAsCSV',
-                icon: Expensicons.Table,
->>>>>>> 5f7666fe
                 isAnonymousAction: false,
                 action: () => {
                     if (isOffline) {
@@ -597,13 +571,6 @@
         beginPDFExport,
         isRootGroupChat,
         leaveChat,
-<<<<<<< HEAD
-=======
-        isOffline,
-        transactionIDList,
-        unapproveExpenseReportOrShowModal,
-        caseID,
->>>>>>> 5f7666fe
     ]);
 
     const displayNamesWithTooltips = useMemo(() => {
