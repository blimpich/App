--- conflicted
+++ resolved
@@ -96,12 +96,8 @@
     clearAvatarErrors,
     clearPolicyRoomNameErrors,
     clearReportFieldKeyErrors,
-<<<<<<< HEAD
-=======
     downloadReportPDF,
-    exportReportToCSV,
     exportReportToPDF,
->>>>>>> 1e82faef
     getReportPrivateNote,
     hasErrorInPrivateNotes,
     leaveGroupChat,
@@ -180,11 +176,7 @@
     const [isLastMemberLeavingGroupModalVisible, setIsLastMemberLeavingGroupModalVisible] = useState(false);
     const [isDeleteModalVisible, setIsDeleteModalVisible] = useState(false);
     const [isUnapproveModalVisible, setIsUnapproveModalVisible] = useState(false);
-<<<<<<< HEAD
-=======
-    const [isConfirmModalVisible, setIsConfirmModalVisible] = useState(false);
     const [isPDFModalVisible, setIsPDFModalVisible] = useState(false);
->>>>>>> 1e82faef
     const [offlineModalVisible, setOfflineModalVisible] = useState(false);
     const policy = useMemo(() => policies?.[`${ONYXKEYS.COLLECTION.POLICY}${report?.policyID}`], [policies, report?.policyID]);
     const isPolicyAdmin = useMemo(() => isPolicyAdminUtil(policy), [policy]);
@@ -483,75 +475,22 @@
             }
         }
 
-<<<<<<< HEAD
-=======
-        if (shouldShowCancelPaymentButton) {
+        if (canUsePDFExport) {
             items.push({
-                key: CONST.REPORT_DETAILS_MENU_ITEM.CANCEL_PAYMENT,
-                icon: Expensicons.Trashcan,
-                translationKey: 'iou.cancelPayment',
-                isAnonymousAction: false,
-                action: () => setIsConfirmModalVisible(true),
-            });
-        }
-
-        if (isMoneyRequestReport) {
-            items.push({
-                key: CONST.REPORT_DETAILS_MENU_ITEM.DOWNLOAD_CSV,
-                translationKey: 'common.downloadAsCSV',
-                icon: Expensicons.Table,
+                key: CONST.REPORT_DETAILS_MENU_ITEM.DOWNLOAD_PDF,
+                translationKey: 'common.downloadAsPDF',
+                icon: Expensicons.Document,
                 isAnonymousAction: false,
                 action: () => {
                     if (isOffline) {
                         setOfflineModalVisible(true);
-                        return;
+                    } else {
+                        beginPDFExport();
                     }
-
-                    exportReportToCSV({reportID: report.reportID, transactionIDList}, () => {
-                        setDownloadErrorModalVisible(true);
-                    });
                 },
             });
-            if (canUsePDFExport) {
-                items.push({
-                    key: CONST.REPORT_DETAILS_MENU_ITEM.DOWNLOAD_PDF,
-                    translationKey: 'common.downloadAsPDF',
-                    icon: Expensicons.Document,
-                    isAnonymousAction: false,
-                    action: () => {
-                        if (isOffline) {
-                            setOfflineModalVisible(true);
-                        } else {
-                            beginPDFExport();
-                        }
-                    },
-                });
-            }
-        }
-
-        if (policy && connectedIntegration && isPolicyAdmin && !isSingleTransactionView && isExpenseReport) {
-            items.push({
-                key: CONST.REPORT_DETAILS_MENU_ITEM.EXPORT,
-                translationKey: 'common.export',
-                icon: Expensicons.Export,
-                isAnonymousAction: false,
-                action: () => {
-                    Navigation.navigate(ROUTES.REPORT_WITH_ID_DETAILS_EXPORT.getRoute(report?.reportID, connectedIntegration, backTo));
-                },
-            });
-        }
-
-        if (canUnapproveIOU(report, policy)) {
-            items.push({
-                key: CONST.REPORT_DETAILS_MENU_ITEM.UNAPPROVE,
-                icon: Expensicons.CircularArrowBackwards,
-                translationKey: 'iou.unapprove',
-                isAnonymousAction: false,
-                action: () => unapproveExpenseReportOrShowModal(),
-            });
-        }
-
->>>>>>> 1e82faef
+        }
+
         if (shouldShowGoToWorkspace) {
             items.push({
                 key: CONST.REPORT_DETAILS_MENU_ITEM.GO_TO_WORKSPACE,
@@ -598,8 +537,6 @@
 
         return items;
     }, [
-        beginPDFExport,
-        canUsePDFExport,
         isSelfDM,
         isArchivedRoom,
         isGroupChat,
@@ -618,9 +555,10 @@
         isInvoiceReport,
         isTaskReport,
         isCanceledTaskReport,
+        canUsePDFExport,
+        shouldShowGoToWorkspace,
         shouldShowLeaveButton,
         isDebugModeEnabled,
-        shouldShowGoToWorkspace,
         activeChatMembers.length,
         shouldOpenRoomMembersPage,
         backTo,
@@ -630,6 +568,8 @@
         session,
         canModifyTask,
         canActionTask,
+        isOffline,
+        beginPDFExport,
         isRootGroupChat,
         leaveChat,
     ]);
@@ -1027,17 +967,7 @@
                     isVisible={offlineModalVisible}
                     onClose={() => setOfflineModalVisible(false)}
                 />
-<<<<<<< HEAD
-=======
-                <DecisionModal
-                    title={translate('common.downloadFailedTitle')}
-                    prompt={translate('common.downloadFailedDescription')}
-                    isSmallScreenWidth={isSmallScreenWidth}
-                    onSecondOptionSubmit={() => setDownloadErrorModalVisible(false)}
-                    secondOptionText={translate('common.buttonConfirm')}
-                    isVisible={downloadErrorModalVisible}
-                    onClose={() => setDownloadErrorModalVisible(false)}
-                />
+
                 <Modal
                     onClose={() => setIsPDFModalVisible(false)}
                     isVisible={isPDFModalVisible}
@@ -1078,7 +1008,6 @@
                         )}
                     </View>
                 </Modal>
->>>>>>> 1e82faef
             </FullPageNotFoundView>
         </ScreenWrapper>
     );
