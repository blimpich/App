--- conflicted
+++ resolved
@@ -573,11 +573,7 @@
         result.push(PromotedActions.share(report, backTo));
 
         return result;
-<<<<<<< HEAD
-    }, [report, moneyRequestAction, canJoin, isExpenseReport, shouldShowHoldAction, canHoldUnholdReportAction.canHoldRequest, transactionThreadReportID, backTo]);
-=======
-    }, [report, moneyRequestAction, canJoin, isExpenseReport, shouldShowHoldAction, canHoldUnholdReportAction.canHoldRequest, transactionThreadReportID, isDelegateAccessRestricted]);
->>>>>>> ae471662
+    }, [report, moneyRequestAction, canJoin, isExpenseReport, shouldShowHoldAction, canHoldUnholdReportAction.canHoldRequest, transactionThreadReportID, isDelegateAccessRestricted, backTo]);
 
     const nameSectionExpenseIOU = (
         <View style={[styles.reportDetailsRoomInfo, styles.mw100]}>
