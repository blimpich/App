import {useRoute} from '@react-navigation/native';
import type {StackScreenProps} from '@react-navigation/stack';
import React, {useEffect, useMemo} from 'react';
import {View} from 'react-native';
import type {OnyxEntry} from 'react-native-onyx';
import {withOnyx} from 'react-native-onyx';
import type {ValueOf} from 'type-fest';
import AvatarWithImagePicker from '@components/AvatarWithImagePicker';
import FullPageNotFoundView from '@components/BlockingViews/FullPageNotFoundView';
import ChatDetailsQuickActionsBar from '@components/ChatDetailsQuickActionsBar';
import DisplayNames from '@components/DisplayNames';
import HeaderWithBackButton from '@components/HeaderWithBackButton';
import * as Expensicons from '@components/Icon/Expensicons';
import MenuItem from '@components/MenuItem';
import MenuItemWithTopDescription from '@components/MenuItemWithTopDescription';
import MultipleAvatars from '@components/MultipleAvatars';
import OfflineWithFeedback from '@components/OfflineWithFeedback';
import ParentNavigationSubtitle from '@components/ParentNavigationSubtitle';
import PressableWithoutFeedback from '@components/Pressable/PressableWithoutFeedback';
import RoomHeaderAvatars from '@components/RoomHeaderAvatars';
import ScreenWrapper from '@components/ScreenWrapper';
import ScrollView from '@components/ScrollView';
import useLocalize from '@hooks/useLocalize';
import useNetwork from '@hooks/useNetwork';
import useThemeStyles from '@hooks/useThemeStyles';
import Navigation from '@libs/Navigation/Navigation';
import type {ReportDetailsNavigatorParamList} from '@libs/Navigation/types';
import * as OptionsListUtils from '@libs/OptionsListUtils';
import * as PolicyUtils from '@libs/PolicyUtils';
import * as ReportUtils from '@libs/ReportUtils';
import * as Report from '@userActions/Report';
import CONST from '@src/CONST';
import type {TranslationPaths} from '@src/languages/types';
import ONYXKEYS from '@src/ONYXKEYS';
import ROUTES from '@src/ROUTES';
import type SCREENS from '@src/SCREENS';
import type * as OnyxTypes from '@src/types/onyx';
import type DeepValueOf from '@src/types/utils/DeepValueOf';
import {isEmptyObject} from '@src/types/utils/EmptyObject';
import type IconAsset from '@src/types/utils/IconAsset';
import type {WithReportOrNotFoundProps} from './home/report/withReportOrNotFound';
import withReportOrNotFound from './home/report/withReportOrNotFound';

type ReportDetailsPageMenuItem = {
    key: DeepValueOf<typeof CONST.REPORT_DETAILS_MENU_ITEM>;
    translationKey: TranslationPaths;
    icon: IconAsset;
    isAnonymousAction: boolean;
    action: () => void;
    brickRoadIndicator?: ValueOf<typeof CONST.BRICK_ROAD_INDICATOR_STATUS>;
    subtitle?: number;
};

type ReportDetailsPageOnyxProps = {
    /** Personal details of all the users */
    personalDetails: OnyxEntry<OnyxTypes.PersonalDetailsList>;

    /** Session info for the currently logged in user. */
    session: OnyxEntry<OnyxTypes.Session>;
};
type ReportDetailsPageProps = ReportDetailsPageOnyxProps & WithReportOrNotFoundProps & StackScreenProps<ReportDetailsNavigatorParamList, typeof SCREENS.REPORT_DETAILS.ROOT>;

function ReportDetailsPage({policies, report, session, personalDetails}: ReportDetailsPageProps) {
    const {translate} = useLocalize();
    const {isOffline} = useNetwork();
    const styles = useThemeStyles();
    const route = useRoute();
    const policy = useMemo(() => policies?.[`${ONYXKEYS.COLLECTION.POLICY}${report?.policyID ?? '-1'}`], [policies, report?.policyID]);
    const isPolicyAdmin = useMemo(() => PolicyUtils.isPolicyAdmin(policy ?? null), [policy]);
    const isPolicyEmployee = useMemo(() => PolicyUtils.isPolicyEmployee(report?.policyID ?? '-1', policies), [report?.policyID, policies]);
    const shouldUseFullTitle = useMemo(() => ReportUtils.shouldUseFullTitleToDisplay(report), [report]);
    const isChatRoom = useMemo(() => ReportUtils.isChatRoom(report), [report]);
    const isUserCreatedPolicyRoom = useMemo(() => ReportUtils.isUserCreatedPolicyRoom(report), [report]);
    const isDefaultRoom = useMemo(() => ReportUtils.isDefaultRoom(report), [report]);
    const isChatThread = useMemo(() => ReportUtils.isChatThread(report), [report]);
    const isArchivedRoom = useMemo(() => ReportUtils.isArchivedRoom(report), [report]);
    const isMoneyRequestReport = useMemo(() => ReportUtils.isMoneyRequestReport(report), [report]);
    const isMoneyRequest = useMemo(() => ReportUtils.isMoneyRequest(report), [report]);
    const isInvoiceReport = useMemo(() => ReportUtils.isInvoiceReport(report), [report]);
    const canEditReportDescription = useMemo(() => ReportUtils.canEditReportDescription(report, policy), [report, policy]);
    const shouldShowReportDescription = isChatRoom && (canEditReportDescription || report.description !== '');

    // eslint-disable-next-line react-hooks/exhaustive-deps -- policy is a dependency because `getChatRoomSubtitle` calls `getPolicyName` which in turn retrieves the value from the `policy` value stored in Onyx
    const chatRoomSubtitle = useMemo(() => ReportUtils.getChatRoomSubtitle(report), [report, policy]);
    const parentNavigationSubtitleData = ReportUtils.getParentNavigationSubtitle(report);
    const isGroupChat = useMemo(() => ReportUtils.isGroupChat(report), [report]);
    const isThread = useMemo(() => ReportUtils.isThread(report), [report]);
    const participants = useMemo(() => {
        if (isGroupChat) {
            return ReportUtils.getParticipantAccountIDs(report.reportID ?? '-1');
        }

        return ReportUtils.getVisibleChatMemberAccountIDs(report.reportID ?? '-1');
    }, [report, isGroupChat]);

    // Get the active chat members by filtering out the pending members with delete action
    const activeChatMembers = participants.flatMap((accountID) => {
        const pendingMember = report?.pendingChatMembers?.findLast((member) => member.accountID === accountID.toString());
        return !pendingMember || pendingMember.pendingAction !== CONST.RED_BRICK_ROAD_PENDING_ACTION.DELETE ? accountID : [];
    });

    const isGroupDMChat = useMemo(() => ReportUtils.isDM(report) && participants.length > 1, [report, participants.length]);
    const isPrivateNotesFetchTriggered = report?.isLoadingPrivateNotes !== undefined;

    const isSelfDM = useMemo(() => ReportUtils.isSelfDM(report), [report]);

    useEffect(() => {
        // Do not fetch private notes if isLoadingPrivateNotes is already defined, or if the network is offline, or if the report is a self DM.
        if (isPrivateNotesFetchTriggered || isOffline || isSelfDM) {
            return;
        }

        Report.getReportPrivateNote(report?.reportID ?? '-1');
    }, [report?.reportID, isOffline, isPrivateNotesFetchTriggered, isSelfDM]);

    const menuItems: ReportDetailsPageMenuItem[] = useMemo(() => {
        const items: ReportDetailsPageMenuItem[] = [];

        if (isSelfDM) {
            return [];
        }

        if (!isGroupDMChat) {
            items.push({
                key: CONST.REPORT_DETAILS_MENU_ITEM.SHARE_CODE,
                translationKey: 'common.shareCode',
                icon: Expensicons.QrCode,
                isAnonymousAction: true,
                action: () => Navigation.navigate(ROUTES.REPORT_WITH_ID_DETAILS_SHARE_CODE.getRoute(report?.reportID ?? '-1')),
            });
        }

        if (isArchivedRoom) {
            return items;
        }

        // The Members page is only shown when:
        // - The report is a thread in a chat report
        // - The report is not a user created room with participants to show i.e. DM, Group Chat, etc
        // - The report is a user created room and the room and the current user is a workspace member i.e. non-workspace members should not see this option.
        if (
            (isGroupChat ||
                (isDefaultRoom && isChatThread && isPolicyEmployee) ||
                (!isUserCreatedPolicyRoom && participants.length) ||
                (isUserCreatedPolicyRoom && (isPolicyEmployee || (isChatThread && !ReportUtils.isPublicRoom(report))))) &&
            !ReportUtils.isConciergeChatReport(report)
        ) {
            items.push({
                key: CONST.REPORT_DETAILS_MENU_ITEM.MEMBERS,
                translationKey: 'common.members',
                icon: Expensicons.Users,
                subtitle: activeChatMembers.length,
                isAnonymousAction: false,
                action: () => {
                    if (isUserCreatedPolicyRoom || isChatThread) {
                        Navigation.navigate(ROUTES.ROOM_MEMBERS.getRoute(report?.reportID ?? '-1'));
                    } else {
                        Navigation.navigate(ROUTES.REPORT_PARTICIPANTS.getRoute(report?.reportID ?? '-1'));
                    }
                },
            });
        } else if (
            (isUserCreatedPolicyRoom && (!participants.length || !isPolicyEmployee)) ||
            ((isDefaultRoom || ReportUtils.isPolicyExpenseChat(report)) && isChatThread && !isPolicyEmployee)
        ) {
            items.push({
                key: CONST.REPORT_DETAILS_MENU_ITEM.INVITE,
                translationKey: 'common.invite',
                icon: Expensicons.Users,
                isAnonymousAction: false,
                action: () => {
                    Navigation.navigate(ROUTES.ROOM_INVITE.getRoute(report?.reportID ?? '-1'));
                },
            });
        }

        items.push({
            key: CONST.REPORT_DETAILS_MENU_ITEM.SETTINGS,
            translationKey: 'common.settings',
            icon: Expensicons.Gear,
            isAnonymousAction: false,
            action: () => {
                Navigation.navigate(ROUTES.REPORT_SETTINGS.getRoute(report?.reportID ?? '-1'));
            },
        });

        // Prevent displaying private notes option for threads and task reports
        if (!isChatThread && !isMoneyRequestReport && !isInvoiceReport && !ReportUtils.isTaskReport(report)) {
            items.push({
                key: CONST.REPORT_DETAILS_MENU_ITEM.PRIVATE_NOTES,
                translationKey: 'privateNotes.title',
                icon: Expensicons.Pencil,
                isAnonymousAction: false,
                action: () => ReportUtils.navigateToPrivateNotes(report, session),
                brickRoadIndicator: Report.hasErrorInPrivateNotes(report) ? CONST.BRICK_ROAD_INDICATOR_STATUS.ERROR : undefined,
            });
        }

        return items;
    }, [
        isSelfDM,
        isGroupDMChat,
        isArchivedRoom,
        isGroupChat,
        isDefaultRoom,
        isChatThread,
        isPolicyEmployee,
        isUserCreatedPolicyRoom,
        participants.length,
        report,
        isMoneyRequestReport,
        isInvoiceReport,
        activeChatMembers.length,
        session,
    ]);

    const displayNamesWithTooltips = useMemo(() => {
        const hasMultipleParticipants = participants.length > 1;
        return ReportUtils.getDisplayNamesWithTooltips(OptionsListUtils.getPersonalDetailsForAccountIDs(participants, personalDetails), hasMultipleParticipants);
    }, [participants, personalDetails]);

    const icons = useMemo(() => ReportUtils.getIcons(report, personalDetails, null, '', -1, policy), [report, personalDetails, policy]);

    const chatRoomSubtitleText = chatRoomSubtitle ? (
        <DisplayNames
            fullTitle={chatRoomSubtitle}
            tooltipEnabled
            numberOfLines={1}
            textStyles={[styles.sidebarLinkText, styles.textLabelSupporting, styles.pre, styles.mt1, styles.textAlignCenter]}
            shouldUseFullTitle
        />
    ) : null;

    const renderAvatar =
        isGroupChat && !isThread ? (
            <AvatarWithImagePicker
                source={icons[0].source}
                isUsingDefaultAvatar={!report.avatarUrl}
                size={CONST.AVATAR_SIZE.XLARGE}
                avatarStyle={styles.avatarXLarge}
                shouldDisableViewPhoto
                onImageRemoved={() => {
                    // Calling this without a file will remove the avatar
                    Report.updateGroupChatAvatar(report.reportID ?? '-1');
                }}
                onImageSelected={(file) => Report.updateGroupChatAvatar(report.reportID ?? '-1', file)}
                editIcon={Expensicons.Camera}
                editIconStyle={styles.smallEditIconAccount}
                pendingAction={report.pendingFields?.avatar ?? undefined}
                errors={report.errorFields?.avatar ?? null}
                errorRowStyles={styles.mt6}
<<<<<<< HEAD
                onErrorClose={() => Report.clearAvatarErrors(report.reportID ?? '-1')}
=======
                onErrorClose={() => Report.clearAvatarErrors(report.reportID ?? '')}
                shouldUseStyleUtilityForAnchorPosition
>>>>>>> 2514f298
            />
        ) : (
            <RoomHeaderAvatars
                icons={icons}
                reportID={report?.reportID}
            />
        );

    const reportName =
        ReportUtils.isDeprecatedGroupDM(report) || ReportUtils.isGroupChat(report)
            ? ReportUtils.getGroupChatName(undefined, false, report.reportID ?? '-1')
            : ReportUtils.getReportName(report);
    return (
        <ScreenWrapper testID={ReportDetailsPage.displayName}>
            <FullPageNotFoundView shouldShow={isEmptyObject(report)}>
                <HeaderWithBackButton
                    title={translate('common.details')}
                    onBackButtonPress={Navigation.goBack}
                    shouldNavigateToTopMostReport={!(route.params && 'backTo' in route.params)}
                />
                <ScrollView style={[styles.flex1]}>
                    <View style={styles.reportDetailsTitleContainer}>
                        <View style={styles.mb3}>
                            {isMoneyRequestReport || isInvoiceReport ? (
                                <MultipleAvatars
                                    icons={icons}
                                    size={CONST.AVATAR_SIZE.LARGE}
                                />
                            ) : (
                                renderAvatar
                            )}
                        </View>
                        <View style={[styles.reportDetailsRoomInfo, styles.mw100]}>
                            <View style={[styles.alignSelfCenter, styles.w100, styles.mt1]}>
                                <DisplayNames
                                    fullTitle={reportName ?? ''}
                                    displayNamesWithTooltips={displayNamesWithTooltips}
                                    tooltipEnabled
                                    numberOfLines={isChatRoom && !isChatThread ? 0 : 1}
                                    textStyles={[styles.textHeadline, styles.textAlignCenter, isChatRoom && !isChatThread ? undefined : styles.pre]}
                                    shouldUseFullTitle={shouldUseFullTitle}
                                />
                            </View>
                            {isPolicyAdmin ? (
                                <PressableWithoutFeedback
                                    style={[styles.w100]}
                                    disabled={policy?.pendingAction === CONST.RED_BRICK_ROAD_PENDING_ACTION.DELETE}
                                    role={CONST.ROLE.BUTTON}
                                    accessibilityLabel={chatRoomSubtitle ?? ''}
                                    accessible
                                    onPress={() => {
                                        Navigation.navigate(ROUTES.WORKSPACE_INITIAL.getRoute(report?.policyID ?? '-1'));
                                    }}
                                >
                                    {chatRoomSubtitleText}
                                </PressableWithoutFeedback>
                            ) : (
                                chatRoomSubtitleText
                            )}
                            {!isEmptyObject(parentNavigationSubtitleData) && (isMoneyRequestReport || isInvoiceReport || isMoneyRequest) && (
                                <ParentNavigationSubtitle
                                    parentNavigationSubtitleData={parentNavigationSubtitleData}
                                    parentReportID={report?.parentReportID}
                                    parentReportActionID={report?.parentReportActionID}
                                    pressableStyles={[styles.mt1, styles.mw100]}
                                />
                            )}
                        </View>
                    </View>
                    {shouldShowReportDescription && (
                        <OfflineWithFeedback pendingAction={report.pendingFields?.description}>
                            <MenuItemWithTopDescription
                                shouldShowRightIcon={canEditReportDescription}
                                interactive={canEditReportDescription}
                                title={report.description}
                                shouldRenderAsHTML
                                shouldCheckActionAllowedOnPress={false}
                                description={translate('reportDescriptionPage.roomDescription')}
                                onPress={() => Navigation.navigate(ROUTES.REPORT_DESCRIPTION.getRoute(report.reportID))}
                            />
                        </OfflineWithFeedback>
                    )}
                    {isGroupChat && <ChatDetailsQuickActionsBar report={report} />}
                    {menuItems.map((item) => {
                        const brickRoadIndicator =
                            ReportUtils.hasReportNameError(report) && item.key === CONST.REPORT_DETAILS_MENU_ITEM.SETTINGS ? CONST.BRICK_ROAD_INDICATOR_STATUS.ERROR : undefined;
                        return (
                            <MenuItem
                                key={item.key}
                                title={translate(item.translationKey)}
                                subtitle={item.subtitle}
                                icon={item.icon}
                                onPress={item.action}
                                isAnonymousAction={item.isAnonymousAction}
                                shouldShowRightIcon
                                brickRoadIndicator={brickRoadIndicator ?? item.brickRoadIndicator}
                            />
                        );
                    })}
                </ScrollView>
            </FullPageNotFoundView>
        </ScreenWrapper>
    );
}

ReportDetailsPage.displayName = 'ReportDetailsPage';

export default withReportOrNotFound()(
    withOnyx<ReportDetailsPageProps, ReportDetailsPageOnyxProps>({
        personalDetails: {
            key: ONYXKEYS.PERSONAL_DETAILS_LIST,
        },
        session: {
            key: ONYXKEYS.SESSION,
        },
    })(ReportDetailsPage),
);<|MERGE_RESOLUTION|>--- conflicted
+++ resolved
@@ -249,12 +249,8 @@
                 pendingAction={report.pendingFields?.avatar ?? undefined}
                 errors={report.errorFields?.avatar ?? null}
                 errorRowStyles={styles.mt6}
-<<<<<<< HEAD
                 onErrorClose={() => Report.clearAvatarErrors(report.reportID ?? '-1')}
-=======
-                onErrorClose={() => Report.clearAvatarErrors(report.reportID ?? '')}
                 shouldUseStyleUtilityForAnchorPosition
->>>>>>> 2514f298
             />
         ) : (
             <RoomHeaderAvatars
