import {Str} from 'expensify-common';
import React, {useCallback, useEffect, useMemo, useRef, useState} from 'react';
import {View} from 'react-native';
import type {OnyxEntry} from 'react-native-onyx';
import {useOnyx} from 'react-native-onyx';
import type {ValueOf} from 'type-fest';
import AvatarWithImagePicker from '@components/AvatarWithImagePicker';
import FullPageNotFoundView from '@components/BlockingViews/FullPageNotFoundView';
import ConfirmModal from '@components/ConfirmModal';
import DecisionModal from '@components/DecisionModal';
import DelegateNoAccessModal from '@components/DelegateNoAccessModal';
import DisplayNames from '@components/DisplayNames';
import HeaderWithBackButton from '@components/HeaderWithBackButton';
import MentionReportContext from '@components/HTMLEngineProvider/HTMLRenderers/MentionReportRenderer/MentionReportContext';
import * as Expensicons from '@components/Icon/Expensicons';
import MenuItem from '@components/MenuItem';
import MenuItemWithTopDescription from '@components/MenuItemWithTopDescription';
import MultipleAvatars from '@components/MultipleAvatars';
import OfflineWithFeedback from '@components/OfflineWithFeedback';
import ParentNavigationSubtitle from '@components/ParentNavigationSubtitle';
import PressableWithoutFeedback from '@components/Pressable/PressableWithoutFeedback';
import type {PromotedAction} from '@components/PromotedActionsBar';
import PromotedActionsBar, {PromotedActions} from '@components/PromotedActionsBar';
import RoomHeaderAvatars from '@components/RoomHeaderAvatars';
import ScreenWrapper from '@components/ScreenWrapper';
import ScrollView from '@components/ScrollView';
import {useSearchContext} from '@components/Search/SearchContext';
import Text from '@components/Text';
import useDelegateUserDetails from '@hooks/useDelegateUserDetails';
import useLocalize from '@hooks/useLocalize';
import useNetwork from '@hooks/useNetwork';
import usePaginatedReportActions from '@hooks/usePaginatedReportActions';
import useResponsiveLayout from '@hooks/useResponsiveLayout';
import useThemeStyles from '@hooks/useThemeStyles';
import Navigation from '@libs/Navigation/Navigation';
import type {PlatformStackScreenProps} from '@libs/Navigation/PlatformStackNavigation/types';
import type {ReportDetailsNavigatorParamList} from '@libs/Navigation/types';
import {getPersonalDetailsForAccountIDs} from '@libs/OptionsListUtils';
import {getConnectedIntegration, isPolicyAdmin as isPolicyAdminUtil, isPolicyEmployee as isPolicyEmployeeUtil, isSubmitAndClose, shouldShowPolicy} from '@libs/PolicyUtils';
import {
    getOneTransactionThreadReportID,
    getOriginalMessage,
    getReportAction,
    getTrackExpenseActionableWhisper,
    isDeletedAction,
    isMoneyRequestAction,
    isTrackExpenseAction,
} from '@libs/ReportActionsUtils';
import {
    canDeleteTransaction,
    canEditReportDescription as canEditReportDescriptionUtil,
    canHoldUnholdReportAction as canHoldUnholdReportActionUtil,
    canJoinChat,
    canLeaveChat,
    canWriteInReport,
    createDraftTransactionAndNavigateToParticipantSelector,
    getAvailableReportFields,
    getChatRoomSubtitle,
    getDisplayNamesWithTooltips,
    getIcons,
    getOriginalReportID,
    getParentNavigationSubtitle,
    getParticipantsAccountIDsForDisplay,
    getParticipantsList,
    getReportDescription,
    getReportFieldKey,
    getReportName,
    isAdminOwnerApproverOrReportOwner,
    isArchivedNonExpenseReport,
    isCanceledTaskReport as isCanceledTaskReportUtil,
    isChatRoom as isChatRoomUtil,
    isChatThread as isChatThreadUtil,
    isClosedReport,
    isCompletedTaskReport,
    isConciergeChatReport,
    isDefaultRoom as isDefaultRoomUtil,
    isExpenseReport as isExpenseReportUtil,
    isExported,
    isGroupChat as isGroupChatUtil,
    isHiddenForCurrentUser,
    isInvoiceReport as isInvoiceReportUtil,
    isInvoiceRoom as isInvoiceRoomUtil,
    isMoneyRequestReport as isMoneyRequestReportUtil,
    isMoneyRequest as isMoneyRequestUtil,
    isPayer as isPayerUtil,
    isPolicyExpenseChat as isPolicyExpenseChatUtil,
    isPublicRoom as isPublicRoomUtil,
    isReportApproved as isReportApprovedUtil,
    isReportFieldDisabled,
    isReportFieldOfTypeTitle,
    isReportManager as isReportManagerUtil,
    isRootGroupChat as isRootGroupChatUtil,
    isSelfDM as isSelfDMUtil,
    isSettled as isSettledUtil,
    isSystemChat as isSystemChatUtil,
    isTaskReport as isTaskReportUtil,
    isThread as isThreadUtil,
    isTrackExpenseReport as isTrackExpenseReportUtil,
    isUserCreatedPolicyRoom as isUserCreatedPolicyRoomUtil,
    navigateBackOnDeleteTransaction,
    navigateToPrivateNotes,
    reportTransactionsSelector,
    shouldDisableRename as shouldDisableRenameUtil,
    shouldUseFullTitleToDisplay,
} from '@libs/ReportUtils';
import StringUtils from '@libs/StringUtils';
import {
    cancelPayment as cancelPaymentAction,
    deleteMoneyRequest,
    deleteTrackExpense,
    getNavigationUrlAfterTrackExpenseDelete,
    getNavigationUrlOnMoneyRequestDelete,
    unapproveExpenseReport,
} from '@userActions/IOU';
import {
    clearAvatarErrors,
    clearPolicyRoomNameErrors,
    clearReportFieldKeyErrors,
    exportReportToCSV,
    getReportPrivateNote,
    hasErrorInPrivateNotes,
    leaveGroupChat,
    leaveRoom,
    setDeleteTransactionNavigateBackUrl,
    updateGroupChatAvatar,
} from '@userActions/Report';
import {checkIfActionIsAllowed} from '@userActions/Session';
import {canActionTask as canActionTaskAction, canModifyTask as canModifyTaskAction, deleteTask, reopenTask} from '@userActions/Task';
import CONST from '@src/CONST';
import type {TranslationPaths} from '@src/languages/types';
import ONYXKEYS from '@src/ONYXKEYS';
import type {Route} from '@src/ROUTES';
import ROUTES from '@src/ROUTES';
import type SCREENS from '@src/SCREENS';
import type * as OnyxTypes from '@src/types/onyx';
import type DeepValueOf from '@src/types/utils/DeepValueOf';
import {isEmptyObject} from '@src/types/utils/EmptyObject';
import type IconAsset from '@src/types/utils/IconAsset';
import type {WithReportOrNotFoundProps} from './home/report/withReportOrNotFound';
import withReportOrNotFound from './home/report/withReportOrNotFound';

type ReportDetailsPageMenuItem = {
    key: DeepValueOf<typeof CONST.REPORT_DETAILS_MENU_ITEM>;
    translationKey: TranslationPaths;
    icon: IconAsset;
    isAnonymousAction: boolean;
    action: () => void;
    brickRoadIndicator?: ValueOf<typeof CONST.BRICK_ROAD_INDICATOR_STATUS>;
    subtitle?: number;
    shouldShowRightIcon?: boolean;
};

type ReportDetailsPageProps = WithReportOrNotFoundProps & PlatformStackScreenProps<ReportDetailsNavigatorParamList, typeof SCREENS.REPORT_DETAILS.ROOT>;

const CASES = {
    DEFAULT: 'default',
    MONEY_REQUEST: 'money_request',
    MONEY_REPORT: 'money_report',
};

type CaseID = ValueOf<typeof CASES>;

function ReportDetailsPage({policies, report, route, reportMetadata}: ReportDetailsPageProps) {
    const {translate} = useLocalize();
    const {isOffline} = useNetwork();
    const styles = useThemeStyles();
    const backTo = route.params.backTo;

    // The app would crash due to subscribing to the entire report collection if parentReportID is an empty string. So we should have a fallback ID here.
    /* eslint-disable @typescript-eslint/prefer-nullish-coalescing */
    const [parentReport] = useOnyx(`${ONYXKEYS.COLLECTION.REPORT}${report.parentReportID || CONST.DEFAULT_NUMBER_ID}`);
    const [reportNameValuePairs] = useOnyx(`${ONYXKEYS.COLLECTION.REPORT_NAME_VALUE_PAIRS}${report?.reportID || CONST.DEFAULT_NUMBER_ID}`);
    const [parentReportNameValuePairs] = useOnyx(`${ONYXKEYS.COLLECTION.REPORT_NAME_VALUE_PAIRS}${report?.parentReportID || CONST.DEFAULT_NUMBER_ID}`);
    /* eslint-enable @typescript-eslint/prefer-nullish-coalescing */
    const {reportActions} = usePaginatedReportActions(report.reportID);
    const {currentSearchHash} = useSearchContext();

    // We need to use isSmallScreenWidth instead of shouldUseNarrowLayout to apply the correct modal type for the decision modal
    // eslint-disable-next-line rulesdir/prefer-shouldUseNarrowLayout-instead-of-isSmallScreenWidth
    const {isSmallScreenWidth} = useResponsiveLayout();

    const transactionThreadReportID = useMemo(() => getOneTransactionThreadReportID(report.reportID, reportActions ?? [], isOffline), [report.reportID, reportActions, isOffline]);

    const [transactionThreadReport] = useOnyx(`${ONYXKEYS.COLLECTION.REPORT}${transactionThreadReportID}`);
    const [isDebugModeEnabled] = useOnyx(ONYXKEYS.USER, {selector: (user) => !!user?.isDebugModeEnabled});
    const [personalDetails] = useOnyx(ONYXKEYS.PERSONAL_DETAILS_LIST);
    const [session] = useOnyx(ONYXKEYS.SESSION);
    const [transactions] = useOnyx(ONYXKEYS.COLLECTION.TRANSACTION, {
        selector: (_transactions) => reportTransactionsSelector(_transactions, report.reportID),
        initialValue: [],
    });

    const [isLastMemberLeavingGroupModalVisible, setIsLastMemberLeavingGroupModalVisible] = useState(false);
    const [isDeleteModalVisible, setIsDeleteModalVisible] = useState(false);
    const [isUnapproveModalVisible, setIsUnapproveModalVisible] = useState(false);
    const [isConfirmModalVisible, setIsConfirmModalVisible] = useState(false);
    const [offlineModalVisible, setOfflineModalVisible] = useState(false);
    const [downloadErrorModalVisible, setDownloadErrorModalVisible] = useState(false);
    const policy = useMemo(() => policies?.[`${ONYXKEYS.COLLECTION.POLICY}${report?.policyID}`], [policies, report?.policyID]);
    const isPolicyAdmin = useMemo(() => isPolicyAdminUtil(policy), [policy]);
    const isPolicyEmployee = useMemo(() => isPolicyEmployeeUtil(report?.policyID, policies), [report?.policyID, policies]);
    const isPolicyExpenseChat = useMemo(() => isPolicyExpenseChatUtil(report), [report]);
    const shouldUseFullTitle = useMemo(() => shouldUseFullTitleToDisplay(report), [report]);
    const isChatRoom = useMemo(() => isChatRoomUtil(report), [report]);
    const isUserCreatedPolicyRoom = useMemo(() => isUserCreatedPolicyRoomUtil(report), [report]);
    const isDefaultRoom = useMemo(() => isDefaultRoomUtil(report), [report]);
    const isChatThread = useMemo(() => isChatThreadUtil(report), [report]);
    const isArchivedRoom = useMemo(() => isArchivedNonExpenseReport(report, reportNameValuePairs), [report, reportNameValuePairs]);
    const isMoneyRequestReport = useMemo(() => isMoneyRequestReportUtil(report), [report]);
    const isMoneyRequest = useMemo(() => isMoneyRequestUtil(report), [report]);
    const isInvoiceReport = useMemo(() => isInvoiceReportUtil(report), [report]);
    const isInvoiceRoom = useMemo(() => isInvoiceRoomUtil(report), [report]);
    const isTaskReport = useMemo(() => isTaskReportUtil(report), [report]);
    const isSelfDM = useMemo(() => isSelfDMUtil(report), [report]);
    const isTrackExpenseReport = useMemo(() => isTrackExpenseReportUtil(report), [report]);
    const parentReportAction = getReportAction(report?.parentReportID, report?.parentReportActionID);
    const isCanceledTaskReport = isCanceledTaskReportUtil(report, parentReportAction);
    const canEditReportDescription = useMemo(() => canEditReportDescriptionUtil(report, policy), [report, policy]);
    const shouldShowReportDescription = isChatRoom && (canEditReportDescription || report.description !== '');
    const isExpenseReport = isMoneyRequestReport || isInvoiceReport || isMoneyRequest;
    const isSingleTransactionView = isMoneyRequest || isTrackExpenseReport;
    const isSelfDMTrackExpenseReport = isTrackExpenseReport && isSelfDMUtil(parentReport);
    const shouldDisableRename = useMemo(() => shouldDisableRenameUtil(report), [report]);
    const parentNavigationSubtitleData = getParentNavigationSubtitle(report);
    // eslint-disable-next-line react-compiler/react-compiler, react-hooks/exhaustive-deps -- policy is a dependency because `getChatRoomSubtitle` calls `getPolicyName` which in turn retrieves the value from the `policy` value stored in Onyx
    const chatRoomSubtitle = useMemo(() => {
        const subtitle = getChatRoomSubtitle(report);

        if (subtitle) {
            return subtitle;
        }

        return '';
    }, [report]);
    const isSystemChat = useMemo(() => isSystemChatUtil(report), [report]);
    const isGroupChat = useMemo(() => isGroupChatUtil(report), [report]);
    const isRootGroupChat = useMemo(() => isRootGroupChatUtil(report), [report]);
    const isThread = useMemo(() => isThreadUtil(report), [report]);
    const shouldOpenRoomMembersPage = isUserCreatedPolicyRoom || isChatThread || (isPolicyExpenseChat && isPolicyAdmin);
    const participants = useMemo(() => {
        return getParticipantsList(report, personalDetails, shouldOpenRoomMembersPage);
    }, [report, personalDetails, shouldOpenRoomMembersPage]);
    const connectedIntegration = getConnectedIntegration(policy);

    const transactionIDList = useMemo(() => {
        if (!isMoneyRequestReport || !transactions) {
            return [];
        }
        return transactions.map((transaction) => transaction.transactionID);
    }, [isMoneyRequestReport, transactions]);

    // Get the active chat members by filtering out the pending members with delete action
    const activeChatMembers = participants.flatMap((accountID) => {
        const pendingMember = reportMetadata?.pendingChatMembers?.findLast((member) => member.accountID === accountID.toString());
        const detail = personalDetails?.[accountID];
        if (!detail) {
            return [];
        }
        return !pendingMember || pendingMember.pendingAction !== CONST.RED_BRICK_ROAD_PENDING_ACTION.DELETE ? accountID : [];
    });

    const caseID = useMemo((): CaseID => {
        // 3. MoneyReportHeader
        if (isMoneyRequestReport || isInvoiceReport) {
            return CASES.MONEY_REPORT;
        }
        // 2. MoneyRequestHeader
        if (isSingleTransactionView) {
            return CASES.MONEY_REQUEST;
        }
        // 1. HeaderView
        return CASES.DEFAULT;
    }, [isInvoiceReport, isMoneyRequestReport, isSingleTransactionView]);
    const isPrivateNotesFetchTriggered = reportMetadata?.isLoadingPrivateNotes !== undefined;

    const requestParentReportAction = useMemo(() => {
        // 2. MoneyReport case
        if (caseID === CASES.MONEY_REPORT) {
            if (!reportActions || !transactionThreadReport?.parentReportActionID) {
                return undefined;
            }
            return reportActions.find((action) => action.reportActionID === transactionThreadReport.parentReportActionID);
        }
        return parentReportAction;
    }, [caseID, parentReportAction, reportActions, transactionThreadReport?.parentReportActionID]);

    const isActionOwner =
        typeof requestParentReportAction?.actorAccountID === 'number' && typeof session?.accountID === 'number' && requestParentReportAction.actorAccountID === session?.accountID;
    const isDeletedParentAction = isDeletedAction(requestParentReportAction);

    const moneyRequestReport: OnyxEntry<OnyxTypes.Report> = useMemo(() => {
        if (caseID === CASES.MONEY_REQUEST) {
            return parentReport;
        }
        return report;
    }, [caseID, parentReport, report]);

    const moneyRequestAction = transactionThreadReportID ? requestParentReportAction : parentReportAction;

    const canModifyTask = canModifyTaskAction(report, session?.accountID ?? CONST.DEFAULT_NUMBER_ID);
    const canActionTask = canActionTaskAction(report, session?.accountID ?? CONST.DEFAULT_NUMBER_ID);
    const shouldShowTaskDeleteButton =
        isTaskReport && !isCanceledTaskReport && canWriteInReport(report) && report.stateNum !== CONST.REPORT.STATE_NUM.APPROVED && !isClosedReport(report) && canModifyTask && canActionTask;
    const canDeleteRequest = isActionOwner && (canDeleteTransaction(moneyRequestReport) || isSelfDMTrackExpenseReport) && !isDeletedParentAction;
    const shouldShowDeleteButton = shouldShowTaskDeleteButton || canDeleteRequest;

    const canUnapproveRequest = isExpenseReportUtil(report) && (isReportManagerUtil(report) || isPolicyAdmin) && isReportApprovedUtil(report) && !isSubmitAndClose(policy);

    useEffect(() => {
        if (canDeleteRequest) {
            return;
        }

        setIsDeleteModalVisible(false);
    }, [canDeleteRequest]);

    useEffect(() => {
        // Do not fetch private notes if isLoadingPrivateNotes is already defined, or if the network is offline, or if the report is a self DM.
        if (isPrivateNotesFetchTriggered || isOffline || isSelfDM) {
            return;
        }

        getReportPrivateNote(report?.reportID);
    }, [report?.reportID, isOffline, isPrivateNotesFetchTriggered, isSelfDM]);

    const leaveChat = useCallback(() => {
        Navigation.dismissModal();
        Navigation.isNavigationReady().then(() => {
            if (isRootGroupChat) {
                leaveGroupChat(report.reportID);
                return;
            }
            const isWorkspaceMemberLeavingWorkspaceRoom = (report.visibility === CONST.REPORT.VISIBILITY.RESTRICTED || isPolicyExpenseChat) && isPolicyEmployee;
            leaveRoom(report.reportID, isWorkspaceMemberLeavingWorkspaceRoom);
        });
    }, [isPolicyEmployee, isPolicyExpenseChat, isRootGroupChat, report.reportID, report.visibility]);

    const [moneyRequestReportActions] = useOnyx(`${ONYXKEYS.COLLECTION.REPORT_ACTIONS}${moneyRequestReport?.reportID}`);
    const isMoneyRequestExported = isExported(moneyRequestReportActions);
    const {isDelegateAccessRestricted} = useDelegateUserDetails();
    const [isNoDelegateAccessMenuVisible, setIsNoDelegateAccessMenuVisible] = useState(false);

    const unapproveExpenseReportOrShowModal = useCallback(() => {
        if (isDelegateAccessRestricted) {
            setIsNoDelegateAccessMenuVisible(true);
        } else if (isMoneyRequestExported) {
            setIsUnapproveModalVisible(true);
            return;
        }
        Navigation.dismissModal();
        unapproveExpenseReport(moneyRequestReport);
    }, [isMoneyRequestExported, moneyRequestReport, isDelegateAccessRestricted]);

    const shouldShowLeaveButton = canLeaveChat(report, policy);
    const shouldShowGoToWorkspace = shouldShowPolicy(policy, false, session?.email) && !policy?.isJoinRequestPending;

    const reportName = getReportName(report);

    const additionalRoomDetails =
        (isPolicyExpenseChat && !!report?.isOwnPolicyExpenseChat) || isExpenseReportUtil(report) || isPolicyExpenseChat || isInvoiceRoom
            ? chatRoomSubtitle
            : `${translate('threads.in')} ${chatRoomSubtitle}`;

    let roomDescription;
    if (caseID === CASES.MONEY_REQUEST) {
        roomDescription = translate('common.name');
    } else if (isGroupChat) {
        roomDescription = translate('groupConfirmPage.groupName');
    } else {
        roomDescription = translate('newRoomPage.roomName');
    }

    const shouldShowNotificationPref = !isMoneyRequestReport && !isHiddenForCurrentUser(report);
    const shouldShowWriteCapability = !isMoneyRequestReport;
    const shouldShowMenuItem = shouldShowNotificationPref || shouldShowWriteCapability || (!!report?.visibility && report.chatType !== CONST.REPORT.CHAT_TYPE.INVOICE);

    const isPayer = isPayerUtil(session, moneyRequestReport);
    const isSettled = isSettledUtil(moneyRequestReport?.reportID);

    const shouldShowCancelPaymentButton = caseID === CASES.MONEY_REPORT && isPayer && isSettled && isExpenseReportUtil(moneyRequestReport);
    const [chatReport] = useOnyx(`${ONYXKEYS.COLLECTION.REPORT}${moneyRequestReport?.chatReportID}`);

    const iouTransactionID = isMoneyRequestAction(requestParentReportAction) ? getOriginalMessage(requestParentReportAction)?.IOUTransactionID : '';

    const cancelPayment = useCallback(() => {
        if (!chatReport) {
            return;
        }

        cancelPaymentAction(moneyRequestReport, chatReport);
        setIsConfirmModalVisible(false);
    }, [moneyRequestReport, chatReport]);

    const menuItems: ReportDetailsPageMenuItem[] = useMemo(() => {
        const items: ReportDetailsPageMenuItem[] = [];

        if (isSelfDM) {
            return [];
        }

        if (isArchivedRoom) {
            return items;
        }

        // The Members page is only shown when:
        // - The report is a thread in a chat report
        // - The report is not a user created room with participants to show i.e. DM, Group Chat, etc
        // - The report is a user created room and the room and the current user is a workspace member i.e. non-workspace members should not see this option.
        if (
            (isGroupChat ||
                (isDefaultRoom && isChatThread && isPolicyEmployee) ||
                (!isUserCreatedPolicyRoom && participants.length) ||
                (isUserCreatedPolicyRoom && (isPolicyEmployee || (isChatThread && !isPublicRoomUtil(report))))) &&
            !isConciergeChatReport(report) &&
            !isSystemChat
        ) {
            items.push({
                key: CONST.REPORT_DETAILS_MENU_ITEM.MEMBERS,
                translationKey: 'common.members',
                icon: Expensicons.Users,
                subtitle: activeChatMembers.length,
                isAnonymousAction: false,
                shouldShowRightIcon: true,
                action: () => {
                    if (shouldOpenRoomMembersPage) {
                        Navigation.navigate(ROUTES.ROOM_MEMBERS.getRoute(report?.reportID, backTo));
                    } else {
                        Navigation.navigate(ROUTES.REPORT_PARTICIPANTS.getRoute(report?.reportID, backTo));
                    }
                },
            });
        } else if ((isUserCreatedPolicyRoom && (!participants.length || !isPolicyEmployee)) || ((isDefaultRoom || isPolicyExpenseChat) && isChatThread && !isPolicyEmployee)) {
            items.push({
                key: CONST.REPORT_DETAILS_MENU_ITEM.INVITE,
                translationKey: 'common.invite',
                icon: Expensicons.Users,
                isAnonymousAction: false,
                shouldShowRightIcon: true,
                action: () => {
                    Navigation.navigate(ROUTES.ROOM_INVITE.getRoute(report?.reportID));
                },
            });
        }

        if (shouldShowMenuItem) {
            items.push({
                key: CONST.REPORT_DETAILS_MENU_ITEM.SETTINGS,
                translationKey: 'common.settings',
                icon: Expensicons.Gear,
                isAnonymousAction: false,
                shouldShowRightIcon: true,
                action: () => {
                    Navigation.navigate(ROUTES.REPORT_SETTINGS.getRoute(report?.reportID, backTo));
                },
            });
        }

        if (isTrackExpenseReport && !isDeletedParentAction) {
            const actionReportID = getOriginalReportID(report.reportID, parentReportAction);
            const whisperAction = getTrackExpenseActionableWhisper(iouTransactionID, moneyRequestReport?.reportID);
            const actionableWhisperReportActionID = whisperAction?.reportActionID;
            items.push({
                key: CONST.REPORT_DETAILS_MENU_ITEM.SETTINGS,
                translationKey: 'actionableMentionTrackExpense.submit',
                icon: Expensicons.Send,
                isAnonymousAction: false,
                shouldShowRightIcon: true,
                action: () => {
                    createDraftTransactionAndNavigateToParticipantSelector(iouTransactionID, actionReportID, CONST.IOU.ACTION.SUBMIT, actionableWhisperReportActionID);
                },
            });
            items.push({
                key: CONST.REPORT_DETAILS_MENU_ITEM.SETTINGS,
                translationKey: 'actionableMentionTrackExpense.categorize',
                icon: Expensicons.Folder,
                isAnonymousAction: false,
                shouldShowRightIcon: true,
                action: () => {
                    createDraftTransactionAndNavigateToParticipantSelector(iouTransactionID, actionReportID, CONST.IOU.ACTION.CATEGORIZE, actionableWhisperReportActionID);
                },
            });
            items.push({
                key: CONST.REPORT_DETAILS_MENU_ITEM.SETTINGS,
                translationKey: 'actionableMentionTrackExpense.share',
                icon: Expensicons.UserPlus,
                isAnonymousAction: false,
                shouldShowRightIcon: true,
                action: () => {
                    createDraftTransactionAndNavigateToParticipantSelector(iouTransactionID, actionReportID, CONST.IOU.ACTION.SHARE, actionableWhisperReportActionID);
                },
            });
        }

        // Prevent displaying private notes option for threads and task reports
        if (!isChatThread && !isMoneyRequestReport && !isInvoiceReport && !isTaskReport) {
            items.push({
                key: CONST.REPORT_DETAILS_MENU_ITEM.PRIVATE_NOTES,
                translationKey: 'privateNotes.title',
                icon: Expensicons.Pencil,
                isAnonymousAction: false,
                shouldShowRightIcon: true,
                action: () => navigateToPrivateNotes(report, session, backTo),
                brickRoadIndicator: hasErrorInPrivateNotes(report) ? CONST.BRICK_ROAD_INDICATOR_STATUS.ERROR : undefined,
            });
        }

        // Show actions related to Task Reports
        if (isTaskReport && !isCanceledTaskReport) {
            if (isCompletedTaskReport(report) && canModifyTask && canActionTask) {
                items.push({
                    key: CONST.REPORT_DETAILS_MENU_ITEM.MARK_AS_INCOMPLETE,
                    icon: Expensicons.Checkmark,
                    translationKey: 'task.markAsIncomplete',
                    isAnonymousAction: false,
                    action: checkIfActionIsAllowed(() => {
                        Navigation.dismissModal();
                        reopenTask(report);
                    }),
                });
            }
        }

        if (shouldShowCancelPaymentButton) {
            items.push({
                key: CONST.REPORT_DETAILS_MENU_ITEM.CANCEL_PAYMENT,
                icon: Expensicons.Trashcan,
                translationKey: 'iou.cancelPayment',
                isAnonymousAction: false,
                action: () => setIsConfirmModalVisible(true),
            });
        }

        if (isMoneyRequestReport) {
            items.push({
                key: CONST.REPORT_DETAILS_MENU_ITEM.DOWNLOAD,
                translationKey: 'common.download',
                icon: Expensicons.Download,
                isAnonymousAction: false,
                action: () => {
                    if (isOffline) {
                        setOfflineModalVisible(true);
                        return;
                    }

                    exportReportToCSV({reportID: report.reportID, transactionIDList}, () => {
                        setDownloadErrorModalVisible(true);
                    });
                },
            });
        }

        if (policy && connectedIntegration && isPolicyAdmin && !isSingleTransactionView && isExpenseReport) {
            items.push({
                key: CONST.REPORT_DETAILS_MENU_ITEM.EXPORT,
                translationKey: 'common.export',
                icon: Expensicons.Upload,
                isAnonymousAction: false,
                action: () => {
                    Navigation.navigate(ROUTES.REPORT_WITH_ID_DETAILS_EXPORT.getRoute(report?.reportID, connectedIntegration, backTo));
                },
            });
        }

        if (canUnapproveRequest) {
            items.push({
                key: CONST.REPORT_DETAILS_MENU_ITEM.UNAPPROVE,
                icon: Expensicons.CircularArrowBackwards,
                translationKey: 'iou.unapprove',
                isAnonymousAction: false,
                action: () => unapproveExpenseReportOrShowModal(),
            });
        }

        if (shouldShowGoToWorkspace) {
            items.push({
                key: CONST.REPORT_DETAILS_MENU_ITEM.GO_TO_WORKSPACE,
                translationKey: 'workspace.common.goToWorkspace',
                icon: Expensicons.Building,
                action: () => {
                    if (!report?.policyID) {
                        return;
                    }
                    if (isSmallScreenWidth) {
                        Navigation.navigate(ROUTES.WORKSPACE_INITIAL.getRoute(report?.policyID));
                        return;
                    }
                    Navigation.navigate(ROUTES.WORKSPACE_PROFILE.getRoute(report?.policyID));
                },
                isAnonymousAction: false,
                shouldShowRightIcon: true,
            });
        }

        if (shouldShowLeaveButton) {
            items.push({
                key: CONST.REPORT_DETAILS_MENU_ITEM.LEAVE_ROOM,
                translationKey: 'common.leave',
                icon: Expensicons.Exit,
                isAnonymousAction: true,
                action: () => {
                    if (getParticipantsAccountIDsForDisplay(report, false, true).length === 1 && isRootGroupChat) {
                        setIsLastMemberLeavingGroupModalVisible(true);
                        return;
                    }

                    leaveChat();
                },
            });
        }

        if (report?.reportID && isDebugModeEnabled) {
            items.push({
                key: CONST.REPORT_DETAILS_MENU_ITEM.DEBUG,
                translationKey: 'debug.debug',
                icon: Expensicons.Bug,
                action: () => Navigation.navigate(ROUTES.DEBUG_REPORT.getRoute(report.reportID)),
                isAnonymousAction: true,
                shouldShowRightIcon: true,
            });
        }

        return items;
    }, [
        isSelfDM,
        isArchivedRoom,
        isGroupChat,
        isDefaultRoom,
        isChatThread,
        isPolicyEmployee,
        isUserCreatedPolicyRoom,
        participants.length,
        report,
        isSystemChat,
        isPolicyExpenseChat,
        shouldShowMenuItem,
        isTrackExpenseReport,
        isDeletedParentAction,
        isMoneyRequestReport,
        isInvoiceReport,
        isTaskReport,
        isCanceledTaskReport,
        shouldShowCancelPaymentButton,
        shouldShowLeaveButton,
        policy,
        connectedIntegration,
        isPolicyAdmin,
        isSingleTransactionView,
        isExpenseReport,
        canUnapproveRequest,
        isDebugModeEnabled,
        shouldShowGoToWorkspace,
        activeChatMembers.length,
        shouldOpenRoomMembersPage,
        backTo,
        parentReportAction,
        iouTransactionID,
        moneyRequestReport?.reportID,
        session,
        canModifyTask,
        canActionTask,
        isRootGroupChat,
        leaveChat,
        isOffline,
        transactionIDList,
        unapproveExpenseReportOrShowModal,
        isSmallScreenWidth,
    ]);

    const displayNamesWithTooltips = useMemo(() => {
        const hasMultipleParticipants = participants.length > 1;
        return getDisplayNamesWithTooltips(getPersonalDetailsForAccountIDs(participants, personalDetails), hasMultipleParticipants);
    }, [participants, personalDetails]);

    const icons = useMemo(() => getIcons(report, personalDetails, null, '', -1, policy), [report, personalDetails, policy]);

    const chatRoomSubtitleText = chatRoomSubtitle ? (
        <DisplayNames
            fullTitle={chatRoomSubtitle}
            tooltipEnabled
            numberOfLines={1}
            textStyles={[styles.sidebarLinkText, styles.textLabelSupporting, styles.pre, styles.mt1, styles.textAlignCenter]}
            shouldUseFullTitle
        />
    ) : null;

    const connectedIntegrationName = connectedIntegration ? translate('workspace.accounting.connectionName', {connectionName: connectedIntegration}) : '';
    const unapproveWarningText = (
        <Text>
            <Text style={[styles.textStrong, styles.noWrap]}>{translate('iou.headsUp')}</Text>{' '}
            <Text>{translate('iou.unapproveWithIntegrationWarning', {accountingIntegration: connectedIntegrationName})}</Text>
        </Text>
    );

    const renderedAvatar = useMemo(() => {
        if (isMoneyRequestReport || isInvoiceReport) {
            return (
                <View style={styles.mb3}>
                    <MultipleAvatars
                        icons={icons}
                        size={CONST.AVATAR_SIZE.LARGE}
                    />
                </View>
            );
        }
        if (isGroupChat && !isThread) {
            return (
                <AvatarWithImagePicker
                    source={icons.at(0)?.source}
                    avatarID={icons.at(0)?.id}
                    isUsingDefaultAvatar={!report.avatarUrl}
                    size={CONST.AVATAR_SIZE.XLARGE}
                    avatarStyle={styles.avatarXLarge}
                    onViewPhotoPress={() => Navigation.navigate(ROUTES.REPORT_AVATAR.getRoute(report.reportID))}
                    onImageRemoved={() => {
                        // Calling this without a file will remove the avatar
                        updateGroupChatAvatar(report.reportID);
                    }}
                    onImageSelected={(file) => updateGroupChatAvatar(report.reportID, file)}
                    editIcon={Expensicons.Camera}
                    editIconStyle={styles.smallEditIconAccount}
                    pendingAction={report.pendingFields?.avatar ?? undefined}
                    errors={report.errorFields?.avatar ?? null}
                    errorRowStyles={styles.mt6}
                    onErrorClose={() => clearAvatarErrors(report.reportID)}
                    shouldUseStyleUtilityForAnchorPosition
                    style={[styles.w100, styles.mb3]}
                />
            );
        }
        return (
            <View style={styles.mb3}>
                <RoomHeaderAvatars
                    icons={icons}
                    reportID={report?.reportID}
                />
            </View>
        );
    }, [report, icons, isMoneyRequestReport, isInvoiceReport, isGroupChat, isThread, styles]);

    const canHoldUnholdReportAction = canHoldUnholdReportActionUtil(moneyRequestAction);
    const shouldShowHoldAction =
        caseID !== CASES.DEFAULT &&
        (canHoldUnholdReportAction.canHoldRequest || canHoldUnholdReportAction.canUnholdRequest) &&
<<<<<<< HEAD
        !ReportUtils.isArchivedNonExpenseReport(transactionThreadReportID ? report : parentReport, transactionThreadReportID ? reportNameValuePairs : parentReportNameValuePairs);
    const canJoin = ReportUtils.canJoinChat(report, parentReportAction, policy);
=======
        !isArchivedNonExpenseReport(transactionThreadReportID ? report : parentReport, parentReportNameValuePairs);
    const canJoin = canJoinChat(report, parentReportAction, policy);
>>>>>>> ee3441b9

    const promotedActions = useMemo(() => {
        const result: PromotedAction[] = [];

        if (canJoin) {
            result.push(PromotedActions.join(report));
        }

        if (isExpenseReport && shouldShowHoldAction) {
            result.push(
                PromotedActions.hold({
                    isTextHold: canHoldUnholdReportAction.canHoldRequest,
                    reportAction: moneyRequestAction,
                    reportID: transactionThreadReportID ? report.reportID : moneyRequestAction?.childReportID,
                    isDelegateAccessRestricted,
                    setIsNoDelegateAccessMenuVisible,
                    currentSearchHash,
                }),
            );
        }

        if (report) {
            result.push(PromotedActions.pin(report));
        }

        result.push(PromotedActions.share(report, backTo));

        return result;
    }, [
        report,
        moneyRequestAction,
        currentSearchHash,
        canJoin,
        isExpenseReport,
        shouldShowHoldAction,
        canHoldUnholdReportAction.canHoldRequest,
        transactionThreadReportID,
        isDelegateAccessRestricted,
        backTo,
    ]);

    const nameSectionExpenseIOU = (
        <View style={[styles.reportDetailsRoomInfo, styles.mw100]}>
            {shouldDisableRename && (
                <>
                    <View style={[styles.alignSelfCenter, styles.w100, styles.mt1]}>
                        <DisplayNames
                            fullTitle={reportName}
                            displayNamesWithTooltips={displayNamesWithTooltips}
                            tooltipEnabled
                            numberOfLines={isChatRoom && !isChatThread ? 0 : 1}
                            textStyles={[styles.textHeadline, styles.textAlignCenter, isChatRoom && !isChatThread ? undefined : styles.pre]}
                            shouldUseFullTitle={shouldUseFullTitle}
                        />
                    </View>
                    {isPolicyAdmin ? (
                        <PressableWithoutFeedback
                            style={[styles.w100]}
                            disabled={policy?.pendingAction === CONST.RED_BRICK_ROAD_PENDING_ACTION.DELETE}
                            role={CONST.ROLE.BUTTON}
                            accessibilityLabel={chatRoomSubtitle}
                            accessible
                            onPress={() => {
                                let policyID = report?.policyID;

                                if (!policyID) {
                                    policyID = '';
                                }

                                Navigation.navigate(ROUTES.WORKSPACE_INITIAL.getRoute(policyID));
                            }}
                        >
                            {chatRoomSubtitleText}
                        </PressableWithoutFeedback>
                    ) : (
                        chatRoomSubtitleText
                    )}
                </>
            )}
            {!isEmptyObject(parentNavigationSubtitleData) && (isMoneyRequestReport || isInvoiceReport || isMoneyRequest || isTaskReport) && (
                <ParentNavigationSubtitle
                    parentNavigationSubtitleData={parentNavigationSubtitleData}
                    parentReportID={report?.parentReportID}
                    parentReportActionID={report?.parentReportActionID}
                    pressableStyles={[styles.mt1, styles.mw100]}
                />
            )}
        </View>
    );

    const nameSectionGroupWorkspace = (
        <OfflineWithFeedback
            pendingAction={report?.pendingFields?.reportName}
            errors={report?.errorFields?.reportName}
            errorRowStyles={[styles.ph5]}
            onClose={() => clearPolicyRoomNameErrors(report?.reportID)}
        >
            <View style={[styles.flex1, !shouldDisableRename && styles.mt3]}>
                <MenuItemWithTopDescription
                    shouldShowRightIcon={!shouldDisableRename}
                    interactive={!shouldDisableRename}
                    title={StringUtils.lineBreaksToSpaces(reportName)}
                    titleStyle={styles.newKansasLarge}
                    titleContainerStyle={shouldDisableRename && styles.alignItemsCenter}
                    shouldCheckActionAllowedOnPress={false}
                    description={!shouldDisableRename ? roomDescription : ''}
                    furtherDetails={chatRoomSubtitle && !isGroupChat ? additionalRoomDetails : ''}
                    onPress={() => Navigation.navigate(ROUTES.REPORT_SETTINGS_NAME.getRoute(report.reportID, backTo))}
                    numberOfLinesTitle={isThread ? 2 : 0}
                    shouldBreakWord
                />
            </View>
        </OfflineWithFeedback>
    );

    const titleField = useMemo<OnyxTypes.PolicyReportField | undefined>((): OnyxTypes.PolicyReportField | undefined => {
        const fields = getAvailableReportFields(report, Object.values(policy?.fieldList ?? {}));
        return fields.find((reportField) => isReportFieldOfTypeTitle(reportField));
    }, [report, policy?.fieldList]);
    const fieldKey = getReportFieldKey(titleField?.fieldID);
    const isFieldDisabled = isReportFieldDisabled(report, titleField, policy);

    const shouldShowTitleField = caseID !== CASES.MONEY_REQUEST && !isFieldDisabled && isAdminOwnerApproverOrReportOwner(report, policy);

    const nameSectionFurtherDetailsContent = (
        <ParentNavigationSubtitle
            parentNavigationSubtitleData={parentNavigationSubtitleData}
            parentReportID={report?.parentReportID}
            parentReportActionID={report?.parentReportActionID}
            pressableStyles={[styles.mt1, styles.mw100]}
        />
    );

    const nameSectionTitleField = !!titleField && (
        <OfflineWithFeedback
            pendingAction={report.pendingFields?.[fieldKey as keyof typeof report.pendingFields] ?? report.pendingFields?.reportName}
            errors={report.errorFields?.[fieldKey] ?? report.errorFields?.reportName}
            errorRowStyles={styles.ph5}
            key={`menuItem-${fieldKey}`}
            onClose={() => {
                if (report.errorFields?.reportName) {
                    clearPolicyRoomNameErrors(report.reportID);
                }
                clearReportFieldKeyErrors(report.reportID, fieldKey);
            }}
        >
            <View style={[styles.flex1]}>
                <MenuItemWithTopDescription
                    shouldShowRightIcon={!isFieldDisabled}
                    interactive={!isFieldDisabled}
                    title={reportName}
                    titleStyle={styles.newKansasLarge}
                    shouldCheckActionAllowedOnPress={false}
                    description={Str.UCFirst(titleField.name)}
                    onPress={() => {
                        let policyID = report.policyID;

                        if (!policyID) {
                            policyID = '';
                        }

                        Navigation.navigate(ROUTES.EDIT_REPORT_FIELD_REQUEST.getRoute(report.reportID, policyID, titleField.fieldID, backTo));
                    }}
                    furtherDetailsComponent={nameSectionFurtherDetailsContent}
                />
            </View>
        </OfflineWithFeedback>
    );

    const deleteTransaction = useCallback(() => {
        if (caseID === CASES.DEFAULT) {
            deleteTask(report);
            return;
        }

        if (!requestParentReportAction) {
            return;
        }

        const isTrackExpense = isTrackExpenseAction(requestParentReportAction);

        if (isTrackExpense) {
            deleteTrackExpense(moneyRequestReport?.reportID, iouTransactionID, requestParentReportAction, isSingleTransactionView);
        } else {
            deleteMoneyRequest(iouTransactionID, requestParentReportAction, isSingleTransactionView);
        }
    }, [caseID, iouTransactionID, isSingleTransactionView, moneyRequestReport?.reportID, report, requestParentReportAction]);

    // A flag to indicate whether the user chose to delete the transaction or not
    const isTransactionDeleted = useRef<boolean>(false);

    useEffect(() => {
        return () => {
            // Perform the actual deletion after the details page is unmounted. This prevents the [Deleted ...] text from briefly appearing when dismissing the modal.
            if (!isTransactionDeleted.current) {
                return;
            }

            deleteTransaction();
        };
    }, [deleteTransaction]);

    // Where to navigate back to after deleting the transaction and its report.
    const navigateToTargetUrl = useCallback(() => {
        // If transaction was not deleted (i.e. Cancel was clicked), do nothing
        // which only dismiss the delete confirmation modal
        if (!isTransactionDeleted.current) {
            return;
        }

        let urlToNavigateBack: string | undefined;

        // Only proceed with navigation logic if transaction was actually deleted
        if (!isEmptyObject(requestParentReportAction)) {
            const isTrackExpense = isTrackExpenseAction(requestParentReportAction);
            if (isTrackExpense) {
                urlToNavigateBack = getNavigationUrlAfterTrackExpenseDelete(moneyRequestReport?.reportID, iouTransactionID, requestParentReportAction, isSingleTransactionView);
            } else {
                urlToNavigateBack = getNavigationUrlOnMoneyRequestDelete(iouTransactionID, requestParentReportAction, isSingleTransactionView);
            }
        }

        if (!urlToNavigateBack) {
            Navigation.dismissModal();
        } else {
            setDeleteTransactionNavigateBackUrl(urlToNavigateBack);
            navigateBackOnDeleteTransaction(urlToNavigateBack as Route, true);
        }
    }, [iouTransactionID, requestParentReportAction, isSingleTransactionView, isTransactionDeleted, moneyRequestReport?.reportID]);

    const mentionReportContextValue = useMemo(() => ({currentReportID: report.reportID, exactlyMatch: true}), [report.reportID]);

    return (
        <ScreenWrapper testID={ReportDetailsPage.displayName}>
            <FullPageNotFoundView shouldShow={isEmptyObject(report)}>
                <HeaderWithBackButton
                    title={translate('common.details')}
                    onBackButtonPress={() => Navigation.goBack(backTo)}
                />
                <ScrollView style={[styles.flex1]}>
                    <View style={[styles.reportDetailsTitleContainer, styles.pb0]}>
                        {renderedAvatar}
                        {isExpenseReport && (!shouldShowTitleField || !titleField) && nameSectionExpenseIOU}
                    </View>

                    {isExpenseReport && shouldShowTitleField && titleField && nameSectionTitleField}

                    {!isExpenseReport && nameSectionGroupWorkspace}

                    {shouldShowReportDescription && (
                        <OfflineWithFeedback pendingAction={report.pendingFields?.description}>
                            <MentionReportContext.Provider value={mentionReportContextValue}>
                                <MenuItemWithTopDescription
                                    shouldShowRightIcon
                                    interactive
                                    title={getReportDescription(report)}
                                    shouldRenderAsHTML
                                    shouldTruncateTitle
                                    characterLimit={100}
                                    shouldCheckActionAllowedOnPress={false}
                                    description={translate('reportDescriptionPage.roomDescription')}
                                    onPress={() => Navigation.navigate(ROUTES.REPORT_DESCRIPTION.getRoute(report.reportID, Navigation.getActiveRoute()))}
                                />
                            </MentionReportContext.Provider>
                        </OfflineWithFeedback>
                    )}

                    <PromotedActionsBar
                        containerStyle={styles.mt5}
                        promotedActions={promotedActions}
                    />

                    {menuItems.map((item) => (
                        <MenuItem
                            key={item.key}
                            title={translate(item.translationKey)}
                            subtitle={item.subtitle}
                            icon={item.icon}
                            onPress={item.action}
                            isAnonymousAction={item.isAnonymousAction}
                            shouldShowRightIcon={item.shouldShowRightIcon}
                            brickRoadIndicator={item.brickRoadIndicator}
                        />
                    ))}

                    {shouldShowDeleteButton && (
                        <MenuItem
                            key={CONST.REPORT_DETAILS_MENU_ITEM.DELETE}
                            icon={Expensicons.Trashcan}
                            title={caseID === CASES.DEFAULT ? translate('common.delete') : translate('reportActionContextMenu.deleteAction', {action: requestParentReportAction})}
                            onPress={() => setIsDeleteModalVisible(true)}
                        />
                    )}
                </ScrollView>
                <ConfirmModal
                    danger
                    title={translate('groupChat.lastMemberTitle')}
                    isVisible={isLastMemberLeavingGroupModalVisible}
                    onConfirm={() => {
                        setIsLastMemberLeavingGroupModalVisible(false);
                        leaveChat();
                    }}
                    onCancel={() => setIsLastMemberLeavingGroupModalVisible(false)}
                    prompt={translate('groupChat.lastMemberWarning')}
                    confirmText={translate('common.leave')}
                    cancelText={translate('common.cancel')}
                />
                <ConfirmModal
                    title={translate('iou.cancelPayment')}
                    isVisible={isConfirmModalVisible}
                    onConfirm={cancelPayment}
                    onCancel={() => setIsConfirmModalVisible(false)}
                    prompt={translate('iou.cancelPaymentConfirmation')}
                    confirmText={translate('iou.cancelPayment')}
                    cancelText={translate('common.dismiss')}
                    danger
                    shouldEnableNewFocusManagement
                />
                <ConfirmModal
                    title={caseID === CASES.DEFAULT ? translate('task.deleteTask') : translate('iou.deleteExpense', {count: 1})}
                    isVisible={isDeleteModalVisible}
                    onConfirm={() => {
                        setIsDeleteModalVisible(false);
                        isTransactionDeleted.current = true;
                    }}
                    onCancel={() => setIsDeleteModalVisible(false)}
                    prompt={caseID === CASES.DEFAULT ? translate('task.deleteConfirmation') : translate('iou.deleteConfirmation', {count: 1})}
                    confirmText={translate('common.delete')}
                    cancelText={translate('common.cancel')}
                    danger
                    shouldEnableNewFocusManagement
                    onModalHide={navigateToTargetUrl}
                />
                <DelegateNoAccessModal
                    isNoDelegateAccessMenuVisible={isNoDelegateAccessMenuVisible}
                    onClose={() => setIsNoDelegateAccessMenuVisible(false)}
                />
                <ConfirmModal
                    title={translate('iou.unapproveReport')}
                    isVisible={isUnapproveModalVisible}
                    danger
                    confirmText={translate('iou.unapproveReport')}
                    onConfirm={() => {
                        setIsUnapproveModalVisible(false);
                        Navigation.dismissModal();
                        unapproveExpenseReport(moneyRequestReport);
                    }}
                    cancelText={translate('common.cancel')}
                    onCancel={() => setIsUnapproveModalVisible(false)}
                    prompt={unapproveWarningText}
                />
                <DecisionModal
                    title={translate('common.youAppearToBeOffline')}
                    prompt={translate('common.offlinePrompt')}
                    isSmallScreenWidth={isSmallScreenWidth}
                    onSecondOptionSubmit={() => setOfflineModalVisible(false)}
                    secondOptionText={translate('common.buttonConfirm')}
                    isVisible={offlineModalVisible}
                    onClose={() => setOfflineModalVisible(false)}
                />
                <DecisionModal
                    title={translate('common.downloadFailedTitle')}
                    prompt={translate('common.downloadFailedDescription')}
                    isSmallScreenWidth={isSmallScreenWidth}
                    onSecondOptionSubmit={() => setDownloadErrorModalVisible(false)}
                    secondOptionText={translate('common.buttonConfirm')}
                    isVisible={downloadErrorModalVisible}
                    onClose={() => setDownloadErrorModalVisible(false)}
                />
            </FullPageNotFoundView>
        </ScreenWrapper>
    );
}

ReportDetailsPage.displayName = 'ReportDetailsPage';

export default withReportOrNotFound()(ReportDetailsPage);<|MERGE_RESOLUTION|>--- conflicted
+++ resolved
@@ -741,13 +741,8 @@
     const shouldShowHoldAction =
         caseID !== CASES.DEFAULT &&
         (canHoldUnholdReportAction.canHoldRequest || canHoldUnholdReportAction.canUnholdRequest) &&
-<<<<<<< HEAD
-        !ReportUtils.isArchivedNonExpenseReport(transactionThreadReportID ? report : parentReport, transactionThreadReportID ? reportNameValuePairs : parentReportNameValuePairs);
-    const canJoin = ReportUtils.canJoinChat(report, parentReportAction, policy);
-=======
-        !isArchivedNonExpenseReport(transactionThreadReportID ? report : parentReport, parentReportNameValuePairs);
+        !isArchivedNonExpenseReport(transactionThreadReportID ? report : parentReport, transactionThreadReportID ? reportNameValuePairs : parentReportNameValuePairs);
     const canJoin = canJoinChat(report, parentReportAction, policy);
->>>>>>> ee3441b9
 
     const promotedActions = useMemo(() => {
         const result: PromotedAction[] = [];
