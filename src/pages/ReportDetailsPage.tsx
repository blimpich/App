--- conflicted
+++ resolved
@@ -161,11 +161,7 @@
 function ReportDetailsPage({policies, report, route, reportMetadata}: ReportDetailsPageProps) {
     const {translate} = useLocalize();
     const {isOffline} = useNetwork();
-<<<<<<< HEAD
     const {isBetaEnabled} = usePermissions();
-=======
-    const {canUseTableReportView, canUseTrackFlows} = usePermissions();
->>>>>>> 093a695e
     const styles = useThemeStyles();
     const backTo = route.params.backTo;
 
@@ -483,7 +479,7 @@
                     createDraftTransactionAndNavigateToParticipantSelector(iouTransactionID, actionReportID, CONST.IOU.ACTION.SUBMIT, actionableWhisperReportActionID);
                 },
             });
-            if (canUseTrackFlows) {
+            if (isBetaEnabled(CONST.BETAS.TRACK_FLOWS)) {
                 items.push({
                     key: CONST.REPORT_DETAILS_MENU_ITEM.TRACK.CATEGORIZE,
                     translationKey: 'actionableMentionTrackExpense.categorize',
@@ -675,7 +671,7 @@
         unapproveExpenseReportOrShowModal,
         isRootGroupChat,
         leaveChat,
-        canUseTrackFlows,
+        isBetaEnabled,
     ]);
 
     const displayNamesWithTooltips = useMemo(() => {
