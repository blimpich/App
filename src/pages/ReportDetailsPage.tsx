import type {StackScreenProps} from '@react-navigation/stack';
import React, {useCallback, useEffect, useMemo, useState} from 'react';
import {View} from 'react-native';
import type {OnyxEntry} from 'react-native-onyx';
import {withOnyx} from 'react-native-onyx';
import type {ValueOf} from 'type-fest';
import AvatarWithImagePicker from '@components/AvatarWithImagePicker';
import FullPageNotFoundView from '@components/BlockingViews/FullPageNotFoundView';
import DisplayNames from '@components/DisplayNames';
import HeaderWithBackButton from '@components/HeaderWithBackButton';
import * as Expensicons from '@components/Icon/Expensicons';
import MenuItem from '@components/MenuItem';
import MenuItemWithTopDescription from '@components/MenuItemWithTopDescription';
import MultipleAvatars from '@components/MultipleAvatars';
import OfflineWithFeedback from '@components/OfflineWithFeedback';
import ParentNavigationSubtitle from '@components/ParentNavigationSubtitle';
import PressableWithoutFeedback from '@components/Pressable/PressableWithoutFeedback';
import PromotedActionsBar, {PromotedActions} from '@components/PromotedActionsBar';
import RoomHeaderAvatars from '@components/RoomHeaderAvatars';
import ScreenWrapper from '@components/ScreenWrapper';
import ScrollView from '@components/ScrollView';
import useLocalize from '@hooks/useLocalize';
import useNetwork from '@hooks/useNetwork';
import useThemeStyles from '@hooks/useThemeStyles';
import Navigation from '@libs/Navigation/Navigation';
import type {ReportDetailsNavigatorParamList} from '@libs/Navigation/types';
import * as OptionsListUtils from '@libs/OptionsListUtils';
import * as PolicyUtils from '@libs/PolicyUtils';
import * as ReportUtils from '@libs/ReportUtils';
import * as Report from '@userActions/Report';
import ConfirmModal from '@src/components/ConfirmModal';
import CONST from '@src/CONST';
import type {TranslationPaths} from '@src/languages/types';
import ONYXKEYS from '@src/ONYXKEYS';
import ROUTES from '@src/ROUTES';
import type SCREENS from '@src/SCREENS';
import type * as OnyxTypes from '@src/types/onyx';
import type DeepValueOf from '@src/types/utils/DeepValueOf';
import {isEmptyObject} from '@src/types/utils/EmptyObject';
import type IconAsset from '@src/types/utils/IconAsset';
import type {WithReportOrNotFoundProps} from './home/report/withReportOrNotFound';
import withReportOrNotFound from './home/report/withReportOrNotFound';

type ReportDetailsPageMenuItem = {
    key: DeepValueOf<typeof CONST.REPORT_DETAILS_MENU_ITEM>;
    translationKey: TranslationPaths;
    icon: IconAsset;
    isAnonymousAction: boolean;
    action: () => void;
    brickRoadIndicator?: ValueOf<typeof CONST.BRICK_ROAD_INDICATOR_STATUS>;
    subtitle?: number;
    shouldShowRightIcon?: boolean;
};

type ReportDetailsPageOnyxProps = {
    /** Personal details of all the users */
    personalDetails: OnyxEntry<OnyxTypes.PersonalDetailsList>;

    /** Session info for the currently logged in user. */
    session: OnyxEntry<OnyxTypes.Session>;
};
type ReportDetailsPageProps = ReportDetailsPageOnyxProps & WithReportOrNotFoundProps & StackScreenProps<ReportDetailsNavigatorParamList, typeof SCREENS.REPORT_DETAILS.ROOT>;

function ReportDetailsPage({policies, report, session, personalDetails}: ReportDetailsPageProps) {
    const {translate} = useLocalize();
    const {isOffline} = useNetwork();
    const styles = useThemeStyles();
    const [isLastMemberLeavingGroupModalVisible, setIsLastMemberLeavingGroupModalVisible] = useState(false);
    const policy = useMemo(() => policies?.[`${ONYXKEYS.COLLECTION.POLICY}${report?.policyID ?? ''}`], [policies, report?.policyID]);
    const isPolicyAdmin = useMemo(() => PolicyUtils.isPolicyAdmin(policy), [policy]);
    const isPolicyEmployee = useMemo(() => PolicyUtils.isPolicyEmployee(report?.policyID ?? '', policies), [report?.policyID, policies]);
    const isPolicyExpenseChat = useMemo(() => ReportUtils.isPolicyExpenseChat(report), [report]);
    const shouldUseFullTitle = useMemo(() => ReportUtils.shouldUseFullTitleToDisplay(report), [report]);
    const isChatRoom = useMemo(() => ReportUtils.isChatRoom(report), [report]);
    const isUserCreatedPolicyRoom = useMemo(() => ReportUtils.isUserCreatedPolicyRoom(report), [report]);
    const isDefaultRoom = useMemo(() => ReportUtils.isDefaultRoom(report), [report]);
    const isChatThread = useMemo(() => ReportUtils.isChatThread(report), [report]);
    const isArchivedRoom = useMemo(() => ReportUtils.isArchivedRoom(report), [report]);
    const isMoneyRequestReport = useMemo(() => ReportUtils.isMoneyRequestReport(report), [report]);
    const isMoneyRequest = useMemo(() => ReportUtils.isMoneyRequest(report), [report]);
    const isInvoiceReport = useMemo(() => ReportUtils.isInvoiceReport(report), [report]);
    const isTaskReport = useMemo(() => ReportUtils.isTaskReport(report), [report]);
    const canEditReportDescription = useMemo(() => ReportUtils.canEditReportDescription(report, policy), [report, policy]);
    const shouldShowReportDescription = isChatRoom && (canEditReportDescription || report.description !== '');

    // eslint-disable-next-line react-hooks/exhaustive-deps -- policy is a dependency because `getChatRoomSubtitle` calls `getPolicyName` which in turn retrieves the value from the `policy` value stored in Onyx
    const chatRoomSubtitle = useMemo(() => ReportUtils.getChatRoomSubtitle(report), [report, policy]);
    const parentNavigationSubtitleData = ReportUtils.getParentNavigationSubtitle(report);
    const isSystemChat = useMemo(() => ReportUtils.isSystemChat(report), [report]);
    const isGroupChat = useMemo(() => ReportUtils.isGroupChat(report), [report]);
    const isThread = useMemo(() => ReportUtils.isThread(report), [report]);
    const participants = useMemo(() => {
        if (isGroupChat) {
            return ReportUtils.getParticipantAccountIDs(report.reportID ?? '');
        }
        if (isSystemChat) {
            return ReportUtils.getParticipantAccountIDs(report.reportID ?? '').filter((accountID) => accountID !== session?.accountID);
        }
        return ReportUtils.getVisibleChatMemberAccountIDs(report.reportID ?? '');
    }, [report, session, isGroupChat, isSystemChat]);

    // Get the active chat members by filtering out the pending members with delete action
    const activeChatMembers = participants.flatMap((accountID) => {
        const pendingMember = report?.pendingChatMembers?.findLast((member) => member.accountID === accountID.toString());
        return !pendingMember || pendingMember.pendingAction !== CONST.RED_BRICK_ROAD_PENDING_ACTION.DELETE ? accountID : [];
    });

    const isGroupDMChat = useMemo(() => ReportUtils.isDM(report) && participants.length > 1, [report, participants.length]);

    const isPrivateNotesFetchTriggered = report?.isLoadingPrivateNotes !== undefined;

    const isSelfDM = useMemo(() => ReportUtils.isSelfDM(report), [report]);

    useEffect(() => {
        // Do not fetch private notes if isLoadingPrivateNotes is already defined, or if the network is offline, or if the report is a self DM.
        if (isPrivateNotesFetchTriggered || isOffline || isSelfDM) {
            return;
        }

        Report.getReportPrivateNote(report?.reportID ?? '');
    }, [report?.reportID, isOffline, isPrivateNotesFetchTriggered, isSelfDM]);

    const leaveChat = useCallback(() => {
        if (isChatRoom) {
            const isWorkspaceMemberLeavingWorkspaceRoom = (report.visibility === CONST.REPORT.VISIBILITY.RESTRICTED || isPolicyExpenseChat) && isPolicyEmployee;
            Report.leaveRoom(report.reportID, isWorkspaceMemberLeavingWorkspaceRoom);
            return;
        }
        Report.leaveGroupChat(report.reportID);
    }, [isChatRoom, isPolicyEmployee, isPolicyExpenseChat, report.reportID, report.visibility]);

    const menuItems: ReportDetailsPageMenuItem[] = useMemo(() => {
        const items: ReportDetailsPageMenuItem[] = [];

        if (isSelfDM) {
            return [];
        }

        if (isArchivedRoom) {
            return items;
        }

        // The Members page is only shown when:
        // - The report is a thread in a chat report
        // - The report is not a user created room with participants to show i.e. DM, Group Chat, etc
        // - The report is a user created room and the room and the current user is a workspace member i.e. non-workspace members should not see this option.
        if (
            (isGroupChat ||
                (isDefaultRoom && isChatThread && isPolicyEmployee) ||
                (!isUserCreatedPolicyRoom && participants.length) ||
                (isUserCreatedPolicyRoom && (isPolicyEmployee || (isChatThread && !ReportUtils.isPublicRoom(report))))) &&
            !ReportUtils.isConciergeChatReport(report) &&
            !isSystemChat
        ) {
            items.push({
                key: CONST.REPORT_DETAILS_MENU_ITEM.MEMBERS,
                translationKey: 'common.members',
                icon: Expensicons.Users,
                subtitle: activeChatMembers.length,
                isAnonymousAction: false,
                shouldShowRightIcon: true,
                action: () => {
                    if (isUserCreatedPolicyRoom || isChatThread || isPolicyExpenseChat) {
                        Navigation.navigate(ROUTES.ROOM_MEMBERS.getRoute(report?.reportID ?? ''));
                    } else {
                        Navigation.navigate(ROUTES.REPORT_PARTICIPANTS.getRoute(report?.reportID ?? ''));
                    }
                },
            });
        } else if ((isUserCreatedPolicyRoom && (!participants.length || !isPolicyEmployee)) || ((isDefaultRoom || isPolicyExpenseChat) && isChatThread && !isPolicyEmployee)) {
            items.push({
                key: CONST.REPORT_DETAILS_MENU_ITEM.INVITE,
                translationKey: 'common.invite',
                icon: Expensicons.Users,
                isAnonymousAction: false,
                shouldShowRightIcon: true,
                action: () => {
                    Navigation.navigate(ROUTES.ROOM_INVITE.getRoute(report?.reportID ?? ''));
                },
            });
        }

        items.push({
            key: CONST.REPORT_DETAILS_MENU_ITEM.SETTINGS,
            translationKey: 'common.settings',
            icon: Expensicons.Gear,
            isAnonymousAction: false,
            shouldShowRightIcon: true,
            action: () => {
                Navigation.navigate(ROUTES.REPORT_SETTINGS.getRoute(report?.reportID ?? ''));
            },
        });

        // Prevent displaying private notes option for threads and task reports
        if (!isChatThread && !isMoneyRequestReport && !isInvoiceReport && !ReportUtils.isTaskReport(report)) {
            items.push({
                key: CONST.REPORT_DETAILS_MENU_ITEM.PRIVATE_NOTES,
                translationKey: 'privateNotes.title',
                icon: Expensicons.Pencil,
                isAnonymousAction: false,
                shouldShowRightIcon: true,
                action: () => ReportUtils.navigateToPrivateNotes(report, session),
                brickRoadIndicator: Report.hasErrorInPrivateNotes(report) ? CONST.BRICK_ROAD_INDICATOR_STATUS.ERROR : undefined,
            });
        }

<<<<<<< HEAD
        if (!isThread && (isGroupChat || (isChatRoom && ReportUtils.canLeaveChat(report, policy ?? null)))) {
=======
        if (isGroupChat || (isChatRoom && ReportUtils.canLeaveChat(report, policy))) {
>>>>>>> a451de46
            items.push({
                key: CONST.REPORT_DETAILS_MENU_ITEM.LEAVE_ROOM,
                translationKey: 'common.leave',
                icon: Expensicons.Exit,
                isAnonymousAction: true,
                action: () => {
                    if (ReportUtils.getParticipantAccountIDs(report.reportID, true).length === 1 && isGroupChat) {
                        setIsLastMemberLeavingGroupModalVisible(true);
                        return;
                    }

                    leaveChat();
                },
            });
        }

        return items;
    }, [
        isSelfDM,
        isSystemChat,
        isArchivedRoom,
        isGroupChat,
        isDefaultRoom,
        isThread,
        isChatThread,
        isPolicyEmployee,
        isPolicyExpenseChat,
        isUserCreatedPolicyRoom,
        participants.length,
        report,
        isMoneyRequestReport,
        isInvoiceReport,
        isChatRoom,
        policy,
        activeChatMembers.length,
        session,
        leaveChat,
    ]);

    const displayNamesWithTooltips = useMemo(() => {
        const hasMultipleParticipants = participants.length > 1;
        return ReportUtils.getDisplayNamesWithTooltips(OptionsListUtils.getPersonalDetailsForAccountIDs(participants, personalDetails), hasMultipleParticipants);
    }, [participants, personalDetails]);

    const icons = useMemo(() => ReportUtils.getIcons(report, personalDetails, null, '', -1, policy), [report, personalDetails, policy]);

    const chatRoomSubtitleText = chatRoomSubtitle ? (
        <DisplayNames
            fullTitle={chatRoomSubtitle}
            tooltipEnabled
            numberOfLines={1}
            textStyles={[styles.sidebarLinkText, styles.textLabelSupporting, styles.pre, styles.mt1, styles.textAlignCenter]}
            shouldUseFullTitle
        />
    ) : null;

    const renderedAvatar = useMemo(() => {
        if (isMoneyRequestReport || isInvoiceReport) {
            return (
                <View style={styles.mb3}>
                    <MultipleAvatars
                        icons={icons}
                        size={CONST.AVATAR_SIZE.LARGE}
                    />
                </View>
            );
        }
        if (isGroupChat && !isThread) {
            return (
                <AvatarWithImagePicker
                    source={icons[0].source}
                    avatarID={icons[0].id}
                    isUsingDefaultAvatar={!report.avatarUrl}
                    size={CONST.AVATAR_SIZE.XLARGE}
                    avatarStyle={styles.avatarXLarge}
                    shouldDisableViewPhoto
                    onImageRemoved={() => {
                        // Calling this without a file will remove the avatar
                        Report.updateGroupChatAvatar(report.reportID ?? '');
                    }}
                    onImageSelected={(file) => Report.updateGroupChatAvatar(report.reportID ?? '', file)}
                    editIcon={Expensicons.Camera}
                    editIconStyle={styles.smallEditIconAccount}
                    pendingAction={report.pendingFields?.avatar ?? undefined}
                    errors={report.errorFields?.avatar ?? null}
                    errorRowStyles={styles.mt6}
                    onErrorClose={() => Report.clearAvatarErrors(report.reportID ?? '')}
                    shouldUseStyleUtilityForAnchorPosition
                    style={[styles.w100, styles.mb3]}
                />
            );
        }
        return (
            <View style={styles.mb3}>
                <RoomHeaderAvatars
                    icons={icons}
                    reportID={report?.reportID}
                />
            </View>
        );
    }, [report, icons, isMoneyRequestReport, isInvoiceReport, isGroupChat, isThread, styles]);

    const reportName = ReportUtils.isDeprecatedGroupDM(report) || isGroupChat ? ReportUtils.getGroupChatName(undefined, false, report.reportID ?? '') : ReportUtils.getReportName(report);
    return (
        <ScreenWrapper testID={ReportDetailsPage.displayName}>
            <FullPageNotFoundView shouldShow={isEmptyObject(report)}>
                <HeaderWithBackButton title={translate('common.details')} />
                <ScrollView style={[styles.flex1]}>
                    <View style={styles.reportDetailsTitleContainer}>
                        {renderedAvatar}
                        <View style={[styles.reportDetailsRoomInfo, styles.mw100]}>
                            <View style={[styles.alignSelfCenter, styles.w100, styles.mt1]}>
                                <DisplayNames
                                    fullTitle={reportName ?? ''}
                                    displayNamesWithTooltips={displayNamesWithTooltips}
                                    tooltipEnabled
                                    numberOfLines={isChatRoom && !isChatThread ? 0 : 1}
                                    textStyles={[styles.textHeadline, styles.textAlignCenter, isChatRoom && !isChatThread ? undefined : styles.pre]}
                                    shouldUseFullTitle={shouldUseFullTitle}
                                />
                            </View>
                            {isPolicyAdmin ? (
                                <PressableWithoutFeedback
                                    style={[styles.w100]}
                                    disabled={policy?.pendingAction === CONST.RED_BRICK_ROAD_PENDING_ACTION.DELETE}
                                    role={CONST.ROLE.BUTTON}
                                    accessibilityLabel={chatRoomSubtitle ?? ''}
                                    accessible
                                    onPress={() => {
                                        Navigation.navigate(ROUTES.WORKSPACE_INITIAL.getRoute(report?.policyID ?? ''));
                                    }}
                                >
                                    {chatRoomSubtitleText}
                                </PressableWithoutFeedback>
                            ) : (
                                chatRoomSubtitleText
                            )}
                            {!isEmptyObject(parentNavigationSubtitleData) && (isMoneyRequestReport || isInvoiceReport || isMoneyRequest || isTaskReport) && (
                                <ParentNavigationSubtitle
                                    parentNavigationSubtitleData={parentNavigationSubtitleData}
                                    parentReportID={report?.parentReportID}
                                    parentReportActionID={report?.parentReportActionID}
                                    pressableStyles={[styles.mt1, styles.mw100]}
                                />
                            )}
                        </View>
                    </View>
                    {shouldShowReportDescription && (
                        <OfflineWithFeedback
                            pendingAction={report.pendingFields?.description}
                            style={styles.mb5}
                        >
                            <MenuItemWithTopDescription
                                shouldShowRightIcon={canEditReportDescription}
                                interactive={canEditReportDescription}
                                title={report.description}
                                shouldRenderAsHTML
                                shouldCheckActionAllowedOnPress={false}
                                description={translate('reportDescriptionPage.roomDescription')}
                                onPress={() => Navigation.navigate(ROUTES.REPORT_DESCRIPTION.getRoute(report.reportID))}
                            />
                        </OfflineWithFeedback>
                    )}
                    <PromotedActionsBar promotedActions={[PromotedActions.pin(report), ...(isGroupDMChat ? [] : [PromotedActions.share(report)])]} />
                    {menuItems.map((item) => {
                        const brickRoadIndicator =
                            ReportUtils.hasReportNameError(report) && item.key === CONST.REPORT_DETAILS_MENU_ITEM.SETTINGS ? CONST.BRICK_ROAD_INDICATOR_STATUS.ERROR : undefined;
                        return (
                            <MenuItem
                                key={item.key}
                                title={translate(item.translationKey)}
                                subtitle={item.subtitle}
                                icon={item.icon}
                                onPress={item.action}
                                isAnonymousAction={item.isAnonymousAction}
                                shouldShowRightIcon={item.shouldShowRightIcon}
                                brickRoadIndicator={brickRoadIndicator ?? item.brickRoadIndicator}
                            />
                        );
                    })}
                </ScrollView>
                <ConfirmModal
                    danger
                    title={translate('groupChat.lastMemberTitle')}
                    isVisible={isLastMemberLeavingGroupModalVisible}
                    onConfirm={() => {
                        setIsLastMemberLeavingGroupModalVisible(false);
                        Report.leaveGroupChat(report.reportID);
                    }}
                    onCancel={() => setIsLastMemberLeavingGroupModalVisible(false)}
                    prompt={translate('groupChat.lastMemberWarning')}
                    confirmText={translate('common.leave')}
                    cancelText={translate('common.cancel')}
                />
            </FullPageNotFoundView>
        </ScreenWrapper>
    );
}

ReportDetailsPage.displayName = 'ReportDetailsPage';

export default withReportOrNotFound()(
    withOnyx<ReportDetailsPageProps, ReportDetailsPageOnyxProps>({
        personalDetails: {
            key: ONYXKEYS.PERSONAL_DETAILS_LIST,
        },
        session: {
            key: ONYXKEYS.SESSION,
        },
    })(ReportDetailsPage),
);<|MERGE_RESOLUTION|>--- conflicted
+++ resolved
@@ -204,11 +204,7 @@
             });
         }
 
-<<<<<<< HEAD
-        if (!isThread && (isGroupChat || (isChatRoom && ReportUtils.canLeaveChat(report, policy ?? null)))) {
-=======
-        if (isGroupChat || (isChatRoom && ReportUtils.canLeaveChat(report, policy))) {
->>>>>>> a451de46
+        if (!isThread && (isGroupChat || (isChatRoom && ReportUtils.canLeaveChat(report, policy)))) {
             items.push({
                 key: CONST.REPORT_DETAILS_MENU_ITEM.LEAVE_ROOM,
                 translationKey: 'common.leave',
