import {Str} from 'expensify-common';
import React, {useCallback, useEffect, useMemo, useRef, useState} from 'react';
import {ActivityIndicator, View} from 'react-native';
import type {OnyxEntry} from 'react-native-onyx';
import {useOnyx} from 'react-native-onyx';
import type {ValueOf} from 'type-fest';
import AvatarWithImagePicker from '@components/AvatarWithImagePicker';
import FullPageNotFoundView from '@components/BlockingViews/FullPageNotFoundView';
import Button from '@components/Button';
import ConfirmModal from '@components/ConfirmModal';
import DecisionModal from '@components/DecisionModal';
import DelegateNoAccessModal from '@components/DelegateNoAccessModal';
import DisplayNames from '@components/DisplayNames';
import Header from '@components/Header';
import HeaderWithBackButton from '@components/HeaderWithBackButton';
import MentionReportContext from '@components/HTMLEngineProvider/HTMLRenderers/MentionReportRenderer/MentionReportContext';
import * as Expensicons from '@components/Icon/Expensicons';
import MenuItem from '@components/MenuItem';
import MenuItemWithTopDescription from '@components/MenuItemWithTopDescription';
import Modal from '@components/Modal';
import MultipleAvatars from '@components/MultipleAvatars';
import OfflineWithFeedback from '@components/OfflineWithFeedback';
import ParentNavigationSubtitle from '@components/ParentNavigationSubtitle';
import PressableWithoutFeedback from '@components/Pressable/PressableWithoutFeedback';
import type {PromotedAction} from '@components/PromotedActionsBar';
import PromotedActionsBar, {PromotedActions} from '@components/PromotedActionsBar';
import RoomHeaderAvatars from '@components/RoomHeaderAvatars';
import ScreenWrapper from '@components/ScreenWrapper';
import ScrollView from '@components/ScrollView';
import {useSearchContext} from '@components/Search/SearchContext';
import Text from '@components/Text';
import useDelegateUserDetails from '@hooks/useDelegateUserDetails';
import useLocalize from '@hooks/useLocalize';
import useNetwork from '@hooks/useNetwork';
import usePaginatedReportActions from '@hooks/usePaginatedReportActions';
import usePermissions from '@hooks/usePermissions';
import useResponsiveLayout from '@hooks/useResponsiveLayout';
import useTheme from '@hooks/useTheme';
import useThemeStyles from '@hooks/useThemeStyles';
import Navigation from '@libs/Navigation/Navigation';
import type {PlatformStackScreenProps} from '@libs/Navigation/PlatformStackNavigation/types';
import type {ReportDetailsNavigatorParamList} from '@libs/Navigation/types';
import {getPersonalDetailsForAccountIDs} from '@libs/OptionsListUtils';
import {getConnectedIntegration, isPolicyAdmin as isPolicyAdminUtil, isPolicyEmployee as isPolicyEmployeeUtil, shouldShowPolicy} from '@libs/PolicyUtils';
import {getOneTransactionThreadReportID, getOriginalMessage, getTrackExpenseActionableWhisper, isDeletedAction, isMoneyRequestAction, isTrackExpenseAction} from '@libs/ReportActionsUtils';
import {
    canDeleteCardTransactionByLiabilityType,
    canDeleteTransaction,
    canEditReportDescription as canEditReportDescriptionUtil,
    canHoldUnholdReportAction as canHoldUnholdReportActionUtil,
    canJoinChat,
    canLeaveChat,
    canWriteInReport,
    createDraftTransactionAndNavigateToParticipantSelector,
    getAvailableReportFields,
    getChatRoomSubtitle,
    getDisplayNamesWithTooltips,
    getIcons,
    getOriginalReportID,
    getParentNavigationSubtitle,
    getParticipantsAccountIDsForDisplay,
    getParticipantsList,
    getReportDescription,
    getReportFieldKey,
    getReportName,
    isAdminOwnerApproverOrReportOwner,
    isArchivedNonExpenseReport,
    isCanceledTaskReport as isCanceledTaskReportUtil,
    isChatRoom as isChatRoomUtil,
    isChatThread as isChatThreadUtil,
    isClosedReport,
    isCompletedTaskReport,
    isConciergeChatReport,
    isDefaultRoom as isDefaultRoomUtil,
    isExpenseReport as isExpenseReportUtil,
    isExported,
    isGroupChat as isGroupChatUtil,
    isHiddenForCurrentUser,
    isInvoiceReport as isInvoiceReportUtil,
    isInvoiceRoom as isInvoiceRoomUtil,
    isMoneyRequestReport as isMoneyRequestReportUtil,
    isMoneyRequest as isMoneyRequestUtil,
    isPolicyExpenseChat as isPolicyExpenseChatUtil,
    isPublicRoom as isPublicRoomUtil,
    isReportFieldDisabled,
    isReportFieldOfTypeTitle,
    isRootGroupChat as isRootGroupChatUtil,
    isSelfDM as isSelfDMUtil,
    isSystemChat as isSystemChatUtil,
    isTaskReport as isTaskReportUtil,
    isThread as isThreadUtil,
    isTrackExpenseReport as isTrackExpenseReportUtil,
    isUserCreatedPolicyRoom as isUserCreatedPolicyRoomUtil,
    navigateBackOnDeleteTransaction,
    navigateToPrivateNotes,
    reportTransactionsSelector,
    shouldDisableRename as shouldDisableRenameUtil,
    shouldUseFullTitleToDisplay,
} from '@libs/ReportUtils';
import StringUtils from '@libs/StringUtils';
import {
    canCancelPayment,
    cancelPayment as cancelPaymentAction,
    canUnapproveIOU,
    deleteMoneyRequest,
    deleteTrackExpense,
    getNavigationUrlAfterTrackExpenseDelete,
    getNavigationUrlOnMoneyRequestDelete,
    unapproveExpenseReport,
} from '@userActions/IOU';
import {
    clearAvatarErrors,
    clearPolicyRoomNameErrors,
    clearReportFieldKeyErrors,
<<<<<<< HEAD
    deleteAppReport,
=======
    downloadReportPDF,
>>>>>>> 67ea2f7a
    exportReportToCSV,
    exportReportToPDF,
    getReportPrivateNote,
    hasErrorInPrivateNotes,
    leaveGroupChat,
    leaveRoom,
    setDeleteTransactionNavigateBackUrl,
    updateGroupChatAvatar,
} from '@userActions/Report';
import {callFunctionIfActionIsAllowed} from '@userActions/Session';
import {canActionTask as canActionTaskAction, canModifyTask as canModifyTaskAction, deleteTask, reopenTask} from '@userActions/Task';
import CONST from '@src/CONST';
import type {TranslationPaths} from '@src/languages/types';
import ONYXKEYS from '@src/ONYXKEYS';
import type {Route} from '@src/ROUTES';
import ROUTES from '@src/ROUTES';
import type SCREENS from '@src/SCREENS';
import type * as OnyxTypes from '@src/types/onyx';
import type DeepValueOf from '@src/types/utils/DeepValueOf';
import {isEmptyObject} from '@src/types/utils/EmptyObject';
import type IconAsset from '@src/types/utils/IconAsset';
import type {WithReportOrNotFoundProps} from './home/report/withReportOrNotFound';
import withReportOrNotFound from './home/report/withReportOrNotFound';

type ReportDetailsPageMenuItem = {
    key: DeepValueOf<typeof CONST.REPORT_DETAILS_MENU_ITEM>;
    translationKey: TranslationPaths;
    icon: IconAsset;
    isAnonymousAction: boolean;
    action: () => void;
    brickRoadIndicator?: ValueOf<typeof CONST.BRICK_ROAD_INDICATOR_STATUS>;
    subtitle?: number;
    shouldShowRightIcon?: boolean;
};

type ReportDetailsPageProps = WithReportOrNotFoundProps & PlatformStackScreenProps<ReportDetailsNavigatorParamList, typeof SCREENS.REPORT_DETAILS.ROOT>;

const CASES = {
    DEFAULT: 'default',
    MONEY_REQUEST: 'money_request',
    MONEY_REPORT: 'money_report',
};

type CaseID = ValueOf<typeof CASES>;

function ReportDetailsPage({policies, report, route, reportMetadata}: ReportDetailsPageProps) {
    const {translate} = useLocalize();
    const {isOffline} = useNetwork();
    const {canUsePDFExport} = usePermissions();
    const theme = useTheme();
    const styles = useThemeStyles();
    const backTo = route.params.backTo;

    // The app would crash due to subscribing to the entire report collection if parentReportID is an empty string. So we should have a fallback ID here.
    /* eslint-disable @typescript-eslint/prefer-nullish-coalescing */
    const [parentReport] = useOnyx(`${ONYXKEYS.COLLECTION.REPORT}${report.parentReportID || CONST.DEFAULT_NUMBER_ID}`);

    const [reportPDFFilename] = useOnyx(`${ONYXKEYS.COLLECTION.NVP_EXPENSIFY_REPORT_PDFFILENAME}${report?.reportID || CONST.DEFAULT_NUMBER_ID}`) ?? null;
    const [parentReportAction] = useOnyx(`${ONYXKEYS.COLLECTION.REPORT_ACTIONS}${report.parentReportID || CONST.DEFAULT_NUMBER_ID}`, {
        selector: (actions) => (report?.parentReportActionID ? actions?.[report.parentReportActionID] : undefined),
    });
    const [reportNameValuePairs] = useOnyx(`${ONYXKEYS.COLLECTION.REPORT_NAME_VALUE_PAIRS}${report?.reportID || CONST.DEFAULT_NUMBER_ID}`);
    const [parentReportNameValuePairs] = useOnyx(`${ONYXKEYS.COLLECTION.REPORT_NAME_VALUE_PAIRS}${report?.parentReportID || CONST.DEFAULT_NUMBER_ID}`);
    /* eslint-enable @typescript-eslint/prefer-nullish-coalescing */
    const {reportActions} = usePaginatedReportActions(report.reportID);
    const {currentSearchHash} = useSearchContext();

    // We need to use isSmallScreenWidth instead of shouldUseNarrowLayout to apply the correct modal type for the decision modal
    // eslint-disable-next-line rulesdir/prefer-shouldUseNarrowLayout-instead-of-isSmallScreenWidth
    const {isSmallScreenWidth} = useResponsiveLayout();

    const transactionThreadReportID = useMemo(() => getOneTransactionThreadReportID(report.reportID, reportActions ?? [], isOffline), [report.reportID, reportActions, isOffline]);

    /* eslint-disable @typescript-eslint/prefer-nullish-coalescing */
    const [transactionThreadReport] = useOnyx(`${ONYXKEYS.COLLECTION.REPORT}${transactionThreadReportID || CONST.DEFAULT_NUMBER_ID}`);
    const [isDebugModeEnabled] = useOnyx(ONYXKEYS.USER, {selector: (user) => !!user?.isDebugModeEnabled});
    const [personalDetails] = useOnyx(ONYXKEYS.PERSONAL_DETAILS_LIST);
    const [session] = useOnyx(ONYXKEYS.SESSION);
    const [transactions] = useOnyx(ONYXKEYS.COLLECTION.TRANSACTION, {
        selector: (_transactions) => reportTransactionsSelector(_transactions, report.reportID),
        initialValue: [],
    });

    const [isLastMemberLeavingGroupModalVisible, setIsLastMemberLeavingGroupModalVisible] = useState(false);
    const [isDeleteModalVisible, setIsDeleteModalVisible] = useState(false);
    const [isUnapproveModalVisible, setIsUnapproveModalVisible] = useState(false);
    const [isConfirmModalVisible, setIsConfirmModalVisible] = useState(false);
    const [isPDFModalVisible, setIsPDFModalVisible] = useState(false);
    const [offlineModalVisible, setOfflineModalVisible] = useState(false);
    const [downloadErrorModalVisible, setDownloadErrorModalVisible] = useState(false);
    const policy = useMemo(() => policies?.[`${ONYXKEYS.COLLECTION.POLICY}${report?.policyID}`], [policies, report?.policyID]);
    const isPolicyAdmin = useMemo(() => isPolicyAdminUtil(policy), [policy]);
    const isPolicyEmployee = useMemo(() => isPolicyEmployeeUtil(report?.policyID, policies), [report?.policyID, policies]);
    const isPolicyExpenseChat = useMemo(() => isPolicyExpenseChatUtil(report), [report]);
    const shouldUseFullTitle = useMemo(() => shouldUseFullTitleToDisplay(report), [report]);
    const isChatRoom = useMemo(() => isChatRoomUtil(report), [report]);
    const isUserCreatedPolicyRoom = useMemo(() => isUserCreatedPolicyRoomUtil(report), [report]);
    const isDefaultRoom = useMemo(() => isDefaultRoomUtil(report), [report]);
    const isChatThread = useMemo(() => isChatThreadUtil(report), [report]);
    const isArchivedRoom = useMemo(() => isArchivedNonExpenseReport(report, reportNameValuePairs), [report, reportNameValuePairs]);
    const isMoneyRequestReport = useMemo(() => isMoneyRequestReportUtil(report), [report]);
    const isMoneyRequest = useMemo(() => isMoneyRequestUtil(report), [report]);
    const isInvoiceReport = useMemo(() => isInvoiceReportUtil(report), [report]);
    const isInvoiceRoom = useMemo(() => isInvoiceRoomUtil(report), [report]);
    const isTaskReport = useMemo(() => isTaskReportUtil(report), [report]);
    const isSelfDM = useMemo(() => isSelfDMUtil(report), [report]);
    const isTrackExpenseReport = useMemo(() => isTrackExpenseReportUtil(report), [report]);
    const isCanceledTaskReport = isCanceledTaskReportUtil(report, parentReportAction);
    const canModifyTask = canModifyTaskAction(report, session?.accountID ?? CONST.DEFAULT_NUMBER_ID);
    const canEditReportDescription = useMemo(() => canEditReportDescriptionUtil(report, policy), [report, policy]);
    const shouldShowReportDescription = isChatRoom && (canEditReportDescription || report.description !== '') && (isTaskReport ? canModifyTask : true);
    const isExpenseReport = isMoneyRequestReport || isInvoiceReport || isMoneyRequest;
    const isSingleTransactionView = isMoneyRequest || isTrackExpenseReport;
    const isSelfDMTrackExpenseReport = isTrackExpenseReport && isSelfDMUtil(parentReport);
    const shouldDisableRename = useMemo(() => shouldDisableRenameUtil(report), [report]);
    const parentNavigationSubtitleData = getParentNavigationSubtitle(report);
    // eslint-disable-next-line react-compiler/react-compiler, react-hooks/exhaustive-deps -- policy is a dependency because `getChatRoomSubtitle` calls `getPolicyName` which in turn retrieves the value from the `policy` value stored in Onyx
    const chatRoomSubtitle = useMemo(() => {
        const subtitle = getChatRoomSubtitle(report);

        if (subtitle) {
            return subtitle;
        }

        return '';
    }, [report]);

    const messagePDF = useMemo(() => {
        if (!reportPDFFilename) {
            return translate('reportDetailsPage.waitForPDF');
        }
        if (reportPDFFilename === CONST.REPORT_DETAILS_MENU_ITEM.ERROR) {
            return translate('reportDetailsPage.errorPDF');
        }
        return translate('reportDetailsPage.generatedPDF');
    }, [reportPDFFilename, translate]);

    const isSystemChat = useMemo(() => isSystemChatUtil(report), [report]);
    const isGroupChat = useMemo(() => isGroupChatUtil(report), [report]);
    const isRootGroupChat = useMemo(() => isRootGroupChatUtil(report), [report]);
    const isThread = useMemo(() => isThreadUtil(report), [report]);
    const shouldOpenRoomMembersPage = isUserCreatedPolicyRoom || isChatThread || (isPolicyExpenseChat && isPolicyAdmin);
    const participants = useMemo(() => {
        return getParticipantsList(report, personalDetails, shouldOpenRoomMembersPage);
    }, [report, personalDetails, shouldOpenRoomMembersPage]);
    const connectedIntegration = getConnectedIntegration(policy);

    const transactionIDList = useMemo(() => {
        if (!isMoneyRequestReport || !transactions) {
            return [];
        }
        return transactions.map((transaction) => transaction.transactionID);
    }, [isMoneyRequestReport, transactions]);

    // Get the active chat members by filtering out the pending members with delete action
    const activeChatMembers = participants.flatMap((accountID) => {
        const pendingMember = reportMetadata?.pendingChatMembers?.findLast((member) => member.accountID === accountID.toString());
        const detail = personalDetails?.[accountID];
        if (!detail) {
            return [];
        }
        return !pendingMember || pendingMember.pendingAction !== CONST.RED_BRICK_ROAD_PENDING_ACTION.DELETE ? accountID : [];
    });

    const caseID = useMemo((): CaseID => {
        // 3. MoneyReportHeader
        if (isMoneyRequestReport || isInvoiceReport) {
            return CASES.MONEY_REPORT;
        }
        // 2. MoneyRequestHeader
        if (isSingleTransactionView) {
            return CASES.MONEY_REQUEST;
        }
        // 1. HeaderView
        return CASES.DEFAULT;
    }, [isInvoiceReport, isMoneyRequestReport, isSingleTransactionView]);
    const isPrivateNotesFetchTriggered = reportMetadata?.isLoadingPrivateNotes !== undefined;

    const requestParentReportAction = useMemo(() => {
        // 2. MoneyReport case
        if (caseID === CASES.MONEY_REPORT) {
            if (!reportActions || !transactionThreadReport?.parentReportActionID) {
                return undefined;
            }
            return reportActions.find((action) => action.reportActionID === transactionThreadReport.parentReportActionID);
        }
        return parentReportAction;
    }, [caseID, parentReportAction, reportActions, transactionThreadReport?.parentReportActionID]);

    const isActionOwner =
        typeof requestParentReportAction?.actorAccountID === 'number' && typeof session?.accountID === 'number' && requestParentReportAction.actorAccountID === session?.accountID;
    const isDeletedParentAction = isDeletedAction(requestParentReportAction);

    const moneyRequestReport: OnyxEntry<OnyxTypes.Report> = useMemo(() => {
        if (caseID === CASES.MONEY_REQUEST) {
            return parentReport;
        }
        return report;
    }, [caseID, parentReport, report]);

    const moneyRequestAction = transactionThreadReportID ? requestParentReportAction : parentReportAction;

    const canActionTask = canActionTaskAction(report, session?.accountID ?? CONST.DEFAULT_NUMBER_ID);
    const shouldShowTaskDeleteButton =
        isTaskReport && !isCanceledTaskReport && canWriteInReport(report) && report.stateNum !== CONST.REPORT.STATE_NUM.APPROVED && !isClosedReport(report) && canModifyTask && canActionTask;
    const canDeleteRequest = isActionOwner && (canDeleteTransaction(moneyRequestReport) || isSelfDMTrackExpenseReport) && !isDeletedParentAction;
<<<<<<< HEAD
    const shouldShowDeleteButton = true;
=======
    const iouTransactionID = isMoneyRequestAction(requestParentReportAction) ? getOriginalMessage(requestParentReportAction)?.IOUTransactionID : '';
    const isCardTransactionCanBeDeleted = canDeleteCardTransactionByLiabilityType(iouTransactionID);
    const shouldShowDeleteButton = shouldShowTaskDeleteButton || (canDeleteRequest && isCardTransactionCanBeDeleted);
>>>>>>> 67ea2f7a

    useEffect(() => {
        if (canDeleteRequest) {
            return;
        }

        setIsDeleteModalVisible(false);
    }, [canDeleteRequest]);

    useEffect(() => {
        // Do not fetch private notes if isLoadingPrivateNotes is already defined, or if the network is offline, or if the report is a self DM.
        if (isPrivateNotesFetchTriggered || isOffline || isSelfDM) {
            return;
        }

        getReportPrivateNote(report?.reportID);
    }, [report?.reportID, isOffline, isPrivateNotesFetchTriggered, isSelfDM]);

    const leaveChat = useCallback(() => {
        Navigation.dismissModal();
        Navigation.isNavigationReady().then(() => {
            if (isRootGroupChat) {
                leaveGroupChat(report.reportID);
                return;
            }
            const isWorkspaceMemberLeavingWorkspaceRoom = (report.visibility === CONST.REPORT.VISIBILITY.RESTRICTED || isPolicyExpenseChat) && isPolicyEmployee;
            leaveRoom(report.reportID, isWorkspaceMemberLeavingWorkspaceRoom);
        });
    }, [isPolicyEmployee, isPolicyExpenseChat, isRootGroupChat, report.reportID, report.visibility]);

    const [moneyRequestReportActions] = useOnyx(`${ONYXKEYS.COLLECTION.REPORT_ACTIONS}${moneyRequestReport?.reportID}`);
    const isMoneyRequestExported = isExported(moneyRequestReportActions);
    const {isDelegateAccessRestricted} = useDelegateUserDetails();
    const [isNoDelegateAccessMenuVisible, setIsNoDelegateAccessMenuVisible] = useState(false);

    const unapproveExpenseReportOrShowModal = useCallback(() => {
        if (isDelegateAccessRestricted) {
            setIsNoDelegateAccessMenuVisible(true);
        } else if (isMoneyRequestExported) {
            setIsUnapproveModalVisible(true);
            return;
        }
        Navigation.dismissModal();
        unapproveExpenseReport(moneyRequestReport);
    }, [isMoneyRequestExported, moneyRequestReport, isDelegateAccessRestricted]);

    const shouldShowLeaveButton = canLeaveChat(report, policy);
    const shouldShowGoToWorkspace = shouldShowPolicy(policy, false, session?.email) && !policy?.isJoinRequestPending;

    const reportName = getReportName(report);

    const additionalRoomDetails =
        (isPolicyExpenseChat && !!report?.isOwnPolicyExpenseChat) || isExpenseReportUtil(report) || isPolicyExpenseChat || isInvoiceRoom
            ? chatRoomSubtitle
            : `${translate('threads.in')} ${chatRoomSubtitle}`;

    let roomDescription: string | undefined;
    if (caseID === CASES.MONEY_REQUEST) {
        roomDescription = translate('common.name');
    } else if (isGroupChat) {
        roomDescription = translate('newRoomPage.groupName');
    } else {
        roomDescription = translate('newRoomPage.roomName');
    }

    const shouldShowNotificationPref = !isMoneyRequestReport && !isHiddenForCurrentUser(report);
    const shouldShowWriteCapability = !isMoneyRequestReport;
    const shouldShowMenuItem = shouldShowNotificationPref || shouldShowWriteCapability || (!!report?.visibility && report.chatType !== CONST.REPORT.CHAT_TYPE.INVOICE);
    const shouldShowCancelPaymentButton = caseID === CASES.MONEY_REPORT && canCancelPayment(moneyRequestReport, session);
    const [chatReport] = useOnyx(`${ONYXKEYS.COLLECTION.REPORT}${moneyRequestReport?.chatReportID}`);

    const cancelPayment = useCallback(() => {
        if (!chatReport) {
            return;
        }

        cancelPaymentAction(moneyRequestReport, chatReport, backTo);
        setIsConfirmModalVisible(false);
    }, [moneyRequestReport, chatReport, backTo]);

    const beginPDFExport = useCallback(() => {
        setIsPDFModalVisible(true);
        exportReportToPDF({reportID: report.reportID});
    }, [report]);

    const menuItems: ReportDetailsPageMenuItem[] = useMemo(() => {
        const items: ReportDetailsPageMenuItem[] = [];

        if (isSelfDM) {
            return [];
        }

        if (isArchivedRoom) {
            return items;
        }

        // The Members page is only shown when:
        // - The report is a thread in a chat report
        // - The report is not a user created room with participants to show i.e. DM, Group Chat, etc
        // - The report is a user created room and the room and the current user is a workspace member i.e. non-workspace members should not see this option.
        if (
            (isGroupChat ||
                (isDefaultRoom && isChatThread && isPolicyEmployee) ||
                (!isUserCreatedPolicyRoom && participants.length) ||
                (isUserCreatedPolicyRoom && (isPolicyEmployee || (isChatThread && !isPublicRoomUtil(report))))) &&
            !isConciergeChatReport(report) &&
            !isSystemChat
        ) {
            items.push({
                key: CONST.REPORT_DETAILS_MENU_ITEM.MEMBERS,
                translationKey: 'common.members',
                icon: Expensicons.Users,
                subtitle: activeChatMembers.length,
                isAnonymousAction: false,
                shouldShowRightIcon: true,
                action: () => {
                    if (shouldOpenRoomMembersPage) {
                        Navigation.navigate(ROUTES.ROOM_MEMBERS.getRoute(report?.reportID, backTo));
                    } else {
                        Navigation.navigate(ROUTES.REPORT_PARTICIPANTS.getRoute(report?.reportID, backTo));
                    }
                },
            });
        } else if ((isUserCreatedPolicyRoom && (!participants.length || !isPolicyEmployee)) || ((isDefaultRoom || isPolicyExpenseChat) && isChatThread && !isPolicyEmployee)) {
            items.push({
                key: CONST.REPORT_DETAILS_MENU_ITEM.INVITE,
                translationKey: 'common.invite',
                icon: Expensicons.Users,
                isAnonymousAction: false,
                shouldShowRightIcon: true,
                action: () => {
                    Navigation.navigate(ROUTES.ROOM_INVITE.getRoute(report?.reportID));
                },
            });
        }

        if (shouldShowMenuItem) {
            items.push({
                key: CONST.REPORT_DETAILS_MENU_ITEM.SETTINGS,
                translationKey: 'common.settings',
                icon: Expensicons.Gear,
                isAnonymousAction: false,
                shouldShowRightIcon: true,
                action: () => {
                    Navigation.navigate(ROUTES.REPORT_SETTINGS.getRoute(report?.reportID, backTo));
                },
            });
        }

        if (isTrackExpenseReport && !isDeletedParentAction) {
            const actionReportID = getOriginalReportID(report.reportID, parentReportAction);
            const whisperAction = getTrackExpenseActionableWhisper(iouTransactionID, moneyRequestReport?.reportID);
            const actionableWhisperReportActionID = whisperAction?.reportActionID;
            items.push({
                key: CONST.REPORT_DETAILS_MENU_ITEM.TRACK.SUBMIT,
                translationKey: 'actionableMentionTrackExpense.submit',
                icon: Expensicons.Send,
                isAnonymousAction: false,
                shouldShowRightIcon: true,
                action: () => {
                    createDraftTransactionAndNavigateToParticipantSelector(iouTransactionID, actionReportID, CONST.IOU.ACTION.SUBMIT, actionableWhisperReportActionID);
                },
            });
            items.push({
                key: CONST.REPORT_DETAILS_MENU_ITEM.TRACK.CATEGORIZE,
                translationKey: 'actionableMentionTrackExpense.categorize',
                icon: Expensicons.Folder,
                isAnonymousAction: false,
                shouldShowRightIcon: true,
                action: () => {
                    createDraftTransactionAndNavigateToParticipantSelector(iouTransactionID, actionReportID, CONST.IOU.ACTION.CATEGORIZE, actionableWhisperReportActionID);
                },
            });
            items.push({
                key: CONST.REPORT_DETAILS_MENU_ITEM.TRACK.SHARE,
                translationKey: 'actionableMentionTrackExpense.share',
                icon: Expensicons.UserPlus,
                isAnonymousAction: false,
                shouldShowRightIcon: true,
                action: () => {
                    createDraftTransactionAndNavigateToParticipantSelector(iouTransactionID, actionReportID, CONST.IOU.ACTION.SHARE, actionableWhisperReportActionID);
                },
            });
        }

        // Prevent displaying private notes option for threads and task reports
        if (!isChatThread && !isMoneyRequestReport && !isInvoiceReport && !isTaskReport) {
            items.push({
                key: CONST.REPORT_DETAILS_MENU_ITEM.PRIVATE_NOTES,
                translationKey: 'privateNotes.title',
                icon: Expensicons.Pencil,
                isAnonymousAction: false,
                shouldShowRightIcon: true,
                action: () => navigateToPrivateNotes(report, session, backTo),
                brickRoadIndicator: hasErrorInPrivateNotes(report) ? CONST.BRICK_ROAD_INDICATOR_STATUS.ERROR : undefined,
            });
        }

        // Show actions related to Task Reports
        if (isTaskReport && !isCanceledTaskReport) {
            if (isCompletedTaskReport(report) && canModifyTask && canActionTask) {
                items.push({
                    key: CONST.REPORT_DETAILS_MENU_ITEM.MARK_AS_INCOMPLETE,
                    icon: Expensicons.Checkmark,
                    translationKey: 'task.markAsIncomplete',
                    isAnonymousAction: false,
                    action: callFunctionIfActionIsAllowed(() => {
                        Navigation.dismissModal();
                        reopenTask(report);
                    }),
                });
            }
        }

        if (shouldShowCancelPaymentButton) {
            items.push({
                key: CONST.REPORT_DETAILS_MENU_ITEM.CANCEL_PAYMENT,
                icon: Expensicons.Trashcan,
                translationKey: 'iou.cancelPayment',
                isAnonymousAction: false,
                action: () => setIsConfirmModalVisible(true),
            });
        }

        if (isMoneyRequestReport) {
            items.push({
                key: CONST.REPORT_DETAILS_MENU_ITEM.DOWNLOAD_CSV,
                translationKey: 'common.downloadAsCSV',
                icon: Expensicons.Table,
                isAnonymousAction: false,
                action: () => {
                    if (isOffline) {
                        setOfflineModalVisible(true);
                        return;
                    }

                    exportReportToCSV({reportID: report.reportID, transactionIDList}, () => {
                        setDownloadErrorModalVisible(true);
                    });
                },
            });
            if (canUsePDFExport) {
                items.push({
                    key: CONST.REPORT_DETAILS_MENU_ITEM.DOWNLOAD_PDF,
                    translationKey: 'common.downloadAsPDF',
                    icon: Expensicons.Document,
                    isAnonymousAction: false,
                    action: () => {
                        if (isOffline) {
                            setOfflineModalVisible(true);
                        } else {
                            beginPDFExport();
                        }
                    },
                });
            }
        }

        if (policy && connectedIntegration && isPolicyAdmin && !isSingleTransactionView && isExpenseReport) {
            items.push({
                key: CONST.REPORT_DETAILS_MENU_ITEM.EXPORT,
                translationKey: 'common.export',
                icon: Expensicons.Export,
                isAnonymousAction: false,
                action: () => {
                    Navigation.navigate(ROUTES.REPORT_WITH_ID_DETAILS_EXPORT.getRoute(report?.reportID, connectedIntegration, backTo));
                },
            });
        }

        if (canUnapproveIOU(report, policy)) {
            items.push({
                key: CONST.REPORT_DETAILS_MENU_ITEM.UNAPPROVE,
                icon: Expensicons.CircularArrowBackwards,
                translationKey: 'iou.unapprove',
                isAnonymousAction: false,
                action: () => unapproveExpenseReportOrShowModal(),
            });
        }

        if (shouldShowGoToWorkspace) {
            items.push({
                key: CONST.REPORT_DETAILS_MENU_ITEM.GO_TO_WORKSPACE,
                translationKey: 'workspace.common.goToWorkspace',
                icon: Expensicons.Building,
                action: () => {
                    if (!report?.policyID) {
                        return;
                    }
                    Navigation.navigate(ROUTES.WORKSPACE_INITIAL.getRoute(report?.policyID, Navigation.getActiveRoute()));
                },
                isAnonymousAction: false,
                shouldShowRightIcon: true,
            });
        }

        if (shouldShowLeaveButton) {
            items.push({
                key: CONST.REPORT_DETAILS_MENU_ITEM.LEAVE_ROOM,
                translationKey: 'common.leave',
                icon: Expensicons.Exit,
                isAnonymousAction: true,
                action: () => {
                    if (getParticipantsAccountIDsForDisplay(report, false, true).length === 1 && isRootGroupChat) {
                        setIsLastMemberLeavingGroupModalVisible(true);
                        return;
                    }

                    leaveChat();
                },
            });
        }

        if (report?.reportID && isDebugModeEnabled) {
            items.push({
                key: CONST.REPORT_DETAILS_MENU_ITEM.DEBUG,
                translationKey: 'debug.debug',
                icon: Expensicons.Bug,
                action: () => Navigation.navigate(ROUTES.DEBUG_REPORT.getRoute(report.reportID)),
                isAnonymousAction: true,
                shouldShowRightIcon: true,
            });
        }

        return items;
    }, [
        beginPDFExport,
        canUsePDFExport,
        isSelfDM,
        isArchivedRoom,
        isGroupChat,
        isDefaultRoom,
        isChatThread,
        isPolicyEmployee,
        isUserCreatedPolicyRoom,
        participants.length,
        report,
        isSystemChat,
        isPolicyExpenseChat,
        shouldShowMenuItem,
        isTrackExpenseReport,
        isDeletedParentAction,
        isMoneyRequestReport,
        isInvoiceReport,
        isTaskReport,
        isCanceledTaskReport,
        shouldShowCancelPaymentButton,
        shouldShowLeaveButton,
        policy,
        connectedIntegration,
        isPolicyAdmin,
        isSingleTransactionView,
        isExpenseReport,
        isDebugModeEnabled,
        shouldShowGoToWorkspace,
        activeChatMembers.length,
        shouldOpenRoomMembersPage,
        backTo,
        parentReportAction,
        iouTransactionID,
        moneyRequestReport?.reportID,
        session,
        canModifyTask,
        canActionTask,
        isRootGroupChat,
        leaveChat,
        isOffline,
        transactionIDList,
        unapproveExpenseReportOrShowModal,
    ]);

    const displayNamesWithTooltips = useMemo(() => {
        const hasMultipleParticipants = participants.length > 1;
        return getDisplayNamesWithTooltips(getPersonalDetailsForAccountIDs(participants, personalDetails), hasMultipleParticipants);
    }, [participants, personalDetails]);

    const icons = useMemo(() => getIcons(report, personalDetails, null, '', -1, policy), [report, personalDetails, policy]);

    const chatRoomSubtitleText = chatRoomSubtitle ? (
        <DisplayNames
            fullTitle={chatRoomSubtitle}
            tooltipEnabled
            numberOfLines={1}
            textStyles={[styles.sidebarLinkText, styles.textLabelSupporting, styles.pre, styles.mt1, styles.textAlignCenter]}
            shouldUseFullTitle
        />
    ) : null;

    const connectedIntegrationName = connectedIntegration ? translate('workspace.accounting.connectionName', {connectionName: connectedIntegration}) : '';
    const unapproveWarningText = (
        <Text>
            <Text style={[styles.textStrong, styles.noWrap]}>{translate('iou.headsUp')}</Text>{' '}
            <Text>{translate('iou.unapproveWithIntegrationWarning', {accountingIntegration: connectedIntegrationName})}</Text>
        </Text>
    );

    const renderedAvatar = useMemo(() => {
        if (isMoneyRequestReport || isInvoiceReport) {
            return (
                <View style={styles.mb3}>
                    <MultipleAvatars
                        icons={icons}
                        size={CONST.AVATAR_SIZE.LARGE}
                    />
                </View>
            );
        }
        if (isGroupChat && !isThread) {
            return (
                <AvatarWithImagePicker
                    source={icons.at(0)?.source}
                    avatarID={icons.at(0)?.id}
                    isUsingDefaultAvatar={!report.avatarUrl}
                    size={CONST.AVATAR_SIZE.XLARGE}
                    avatarStyle={styles.avatarXLarge}
                    onViewPhotoPress={() => Navigation.navigate(ROUTES.REPORT_AVATAR.getRoute(report.reportID))}
                    onImageRemoved={() => {
                        // Calling this without a file will remove the avatar
                        updateGroupChatAvatar(report.reportID);
                    }}
                    onImageSelected={(file) => updateGroupChatAvatar(report.reportID, file)}
                    editIcon={Expensicons.Camera}
                    editIconStyle={styles.smallEditIconAccount}
                    pendingAction={report.pendingFields?.avatar ?? undefined}
                    errors={report.errorFields?.avatar ?? null}
                    errorRowStyles={styles.mt6}
                    onErrorClose={() => clearAvatarErrors(report.reportID)}
                    shouldUseStyleUtilityForAnchorPosition
                    style={[styles.w100, styles.mb3]}
                />
            );
        }
        return (
            <View style={styles.mb3}>
                <RoomHeaderAvatars
                    icons={icons}
                    reportID={report?.reportID}
                />
            </View>
        );
    }, [report, icons, isMoneyRequestReport, isInvoiceReport, isGroupChat, isThread, styles]);

    const canHoldUnholdReportAction = canHoldUnholdReportActionUtil(moneyRequestAction);
    const shouldShowHoldAction =
        caseID !== CASES.DEFAULT &&
        (canHoldUnholdReportAction.canHoldRequest || canHoldUnholdReportAction.canUnholdRequest) &&
        !isArchivedNonExpenseReport(transactionThreadReportID ? report : parentReport, transactionThreadReportID ? reportNameValuePairs : parentReportNameValuePairs);
    const canJoin = canJoinChat(report, parentReportAction, policy);

    const promotedActions = useMemo(() => {
        const result: PromotedAction[] = [];

        if (canJoin) {
            result.push(PromotedActions.join(report));
        }

        if (isExpenseReport && shouldShowHoldAction) {
            result.push(
                PromotedActions.hold({
                    isTextHold: canHoldUnholdReportAction.canHoldRequest,
                    reportAction: moneyRequestAction,
                    reportID: transactionThreadReportID ? report.reportID : moneyRequestAction?.childReportID,
                    isDelegateAccessRestricted,
                    setIsNoDelegateAccessMenuVisible,
                    currentSearchHash,
                }),
            );
        }

        if (report) {
            result.push(PromotedActions.pin(report));
        }

        result.push(PromotedActions.share(report, backTo));

        return result;
    }, [
        report,
        moneyRequestAction,
        currentSearchHash,
        canJoin,
        isExpenseReport,
        shouldShowHoldAction,
        canHoldUnholdReportAction.canHoldRequest,
        transactionThreadReportID,
        isDelegateAccessRestricted,
        backTo,
    ]);

    const nameSectionExpenseIOU = (
        <View style={[styles.reportDetailsRoomInfo, styles.mw100]}>
            {shouldDisableRename && (
                <>
                    <View style={[styles.alignSelfCenter, styles.w100, styles.mt1]}>
                        <DisplayNames
                            fullTitle={reportName}
                            displayNamesWithTooltips={displayNamesWithTooltips}
                            tooltipEnabled
                            numberOfLines={isChatRoom && !isChatThread ? 0 : 1}
                            textStyles={[styles.textHeadline, styles.textAlignCenter, isChatRoom && !isChatThread ? undefined : styles.pre]}
                            shouldUseFullTitle={shouldUseFullTitle}
                        />
                    </View>
                    {isPolicyAdmin ? (
                        <PressableWithoutFeedback
                            style={[styles.w100]}
                            disabled={policy?.pendingAction === CONST.RED_BRICK_ROAD_PENDING_ACTION.DELETE}
                            role={CONST.ROLE.BUTTON}
                            accessibilityLabel={chatRoomSubtitle}
                            accessible
                            onPress={() => {
                                let policyID = report?.policyID;

                                if (!policyID) {
                                    policyID = '';
                                }

                                Navigation.navigate(ROUTES.WORKSPACE_INITIAL.getRoute(policyID));
                            }}
                        >
                            {chatRoomSubtitleText}
                        </PressableWithoutFeedback>
                    ) : (
                        chatRoomSubtitleText
                    )}
                </>
            )}
            {!isEmptyObject(parentNavigationSubtitleData) && (isMoneyRequestReport || isInvoiceReport || isMoneyRequest || isTaskReport) && (
                <ParentNavigationSubtitle
                    parentNavigationSubtitleData={parentNavigationSubtitleData}
                    parentReportID={report?.parentReportID}
                    parentReportActionID={report?.parentReportActionID}
                    pressableStyles={[styles.mt1, styles.mw100]}
                />
            )}
        </View>
    );

    const nameSectionGroupWorkspace = (
        <OfflineWithFeedback
            pendingAction={report?.pendingFields?.reportName}
            errors={report?.errorFields?.reportName}
            errorRowStyles={[styles.ph5]}
            onClose={() => clearPolicyRoomNameErrors(report?.reportID)}
        >
            <View style={[styles.flex1, !shouldDisableRename && styles.mt3]}>
                <MenuItemWithTopDescription
                    shouldShowRightIcon={!shouldDisableRename}
                    interactive={!shouldDisableRename}
                    title={StringUtils.lineBreaksToSpaces(reportName)}
                    titleStyle={styles.newKansasLarge}
                    titleContainerStyle={shouldDisableRename && styles.alignItemsCenter}
                    shouldCheckActionAllowedOnPress={false}
                    description={!shouldDisableRename ? roomDescription : ''}
                    furtherDetails={chatRoomSubtitle && !isGroupChat ? additionalRoomDetails : ''}
                    onPress={() => Navigation.navigate(ROUTES.REPORT_SETTINGS_NAME.getRoute(report.reportID, backTo))}
                    numberOfLinesTitle={isThread ? 2 : 0}
                    shouldBreakWord
                />
            </View>
        </OfflineWithFeedback>
    );

    const titleField = useMemo<OnyxTypes.PolicyReportField | undefined>((): OnyxTypes.PolicyReportField | undefined => {
        const fields = getAvailableReportFields(report, Object.values(policy?.fieldList ?? {}));
        return fields.find((reportField) => isReportFieldOfTypeTitle(reportField));
    }, [report, policy?.fieldList]);
    const fieldKey = getReportFieldKey(titleField?.fieldID);
    const isFieldDisabled = isReportFieldDisabled(report, titleField, policy);

    const shouldShowTitleField = caseID !== CASES.MONEY_REQUEST && !isFieldDisabled && isAdminOwnerApproverOrReportOwner(report, policy);

    const nameSectionFurtherDetailsContent = (
        <ParentNavigationSubtitle
            parentNavigationSubtitleData={parentNavigationSubtitleData}
            parentReportID={report?.parentReportID}
            parentReportActionID={report?.parentReportActionID}
            pressableStyles={[styles.mt1, styles.mw100]}
        />
    );

    const nameSectionTitleField = !!titleField && (
        <OfflineWithFeedback
            pendingAction={report.pendingFields?.[fieldKey as keyof typeof report.pendingFields] ?? report.pendingFields?.reportName}
            errors={report.errorFields?.[fieldKey] ?? report.errorFields?.reportName}
            errorRowStyles={styles.ph5}
            key={`menuItem-${fieldKey}`}
            onClose={() => {
                if (report.errorFields?.reportName) {
                    clearPolicyRoomNameErrors(report.reportID);
                }
                clearReportFieldKeyErrors(report.reportID, fieldKey);
            }}
        >
            <View style={[styles.flex1]}>
                <MenuItemWithTopDescription
                    shouldShowRightIcon={!isFieldDisabled}
                    interactive={!isFieldDisabled}
                    title={reportName}
                    titleStyle={styles.newKansasLarge}
                    shouldCheckActionAllowedOnPress={false}
                    description={Str.UCFirst(titleField.name)}
                    onPress={() => {
                        let policyID = report.policyID;

                        if (!policyID) {
                            policyID = '';
                        }

                        Navigation.navigate(ROUTES.EDIT_REPORT_FIELD_REQUEST.getRoute(report.reportID, policyID, titleField.fieldID, backTo));
                    }}
                    furtherDetailsComponent={nameSectionFurtherDetailsContent}
                />
            </View>
        </OfflineWithFeedback>
    );

    const deleteTransaction = useCallback(() => {
        if (caseID === CASES.DEFAULT) {
            deleteTask(report);
            return;
        }

        if (!requestParentReportAction) {
            return;
        }

        const isTrackExpense = isTrackExpenseAction(requestParentReportAction);

        if (isTrackExpense) {
            deleteTrackExpense(moneyRequestReport?.reportID, iouTransactionID, requestParentReportAction, isSingleTransactionView);
        } else {
            deleteMoneyRequest(iouTransactionID, requestParentReportAction, isSingleTransactionView);
        }
    }, [caseID, iouTransactionID, isSingleTransactionView, moneyRequestReport?.reportID, report, requestParentReportAction]);

    // A flag to indicate whether the user chose to delete the transaction or not
    const isTransactionDeleted = useRef<boolean>(false);

    useEffect(() => {
        return () => {
            // Perform the actual deletion after the details page is unmounted. This prevents the [Deleted ...] text from briefly appearing when dismissing the modal.
            if (!isTransactionDeleted.current) {
                return;
            }

            deleteTransaction();
        };
    }, [deleteTransaction]);

    // Where to navigate back to after deleting the transaction and its report.
    const navigateToTargetUrl = useCallback(() => {
        // If transaction was not deleted (i.e. Cancel was clicked), do nothing
        // which only dismiss the delete confirmation modal
        if (!isTransactionDeleted.current) {
            return;
        }

        let urlToNavigateBack: string | undefined;

        // Only proceed with navigation logic if transaction was actually deleted
        if (!isEmptyObject(requestParentReportAction)) {
            const isTrackExpense = isTrackExpenseAction(requestParentReportAction);
            if (isTrackExpense) {
                urlToNavigateBack = getNavigationUrlAfterTrackExpenseDelete(moneyRequestReport?.reportID, iouTransactionID, requestParentReportAction, isSingleTransactionView);
            } else {
                urlToNavigateBack = getNavigationUrlOnMoneyRequestDelete(iouTransactionID, requestParentReportAction, isSingleTransactionView);
            }
        }

        if (!urlToNavigateBack) {
            Navigation.dismissModal();
        } else {
            setDeleteTransactionNavigateBackUrl(urlToNavigateBack);
            navigateBackOnDeleteTransaction(urlToNavigateBack as Route, true);
        }
    }, [iouTransactionID, requestParentReportAction, isSingleTransactionView, isTransactionDeleted, moneyRequestReport?.reportID]);

    const mentionReportContextValue = useMemo(() => ({currentReportID: report.reportID, exactlyMatch: true}), [report.reportID]);

    return (
        <ScreenWrapper testID={ReportDetailsPage.displayName}>
            <FullPageNotFoundView shouldShow={isEmptyObject(report)}>
                <HeaderWithBackButton
                    title={translate('common.details')}
                    onBackButtonPress={() => Navigation.goBack(backTo)}
                />
                <ScrollView style={[styles.flex1]}>
                    <View style={[styles.reportDetailsTitleContainer, styles.pb0]}>
                        {renderedAvatar}
                        {isExpenseReport && (!shouldShowTitleField || !titleField) && nameSectionExpenseIOU}
                    </View>

                    {isExpenseReport && shouldShowTitleField && titleField && nameSectionTitleField}

                    {!isExpenseReport && nameSectionGroupWorkspace}

                    {shouldShowReportDescription && (
                        <OfflineWithFeedback pendingAction={report.pendingFields?.description}>
                            <MentionReportContext.Provider value={mentionReportContextValue}>
                                <MenuItemWithTopDescription
                                    shouldShowRightIcon
                                    interactive
                                    title={getReportDescription(report)}
                                    shouldRenderAsHTML
                                    shouldTruncateTitle
                                    characterLimit={100}
                                    shouldCheckActionAllowedOnPress={false}
                                    description={translate('reportDescriptionPage.roomDescription')}
                                    onPress={() => Navigation.navigate(ROUTES.REPORT_DESCRIPTION.getRoute(report.reportID, Navigation.getActiveRoute()))}
                                />
                            </MentionReportContext.Provider>
                        </OfflineWithFeedback>
                    )}

                    <PromotedActionsBar
                        containerStyle={styles.mt5}
                        promotedActions={promotedActions}
                    />

                    {menuItems.map((item) => (
                        <MenuItem
                            key={item.key}
                            title={translate(item.translationKey)}
                            subtitle={item.subtitle}
                            icon={item.icon}
                            onPress={item.action}
                            isAnonymousAction={item.isAnonymousAction}
                            shouldShowRightIcon={item.shouldShowRightIcon}
                            brickRoadIndicator={item.brickRoadIndicator}
                        />
                    ))}

                    {shouldShowDeleteButton && (
                        <MenuItem
                            key={CONST.REPORT_DETAILS_MENU_ITEM.DELETE}
                            icon={Expensicons.Trashcan}
                            title={caseID === CASES.DEFAULT ? translate('common.delete') : translate('reportActionContextMenu.deleteAction', {action: requestParentReportAction})}
                            onPress={() => {
                                console.log('report?.reportID::: ', report?.reportID);
                                deleteAppReport(report?.reportID);
                            }}
                        />
                    )}
                </ScrollView>
                <ConfirmModal
                    danger
                    title={translate('groupChat.lastMemberTitle')}
                    isVisible={isLastMemberLeavingGroupModalVisible}
                    onConfirm={() => {
                        setIsLastMemberLeavingGroupModalVisible(false);
                        leaveChat();
                    }}
                    onCancel={() => setIsLastMemberLeavingGroupModalVisible(false)}
                    prompt={translate('groupChat.lastMemberWarning')}
                    confirmText={translate('common.leave')}
                    cancelText={translate('common.cancel')}
                />
                <ConfirmModal
                    title={translate('iou.cancelPayment')}
                    isVisible={isConfirmModalVisible}
                    onConfirm={cancelPayment}
                    onCancel={() => setIsConfirmModalVisible(false)}
                    prompt={translate('iou.cancelPaymentConfirmation')}
                    confirmText={translate('iou.cancelPayment')}
                    cancelText={translate('common.dismiss')}
                    danger
                    shouldEnableNewFocusManagement
                />
                <ConfirmModal
                    title={caseID === CASES.DEFAULT ? translate('task.deleteTask') : translate('iou.deleteExpense', {count: 1})}
                    isVisible={isDeleteModalVisible}
                    onConfirm={() => {
                        setIsDeleteModalVisible(false);
                        isTransactionDeleted.current = true;
                    }}
                    onCancel={() => setIsDeleteModalVisible(false)}
                    prompt={caseID === CASES.DEFAULT ? translate('task.deleteConfirmation') : translate('iou.deleteConfirmation', {count: 1})}
                    confirmText={translate('common.delete')}
                    cancelText={translate('common.cancel')}
                    danger
                    shouldEnableNewFocusManagement
                    onModalHide={navigateToTargetUrl}
                />
                <DelegateNoAccessModal
                    isNoDelegateAccessMenuVisible={isNoDelegateAccessMenuVisible}
                    onClose={() => setIsNoDelegateAccessMenuVisible(false)}
                />
                <ConfirmModal
                    title={translate('iou.unapproveReport')}
                    isVisible={isUnapproveModalVisible}
                    danger
                    confirmText={translate('iou.unapproveReport')}
                    onConfirm={() => {
                        setIsUnapproveModalVisible(false);
                        Navigation.dismissModal();
                        unapproveExpenseReport(moneyRequestReport);
                    }}
                    cancelText={translate('common.cancel')}
                    onCancel={() => setIsUnapproveModalVisible(false)}
                    prompt={unapproveWarningText}
                />
                <DecisionModal
                    title={translate('common.youAppearToBeOffline')}
                    prompt={translate('common.offlinePrompt')}
                    isSmallScreenWidth={isSmallScreenWidth}
                    onSecondOptionSubmit={() => setOfflineModalVisible(false)}
                    secondOptionText={translate('common.buttonConfirm')}
                    isVisible={offlineModalVisible}
                    onClose={() => setOfflineModalVisible(false)}
                />
                <DecisionModal
                    title={translate('common.downloadFailedTitle')}
                    prompt={translate('common.downloadFailedDescription')}
                    isSmallScreenWidth={isSmallScreenWidth}
                    onSecondOptionSubmit={() => setDownloadErrorModalVisible(false)}
                    secondOptionText={translate('common.buttonConfirm')}
                    isVisible={downloadErrorModalVisible}
                    onClose={() => setDownloadErrorModalVisible(false)}
                />
                <Modal
                    onClose={() => setIsPDFModalVisible(false)}
                    isVisible={isPDFModalVisible}
                    type={isSmallScreenWidth ? CONST.MODAL.MODAL_TYPE.BOTTOM_DOCKED : CONST.MODAL.MODAL_TYPE.CONFIRM}
                >
                    <View style={[styles.m5]}>
                        <View>
                            <View style={[styles.flexRow, styles.mb4]}>
                                <Header
                                    title={translate('reportDetailsPage.generatingPDF')}
                                    containerStyles={[styles.alignItemsCenter]}
                                />
                            </View>
                            <View>
                                <Text>{messagePDF}</Text>
                                {!reportPDFFilename && (
                                    <ActivityIndicator
                                        size={CONST.ACTIVITY_INDICATOR_SIZE.LARGE}
                                        color={theme.textSupporting}
                                        style={styles.mt3}
                                    />
                                )}
                            </View>
                        </View>
                        {!!reportPDFFilename && reportPDFFilename !== 'error' && (
                            <Button
                                style={[styles.mt3, styles.noSelect]}
                                onPress={() => downloadReportPDF(reportPDFFilename ?? '', reportName)}
                                text={translate('common.download')}
                            />
                        )}
                        {(!reportPDFFilename || reportPDFFilename === 'error') && (
                            <Button
                                style={[styles.mt3, styles.noSelect]}
                                onPress={() => setIsPDFModalVisible(false)}
                                text={translate('common.close')}
                            />
                        )}
                    </View>
                </Modal>
            </FullPageNotFoundView>
        </ScreenWrapper>
    );
}

ReportDetailsPage.displayName = 'ReportDetailsPage';

export default withReportOrNotFound()(ReportDetailsPage);<|MERGE_RESOLUTION|>--- conflicted
+++ resolved
@@ -112,11 +112,8 @@
     clearAvatarErrors,
     clearPolicyRoomNameErrors,
     clearReportFieldKeyErrors,
-<<<<<<< HEAD
     deleteAppReport,
-=======
     downloadReportPDF,
->>>>>>> 67ea2f7a
     exportReportToCSV,
     exportReportToPDF,
     getReportPrivateNote,
@@ -323,13 +320,9 @@
     const shouldShowTaskDeleteButton =
         isTaskReport && !isCanceledTaskReport && canWriteInReport(report) && report.stateNum !== CONST.REPORT.STATE_NUM.APPROVED && !isClosedReport(report) && canModifyTask && canActionTask;
     const canDeleteRequest = isActionOwner && (canDeleteTransaction(moneyRequestReport) || isSelfDMTrackExpenseReport) && !isDeletedParentAction;
-<<<<<<< HEAD
-    const shouldShowDeleteButton = true;
-=======
     const iouTransactionID = isMoneyRequestAction(requestParentReportAction) ? getOriginalMessage(requestParentReportAction)?.IOUTransactionID : '';
     const isCardTransactionCanBeDeleted = canDeleteCardTransactionByLiabilityType(iouTransactionID);
     const shouldShowDeleteButton = shouldShowTaskDeleteButton || (canDeleteRequest && isCardTransactionCanBeDeleted);
->>>>>>> 67ea2f7a
 
     useEffect(() => {
         if (canDeleteRequest) {
