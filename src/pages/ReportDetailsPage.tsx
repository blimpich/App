import {Str} from 'expensify-common';
import React, {useCallback, useEffect, useMemo, useRef, useState} from 'react';
import {ActivityIndicator, View} from 'react-native';
import type {OnyxEntry} from 'react-native-onyx';
import {useOnyx} from 'react-native-onyx';
import type {ValueOf} from 'type-fest';
import AvatarWithImagePicker from '@components/AvatarWithImagePicker';
import FullPageNotFoundView from '@components/BlockingViews/FullPageNotFoundView';
import Button from '@components/Button';
import ConfirmModal from '@components/ConfirmModal';
import DecisionModal from '@components/DecisionModal';
import DelegateNoAccessModal from '@components/DelegateNoAccessModal';
import DisplayNames from '@components/DisplayNames';
import FixedFooter from '@components/FixedFooter';
import Header from '@components/Header';
import HeaderWithBackButton from '@components/HeaderWithBackButton';
import MentionReportContext from '@components/HTMLEngineProvider/HTMLRenderers/MentionReportRenderer/MentionReportContext';
import * as Expensicons from '@components/Icon/Expensicons';
import MenuItem from '@components/MenuItem';
import MenuItemWithTopDescription from '@components/MenuItemWithTopDescription';
import Modal from '@components/Modal';
import {useMoneyRequestReportContext} from '@components/MoneyRequestReportView/MoneyRequestReportContext';
import MultipleAvatars from '@components/MultipleAvatars';
import OfflineWithFeedback from '@components/OfflineWithFeedback';
import ParentNavigationSubtitle from '@components/ParentNavigationSubtitle';
import PressableWithoutFeedback from '@components/Pressable/PressableWithoutFeedback';
import type {PromotedAction} from '@components/PromotedActionsBar';
import PromotedActionsBar, {PromotedActions} from '@components/PromotedActionsBar';
import RoomHeaderAvatars from '@components/RoomHeaderAvatars';
import ScreenWrapper from '@components/ScreenWrapper';
import ScrollView from '@components/ScrollView';
import {useSearchContext} from '@components/Search/SearchContext';
import Text from '@components/Text';
import TextWithCopy from '@components/TextWithCopy';
import useDelegateUserDetails from '@hooks/useDelegateUserDetails';
import useLocalize from '@hooks/useLocalize';
import useNetwork from '@hooks/useNetwork';
import usePaginatedReportActions from '@hooks/usePaginatedReportActions';
<<<<<<< HEAD
import usePermissions from '@hooks/usePermissions';
import useReportIsArchived from '@hooks/useReportIsArchived';
=======
>>>>>>> 10939db1
import useResponsiveLayout from '@hooks/useResponsiveLayout';
import useTheme from '@hooks/useTheme';
import useThemeStyles from '@hooks/useThemeStyles';
import getBase62ReportID from '@libs/getBase62ReportID';
import Navigation from '@libs/Navigation/Navigation';
import type {PlatformStackScreenProps} from '@libs/Navigation/PlatformStackNavigation/types';
import type {ReportDetailsNavigatorParamList} from '@libs/Navigation/types';
import {getPersonalDetailsForAccountIDs} from '@libs/OptionsListUtils';
import {getConnectedIntegration, isPolicyAdmin as isPolicyAdminUtil, isPolicyEmployee as isPolicyEmployeeUtil, shouldShowPolicy} from '@libs/PolicyUtils';
import {getOneTransactionThreadReportID, getOriginalMessage, getTrackExpenseActionableWhisper, isDeletedAction, isMoneyRequestAction, isTrackExpenseAction} from '@libs/ReportActionsUtils';
import {
    canDeleteCardTransactionByLiabilityType,
    canDeleteTransaction,
    canEditReportDescription as canEditReportDescriptionUtil,
    canHoldUnholdReportAction as canHoldUnholdReportActionUtil,
    canJoinChat,
    canLeaveChat,
    canWriteInReport,
    createDraftTransactionAndNavigateToParticipantSelector,
    getAvailableReportFields,
    getChatRoomSubtitle,
    getDisplayNamesWithTooltips,
    getIcons,
    getOriginalReportID,
    getParentNavigationSubtitle,
    getParticipantsAccountIDsForDisplay,
    getParticipantsList,
    getReportDescription,
    getReportFieldKey,
    getReportName,
    isAdminOwnerApproverOrReportOwner,
    isArchivedNonExpenseReport,
    isCanceledTaskReport as isCanceledTaskReportUtil,
    isChatRoom as isChatRoomUtil,
    isChatThread as isChatThreadUtil,
    isClosedReport,
    isCompletedTaskReport,
    isConciergeChatReport,
    isDefaultRoom as isDefaultRoomUtil,
    isExpenseReport as isExpenseReportUtil,
    isExported,
    isGroupChat as isGroupChatUtil,
    isHiddenForCurrentUser,
    isInvoiceReport as isInvoiceReportUtil,
    isInvoiceRoom as isInvoiceRoomUtil,
    isMoneyRequestReport as isMoneyRequestReportUtil,
    isMoneyRequest as isMoneyRequestUtil,
    isPolicyExpenseChat as isPolicyExpenseChatUtil,
    isPublicRoom as isPublicRoomUtil,
    isReportFieldDisabled,
    isReportFieldOfTypeTitle,
    isRootGroupChat as isRootGroupChatUtil,
    isSelfDM as isSelfDMUtil,
    isSystemChat as isSystemChatUtil,
    isTaskReport as isTaskReportUtil,
    isThread as isThreadUtil,
    isTrackExpenseReport as isTrackExpenseReportUtil,
    isUserCreatedPolicyRoom as isUserCreatedPolicyRoomUtil,
    navigateBackOnDeleteTransaction,
    navigateToPrivateNotes,
    reportTransactionsSelector,
    shouldDisableRename as shouldDisableRenameUtil,
    shouldUseFullTitleToDisplay,
} from '@libs/ReportUtils';
import StringUtils from '@libs/StringUtils';
import {
    canCancelPayment,
    cancelPayment as cancelPaymentAction,
    canUnapproveIOU,
    deleteMoneyRequest,
    deleteTrackExpense,
    getNavigationUrlAfterTrackExpenseDelete,
    getNavigationUrlOnMoneyRequestDelete,
    unapproveExpenseReport,
} from '@userActions/IOU';
import {
    clearAvatarErrors,
    clearPolicyRoomNameErrors,
    downloadReportPDF,
    exportReportToCSV,
    exportReportToPDF,
    getReportPrivateNote,
    hasErrorInPrivateNotes,
    leaveGroupChat,
    leaveRoom,
    setDeleteTransactionNavigateBackUrl,
    updateGroupChatAvatar,
} from '@userActions/Report';
import {callFunctionIfActionIsAllowed} from '@userActions/Session';
import {canActionTask, canModifyTask, deleteTask, reopenTask} from '@userActions/Task';
import CONST from '@src/CONST';
import type {TranslationPaths} from '@src/languages/types';
import ONYXKEYS from '@src/ONYXKEYS';
import type {Route} from '@src/ROUTES';
import ROUTES from '@src/ROUTES';
import type SCREENS from '@src/SCREENS';
import type * as OnyxTypes from '@src/types/onyx';
import type DeepValueOf from '@src/types/utils/DeepValueOf';
import {isEmptyObject} from '@src/types/utils/EmptyObject';
import type IconAsset from '@src/types/utils/IconAsset';
import type {WithReportOrNotFoundProps} from './home/report/withReportOrNotFound';
import withReportOrNotFound from './home/report/withReportOrNotFound';

type ReportDetailsPageMenuItem = {
    key: DeepValueOf<typeof CONST.REPORT_DETAILS_MENU_ITEM>;
    translationKey: TranslationPaths;
    icon: IconAsset;
    isAnonymousAction: boolean;
    action: () => void;
    brickRoadIndicator?: ValueOf<typeof CONST.BRICK_ROAD_INDICATOR_STATUS>;
    subtitle?: number;
    shouldShowRightIcon?: boolean;
};

type ReportDetailsPageProps = WithReportOrNotFoundProps & PlatformStackScreenProps<ReportDetailsNavigatorParamList, typeof SCREENS.REPORT_DETAILS.ROOT>;

const CASES = {
    DEFAULT: 'default',
    MONEY_REQUEST: 'money_request',
    MONEY_REPORT: 'money_report',
};

type CaseID = ValueOf<typeof CASES>;

function ReportDetailsPage({policies, report, route, reportMetadata}: ReportDetailsPageProps) {
    const {translate} = useLocalize();
    const {isOffline} = useNetwork();
    const {canUseTableReportView} = usePermissions();
    const theme = useTheme();
    const styles = useThemeStyles();
    const backTo = route.params.backTo;

    // The app would crash due to subscribing to the entire report collection if parentReportID is an empty string. So we should have a fallback ID here.
    /* eslint-disable @typescript-eslint/prefer-nullish-coalescing */
    const [parentReport] = useOnyx(`${ONYXKEYS.COLLECTION.REPORT}${report.parentReportID}`, {canBeMissing: true});

    const [reportPDFFilename] = useOnyx(`${ONYXKEYS.COLLECTION.NVP_EXPENSIFY_REPORT_PDFFILENAME}${report?.reportID}`, {canBeMissing: true}) ?? null;
    const [download] = useOnyx(`${ONYXKEYS.COLLECTION.DOWNLOAD}${reportPDFFilename}`, {canBeMissing: true});
    const isDownloadingPDF = download?.isDownloading ?? false;

    const [parentReportAction] = useOnyx(`${ONYXKEYS.COLLECTION.REPORT_ACTIONS}${report.parentReportID}`, {
        selector: (actions) => (report?.parentReportActionID ? actions?.[report.parentReportActionID] : undefined),
        canBeMissing: true,
    });
    const [reportNameValuePairs] = useOnyx(`${ONYXKEYS.COLLECTION.REPORT_NAME_VALUE_PAIRS}${report?.reportID}`, {canBeMissing: true});
    const [parentReportNameValuePairs] = useOnyx(`${ONYXKEYS.COLLECTION.REPORT_NAME_VALUE_PAIRS}${report?.parentReportID}`, {canBeMissing: true});
    /* eslint-enable @typescript-eslint/prefer-nullish-coalescing */
    const {reportActions} = usePaginatedReportActions(report.reportID);
    const {currentSearchHash} = useSearchContext();

    // We need to use isSmallScreenWidth instead of shouldUseNarrowLayout to apply the correct modal type for the decision modal
    // eslint-disable-next-line rulesdir/prefer-shouldUseNarrowLayout-instead-of-isSmallScreenWidth
    const {isSmallScreenWidth} = useResponsiveLayout();

    const transactionThreadReportID = useMemo(() => getOneTransactionThreadReportID(report.reportID, reportActions ?? [], isOffline), [report.reportID, reportActions, isOffline]);

    /* eslint-disable @typescript-eslint/prefer-nullish-coalescing */
    const [transactionThreadReport] = useOnyx(`${ONYXKEYS.COLLECTION.REPORT}${transactionThreadReportID}`, {canBeMissing: true});
    const [isDebugModeEnabled] = useOnyx(ONYXKEYS.USER, {selector: (user) => !!user?.isDebugModeEnabled, canBeMissing: false});
    const [personalDetails] = useOnyx(ONYXKEYS.PERSONAL_DETAILS_LIST, {canBeMissing: false});
    const [session] = useOnyx(ONYXKEYS.SESSION, {canBeMissing: false});
    const [transactions] = useOnyx(ONYXKEYS.COLLECTION.TRANSACTION, {
        selector: (_transactions) => reportTransactionsSelector(_transactions, report.reportID),
        initialValue: [],
        canBeMissing: true,
    });

    const {removeTransaction} = useMoneyRequestReportContext();

    const [isLastMemberLeavingGroupModalVisible, setIsLastMemberLeavingGroupModalVisible] = useState(false);
    const [isDeleteModalVisible, setIsDeleteModalVisible] = useState(false);
    const [isUnapproveModalVisible, setIsUnapproveModalVisible] = useState(false);
    const [isConfirmModalVisible, setIsConfirmModalVisible] = useState(false);
    const [isPDFModalVisible, setIsPDFModalVisible] = useState(false);
    const [offlineModalVisible, setOfflineModalVisible] = useState(false);
    const [downloadErrorModalVisible, setDownloadErrorModalVisible] = useState(false);
    const policy = useMemo(() => policies?.[`${ONYXKEYS.COLLECTION.POLICY}${report?.policyID}`], [policies, report?.policyID]);
    const isPolicyAdmin = useMemo(() => isPolicyAdminUtil(policy), [policy]);
    const isPolicyEmployee = useMemo(() => isPolicyEmployeeUtil(report?.policyID, policies), [report?.policyID, policies]);
    const isPolicyExpenseChat = useMemo(() => isPolicyExpenseChatUtil(report), [report]);
    const shouldUseFullTitle = useMemo(() => shouldUseFullTitleToDisplay(report), [report]);
    const isChatRoom = useMemo(() => isChatRoomUtil(report), [report]);
    const isUserCreatedPolicyRoom = useMemo(() => isUserCreatedPolicyRoomUtil(report), [report]);
    const isDefaultRoom = useMemo(() => isDefaultRoomUtil(report), [report]);
    const isChatThread = useMemo(() => isChatThreadUtil(report), [report]);
    const isArchivedRoom = useMemo(() => isArchivedNonExpenseReport(report, reportNameValuePairs), [report, reportNameValuePairs]);
    const isMoneyRequestReport = useMemo(() => isMoneyRequestReportUtil(report), [report]);
    const isMoneyRequest = useMemo(() => isMoneyRequestUtil(report), [report]);
    const isInvoiceReport = useMemo(() => isInvoiceReportUtil(report), [report]);
    const isInvoiceRoom = useMemo(() => isInvoiceRoomUtil(report), [report]);
    const isTaskReport = useMemo(() => isTaskReportUtil(report), [report]);
    const isSelfDM = useMemo(() => isSelfDMUtil(report), [report]);
    const isTrackExpenseReport = useMemo(() => isTrackExpenseReportUtil(report), [report]);
    const isCanceledTaskReport = isCanceledTaskReportUtil(report, parentReportAction);
    const isParentReportArchived = useReportIsArchived(parentReport?.reportID);
    const isTaskModifiable = canModifyTask(report, session?.accountID, isParentReportArchived);
    const isTaskActionable = canActionTask(report, session?.accountID, parentReport, isParentReportArchived);
    const canEditReportDescription = useMemo(() => canEditReportDescriptionUtil(report, policy), [report, policy]);
    const shouldShowReportDescription = isChatRoom && (canEditReportDescription || report.description !== '') && (isTaskReport ? isTaskModifiable : true);
    const isExpenseReport = isMoneyRequestReport || isInvoiceReport || isMoneyRequest;
    const isSingleTransactionView = isMoneyRequest || isTrackExpenseReport;
    const isSelfDMTrackExpenseReport = isTrackExpenseReport && isSelfDMUtil(parentReport);
    const shouldDisableRename = useMemo(() => shouldDisableRenameUtil(report), [report]);
    const parentNavigationSubtitleData = getParentNavigationSubtitle(report);
    const base62ReportID = getBase62ReportID(Number(report.reportID));
    // eslint-disable-next-line react-compiler/react-compiler, react-hooks/exhaustive-deps -- policy is a dependency because `getChatRoomSubtitle` calls `getPolicyName` which in turn retrieves the value from the `policy` value stored in Onyx
    const chatRoomSubtitle = useMemo(() => {
        const subtitle = getChatRoomSubtitle(report);

        if (subtitle) {
            return subtitle;
        }

        return '';
    }, [report]);

    const messagePDF = useMemo(() => {
        if (!reportPDFFilename) {
            return translate('reportDetailsPage.waitForPDF');
        }
        if (reportPDFFilename === CONST.REPORT_DETAILS_MENU_ITEM.ERROR) {
            return translate('reportDetailsPage.errorPDF');
        }
        return translate('reportDetailsPage.generatedPDF');
    }, [reportPDFFilename, translate]);

    const isSystemChat = useMemo(() => isSystemChatUtil(report), [report]);
    const isGroupChat = useMemo(() => isGroupChatUtil(report), [report]);
    const isRootGroupChat = useMemo(() => isRootGroupChatUtil(report), [report]);
    const isThread = useMemo(() => isThreadUtil(report), [report]);
    const shouldOpenRoomMembersPage = isUserCreatedPolicyRoom || isChatThread || (isPolicyExpenseChat && isPolicyAdmin);
    const participants = useMemo(() => {
        return getParticipantsList(report, personalDetails, shouldOpenRoomMembersPage);
    }, [report, personalDetails, shouldOpenRoomMembersPage]);
    const connectedIntegration = getConnectedIntegration(policy);

    let caseID: CaseID;
    if (isMoneyRequestReport || isInvoiceReport) {
        // 3. MoneyReportHeader
        caseID = CASES.MONEY_REPORT;
    } else if (isSingleTransactionView) {
        // 2. MoneyRequestHeader
        caseID = CASES.MONEY_REQUEST;
    } else {
        // 1. HeaderView
        caseID = CASES.DEFAULT;
    }

    const transactionIDList = useMemo(() => {
        if (caseID !== CASES.MONEY_REPORT || !transactions) {
            return [];
        }
        return transactions.map((transaction) => transaction.transactionID);
    }, [caseID, transactions]);

    // Get the active chat members by filtering out the pending members with delete action
    const activeChatMembers = participants.flatMap((accountID) => {
        const pendingMember = reportMetadata?.pendingChatMembers?.findLast((member) => member.accountID === accountID.toString());
        const detail = personalDetails?.[accountID];
        if (!detail) {
            return [];
        }
        return !pendingMember || pendingMember.pendingAction !== CONST.RED_BRICK_ROAD_PENDING_ACTION.DELETE ? accountID : [];
    });

    const isPrivateNotesFetchTriggered = reportMetadata?.isLoadingPrivateNotes !== undefined;

    const requestParentReportAction = useMemo(() => {
        // 2. MoneyReport case
        if (caseID === CASES.MONEY_REPORT) {
            if (!reportActions || !transactionThreadReport?.parentReportActionID) {
                return undefined;
            }
            return reportActions.find((action) => action.reportActionID === transactionThreadReport.parentReportActionID);
        }
        return parentReportAction;
    }, [caseID, parentReportAction, reportActions, transactionThreadReport?.parentReportActionID]);

    const isActionOwner =
        typeof requestParentReportAction?.actorAccountID === 'number' && typeof session?.accountID === 'number' && requestParentReportAction.actorAccountID === session?.accountID;
    const isDeletedParentAction = isDeletedAction(requestParentReportAction);

    const moneyRequestReport: OnyxEntry<OnyxTypes.Report> = useMemo(() => {
        if (caseID === CASES.MONEY_REQUEST) {
            return parentReport;
        }
        return report;
    }, [caseID, parentReport, report]);

    const moneyRequestAction = transactionThreadReportID ? requestParentReportAction : parentReportAction;

    const shouldShowTaskDeleteButton =
        isTaskReport &&
        !isCanceledTaskReport &&
        canWriteInReport(report) &&
        report.stateNum !== CONST.REPORT.STATE_NUM.APPROVED &&
        !isClosedReport(report) &&
        isTaskModifiable &&
        isTaskActionable;
    const canDeleteRequest = isActionOwner && (canDeleteTransaction(moneyRequestReport) || isSelfDMTrackExpenseReport) && !isDeletedParentAction;
    const iouTransactionID = isMoneyRequestAction(requestParentReportAction) ? getOriginalMessage(requestParentReportAction)?.IOUTransactionID : '';
    const isCardTransactionCanBeDeleted = canDeleteCardTransactionByLiabilityType(iouTransactionID);
    const shouldShowDeleteButton = shouldShowTaskDeleteButton || (canDeleteRequest && isCardTransactionCanBeDeleted);

    useEffect(() => {
        if (canDeleteRequest) {
            return;
        }

        setIsDeleteModalVisible(false);
    }, [canDeleteRequest]);

    useEffect(() => {
        // Do not fetch private notes if isLoadingPrivateNotes is already defined, or if the network is offline, or if the report is a self DM.
        if (isPrivateNotesFetchTriggered || isOffline || isSelfDM) {
            return;
        }

        getReportPrivateNote(report?.reportID);
    }, [report?.reportID, isOffline, isPrivateNotesFetchTriggered, isSelfDM]);

    const leaveChat = useCallback(() => {
        Navigation.dismissModal();
        Navigation.isNavigationReady().then(() => {
            if (isRootGroupChat) {
                leaveGroupChat(report.reportID);
                return;
            }
            const isWorkspaceMemberLeavingWorkspaceRoom = (report.visibility === CONST.REPORT.VISIBILITY.RESTRICTED || isPolicyExpenseChat) && isPolicyEmployee;
            leaveRoom(report.reportID, isWorkspaceMemberLeavingWorkspaceRoom);
        });
    }, [isPolicyEmployee, isPolicyExpenseChat, isRootGroupChat, report.reportID, report.visibility]);

    const [moneyRequestReportActions] = useOnyx(`${ONYXKEYS.COLLECTION.REPORT_ACTIONS}${moneyRequestReport?.reportID}`, {canBeMissing: true});
    const isMoneyRequestExported = isExported(moneyRequestReportActions);
    const {isDelegateAccessRestricted} = useDelegateUserDetails();
    const [isNoDelegateAccessMenuVisible, setIsNoDelegateAccessMenuVisible] = useState(false);

    const unapproveExpenseReportOrShowModal = useCallback(() => {
        if (isDelegateAccessRestricted) {
            setIsNoDelegateAccessMenuVisible(true);
        } else if (isMoneyRequestExported) {
            setIsUnapproveModalVisible(true);
            return;
        }
        Navigation.dismissModal();
        unapproveExpenseReport(moneyRequestReport);
    }, [isMoneyRequestExported, moneyRequestReport, isDelegateAccessRestricted]);

    const shouldShowLeaveButton = canLeaveChat(report, policy);
    const shouldShowGoToWorkspace = shouldShowPolicy(policy, false, session?.email) && !policy?.isJoinRequestPending;

    const reportName = getReportName(report);

    const additionalRoomDetails =
        (isPolicyExpenseChat && !!report?.isOwnPolicyExpenseChat) || isExpenseReportUtil(report) || isPolicyExpenseChat || isInvoiceRoom
            ? chatRoomSubtitle
            : `${translate('threads.in')} ${chatRoomSubtitle}`;

    let roomDescription: string | undefined;
    if (caseID === CASES.MONEY_REQUEST) {
        roomDescription = translate('common.name');
    } else if (isGroupChat) {
        roomDescription = translate('newRoomPage.groupName');
    } else {
        roomDescription = translate('newRoomPage.roomName');
    }

    const shouldShowNotificationPref = !isMoneyRequestReport && !isHiddenForCurrentUser(report);
    const shouldShowWriteCapability = !isMoneyRequestReport;
    const shouldShowMenuItem = shouldShowNotificationPref || shouldShowWriteCapability || (!!report?.visibility && report.chatType !== CONST.REPORT.CHAT_TYPE.INVOICE);
    const shouldShowCancelPaymentButton = caseID === CASES.MONEY_REPORT && canCancelPayment(moneyRequestReport, session);
    const [chatReport] = useOnyx(`${ONYXKEYS.COLLECTION.REPORT}${moneyRequestReport?.chatReportID}`, {canBeMissing: true});

    const cancelPayment = useCallback(() => {
        if (!chatReport) {
            return;
        }

        cancelPaymentAction(moneyRequestReport, chatReport);
        setIsConfirmModalVisible(false);
    }, [moneyRequestReport, chatReport]);

    const beginPDFExport = useCallback(() => {
        setIsPDFModalVisible(true);
        exportReportToPDF({reportID: report.reportID});
    }, [report]);

    const menuItems: ReportDetailsPageMenuItem[] = useMemo(() => {
        const items: ReportDetailsPageMenuItem[] = [];

        if (isSelfDM) {
            return [];
        }

        if (isArchivedRoom) {
            return items;
        }

        // The Members page is only shown when:
        // - The report is a thread in a chat report
        // - The report is not a user created room with participants to show i.e. DM, Group Chat, etc
        // - The report is a user created room and the room and the current user is a workspace member i.e. non-workspace members should not see this option.
        if (
            (isGroupChat ||
                (isDefaultRoom && isChatThread && isPolicyEmployee) ||
                (!isUserCreatedPolicyRoom && participants.length) ||
                (isUserCreatedPolicyRoom && (isPolicyEmployee || (isChatThread && !isPublicRoomUtil(report))))) &&
            !isConciergeChatReport(report) &&
            !isSystemChat
        ) {
            items.push({
                key: CONST.REPORT_DETAILS_MENU_ITEM.MEMBERS,
                translationKey: 'common.members',
                icon: Expensicons.Users,
                subtitle: activeChatMembers.length,
                isAnonymousAction: false,
                shouldShowRightIcon: true,
                action: () => {
                    if (shouldOpenRoomMembersPage) {
                        Navigation.navigate(ROUTES.ROOM_MEMBERS.getRoute(report?.reportID, backTo));
                    } else {
                        Navigation.navigate(ROUTES.REPORT_PARTICIPANTS.getRoute(report?.reportID, backTo));
                    }
                },
            });
        } else if ((isUserCreatedPolicyRoom && (!participants.length || !isPolicyEmployee)) || ((isDefaultRoom || isPolicyExpenseChat) && isChatThread && !isPolicyEmployee)) {
            items.push({
                key: CONST.REPORT_DETAILS_MENU_ITEM.INVITE,
                translationKey: 'common.invite',
                icon: Expensicons.Users,
                isAnonymousAction: false,
                shouldShowRightIcon: true,
                action: () => {
                    Navigation.navigate(ROUTES.ROOM_INVITE.getRoute(report?.reportID));
                },
            });
        }

        if (shouldShowMenuItem) {
            items.push({
                key: CONST.REPORT_DETAILS_MENU_ITEM.SETTINGS,
                translationKey: 'common.settings',
                icon: Expensicons.Gear,
                isAnonymousAction: false,
                shouldShowRightIcon: true,
                action: () => {
                    Navigation.navigate(ROUTES.REPORT_SETTINGS.getRoute(report?.reportID, backTo));
                },
            });
        }

        if (isTrackExpenseReport && !isDeletedParentAction) {
            const actionReportID = getOriginalReportID(report.reportID, parentReportAction);
            const whisperAction = getTrackExpenseActionableWhisper(iouTransactionID, moneyRequestReport?.reportID);
            const actionableWhisperReportActionID = whisperAction?.reportActionID;
            items.push({
                key: CONST.REPORT_DETAILS_MENU_ITEM.TRACK.SUBMIT,
                translationKey: 'actionableMentionTrackExpense.submit',
                icon: Expensicons.Send,
                isAnonymousAction: false,
                shouldShowRightIcon: true,
                action: () => {
                    createDraftTransactionAndNavigateToParticipantSelector(iouTransactionID, actionReportID, CONST.IOU.ACTION.SUBMIT, actionableWhisperReportActionID);
                },
            });
            items.push({
                key: CONST.REPORT_DETAILS_MENU_ITEM.TRACK.CATEGORIZE,
                translationKey: 'actionableMentionTrackExpense.categorize',
                icon: Expensicons.Folder,
                isAnonymousAction: false,
                shouldShowRightIcon: true,
                action: () => {
                    createDraftTransactionAndNavigateToParticipantSelector(iouTransactionID, actionReportID, CONST.IOU.ACTION.CATEGORIZE, actionableWhisperReportActionID);
                },
            });
            items.push({
                key: CONST.REPORT_DETAILS_MENU_ITEM.TRACK.SHARE,
                translationKey: 'actionableMentionTrackExpense.share',
                icon: Expensicons.UserPlus,
                isAnonymousAction: false,
                shouldShowRightIcon: true,
                action: () => {
                    createDraftTransactionAndNavigateToParticipantSelector(iouTransactionID, actionReportID, CONST.IOU.ACTION.SHARE, actionableWhisperReportActionID);
                },
            });
        }

        // Prevent displaying private notes option for threads and task reports
        if (!isChatThread && !isMoneyRequestReport && !isInvoiceReport && !isTaskReport) {
            items.push({
                key: CONST.REPORT_DETAILS_MENU_ITEM.PRIVATE_NOTES,
                translationKey: 'privateNotes.title',
                icon: Expensicons.Pencil,
                isAnonymousAction: false,
                shouldShowRightIcon: true,
                action: () => navigateToPrivateNotes(report, session, backTo),
                brickRoadIndicator: hasErrorInPrivateNotes(report) ? CONST.BRICK_ROAD_INDICATOR_STATUS.ERROR : undefined,
            });
        }

        // Show actions related to Task Reports
        if (isTaskReport && !isCanceledTaskReport) {
            if (isCompletedTaskReport(report) && isTaskModifiable && isTaskActionable) {
                items.push({
                    key: CONST.REPORT_DETAILS_MENU_ITEM.MARK_AS_INCOMPLETE,
                    icon: Expensicons.Checkmark,
                    translationKey: 'task.markAsIncomplete',
                    isAnonymousAction: false,
                    action: callFunctionIfActionIsAllowed(() => {
                        Navigation.dismissModal();
                        reopenTask(report);
                    }),
                });
            }
        }

        if (!canUseTableReportView && shouldShowCancelPaymentButton) {
            items.push({
                key: CONST.REPORT_DETAILS_MENU_ITEM.CANCEL_PAYMENT,
                icon: Expensicons.Trashcan,
                translationKey: 'iou.cancelPayment',
                isAnonymousAction: false,
                action: () => setIsConfirmModalVisible(true),
            });
        }

        if (caseID === CASES.MONEY_REPORT) {
            items.push({
                key: CONST.REPORT_DETAILS_MENU_ITEM.DOWNLOAD_CSV,
                translationKey: 'common.downloadAsCSV',
                icon: Expensicons.Table,
                isAnonymousAction: false,
                action: () => {
                    if (isOffline) {
                        setOfflineModalVisible(true);
                        return;
                    }

                    exportReportToCSV({reportID: report.reportID, transactionIDList}, () => {
                        setDownloadErrorModalVisible(true);
                    });
                },
            });
            items.push({
                key: CONST.REPORT_DETAILS_MENU_ITEM.DOWNLOAD_PDF,
                translationKey: 'common.downloadAsPDF',
                icon: Expensicons.Document,
                isAnonymousAction: false,
                action: () => {
                    if (isOffline) {
                        setOfflineModalVisible(true);
                    } else {
                        beginPDFExport();
                    }
                },
            });
        }

        if (policy && connectedIntegration && isPolicyAdmin && !isSingleTransactionView && isExpenseReport) {
            items.push({
                key: CONST.REPORT_DETAILS_MENU_ITEM.EXPORT,
                translationKey: 'common.export',
                icon: Expensicons.Export,
                isAnonymousAction: false,
                action: () => {
                    Navigation.navigate(ROUTES.REPORT_WITH_ID_DETAILS_EXPORT.getRoute(report?.reportID, connectedIntegration, backTo));
                },
            });
        }

        if (!canUseTableReportView && canUnapproveIOU(report, policy)) {
            items.push({
                key: CONST.REPORT_DETAILS_MENU_ITEM.UNAPPROVE,
                icon: Expensicons.CircularArrowBackwards,
                translationKey: 'iou.unapprove',
                isAnonymousAction: false,
                action: () => unapproveExpenseReportOrShowModal(),
            });
        }

        if (shouldShowGoToWorkspace) {
            items.push({
                key: CONST.REPORT_DETAILS_MENU_ITEM.GO_TO_WORKSPACE,
                translationKey: 'workspace.common.goToWorkspace',
                icon: Expensicons.Building,
                action: () => {
                    if (!report?.policyID) {
                        return;
                    }
                    Navigation.navigate(ROUTES.WORKSPACE_INITIAL.getRoute(report?.policyID, Navigation.getActiveRoute()));
                },
                isAnonymousAction: false,
                shouldShowRightIcon: true,
            });
        }

        if (shouldShowLeaveButton) {
            items.push({
                key: CONST.REPORT_DETAILS_MENU_ITEM.LEAVE_ROOM,
                translationKey: 'common.leave',
                icon: Expensicons.Exit,
                isAnonymousAction: true,
                action: () => {
                    if (getParticipantsAccountIDsForDisplay(report, false, true).length === 1 && isRootGroupChat) {
                        setIsLastMemberLeavingGroupModalVisible(true);
                        return;
                    }

                    leaveChat();
                },
            });
        }

        if (report?.reportID && isDebugModeEnabled) {
            items.push({
                key: CONST.REPORT_DETAILS_MENU_ITEM.DEBUG,
                translationKey: 'debug.debug',
                icon: Expensicons.Bug,
                action: () => Navigation.navigate(ROUTES.DEBUG_REPORT.getRoute(report.reportID)),
                isAnonymousAction: true,
                shouldShowRightIcon: true,
            });
        }

        return items;
    }, [
        beginPDFExport,
        isSelfDM,
        isArchivedRoom,
        isGroupChat,
        isDefaultRoom,
        isChatThread,
        isPolicyEmployee,
        isUserCreatedPolicyRoom,
        participants.length,
        report,
        isSystemChat,
        isPolicyExpenseChat,
        shouldShowMenuItem,
        isTrackExpenseReport,
        isDeletedParentAction,
        isMoneyRequestReport,
        isInvoiceReport,
        isTaskReport,
        isCanceledTaskReport,
        canUseTableReportView,
        shouldShowCancelPaymentButton,
        caseID,
        policy,
        connectedIntegration,
        isPolicyAdmin,
        isSingleTransactionView,
        isExpenseReport,
        shouldShowGoToWorkspace,
        shouldShowLeaveButton,
        isDebugModeEnabled,
        activeChatMembers.length,
        shouldOpenRoomMembersPage,
        backTo,
        parentReportAction,
        iouTransactionID,
        moneyRequestReport?.reportID,
        session,
<<<<<<< HEAD
        isTaskModifiable,
        isTaskActionable,
        canUsePDFExport,
=======
        canModifyTask,
        canActionTask,
>>>>>>> 10939db1
        isOffline,
        transactionIDList,
        beginPDFExport,
        unapproveExpenseReportOrShowModal,
        isRootGroupChat,
        leaveChat,
    ]);

    const displayNamesWithTooltips = useMemo(() => {
        const hasMultipleParticipants = participants.length > 1;
        return getDisplayNamesWithTooltips(getPersonalDetailsForAccountIDs(participants, personalDetails), hasMultipleParticipants);
    }, [participants, personalDetails]);

    const icons = useMemo(() => getIcons(report, personalDetails, null, '', -1, policy), [report, personalDetails, policy]);

    const chatRoomSubtitleText = chatRoomSubtitle ? (
        <DisplayNames
            fullTitle={chatRoomSubtitle}
            tooltipEnabled
            numberOfLines={1}
            textStyles={[styles.sidebarLinkText, styles.textLabelSupporting, styles.pre, styles.mt1, styles.textAlignCenter]}
            shouldUseFullTitle
        />
    ) : null;

    const connectedIntegrationName = connectedIntegration ? translate('workspace.accounting.connectionName', {connectionName: connectedIntegration}) : '';
    const unapproveWarningText = (
        <Text>
            <Text style={[styles.textStrong, styles.noWrap]}>{translate('iou.headsUp')}</Text>{' '}
            <Text>{translate('iou.unapproveWithIntegrationWarning', {accountingIntegration: connectedIntegrationName})}</Text>
        </Text>
    );

    const renderedAvatar = useMemo(() => {
        if (isMoneyRequestReport || isInvoiceReport) {
            return (
                <View style={styles.mb3}>
                    <MultipleAvatars
                        icons={icons}
                        size={CONST.AVATAR_SIZE.LARGE}
                    />
                </View>
            );
        }
        if (isGroupChat && !isThread) {
            return (
                <AvatarWithImagePicker
                    source={icons.at(0)?.source}
                    avatarID={icons.at(0)?.id}
                    isUsingDefaultAvatar={!report.avatarUrl}
                    size={CONST.AVATAR_SIZE.X_LARGE}
                    avatarStyle={styles.avatarXLarge}
                    onViewPhotoPress={() => Navigation.navigate(ROUTES.REPORT_AVATAR.getRoute(report.reportID))}
                    onImageRemoved={() => {
                        // Calling this without a file will remove the avatar
                        updateGroupChatAvatar(report.reportID);
                    }}
                    onImageSelected={(file) => updateGroupChatAvatar(report.reportID, file)}
                    editIcon={Expensicons.Camera}
                    editIconStyle={styles.smallEditIconAccount}
                    pendingAction={report.pendingFields?.avatar ?? undefined}
                    errors={report.errorFields?.avatar ?? null}
                    errorRowStyles={styles.mt6}
                    onErrorClose={() => clearAvatarErrors(report.reportID)}
                    shouldUseStyleUtilityForAnchorPosition
                    style={[styles.w100, styles.mb3]}
                />
            );
        }
        return (
            <View style={styles.mb3}>
                <RoomHeaderAvatars
                    icons={icons}
                    reportID={report?.reportID}
                />
            </View>
        );
    }, [report, icons, isMoneyRequestReport, isInvoiceReport, isGroupChat, isThread, styles]);

    const canHoldUnholdReportAction = canHoldUnholdReportActionUtil(moneyRequestAction);
    const shouldShowHoldAction =
        caseID !== CASES.DEFAULT &&
        (canHoldUnholdReportAction.canHoldRequest || canHoldUnholdReportAction.canUnholdRequest) &&
        !isArchivedNonExpenseReport(transactionThreadReportID ? report : parentReport, transactionThreadReportID ? reportNameValuePairs : parentReportNameValuePairs);
    const canJoin = canJoinChat(report, parentReportAction, policy);

    const promotedActions = useMemo(() => {
        const result: PromotedAction[] = [];

        if (canJoin) {
            result.push(PromotedActions.join(report));
        }

        if (!canUseTableReportView && isExpenseReport && shouldShowHoldAction) {
            result.push(
                PromotedActions.hold({
                    isTextHold: canHoldUnholdReportAction.canHoldRequest,
                    reportAction: moneyRequestAction,
                    reportID: transactionThreadReportID ? report.reportID : moneyRequestAction?.childReportID,
                    isDelegateAccessRestricted,
                    setIsNoDelegateAccessMenuVisible,
                    currentSearchHash,
                }),
            );
        }

        if (report) {
            result.push(PromotedActions.pin(report));
        }

        result.push(PromotedActions.share(report, backTo));

        return result;
    }, [
        canJoin,
        canUseTableReportView,
        isExpenseReport,
        shouldShowHoldAction,
        report,
        backTo,
        canHoldUnholdReportAction.canHoldRequest,
        moneyRequestAction,
        transactionThreadReportID,
        isDelegateAccessRestricted,
        currentSearchHash,
    ]);

    const nameSectionExpenseIOU = (
        <View style={[styles.reportDetailsRoomInfo, styles.mw100]}>
            {shouldDisableRename && (
                <>
                    <View style={[styles.alignSelfCenter, styles.w100, styles.mt1]}>
                        <DisplayNames
                            fullTitle={reportName}
                            displayNamesWithTooltips={displayNamesWithTooltips}
                            tooltipEnabled
                            numberOfLines={isChatRoom && !isChatThread ? 0 : 1}
                            textStyles={[styles.textHeadline, styles.textAlignCenter, isChatRoom && !isChatThread ? undefined : styles.pre]}
                            shouldUseFullTitle={shouldUseFullTitle}
                        />
                    </View>
                    {isPolicyAdmin ? (
                        <PressableWithoutFeedback
                            style={[styles.w100]}
                            disabled={policy?.pendingAction === CONST.RED_BRICK_ROAD_PENDING_ACTION.DELETE}
                            role={CONST.ROLE.BUTTON}
                            accessibilityLabel={chatRoomSubtitle}
                            accessible
                            onPress={() => {
                                let policyID = report?.policyID;

                                if (!policyID) {
                                    policyID = '';
                                }

                                Navigation.navigate(ROUTES.WORKSPACE_INITIAL.getRoute(policyID));
                            }}
                        >
                            {chatRoomSubtitleText}
                        </PressableWithoutFeedback>
                    ) : (
                        chatRoomSubtitleText
                    )}
                </>
            )}
            {!isEmptyObject(parentNavigationSubtitleData) && (isMoneyRequestReport || isInvoiceReport || isMoneyRequest || isTaskReport) && (
                <ParentNavigationSubtitle
                    parentNavigationSubtitleData={parentNavigationSubtitleData}
                    parentReportID={report?.parentReportID}
                    parentReportActionID={report?.parentReportActionID}
                    pressableStyles={[styles.mt1, styles.mw100]}
                />
            )}
        </View>
    );

    const nameSectionGroupWorkspace = (
        <OfflineWithFeedback
            pendingAction={report?.pendingFields?.reportName}
            errors={report?.errorFields?.reportName}
            errorRowStyles={[styles.ph5]}
            onClose={() => clearPolicyRoomNameErrors(report?.reportID)}
        >
            <View style={[styles.flex1, !shouldDisableRename && styles.mt3]}>
                <MenuItemWithTopDescription
                    shouldShowRightIcon={!shouldDisableRename}
                    interactive={!shouldDisableRename}
                    title={StringUtils.lineBreaksToSpaces(reportName)}
                    titleStyle={styles.newKansasLarge}
                    titleContainerStyle={shouldDisableRename && styles.alignItemsCenter}
                    shouldCheckActionAllowedOnPress={false}
                    description={!shouldDisableRename ? roomDescription : ''}
                    furtherDetails={chatRoomSubtitle && !isGroupChat ? additionalRoomDetails : ''}
                    furtherDetailsNumberOfLines={isPolicyExpenseChat ? 0 : undefined}
                    furtherDetailsStyle={isPolicyExpenseChat ? styles.textAlignCenter : undefined}
                    onPress={() => Navigation.navigate(ROUTES.REPORT_SETTINGS_NAME.getRoute(report.reportID, backTo))}
                    numberOfLinesTitle={isThread ? 2 : 0}
                    shouldBreakWord
                />
            </View>
        </OfflineWithFeedback>
    );

    const titleField = useMemo<OnyxTypes.PolicyReportField | undefined>((): OnyxTypes.PolicyReportField | undefined => {
        const fields = getAvailableReportFields(report, Object.values(policy?.fieldList ?? {}));
        return fields.find((reportField) => isReportFieldOfTypeTitle(reportField));
    }, [report, policy?.fieldList]);
    const fieldKey = getReportFieldKey(titleField?.fieldID);
    const isFieldDisabled = isReportFieldDisabled(report, titleField, policy);

    const shouldShowTitleField = caseID !== CASES.MONEY_REQUEST && !isFieldDisabled && isAdminOwnerApproverOrReportOwner(report, policy);

    const nameSectionFurtherDetailsContent = (
        <ParentNavigationSubtitle
            parentNavigationSubtitleData={parentNavigationSubtitleData}
            parentReportID={report?.parentReportID}
            parentReportActionID={report?.parentReportActionID}
            pressableStyles={[styles.mt1, styles.mw100]}
        />
    );

    const nameSectionTitleField = !!titleField && (
        <OfflineWithFeedback
            pendingAction={report.pendingFields?.reportName}
            errors={report.errorFields?.reportName}
            errorRowStyles={styles.ph5}
            key={`menuItem-${fieldKey}`}
            onClose={() => clearPolicyRoomNameErrors(report.reportID)}
        >
            <View style={[styles.flex1]}>
                <MenuItemWithTopDescription
                    shouldShowRightIcon={!isFieldDisabled}
                    interactive={!isFieldDisabled}
                    title={reportName}
                    titleStyle={styles.newKansasLarge}
                    shouldCheckActionAllowedOnPress={false}
                    description={Str.UCFirst(titleField.name)}
                    onPress={() => {
                        let policyID = report.policyID;

                        if (!policyID) {
                            policyID = '';
                        }

                        Navigation.navigate(ROUTES.EDIT_REPORT_FIELD_REQUEST.getRoute(report.reportID, policyID, titleField.fieldID, backTo));
                    }}
                    furtherDetailsComponent={nameSectionFurtherDetailsContent}
                />
            </View>
        </OfflineWithFeedback>
    );

    const deleteTransaction = useCallback(() => {
        if (caseID === CASES.DEFAULT) {
            deleteTask(report);
            return;
        }

        if (!requestParentReportAction) {
            return;
        }

        const isTrackExpense = isTrackExpenseAction(requestParentReportAction);

        if (isTrackExpense) {
            deleteTrackExpense(moneyRequestReport?.reportID, iouTransactionID, requestParentReportAction, isSingleTransactionView);
        } else {
            deleteMoneyRequest(iouTransactionID, requestParentReportAction, isSingleTransactionView);
            removeTransaction(iouTransactionID);
        }
    }, [caseID, iouTransactionID, isSingleTransactionView, moneyRequestReport?.reportID, removeTransaction, report, requestParentReportAction]);

    // A flag to indicate whether the user chose to delete the transaction or not
    const isTransactionDeleted = useRef<boolean>(false);

    useEffect(() => {
        return () => {
            // Perform the actual deletion after the details page is unmounted. This prevents the [Deleted ...] text from briefly appearing when dismissing the modal.
            if (!isTransactionDeleted.current) {
                return;
            }

            deleteTransaction();
        };
    }, [deleteTransaction]);

    // Where to navigate back to after deleting the transaction and its report.
    const navigateToTargetUrl = useCallback(() => {
        // If transaction was not deleted (i.e. Cancel was clicked), do nothing
        // which only dismiss the delete confirmation modal
        if (!isTransactionDeleted.current) {
            return;
        }

        let urlToNavigateBack: string | undefined;

        // Only proceed with navigation logic if transaction was actually deleted
        if (!isEmptyObject(requestParentReportAction)) {
            const isTrackExpense = isTrackExpenseAction(requestParentReportAction);
            if (isTrackExpense) {
                urlToNavigateBack = getNavigationUrlAfterTrackExpenseDelete(moneyRequestReport?.reportID, iouTransactionID, requestParentReportAction, isSingleTransactionView);
            } else {
                urlToNavigateBack = getNavigationUrlOnMoneyRequestDelete(iouTransactionID, requestParentReportAction, isSingleTransactionView);
            }
        }

        if (!urlToNavigateBack) {
            Navigation.dismissModal();
        } else {
            setDeleteTransactionNavigateBackUrl(urlToNavigateBack);
            navigateBackOnDeleteTransaction(urlToNavigateBack as Route, true);
        }
    }, [iouTransactionID, requestParentReportAction, isSingleTransactionView, isTransactionDeleted, moneyRequestReport?.reportID]);

    const mentionReportContextValue = useMemo(() => ({currentReportID: report.reportID, exactlyMatch: true}), [report.reportID]);

    return (
        <ScreenWrapper testID={ReportDetailsPage.displayName}>
            <FullPageNotFoundView shouldShow={isEmptyObject(report)}>
                <HeaderWithBackButton
                    title={translate('common.details')}
                    onBackButtonPress={() => Navigation.goBack(backTo)}
                />
                <ScrollView contentContainerStyle={[styles.flexGrow1]}>
                    <View style={[styles.reportDetailsTitleContainer, styles.pb0]}>
                        {renderedAvatar}
                        {isExpenseReport && (!shouldShowTitleField || !titleField) && nameSectionExpenseIOU}
                    </View>

                    {isExpenseReport && shouldShowTitleField && titleField && nameSectionTitleField}

                    {!isExpenseReport && nameSectionGroupWorkspace}

                    {shouldShowReportDescription && (
                        <OfflineWithFeedback pendingAction={report.pendingFields?.description}>
                            <MentionReportContext.Provider value={mentionReportContextValue}>
                                <MenuItemWithTopDescription
                                    shouldShowRightIcon
                                    interactive
                                    title={getReportDescription(report)}
                                    shouldRenderAsHTML
                                    shouldTruncateTitle
                                    characterLimit={100}
                                    shouldCheckActionAllowedOnPress={false}
                                    description={translate('reportDescriptionPage.roomDescription')}
                                    onPress={() => Navigation.navigate(ROUTES.REPORT_DESCRIPTION.getRoute(report.reportID, Navigation.getActiveRoute()))}
                                />
                            </MentionReportContext.Provider>
                        </OfflineWithFeedback>
                    )}

                    <PromotedActionsBar
                        containerStyle={styles.mt5}
                        promotedActions={promotedActions}
                    />

                    {menuItems.map((item) => (
                        <MenuItem
                            key={item.key}
                            title={translate(item.translationKey)}
                            subtitle={item.subtitle}
                            icon={item.icon}
                            onPress={item.action}
                            isAnonymousAction={item.isAnonymousAction}
                            shouldShowRightIcon={item.shouldShowRightIcon}
                            brickRoadIndicator={item.brickRoadIndicator}
                        />
                    ))}

                    {shouldShowDeleteButton && (
                        <MenuItem
                            key={CONST.REPORT_DETAILS_MENU_ITEM.DELETE}
                            icon={Expensicons.Trashcan}
                            title={caseID === CASES.DEFAULT ? translate('common.delete') : translate('reportActionContextMenu.deleteAction', {action: requestParentReportAction})}
                            onPress={() => setIsDeleteModalVisible(true)}
                        />
                    )}

                    <FixedFooter style={[styles.alignItemsCenter, styles.flex1, styles.justifyContentEnd, styles.pt5]}>
                        <View style={[styles.flexRow, styles.alignItemsCenter, styles.gap3]}>
                            <TextWithCopy
                                copyValue={base62ReportID}
                                style={styles.textMicroSupporting}
                            >
                                {`${translate('common.reportID')}: ${base62ReportID}`}
                            </TextWithCopy>
                            <TextWithCopy
                                copyValue={report.reportID}
                                style={styles.textMicroSupporting}
                            >
                                {`${translate('common.longID')}: ${report.reportID}`}
                            </TextWithCopy>
                        </View>
                    </FixedFooter>
                </ScrollView>
                <ConfirmModal
                    danger
                    title={translate('groupChat.lastMemberTitle')}
                    isVisible={isLastMemberLeavingGroupModalVisible}
                    onConfirm={() => {
                        setIsLastMemberLeavingGroupModalVisible(false);
                        leaveChat();
                    }}
                    onCancel={() => setIsLastMemberLeavingGroupModalVisible(false)}
                    prompt={translate('groupChat.lastMemberWarning')}
                    confirmText={translate('common.leave')}
                    cancelText={translate('common.cancel')}
                />
                {!canUseTableReportView && (
                    <ConfirmModal
                        title={translate('iou.cancelPayment')}
                        isVisible={isConfirmModalVisible}
                        onConfirm={cancelPayment}
                        onCancel={() => setIsConfirmModalVisible(false)}
                        prompt={translate('iou.cancelPaymentConfirmation')}
                        confirmText={translate('iou.cancelPayment')}
                        cancelText={translate('common.dismiss')}
                        danger
                        shouldEnableNewFocusManagement
                    />
                )}
                <ConfirmModal
                    title={caseID === CASES.DEFAULT ? translate('task.deleteTask') : translate('iou.deleteExpense', {count: 1})}
                    isVisible={isDeleteModalVisible}
                    onConfirm={() => {
                        setIsDeleteModalVisible(false);
                        isTransactionDeleted.current = true;
                    }}
                    onCancel={() => setIsDeleteModalVisible(false)}
                    prompt={caseID === CASES.DEFAULT ? translate('task.deleteConfirmation') : translate('iou.deleteConfirmation', {count: 1})}
                    confirmText={translate('common.delete')}
                    cancelText={translate('common.cancel')}
                    danger
                    shouldEnableNewFocusManagement
                    onModalHide={navigateToTargetUrl}
                />
                {!canUseTableReportView && (
                    <DelegateNoAccessModal
                        isNoDelegateAccessMenuVisible={isNoDelegateAccessMenuVisible}
                        onClose={() => setIsNoDelegateAccessMenuVisible(false)}
                    />
                )}
                <ConfirmModal
                    title={translate('iou.unapproveReport')}
                    isVisible={isUnapproveModalVisible}
                    danger
                    confirmText={translate('iou.unapproveReport')}
                    onConfirm={() => {
                        setIsUnapproveModalVisible(false);
                        Navigation.dismissModal();
                        unapproveExpenseReport(moneyRequestReport);
                    }}
                    cancelText={translate('common.cancel')}
                    onCancel={() => setIsUnapproveModalVisible(false)}
                    prompt={unapproveWarningText}
                />
                <DecisionModal
                    title={translate('common.youAppearToBeOffline')}
                    prompt={translate('common.offlinePrompt')}
                    isSmallScreenWidth={isSmallScreenWidth}
                    onSecondOptionSubmit={() => setOfflineModalVisible(false)}
                    secondOptionText={translate('common.buttonConfirm')}
                    isVisible={offlineModalVisible}
                    onClose={() => setOfflineModalVisible(false)}
                />
                <DecisionModal
                    title={translate('common.downloadFailedTitle')}
                    prompt={translate('common.downloadFailedDescription')}
                    isSmallScreenWidth={isSmallScreenWidth}
                    onSecondOptionSubmit={() => setDownloadErrorModalVisible(false)}
                    secondOptionText={translate('common.buttonConfirm')}
                    isVisible={downloadErrorModalVisible}
                    onClose={() => setDownloadErrorModalVisible(false)}
                />
                <Modal
                    onClose={() => setIsPDFModalVisible(false)}
                    isVisible={isPDFModalVisible}
                    type={isSmallScreenWidth ? CONST.MODAL.MODAL_TYPE.BOTTOM_DOCKED : CONST.MODAL.MODAL_TYPE.CONFIRM}
                >
                    <View style={[styles.m5]}>
                        <View>
                            <View style={[styles.flexRow, styles.mb4]}>
                                <Header
                                    title={translate('reportDetailsPage.generatingPDF')}
                                    containerStyles={[styles.alignItemsCenter]}
                                />
                            </View>
                            <View>
                                <Text>{messagePDF}</Text>
                                {!reportPDFFilename && (
                                    <ActivityIndicator
                                        size={CONST.ACTIVITY_INDICATOR_SIZE.LARGE}
                                        color={theme.textSupporting}
                                        style={styles.mt3}
                                    />
                                )}
                            </View>
                        </View>
                        {!!reportPDFFilename && reportPDFFilename !== 'error' && (
                            <Button
                                isLoading={isDownloadingPDF}
                                style={[styles.mt3, styles.noSelect]}
                                onPress={() => downloadReportPDF(reportPDFFilename ?? '', reportName)}
                                text={translate('common.download')}
                            />
                        )}
                        {(!reportPDFFilename || reportPDFFilename === 'error') && (
                            <Button
                                style={[styles.mt3, styles.noSelect]}
                                onPress={() => setIsPDFModalVisible(false)}
                                text={translate('common.close')}
                            />
                        )}
                    </View>
                </Modal>
            </FullPageNotFoundView>
        </ScreenWrapper>
    );
}

ReportDetailsPage.displayName = 'ReportDetailsPage';

export default withReportOrNotFound()(ReportDetailsPage);<|MERGE_RESOLUTION|>--- conflicted
+++ resolved
@@ -36,11 +36,6 @@
 import useLocalize from '@hooks/useLocalize';
 import useNetwork from '@hooks/useNetwork';
 import usePaginatedReportActions from '@hooks/usePaginatedReportActions';
-<<<<<<< HEAD
-import usePermissions from '@hooks/usePermissions';
-import useReportIsArchived from '@hooks/useReportIsArchived';
-=======
->>>>>>> 10939db1
 import useResponsiveLayout from '@hooks/useResponsiveLayout';
 import useTheme from '@hooks/useTheme';
 import useThemeStyles from '@hooks/useThemeStyles';
@@ -143,6 +138,7 @@
 import type IconAsset from '@src/types/utils/IconAsset';
 import type {WithReportOrNotFoundProps} from './home/report/withReportOrNotFound';
 import withReportOrNotFound from './home/report/withReportOrNotFound';
+import useReportIsArchived from '@hooks/useReportIsArchived';
 
 type ReportDetailsPageMenuItem = {
     key: DeepValueOf<typeof CONST.REPORT_DETAILS_MENU_ITEM>;
@@ -705,17 +701,10 @@
         iouTransactionID,
         moneyRequestReport?.reportID,
         session,
-<<<<<<< HEAD
         isTaskModifiable,
         isTaskActionable,
-        canUsePDFExport,
-=======
-        canModifyTask,
-        canActionTask,
->>>>>>> 10939db1
         isOffline,
         transactionIDList,
-        beginPDFExport,
         unapproveExpenseReportOrShowModal,
         isRootGroupChat,
         leaveChat,
