import React from 'react';
import _ from 'underscore';
import {View} from 'react-native';
import PropTypes from 'prop-types';
import {withOnyx} from 'react-native-onyx';
import Str from 'expensify-common/lib/str';
import lodashGet from 'lodash/get';
import styles from '../styles/styles';
import ONYXKEYS from '../ONYXKEYS';
import HeaderWithCloseButton from '../components/HeaderWithCloseButton';
import Navigation from '../libs/Navigation/Navigation';
import ScreenWrapper from '../components/ScreenWrapper';
import OptionsList from '../components/OptionsList';
import ROUTES from '../ROUTES';
import personalDetailsPropType from './personalDetailsPropType';
import withLocalize, {withLocalizePropTypes} from '../components/withLocalize';
import compose from '../libs/compose';
import * as ReportUtils from '../libs/ReportUtils';
import reportPropTypes from './reportPropTypes';
import withReportOrNotFound from './home/report/withReportOrNotFound';
import FullPageNotFoundView from '../components/BlockingViews/FullPageNotFoundView';
import CONST from '../CONST';

const propTypes = {
    /* Onyx Props */

    /** The personal details of the person who is logged in */
    personalDetails: personalDetailsPropType,

    /** The active report */
    report: reportPropTypes.isRequired,

    /** Route params */
    route: PropTypes.shape({
        params: PropTypes.shape({
            /** Report ID passed via route r/:reportID/participants */
            reportID: PropTypes.string,
        }),
    }).isRequired,

    ...withLocalizePropTypes,
};

const defaultProps = {
    personalDetails: {},
};

/**
 * Returns all the participants in the active report
 *
 * @param {Object} report The active report object
 * @param {Object} personalDetails The personal details of the users
 * @return {Array}
 */
const getAllParticipants = (report, personalDetails) => {
    const {participants} = report;

    return _.chain(participants).sort().map((login) => {
        const userLogin = Str.removeSMSDomain(login);
        const userPersonalDetail = lodashGet(personalDetails, login, {displayName: userLogin, avatar: ''});

        return {
            alternateText: userLogin,
            displayName: userPersonalDetail.displayName,
            icons: [
                {
                    source: ReportUtils.getAvatar(userPersonalDetail.avatar, login),
                    name: login,
                    type: CONST.ICON_TYPE_AVATAR,
                },
            ],
            keyForList: userLogin,
            login,
            text: userPersonalDetail.displayName,
            tooltipText: userLogin,
            participantsList: [{login, displayName: userPersonalDetail.displayName}],
<<<<<<< HEAD
        });
    }).value();
=======
        };
    });
>>>>>>> 1d951e68
};

const ReportParticipantsPage = (props) => {
    const participants = getAllParticipants(props.report, props.personalDetails);

    return (
        <ScreenWrapper includeSafeAreaPaddingBottom={false}>
            {({safeAreaPaddingBottomStyle}) => (
                <FullPageNotFoundView shouldShow={_.isEmpty(props.report)}>
                    <HeaderWithCloseButton
                        title={props.translate(ReportUtils.isChatRoom(props.report) || ReportUtils.isPolicyExpenseChat(props.report) ? 'common.members' : 'common.details')}
                        onCloseButtonPress={Navigation.dismissModal}
                        onBackButtonPress={Navigation.goBack}
                        shouldShowBackButton={ReportUtils.isChatRoom(props.report) || ReportUtils.isPolicyExpenseChat(props.report)}
                    />
                    <View
                        pointerEvents="box-none"
                        style={[styles.containerWithSpaceBetween]}
                    >
                        {Boolean(participants.length) && (
                            <OptionsList
                                sections={[
                                    {
                                        title: '',
                                        data: participants,
                                        shouldShow: true,
                                        indexOffset: 0,
                                    },
                                ]}
                                onSelectRow={(option) => {
                                    Navigation.navigate(ROUTES.getReportParticipantRoute(props.route.params.reportID, option.login));
                                }}
                                hideSectionHeaders
                                showTitleTooltip
                                disableFocusOptions
                                boldStyle
                                optionHoveredStyle={styles.hoveredComponentBG}
                                contentContainerStyles={[safeAreaPaddingBottomStyle]}
                            />
                        )}
                    </View>
                </FullPageNotFoundView>
            )}
        </ScreenWrapper>
    );
};

ReportParticipantsPage.propTypes = propTypes;
ReportParticipantsPage.defaultProps = defaultProps;
ReportParticipantsPage.displayName = 'ReportParticipantsPage';

export default compose(
    withLocalize,
    withReportOrNotFound,
    withOnyx({
        personalDetails: {
            key: ONYXKEYS.PERSONAL_DETAILS,
        },
    }),
)(ReportParticipantsPage);<|MERGE_RESOLUTION|>--- conflicted
+++ resolved
@@ -55,7 +55,7 @@
 const getAllParticipants = (report, personalDetails) => {
     const {participants} = report;
 
-    return _.chain(participants).sort().map((login) => {
+    return _.chain(participants).map((login) => {
         const userLogin = Str.removeSMSDomain(login);
         const userPersonalDetail = lodashGet(personalDetails, login, {displayName: userLogin, avatar: ''});
 
@@ -74,13 +74,8 @@
             text: userPersonalDetail.displayName,
             tooltipText: userLogin,
             participantsList: [{login, displayName: userPersonalDetail.displayName}],
-<<<<<<< HEAD
-        });
-    }).value();
-=======
-        };
-    });
->>>>>>> 1d951e68
+        }
+    }).sortBy(participant => participant.displayName.toLowerCase()).value();
 };
 
 const ReportParticipantsPage = (props) => {
