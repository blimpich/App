--- conflicted
+++ resolved
@@ -62,7 +62,6 @@
                 if (welcomeMessageInputRef.current) {
                     welcomeMessageInputRef.current.focus();
                 }
-<<<<<<< HEAD
                 return () => {
                     if (!focusTimeoutRef.current) {
                         return;
@@ -74,7 +73,7 @@
     );
 
     return (
-        <ScreenWrapper testID="ReportWelcomeMessagePage">
+        <ScreenWrapper testID={ReportWelcomeMessagePage.displayName}>
             <FullPageNotFoundView shouldShow={!PolicyUtils.isPolicyAdmin(props.policy)}>
                 <HeaderWithBackButton title={props.translate('welcomeMessagePage.welcomeMessage')} />
                 <Form
@@ -109,52 +108,6 @@
                     </View>
                 </Form>
             </FullPageNotFoundView>
-=======
-                focusAndUpdateMultilineInputRange(welcomeMessageInputRef.current);
-            }}
-            testID={ReportWelcomeMessagePage.displayName}
-        >
-            {({didScreenTransitionEnd}) => (
-                <FullPageNotFoundView shouldShow={!PolicyUtils.isPolicyAdmin(props.policy)}>
-                    <HeaderWithBackButton title={props.translate('welcomeMessagePage.welcomeMessage')} />
-                    <Form
-                        style={[styles.flexGrow1, styles.ph5]}
-                        formID={ONYXKEYS.FORMS.WELCOME_MESSAGE_FORM}
-                        onSubmit={submitForm}
-                        submitButtonText={props.translate('common.save')}
-                        enabledWhenOffline
-                    >
-                        <Text style={[styles.mb5]}>{props.translate('welcomeMessagePage.explainerText')}</Text>
-                        <View style={[styles.mb6]}>
-                            <TextInput
-                                inputID="welcomeMessage"
-                                label={props.translate('welcomeMessagePage.welcomeMessage')}
-                                accessibilityLabel={props.translate('welcomeMessagePage.welcomeMessage')}
-                                accessibilityRole={CONST.ACCESSIBILITY_ROLE.TEXT}
-                                autoGrowHeight
-                                maxLength={CONST.MAX_COMMENT_LENGTH}
-                                ref={(el) => {
-                                    // Before updating the DOM, React sets the affected ref.current values to null. After updating the DOM, React immediately sets them to the corresponding DOM nodes
-                                    // to avoid focus multiple time, we should early return if el is null.
-                                    if (!el) {
-                                        return;
-                                    }
-                                    if (!welcomeMessageInputRef.current && didScreenTransitionEnd) {
-                                        focusAndUpdateMultilineInputRange(el);
-                                    }
-                                    welcomeMessageInputRef.current = el;
-                                }}
-                                value={welcomeMessage}
-                                onChangeText={handleWelcomeMessageChange}
-                                autoCapitalize="none"
-                                textAlignVertical="top"
-                                containerStyles={[styles.autoGrowHeightMultilineInput]}
-                            />
-                        </View>
-                    </Form>
-                </FullPageNotFoundView>
-            )}
->>>>>>> 1f628bd5
         </ScreenWrapper>
     );
 }
