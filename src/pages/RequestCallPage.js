--- conflicted
+++ resolved
@@ -1,9 +1,5 @@
 import React, {Component} from 'react';
-<<<<<<< HEAD
-import {View} from 'react-native';
-=======
-import {ScrollView, TextInput} from 'react-native';
->>>>>>> 96de1bc1
+import {View, ScrollView} from 'react-native';
 import _ from 'underscore';
 import {withOnyx} from 'react-native-onyx';
 import PropTypes from 'prop-types';
@@ -159,31 +155,6 @@
                         ], true)}
                         onCloseButtonPress={() => Navigation.dismissModal(true)}
                     />
-<<<<<<< HEAD
-                    <ExpensiTextInput
-                        label={this.props.translate('common.phoneNumber')}
-                        containerStyle={[styles.mt4]}
-                        autoCompleteType="off"
-                        autoCorrect={false}
-                        value={this.state.phoneNumber}
-                        placeholder="+14158675309"
-                        onChangeText={phoneNumber => this.setState({phoneNumber})}
-                    />
-                    <Text style={[styles.mt4, styles.textLabel, styles.colorMuted, styles.mb6]}>
-                        {this.props.translate('requestCallPage.availabilityText')}
-                    </Text>
-                </View>
-                <FixedFooter>
-                    <Button
-                        success
-                        isDisabled={isButtonDisabled}
-                        onPress={this.onSubmit}
-                        style={[styles.w100]}
-                        text={this.props.translate('requestCallPage.callMe')}
-                        isLoading={this.state.isLoading}
-                    />
-                </FixedFooter>
-=======
                     <ScrollView style={styles.flex1} contentContainerStyle={styles.p5}>
                         <Text style={[styles.mb4]}>
                             {this.props.translate('requestCallPage.description')}
@@ -198,17 +169,16 @@
                             onChangeLastName={lastName => this.setState({lastName})}
                             style={[styles.mt4, styles.mb4]}
                         />
-                        <Text style={[styles.mt4, styles.formLabel]} numberOfLines={1}>
-                            {this.props.translate('common.phoneNumber')}
-                        </Text>
-                        <TextInput
-                            autoCompleteType="off"
-                            autoCorrect={false}
-                            style={[styles.textInput]}
-                            value={this.state.phoneNumber}
-                            placeholder="+14158675309"
-                            onChangeText={phoneNumber => this.setState({phoneNumber})}
-                        />
+                        <View style={styles.mt4}>
+                            <ExpensiTextInput
+                                label={this.props.translate('common.phoneNumber')}
+                                autoCompleteType="off"
+                                autoCorrect={false}
+                                value={this.state.phoneNumber}
+                                placeholder="+14158675309"
+                                onChangeText={phoneNumber => this.setState({phoneNumber})}
+                            />
+                        </View>
                         <Text style={[styles.mt4, styles.textLabel, styles.colorMuted, styles.mb6]}>
                             {this.props.translate('requestCallPage.availabilityText')}
                         </Text>
@@ -224,7 +194,6 @@
                         />
                     </FixedFooter>
                 </KeyboardAvoidingView>
->>>>>>> 96de1bc1
             </ScreenWrapper>
         );
     }
