--- conflicted
+++ resolved
@@ -74,14 +74,10 @@
 
     // Any existing participants and Expensify emails should not be eligible for invitation
     const excludedUsers = useMemo(
-<<<<<<< HEAD
         () =>
-            _.map([...PersonalDetailsUtils.getLoginsByAccountIDs(lodashGet(props.report, 'participantAccountIDs', [])), ...CONST.EXPENSIFY_EMAILS], (participant) =>
+            _.map([...PersonalDetailsUtils.getLoginsByAccountIDs(lodashGet(props.report, 'visibleChatMemberAccountIDs', [])), ...CONST.EXPENSIFY_EMAILS], (participant) =>
                 OptionsListUtils.addSMSDomainIfPhoneNumber(participant),
             ),
-=======
-        () => [...PersonalDetailsUtils.getLoginsByAccountIDs(lodashGet(props.report, 'visibleChatMemberAccountIDs', [])), ...CONST.EXPENSIFY_EMAILS],
->>>>>>> 8ba2782c
         [props.report],
     );
 
