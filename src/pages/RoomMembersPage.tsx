--- conflicted
+++ resolved
@@ -52,11 +52,7 @@
 type RoomMembersPageProps = WithReportOrNotFoundProps &
     WithCurrentUserPersonalDetailsProps &
     RoomMembersPageOnyxProps &
-<<<<<<< HEAD
-    PlatformStackScreenProps<RoomMembersNavigatorParamList, typeof SCREENS.ROOM_MEMBERS_ROOT>;
-=======
-    StackScreenProps<RoomMembersNavigatorParamList, typeof SCREENS.ROOM_MEMBERS.ROOT>;
->>>>>>> dcf1a0ca
+    PlatformStackScreenProps<RoomMembersNavigatorParamList, typeof SCREENS.ROOM_MEMBERS.ROOT>;
 
 function RoomMembersPage({report, session, policies}: RoomMembersPageProps) {
     const styles = useThemeStyles();
