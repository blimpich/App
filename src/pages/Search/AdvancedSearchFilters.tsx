--- conflicted
+++ resolved
@@ -525,13 +525,9 @@
                 key === CONST.SEARCH.SYNTAX_FILTER_KEYS.REIMBURSABLE ||
                 key === CONST.SEARCH.SYNTAX_FILTER_KEYS.BILLABLE ||
                 key === CONST.SEARCH.SYNTAX_FILTER_KEYS.WITHDRAWAL_TYPE ||
-<<<<<<< HEAD
                 key === CONST.SEARCH.SYNTAX_FILTER_KEYS.TYPE ||
-                key === CONST.SEARCH.SYNTAX_FILTER_KEYS.HAS
-=======
-                key === CONST.SEARCH.SYNTAX_FILTER_KEYS.WITHDRAWAL_ID ||
-                key === CONST.SEARCH.SYNTAX_FILTER_KEYS.TYPE
->>>>>>> e2b15e62
+                key === CONST.SEARCH.SYNTAX_FILTER_KEYS.HAS ||
+                key === CONST.SEARCH.SYNTAX_FILTER_KEYS.WITHDRAWAL_ID
             ) {
                 filterTitle = baseFilterConfig[key].getTitle(searchAdvancedFilters, key, translate, localeCompare);
             } else if (key === CONST.SEARCH.SYNTAX_FILTER_KEYS.CATEGORY) {
