import React, {useMemo, useRef, useState} from 'react';
// eslint-disable-next-line no-restricted-imports
import type {GestureResponderEvent, ImageStyle, Text as RNText, TextStyle, ViewStyle} from 'react-native';
import {InteractionManager, Linking, View} from 'react-native';
import {useOnyx} from 'react-native-onyx';
import type {OnyxCollection} from 'react-native-onyx';
import type {ValueOf} from 'type-fest';
import BookTravelButton from '@components/BookTravelButton';
import ConfirmModal from '@components/ConfirmModal';
import EmptyStateComponent from '@components/EmptyStateComponent';
import type {EmptyStateButton} from '@components/EmptyStateComponent/types';
import type {FeatureListItem} from '@components/FeatureList';
import {Alert, PiggyBank} from '@components/Icon/Illustrations';
import LottieAnimations from '@components/LottieAnimations';
import type DotLottieAnimation from '@components/LottieAnimations/types';
import MenuItem from '@components/MenuItem';
import PressableWithSecondaryInteraction from '@components/PressableWithSecondaryInteraction';
import ScrollView from '@components/ScrollView';
import SearchRowSkeleton from '@components/Skeletons/SearchRowSkeleton';
import Text from '@components/Text';
import TextLink from '@components/TextLink';
import useCurrentUserPersonalDetails from '@hooks/useCurrentUserPersonalDetails';
import useLocalize from '@hooks/useLocalize';
import usePermissions from '@hooks/usePermissions';
import useStyleUtils from '@hooks/useStyleUtils';
import useTheme from '@hooks/useTheme';
import useThemeStyles from '@hooks/useThemeStyles';
import {startMoneyRequest} from '@libs/actions/IOU';
import {openOldDotLink} from '@libs/actions/Link';
import {createNewReport} from '@libs/actions/Report';
import {completeTestDriveTask} from '@libs/actions/Task';
import interceptAnonymousUser from '@libs/interceptAnonymousUser';
import Navigation from '@libs/Navigation/Navigation';
import {hasSeenTourSelector} from '@libs/onboardingSelectors';
import {areAllGroupPoliciesExpenseChatDisabled, getGroupPaidPoliciesWithExpenseChatEnabled, isPaidGroupPolicy} from '@libs/PolicyUtils';
import {generateReportID} from '@libs/ReportUtils';
import {buildSearchQueryJSON} from '@libs/SearchQueryUtils';
import {createTypeMenuSections} from '@libs/SearchUIUtils';
import {shouldRestrictUserBillableActions} from '@libs/SubscriptionUtils';
import {showContextMenu} from '@pages/home/report/ContextMenu/ReportActionContextMenu';
import variables from '@styles/variables';
import CONST from '@src/CONST';
import ONYXKEYS from '@src/ONYXKEYS';
import ROUTES from '@src/ROUTES';
import type {Policy} from '@src/types/onyx';
import type {SearchDataTypes} from '@src/types/onyx/SearchResults';

type EmptySearchViewProps = {
    hash: number;
    groupBy?: ValueOf<typeof CONST.SEARCH.GROUP_BY>;
    type: SearchDataTypes;
    hasResults: boolean;
};

type EmptySearchViewItem = {
    headerMedia: DotLottieAnimation;
    title: string;
    subtitle?: string;
    headerContentStyles: Array<Pick<ViewStyle, 'width' | 'height'>>;
    lottieWebViewStyles?: React.CSSProperties | undefined;
    buttons?: EmptyStateButton[];
    headerStyles?: ViewStyle;
    titleStyles?: TextStyle;
    subtitleStyle?: TextStyle;
    children?: React.ReactNode;
};

const tripsFeatures: FeatureListItem[] = [
    {
        icon: PiggyBank,
        translationKey: 'travel.features.saveMoney',
    },
    {
        icon: Alert,
        translationKey: 'travel.features.alerts',
    },
];

function EmptySearchView({hash, type, groupBy, hasResults}: EmptySearchViewProps) {
    const theme = useTheme();
    const StyleUtils = useStyleUtils();
    const {translate} = useLocalize();
    const styles = useThemeStyles();
    const contextMenuAnchor = useRef<RNText>(null);
    const {isBetaEnabled} = usePermissions();
    const [modalVisible, setModalVisible] = useState(false);
    const currentUserPersonalDetails = useCurrentUserPersonalDetails();

    const [session] = useOnyx(ONYXKEYS.SESSION, {canBeMissing: false});
    const [allPolicies] = useOnyx(ONYXKEYS.COLLECTION.POLICY, {canBeMissing: false});
    const [activePolicyID] = useOnyx(ONYXKEYS.NVP_ACTIVE_POLICY_ID, {canBeMissing: true});
    const [activePolicy] = useOnyx(`${ONYXKEYS.COLLECTION.POLICY}${activePolicyID}`, {canBeMissing: true});

    const groupPoliciesWithChatEnabled = getGroupPaidPoliciesWithExpenseChatEnabled();

    const shouldRedirectToExpensifyClassic = useMemo(() => {
        return areAllGroupPoliciesExpenseChatDisabled((allPolicies as OnyxCollection<Policy>) ?? {});
    }, [allPolicies]);

    const typeMenuItems = useMemo(() => {
        return createTypeMenuSections(session, allPolicies)
            .map((section) => section.menuItems)
            .flat();
    }, [session, allPolicies]);

    const tripViewChildren = useMemo(() => {
        const onLongPress = (event: GestureResponderEvent | MouseEvent) => {
            showContextMenu({
                type: CONST.CONTEXT_MENU_TYPES.LINK,
                event,
                selection: CONST.BOOK_TRAVEL_DEMO_URL,
                contextMenuAnchor: contextMenuAnchor.current,
            });
        };

        return (
            <>
                <Text style={[styles.textSupporting, styles.textNormal]}>
                    {translate('travel.subtitle')}{' '}
                    <PressableWithSecondaryInteraction
                        inline
                        onSecondaryInteraction={onLongPress}
                        accessible
                        accessibilityLabel={translate('travel.bookADemo')}
                    >
                        <TextLink
                            onLongPress={onLongPress}
                            onPress={() => {
                                Linking.openURL(CONST.BOOK_TRAVEL_DEMO_URL);
                            }}
                            ref={contextMenuAnchor}
                        >
                            {translate('travel.bookADemo')}
                        </TextLink>
                    </PressableWithSecondaryInteraction>
                    {translate('travel.toLearnMore')}
                </Text>
                <View style={[styles.flex1, styles.flexRow, styles.flexWrap, styles.rowGap4, styles.pt4, styles.pl1, styles.mb5]}>
                    {tripsFeatures.map((tripsFeature) => (
                        <View
                            key={tripsFeature.translationKey}
                            style={styles.w100}
                        >
                            <MenuItem
                                title={translate(tripsFeature.translationKey)}
                                icon={tripsFeature.icon}
                                iconWidth={variables.menuIconSize}
                                iconHeight={variables.menuIconSize}
                                interactive={false}
                                displayInDefaultIconColor
                                wrapperStyle={[styles.p0, styles.cursorAuto]}
                                containerStyle={[styles.m0, styles.wAuto]}
                                numberOfLinesTitle={0}
                            />
                        </View>
                    ))}
                </View>
                <BookTravelButton text={translate('search.searchResults.emptyTripResults.buttonText')} />
            </>
        );
    }, [styles, translate]);

    const [introSelected] = useOnyx(ONYXKEYS.NVP_INTRO_SELECTED, {canBeMissing: true});
    const [hasSeenTour = false] = useOnyx(ONYXKEYS.NVP_ONBOARDING, {
        selector: hasSeenTourSelector,
        canBeMissing: true,
    });

    const content: EmptySearchViewItem = useMemo(() => {
        // Begin by going through all of our To-do searches, and returning their empty state
        // if it exists
        for (const menuItem of typeMenuItems) {
            const menuHash = buildSearchQueryJSON(menuItem.getSearchQuery())?.hash;
            if (menuHash === hash && menuItem.emptyState) {
                return {
                    headerMedia: menuItem.emptyState.headerMedia,
                    title: translate(menuItem.emptyState.title),
                    subtitle: translate(menuItem.emptyState.subtitle),
                    headerStyles: StyleUtils.getBackgroundColorStyle(theme.todoBG),
                    headerContentStyles: [StyleUtils.getWidthAndHeightStyle(375, 240), StyleUtils.getBackgroundColorStyle(theme.todoBG)],
                    lottieWebViewStyles: styles.emptyStateFireworksWebStyles,
                    buttons: menuItem.emptyState.buttons?.map((button) => ({
                        ...button,
                        buttonText: translate(button.buttonText),
                    })),
                };
            }
        }

        const startTestDrive = () => {
            InteractionManager.runAfterInteractions(() => {
                if (introSelected?.choice === CONST.ONBOARDING_CHOICES.MANAGE_TEAM || introSelected?.choice === CONST.ONBOARDING_CHOICES.TEST_DRIVE_RECEIVER) {
                    completeTestDriveTask();
                    Navigation.navigate(ROUTES.TEST_DRIVE_DEMO_ROOT);
                } else {
                    Navigation.navigate(ROUTES.TEST_DRIVE_MODAL_ROOT.route);
                }
            });
        };

        // If we are grouping by reports, show a custom message rather than a type-specific message
        if (groupBy === CONST.SEARCH.GROUP_BY.REPORTS) {
            return {
                headerMedia: LottieAnimations.GenericEmptyState,
                title: translate('search.searchResults.emptyReportResults.title'),
                subtitle: translate(hasSeenTour ? 'search.searchResults.emptyReportResults.subtitleWithOnlyCreateButton' : 'search.searchResults.emptyReportResults.subtitle'),
                headerContentStyles: [styles.emptyStateFolderWebStyles, StyleUtils.getBackgroundColorStyle(theme.emptyFolderBG)],
                lottieWebViewStyles: {backgroundColor: theme.emptyFolderBG, ...styles.emptyStateFolderWebStyles},
                buttons: [
                    ...(!hasSeenTour
                        ? [
                              {
                                  buttonText: translate('emptySearchView.takeATestDrive'),
                                  buttonAction: startTestDrive,
                              },
                          ]
                        : []),
<<<<<<< HEAD
                    ...(canUseTableReportView && groupPoliciesWithChatEnabled.length > 0
=======
                    ...(isBetaEnabled(CONST.BETAS.TABLE_REPORT_VIEW) && !!Object.keys(allPolicies ?? {})?.length
>>>>>>> 9e444619
                        ? [
                              {
                                  buttonText: translate('quickAction.createReport'),
                                  buttonAction: () => {
                                      interceptAnonymousUser(() => {
                                          let workspaceIDForReportCreation: string | undefined;

                                          if (activePolicy && activePolicy.isPolicyExpenseChatEnabled && isPaidGroupPolicy(activePolicy)) {
                                              // If the user's default workspace is a paid group workspace with chat enabled, we create a report with it by default
                                              workspaceIDForReportCreation = activePolicyID;
                                          } else if (groupPoliciesWithChatEnabled.length === 1) {
                                              // If the user has only one paid group workspace with chat enabled, we create a report with it
                                              workspaceIDForReportCreation = groupPoliciesWithChatEnabled.at(0)?.id;
                                          }

                                          if (!workspaceIDForReportCreation || (shouldRestrictUserBillableActions(workspaceIDForReportCreation) && groupPoliciesWithChatEnabled.length > 1)) {
                                              // If we couldn't guess the workspace to create the report, or a guessed workspace is past it's grace period and we have other workspaces to choose from
                                              Navigation.navigate(ROUTES.NEW_REPORT_WORKSPACE_SELECTION);
                                              return;
                                          }

                                          if (!shouldRestrictUserBillableActions(workspaceIDForReportCreation)) {
                                              const createdReportID = createNewReport(currentUserPersonalDetails, workspaceIDForReportCreation);
                                              Navigation.setNavigationActionToMicrotaskQueue(() => {
                                                  Navigation.navigate(ROUTES.SEARCH_MONEY_REQUEST_REPORT.getRoute({reportID: createdReportID, backTo: Navigation.getActiveRoute()}));
                                              });
                                          } else {
                                              Navigation.navigate(ROUTES.RESTRICTED_ACTION.getRoute(workspaceIDForReportCreation));
                                          }
                                      });
                                  },
                                  success: true,
                              },
                          ]
                        : []),
                ],
            };
        }

        // If we didn't match a specific search hash, show a specific message
        // based on the type of the data
        switch (type) {
            case CONST.SEARCH.DATA_TYPES.TRIP:
                return {
                    headerMedia: LottieAnimations.TripsEmptyState,
                    headerContentStyles: [styles.emptyStateFolderWebStyles, StyleUtils.getBackgroundColorStyle(theme.travelBG)],
                    title: translate('travel.title'),
                    titleStyles: {...styles.textAlignLeft},
                    children: tripViewChildren,
                    lottieWebViewStyles: {backgroundColor: theme.travelBG, ...styles.emptyStateFolderWebStyles, ...styles.tripEmptyStateLottieWebView},
                };
            case CONST.SEARCH.DATA_TYPES.EXPENSE:
                if (!hasResults) {
                    return {
                        headerMedia: LottieAnimations.GenericEmptyState,
                        title: translate('search.searchResults.emptyExpenseResults.title'),
                        subtitle: translate(hasSeenTour ? 'search.searchResults.emptyExpenseResults.subtitleWithOnlyCreateButton' : 'search.searchResults.emptyExpenseResults.subtitle'),
                        buttons: [
                            ...(!hasSeenTour
                                ? [
                                      {
                                          buttonText: translate('emptySearchView.takeATestDrive'),
                                          buttonAction: startTestDrive,
                                      },
                                  ]
                                : []),
                            {
                                buttonText: translate('iou.createExpense'),
                                buttonAction: () =>
                                    interceptAnonymousUser(() => {
                                        if (shouldRedirectToExpensifyClassic) {
                                            setModalVisible(true);
                                            return;
                                        }
                                        startMoneyRequest(CONST.IOU.TYPE.CREATE, generateReportID());
                                    }),
                                success: true,
                            },
                        ],
                        headerContentStyles: [styles.emptyStateFolderWebStyles, StyleUtils.getBackgroundColorStyle(theme.emptyFolderBG)],
                        lottieWebViewStyles: {backgroundColor: theme.emptyFolderBG, ...styles.emptyStateFolderWebStyles},
                    };
                }
            // We want to display the default nothing to show message if there is any filter applied.
            // eslint-disable-next-line no-fallthrough
            case CONST.SEARCH.DATA_TYPES.INVOICE:
                if (!hasResults) {
                    return {
                        headerMedia: LottieAnimations.GenericEmptyState,
                        title: translate('search.searchResults.emptyInvoiceResults.title'),
                        subtitle: translate(hasSeenTour ? 'search.searchResults.emptyInvoiceResults.subtitleWithOnlyCreateButton' : 'search.searchResults.emptyInvoiceResults.subtitle'),
                        buttons: [
                            ...(!hasSeenTour
                                ? [
                                      {
                                          buttonText: translate('emptySearchView.takeATestDrive'),
                                          buttonAction: startTestDrive,
                                      },
                                  ]
                                : []),
                            {
                                buttonText: translate('workspace.invoices.sendInvoice'),
                                buttonAction: () =>
                                    interceptAnonymousUser(() => {
                                        if (shouldRedirectToExpensifyClassic) {
                                            setModalVisible(true);
                                            return;
                                        }
                                        startMoneyRequest(CONST.IOU.TYPE.INVOICE, generateReportID());
                                    }),
                                success: true,
                            },
                        ],
                        headerContentStyles: [styles.emptyStateFolderWebStyles, StyleUtils.getBackgroundColorStyle(theme.emptyFolderBG)],
                        lottieWebViewStyles: {backgroundColor: theme.emptyFolderBG, ...styles.emptyStateFolderWebStyles},
                    };
                }
            // eslint-disable-next-line no-fallthrough
            case CONST.SEARCH.DATA_TYPES.CHAT:
            default:
                return {
                    headerMedia: LottieAnimations.GenericEmptyState,
                    title: translate('search.searchResults.emptyResults.title'),
                    subtitle: translate('search.searchResults.emptyResults.subtitle'),
                    headerContentStyles: [styles.emptyStateFolderWebStyles, StyleUtils.getBackgroundColorStyle(theme.emptyFolderBG)],
                    lottieWebViewStyles: {backgroundColor: theme.emptyFolderBG, ...styles.emptyStateFolderWebStyles},
                };
        }
    }, [
        groupBy,
        type,
        typeMenuItems,
        hash,
        translate,
        StyleUtils,
        theme.todoBG,
        theme.emptyFolderBG,
        theme.travelBG,
        styles.emptyStateFireworksWebStyles,
        styles.emptyStateFolderWebStyles,
        styles.textAlignLeft,
        styles.tripEmptyStateLottieWebView,
        introSelected?.choice,
        hasSeenTour,
<<<<<<< HEAD
        canUseTableReportView,
        groupPoliciesWithChatEnabled,
=======
        isBetaEnabled,
        allPolicies,
>>>>>>> 9e444619
        activePolicy,
        activePolicyID,
        currentUserPersonalDetails,
        tripViewChildren,
        hasResults,
        shouldRedirectToExpensifyClassic,
    ]);

    return (
        <>
            <ScrollView
                showsVerticalScrollIndicator={false}
                contentContainerStyle={[styles.flexGrow1, styles.flexShrink0]}
            >
                <EmptyStateComponent
                    SkeletonComponent={SearchRowSkeleton}
                    headerMediaType={CONST.EMPTY_STATE_MEDIA.ANIMATION}
                    headerMedia={content.headerMedia}
                    headerStyles={[styles.emptyStateCardIllustrationContainer, styles.overflowHidden, content.headerStyles]}
                    title={content.title}
                    titleStyles={content.titleStyles}
                    subtitle={content.subtitle}
                    buttons={content.buttons}
                    headerContentStyles={[styles.h100, styles.w100, ...content.headerContentStyles] as Array<ViewStyle & ImageStyle>}
                    lottieWebViewStyles={content.lottieWebViewStyles}
                >
                    {content.children}
                </EmptyStateComponent>
            </ScrollView>
            <ConfirmModal
                prompt={translate('sidebarScreen.redirectToExpensifyClassicModal.description')}
                isVisible={modalVisible}
                onConfirm={() => {
                    setModalVisible(false);
                    openOldDotLink(CONST.OLDDOT_URLS.INBOX);
                }}
                onCancel={() => setModalVisible(false)}
                title={translate('sidebarScreen.redirectToExpensifyClassicModal.title')}
                confirmText={translate('exitSurvey.goToExpensifyClassic')}
                cancelText={translate('common.cancel')}
            />
        </>
    );
}

EmptySearchView.displayName = 'EmptySearchView';

export default EmptySearchView;<|MERGE_RESOLUTION|>--- conflicted
+++ resolved
@@ -215,11 +215,7 @@
                               },
                           ]
                         : []),
-<<<<<<< HEAD
-                    ...(canUseTableReportView && groupPoliciesWithChatEnabled.length > 0
-=======
-                    ...(isBetaEnabled(CONST.BETAS.TABLE_REPORT_VIEW) && !!Object.keys(allPolicies ?? {})?.length
->>>>>>> 9e444619
+                    ...(isBetaEnabled(CONST.BETAS.TABLE_REPORT_VIEW) && groupPoliciesWithChatEnabled.length > 0
                         ? [
                               {
                                   buttonText: translate('quickAction.createReport'),
@@ -364,13 +360,8 @@
         styles.tripEmptyStateLottieWebView,
         introSelected?.choice,
         hasSeenTour,
-<<<<<<< HEAD
-        canUseTableReportView,
+        isBetaEnabled,
         groupPoliciesWithChatEnabled,
-=======
-        isBetaEnabled,
-        allPolicies,
->>>>>>> 9e444619
         activePolicy,
         activePolicyID,
         currentUserPersonalDetails,
