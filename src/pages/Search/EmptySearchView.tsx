--- conflicted
+++ resolved
@@ -164,6 +164,8 @@
         selector: hasSeenTourSelector,
         canBeMissing: true,
     });
+    const viewTourReportID = introSelected?.viewTour;
+    const [viewTourReport] = useOnyx(`${ONYXKEYS.COLLECTION.REPORT}${viewTourReportID}`, {canBeMissing: true});
 
     // Default 'Folder' lottie animation, along with its background styles
     const defaultViewItemHeader = useMemo(
@@ -195,25 +197,8 @@
             }
         }
 
-<<<<<<< HEAD
         const startTestDriveAction = () => {
             startTestDrive(introSelected, viewTourReport, viewTourReportID, false, tryNewDot?.hasBeenAddedToNudgeMigration);
-=======
-        const startTestDrive = () => {
-            InteractionManager.runAfterInteractions(() => {
-                if (
-                    introSelected?.choice === CONST.ONBOARDING_CHOICES.MANAGE_TEAM ||
-                    introSelected?.choice === CONST.ONBOARDING_CHOICES.TEST_DRIVE_RECEIVER ||
-                    introSelected?.choice === CONST.ONBOARDING_CHOICES.TRACK_WORKSPACE ||
-                    (introSelected?.choice === CONST.ONBOARDING_CHOICES.SUBMIT && introSelected.inviteType === CONST.ONBOARDING_INVITE_TYPES.WORKSPACE)
-                ) {
-                    completeTestDriveTask();
-                    Navigation.navigate(ROUTES.TEST_DRIVE_DEMO_ROOT);
-                } else {
-                    Navigation.navigate(ROUTES.TEST_DRIVE_MODAL_ROOT.route);
-                }
-            });
->>>>>>> 9af748b5
         };
 
         // If we are grouping by reports, show a custom message rather than a type-specific message
@@ -386,6 +371,8 @@
         tripViewChildren,
         shouldRedirectToExpensifyClassic,
         transactions,
+        viewTourReport,
+        viewTourReportID,
         tryNewDot?.hasBeenAddedToNudgeMigration,
     ]);
 
