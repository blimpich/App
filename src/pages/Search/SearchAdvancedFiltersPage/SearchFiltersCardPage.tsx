--- conflicted
+++ resolved
@@ -12,209 +12,13 @@
 import useThemeIllustrations from '@hooks/useThemeIllustrations';
 import useThemeStyles from '@hooks/useThemeStyles';
 import {openSearchFiltersCardPage, updateAdvancedFilters} from '@libs/actions/Search';
-<<<<<<< HEAD
 import {generateDomainFeedData} from '@libs/CardUtils';
 import type {CardFilterItem} from '@libs/FeedUtils';
-import {buildCardFeedsData, buildIndividualCardsData, generateSelectedCards, getSelectedCardsFromFeeds} from '@libs/FeedUtils';
-=======
-import {getBankName, getCardFeedIcon, isCard, isCardClosed, isCardHiddenFromSearch} from '@libs/CardUtils';
-import {getDescriptionForPolicyDomainCard, getPolicy} from '@libs/PolicyUtils';
-import type {OptionData} from '@libs/ReportUtils';
->>>>>>> a018b5f9
+import {buildCardFeedsData, buildCardsData, generateSelectedCards, getSelectedCardsFromFeeds} from '@libs/FeedUtils';
 import Navigation from '@navigation/Navigation';
-import type IllustrationsType from '@styles/theme/illustrations/types';
 import CONST from '@src/CONST';
 import ONYXKEYS from '@src/ONYXKEYS';
 import ROUTES from '@src/ROUTES';
-<<<<<<< HEAD
-=======
-import type {Card, CardList, CompanyCardFeed, PersonalDetailsList, WorkspaceCardsList} from '@src/types/onyx';
-import {isEmptyObject} from '@src/types/utils/EmptyObject';
-
-type CardFilterItem = Partial<OptionData> & AdditionalCardProps & {isCardFeed?: boolean; correspondingCards?: string[]};
-type ItemsGroupedBySelection = {selected: CardFilterItem[]; unselected: CardFilterItem[]};
-
-type DomainFeedData = {bank: string; domainName: string; correspondingCardIDs: string[]};
-
-function getRepeatingBanks(workspaceCardFeedsKeys: string[], domainFeedsData: Record<string, DomainFeedData>) {
-    const bankFrequency: Record<string, number> = {};
-    for (const key of workspaceCardFeedsKeys) {
-        // Example: "cards_18755165_Expensify Card" -> "Expensify Card"
-        const bankName = key.split('_').at(2);
-        if (bankName) {
-            bankFrequency[bankName] = (bankFrequency[bankName] || 0) + 1;
-        }
-    }
-    for (const domainFeed of Object.values(domainFeedsData)) {
-        bankFrequency[domainFeed.bank] = (bankFrequency[domainFeed.bank] || 0) + 1;
-    }
-    return Object.keys(bankFrequency).filter((bank) => bankFrequency[bank] > 1);
-}
-
-function createCardFilterItem(card: Card, personalDetailsList: PersonalDetailsList, selectedCards: string[], illustrations: IllustrationsType): CardFilterItem {
-    const personalDetails = personalDetailsList[card?.accountID ?? CONST.DEFAULT_NUMBER_ID];
-    const isSelected = selectedCards.includes(card.cardID.toString());
-    const icon = getCardFeedIcon(card?.bank as CompanyCardFeed, illustrations);
-    const cardName = card?.nameValuePairs?.cardTitle;
-    const text = personalDetails?.displayName ?? cardName;
-
-    return {
-        lastFourPAN: card.lastFourPAN,
-        isVirtual: card?.nameValuePairs?.isVirtual,
-        shouldShowOwnersAvatar: true,
-        cardName,
-        cardOwnerPersonalDetails: personalDetails ?? undefined,
-        text,
-        keyForList: card.cardID.toString(),
-        isSelected,
-        bankIcon: {
-            icon,
-        },
-        isCardFeed: false,
-    };
-}
-
-function buildCardsData(
-    workspaceCardFeeds: Record<string, WorkspaceCardsList | undefined>,
-    userCardList: CardList,
-    personalDetailsList: PersonalDetailsList,
-    selectedCards: string[],
-    illustrations: IllustrationsType,
-    isClosedCards = false,
-): ItemsGroupedBySelection {
-    // Filter condition to build different cards data for closed cards and individual cards based on the isClosedCards flag, we don't want to show closed cards in the individual cards section
-    const filterCondition = (card: Card) => (isClosedCards ? isCardClosed(card) : !isCardHiddenFromSearch(card) && !isCardClosed(card));
-    const userAssignedCards: CardFilterItem[] = Object.values(userCardList ?? {})
-        .filter((card) => filterCondition(card))
-        .map((card) => createCardFilterItem(card, personalDetailsList, selectedCards, illustrations));
-
-    // When user is admin of a workspace he sees all the cards of workspace under cards_ Onyx key
-    const allWorkspaceCards: CardFilterItem[] = Object.values(workspaceCardFeeds)
-        .filter((cardFeed) => !isEmptyObject(cardFeed))
-        .flatMap((cardFeed) => {
-            return Object.values(cardFeed as Record<string, Card>)
-                .filter((card) => card && isCard(card) && !userCardList?.[card.cardID] && filterCondition(card))
-                .map((card) => createCardFilterItem(card, personalDetailsList, selectedCards, illustrations));
-        });
-
-    const allCardItems = [...userAssignedCards, ...allWorkspaceCards];
-    const selectedCardItems: CardFilterItem[] = [];
-    const unselectedCardItems: CardFilterItem[] = [];
-    allCardItems.forEach((card) => {
-        if (card.isSelected) {
-            selectedCardItems.push(card);
-        } else {
-            unselectedCardItems.push(card);
-        }
-    });
-    return {selected: selectedCardItems, unselected: unselectedCardItems};
-}
-
-function createCardFeedItem({
-    bank,
-    cardFeedLabel,
-    keyForList,
-    correspondingCardIDs,
-    selectedCards,
-    translate,
-    illustrations,
-}: {
-    bank: string;
-    cardFeedLabel: string | undefined;
-    keyForList: string;
-    correspondingCardIDs: string[];
-    selectedCards: string[];
-    translate: LocaleContextProps['translate'];
-    illustrations: IllustrationsType;
-}): CardFilterItem {
-    const cardFeedBankName = bank === CONST.EXPENSIFY_CARD.BANK ? translate('search.filters.card.expensify') : getBankName(bank as CompanyCardFeed);
-    const text =
-        cardFeedBankName === CONST.COMPANY_CARDS.CARD_TYPE.CSV
-            ? translate('search.filters.card.cardFeedNameCSV', {cardFeedLabel})
-            : translate('search.filters.card.cardFeedName', {cardFeedBankName, cardFeedLabel});
-    const isSelected = correspondingCardIDs.every((card) => selectedCards.includes(card));
-
-    const icon = getCardFeedIcon(bank as CompanyCardFeed, illustrations);
-    return {
-        text,
-        keyForList,
-        isSelected,
-        shouldShowOwnersAvatar: false,
-        bankIcon: {
-            icon,
-        },
-        isCardFeed: true,
-        correspondingCards: correspondingCardIDs,
-    };
-}
-
-function buildCardFeedsData(
-    workspaceCardFeeds: Record<string, WorkspaceCardsList | undefined>,
-    domainFeedsData: Record<string, DomainFeedData>,
-    selectedCards: string[],
-    translate: LocaleContextProps['translate'],
-    illustrations: IllustrationsType,
-): ItemsGroupedBySelection {
-    const repeatingBanks = getRepeatingBanks(Object.keys(workspaceCardFeeds), domainFeedsData);
-    const selectedFeeds: CardFilterItem[] = [];
-    const unselectedFeeds: CardFilterItem[] = [];
-
-    Object.values(domainFeedsData).forEach((domainFeed) => {
-        const {domainName, bank, correspondingCardIDs} = domainFeed;
-        const isBankRepeating = repeatingBanks.includes(bank);
-
-        const feedItem = createCardFeedItem({
-            bank,
-            correspondingCardIDs,
-            cardFeedLabel: isBankRepeating ? getDescriptionForPolicyDomainCard(domainName) : undefined,
-            translate,
-            keyForList: `${domainName}-${bank}`,
-            selectedCards,
-            illustrations,
-        });
-        if (feedItem.isSelected) {
-            selectedFeeds.push(feedItem);
-        } else {
-            unselectedFeeds.push(feedItem);
-        }
-    });
-
-    Object.entries(workspaceCardFeeds)
-        .filter(([, cardFeed]) => !isEmptyObject(cardFeed))
-        .forEach(([cardFeedKey, cardFeed]) => {
-            const cardFeedArray = Object.values(cardFeed ?? {});
-            const representativeCard = cardFeedArray.find((cardFeedItem) => isCard(cardFeedItem));
-            if (!representativeCard || !cardFeedArray.some((cardFeedItem) => isCard(cardFeedItem) && !isCardHiddenFromSearch(cardFeedItem))) {
-                return;
-            }
-            const {domainName, bank} = representativeCard;
-            const isBankRepeating = repeatingBanks.includes(bank);
-            const policyID = domainName.match(CONST.REGEX.EXPENSIFY_POLICY_DOMAIN_NAME)?.[1] ?? '';
-            const correspondingPolicy = getPolicy(policyID?.toUpperCase());
-            // We need to assign correspondingCardIDs for closed cards as well, because we need to be able to select on "all" both closed and individual cards
-            const correspondingCardIDs = Object.entries(cardFeed ?? {})
-                .filter(([cardKey, card]) => cardKey !== 'cardList' && isCard(card) && !isCardHiddenFromSearch(card))
-                .map(([cardKey]) => cardKey);
-
-            const feedItem = createCardFeedItem({
-                bank,
-                correspondingCardIDs,
-                cardFeedLabel: isBankRepeating ? correspondingPolicy?.name : undefined,
-                translate,
-                keyForList: cardFeedKey,
-                selectedCards,
-                illustrations,
-            });
-            if (feedItem.isSelected) {
-                selectedFeeds.push(feedItem);
-            } else {
-                unselectedFeeds.push(feedItem);
-            }
-        });
-
-    return {selected: selectedFeeds, unselected: unselectedFeeds};
-}
->>>>>>> a018b5f9
 
 function SearchFiltersCardPage() {
     const styles = useThemeStyles();
@@ -251,7 +55,7 @@
     const domainFeedsData = useMemo(() => generateDomainFeedData(userCardList), [userCardList]);
 
     const cardFeedsSectionData = useMemo(
-        () => buildCardFeedsData(workspaceCardFeeds ?? {}, domainFeedsData, selectedCards, translate, illustrations),
+        () => buildCardFeedsData(workspaceCardFeeds ?? CONST.EMPTY_OBJECT, domainFeedsData, selectedCards, translate, illustrations),
         [domainFeedsData, workspaceCardFeeds, selectedCards, translate, illustrations],
     );
 
@@ -298,19 +102,13 @@
         });
         return newSections;
     }, [
-<<<<<<< HEAD
         searchAdvancedFiltersForm,
-=======
->>>>>>> a018b5f9
         cardFeedsSectionData.selected,
         cardFeedsSectionData.unselected,
         individualCardsSectionData.selected,
         individualCardsSectionData.unselected,
-<<<<<<< HEAD
-=======
         closedCardsSectionData.selected,
         closedCardsSectionData.unselected,
->>>>>>> a018b5f9
         searchFunction,
         translate,
     ]);
@@ -403,9 +201,4 @@
 
 SearchFiltersCardPage.displayName = 'SearchFiltersCardPage';
 
-<<<<<<< HEAD
-export default SearchFiltersCardPage;
-=======
-export default SearchFiltersCardPage;
-export {buildCardsData, buildCardFeedsData};
->>>>>>> a018b5f9
+export default SearchFiltersCardPage;