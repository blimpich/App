--- conflicted
+++ resolved
@@ -30,47 +30,7 @@
         return Object.values(singlePolicyCategories ?? {}).map((category) => ({name: category.name, value: category.name}));
     }, [allPolicyIDCategories, singlePolicyCategories]);
 
-<<<<<<< HEAD
-    const sections = useMemo(() => {
-        const newSections: CategorySection[] = [];
-        const chosenCategories = newCategories
-            .filter((category) => category.toLowerCase().includes(debouncedSearchTerm.toLowerCase()))
-            .sort((a, b) => localeCompare(a, b))
-            .map((name) => ({
-                text: name,
-                keyForList: name,
-                isSelected: newCategories?.includes(name) ?? false,
-            }));
-        const remainingCategories = categoryNames
-            .filter((category) => newCategories.includes(category) === false)
-            .filter((category) => category.toLowerCase().includes(debouncedSearchTerm.toLowerCase()))
-            .sort((a, b) => localeCompare(a, b))
-            .map((name) => ({
-                text: name,
-                keyForList: name,
-                isSelected: newCategories?.includes(name) ?? false,
-            }));
-        if (chosenCategories.length === 0 && remainingCategories.length === 0) {
-            setNoResultsFound(true);
-        } else {
-            setNoResultsFound(false);
-        }
-        newSections.push({
-            title: undefined,
-            data: chosenCategories,
-            shouldShow: chosenCategories.length > 0,
-        });
-        newSections.push({
-            title: translate('common.category'),
-            data: remainingCategories,
-            shouldShow: remainingCategories.length > 0,
-        });
-        return newSections;
-    }, [categoryNames, newCategories, translate, debouncedSearchTerm]);
-
-    const updateCategory = useCallback((values: Partial<FormOnyxValues<typeof ONYXKEYS.FORMS.SEARCH_ADVANCED_FILTERS_FORM>>) => {
-        SearchActions.updateAdvancedFilters(values);
-    }, []);
+    const onSaveSelection = useCallback((values: string[]) => SearchActions.updateAdvancedFilters({category: values}), []);
 
     const handleConfirmSelection = useCallback(() => {
         updateCategory({
@@ -106,10 +66,6 @@
         [translate, handleConfirmSelection],
     );
 
-=======
-    const onSaveSelection = useCallback((values: string[]) => SearchActions.updateAdvancedFilters({category: values}), []);
-
->>>>>>> 9819f378
     return (
         <ScreenWrapper
             testID={SearchFiltersCategoryPage.displayName}
