import {PortalHost} from '@gorhom/portal';
import React, {useCallback, useEffect, useMemo, useRef, useState} from 'react';
import type {FlatList} from 'react-native';
import {View} from 'react-native';
import type {OnyxCollection} from 'react-native-onyx';
import FullPageNotFoundView from '@components/BlockingViews/FullPageNotFoundView';
import DragAndDropProvider from '@components/DragAndDrop/Provider';
import MoneyRequestReportView from '@components/MoneyRequestReportView/MoneyRequestReportView';
import ScreenWrapper from '@components/ScreenWrapper';
import {useSearchContext} from '@components/Search/SearchContext';
import useIsReportReadyToDisplay from '@hooks/useIsReportReadyToDisplay';
import useNetwork from '@hooks/useNetwork';
import useOnyx from '@hooks/useOnyx';
import usePaginatedReportActions from '@hooks/usePaginatedReportActions';
import useResponsiveLayout from '@hooks/useResponsiveLayout';
import useThemeStyles from '@hooks/useThemeStyles';
import getNonEmptyStringOnyxID from '@libs/getNonEmptyStringOnyxID';
import type {PlatformStackScreenProps} from '@libs/Navigation/PlatformStackNavigation/types';
import type {SearchFullscreenNavigatorParamList} from '@libs/Navigation/types';
import {getIOUActionForReportID, getOneTransactionThreadReportID, isDeletedParentAction} from '@libs/ReportActionsUtils';
import {buildTransactionThread, generateReportID, getReportTransactions, isValidReportIDFromPath} from '@libs/ReportUtils';
import Navigation from '@navigation/Navigation';
import ReactionListWrapper from '@pages/home/ReactionListWrapper';
import {openReport} from '@userActions/Report';
import CONST from '@src/CONST';
import ONYXKEYS from '@src/ONYXKEYS';
import type {ActionListContextType, ScrollPosition} from '@src/pages/home/ReportScreenContext';
import {ActionListContext} from '@src/pages/home/ReportScreenContext';
import type SCREENS from '@src/SCREENS';
import type {Policy} from '@src/types/onyx';
import {getEmptyObject} from '@src/types/utils/EmptyObject';

type SearchMoneyRequestPageProps = PlatformStackScreenProps<SearchFullscreenNavigatorParamList, typeof SCREENS.SEARCH.MONEY_REQUEST_REPORT>;

const defaultReportMetadata = {
    isLoadingInitialReportActions: true,
    isLoadingOlderReportActions: false,
    hasLoadingOlderReportActionsError: false,
    isLoadingNewerReportActions: false,
    hasLoadingNewerReportActionsError: false,
    isOptimisticReport: false,
};

function SearchMoneyRequestReportPage({route}: SearchMoneyRequestPageProps) {
    const {shouldUseNarrowLayout} = useResponsiveLayout();
    const {isOffline} = useNetwork();
    const styles = useThemeStyles();

    const reportIDFromRoute = getNonEmptyStringOnyxID(route.params?.reportID);
    const [report] = useOnyx(`${ONYXKEYS.COLLECTION.REPORT}${reportIDFromRoute}`, {allowStaleData: true, canBeMissing: true});
    const [reportMetadata = defaultReportMetadata] = useOnyx(`${ONYXKEYS.COLLECTION.REPORT_METADATA}${reportIDFromRoute}`, {canBeMissing: true, allowStaleData: true});
    const [policies = getEmptyObject<NonNullable<OnyxCollection<Policy>>>()] = useOnyx(ONYXKEYS.COLLECTION.POLICY, {allowStaleData: true, canBeMissing: false});
    const policy = policies?.[`${ONYXKEYS.COLLECTION.POLICY}${report?.policyID}`];
    const [isLoadingApp] = useOnyx(ONYXKEYS.IS_LOADING_APP, {canBeMissing: true});
    const [currentUserEmail] = useOnyx(ONYXKEYS.SESSION, {selector: (value) => value?.email, canBeMissing: false});

    const {reportActions: reportActionsWithDeletedExpenses} = usePaginatedReportActions(reportIDFromRoute);
    const reportActions = reportActionsWithDeletedExpenses.filter((value) => !isDeletedParentAction(value));
    const [chatReport] = useOnyx(`${ONYXKEYS.COLLECTION.REPORT}${report?.chatReportID}`, {canBeMissing: true});
    const {currentSearchHash} = useSearchContext();
    const [currentSnapshot] = useOnyx(`${ONYXKEYS.COLLECTION.SNAPSHOT}${currentSearchHash}`, {canBeMissing: true});
    const transactionThreadReportID = getOneTransactionThreadReportID(report, chatReport, reportActions ?? [], isOffline);
    const [transactionThreadReport] = useOnyx(`${ONYXKEYS.COLLECTION.REPORT}${transactionThreadReportID}`, {canBeMissing: true});

    const {isEditingDisabled, isCurrentReportLoadedFromOnyx} = useIsReportReadyToDisplay(report, reportIDFromRoute);

    const [scrollPosition, setScrollPosition] = useState<ScrollPosition>({});
    const flatListRef = useRef<FlatList>(null);
    const actionListValue = useMemo((): ActionListContextType => ({flatListRef, scrollPosition, setScrollPosition}), [flatListRef, scrollPosition, setScrollPosition]);

    const reportID = report?.reportID;

    /**
     * Retrieves the transactionID for a first transaction associated with the report.
     * First attempts to get the transaction from the report's transactions, filtering out deleted ones.
     * If no transaction is found, searches through the current snapshot data for a transaction
     * that belongs to the current report.
     *
     * @returns The transactionID if found, otherwise undefined
     */
    const getFirstTransactionID = () => {
        const transactions = getReportTransactions(reportIDFromRoute).filter((transaction) => transaction.pendingAction !== CONST.RED_BRICK_ROAD_PENDING_ACTION.DELETE);
        const firstTransactionID = transactions.at(0)?.transactionID;

        if (firstTransactionID) {
            return firstTransactionID;
        }

        for (const key in currentSnapshot?.data) {
            if (key.startsWith(ONYXKEYS.COLLECTION.TRANSACTION)) {
                const transaction = currentSnapshot?.data?.[key as `${typeof ONYXKEYS.COLLECTION.TRANSACTION}${string}`];
                if (transaction?.reportID === reportID) {
                    return transaction?.transactionID;
                }
            }
        }
    };

    const fetchReport = useCallback(() => {
        if (reportMetadata.isOptimisticReport) {
            return;
        }

        // If there is one transaction thread that has not yet been created, we should create it.
        if (transactionThreadReportID === CONST.FAKE_REPORT_ID && !transactionThreadReport && currentUserEmail) {
            const optimisticTransactionThreadReportID = generateReportID();
            const oneTransactionID = getFirstTransactionID();
            const iouAction = getIOUActionForReportID(reportIDFromRoute, oneTransactionID);
            const optimisticTransactionThread = buildTransactionThread(iouAction, report, undefined, optimisticTransactionThreadReportID);
            openReport(
                optimisticTransactionThreadReportID,
                undefined,
                [currentUserEmail],
                optimisticTransactionThread,
                iouAction?.reportActionID,
                false,
                [],
                undefined,
                true,
                oneTransactionID,
            );
        }

        openReport(reportIDFromRoute, undefined, [], undefined, undefined, false, [], undefined, true);
        // We don't want to call openReport when report is changed
        // eslint-disable-next-line react-compiler/react-compiler, react-hooks/exhaustive-deps
    }, [reportMetadata.isOptimisticReport, currentUserEmail, reportIDFromRoute, transactionThreadReport, transactionThreadReportID]);

    useEffect(() => {
<<<<<<< HEAD
        fetchReport();
    }, [fetchReport]);
=======
        openReport(reportIDFromRoute, '', [], undefined, undefined, false, [], undefined);
    }, [reportIDFromRoute]);
>>>>>>> 37b34fa9

    // eslint-disable-next-line rulesdir/no-negated-variables
    const shouldShowNotFoundPage = useMemo(
        (): boolean => {
            if (isLoadingApp !== false) {
                return false;
            }

            // eslint-disable-next-line react-compiler/react-compiler
            if (!reportID && !reportMetadata?.isLoadingInitialReportActions) {
                // eslint-disable-next-line react-compiler/react-compiler
                return true;
            }

            return !!reportID && !isValidReportIDFromPath(reportID);
        },
        // eslint-disable-next-line react-compiler/react-compiler, react-hooks/exhaustive-deps
        [reportID, reportMetadata?.isLoadingInitialReportActions],
    );

    if (shouldUseNarrowLayout) {
        return (
            <ActionListContext.Provider value={actionListValue}>
                <ReactionListWrapper>
                    <ScreenWrapper
                        testID={SearchMoneyRequestReportPage.displayName}
                        shouldEnableMaxHeight
                        offlineIndicatorStyle={styles.mtAuto}
                        headerGapStyles={styles.searchHeaderGap}
                    >
                        <FullPageNotFoundView
                            shouldShow={shouldShowNotFoundPage}
                            subtitleKey="notFound.noAccess"
                            subtitleStyle={[styles.textSupporting]}
                            shouldDisplaySearchRouter
                            shouldShowBackButton={shouldUseNarrowLayout}
                            onBackButtonPress={Navigation.goBack}
                        >
                            <DragAndDropProvider isDisabled={isEditingDisabled}>
                                <MoneyRequestReportView
                                    report={report}
                                    reportMetadata={reportMetadata}
                                    policy={policy}
                                    shouldDisplayReportFooter={isCurrentReportLoadedFromOnyx}
                                    backToRoute={route.params.backTo}
                                />
                            </DragAndDropProvider>
                        </FullPageNotFoundView>
                    </ScreenWrapper>
                </ReactionListWrapper>
            </ActionListContext.Provider>
        );
    }

    return (
        <ActionListContext.Provider value={actionListValue}>
            <ReactionListWrapper>
                <ScreenWrapper
                    testID={SearchMoneyRequestReportPage.displayName}
                    shouldEnableMaxHeight
                    offlineIndicatorStyle={styles.mtAuto}
                    headerGapStyles={[styles.searchHeaderGap, styles.h0]}
                >
                    <View style={[styles.searchSplitContainer, styles.flexColumn, styles.flex1]}>
                        <FullPageNotFoundView
                            shouldShow={shouldShowNotFoundPage}
                            subtitleKey="notFound.noAccess"
                            subtitleStyle={[styles.textSupporting]}
                            shouldDisplaySearchRouter
                            shouldShowBackButton={shouldUseNarrowLayout}
                            onBackButtonPress={Navigation.goBack}
                        >
                            <DragAndDropProvider isDisabled={isEditingDisabled}>
                                <View style={[styles.flex1, styles.justifyContentEnd, styles.overflowHidden]}>
                                    <MoneyRequestReportView
                                        report={report}
                                        reportMetadata={reportMetadata}
                                        policy={policy}
                                        shouldDisplayReportFooter={isCurrentReportLoadedFromOnyx}
                                        backToRoute={route.params.backTo}
                                    />
                                </View>
                                <PortalHost name="suggestions" />
                            </DragAndDropProvider>
                        </FullPageNotFoundView>
                    </View>
                </ScreenWrapper>
            </ReactionListWrapper>
        </ActionListContext.Provider>
    );
}

SearchMoneyRequestReportPage.displayName = 'SearchMoneyRequestReportPage';

export default SearchMoneyRequestReportPage;<|MERGE_RESOLUTION|>--- conflicted
+++ resolved
@@ -116,24 +116,18 @@
                 false,
                 [],
                 undefined,
-                true,
                 oneTransactionID,
             );
         }
 
-        openReport(reportIDFromRoute, undefined, [], undefined, undefined, false, [], undefined, true);
+        openReport(reportIDFromRoute, '', [], undefined, undefined, false, [], undefined);
         // We don't want to call openReport when report is changed
         // eslint-disable-next-line react-compiler/react-compiler, react-hooks/exhaustive-deps
     }, [reportMetadata.isOptimisticReport, currentUserEmail, reportIDFromRoute, transactionThreadReport, transactionThreadReportID]);
 
     useEffect(() => {
-<<<<<<< HEAD
         fetchReport();
     }, [fetchReport]);
-=======
-        openReport(reportIDFromRoute, '', [], undefined, undefined, false, [], undefined);
-    }, [reportIDFromRoute]);
->>>>>>> 37b34fa9
 
     // eslint-disable-next-line rulesdir/no-negated-variables
     const shouldShowNotFoundPage = useMemo(
