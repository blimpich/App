--- conflicted
+++ resolved
@@ -106,12 +106,9 @@
                                     reportMetadata={reportMetadata}
                                     policy={policy}
                                     shouldDisplayReportFooter={isCurrentReportLoadedFromOnyx}
-<<<<<<< HEAD
                                     shouldWaitForReportSync={shouldWaitForReportSync}
                                     key={report?.reportID}
-=======
                                     backToRoute={route.params.backTo}
->>>>>>> cf370cfb
                                 />
                             </DragAndDropProvider>
                         </FullPageNotFoundView>
@@ -146,12 +143,9 @@
                                         reportMetadata={reportMetadata}
                                         policy={policy}
                                         shouldDisplayReportFooter={isCurrentReportLoadedFromOnyx}
-<<<<<<< HEAD
                                         shouldWaitForReportSync={shouldWaitForReportSync}
                                         key={report?.reportID}
-=======
                                         backToRoute={route.params.backTo}
->>>>>>> cf370cfb
                                     />
                                 </View>
                                 <PortalHost name="suggestions" />
