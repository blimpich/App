--- conflicted
+++ resolved
@@ -50,11 +50,7 @@
     const reportIDFromRoute = getNonEmptyStringOnyxID(route.params?.reportID);
     const [report] = useOnyx(`${ONYXKEYS.COLLECTION.REPORT}${reportIDFromRoute}`, {allowStaleData: true, canBeMissing: true});
     const [reportMetadata = defaultReportMetadata] = useOnyx(`${ONYXKEYS.COLLECTION.REPORT_METADATA}${reportIDFromRoute}`, {canBeMissing: true});
-<<<<<<< HEAD
-    const [policies] = useOnyx(ONYXKEYS.COLLECTION.POLICY, {allowStaleData: true, initialValue: {}, canBeMissing: true});
-=======
     const [policies] = useOnyx(ONYXKEYS.COLLECTION.POLICY, {allowStaleData: true, initialValue: {}, canBeMissing: false});
->>>>>>> 1d2dda7f
     const policy = policies?.[`${ONYXKEYS.COLLECTION.POLICY}${report?.policyID}`];
     const [isLoadingApp] = useOnyx(ONYXKEYS.IS_LOADING_APP, {canBeMissing: true});
 
