import React, {useCallback, useEffect, useMemo, useState} from 'react';
import {InteractionManager, View} from 'react-native';
import type {FileObject} from '@components/AttachmentModal';
import FullPageNotFoundView from '@components/BlockingViews/FullPageNotFoundView';
import type {DropdownOption} from '@components/ButtonWithDropdownMenu/types';
import ConfirmModal from '@components/ConfirmModal';
import DecisionModal from '@components/DecisionModal';
import DragAndDropConsumer from '@components/DragAndDrop/Consumer';
import DragAndDropProvider from '@components/DragAndDrop/Provider';
import DropZoneUI from '@components/DropZone/DropZoneUI';
import FullScreenLoadingIndicator from '@components/FullscreenLoadingIndicator';
import * as Expensicons from '@components/Icon/Expensicons';
import PDFThumbnail from '@components/PDFThumbnail';
import ScreenWrapper from '@components/ScreenWrapper';
import Search from '@components/Search';
import {useSearchContext} from '@components/Search/SearchContext';
import SearchFiltersBar from '@components/Search/SearchPageHeader/SearchFiltersBar';
import type {SearchHeaderOptionValue} from '@components/Search/SearchPageHeader/SearchPageHeader';
import SearchPageHeader from '@components/Search/SearchPageHeader/SearchPageHeader';
import type {PaymentData, SearchParams} from '@components/Search/types';
import {usePlaybackContext} from '@components/VideoPlayerContexts/PlaybackContext';
import useFileValidation from '@hooks/useActiveElementRole/useFileValidation';
import useLocalize from '@hooks/useLocalize';
import useNetwork from '@hooks/useNetwork';
import useOnyx from '@hooks/useOnyx';
import usePermissions from '@hooks/usePermissions';
import useResponsiveLayout from '@hooks/useResponsiveLayout';
import useTheme from '@hooks/useTheme';
import useThemeStyles from '@hooks/useThemeStyles';
import {confirmReadyToOpenApp} from '@libs/actions/App';
import {searchInServer} from '@libs/actions/Report';
import {
    approveMoneyRequestOnSearch,
    deleteMoneyRequestOnSearch,
    exportSearchItemsToCSV,
    getLastPolicyPaymentMethod,
    payMoneyRequestOnSearch,
    queueExportSearchItemsToCSV,
    search,
    unholdMoneyRequestOnSearch,
} from '@libs/actions/Search';
import {getConfirmModalPrompt} from '@libs/fileDownload/FileUtils';
import {navigateToParticipantPage} from '@libs/IOUUtils';
import Navigation from '@libs/Navigation/Navigation';
import type {PlatformStackScreenProps} from '@libs/Navigation/PlatformStackNavigation/types';
import type {SearchFullscreenNavigatorParamList} from '@libs/Navigation/types';
import {hasVBBA} from '@libs/PolicyUtils';
import {generateReportID} from '@libs/ReportUtils';
import {buildCannedSearchQuery, buildSearchQueryJSON} from '@libs/SearchQueryUtils';
import variables from '@styles/variables';
import {initMoneyRequest, setMoneyRequestReceipt} from '@userActions/IOU';
import CONST from '@src/CONST';
import ONYXKEYS from '@src/ONYXKEYS';
import ROUTES from '@src/ROUTES';
import type SCREENS from '@src/SCREENS';
import type {SearchResults} from '@src/types/onyx';
import SearchPageNarrow from './SearchPageNarrow';

type SearchPageProps = PlatformStackScreenProps<SearchFullscreenNavigatorParamList, typeof SCREENS.SEARCH.ROOT>;

function SearchPage({route}: SearchPageProps) {
    const {translate} = useLocalize();
    // We need to use isSmallScreenWidth instead of shouldUseNarrowLayout to apply the correct modal type for the decision modal
    // eslint-disable-next-line rulesdir/prefer-shouldUseNarrowLayout-instead-of-isSmallScreenWidth
    const {shouldUseNarrowLayout, isSmallScreenWidth} = useResponsiveLayout();
    const styles = useThemeStyles();
    const theme = useTheme();
    const {isOffline} = useNetwork();
    const {selectedTransactions, clearSelectedTransactions, selectedReports, lastSearchType, setLastSearchType, isExportMode, setExportMode} = useSearchContext();
    const [selectionMode] = useOnyx(ONYXKEYS.MOBILE_SELECTION_MODE, {canBeMissing: true});
    const [lastPaymentMethods = {}] = useOnyx(ONYXKEYS.NVP_LAST_PAYMENT_METHOD, {canBeMissing: true});

    const [isOfflineModalVisible, setIsOfflineModalVisible] = useState(false);
    const [isDownloadErrorModalVisible, setIsDownloadErrorModalVisible] = useState(false);
    const [isDeleteExpensesConfirmModalVisible, setIsDeleteExpensesConfirmModalVisible] = useState(false);
    const [isDownloadExportModalVisible, setIsDownloadExportModalVisible] = useState(false);
    const {
        validateAndResizeFile,
        setIsAttachmentInvalid,
        isAttachmentInvalid,
        attachmentInvalidReason,
        attachmentInvalidReasonTitle,
        setUploadReceiptError,
        pdfFile,
        setPdfFile,
        isLoadingReceipt,
    } = useFileValidation();

    const {q} = route.params;

    const {isBetaEnabled} = usePermissions();

    const queryJSON = useMemo(() => buildSearchQueryJSON(q), [q]);

    // eslint-disable-next-line rulesdir/no-default-id-values
    const [currentSearchResults] = useOnyx(`${ONYXKEYS.COLLECTION.SNAPSHOT}${queryJSON?.hash ?? CONST.DEFAULT_NUMBER_ID}`, {canBeMissing: true});
    const [lastNonEmptySearchResults, setLastNonEmptySearchResults] = useState<SearchResults | undefined>(undefined);

    useEffect(() => {
        confirmReadyToOpenApp();
    }, []);

    useEffect(() => {
        if (!currentSearchResults?.search?.type) {
            return;
        }

        setLastSearchType(currentSearchResults.search.type);
        if (currentSearchResults.data) {
            setLastNonEmptySearchResults(currentSearchResults);
        }
    }, [lastSearchType, queryJSON, setLastSearchType, currentSearchResults]);

    const {status, hash} = queryJSON ?? {};
    const selectedTransactionsKeys = Object.keys(selectedTransactions ?? {});

    const headerButtonsOptions = useMemo(() => {
        if (selectedTransactionsKeys.length === 0 || !status || !hash) {
            return [];
        }

        const options: Array<DropdownOption<SearchHeaderOptionValue>> = [];
        const isAnyTransactionOnHold = Object.values(selectedTransactions).some((transaction) => transaction.isHeld);

        const downloadButtonOption: DropdownOption<SearchHeaderOptionValue> = {
            icon: Expensicons.Download,
            text: translate('common.download'),
            value: CONST.SEARCH.BULK_ACTION_TYPES.EXPORT,
            shouldCloseModalOnSelect: true,
            onSelected: () => {
                if (isOffline) {
                    setIsOfflineModalVisible(true);
                    return;
                }

                if (isExportMode) {
                    setIsDownloadExportModalVisible(true);
                    return;
                }

                const reportIDList = selectedReports?.filter((report) => !!report).map((report) => report.reportID) ?? [];
                exportSearchItemsToCSV(
                    {
                        query: status,
                        jsonQuery: JSON.stringify(queryJSON),
                        reportIDList,
                        transactionIDList: selectedTransactionsKeys,
                    },
                    () => {
                        setIsDownloadErrorModalVisible(true);
                    },
                );
                clearSelectedTransactions();
            },
        };

        if (isExportMode) {
            return [downloadButtonOption];
        }

        const shouldShowApproveOption =
            !isOffline &&
            !isAnyTransactionOnHold &&
            (selectedReports.length
                ? selectedReports.every((report) => report.action === CONST.SEARCH.ACTION_TYPES.APPROVE)
                : selectedTransactionsKeys.every((id) => selectedTransactions[id].action === CONST.SEARCH.ACTION_TYPES.APPROVE));

        if (shouldShowApproveOption) {
            options.push({
                icon: Expensicons.ThumbsUp,
                text: translate('search.bulkActions.approve'),
                value: CONST.SEARCH.BULK_ACTION_TYPES.APPROVE,
                shouldCloseModalOnSelect: true,
                onSelected: () => {
                    if (isOffline) {
                        setIsOfflineModalVisible(true);
                        return;
                    }

                    const transactionIDList = selectedReports.length ? undefined : Object.keys(selectedTransactions);
                    const reportIDList = !selectedReports.length
                        ? Object.values(selectedTransactions).map((transaction) => transaction.reportID)
                        : (selectedReports?.filter((report) => !!report).map((report) => report.reportID) ?? []);
                    approveMoneyRequestOnSearch(hash, reportIDList, transactionIDList);
                    InteractionManager.runAfterInteractions(() => {
                        clearSelectedTransactions();
                    });
                },
            });
        }

        const shouldShowPayOption =
            !isOffline &&
            !isAnyTransactionOnHold &&
            (selectedReports.length
                ? selectedReports.every((report) => report.action === CONST.SEARCH.ACTION_TYPES.PAY && report.policyID && getLastPolicyPaymentMethod(report.policyID, lastPaymentMethods))
                : selectedTransactionsKeys.every(
                      (id) =>
                          selectedTransactions[id].action === CONST.SEARCH.ACTION_TYPES.PAY &&
                          selectedTransactions[id].policyID &&
                          getLastPolicyPaymentMethod(selectedTransactions[id].policyID, lastPaymentMethods),
                  ));

        if (shouldShowPayOption) {
            options.push({
                icon: Expensicons.MoneyBag,
                text: translate('search.bulkActions.pay'),
                value: CONST.SEARCH.BULK_ACTION_TYPES.PAY,
                shouldCloseModalOnSelect: true,
                onSelected: () => {
                    if (isOffline) {
                        setIsOfflineModalVisible(true);
                        return;
                    }

                    const activeRoute = Navigation.getActiveRoute();
                    const transactionIDList = selectedReports.length ? undefined : Object.keys(selectedTransactions);
                    const items = selectedReports.length ? selectedReports : Object.values(selectedTransactions);

                    for (const item of items) {
                        const itemPolicyID = item.policyID;
                        const lastPolicyPaymentMethod = getLastPolicyPaymentMethod(itemPolicyID, lastPaymentMethods);

                        if (!lastPolicyPaymentMethod) {
                            Navigation.navigate(
                                ROUTES.SEARCH_REPORT.getRoute({
                                    reportID: item.reportID,
                                    backTo: activeRoute,
                                }),
                            );
                            return;
                        }

                        const hasPolicyVBBA = hasVBBA(itemPolicyID);

                        if (lastPolicyPaymentMethod !== CONST.IOU.PAYMENT_TYPE.ELSEWHERE && !hasPolicyVBBA) {
                            Navigation.navigate(
                                ROUTES.SEARCH_REPORT.getRoute({
                                    reportID: item.reportID,
                                    backTo: activeRoute,
                                }),
                            );
                            return;
                        }
                    }

                    const paymentData = (
                        selectedReports.length
                            ? selectedReports.map((report) => ({
                                  reportID: report.reportID,
                                  amount: report.total,
                                  paymentType: getLastPolicyPaymentMethod(report.policyID, lastPaymentMethods),
                              }))
                            : Object.values(selectedTransactions).map((transaction) => ({
                                  reportID: transaction.reportID,
                                  amount: transaction.amount,
                                  paymentType: getLastPolicyPaymentMethod(transaction.policyID, lastPaymentMethods),
                              }))
                    ) as PaymentData[];

                    payMoneyRequestOnSearch(hash, paymentData, transactionIDList);
                    InteractionManager.runAfterInteractions(() => {
                        clearSelectedTransactions();
                    });
                },
            });
        }

        options.push(downloadButtonOption);

        const shouldShowHoldOption = !isOffline && selectedTransactionsKeys.every((id) => selectedTransactions[id].canHold);

        if (shouldShowHoldOption) {
            options.push({
                icon: Expensicons.Stopwatch,
                text: translate('search.bulkActions.hold'),
                value: CONST.SEARCH.BULK_ACTION_TYPES.HOLD,
                shouldCloseModalOnSelect: true,
                onSelected: () => {
                    if (isOffline) {
                        setIsOfflineModalVisible(true);
                        return;
                    }

                    Navigation.navigate(ROUTES.TRANSACTION_HOLD_REASON_RHP);
                },
            });
        }

        const shouldShowUnholdOption = !isOffline && selectedTransactionsKeys.every((id) => selectedTransactions[id].canUnhold);

        if (shouldShowUnholdOption) {
            options.push({
                icon: Expensicons.Stopwatch,
                text: translate('search.bulkActions.unhold'),
                value: CONST.SEARCH.BULK_ACTION_TYPES.UNHOLD,
                shouldCloseModalOnSelect: true,
                onSelected: () => {
                    if (isOffline) {
                        setIsOfflineModalVisible(true);
                        return;
                    }

                    unholdMoneyRequestOnSearch(hash, selectedTransactionsKeys);
                    InteractionManager.runAfterInteractions(() => {
                        clearSelectedTransactions();
                    });
                },
            });
        }

        const canAllTransactionsBeMoved = selectedTransactionsKeys.every((id) => selectedTransactions[id].canChangeReport);

        if (canAllTransactionsBeMoved) {
            options.push({
                text: translate('iou.moveExpenses', {count: selectedTransactionsKeys.length}),
                icon: Expensicons.DocumentMerge,
                value: CONST.SEARCH.BULK_ACTION_TYPES.CHANGE_REPORT,
                shouldCloseModalOnSelect: true,
                onSelected: () => Navigation.navigate(ROUTES.MOVE_TRANSACTIONS_SEARCH_RHP),
            });
        }

        const shouldShowDeleteOption = !isOffline && selectedTransactionsKeys.every((id) => selectedTransactions[id].canDelete);

        if (shouldShowDeleteOption) {
            options.push({
                icon: Expensicons.Trashcan,
                text: translate('search.bulkActions.delete'),
                value: CONST.SEARCH.BULK_ACTION_TYPES.DELETE,
                shouldCloseModalOnSelect: true,
                onSelected: () => {
                    if (isOffline) {
                        setIsOfflineModalVisible(true);
                        return;
                    }
                    setIsDeleteExpensesConfirmModalVisible(true);
                },
            });
        }

        if (options.length === 0) {
            const emptyOptionStyle = {
                interactive: false,
                iconFill: theme.icon,
                iconHeight: variables.iconSizeLarge,
                iconWidth: variables.iconSizeLarge,
                numberOfLinesTitle: 2,
                titleStyle: {...styles.colorMuted, ...styles.fontWeightNormal, ...styles.textWrap},
            };

            options.push({
                icon: Expensicons.Exclamation,
                text: translate('search.bulkActions.noOptionsAvailable'),
                value: undefined,
                ...emptyOptionStyle,
            });
        }

        return options;
    }, [
        selectedTransactionsKeys,
        status,
        hash,
        selectedTransactions,
        translate,
        isExportMode,
        isOffline,
        selectedReports,
        queryJSON,
        clearSelectedTransactions,
        lastPaymentMethods,
        theme.icon,
        styles.colorMuted,
        styles.fontWeightNormal,
        styles.textWrap,
    ]);

    const handleDeleteExpenses = () => {
        if (selectedTransactionsKeys.length === 0 || !hash) {
            return;
        }

        setIsDeleteExpensesConfirmModalVisible(false);
        deleteMoneyRequestOnSearch(hash, selectedTransactionsKeys);

        // Translations copy for delete modal depends on amount of selected items,
        // We need to wait for modal to fully disappear before clearing them to avoid translation flicker between singular vs plural
        InteractionManager.runAfterInteractions(() => {
            clearSelectedTransactions();
        });
    };

    // TODO: to be refactored in step 3
    const hideReceiptModal = () => {
        setIsAttachmentInvalid(false);
    };

    const saveFileAndInitMoneyRequest = (file: FileObject) => {
        const source = URL.createObjectURL(file as Blob);
        const newReportID = generateReportID();
        initMoneyRequest(newReportID, undefined, true, undefined, CONST.IOU.REQUEST_TYPE.SCAN);
        // eslint-disable-next-line @typescript-eslint/prefer-nullish-coalescing
        setMoneyRequestReceipt(CONST.IOU.OPTIMISTIC_TRANSACTION_ID, source, file.name || '', true);
        navigateToParticipantPage(CONST.IOU.TYPE.CREATE, CONST.IOU.OPTIMISTIC_TRANSACTION_ID, newReportID);
    };

<<<<<<< HEAD
    const setReceiptAndNavigate = (originalFile: FileObject, isPdfValidated?: boolean) => {
        validateAndResizeFile(originalFile, saveFileAndInitMoneyRequest, isPdfValidated);
=======
            // With the image size > 24MB, we use manipulateAsync to resize the image.
            // It takes a long time so we should display a loading indicator while the resize image progresses.
            if (Str.isImage(originalFile.name ?? '') && (originalFile?.size ?? 0) > CONST.API_ATTACHMENT_VALIDATIONS.MAX_SIZE) {
                setIsLoadingReceipt(true);
            }
            resizeImageIfNeeded(originalFile).then((resizedFile) => {
                setIsLoadingReceipt(false);
                // Store the receipt on the transaction object in Onyx
                const source = URL.createObjectURL(resizedFile as Blob);
                const newReportID = generateReportID();
                initMoneyRequest({
                    reportID: newReportID,
                    newIouRequestType: CONST.IOU.REQUEST_TYPE.SCAN,
                });
                // eslint-disable-next-line @typescript-eslint/prefer-nullish-coalescing
                setMoneyRequestReceipt(CONST.IOU.OPTIMISTIC_TRANSACTION_ID, source, resizedFile.name || '', true);
                navigateToParticipantPage(CONST.IOU.TYPE.CREATE, CONST.IOU.OPTIMISTIC_TRANSACTION_ID, newReportID);
            });
        });
>>>>>>> 649eff98
    };

    const initScanRequest = (e: DragEvent) => {
        const file = e?.dataTransfer?.files[0];
        if (file) {
            file.uri = URL.createObjectURL(file);
            setReceiptAndNavigate(file);
        }
    };

    const createExportAll = useCallback(() => {
        if (selectedTransactionsKeys.length === 0 || !status || !hash) {
            return [];
        }

        setIsDownloadExportModalVisible(false);
        const reportIDList = selectedReports?.filter((report) => !!report).map((report) => report.reportID) ?? [];
        queueExportSearchItemsToCSV({
            query: status,
            jsonQuery: JSON.stringify(queryJSON),
            reportIDList,
            transactionIDList: selectedTransactionsKeys,
        });
        setExportMode(false);
        clearSelectedTransactions();
    }, [selectedTransactionsKeys, status, hash, selectedReports, queryJSON, setExportMode, clearSelectedTransactions]);

    const handleOnBackButtonPress = () => Navigation.goBack(ROUTES.SEARCH_ROOT.getRoute({query: buildCannedSearchQuery()}));
    const {resetVideoPlayerData} = usePlaybackContext();
    const shouldShowOfflineIndicator = currentSearchResults?.data ?? lastNonEmptySearchResults;

    // TODO: to be refactored in step 3
    const PDFThumbnailView = pdfFile ? (
        <PDFThumbnail
            style={styles.invisiblePDF}
            previewSourceURL={pdfFile.uri ?? ''}
            onLoadSuccess={() => {
                setPdfFile(null);
                setReceiptAndNavigate(pdfFile, true);
            }}
            onPassword={() => {
                setUploadReceiptError(true, 'attachmentPicker.attachmentError', 'attachmentPicker.protectedPDFNotSupported');
            }}
            onLoadError={() => {
                setUploadReceiptError(true, 'attachmentPicker.attachmentError', 'attachmentPicker.errorWhileSelectingCorruptedAttachment');
            }}
        />
    ) : null;

    // Handles video player cleanup:
    // 1. On mount: Resets player if navigating from report screen
    // 2. On unmount: Stops video when leaving this screen
    // in narrow layout, the reset will be handled by the attachment modal, so we don't need to do it here to preserve autoplay
    useEffect(() => {
        if (shouldUseNarrowLayout) {
            return;
        }
        resetVideoPlayerData();
        return () => {
            if (shouldUseNarrowLayout) {
                return;
            }
            resetVideoPlayerData();
        };
        // eslint-disable-next-line react-compiler/react-compiler
        // eslint-disable-next-line react-hooks/exhaustive-deps
    }, []);

    const handleSearchAction = useCallback((value: SearchParams | string) => {
        if (typeof value === 'string') {
            searchInServer(value);
        } else {
            search(value);
        }
    }, []);

    if (shouldUseNarrowLayout) {
        return (
            <>
                <SearchPageNarrow
                    queryJSON={queryJSON}
                    headerButtonsOptions={headerButtonsOptions}
                    lastNonEmptySearchResults={lastNonEmptySearchResults}
                    currentSearchResults={currentSearchResults}
                />
                {!!selectionMode && selectionMode?.isEnabled && (
                    <View>
                        <ConfirmModal
                            isVisible={isDeleteExpensesConfirmModalVisible}
                            onConfirm={handleDeleteExpenses}
                            onCancel={() => {
                                setIsDeleteExpensesConfirmModalVisible(false);
                            }}
                            title={translate('iou.deleteExpense', {count: selectedTransactionsKeys.length})}
                            prompt={translate('iou.deleteConfirmation', {count: selectedTransactionsKeys.length})}
                            confirmText={translate('common.delete')}
                            cancelText={translate('common.cancel')}
                            danger
                        />
                        <DecisionModal
                            title={translate('common.youAppearToBeOffline')}
                            prompt={translate('common.offlinePrompt')}
                            isSmallScreenWidth={isSmallScreenWidth}
                            onSecondOptionSubmit={() => setIsOfflineModalVisible(false)}
                            secondOptionText={translate('common.buttonConfirm')}
                            isVisible={isOfflineModalVisible}
                            onClose={() => setIsOfflineModalVisible(false)}
                        />
                        <DecisionModal
                            title={translate('common.downloadFailedTitle')}
                            prompt={translate('common.downloadFailedDescription')}
                            isSmallScreenWidth={isSmallScreenWidth}
                            onSecondOptionSubmit={() => setIsDownloadErrorModalVisible(false)}
                            secondOptionText={translate('common.buttonConfirm')}
                            isVisible={isDownloadErrorModalVisible}
                            onClose={() => setIsDownloadErrorModalVisible(false)}
                        />
                    </View>
                )}
            </>
        );
    }

    return (
        <ScreenWrapper
            testID={Search.displayName}
            shouldEnableMaxHeight
            headerGapStyles={[styles.searchHeaderGap, styles.h0]}
        >
            <FullPageNotFoundView
                shouldForceFullScreen
                shouldShow={!queryJSON}
                onBackButtonPress={handleOnBackButtonPress}
                shouldShowLink={false}
            >
                {!!queryJSON && (
                    <View style={styles.searchSplitContainer}>
                        <ScreenWrapper
                            testID={Search.displayName}
                            shouldShowOfflineIndicatorInWideScreen={!!shouldShowOfflineIndicator}
                            offlineIndicatorStyle={styles.mtAuto}
                        >
                            {isLoadingReceipt && <FullScreenLoadingIndicator />}
                            <DragAndDropProvider isDisabled={!isBetaEnabled(CONST.BETAS.NEWDOT_MULTI_FILES_DRAG_AND_DROP)}>
                                {PDFThumbnailView}
                                <SearchPageHeader
                                    queryJSON={queryJSON}
                                    headerButtonsOptions={headerButtonsOptions}
                                    handleSearch={handleSearchAction}
                                />
                                <SearchFiltersBar
                                    queryJSON={queryJSON}
                                    headerButtonsOptions={headerButtonsOptions}
                                />
                                <Search
                                    key={queryJSON.hash}
                                    queryJSON={queryJSON}
                                    currentSearchResults={currentSearchResults}
                                    lastNonEmptySearchResults={lastNonEmptySearchResults}
                                    handleSearch={handleSearchAction}
                                />
                                <DragAndDropConsumer onDrop={initScanRequest}>
                                    <DropZoneUI
                                        icon={Expensicons.SmartScan}
                                        dropTitle={translate('dropzone.scanReceipts')}
                                        dropStyles={styles.receiptDropOverlay(true)}
                                        dropTextStyles={styles.receiptDropText}
                                        dropInnerWrapperStyles={styles.receiptDropInnerWrapper(true)}
                                    />
                                </DragAndDropConsumer>
                            </DragAndDropProvider>
                        </ScreenWrapper>
                        <ConfirmModal
                            title={attachmentInvalidReasonTitle ? translate(attachmentInvalidReasonTitle) : ''}
                            onConfirm={hideReceiptModal}
                            onCancel={hideReceiptModal}
                            isVisible={isAttachmentInvalid}
                            prompt={getConfirmModalPrompt(attachmentInvalidReason)}
                            confirmText={translate('common.close')}
                            shouldShowCancelButton={false}
                        />
                    </View>
                )}
                <ConfirmModal
                    isVisible={isDeleteExpensesConfirmModalVisible}
                    onConfirm={handleDeleteExpenses}
                    onCancel={() => {
                        setIsDeleteExpensesConfirmModalVisible(false);
                    }}
                    title={translate('iou.deleteExpense', {count: selectedTransactionsKeys.length})}
                    prompt={translate('iou.deleteConfirmation', {count: selectedTransactionsKeys.length})}
                    confirmText={translate('common.delete')}
                    cancelText={translate('common.cancel')}
                    danger
                />
                <ConfirmModal
                    isVisible={isDownloadExportModalVisible}
                    onConfirm={createExportAll}
                    onCancel={() => {
                        setIsDownloadExportModalVisible(false);
                    }}
                    title={translate('search.exportSearchResults.title')}
                    prompt={translate('search.exportSearchResults.description')}
                    confirmText={translate('search.exportSearchResults.title')}
                    cancelText={translate('common.cancel')}
                />
                <DecisionModal
                    title={translate('common.youAppearToBeOffline')}
                    prompt={translate('common.offlinePrompt')}
                    isSmallScreenWidth={isSmallScreenWidth}
                    onSecondOptionSubmit={() => setIsOfflineModalVisible(false)}
                    secondOptionText={translate('common.buttonConfirm')}
                    isVisible={isOfflineModalVisible}
                    onClose={() => setIsOfflineModalVisible(false)}
                />
                <DecisionModal
                    title={translate('common.downloadFailedTitle')}
                    prompt={translate('common.downloadFailedDescription')}
                    isSmallScreenWidth={isSmallScreenWidth}
                    onSecondOptionSubmit={() => setIsDownloadErrorModalVisible(false)}
                    secondOptionText={translate('common.buttonConfirm')}
                    isVisible={isDownloadErrorModalVisible}
                    onClose={() => setIsDownloadErrorModalVisible(false)}
                />
            </FullPageNotFoundView>
        </ScreenWrapper>
    );
}

SearchPage.displayName = 'SearchPage';
SearchPage.whyDidYouRender = true;

export default SearchPage;<|MERGE_RESOLUTION|>--- conflicted
+++ resolved
@@ -399,36 +399,17 @@
     const saveFileAndInitMoneyRequest = (file: FileObject) => {
         const source = URL.createObjectURL(file as Blob);
         const newReportID = generateReportID();
-        initMoneyRequest(newReportID, undefined, true, undefined, CONST.IOU.REQUEST_TYPE.SCAN);
+        initMoneyRequest({
+            reportID: newReportID,
+            newIouRequestType: CONST.IOU.REQUEST_TYPE.SCAN,
+        });
         // eslint-disable-next-line @typescript-eslint/prefer-nullish-coalescing
         setMoneyRequestReceipt(CONST.IOU.OPTIMISTIC_TRANSACTION_ID, source, file.name || '', true);
         navigateToParticipantPage(CONST.IOU.TYPE.CREATE, CONST.IOU.OPTIMISTIC_TRANSACTION_ID, newReportID);
     };
 
-<<<<<<< HEAD
     const setReceiptAndNavigate = (originalFile: FileObject, isPdfValidated?: boolean) => {
         validateAndResizeFile(originalFile, saveFileAndInitMoneyRequest, isPdfValidated);
-=======
-            // With the image size > 24MB, we use manipulateAsync to resize the image.
-            // It takes a long time so we should display a loading indicator while the resize image progresses.
-            if (Str.isImage(originalFile.name ?? '') && (originalFile?.size ?? 0) > CONST.API_ATTACHMENT_VALIDATIONS.MAX_SIZE) {
-                setIsLoadingReceipt(true);
-            }
-            resizeImageIfNeeded(originalFile).then((resizedFile) => {
-                setIsLoadingReceipt(false);
-                // Store the receipt on the transaction object in Onyx
-                const source = URL.createObjectURL(resizedFile as Blob);
-                const newReportID = generateReportID();
-                initMoneyRequest({
-                    reportID: newReportID,
-                    newIouRequestType: CONST.IOU.REQUEST_TYPE.SCAN,
-                });
-                // eslint-disable-next-line @typescript-eslint/prefer-nullish-coalescing
-                setMoneyRequestReceipt(CONST.IOU.OPTIMISTIC_TRANSACTION_ID, source, resizedFile.name || '', true);
-                navigateToParticipantPage(CONST.IOU.TYPE.CREATE, CONST.IOU.OPTIMISTIC_TRANSACTION_ID, newReportID);
-            });
-        });
->>>>>>> 649eff98
     };
 
     const initScanRequest = (e: DragEvent) => {
