--- conflicted
+++ resolved
@@ -390,11 +390,7 @@
             });
         }
 
-<<<<<<< HEAD
         const canAllTransactionsBeMoved = selectedTransactionsKeys.every((id) => selectedTransactions[id].canChangeReport) && !!activePolicy && activePolicy?.type !== CONST.POLICY.TYPE.PERSONAL
-=======
-        const canAllTransactionsBeMoved = selectedTransactionsKeys.every((id) => selectedTransactions[id].canChangeReport);
->>>>>>> a5c249d2
 
         if (canAllTransactionsBeMoved) {
             options.push({
