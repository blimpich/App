import React, {useCallback, useEffect, useMemo, useState} from 'react';
import {InteractionManager, View} from 'react-native';
import FullPageNotFoundView from '@components/BlockingViews/FullPageNotFoundView';
import type {DropdownOption} from '@components/ButtonWithDropdownMenu/types';
import ConfirmModal from '@components/ConfirmModal';
import DecisionModal from '@components/DecisionModal';
import HeaderWithBackButton from '@components/HeaderWithBackButton';
import * as Expensicons from '@components/Icon/Expensicons';
import NavigationTabBar from '@components/Navigation/NavigationTabBar';
import NAVIGATION_TABS from '@components/Navigation/NavigationTabBar/NAVIGATION_TABS';
import TopBar from '@components/Navigation/TopBar';
import ScreenWrapper from '@components/ScreenWrapper';
import Search from '@components/Search';
import {useSearchContext} from '@components/Search/SearchContext';
import type {SearchHeaderOptionValue} from '@components/Search/SearchPageHeader/SearchPageHeader';
import SearchPageHeader from '@components/Search/SearchPageHeader/SearchPageHeader';
import SearchStatusBar from '@components/Search/SearchPageHeader/SearchStatusBar';
import type {PaymentData, SearchParams} from '@components/Search/types';
import {usePlaybackContext} from '@components/VideoPlayerContexts/PlaybackContext';
import useActiveWorkspace from '@hooks/useActiveWorkspace';
import useLocalize from '@hooks/useLocalize';
import useNetwork from '@hooks/useNetwork';
import useOnyx from '@hooks/useOnyx';
import usePermissions from '@hooks/usePermissions';
import useResponsiveLayout from '@hooks/useResponsiveLayout';
import useTheme from '@hooks/useTheme';
import useThemeStyles from '@hooks/useThemeStyles';
import {turnOffMobileSelectionMode} from '@libs/actions/MobileSelectionMode';
import {
    approveMoneyRequestOnSearch,
    deleteMoneyRequestOnSearch,
    exportSearchItemsToCSV,
    getLastPolicyPaymentMethod,
<<<<<<< HEAD
    payMoneyRequestOnSearch, search,
=======
    payMoneyRequestOnSearch,
    queueExportSearchItemsToCSV,
>>>>>>> d629de01
    unholdMoneyRequestOnSearch,
} from '@libs/actions/Search';
import Navigation from '@libs/Navigation/Navigation';
import type {PlatformStackScreenProps} from '@libs/Navigation/PlatformStackNavigation/types';
import type {SearchFullscreenNavigatorParamList} from '@libs/Navigation/types';
import {hasVBBA} from '@libs/PolicyUtils';
import {buildCannedSearchQuery, buildSearchQueryJSON, getPolicyIDFromSearchQuery} from '@libs/SearchQueryUtils';
import {isSearchDataLoaded} from '@libs/SearchUIUtils';
import variables from '@styles/variables';
import CONST from '@src/CONST';
import ONYXKEYS from '@src/ONYXKEYS';
import ROUTES from '@src/ROUTES';
import type SCREENS from '@src/SCREENS';
import type {SearchResults} from '@src/types/onyx';
import { searchInServer } from '@libs/actions/Report';
import SearchPageNarrow from './SearchPageNarrow';
import SearchTypeMenu from './SearchTypeMenu';

type SearchPageProps = PlatformStackScreenProps<SearchFullscreenNavigatorParamList, typeof SCREENS.SEARCH.ROOT>;

function SearchPage({route}: SearchPageProps) {
    const {translate} = useLocalize();
    // We need to use isSmallScreenWidth instead of shouldUseNarrowLayout to apply the correct modal type for the decision modal
    // eslint-disable-next-line rulesdir/prefer-shouldUseNarrowLayout-instead-of-isSmallScreenWidth
    const {shouldUseNarrowLayout, isSmallScreenWidth} = useResponsiveLayout();
    const styles = useThemeStyles();
    const theme = useTheme();
    const {isOffline} = useNetwork();
    const {activeWorkspaceID} = useActiveWorkspace();
    const {selectedTransactions, clearSelectedTransactions, selectedReports, lastSearchType, setLastSearchType, isExportMode, setExportMode} = useSearchContext();
    const [selectionMode] = useOnyx(ONYXKEYS.MOBILE_SELECTION_MODE, {canBeMissing: true});
    const [lastPaymentMethods = {}] = useOnyx(ONYXKEYS.NVP_LAST_PAYMENT_METHOD, {canBeMissing: true});
    const {canUseLeftHandBar} = usePermissions();

    const [isOfflineModalVisible, setIsOfflineModalVisible] = useState(false);
    const [isDownloadErrorModalVisible, setIsDownloadErrorModalVisible] = useState(false);
    const [isDeleteExpensesConfirmModalVisible, setIsDeleteExpensesConfirmModalVisible] = useState(false);
    const [isDownloadExportModalVisible, setIsDownloadExportModalVisible] = useState(false);

    const {q, name} = route.params;

    const {queryJSON, policyID} = useMemo(() => {
        const parsedQuery = buildSearchQueryJSON(q);
        const extractedPolicyID = parsedQuery && getPolicyIDFromSearchQuery(parsedQuery);

        return {queryJSON: parsedQuery, policyID: extractedPolicyID};
    }, [q]);

    // eslint-disable-next-line rulesdir/no-default-id-values
    const [currentSearchResults] = useOnyx(`${ONYXKEYS.COLLECTION.SNAPSHOT}${queryJSON?.hash ?? CONST.DEFAULT_NUMBER_ID}`, {canBeMissing: true});
    const [lastNonEmptySearchResults, setLastNonEmptySearchResults] = useState<SearchResults | undefined>(undefined);

    useEffect(() => {
        if (!currentSearchResults?.search?.type) {
            return;
        }

        setLastSearchType(currentSearchResults.search.type);
        if (currentSearchResults.data) {
            setLastNonEmptySearchResults(currentSearchResults);
        }
    }, [lastSearchType, queryJSON, setLastSearchType, currentSearchResults]);

    const {status, hash} = queryJSON ?? {};
    const selectedTransactionsKeys = Object.keys(selectedTransactions ?? {});

    const headerButtonsOptions = useMemo(() => {
        if (selectedTransactionsKeys.length === 0 || !status || !hash) {
            return [];
        }

        const options: Array<DropdownOption<SearchHeaderOptionValue>> = [];
        const isAnyTransactionOnHold = Object.values(selectedTransactions).some((transaction) => transaction.isHeld);

        const downloadButtonOption: DropdownOption<SearchHeaderOptionValue> = {
            icon: Expensicons.Download,
            text: translate('common.download'),
            value: CONST.SEARCH.BULK_ACTION_TYPES.EXPORT,
            shouldCloseModalOnSelect: true,
            onSelected: () => {
                if (isOffline) {
                    setIsOfflineModalVisible(true);
                    return;
                }

                if (isExportMode) {
                    setIsDownloadExportModalVisible(true);
                    return;
                }

                const reportIDList = selectedReports?.filter((report) => !!report).map((report) => report.reportID) ?? [];
                exportSearchItemsToCSV(
                    {
                        query: status,
                        jsonQuery: JSON.stringify(queryJSON),
                        reportIDList,
                        transactionIDList: selectedTransactionsKeys,
                        policyIDs: activeWorkspaceID ? [activeWorkspaceID] : [''],
                    },
                    () => {
                        setIsDownloadErrorModalVisible(true);
                    },
                );
            },
        };

        if (isExportMode) {
            return [downloadButtonOption];
        }

        const shouldShowApproveOption =
            !isOffline &&
            !isAnyTransactionOnHold &&
            (selectedReports.length
                ? selectedReports.every((report) => report.action === CONST.SEARCH.ACTION_TYPES.APPROVE)
                : selectedTransactionsKeys.every((id) => selectedTransactions[id].action === CONST.SEARCH.ACTION_TYPES.APPROVE));

        if (shouldShowApproveOption) {
            options.push({
                icon: Expensicons.ThumbsUp,
                text: translate('search.bulkActions.approve'),
                value: CONST.SEARCH.BULK_ACTION_TYPES.APPROVE,
                shouldCloseModalOnSelect: true,
                onSelected: () => {
                    if (isOffline) {
                        setIsOfflineModalVisible(true);
                        return;
                    }

                    const transactionIDList = selectedReports.length ? undefined : Object.keys(selectedTransactions);
                    const reportIDList = !selectedReports.length
                        ? Object.values(selectedTransactions).map((transaction) => transaction.reportID)
                        : selectedReports?.filter((report) => !!report).map((report) => report.reportID) ?? [];
                    approveMoneyRequestOnSearch(hash, reportIDList, transactionIDList);
                },
            });
        }

        const shouldShowPayOption =
            !isOffline &&
            !isAnyTransactionOnHold &&
            (selectedReports.length
                ? selectedReports.every((report) => report.action === CONST.SEARCH.ACTION_TYPES.PAY && report.policyID && getLastPolicyPaymentMethod(report.policyID, lastPaymentMethods))
                : selectedTransactionsKeys.every(
                      (id) =>
                          selectedTransactions[id].action === CONST.SEARCH.ACTION_TYPES.PAY &&
                          selectedTransactions[id].policyID &&
                          getLastPolicyPaymentMethod(selectedTransactions[id].policyID, lastPaymentMethods),
                  ));

        if (shouldShowPayOption) {
            options.push({
                icon: Expensicons.MoneyBag,
                text: translate('search.bulkActions.pay'),
                value: CONST.SEARCH.BULK_ACTION_TYPES.PAY,
                shouldCloseModalOnSelect: true,
                onSelected: () => {
                    if (isOffline) {
                        setIsOfflineModalVisible(true);
                        return;
                    }

                    const activeRoute = Navigation.getActiveRoute();
                    const transactionIDList = selectedReports.length ? undefined : Object.keys(selectedTransactions);
                    const items = selectedReports.length ? selectedReports : Object.values(selectedTransactions);

                    for (const item of items) {
                        const itemPolicyID = item.policyID;
                        const lastPolicyPaymentMethod = getLastPolicyPaymentMethod(itemPolicyID, lastPaymentMethods);

                        if (!lastPolicyPaymentMethod) {
                            Navigation.navigate(ROUTES.SEARCH_REPORT.getRoute({reportID: item.reportID, backTo: activeRoute}));
                            return;
                        }

                        const hasPolicyVBBA = hasVBBA(itemPolicyID);

                        if (lastPolicyPaymentMethod !== CONST.IOU.PAYMENT_TYPE.ELSEWHERE && !hasPolicyVBBA) {
                            Navigation.navigate(ROUTES.SEARCH_REPORT.getRoute({reportID: item.reportID, backTo: activeRoute}));
                            return;
                        }
                    }

                    const paymentData = (
                        selectedReports.length
                            ? selectedReports.map((report) => ({
                                  reportID: report.reportID,
                                  amount: report.total,
                                  paymentType: getLastPolicyPaymentMethod(report.policyID, lastPaymentMethods),
                              }))
                            : Object.values(selectedTransactions).map((transaction) => ({
                                  reportID: transaction.reportID,
                                  amount: transaction.amount,
                                  paymentType: getLastPolicyPaymentMethod(transaction.policyID, lastPaymentMethods),
                              }))
                    ) as PaymentData[];

                    payMoneyRequestOnSearch(hash, paymentData, transactionIDList);
                },
            });
        }

        options.push(downloadButtonOption);

        const shouldShowHoldOption = !isOffline && selectedTransactionsKeys.every((id) => selectedTransactions[id].canHold);

        if (shouldShowHoldOption) {
            options.push({
                icon: Expensicons.Stopwatch,
                text: translate('search.bulkActions.hold'),
                value: CONST.SEARCH.BULK_ACTION_TYPES.HOLD,
                shouldCloseModalOnSelect: true,
                onSelected: () => {
                    if (isOffline) {
                        setIsOfflineModalVisible(true);
                        return;
                    }

                    Navigation.navigate(ROUTES.TRANSACTION_HOLD_REASON_RHP);
                },
            });
        }

        const shouldShowUnholdOption = !isOffline && selectedTransactionsKeys.every((id) => selectedTransactions[id].canUnhold);

        if (shouldShowUnholdOption) {
            options.push({
                icon: Expensicons.Stopwatch,
                text: translate('search.bulkActions.unhold'),
                value: CONST.SEARCH.BULK_ACTION_TYPES.UNHOLD,
                shouldCloseModalOnSelect: true,
                onSelected: () => {
                    if (isOffline) {
                        setIsOfflineModalVisible(true);
                        return;
                    }

                    unholdMoneyRequestOnSearch(hash, selectedTransactionsKeys);
                },
            });
        }

        const shouldShowDeleteOption = !isOffline && selectedTransactionsKeys.every((id) => selectedTransactions[id].canDelete);

        if (shouldShowDeleteOption) {
            options.push({
                icon: Expensicons.Trashcan,
                text: translate('search.bulkActions.delete'),
                value: CONST.SEARCH.BULK_ACTION_TYPES.DELETE,
                shouldCloseModalOnSelect: true,
                onSelected: () => {
                    if (isOffline) {
                        setIsOfflineModalVisible(true);
                        return;
                    }
                    setIsDeleteExpensesConfirmModalVisible(true);
                },
            });
        }

        if (options.length === 0) {
            const emptyOptionStyle = {
                interactive: false,
                iconFill: theme.icon,
                iconHeight: variables.iconSizeLarge,
                iconWidth: variables.iconSizeLarge,
                numberOfLinesTitle: 2,
                titleStyle: {...styles.colorMuted, ...styles.fontWeightNormal, ...styles.textWrap},
            };

            options.push({
                icon: Expensicons.Exclamation,
                text: translate('search.bulkActions.noOptionsAvailable'),
                value: undefined,
                ...emptyOptionStyle,
            });
        }

        return options;
    }, [
        selectedTransactionsKeys,
        status,
        hash,
        selectedTransactions,
        translate,
        isExportMode,
        isOffline,
        selectedReports,
        queryJSON,
        activeWorkspaceID,
        lastPaymentMethods,
        theme.icon,
        styles.colorMuted,
        styles.fontWeightNormal,
        styles.textWrap,
    ]);

    const handleDeleteExpenses = () => {
        if (selectedTransactionsKeys.length === 0 || !hash) {
            return;
        }

        setIsDeleteExpensesConfirmModalVisible(false);
        deleteMoneyRequestOnSearch(hash, selectedTransactionsKeys);

        // Translations copy for delete modal depends on amount of selected items,
        // We need to wait for modal to fully disappear before clearing them to avoid translation flicker between singular vs plural
        InteractionManager.runAfterInteractions(() => {
            clearSelectedTransactions();
        });
    };

    const createExportAll = useCallback(() => {
        if (selectedTransactionsKeys.length === 0 || !status || !hash) {
            return [];
        }

        setIsDownloadExportModalVisible(false);
        const reportIDList = selectedReports?.filter((report) => !!report).map((report) => report.reportID) ?? [];
        queueExportSearchItemsToCSV({
            query: status,
            jsonQuery: JSON.stringify(queryJSON),
            reportIDList,
            transactionIDList: selectedTransactionsKeys,
            policyIDs: activeWorkspaceID ? [activeWorkspaceID] : [''],
        });
        setExportMode(false);
        clearSelectedTransactions();
    }, [selectedTransactionsKeys, status, hash, selectedReports, queryJSON, activeWorkspaceID, setExportMode, clearSelectedTransactions]);

    const handleOnBackButtonPress = () => Navigation.goBack(ROUTES.SEARCH_ROOT.getRoute({query: buildCannedSearchQuery()}));
    const {resetVideoPlayerData} = usePlaybackContext();
    const shouldShowOfflineIndicator = currentSearchResults?.data ?? lastNonEmptySearchResults;

    const isSearchNameModified = name === q;
    const searchName = isSearchNameModified ? undefined : name;

    const isDataLoaded = isSearchDataLoaded(currentSearchResults, lastNonEmptySearchResults, queryJSON);
    const shouldShowLoadingState = !isOffline && !isDataLoaded;

    // Handles video player cleanup:
    // 1. On mount: Resets player if navigating from report screen
    // 2. On unmount: Stops video when leaving this screen
    // in narrow layout, the reset will be handled by the attachment modal, so we don't need to do it here to preserve autoplay
    useEffect(() => {
        if (shouldUseNarrowLayout) {
            return;
        }
        resetVideoPlayerData();
        return () => {
            if (shouldUseNarrowLayout) {
                return;
            }
            resetVideoPlayerData();
        };
        // eslint-disable-next-line react-compiler/react-compiler
        // eslint-disable-next-line react-hooks/exhaustive-deps
    }, []);

    const handleSearchAction = useCallback((value: SearchParams | string) => {
        if (typeof value === 'string') {
            searchInServer(value);
        } else {
            search(value);
        }
    }, []);

    if (shouldUseNarrowLayout) {
        return (
            <>
                <SearchPageNarrow
                    queryJSON={queryJSON}
                    policyID={policyID}
                    searchName={searchName}
                    headerButtonsOptions={headerButtonsOptions}
                    lastNonEmptySearchResults={lastNonEmptySearchResults}
                    currentSearchResults={currentSearchResults}
                />
                {!!selectionMode && selectionMode?.isEnabled && (
                    <View>
                        <ConfirmModal
                            isVisible={isDeleteExpensesConfirmModalVisible}
                            onConfirm={handleDeleteExpenses}
                            onCancel={() => {
                                setIsDeleteExpensesConfirmModalVisible(false);
                            }}
                            title={translate('iou.deleteExpense', {count: selectedTransactionsKeys.length})}
                            prompt={translate('iou.deleteConfirmation', {count: selectedTransactionsKeys.length})}
                            confirmText={translate('common.delete')}
                            cancelText={translate('common.cancel')}
                            danger
                        />
                        <DecisionModal
                            title={translate('common.youAppearToBeOffline')}
                            prompt={translate('common.offlinePrompt')}
                            isSmallScreenWidth={isSmallScreenWidth}
                            onSecondOptionSubmit={() => setIsOfflineModalVisible(false)}
                            secondOptionText={translate('common.buttonConfirm')}
                            isVisible={isOfflineModalVisible}
                            onClose={() => setIsOfflineModalVisible(false)}
                        />
                        <DecisionModal
                            title={translate('common.downloadFailedTitle')}
                            prompt={translate('common.downloadFailedDescription')}
                            isSmallScreenWidth={isSmallScreenWidth}
                            onSecondOptionSubmit={() => setIsDownloadErrorModalVisible(false)}
                            secondOptionText={translate('common.buttonConfirm')}
                            isVisible={isDownloadErrorModalVisible}
                            onClose={() => setIsDownloadErrorModalVisible(false)}
                        />
                    </View>
                )}
            </>
        );
    }

    return (
        <ScreenWrapper
            testID={Search.displayName}
            shouldEnableMaxHeight
            headerGapStyles={[styles.searchHeaderGap, canUseLeftHandBar && styles.h0]}
        >
            <FullPageNotFoundView
                shouldForceFullScreen
                shouldShow={!queryJSON}
                onBackButtonPress={handleOnBackButtonPress}
                shouldShowLink={false}
            >
                {!!queryJSON && (
                    <View style={[styles.searchSplitContainer, canUseLeftHandBar && {marginLeft: variables.navigationTabBarSize}]}>
                        <View style={canUseLeftHandBar ? styles.searchSidebarWithLHB : styles.searchSidebar}>
                            {queryJSON ? (
                                <View style={styles.flex1}>
                                    <TopBar
                                        shouldShowLoadingBar={shouldShowLoadingState}
                                        activeWorkspaceID={policyID}
                                        breadcrumbLabel={translate('common.reports')}
                                        shouldDisplaySearch={false}
                                        shouldDisplayHelpButton={false}
                                    />
                                    <SearchTypeMenu queryJSON={queryJSON} />
                                </View>
                            ) : (
                                <HeaderWithBackButton
                                    title={translate('common.selectMultiple')}
                                    onBackButtonPress={() => {
                                        clearSelectedTransactions();
                                        turnOffMobileSelectionMode();
                                    }}
                                />
                            )}
                            <NavigationTabBar selectedTab={NAVIGATION_TABS.SEARCH} />
                        </View>
                        <ScreenWrapper
                            testID={Search.displayName}
                            shouldShowOfflineIndicatorInWideScreen={!!shouldShowOfflineIndicator}
                            offlineIndicatorStyle={styles.mtAuto}
                        >
                            <SearchPageHeader
                                queryJSON={queryJSON}
                                headerButtonsOptions={headerButtonsOptions}
                                handleSearch={handleSearchAction}
                            />
                            <SearchStatusBar
                                queryJSON={queryJSON}
                                headerButtonsOptions={headerButtonsOptions}
                            />
                            <Search
                                key={queryJSON.hash}
                                queryJSON={queryJSON}
                                currentSearchResults={currentSearchResults}
                                lastNonEmptySearchResults={lastNonEmptySearchResults}
                                handleSearch={handleSearchAction}
                            />
                        </ScreenWrapper>
                    </View>
                )}
                <ConfirmModal
                    isVisible={isDeleteExpensesConfirmModalVisible}
                    onConfirm={handleDeleteExpenses}
                    onCancel={() => {
                        setIsDeleteExpensesConfirmModalVisible(false);
                    }}
                    title={translate('iou.deleteExpense', {count: selectedTransactionsKeys.length})}
                    prompt={translate('iou.deleteConfirmation', {count: selectedTransactionsKeys.length})}
                    confirmText={translate('common.delete')}
                    cancelText={translate('common.cancel')}
                    danger
                />
                <ConfirmModal
                    isVisible={isDownloadExportModalVisible}
                    onConfirm={createExportAll}
                    onCancel={() => {
                        setIsDownloadExportModalVisible(false);
                    }}
                    title={translate('search.exportSearchResults.title')}
                    prompt={translate('search.exportSearchResults.description')}
                    confirmText={translate('search.exportSearchResults.title')}
                    cancelText={translate('common.cancel')}
                />
                <DecisionModal
                    title={translate('common.youAppearToBeOffline')}
                    prompt={translate('common.offlinePrompt')}
                    isSmallScreenWidth={isSmallScreenWidth}
                    onSecondOptionSubmit={() => setIsOfflineModalVisible(false)}
                    secondOptionText={translate('common.buttonConfirm')}
                    isVisible={isOfflineModalVisible}
                    onClose={() => setIsOfflineModalVisible(false)}
                />
                <DecisionModal
                    title={translate('common.downloadFailedTitle')}
                    prompt={translate('common.downloadFailedDescription')}
                    isSmallScreenWidth={isSmallScreenWidth}
                    onSecondOptionSubmit={() => setIsDownloadErrorModalVisible(false)}
                    secondOptionText={translate('common.buttonConfirm')}
                    isVisible={isDownloadErrorModalVisible}
                    onClose={() => setIsDownloadErrorModalVisible(false)}
                />
            </FullPageNotFoundView>
        </ScreenWrapper>
    );
}

SearchPage.displayName = 'SearchPage';
SearchPage.whyDidYouRender = true;

export default SearchPage;<|MERGE_RESOLUTION|>--- conflicted
+++ resolved
@@ -31,12 +31,9 @@
     deleteMoneyRequestOnSearch,
     exportSearchItemsToCSV,
     getLastPolicyPaymentMethod,
-<<<<<<< HEAD
-    payMoneyRequestOnSearch, search,
-=======
     payMoneyRequestOnSearch,
     queueExportSearchItemsToCSV,
->>>>>>> d629de01
+    search,
     unholdMoneyRequestOnSearch,
 } from '@libs/actions/Search';
 import Navigation from '@libs/Navigation/Navigation';
