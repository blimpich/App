import React, {useMemo, useState} from 'react';
import {InteractionManager, View} from 'react-native';
import {useOnyx} from 'react-native-onyx';
import FullPageNotFoundView from '@components/BlockingViews/FullPageNotFoundView';
import type {DropdownOption} from '@components/ButtonWithDropdownMenu/types';
import ConfirmModal from '@components/ConfirmModal';
import DecisionModal from '@components/DecisionModal';
import HeaderGap from '@components/HeaderGap';
import HeaderWithBackButton from '@components/HeaderWithBackButton';
import * as Expensicons from '@components/Icon/Expensicons';
import BottomTabBar from '@components/Navigation/BottomTabBar';
import BOTTOM_TABS from '@components/Navigation/BottomTabBar/BOTTOM_TABS';
import TopBar from '@components/Navigation/TopBar';
import ScreenWrapper from '@components/ScreenWrapper';
import Search from '@components/Search';
import {useSearchContext} from '@components/Search/SearchContext';
import SearchPageHeader from '@components/Search/SearchPageHeader/SearchPageHeader';
import type {SearchHeaderOptionValue} from '@components/Search/SearchPageHeader/SearchPageHeader';
import SearchStatusBar from '@components/Search/SearchPageHeader/SearchStatusBar';
import type {PaymentData} from '@components/Search/types';
import useActiveWorkspace from '@hooks/useActiveWorkspace';
import useLocalize from '@hooks/useLocalize';
import useNetwork from '@hooks/useNetwork';
import useResponsiveLayout from '@hooks/useResponsiveLayout';
import useTheme from '@hooks/useTheme';
import useThemeStyles from '@hooks/useThemeStyles';
import {turnOffMobileSelectionMode} from '@libs/actions/MobileSelectionMode';
import {
    approveMoneyRequestOnSearch,
    deleteMoneyRequestOnSearch,
    exportSearchItemsToCSV,
    getLastPolicyPaymentMethod,
    payMoneyRequestOnSearch,
    unholdMoneyRequestOnSearch,
} from '@libs/actions/Search';
import Navigation from '@libs/Navigation/Navigation';
import type {PlatformStackScreenProps} from '@libs/Navigation/PlatformStackNavigation/types';
import type {SearchFullscreenNavigatorParamList} from '@libs/Navigation/types';
import {hasVBBA} from '@libs/PolicyUtils';
import {buildCannedSearchQuery, buildSearchQueryJSON, getPolicyIDFromSearchQuery} from '@libs/SearchQueryUtils';
<<<<<<< HEAD
import variables from '@styles/variables';
import CONST from '@src/CONST';
import ONYXKEYS from '@src/ONYXKEYS';
=======
>>>>>>> 5ef0bbad
import ROUTES from '@src/ROUTES';
import type SCREENS from '@src/SCREENS';
import SearchPageNarrow from './SearchPageNarrow';
import SearchTypeMenu from './SearchTypeMenu';

type SearchPageProps = PlatformStackScreenProps<SearchFullscreenNavigatorParamList, typeof SCREENS.SEARCH.ROOT>;

function SearchPage({route}: SearchPageProps) {
    const {translate} = useLocalize();
    // We need to use isSmallScreenWidth instead of shouldUseNarrowLayout to apply the correct modal type for the decision modal
    // eslint-disable-next-line rulesdir/prefer-shouldUseNarrowLayout-instead-of-isSmallScreenWidth
    const {shouldUseNarrowLayout, isSmallScreenWidth} = useResponsiveLayout();
    const styles = useThemeStyles();
    const theme = useTheme();
    const {isOffline} = useNetwork();
    const {activeWorkspaceID} = useActiveWorkspace();
    const {selectedTransactions, clearSelectedTransactions, selectedReports} = useSearchContext();
    const [selectionMode] = useOnyx(ONYXKEYS.MOBILE_SELECTION_MODE);
    const [lastPaymentMethods = {}] = useOnyx(ONYXKEYS.NVP_LAST_PAYMENT_METHOD);

    const [isOfflineModalVisible, setIsOfflineModalVisible] = useState(false);
    const [isDownloadErrorModalVisible, setIsDownloadErrorModalVisible] = useState(false);
    const [isDeleteExpensesConfirmModalVisible, setIsDeleteExpensesConfirmModalVisible] = useState(false);

    const {q, name} = route.params;

    const {queryJSON, policyID} = useMemo(() => {
        const parsedQuery = buildSearchQueryJSON(q);
        const extractedPolicyID = parsedQuery && getPolicyIDFromSearchQuery(parsedQuery);

        return {queryJSON: parsedQuery, policyID: extractedPolicyID};
    }, [q]);

    const {status, hash} = queryJSON ?? {};
    const selectedTransactionsKeys = Object.keys(selectedTransactions ?? {});

    const headerButtonsOptions = useMemo(() => {
        if (selectedTransactionsKeys.length === 0 || !status || !hash) {
            return [];
        }

        const options: Array<DropdownOption<SearchHeaderOptionValue>> = [];
        const isAnyTransactionOnHold = Object.values(selectedTransactions).some((transaction) => transaction.isHeld);

        const shouldShowApproveOption =
            !isOffline &&
            !isAnyTransactionOnHold &&
            (selectedReports.length
                ? selectedReports.every((report) => report.action === CONST.SEARCH.ACTION_TYPES.APPROVE)
                : selectedTransactionsKeys.every((id) => selectedTransactions[id].action === CONST.SEARCH.ACTION_TYPES.APPROVE));

        if (shouldShowApproveOption) {
            options.push({
                icon: Expensicons.ThumbsUp,
                text: translate('search.bulkActions.approve'),
                value: CONST.SEARCH.BULK_ACTION_TYPES.APPROVE,
                shouldCloseModalOnSelect: true,
                onSelected: () => {
                    if (isOffline) {
                        setIsOfflineModalVisible(true);
                        return;
                    }

                    const transactionIDList = selectedReports.length ? undefined : Object.keys(selectedTransactions);
                    const reportIDList = !selectedReports.length
                        ? Object.values(selectedTransactions).map((transaction) => transaction.reportID)
                        : selectedReports?.filter((report) => !!report).map((report) => report.reportID) ?? [];
                    approveMoneyRequestOnSearch(hash, reportIDList, transactionIDList);
                },
            });
        }

        const shouldShowPayOption =
            !isOffline &&
            !isAnyTransactionOnHold &&
            (selectedReports.length
                ? selectedReports.every((report) => report.action === CONST.SEARCH.ACTION_TYPES.PAY && report.policyID && getLastPolicyPaymentMethod(report.policyID, lastPaymentMethods))
                : selectedTransactionsKeys.every(
                      (id) =>
                          selectedTransactions[id].action === CONST.SEARCH.ACTION_TYPES.PAY &&
                          selectedTransactions[id].policyID &&
                          getLastPolicyPaymentMethod(selectedTransactions[id].policyID, lastPaymentMethods),
                  ));

        if (shouldShowPayOption) {
            options.push({
                icon: Expensicons.MoneyBag,
                text: translate('search.bulkActions.pay'),
                value: CONST.SEARCH.BULK_ACTION_TYPES.PAY,
                shouldCloseModalOnSelect: true,
                onSelected: () => {
                    if (isOffline) {
                        setIsOfflineModalVisible(true);
                        return;
                    }

                    const activeRoute = Navigation.getActiveRoute();
                    const transactionIDList = selectedReports.length ? undefined : Object.keys(selectedTransactions);
                    const items = selectedReports.length ? selectedReports : Object.values(selectedTransactions);

                    for (const item of items) {
                        const itemPolicyID = item.policyID;
                        const lastPolicyPaymentMethod = getLastPolicyPaymentMethod(itemPolicyID, lastPaymentMethods);

                        if (!lastPolicyPaymentMethod) {
                            Navigation.navigate(ROUTES.SEARCH_REPORT.getRoute({reportID: item.reportID, backTo: activeRoute}));
                            return;
                        }

                        const hasPolicyVBBA = hasVBBA(itemPolicyID);

                        if (lastPolicyPaymentMethod !== CONST.IOU.PAYMENT_TYPE.ELSEWHERE && !hasPolicyVBBA) {
                            Navigation.navigate(ROUTES.SEARCH_REPORT.getRoute({reportID: item.reportID, backTo: activeRoute}));
                            return;
                        }
                    }

                    const paymentData = (
                        selectedReports.length
                            ? selectedReports.map((report) => ({
                                  reportID: report.reportID,
                                  amount: report.total,
                                  paymentType: getLastPolicyPaymentMethod(report.policyID, lastPaymentMethods),
                              }))
                            : Object.values(selectedTransactions).map((transaction) => ({
                                  reportID: transaction.reportID,
                                  amount: transaction.amount,
                                  paymentType: getLastPolicyPaymentMethod(transaction.policyID, lastPaymentMethods),
                              }))
                    ) as PaymentData[];

                    payMoneyRequestOnSearch(hash, paymentData, transactionIDList);
                },
            });
        }

        options.push({
            icon: Expensicons.Download,
            text: translate('common.download'),
            value: CONST.SEARCH.BULK_ACTION_TYPES.EXPORT,
            shouldCloseModalOnSelect: true,
            onSelected: () => {
                if (isOffline) {
                    setIsOfflineModalVisible(true);
                    return;
                }

                const reportIDList = selectedReports?.filter((report) => !!report).map((report) => report.reportID) ?? [];
                exportSearchItemsToCSV(
                    {
                        query: status,
                        jsonQuery: JSON.stringify(queryJSON),
                        reportIDList,
                        transactionIDList: selectedTransactionsKeys,
                        policyIDs: activeWorkspaceID ? [activeWorkspaceID] : [''],
                    },
                    () => {
                        setIsDownloadErrorModalVisible(true);
                    },
                );
            },
        });

        const shouldShowHoldOption = !isOffline && selectedTransactionsKeys.every((id) => selectedTransactions[id].canHold);

        if (shouldShowHoldOption) {
            options.push({
                icon: Expensicons.Stopwatch,
                text: translate('search.bulkActions.hold'),
                value: CONST.SEARCH.BULK_ACTION_TYPES.HOLD,
                shouldCloseModalOnSelect: true,
                onSelected: () => {
                    if (isOffline) {
                        setIsOfflineModalVisible(true);
                        return;
                    }

                    Navigation.navigate(ROUTES.TRANSACTION_HOLD_REASON_RHP);
                },
            });
        }

        const shouldShowUnholdOption = !isOffline && selectedTransactionsKeys.every((id) => selectedTransactions[id].canUnhold);

        if (shouldShowUnholdOption) {
            options.push({
                icon: Expensicons.Stopwatch,
                text: translate('search.bulkActions.unhold'),
                value: CONST.SEARCH.BULK_ACTION_TYPES.UNHOLD,
                shouldCloseModalOnSelect: true,
                onSelected: () => {
                    if (isOffline) {
                        setIsOfflineModalVisible(true);
                        return;
                    }

                    unholdMoneyRequestOnSearch(hash, selectedTransactionsKeys);
                },
            });
        }

        const shouldShowDeleteOption = !isOffline && selectedTransactionsKeys.every((id) => selectedTransactions[id].canDelete);

        if (shouldShowDeleteOption) {
            options.push({
                icon: Expensicons.Trashcan,
                text: translate('search.bulkActions.delete'),
                value: CONST.SEARCH.BULK_ACTION_TYPES.DELETE,
                shouldCloseModalOnSelect: true,
                onSelected: () => {
                    if (isOffline) {
                        setIsOfflineModalVisible(true);
                        return;
                    }
                    setIsDeleteExpensesConfirmModalVisible(true);
                },
            });
        }

        if (options.length === 0) {
            const emptyOptionStyle = {
                interactive: false,
                iconFill: theme.icon,
                iconHeight: variables.iconSizeLarge,
                iconWidth: variables.iconSizeLarge,
                numberOfLinesTitle: 2,
                titleStyle: {...styles.colorMuted, ...styles.fontWeightNormal, ...styles.textWrap},
            };

            options.push({
                icon: Expensicons.Exclamation,
                text: translate('search.bulkActions.noOptionsAvailable'),
                value: undefined,
                ...emptyOptionStyle,
            });
        }

        return options;
    }, [
        selectedTransactionsKeys,
        selectedTransactions,
        isOffline,
        selectedReports,
        translate,
        hash,
        lastPaymentMethods,
        status,
        queryJSON,
        activeWorkspaceID,
        theme.icon,
        styles.colorMuted,
        styles.fontWeightNormal,
        styles.textWrap,
    ]);

    const handleDeleteExpenses = () => {
        if (selectedTransactionsKeys.length === 0 || !hash) {
            return;
        }

        setIsDeleteExpensesConfirmModalVisible(false);
        deleteMoneyRequestOnSearch(hash, selectedTransactionsKeys);

        // Translations copy for delete modal depends on amount of selected items,
        // We need to wait for modal to fully disappear before clearing them to avoid translation flicker between singular vs plural
        InteractionManager.runAfterInteractions(() => {
            clearSelectedTransactions();
        });
    };

    const handleOnBackButtonPress = () => Navigation.goBack(ROUTES.SEARCH_ROOT.getRoute({query: buildCannedSearchQuery()}));

    const isSearchNameModified = name === q;
    const searchName = isSearchNameModified ? undefined : name;

    if (shouldUseNarrowLayout) {
        return (
<<<<<<< HEAD
            <>
                <SearchPageNarrow
                    queryJSON={queryJSON}
                    policyID={policyID}
                    shouldGroupByReports={shouldGroupByReports}
                    searchName={searchName}
                    headerButtonsOptions={headerButtonsOptions}
                />
                {!!selectionMode && selectionMode?.isEnabled && (
                    <View>
                        <ConfirmModal
                            isVisible={isDeleteExpensesConfirmModalVisible}
                            onConfirm={handleDeleteExpenses}
                            onCancel={() => {
                                setIsDeleteExpensesConfirmModalVisible(false);
                            }}
                            title={translate('iou.deleteExpense', {count: selectedTransactionsKeys.length})}
                            prompt={translate('iou.deleteConfirmation', {count: selectedTransactionsKeys.length})}
                            confirmText={translate('common.delete')}
                            cancelText={translate('common.cancel')}
                            danger
                        />
                        <DecisionModal
                            title={translate('common.youAppearToBeOffline')}
                            prompt={translate('common.offlinePrompt')}
                            isSmallScreenWidth={isSmallScreenWidth}
                            onSecondOptionSubmit={() => setIsOfflineModalVisible(false)}
                            secondOptionText={translate('common.buttonConfirm')}
                            isVisible={isOfflineModalVisible}
                            onClose={() => setIsOfflineModalVisible(false)}
                        />
                        <DecisionModal
                            title={translate('common.downloadFailedTitle')}
                            prompt={translate('common.downloadFailedDescription')}
                            isSmallScreenWidth={isSmallScreenWidth}
                            onSecondOptionSubmit={() => setIsDownloadErrorModalVisible(false)}
                            secondOptionText={translate('common.buttonConfirm')}
                            isVisible={isDownloadErrorModalVisible}
                            onClose={() => setIsDownloadErrorModalVisible(false)}
                        />
                    </View>
                )}
            </>
=======
            <SearchPageNarrow
                queryJSON={queryJSON}
                policyID={policyID}
                searchName={searchName}
            />
>>>>>>> 5ef0bbad
        );
    }

    return (
        <ScreenWrapper
            testID={Search.displayName}
            shouldEnableMaxHeight
            headerGapStyles={styles.searchHeaderGap}
        >
            <FullPageNotFoundView
                shouldForceFullScreen
                shouldShow={!queryJSON}
                onBackButtonPress={handleOnBackButtonPress}
                shouldShowLink={false}
            >
                {!!queryJSON && (
                    <View style={styles.searchSplitContainer}>
                        <View style={styles.searchSidebar}>
                            {queryJSON ? (
                                <View style={styles.flex1}>
                                    <HeaderGap />
                                    <TopBar
                                        activeWorkspaceID={policyID}
                                        breadcrumbLabel={translate('common.reports')}
                                        shouldDisplaySearch={false}
                                    />
                                    <SearchTypeMenu queryJSON={queryJSON} />
                                </View>
                            ) : (
                                <HeaderWithBackButton
                                    title={translate('common.selectMultiple')}
                                    onBackButtonPress={() => {
                                        clearSelectedTransactions();
                                        turnOffMobileSelectionMode();
                                    }}
                                />
                            )}
                            <BottomTabBar selectedTab={BOTTOM_TABS.SEARCH} />
                        </View>
                        <ScreenWrapper
                            testID={Search.displayName}
                            shouldShowOfflineIndicatorInWideScreen
                            offlineIndicatorStyle={styles.mtAuto}
                        >
<<<<<<< HEAD
                            <SearchPageHeader
                                queryJSON={queryJSON}
                                shouldGroupByReports={shouldGroupByReports}
                                headerButtonsOptions={headerButtonsOptions}
                            />
                            <SearchStatusBar
                                queryJSON={queryJSON}
                                headerButtonsOptions={headerButtonsOptions}
                            />
=======
                            <SearchPageHeader queryJSON={queryJSON} />
                            <SearchStatusBar queryJSON={queryJSON} />
>>>>>>> 5ef0bbad
                            <Search
                                key={queryJSON.hash}
                                queryJSON={queryJSON}
                            />
                        </ScreenWrapper>
                    </View>
                )}
                <ConfirmModal
                    isVisible={isDeleteExpensesConfirmModalVisible}
                    onConfirm={handleDeleteExpenses}
                    onCancel={() => {
                        setIsDeleteExpensesConfirmModalVisible(false);
                    }}
                    title={translate('iou.deleteExpense', {count: selectedTransactionsKeys.length})}
                    prompt={translate('iou.deleteConfirmation', {count: selectedTransactionsKeys.length})}
                    confirmText={translate('common.delete')}
                    cancelText={translate('common.cancel')}
                    danger
                />
                <DecisionModal
                    title={translate('common.youAppearToBeOffline')}
                    prompt={translate('common.offlinePrompt')}
                    isSmallScreenWidth={isSmallScreenWidth}
                    onSecondOptionSubmit={() => setIsOfflineModalVisible(false)}
                    secondOptionText={translate('common.buttonConfirm')}
                    isVisible={isOfflineModalVisible}
                    onClose={() => setIsOfflineModalVisible(false)}
                />
                <DecisionModal
                    title={translate('common.downloadFailedTitle')}
                    prompt={translate('common.downloadFailedDescription')}
                    isSmallScreenWidth={isSmallScreenWidth}
                    onSecondOptionSubmit={() => setIsDownloadErrorModalVisible(false)}
                    secondOptionText={translate('common.buttonConfirm')}
                    isVisible={isDownloadErrorModalVisible}
                    onClose={() => setIsDownloadErrorModalVisible(false)}
                />
            </FullPageNotFoundView>
        </ScreenWrapper>
    );
}

SearchPage.displayName = 'SearchPage';
SearchPage.whyDidYouRender = true;

export default SearchPage;<|MERGE_RESOLUTION|>--- conflicted
+++ resolved
@@ -38,12 +38,9 @@
 import type {SearchFullscreenNavigatorParamList} from '@libs/Navigation/types';
 import {hasVBBA} from '@libs/PolicyUtils';
 import {buildCannedSearchQuery, buildSearchQueryJSON, getPolicyIDFromSearchQuery} from '@libs/SearchQueryUtils';
-<<<<<<< HEAD
 import variables from '@styles/variables';
 import CONST from '@src/CONST';
 import ONYXKEYS from '@src/ONYXKEYS';
-=======
->>>>>>> 5ef0bbad
 import ROUTES from '@src/ROUTES';
 import type SCREENS from '@src/SCREENS';
 import SearchPageNarrow from './SearchPageNarrow';
@@ -321,12 +318,10 @@
 
     if (shouldUseNarrowLayout) {
         return (
-<<<<<<< HEAD
             <>
                 <SearchPageNarrow
                     queryJSON={queryJSON}
                     policyID={policyID}
-                    shouldGroupByReports={shouldGroupByReports}
                     searchName={searchName}
                     headerButtonsOptions={headerButtonsOptions}
                 />
@@ -365,13 +360,6 @@
                     </View>
                 )}
             </>
-=======
-            <SearchPageNarrow
-                queryJSON={queryJSON}
-                policyID={policyID}
-                searchName={searchName}
-            />
->>>>>>> 5ef0bbad
         );
     }
 
@@ -416,20 +404,14 @@
                             shouldShowOfflineIndicatorInWideScreen
                             offlineIndicatorStyle={styles.mtAuto}
                         >
-<<<<<<< HEAD
                             <SearchPageHeader
                                 queryJSON={queryJSON}
-                                shouldGroupByReports={shouldGroupByReports}
                                 headerButtonsOptions={headerButtonsOptions}
                             />
                             <SearchStatusBar
                                 queryJSON={queryJSON}
                                 headerButtonsOptions={headerButtonsOptions}
                             />
-=======
-                            <SearchPageHeader queryJSON={queryJSON} />
-                            <SearchStatusBar queryJSON={queryJSON} />
->>>>>>> 5ef0bbad
                             <Search
                                 key={queryJSON.hash}
                                 queryJSON={queryJSON}
