--- conflicted
+++ resolved
@@ -31,7 +31,6 @@
     const {clearSelectedTransactions} = useSearchContext();
     const [selectionMode] = useOnyx(ONYXKEYS.MOBILE_SELECTION_MODE);
 
-<<<<<<< HEAD
     const MAX_BAR_OFFSET = 116;
     const HEADER_HEIGHT = 196;
     const scrollOffset = useRef(0);
@@ -61,14 +60,9 @@
         scrollOffset.current = currentOffset;
     };
 
-    const {queryJSON, policyIDs, isCustomQuery} = useMemo(() => {
-        if (!activeCentralPaneRoute || activeCentralPaneRoute.name !== SCREENS.SEARCH.CENTRAL_PANE) {
-            return {queryJSON: undefined, policyIDs: undefined};
-=======
     const {queryJSON, policyID, isCustomQuery} = useMemo(() => {
         if (activeCentralPaneRoute?.name !== SCREENS.SEARCH.CENTRAL_PANE) {
             return {queryJSON: undefined, policyID: undefined, isCustomQuery: undefined};
->>>>>>> b9af3d1f
         }
 
         const searchParams = activeCentralPaneRoute?.params as AuthScreensParamList[typeof SCREENS.SEARCH.CENTRAL_PANE];
@@ -95,11 +89,10 @@
                 shouldShowLink={false}
             >
                 {!selectionMode?.isEnabled && queryJSON ? (
-<<<<<<< HEAD
                     <Animated.View style={animatedHeaderStyle}>
                         <View style={styles.appBG}>
                             <TopBar
-                                activeWorkspaceID={policyIDs}
+                                activeWorkspaceID={policyID}
                                 breadcrumbLabel={translate('common.search')}
                                 shouldDisplaySearch={false}
                             />
@@ -117,19 +110,6 @@
                             )}
                         </Animated.View>
                     </Animated.View>
-=======
-                    <>
-                        <TopBar
-                            activeWorkspaceID={policyID}
-                            breadcrumbLabel={translate('common.search')}
-                            shouldDisplaySearch={false}
-                        />
-                        <SearchTypeMenu
-                            isCustomQuery={isCustomQuery}
-                            queryJSON={queryJSON}
-                        />
-                    </>
->>>>>>> b9af3d1f
                 ) : (
                     <HeaderWithBackButton
                         title={translate('common.selectMultiple')}
@@ -143,11 +123,7 @@
                     <Search
                         queryJSON={queryJSON}
                         isCustomQuery={isCustomQuery}
-<<<<<<< HEAD
-                        policyIDs={policyIDs}
                         onSearchListScroll={handleScroll}
-=======
->>>>>>> b9af3d1f
                     />
                 )}
             </FullPageNotFoundView>
