import React, {useMemo, useState} from 'react';
import FullPageNotFoundView from '@components/BlockingViews/FullPageNotFoundView';
import HeaderWithBackButton from '@components/HeaderWithBackButton';
import ScreenWrapper from '@components/ScreenWrapper';
import Search from '@components/Search';
import useActiveCentralPaneRoute from '@hooks/useActiveCentralPaneRoute';
import useLocalize from '@hooks/useLocalize';
import useThemeStyles from '@hooks/useThemeStyles';
import useWindowDimensions from '@hooks/useWindowDimensions';
import Navigation from '@libs/Navigation/Navigation';
import type {AuthScreensParamList} from '@libs/Navigation/types';
import {buildSearchQueryJSON, getQueryStringFromParams} from '@libs/SearchUtils';
import TopBar from '@navigation/AppNavigator/createCustomBottomTabNavigator/TopBar';
import CONST from '@src/CONST';
import ROUTES from '@src/ROUTES';
import SCREENS from '@src/SCREENS';
<<<<<<< HEAD
import type {SearchQuery} from '@src/types/onyx/SearchResults';
import SearchResultsFilters from './SearchResultsFilters';
=======
import SearchStatuses from './SearchStatusMenu';
>>>>>>> 0a8edf06

function SearchPageBottomTab() {
    const {translate} = useLocalize();
    const {isSmallScreenWidth} = useWindowDimensions();
    const activeCentralPaneRoute = useActiveCentralPaneRoute();
    const styles = useThemeStyles();
    const [isMobileSelectionModeActive, setIsMobileSelectionModeActive] = useState(false);

    const {queryJSON, policyIDs} = useMemo(() => {
        if (!activeCentralPaneRoute || activeCentralPaneRoute.name !== SCREENS.SEARCH.CENTRAL_PANE) {
            return {queryJSON: undefined, policyIDs: undefined};
        }

        // This will be SEARCH_CENTRAL_PANE as we checked that in if.
        const searchParams = activeCentralPaneRoute.params as AuthScreensParamList[typeof SCREENS.SEARCH.CENTRAL_PANE];

        return {
            queryJSON: buildSearchQueryJSON(getQueryStringFromParams(searchParams)),
            policyIDs: searchParams.policyIDs,
        };
    }, [activeCentralPaneRoute]);

    const handleOnBackButtonPress = () => Navigation.goBack(ROUTES.SEARCH_CENTRAL_PANE.getRoute({query: CONST.SEARCH.TAB.EXPENSE.ALL}));

    return (
        <ScreenWrapper
            testID={SearchPageBottomTab.displayName}
            style={styles.pv0}
            offlineIndicatorStyle={styles.mtAuto}
        >
            <FullPageNotFoundView
                shouldShow={!queryJSON}
                onBackButtonPress={handleOnBackButtonPress}
                shouldShowLink={false}
            >
                {!isMobileSelectionModeActive ? (
                    <>
                        <TopBar
                            activeWorkspaceID={policyIDs}
                            breadcrumbLabel={translate('common.search')}
                            shouldDisplaySearch={false}
                        />
<<<<<<< HEAD
                        <SearchResultsFilters query={query} />
=======
                        {/* eslint-disable-next-line @typescript-eslint/no-non-null-assertion */}
                        <SearchStatuses status={queryJSON!.status} />
>>>>>>> 0a8edf06
                    </>
                ) : (
                    <HeaderWithBackButton
                        title={translate('search.selectMultiple')}
                        onBackButtonPress={() => setIsMobileSelectionModeActive(false)}
                    />
                )}
                {isSmallScreenWidth && (
                    <Search
                        // eslint-disable-next-line @typescript-eslint/no-non-null-assertion
                        queryJSON={queryJSON!}
                        policyIDs={policyIDs}
                        isMobileSelectionModeActive={isMobileSelectionModeActive}
                        setIsMobileSelectionModeActive={setIsMobileSelectionModeActive}
                    />
                )}
            </FullPageNotFoundView>
        </ScreenWrapper>
    );
}

SearchPageBottomTab.displayName = 'SearchPageBottomTab';

export default SearchPageBottomTab;<|MERGE_RESOLUTION|>--- conflicted
+++ resolved
@@ -14,12 +14,7 @@
 import CONST from '@src/CONST';
 import ROUTES from '@src/ROUTES';
 import SCREENS from '@src/SCREENS';
-<<<<<<< HEAD
-import type {SearchQuery} from '@src/types/onyx/SearchResults';
-import SearchResultsFilters from './SearchResultsFilters';
-=======
 import SearchStatuses from './SearchStatusMenu';
->>>>>>> 0a8edf06
 
 function SearchPageBottomTab() {
     const {translate} = useLocalize();
@@ -62,12 +57,8 @@
                             breadcrumbLabel={translate('common.search')}
                             shouldDisplaySearch={false}
                         />
-<<<<<<< HEAD
-                        <SearchResultsFilters query={query} />
-=======
                         {/* eslint-disable-next-line @typescript-eslint/no-non-null-assertion */}
                         <SearchStatuses status={queryJSON!.status} />
->>>>>>> 0a8edf06
                     </>
                 ) : (
                     <HeaderWithBackButton
