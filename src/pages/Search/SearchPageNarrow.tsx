--- conflicted
+++ resolved
@@ -37,17 +37,11 @@
     queryJSON?: SearchQueryJSON;
     policyID?: string;
     searchName?: string;
-<<<<<<< HEAD
     shouldGroupByReports?: boolean;
     headerButtonsOptions: Array<DropdownOption<SearchHeaderOptionValue>>;
 };
 
 function SearchPageNarrow({queryJSON, policyID, searchName, shouldGroupByReports, headerButtonsOptions}: SearchPageNarrowProps) {
-=======
-};
-
-function SearchPageNarrow({queryJSON, policyID, searchName}: SearchPageNarrowProps) {
->>>>>>> 5ef0bbad
     const {translate} = useLocalize();
     const {shouldUseNarrowLayout} = useResponsiveLayout();
     const {windowHeight} = useWindowDimensions();
@@ -166,11 +160,8 @@
                                             topBarOffset.set(StyleUtils.searchHeaderDefaultOffset);
                                             setSearchRouterListVisible(true);
                                         }}
-<<<<<<< HEAD
                                         shouldGroupByReports={shouldGroupByReports}
                                         headerButtonsOptions={headerButtonsOptions}
-=======
->>>>>>> 5ef0bbad
                                     />
                                 </View>
                                 <View style={[styles.appBG]}>
@@ -199,11 +190,8 @@
                         <SearchPageHeader
                             queryJSON={queryJSON}
                             searchName={searchName}
-<<<<<<< HEAD
                             shouldGroupByReports={shouldGroupByReports}
                             headerButtonsOptions={headerButtonsOptions}
-=======
->>>>>>> 5ef0bbad
                         />
                     </>
                 )}
