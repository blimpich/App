--- conflicted
+++ resolved
@@ -79,14 +79,6 @@
                                 src={menuIcon}
                                 fill={theme.icon}
                             />
-<<<<<<< HEAD
-                            <Text
-                                numberOfLines={1}
-                                style={[styles.textStrong, styles.textLabel, styles.lh16, styles.flexShrink1]}
-                            >
-                                {menuTitle}
-                            </Text>
-=======
                             <View style={styles.flex1}>
                                 <Text
                                     numberOfLines={1}
@@ -95,7 +87,6 @@
                                     {menuTitle}
                                 </Text>
                             </View>
->>>>>>> 2eb65f8a
                             <Icon
                                 src={Expensicons.DownArrow}
                                 fill={theme.icon}
