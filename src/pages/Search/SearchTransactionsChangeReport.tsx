import React, {useMemo} from 'react';
import {InteractionManager} from 'react-native';
import {useSession} from '@components/OnyxListItemProvider';
import {useSearchContext} from '@components/Search/SearchContext';
import type {ListItem} from '@components/SelectionList/types';
import useOnyx from '@hooks/useOnyx';
import {changeTransactionsReport} from '@libs/actions/Transaction';
import Navigation from '@libs/Navigation/Navigation';
import Permissions from '@libs/Permissions';
import IOURequestEditReportCommon from '@pages/iou/request/step/IOURequestEditReportCommon';
import CONST from '@src/CONST';
import ONYXKEYS from '@src/ONYXKEYS';
import type {Report} from '@src/types/onyx';

type TransactionGroupListItem = ListItem & {
    /** reportID of the report */
    value: string;
};

function SearchTransactionsChangeReport() {
    const {selectedTransactions, clearSelectedTransactions} = useSearchContext();
    const selectedTransactionsKeys = useMemo(() => Object.keys(selectedTransactions), [selectedTransactions]);

    const [allReports] = useOnyx(ONYXKEYS.COLLECTION.REPORT, {canBeMissing: false});
    const [session] = useOnyx(ONYXKEYS.SESSION, {canBeMissing: true});
    const [allReportNextSteps] = useOnyx(ONYXKEYS.COLLECTION.NEXT_STEP, {canBeMissing: true});
    const [allPolicies] = useOnyx(ONYXKEYS.COLLECTION.POLICY, {canBeMissing: true});
    const transactionsReports = useMemo(() => {
        const reports = Object.values(selectedTransactions).reduce((acc, transaction) => {
            const report = allReports?.[`${ONYXKEYS.COLLECTION.REPORT}${transaction.reportID}`];
            if (report) {
                acc.add(report);
            }
            return acc;
        }, new Set<Report>());
        return [...reports];
    }, [allReports, selectedTransactions]);
    const [allBetas] = useOnyx(ONYXKEYS.BETAS, {canBeMissing: true});
    const isASAPSubmitBetaEnabled = Permissions.isBetaEnabled(CONST.BETAS.ASAP_SUBMIT, allBetas);
    const session = useSession();

    const selectReport = (item: TransactionGroupListItem) => {
        if (selectedTransactionsKeys.length === 0) {
            return;
        }

        const reportNextStep = allReportNextSteps?.[`${ONYXKEYS.COLLECTION.NEXT_STEP}${item.value}`];
<<<<<<< HEAD
        changeTransactionsReport(selectedTransactionsKeys, item.value, session?.email, allPolicies?.[`${ONYXKEYS.COLLECTION.POLICY}${item.policyID}`], reportNextStep);

=======
        changeTransactionsReport(
            selectedTransactionsKeys,
            item.value,
            isASAPSubmitBetaEnabled,
            session?.accountID ?? CONST.DEFAULT_NUMBER_ID,
            session?.email ?? '',
            allPolicies?.[`${ONYXKEYS.COLLECTION.POLICY}${item.policyID}`],
            reportNextStep,
        );
>>>>>>> d6c69dab
        InteractionManager.runAfterInteractions(() => {
            clearSelectedTransactions();
        });

        Navigation.goBack();
    };

    const removeFromReport = () => {
        if (!transactionsReports || selectedTransactionsKeys.length === 0) {
            return;
        }
<<<<<<< HEAD
        changeTransactionsReport(selectedTransactionsKeys, CONST.REPORT.UNREPORTED_REPORT_ID, session?.email);
=======
        changeTransactionsReport(selectedTransactionsKeys, CONST.REPORT.UNREPORTED_REPORT_ID, isASAPSubmitBetaEnabled, session?.accountID ?? CONST.DEFAULT_NUMBER_ID, session?.email ?? '');
>>>>>>> d6c69dab
        clearSelectedTransactions();
        Navigation.goBack();
    };

    return (
        <IOURequestEditReportCommon
            backTo={undefined}
            transactionsReports={transactionsReports}
            transactionIds={selectedTransactionsKeys}
            selectReport={selectReport}
            removeFromReport={removeFromReport}
            isEditing
        />
    );
}

SearchTransactionsChangeReport.displayName = 'SearchTransactionsChangeReport';

export default SearchTransactionsChangeReport;<|MERGE_RESOLUTION|>--- conflicted
+++ resolved
@@ -45,10 +45,6 @@
         }
 
         const reportNextStep = allReportNextSteps?.[`${ONYXKEYS.COLLECTION.NEXT_STEP}${item.value}`];
-<<<<<<< HEAD
-        changeTransactionsReport(selectedTransactionsKeys, item.value, session?.email, allPolicies?.[`${ONYXKEYS.COLLECTION.POLICY}${item.policyID}`], reportNextStep);
-
-=======
         changeTransactionsReport(
             selectedTransactionsKeys,
             item.value,
@@ -58,7 +54,6 @@
             allPolicies?.[`${ONYXKEYS.COLLECTION.POLICY}${item.policyID}`],
             reportNextStep,
         );
->>>>>>> d6c69dab
         InteractionManager.runAfterInteractions(() => {
             clearSelectedTransactions();
         });
@@ -70,11 +65,7 @@
         if (!transactionsReports || selectedTransactionsKeys.length === 0) {
             return;
         }
-<<<<<<< HEAD
-        changeTransactionsReport(selectedTransactionsKeys, CONST.REPORT.UNREPORTED_REPORT_ID, session?.email);
-=======
         changeTransactionsReport(selectedTransactionsKeys, CONST.REPORT.UNREPORTED_REPORT_ID, isASAPSubmitBetaEnabled, session?.accountID ?? CONST.DEFAULT_NUMBER_ID, session?.email ?? '');
->>>>>>> d6c69dab
         clearSelectedTransactions();
         Navigation.goBack();
     };
