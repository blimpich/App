import React, {useMemo} from 'react';
import {useSearchContext} from '@components/Search/SearchContext';
import type {ListItem} from '@components/SelectionList/types';
import {changeTransactionsReport} from '@libs/actions/Transaction';
import Navigation from '@libs/Navigation/Navigation';
import IOURequestEditReportCommon from '@pages/iou/request/step/IOURequestEditReportCommon';

type ReportListItem = ListItem & {
    /** reportID of the report */
    value: string;
};

function SearchTransactionsChangeReport() {
    const {selectedTransactions, clearSelectedTransactions} = useSearchContext();
    const selectedTransactionsKeys = useMemo(() => Object.keys(selectedTransactions), [selectedTransactions]);
    const firstTransactionKey = selectedTransactionsKeys.at(0);
    const firstTransactionReportID = firstTransactionKey ? selectedTransactions[firstTransactionKey]?.reportID : undefined;
    const firstTransactionPolicyID = firstTransactionKey ? selectedTransactions[firstTransactionKey]?.policyID : undefined;
    const selectedReportID = Object.values(selectedTransactions).every((transaction) => transaction.reportID === firstTransactionReportID) ? firstTransactionReportID : undefined;
    const selectedPolicyID = Object.values(selectedTransactions).every((transaction) => transaction.policyID === firstTransactionPolicyID) ? firstTransactionPolicyID : undefined;

    const selectReport = (item: ReportListItem) => {
        if (selectedTransactionsKeys.length === 0) {
            return;
        }

        changeTransactionsReport(selectedTransactionsKeys, item.value);
        clearSelectedTransactions();

        Navigation.goBack();
    };

    return (
        <IOURequestEditReportCommon
            backTo={undefined}
<<<<<<< HEAD
            selectedReportID={selectedReportID}
            selectedPolicyID={selectedPolicyID}
=======
            isEditing={false}
            transactionsReports={transactionsReports}
>>>>>>> 1cd33a2f
            selectReport={selectReport}
        />
    );
}

SearchTransactionsChangeReport.displayName = 'SearchTransactionsChangeReport';

export default SearchTransactionsChangeReport;<|MERGE_RESOLUTION|>--- conflicted
+++ resolved
@@ -33,13 +33,9 @@
     return (
         <IOURequestEditReportCommon
             backTo={undefined}
-<<<<<<< HEAD
             selectedReportID={selectedReportID}
             selectedPolicyID={selectedPolicyID}
-=======
             isEditing={false}
-            transactionsReports={transactionsReports}
->>>>>>> 1cd33a2f
             selectReport={selectReport}
         />
     );
