--- conflicted
+++ resolved
@@ -1,9 +1,6 @@
 import React, {useMemo} from 'react';
-<<<<<<< HEAD
 import {useSession} from '@components/OnyxListItemProvider';
-=======
 import {InteractionManager} from 'react-native';
->>>>>>> a3f8cbcb
 import {useSearchContext} from '@components/Search/SearchContext';
 import type {ListItem} from '@components/SelectionList/types';
 import useOnyx from '@hooks/useOnyx';
@@ -47,7 +44,6 @@
         }
 
         const reportNextStep = allReportNextSteps?.[`${ONYXKEYS.COLLECTION.NEXT_STEP}${item.value}`];
-<<<<<<< HEAD
         changeTransactionsReport(
             selectedTransactionsKeys,
             item.value,
@@ -57,14 +53,9 @@
             allPolicies?.[`${ONYXKEYS.COLLECTION.POLICY}${item.policyID}`],
             reportNextStep,
         );
-        clearSelectedTransactions();
-=======
-        changeTransactionsReport(selectedTransactionsKeys, item.value, allPolicies?.[`${ONYXKEYS.COLLECTION.POLICY}${item.policyID}`], reportNextStep);
-
         InteractionManager.runAfterInteractions(() => {
             clearSelectedTransactions();
         });
->>>>>>> a3f8cbcb
 
         Navigation.goBack();
     };
