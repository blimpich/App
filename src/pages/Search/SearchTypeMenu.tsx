<<<<<<< HEAD
import {relative} from 'path';
import React from 'react';
=======
import {useRoute} from '@react-navigation/native';
import React, {useCallback, useContext, useLayoutEffect, useRef} from 'react';
>>>>>>> 025a6305
import {View} from 'react-native';
// eslint-disable-next-line no-restricted-imports
import type {ScrollView as RNScrollView, ScrollViewProps, TextStyle, ViewStyle} from 'react-native';
import {useOnyx} from 'react-native-onyx';
import type {MenuItemBaseProps} from '@components/MenuItem';
import MenuItem from '@components/MenuItem';
import MenuItemList from '@components/MenuItemList';
import type {MenuItemWithLink} from '@components/MenuItemList';
import {usePersonalDetails} from '@components/OnyxProvider';
import {ScrollOffsetContext} from '@components/ScrollOffsetContextProvider';
import ScrollView from '@components/ScrollView';
import type {SearchQueryJSON} from '@components/Search/types';
import Text from '@components/Text';
import ThreeDotsMenu from '@components/ThreeDotsMenu';
import useDeleteSavedSearch from '@hooks/useDeleteSavedSearch';
import useLocalize from '@hooks/useLocalize';
import useResponsiveLayout from '@hooks/useResponsiveLayout';
import useSingleExecution from '@hooks/useSingleExecution';
import useThemeStyles from '@hooks/useThemeStyles';
import * as SearchActions from '@libs/actions/Search';
import Navigation from '@libs/Navigation/Navigation';
import {getAllTaxRates} from '@libs/PolicyUtils';
import * as SearchUtils from '@libs/SearchUtils';
import variables from '@styles/variables';
import * as Expensicons from '@src/components/Icon/Expensicons';
import CONST from '@src/CONST';
import ONYXKEYS from '@src/ONYXKEYS';
import type {Route} from '@src/ROUTES';
import ROUTES from '@src/ROUTES';
import type {SaveSearchItem} from '@src/types/onyx/SaveSearch';
import type {SearchDataTypes} from '@src/types/onyx/SearchResults';
import type IconAsset from '@src/types/utils/IconAsset';
import SearchTypeMenuNarrow from './SearchTypeMenuNarrow';

type SavedSearchMenuItem = MenuItemBaseProps & {
    key: string;
    hash: string;
    query: string;
    styles: Array<ViewStyle | TextStyle>;
};

type SearchTypeMenuProps = {
    queryJSON: SearchQueryJSON;
};

type SearchTypeMenuItem = {
    title: string;
    type: SearchDataTypes;
    icon: IconAsset;
    route?: Route;
};

function SearchTypeMenu({queryJSON}: SearchTypeMenuProps) {
    const {type, hash} = queryJSON;
    const styles = useThemeStyles();
    const {shouldUseNarrowLayout} = useResponsiveLayout();
    const {singleExecution} = useSingleExecution();
    const {translate} = useLocalize();
    const [savedSearches] = useOnyx(ONYXKEYS.SAVED_SEARCHES);
    const [shouldHideSavedSearchRenameTooltip] = useOnyx(ONYXKEYS.NVP_SHOULD_HIDE_SAVED_SEARCH_RENAME_TOOLTIP, {initialValue: true});
    const {showDeleteModal, DeleteConfirmModal} = useDeleteSavedSearch();

    const personalDetails = usePersonalDetails();
    const [reports] = useOnyx(ONYXKEYS.COLLECTION.REPORT);
    const taxRates = getAllTaxRates();
    const [cardList = {}] = useOnyx(ONYXKEYS.CARD_LIST);

    const typeMenuItems: SearchTypeMenuItem[] = [
        {
            title: translate('common.expenses'),
            type: CONST.SEARCH.DATA_TYPES.EXPENSE,
            icon: Expensicons.Receipt,
            route: ROUTES.SEARCH_CENTRAL_PANE.getRoute({query: SearchUtils.buildCannedSearchQuery()}),
        },
        {
            title: translate('common.chats'),
            type: CONST.SEARCH.DATA_TYPES.CHAT,
            icon: Expensicons.ChatBubbles,
            route: ROUTES.SEARCH_CENTRAL_PANE.getRoute({query: SearchUtils.buildCannedSearchQuery(CONST.SEARCH.DATA_TYPES.CHAT, CONST.SEARCH.STATUS.TRIP.ALL)}),
        },
        {
            title: translate('workspace.common.invoices'),
            type: CONST.SEARCH.DATA_TYPES.INVOICE,
            icon: Expensicons.InvoiceGeneric,
            route: ROUTES.SEARCH_CENTRAL_PANE.getRoute({query: SearchUtils.buildCannedSearchQuery(CONST.SEARCH.DATA_TYPES.INVOICE, CONST.SEARCH.STATUS.INVOICE.ALL)}),
        },
        {
            title: translate('travel.trips'),
            type: CONST.SEARCH.DATA_TYPES.TRIP,
            icon: Expensicons.Suitcase,
            route: ROUTES.SEARCH_CENTRAL_PANE.getRoute({query: SearchUtils.buildCannedSearchQuery(CONST.SEARCH.DATA_TYPES.TRIP, CONST.SEARCH.STATUS.TRIP.ALL)}),
        },
    ];

    const getOverflowMenu = useCallback(
        (itemName: string, itemHash: number, itemQuery: string) => SearchUtils.getOverflowMenu(itemName, itemHash, itemQuery, showDeleteModal),
        [showDeleteModal],
    );

    const createSavedSearchMenuItem = (item: SaveSearchItem, key: string, isNarrow: boolean) => {
        let title = item.name;
        if (title === item.query) {
            const jsonQuery = SearchUtils.buildSearchQueryJSON(item.query) ?? ({} as SearchQueryJSON);
            title = SearchUtils.getSearchHeaderTitle(jsonQuery, personalDetails, cardList, reports, taxRates);
        }
        const baseMenuItem: SavedSearchMenuItem = {
            key,
            title,
            hash: key,
            query: item.query,
            shouldShowRightComponent: true,
            focused: Number(key) === hash,
            onPress: () => {
                SearchActions.clearAllFilters();
                Navigation.navigate(ROUTES.SEARCH_CENTRAL_PANE.getRoute({query: item?.query ?? ''}));
            },
            rightComponent: (
                <ThreeDotsMenu
                    menuItems={getOverflowMenu(item.name, Number(key), item.query)}
                    anchorPosition={{horizontal: 0, vertical: 380}}
                    anchorAlignment={{
                        horizontal: CONST.MODAL.ANCHOR_ORIGIN_HORIZONTAL.RIGHT,
                        vertical: CONST.MODAL.ANCHOR_ORIGIN_VERTICAL.TOP,
                    }}
                />
            ),
            styles: [styles.alignItemsCenter],
        };

        if (!isNarrow) {
            return {
                ...baseMenuItem,
                shouldRenderTooltip: !shouldHideSavedSearchRenameTooltip,
                tooltipAnchorAlignment: {
                    horizontal: CONST.MODAL.ANCHOR_ORIGIN_HORIZONTAL.RIGHT,
                    vertical: CONST.MODAL.ANCHOR_ORIGIN_VERTICAL.BOTTOM,
                },
                tooltipShiftHorizontal: -32,
                tooltipShiftVertical: 15,
                tooltipWrapperStyle: [styles.bgPaleGreen, styles.mh4, styles.pv2],
                renderTooltipContent: () => {
                    SearchActions.dismissSavedSearchRenameTooltip();
                    return (
                        <View style={[styles.flexRow, styles.alignItemsCenter]}>
                            <Expensicons.Lightbulb
                                width={16}
                                height={16}
                                fill={styles.colorGreenSuccess.color}
                            />
                            <Text style={[styles.ml1, styles.quickActionTooltipSubtitle]}>{translate('search.saveSearchTooltipText')}</Text>
                        </View>
                    );
                },
            };
        }

        return baseMenuItem;
    };

    const route = useRoute();
    const scrollViewRef = useRef<RNScrollView>(null);
    const {saveScrollOffset, getScrollOffset} = useContext(ScrollOffsetContext);
    const onScroll = useCallback<NonNullable<ScrollViewProps['onScroll']>>(
        (e) => {
            // If the layout measurement is 0, it means the flashlist is not displayed but the onScroll may be triggered with offset value 0.
            // We should ignore this case.
            if (e.nativeEvent.layoutMeasurement.height === 0) {
                return;
            }
            saveScrollOffset(route, e.nativeEvent.contentOffset.y);
        },
        [route, saveScrollOffset],
    );

    useLayoutEffect(() => {
        const scrollOffset = getScrollOffset(route);
        if (!scrollOffset || !scrollViewRef.current) {
            return;
        }
        scrollViewRef.current.scrollTo({y: scrollOffset, animated: false});
    }, [getScrollOffset, route]);

    const savedSearchesMenuItems = () => {
        if (!savedSearches) {
            return [];
        }
        return Object.entries(savedSearches).map(([key, item]) => createSavedSearchMenuItem(item as SaveSearchItem, key, shouldUseNarrowLayout));
    };

    const renderSavedSearchesSection = useCallback(
        (menuItems: MenuItemWithLink[]) => (
            <View style={[styles.pb4, styles.mh3]}>
                <MenuItemList
                    menuItems={menuItems}
                    wrapperStyle={styles.sectionMenuItem}
                    icon={Expensicons.Bookmark}
                    iconWidth={variables.iconSizeNormal}
                    iconHeight={variables.iconSizeNormal}
                    shouldUseSingleExecution
                    isPaneMenu
                />
            </View>
        ),
        [styles],
    );

    const isCannedQuery = SearchUtils.isCannedSearchQuery(queryJSON);
    const activeItemIndex = isCannedQuery ? typeMenuItems.findIndex((item) => item.type === type) : -1;

    if (shouldUseNarrowLayout) {
        const title = isCannedQuery ? undefined : SearchUtils.getSearchHeaderTitle(queryJSON, personalDetails, cardList, reports, taxRates);

        return (
            <SearchTypeMenuNarrow
                typeMenuItems={typeMenuItems}
                activeItemIndex={activeItemIndex}
                queryJSON={queryJSON}
                title={title}
                savedSearchesMenuItems={savedSearchesMenuItems()}
            />
        );
    }

    return (
<<<<<<< HEAD
        <View style={[{position: 'relative'}, styles.pb4, styles.mh3, styles.mt3]}>
            {typeMenuItems.map((item, index) => {
                const onPress = singleExecution(() => Navigation.navigate(item.route));

                return (
                    <MenuItem
                        key={item.title}
                        disabled={false}
                        interactive
                        title={item.title}
                        icon={item.icon}
                        iconWidth={variables.iconSizeNormal}
                        iconHeight={variables.iconSizeNormal}
                        wrapperStyle={styles.sectionMenuItem}
                        focused={index === activeItemIndex}
                        hoverAndPressStyle={styles.hoveredComponentBG}
                        onPress={onPress}
                        isPaneMenu
                    />
                );
            })}
        </View>
=======
        <>
            <View style={[styles.pb4, styles.mh3, styles.mt3]}>
                {typeMenuItems.map((item, index) => {
                    const onPress = singleExecution(() => {
                        SearchActions.clearAllFilters();
                        Navigation.navigate(item.route);
                    });

                    return (
                        <MenuItem
                            key={item.title}
                            disabled={false}
                            interactive
                            title={item.title}
                            icon={item.icon}
                            iconWidth={variables.iconSizeNormal}
                            iconHeight={variables.iconSizeNormal}
                            wrapperStyle={styles.sectionMenuItem}
                            focused={index === activeItemIndex}
                            hoverAndPressStyle={styles.hoveredComponentBG}
                            onPress={onPress}
                            isPaneMenu
                        />
                    );
                })}
            </View>
            {savedSearches && Object.keys(savedSearches).length > 0 && (
                <>
                    <Text style={[styles.sectionTitle, styles.pb1, styles.mh3, styles.mt3]}>{translate('search.savedSearchesMenuItemTitle')}</Text>
                    <ScrollView
                        onScroll={onScroll}
                        ref={scrollViewRef}
                    >
                        {renderSavedSearchesSection(savedSearchesMenuItems())}
                    </ScrollView>
                    <DeleteConfirmModal />
                </>
            )}
        </>
>>>>>>> 025a6305
    );
}

SearchTypeMenu.displayName = 'SearchTypeMenu';

export default SearchTypeMenu;
export type {SearchTypeMenuItem};<|MERGE_RESOLUTION|>--- conflicted
+++ resolved
@@ -1,10 +1,5 @@
-<<<<<<< HEAD
-import {relative} from 'path';
-import React from 'react';
-=======
 import {useRoute} from '@react-navigation/native';
 import React, {useCallback, useContext, useLayoutEffect, useRef} from 'react';
->>>>>>> 025a6305
 import {View} from 'react-native';
 // eslint-disable-next-line no-restricted-imports
 import type {ScrollView as RNScrollView, ScrollViewProps, TextStyle, ViewStyle} from 'react-native';
@@ -229,30 +224,6 @@
     }
 
     return (
-<<<<<<< HEAD
-        <View style={[{position: 'relative'}, styles.pb4, styles.mh3, styles.mt3]}>
-            {typeMenuItems.map((item, index) => {
-                const onPress = singleExecution(() => Navigation.navigate(item.route));
-
-                return (
-                    <MenuItem
-                        key={item.title}
-                        disabled={false}
-                        interactive
-                        title={item.title}
-                        icon={item.icon}
-                        iconWidth={variables.iconSizeNormal}
-                        iconHeight={variables.iconSizeNormal}
-                        wrapperStyle={styles.sectionMenuItem}
-                        focused={index === activeItemIndex}
-                        hoverAndPressStyle={styles.hoveredComponentBG}
-                        onPress={onPress}
-                        isPaneMenu
-                    />
-                );
-            })}
-        </View>
-=======
         <>
             <View style={[styles.pb4, styles.mh3, styles.mt3]}>
                 {typeMenuItems.map((item, index) => {
@@ -292,7 +263,6 @@
                 </>
             )}
         </>
->>>>>>> 025a6305
     );
 }
 
