--- conflicted
+++ resolved
@@ -99,52 +99,16 @@
         [showDeleteModal],
     );
 
-<<<<<<< HEAD
-    const createSavedSearchMenuItem = useCallback(
-        (item: SaveSearchItem, key: string, isNarrow: boolean) => {
-            if (!threeDotsMenuContainerRef.current?.[key]) {
-                threeDotsMenuContainerRef.current = {...threeDotsMenuContainerRef.current, [key]: createRef()};
-            }
-
-            const baseMenuItem: SavedSearchMenuItem = {
-                key,
-                title: item.name,
-                hash: key,
-                query: item.query,
-                shouldShowRightComponent: true,
-                focused: Number(key) === hash,
-                onPress: () => {
-                    SearchActions.clearAllFilters();
-                    Navigation.navigate(ROUTES.SEARCH_CENTRAL_PANE.getRoute({query: item?.query ?? ''}));
-                },
-                rightComponent: (
-                    <View ref={threeDotsMenuContainerRef?.current?.[key]}>
-                        <ThreeDotsMenu
-                            onIconPress={() => {
-                                threeDotsMenuContainerRef.current[key].current?.measureInWindow((x, y, width, height) => {
-                                    setThreeDotsMenuPosition({
-                                        horizontal: x + width,
-                                        vertical: y + height,
-                                    });
-                                });
-                            }}
-                            menuItems={getOverflowMenu(item.name, Number(key), item.query)}
-                            anchorPosition={threeDotsMenuPosition}
-                            anchorAlignment={{
-                                horizontal: CONST.MODAL.ANCHOR_ORIGIN_HORIZONTAL.RIGHT,
-                                vertical: CONST.MODAL.ANCHOR_ORIGIN_VERTICAL.TOP,
-                            }}
-                        />
-                    </View>
-                ),
-                styles: [styles.alignItemsCenter],
-=======
     const createSavedSearchMenuItem = (item: SaveSearchItem, key: string, isNarrow: boolean) => {
         let title = item.name;
         if (title === item.query) {
             const jsonQuery = SearchUtils.buildSearchQueryJSON(item.query) ?? ({} as SearchQueryJSON);
             title = SearchUtils.getSearchHeaderTitle(jsonQuery, personalDetails, cardList, reports, taxRates);
         }
+            if (!threeDotsMenuContainerRef.current?.[key]) {
+                threeDotsMenuContainerRef.current = {...threeDotsMenuContainerRef.current, [key]: createRef()};
+            }
+
         const baseMenuItem: SavedSearchMenuItem = {
             key,
             title,
@@ -157,14 +121,24 @@
                 Navigation.navigate(ROUTES.SEARCH_CENTRAL_PANE.getRoute({query: item?.query ?? ''}));
             },
             rightComponent: (
-                <ThreeDotsMenu
-                    menuItems={getOverflowMenu(item.name, Number(key), item.query)}
-                    anchorPosition={{horizontal: 0, vertical: 380}}
-                    anchorAlignment={{
-                        horizontal: CONST.MODAL.ANCHOR_ORIGIN_HORIZONTAL.RIGHT,
-                        vertical: CONST.MODAL.ANCHOR_ORIGIN_VERTICAL.TOP,
-                    }}
-                />
+                    <View ref={threeDotsMenuContainerRef?.current?.[key]}>
+                    <ThreeDotsMenu
+                            onIconPress={() => {
+                                threeDotsMenuContainerRef.current[key].current?.measureInWindow((x, y, width, height) => {
+                                    setThreeDotsMenuPosition({
+                                        horizontal: x + width,
+                                        vertical: y + height,
+                                    });
+                                });
+                            }}
+                        menuItems={getOverflowMenu(item.name, Number(key), item.query)}
+                        anchorPosition={threeDotsMenuPosition}
+                        anchorAlignment={{
+                            horizontal: CONST.MODAL.ANCHOR_ORIGIN_HORIZONTAL.RIGHT,
+                            vertical: CONST.MODAL.ANCHOR_ORIGIN_VERTICAL.TOP,
+                        }}
+                    />
+                    </View>
             ),
             styles: [styles.alignItemsCenter],
         };
@@ -193,7 +167,6 @@
                         </View>
                     );
                 },
->>>>>>> b69577a5
             };
         }
 
