import PropTypes from 'prop-types';
import React, {useCallback, useEffect, useRef, useState} from 'react';
import {View} from 'react-native';
import {withOnyx} from 'react-native-onyx';
import HeaderWithBackButton from '@components/HeaderWithBackButton';
import OptionsSelector from '@components/OptionsSelector';
import ScreenWrapper from '@components/ScreenWrapper';
import useLocalize from '@hooks/useLocalize';
import useNetwork from '@hooks/useNetwork';
import useThemeStyles from '@hooks/useThemeStyles';
import Navigation from '@libs/Navigation/Navigation';
import * as OptionsListUtils from '@libs/OptionsListUtils';
import Performance from '@libs/Performance';
import * as ReportUtils from '@libs/ReportUtils';
import * as Report from '@userActions/Report';
import Timing from '@userActions/Timing';
import CONST from '@src/CONST';
import ONYXKEYS from '@src/ONYXKEYS';
import personalDetailsPropType from './personalDetailsPropType';
import reportPropTypes from './reportPropTypes';

const propTypes = {
    /* Onyx Props */

    /** Beta features list */
    betas: PropTypes.arrayOf(PropTypes.string),

    /** All of the personal details for everyone */
    personalDetails: PropTypes.objectOf(personalDetailsPropType),

    /** All reports shared with the user */
    reports: PropTypes.objectOf(reportPropTypes),

    /** Whether we are searching for reports in the server */
    isSearchingForReports: PropTypes.bool,

    /**
     * The navigation prop passed by the navigator.
     *
     * This is required because transitionEnd event doesn't trigger in the automated testing environment.
     */
    navigation: PropTypes.shape({}),
};

const defaultProps = {
    betas: [],
    personalDetails: {},
    reports: {},
    isSearchingForReports: false,
    navigation: {},
};

function SearchPage({betas, personalDetails, reports, isSearchingForReports, navigation}) {
    const [searchValue, setSearchValue] = useState('');
    const [searchOptions, setSearchOptions] = useState({
        recentReports: {},
        personalDetails: {},
        userToInvite: {},
    });

    const {isOffline} = useNetwork();
    const {translate} = useLocalize();
    const themeStyles = useThemeStyles();
    const isMounted = useRef(false);

    const updateOptions = useCallback(() => {
        const {
            recentReports: localRecentReports,
            personalDetails: localPersonalDetails,
            userToInvite: localUserToInvite,
        } = OptionsListUtils.getSearchOptions(reports, personalDetails, searchValue.trim(), betas);

        setSearchOptions({
            recentReports: localRecentReports,
            personalDetails: localPersonalDetails,
            userToInvite: localUserToInvite,
        });
    }, [reports, personalDetails, searchValue, betas]);

    useEffect(() => {
        Timing.start(CONST.TIMING.SEARCH_RENDER);
        Performance.markStart(CONST.TIMING.SEARCH_RENDER);
    }, []);

    useEffect(() => {
        updateOptions();
    }, [reports, personalDetails, betas, updateOptions]);

    useEffect(() => {
        if (!isMounted.current) {
            isMounted.current = true;
            return;
        }

        updateOptions();
        // Ignoring the rule intentionally, we want to run the code only when search Value changes to prevent additional runs.
        // eslint-disable-next-line react-hooks/exhaustive-deps
    }, [searchValue]);

    /**
     * Returns the sections needed for the OptionsSelector
     *
     * @returns {Array}
     */
    const getSections = () => {
        const sections = [];
        let indexOffset = 0;

        if (searchOptions.recentReports.length > 0) {
            sections.push({
                data: searchOptions.recentReports,
                shouldShow: true,
                indexOffset,
            });
            indexOffset += searchOptions.recentReports.length;
        }

        if (searchOptions.personalDetails.length > 0) {
            sections.push({
                data: searchOptions.personalDetails,
                shouldShow: true,
                indexOffset,
            });
            indexOffset += searchOptions.recentReports.length;
        }

        if (searchOptions.userToInvite) {
            sections.push({
                data: [searchOptions.userToInvite],
                shouldShow: true,
                indexOffset,
            });
        }

        return sections;
    };

    const searchRendered = () => {
        Timing.end(CONST.TIMING.SEARCH_RENDER);
        Performance.markEnd(CONST.TIMING.SEARCH_RENDER);
    };

    const onChangeText = (value = '') => {
        Report.searchInServer(searchValue);
        setSearchValue(value);
    };

    /**
     * Reset the search value and redirect to the selected report
     *
     * @param {Object} option
     */
    const selectReport = (option) => {
        if (!option) {
            return;
        }
        if (option.reportID) {
            Navigation.dismissModal(option.reportID);
        } else {
            Report.navigateToAndOpenReport([option.login]);
        }
    };

    const isOptionsDataReady = ReportUtils.isReportDataReady() && OptionsListUtils.isPersonalDetailsReady(personalDetails);
    const headerMessage = OptionsListUtils.getHeaderMessage(
        searchOptions.recentReports.length + searchOptions.personalDetails.length !== 0,
        Boolean(searchOptions.userToInvite),
        searchValue,
    );

    return (
        <ScreenWrapper
            includeSafeAreaPaddingBottom={false}
            testID={SearchPage.displayName}
            onEntryTransitionEnd={updateOptions}
            navigation={navigation}
        >
            {({didScreenTransitionEnd, safeAreaPaddingBottomStyle}) => (
                <>
                    <HeaderWithBackButton title={translate('common.search')} />
                    <View style={[themeStyles.flex1, themeStyles.w100, themeStyles.pRelative]}>
                        <OptionsSelector
                            sections={getSections()}
                            onSelectRow={selectReport}
<<<<<<< HEAD
                            shouldDebounceRowSelect
                            value={searchValue}
=======
>>>>>>> 0bdbfbbc
                            onChangeText={onChangeText}
                            headerMessage={headerMessage}
                            hideSectionHeaders
                            showTitleTooltip
                            shouldShowOptions={didScreenTransitionEnd && isOptionsDataReady}
                            textInputLabel={translate('optionsSelector.nameEmailOrPhoneNumber')}
                            shouldShowReferralCTA
                            referralContentType={CONST.REFERRAL_PROGRAM.CONTENT_TYPES.REFER_FRIEND}
                            textInputAlert={isOffline ? `${translate('common.youAppearToBeOffline')} ${translate('search.resultsAreLimited')}` : ''}
                            onLayout={searchRendered}
                            safeAreaPaddingBottomStyle={safeAreaPaddingBottomStyle}
                            autoFocus
                            isLoadingNewOptions={isSearchingForReports}
                        />
                    </View>
                </>
            )}
        </ScreenWrapper>
    );
}

SearchPage.propTypes = propTypes;
SearchPage.defaultProps = defaultProps;
SearchPage.displayName = 'SearchPage';
export default withOnyx({
    reports: {
        key: ONYXKEYS.COLLECTION.REPORT,
    },
    personalDetails: {
        key: ONYXKEYS.PERSONAL_DETAILS_LIST,
    },
    betas: {
        key: ONYXKEYS.BETAS,
    },
    isSearchingForReports: {
        key: ONYXKEYS.IS_SEARCHING_FOR_REPORTS,
        initWithStoredValues: false,
    },
})(SearchPage);<|MERGE_RESOLUTION|>--- conflicted
+++ resolved
@@ -182,11 +182,7 @@
                         <OptionsSelector
                             sections={getSections()}
                             onSelectRow={selectReport}
-<<<<<<< HEAD
                             shouldDebounceRowSelect
-                            value={searchValue}
-=======
->>>>>>> 0bdbfbbc
                             onChangeText={onChangeText}
                             headerMessage={headerMessage}
                             hideSectionHeaders
