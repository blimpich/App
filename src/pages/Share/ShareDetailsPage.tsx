--- conflicted
+++ resolved
@@ -99,11 +99,7 @@
         }
 
         if (isTextShared) {
-<<<<<<< HEAD
-            addComment(report.reportID, message, personalDetail.timezone ?? CONST.DEFAULT_TIME_ZONE);
-=======
-            addComment(report.reportID, report.reportID, message);
->>>>>>> dca17cf0
+            addComment(report.reportID, report.reportID, message, personalDetail.timezone ?? CONST.DEFAULT_TIME_ZONE);
             const routeToNavigate = ROUTES.REPORT_WITH_ID.getRoute(reportOrAccountID);
             Navigation.navigate(routeToNavigate, {forceReplace: true});
             return;
@@ -125,11 +121,7 @@
                     );
                 }
                 if (report.reportID) {
-<<<<<<< HEAD
-                    addAttachment(report.reportID, file, personalDetail.timezone ?? CONST.DEFAULT_TIME_ZONE, message);
-=======
-                    addAttachment(report.reportID, report.reportID, file, message);
->>>>>>> dca17cf0
+                    addAttachment(report.reportID, report.reportID, file, personalDetail.timezone ?? CONST.DEFAULT_TIME_ZONE, message);
                 }
 
                 const routeToNavigate = ROUTES.REPORT_WITH_ID.getRoute(reportOrAccountID);
