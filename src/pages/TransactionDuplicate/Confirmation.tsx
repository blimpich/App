import {useRoute} from '@react-navigation/native';
import React, {useCallback, useMemo} from 'react';
import {View} from 'react-native';
import type {OnyxEntry} from 'react-native-onyx';
import {useOnyx} from 'react-native-onyx';
import FullPageNotFoundView from '@components/BlockingViews/FullPageNotFoundView';
import Button from '@components/Button';
import FixedFooter from '@components/FixedFooter';
import FullScreenLoadingIndicator from '@components/FullscreenLoadingIndicator';
import HeaderWithBackButton from '@components/HeaderWithBackButton';
import MoneyRequestView from '@components/ReportActionItem/MoneyRequestView';
import ScreenWrapper from '@components/ScreenWrapper';
import ScrollView from '@components/ScrollView';
import {ShowContextMenuContext} from '@components/ShowContextMenuContext';
import Text from '@components/Text';
import useCurrentUserPersonalDetails from '@hooks/useCurrentUserPersonalDetails';
import useLocalize from '@hooks/useLocalize';
import usePermissions from '@hooks/usePermissions';
import useReviewDuplicatesNavigation from '@hooks/useReviewDuplicatesNavigation';
import useThemeStyles from '@hooks/useThemeStyles';
import Navigation from '@libs/Navigation/Navigation';
import type {PlatformStackRouteProp} from '@libs/Navigation/PlatformStackNavigation/types';
import type {TransactionDuplicateNavigatorParamList} from '@libs/Navigation/types';
import variables from '@styles/variables';
import * as IOU from '@src/libs/actions/IOU';
import * as ReportActionsUtils from '@src/libs/ReportActionsUtils';
import * as ReportUtils from '@src/libs/ReportUtils';
import {generateReportID} from '@src/libs/ReportUtils';
import * as TransactionUtils from '@src/libs/TransactionUtils';
import {getTransactionID} from '@src/libs/TransactionUtils';
import ONYXKEYS from '@src/ONYXKEYS';
import type SCREENS from '@src/SCREENS';
import type {Transaction} from '@src/types/onyx';
import {isEmptyObject} from '@src/types/utils/EmptyObject';
import isLoadingOnyxValue from '@src/types/utils/isLoadingOnyxValue';

function Confirmation() {
    const styles = useThemeStyles();
    const {translate} = useLocalize();
    const {canUseTableReportView} = usePermissions();
    const route = useRoute<PlatformStackRouteProp<TransactionDuplicateNavigatorParamList, typeof SCREENS.TRANSACTION_DUPLICATE.REVIEW>>();
    const currentUserPersonalDetails = useCurrentUserPersonalDetails();
    const [reviewDuplicates, reviewDuplicatesResult] = useOnyx(ONYXKEYS.REVIEW_DUPLICATES, {canBeMissing: true});
    const transaction = useMemo(() => TransactionUtils.buildNewTransactionAfterReviewingDuplicates(reviewDuplicates), [reviewDuplicates]);
    const transactionID = TransactionUtils.getTransactionID(route.params.threadReportID);
    const compareResult = TransactionUtils.compareDuplicateTransactionFields(transactionID, reviewDuplicates?.reportID);
    const {goBack} = useReviewDuplicatesNavigation(Object.keys(compareResult.change ?? {}), 'confirmation', route.params.threadReportID, route.params.backTo);
    const [report, reportResult] = useOnyx(`${ONYXKEYS.COLLECTION.REPORT}${route.params.threadReportID}`, {canBeMissing: true});
    const [iouReport] = useOnyx(`${ONYXKEYS.COLLECTION.REPORT}${transaction?.reportID}`, {canBeMissing: true});
    const [reportActions] = useOnyx(`${ONYXKEYS.COLLECTION.REPORT_ACTIONS}${transaction?.reportID}`, {canBeMissing: true});
    const reportAction = Object.values(reportActions ?? {}).find(
        (action) => ReportActionsUtils.isMoneyRequestAction(action) && ReportActionsUtils.getOriginalMessage(action)?.IOUTransactionID === reviewDuplicates?.transactionID,
    );

    const transactionsMergeParams = useMemo(() => TransactionUtils.buildMergeDuplicatesParams(reviewDuplicates, transaction), [reviewDuplicates, transaction]);
    const isReportOwner = iouReport?.ownerAccountID === currentUserPersonalDetails?.accountID;

    const mergeDuplicates = useCallback(() => {
        const transactionThreadReportID = reportAction?.childReportID ?? generateReportID();

        if (!reportAction?.childReportID) {
            transactionsMergeParams.transactionThreadReportID = transactionThreadReportID;
        }

        IOU.mergeDuplicates(transactionsMergeParams);
<<<<<<< HEAD
        Navigation.dismissModalWithReport({reportID: transactionThreadReportID});
    }, [reportAction?.childReportID, transactionsMergeParams]);
=======
        if (canUseTableReportView) {
            Navigation.dismissModal();
            return;
        }
        if (!reportAction?.childReportID) {
            return;
        }
        Navigation.dismissModalWithReport({reportID: reportAction.childReportID});
    }, [reportAction?.childReportID, transactionsMergeParams, canUseTableReportView]);
>>>>>>> 3804ec60

    const resolveDuplicates = useCallback(() => {
        IOU.resolveDuplicates(transactionsMergeParams);
        if (canUseTableReportView) {
            Navigation.dismissModal();
            return;
        }
        if (!reportAction?.childReportID) {
            Navigation.dismissModal();
            return;
        }
        Navigation.dismissModalWithReport({reportID: reportAction.childReportID});
    }, [transactionsMergeParams, reportAction?.childReportID, canUseTableReportView]);

    const contextValue = useMemo(
        () => ({
            transactionThreadReport: report,
            action: reportAction,
            report,
            checkIfContextMenuActive: () => {},
            reportNameValuePairs: undefined,
            anchor: null,
            isDisabled: false,
        }),
        [report, reportAction],
    );

    const reportTransactionID = report?.reportID ? getTransactionID(report.reportID) : undefined;
    const doesTransactionBelongToReport = reviewDuplicates?.transactionID === reportTransactionID || (reportTransactionID && reviewDuplicates?.duplicates.includes(reportTransactionID));

    // eslint-disable-next-line rulesdir/no-negated-variables
    const shouldShowNotFoundPage =
        isEmptyObject(report) ||
        !ReportUtils.isValidReport(report) ||
        ReportUtils.isReportNotFound(report) ||
        (reviewDuplicatesResult.status === 'loaded' && (!transaction?.transactionID || !doesTransactionBelongToReport));

    if (isLoadingOnyxValue(reviewDuplicatesResult, reportResult) || !transaction?.transactionID) {
        return <FullScreenLoadingIndicator />;
    }

    return (
        <ScreenWrapper
            testID={Confirmation.displayName}
            shouldShowOfflineIndicator
        >
            <FullPageNotFoundView shouldShow={shouldShowNotFoundPage}>
                <View style={[styles.flex1]}>
                    <HeaderWithBackButton
                        title={translate('iou.reviewDuplicates')}
                        onBackButtonPress={goBack}
                    />
                    <ScrollView>
                        <View style={[styles.ph5, styles.pb8]}>
                            <Text
                                family="EXP_NEW_KANSAS_MEDIUM"
                                fontSize={variables.fontSizeLarge}
                                style={styles.pb5}
                            >
                                {translate('violations.confirmDetails')}
                            </Text>
                            <Text>{translate('violations.confirmDuplicatesInfo')}</Text>
                        </View>
                        {/* We need that provider here becuase MoneyRequestView component requires that */}
                        <ShowContextMenuContext.Provider value={contextValue}>
                            <MoneyRequestView
                                report={report}
                                shouldShowAnimatedBackground={false}
                                readonly
                                isFromReviewDuplicates
                                updatedTransaction={transaction as OnyxEntry<Transaction>}
                            />
                        </ShowContextMenuContext.Provider>
                    </ScrollView>
                    <FixedFooter style={styles.mtAuto}>
                        <Button
                            text={translate('common.confirm')}
                            success
                            onPress={() => {
                                if (!isReportOwner) {
                                    resolveDuplicates();
                                    return;
                                }
                                mergeDuplicates();
                            }}
                            large
                        />
                    </FixedFooter>
                </View>
            </FullPageNotFoundView>
        </ScreenWrapper>
    );
}

Confirmation.displayName = 'Confirmation';

export default Confirmation;<|MERGE_RESOLUTION|>--- conflicted
+++ resolved
@@ -63,20 +63,12 @@
         }
 
         IOU.mergeDuplicates(transactionsMergeParams);
-<<<<<<< HEAD
-        Navigation.dismissModalWithReport({reportID: transactionThreadReportID});
-    }, [reportAction?.childReportID, transactionsMergeParams]);
-=======
         if (canUseTableReportView) {
             Navigation.dismissModal();
             return;
         }
-        if (!reportAction?.childReportID) {
-            return;
-        }
-        Navigation.dismissModalWithReport({reportID: reportAction.childReportID});
+        Navigation.dismissModalWithReport({reportID: transactionThreadReportID});
     }, [reportAction?.childReportID, transactionsMergeParams, canUseTableReportView]);
->>>>>>> 3804ec60
 
     const resolveDuplicates = useCallback(() => {
         IOU.resolveDuplicates(transactionsMergeParams);
