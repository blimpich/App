--- conflicted
+++ resolved
@@ -61,73 +61,42 @@
             testID={Confirmation.displayName}
             shouldShowOfflineIndicator
         >
-<<<<<<< HEAD
             {({safeAreaPaddingBottomStyle}) => (
-                <View style={[styles.flex1, safeAreaPaddingBottomStyle]}>
-                    <HeaderWithBackButton title={translate('iou.reviewDuplicates')} />
-                    <ScrollView>
-                        <View style={[styles.ph5, styles.pb8]}>
-                            <Text
-                                family="EXP_NEW_KANSAS_MEDIUM"
-                                fontSize={variables.fontSizeLarge}
-                                style={styles.pb5}
-                            >
-                                {translate('violations.confirmDetails')}
-                            </Text>
-                            <Text>{translate('violations.confirmDuplicatesInfo')}</Text>
-                        </View>
-                        {/* We need that provider here becuase MoneyRequestView component requires that */}
-                        <ShowContextMenuContext.Provider value={contextValue}>
-                            <MoneyRequestView
-                                report={report}
-                                shouldShowAnimatedBackground={false}
-                                readonly
-                                updatedTransaction={transaction as OnyxEntry<Transaction>}
+                <FullPageNotFoundView shouldShow={!reviewDuplicates}>
+                    <View style={[styles.flex1, safeAreaPaddingBottomStyle]}>
+                        <HeaderWithBackButton title={translate('iou.reviewDuplicates')} />
+                        <ScrollView>
+                            <View style={[styles.ph5, styles.pb8]}>
+                                <Text
+                                    family="EXP_NEW_KANSAS_MEDIUM"
+                                    fontSize={variables.fontSizeLarge}
+                                    style={styles.pb5}
+                                >
+                                    {translate('violations.confirmDetails')}
+                                </Text>
+                                <Text>{translate('violations.confirmDuplicatesInfo')}</Text>
+                            </View>
+                            {/* We need that provider here becuase MoneyRequestView component requires that */}
+                            <ShowContextMenuContext.Provider value={contextValue}>
+                                <MoneyRequestView
+                                    report={report}
+                                    shouldShowAnimatedBackground={false}
+                                    readonly
+                                    updatedTransaction={transaction as OnyxEntry<Transaction>}
+                                />
+                            </ShowContextMenuContext.Provider>
+                        </ScrollView>
+                        <FixedFooter style={styles.mtAuto}>
+                            <Button
+                                text={translate('common.confirm')}
+                                success
+                                onPress={mergeDuplicates}
+                                large
                             />
-                        </ShowContextMenuContext.Provider>
-                    </ScrollView>
-                    <FixedFooter style={styles.mtAuto}>
-                        <Button
-                            text={translate('common.confirm')}
-                            success
-                            onPress={mergeDuplicates}
-                            large
-                        />
-                    </FixedFooter>
-                </View>
+                        </FixedFooter>
+                    </View>
+                </FullPageNotFoundView>
             )}
-=======
-            <FullPageNotFoundView shouldShow={!reviewDuplicates}>
-                <HeaderWithBackButton title={translate('iou.reviewDuplicates')} />
-                <ScrollView style={styles.mb3}>
-                    <View style={[styles.ph5, styles.pb8]}>
-                        <Text
-                            family="EXP_NEW_KANSAS_MEDIUM"
-                            fontSize={variables.fontSizeLarge}
-                            style={styles.pb5}
-                        >
-                            {translate('violations.confirmDetails')}
-                        </Text>
-                        <Text>{translate('violations.confirmDuplicatesInfo')}</Text>
-                    </View>
-                    {/* We need that provider here becuase MoneyRequestView component require that */}
-                    <ShowContextMenuContext.Provider value={contextValue}>
-                        <MoneyRequestView
-                            report={report}
-                            shouldShowAnimatedBackground={false}
-                            readonly
-                            updatedTransaction={transaction as OnyxEntry<Transaction>}
-                        />
-                    </ShowContextMenuContext.Provider>
-                    <Button
-                        text={translate('common.confirm')}
-                        success
-                        style={[styles.ph5, styles.mt2]}
-                        onPress={mergeDuplicates}
-                    />
-                </ScrollView>
-            </FullPageNotFoundView>
->>>>>>> 17a8bbd8
         </ScreenWrapper>
     );
 }
