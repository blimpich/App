import React from 'react';
import {View} from 'react-native';
import type {OnyxCollection, OnyxEntry} from 'react-native-onyx';
import {usePersonalDetails} from '@components/OnyxListItemProvider';
import useOnyx from '@hooks/useOnyx';
import useThemeStyles from '@hooks/useThemeStyles';
import {getOriginalMessage, getReportAction, isMoneyRequestAction} from '@libs/ReportActionsUtils';
import {getOriginalReportID} from '@libs/ReportUtils';
import ReportActionItem from '@pages/home/report/ReportActionItem';
import CONST from '@src/CONST';
import ONYXKEYS from '@src/ONYXKEYS';
import type {Policy, Report, Transaction} from '@src/types/onyx';

type DuplicateTransactionItemProps = {
    transaction: OnyxEntry<Transaction>;
    index: number;
    allReports: OnyxCollection<Report>;
    /** All the data of the policy collection */
    policies: OnyxCollection<Policy>;
};

function DuplicateTransactionItem({transaction, index, allReports, policies}: DuplicateTransactionItemProps) {
    const styles = useThemeStyles();
<<<<<<< HEAD
    const [userWallet] = useOnyx(ONYXKEYS.USER_WALLET, {canBeMissing: true});
=======
    const [userWalletTierName] = useOnyx(ONYXKEYS.USER_WALLET, {selector: (wallet) => wallet?.tierName, canBeMissing: false});
>>>>>>> 4b22ec27
    const [isUserValidated] = useOnyx(ONYXKEYS.ACCOUNT, {selector: (account) => account?.validated, canBeMissing: true});
    const personalDetails = usePersonalDetails();
    const [userBillingFundID] = useOnyx(ONYXKEYS.NVP_BILLING_FUND_ID, {canBeMissing: true});
    const report = allReports?.[`${ONYXKEYS.COLLECTION.REPORT}${transaction?.reportID}`];
    const [reportActions] = useOnyx(`${ONYXKEYS.COLLECTION.REPORT_ACTIONS}${report?.reportID}`, {canBeMissing: false});

    // eslint-disable-next-line @typescript-eslint/no-non-null-assertion, @typescript-eslint/non-nullable-type-assertion-style
    const action = Object.values(reportActions ?? {})?.find((reportAction) => {
        const IOUTransactionID = isMoneyRequestAction(reportAction) ? getOriginalMessage(reportAction)?.IOUTransactionID : CONST.DEFAULT_NUMBER_ID;
        return IOUTransactionID === transaction?.transactionID;
    });

    const originalReportID = getOriginalReportID(report?.reportID, action);

    const [draftMessage] = useOnyx(`${ONYXKEYS.COLLECTION.REPORT_ACTIONS_DRAFTS}${originalReportID}`, {
        canBeMissing: true,
    });

    const [emojiReactions] = useOnyx(`${ONYXKEYS.COLLECTION.REPORT_ACTIONS_REACTIONS}${action?.reportActionID}`, {
        canBeMissing: true,
    });

    const [linkedTransactionRouteError] = useOnyx(`${ONYXKEYS.COLLECTION.TRANSACTION}${isMoneyRequestAction(action) && getOriginalMessage(action)?.IOUTransactionID}`, {
        canBeMissing: true,
        selector: (transactionItem) => transactionItem?.errorFields?.route ?? null,
    });

    if (!action || !report) {
        return null;
    }

    const reportDraftMessage = draftMessage?.[action.reportActionID];
    const matchingDraftMessage = typeof reportDraftMessage === 'string' ? reportDraftMessage : reportDraftMessage?.message;

    return (
        <View style={styles.pb2}>
            <ReportActionItem
                allReports={allReports}
                policies={policies}
                action={action}
                report={report}
                parentReportAction={getReportAction(report?.parentReportID, report?.parentReportActionID)}
                index={index}
                reportActions={Object.values(reportActions ?? {})}
                displayAsGroup={false}
                shouldDisplayNewMarker={false}
                isMostRecentIOUReportAction={false}
                isFirstVisibleReportAction={false}
                shouldDisplayContextMenu={false}
<<<<<<< HEAD
                userWallet={userWallet}
=======
                userWalletTierName={userWalletTierName}
>>>>>>> 4b22ec27
                isUserValidated={isUserValidated}
                personalDetails={personalDetails}
                draftMessage={matchingDraftMessage}
                emojiReactions={emojiReactions}
                linkedTransactionRouteError={linkedTransactionRouteError}
                userBillingFundID={userBillingFundID}
            />
        </View>
    );
}

DuplicateTransactionItem.displayName = 'DuplicateTransactionItem';
export default DuplicateTransactionItem;<|MERGE_RESOLUTION|>--- conflicted
+++ resolved
@@ -21,11 +21,7 @@
 
 function DuplicateTransactionItem({transaction, index, allReports, policies}: DuplicateTransactionItemProps) {
     const styles = useThemeStyles();
-<<<<<<< HEAD
-    const [userWallet] = useOnyx(ONYXKEYS.USER_WALLET, {canBeMissing: true});
-=======
     const [userWalletTierName] = useOnyx(ONYXKEYS.USER_WALLET, {selector: (wallet) => wallet?.tierName, canBeMissing: false});
->>>>>>> 4b22ec27
     const [isUserValidated] = useOnyx(ONYXKEYS.ACCOUNT, {selector: (account) => account?.validated, canBeMissing: true});
     const personalDetails = usePersonalDetails();
     const [userBillingFundID] = useOnyx(ONYXKEYS.NVP_BILLING_FUND_ID, {canBeMissing: true});
@@ -75,11 +71,7 @@
                 isMostRecentIOUReportAction={false}
                 isFirstVisibleReportAction={false}
                 shouldDisplayContextMenu={false}
-<<<<<<< HEAD
-                userWallet={userWallet}
-=======
                 userWalletTierName={userWalletTierName}
->>>>>>> 4b22ec27
                 isUserValidated={isUserValidated}
                 personalDetails={personalDetails}
                 draftMessage={matchingDraftMessage}
