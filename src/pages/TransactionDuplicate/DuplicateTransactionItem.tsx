--- conflicted
+++ resolved
@@ -28,12 +28,10 @@
     }
 
     return (
-<<<<<<< HEAD
         <View style={styles.pb2}>
             <ReportActionItem
                 action={action}
-                // eslint-disable-next-line @typescript-eslint/non-nullable-type-assertion-style
-                report={report as Report}
+                report={report}
                 parentReportAction={parentReportAction}
                 index={props.index}
                 reportActions={Object.values(reportActions ?? {})}
@@ -43,19 +41,6 @@
                 isFirstVisibleReportAction={false}
             />
         </View>
-=======
-        <ReportActionItem
-            action={action}
-            report={report}
-            parentReportAction={parentReportAction}
-            index={props.index}
-            reportActions={Object.values(reportActions ?? {})}
-            displayAsGroup={false}
-            shouldDisplayNewMarker={false}
-            isMostRecentIOUReportAction={false}
-            isFirstVisibleReportAction={false}
-        />
->>>>>>> bbcadfec
     );
 }
 
