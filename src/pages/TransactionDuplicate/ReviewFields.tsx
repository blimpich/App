import React, {useMemo} from 'react';
import {View} from 'react-native';
import InteractiveStepSubHeader from '@components/InteractiveStepSubHeader';
import SelectionList from '@components/SelectionList';
import RadioListItem from '@components/SelectionList/RadioListItem';
import Text from '@components/Text';
import useLocalize from '@hooks/useLocalize';
import useThemeStyles from '@hooks/useThemeStyles';
import variables from '@styles/variables';
import CONST from '@src/CONST';
import type {ReviewDuplicates} from '@src/types/onyx';

type FieldItemType<T extends keyof ReviewDuplicates> = {
    text: string;
    value: ReviewDuplicates[T];
    keyForList: string;
};

<<<<<<< HEAD
type ReviewFieldsProps<K extends keyof ReviewDuplicates> = {
=======
type ReviewFieldsProps = {
    /* Step Names which are displayed in stepper */
>>>>>>> aae4922b
    stepNames: string[];

    /* Label which is displyed to describe current step  */
    label: string;
<<<<<<< HEAD
    options: Array<{text: string; value: ReviewDuplicates[K]}> | undefined;
    index: number;
    onSelectRow: (item: FieldItemType<K>) => void;
=======

    /* Values to choose from */
    options: Array<{text: string; value: string | boolean | undefined}> | undefined;

    /* Current index */
    index: number;

    /* Callback to what should happen after selecting row */
    onSelectRow: (item: FieldItemType) => void;
>>>>>>> aae4922b
};

function ReviewFields<K extends keyof ReviewDuplicates>({stepNames, label, options, index, onSelectRow}: ReviewFieldsProps<K>) {
    const styles = useThemeStyles();
    const {translate} = useLocalize();

    let falsyCount = 0;
    const filteredOptions = options?.filter((name) => {
        if (name.text !== translate('violations.none')) {
            return true;
        }
        falsyCount++;
        return falsyCount <= 1;
    });

    const sections = useMemo(
        () =>
            filteredOptions?.map((option) => ({
                text: option.text,
                keyForList: option.text,
                value: option.value,
            })),
        [filteredOptions],
    );

    return (
        <View
            key={index}
            style={styles.flex1}
        >
            {stepNames.length > 1 && (
                <View style={[styles.w100, styles.ph5, styles.mb5, styles.mt3, {height: CONST.BANK_ACCOUNT.STEPS_HEADER_HEIGHT}]}>
                    <InteractiveStepSubHeader
                        stepNames={stepNames}
                        startStepIndex={index}
                    />
                </View>
            )}

            <Text
                family="EXP_NEW_KANSAS_MEDIUM"
                fontSize={variables.fontSizeLarge}
                style={[styles.pb5, styles.ph5, stepNames.length < 1 && styles.mt3]}
            >
                {label}
            </Text>
            <SelectionList
                sections={[{data: sections ?? []}]}
                ListItem={RadioListItem}
                onSelectRow={onSelectRow}
            />
        </View>
    );
}

ReviewFields.displayName = 'ReviewFields';

export default ReviewFields;
export type {FieldItemType};<|MERGE_RESOLUTION|>--- conflicted
+++ resolved
@@ -16,31 +16,21 @@
     keyForList: string;
 };
 
-<<<<<<< HEAD
 type ReviewFieldsProps<K extends keyof ReviewDuplicates> = {
-=======
-type ReviewFieldsProps = {
     /* Step Names which are displayed in stepper */
->>>>>>> aae4922b
     stepNames: string[];
 
     /* Label which is displyed to describe current step  */
     label: string;
-<<<<<<< HEAD
-    options: Array<{text: string; value: ReviewDuplicates[K]}> | undefined;
-    index: number;
-    onSelectRow: (item: FieldItemType<K>) => void;
-=======
 
     /* Values to choose from */
-    options: Array<{text: string; value: string | boolean | undefined}> | undefined;
+    options: Array<{text: string; value: ReviewDuplicates[K]}> | undefined;
 
     /* Current index */
     index: number;
 
     /* Callback to what should happen after selecting row */
-    onSelectRow: (item: FieldItemType) => void;
->>>>>>> aae4922b
+    onSelectRow: (item: FieldItemType<K>) => void;
 };
 
 function ReviewFields<K extends keyof ReviewDuplicates>({stepNames, label, options, index, onSelectRow}: ReviewFieldsProps<K>) {
