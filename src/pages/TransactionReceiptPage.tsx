--- conflicted
+++ resolved
@@ -29,13 +29,8 @@
     const [transactionDraft] = useOnyx(`${ONYXKEYS.COLLECTION.TRANSACTION_DRAFT}${transactionID}`, {canBeMissing: true});
     const [reportMetadata = CONST.DEFAULT_REPORT_METADATA] = useOnyx(`${ONYXKEYS.COLLECTION.REPORT_METADATA}${reportID}`, {canBeMissing: true});
 
-<<<<<<< HEAD
-    const mergeTransactionID = route.params.mergeTransactionID;
-=======
-    // If we have a merge transaction, we need to use the receipt from the merge transaction
     const mergeTransactionID = 'mergeTransactionID' in route.params ? route.params.mergeTransactionID : undefined;
     const isFromReviewDuplicates = 'isFromReviewDuplicates' in route.params ? route.params.isFromReviewDuplicates === 'true' : undefined;
->>>>>>> d1b5bdd3
     const [mergeTransaction] = useOnyx(`${ONYXKEYS.COLLECTION.MERGE_TRANSACTION}${mergeTransactionID}`, {canBeMissing: true});
 
     const isDraftTransaction = !!action;
