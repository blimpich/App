import type {StackScreenProps} from '@react-navigation/stack';
import React, {useEffect} from 'react';
import type {OnyxEntry} from 'react-native-onyx';
import {withOnyx} from 'react-native-onyx';
import AttachmentModal from '@components/AttachmentModal';
import Navigation from '@libs/Navigation/Navigation';
import type {AuthScreensParamList} from '@libs/Navigation/types';
import * as ReceiptUtils from '@libs/ReceiptUtils';
import * as ReportActionUtils from '@libs/ReportActionsUtils';
import * as ReportUtils from '@libs/ReportUtils';
import * as TransactionUtils from '@libs/TransactionUtils';
import tryResolveUrlFromApiRoot from '@libs/tryResolveUrlFromApiRoot';
import * as ReportActions from '@userActions/Report';
import CONST from '@src/CONST';
import ONYXKEYS from '@src/ONYXKEYS';
import ROUTES from '@src/ROUTES';
import type SCREENS from '@src/SCREENS';
import type {Report, ReportMetadata, Transaction} from '@src/types/onyx';

type TransactionReceiptOnyxProps = {
    report: OnyxEntry<Report>;
    transaction: OnyxEntry<Transaction>;
    reportMetadata: OnyxEntry<ReportMetadata>;
};

type TransactionReceiptProps = TransactionReceiptOnyxProps & StackScreenProps<AuthScreensParamList, typeof SCREENS.TRANSACTION_RECEIPT>;

function TransactionReceipt({transaction, report, reportMetadata = {isLoadingInitialReportActions: true}, route}: TransactionReceiptProps) {
    const receiptURIs = ReceiptUtils.getThumbnailAndImageURIs(transaction);

    const imageSource = tryResolveUrlFromApiRoot(receiptURIs.image ?? '');

    const isLocalFile = receiptURIs.isLocalFile;

    const parentReportAction = ReportActionUtils.getReportAction(report?.parentReportID ?? '-1', report?.parentReportActionID ?? '-1');
    const canEditReceipt = ReportUtils.canEditFieldOfMoneyRequest(parentReportAction, CONST.EDIT_REQUEST_FIELD.RECEIPT);
    const isEReceipt = transaction && TransactionUtils.hasEReceipt(transaction);
    const isTrackExpenseAction = ReportActionUtils.isTrackExpenseAction(parentReportAction);

    useEffect(() => {
        if (report && transaction) {
            return;
        }
        ReportActions.openReport(route.params.reportID);
        // I'm disabling the warning, as it expects to use exhaustive deps, even though we want this useEffect to run only on the first render.
        // eslint-disable-next-line react-hooks/exhaustive-deps
    }, []);

    const moneyRequestReportID = ReportUtils.isMoneyRequestReport(report) ? report?.reportID : report?.parentReportID;
    const isTrackExpenseReport = ReportUtils.isTrackExpenseReport(report);

    // eslint-disable-next-line rulesdir/no-negated-variables
<<<<<<< HEAD
    const shouldShowNotFoundPage = isTrackExpenseReport ? !transaction : (moneyRequestReportID ?? '-1') !== transaction?.reportID;
=======
    const shouldShowNotFoundPage = isTrackExpenseReport || transaction?.reportID === CONST.REPORT.SPLIT_REPORTID ? !transaction : (moneyRequestReportID ?? '') !== transaction?.reportID;
>>>>>>> 1426c4e4

    return (
        <AttachmentModal
            source={imageSource}
            isAuthTokenRequired={!isLocalFile}
            report={report}
            isReceiptAttachment
            canEditReceipt={canEditReceipt}
            allowDownload={!isEReceipt}
            isTrackExpenseAction={isTrackExpenseAction}
            originalFileName={receiptURIs?.filename}
            defaultOpen
            onModalClose={() => {
                Navigation.goBack(ROUTES.REPORT_WITH_ID.getRoute(report?.reportID ?? '-1'));
            }}
            isLoading={!transaction && reportMetadata?.isLoadingInitialReportActions}
            shouldShowNotFoundPage={shouldShowNotFoundPage}
        />
    );
}

TransactionReceipt.displayName = 'TransactionReceipt';

export default withOnyx<TransactionReceiptProps, TransactionReceiptOnyxProps>({
    report: {
        key: ({route}) => `${ONYXKEYS.COLLECTION.REPORT}${route.params.reportID ?? '-1'}`,
    },
    transaction: {
        key: ({route}) => `${ONYXKEYS.COLLECTION.TRANSACTION}${route.params.transactionID ?? '-1'}`,
    },
    reportMetadata: {
        key: ({route}) => `${ONYXKEYS.COLLECTION.REPORT_METADATA}${route.params.reportID ?? '-1'}`,
    },
})(TransactionReceipt);<|MERGE_RESOLUTION|>--- conflicted
+++ resolved
@@ -50,11 +50,7 @@
     const isTrackExpenseReport = ReportUtils.isTrackExpenseReport(report);
 
     // eslint-disable-next-line rulesdir/no-negated-variables
-<<<<<<< HEAD
-    const shouldShowNotFoundPage = isTrackExpenseReport ? !transaction : (moneyRequestReportID ?? '-1') !== transaction?.reportID;
-=======
-    const shouldShowNotFoundPage = isTrackExpenseReport || transaction?.reportID === CONST.REPORT.SPLIT_REPORTID ? !transaction : (moneyRequestReportID ?? '') !== transaction?.reportID;
->>>>>>> 1426c4e4
+    const shouldShowNotFoundPage = isTrackExpenseReport || transaction?.reportID === CONST.REPORT.SPLIT_REPORTID ? !transaction : (moneyRequestReportID ?? '-1') !== transaction?.reportID;
 
     return (
         <AttachmentModal
