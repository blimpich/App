--- conflicted
+++ resolved
@@ -42,16 +42,10 @@
             <Text style={[styles.textHeadlineH1, styles.mh5, styles.mv3]}>{Str.recapitalize(reservation.start.longName ?? '')}</Text>
             <MenuItemWithTopDescription
                 description={translate('common.address')}
-<<<<<<< HEAD
-                title={reservation.start.address}
-                numberOfLinesTitle={2}
-                copyValue={reservation.start.address}
-=======
                 title={StringUtils.removeDoubleQuotes(reservation.start.address)}
-                interactive={false}
                 numberOfLinesTitle={2}
                 pressableTestID={CONST.RESERVATION_ADDRESS_TEST_ID}
->>>>>>> fe8ba753
+                copyValue={reservation.start.address}
             />
             <MenuItemWithTopDescription
                 description={translate('travel.hotelDetails.checkIn')}
