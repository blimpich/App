import React, {useCallback, useMemo} from 'react';
import {useOnyx} from 'react-native-onyx';
import FullScreenLoadingIndicator from '@components/FullscreenLoadingIndicator';
import HeaderWithBackButton from '@components/HeaderWithBackButton';
import ScreenWrapper from '@components/ScreenWrapper';
import SelectionList from '@components/SelectionList';
import UserListItem from '@components/SelectionList/UserListItem';
import useActiveWorkspace from '@hooks/useActiveWorkspace';
import useDebouncedState from '@hooks/useDebouncedState';
import useLocalize from '@hooks/useLocalize';
import useNetwork from '@hooks/useNetwork';
import useThemeStyles from '@hooks/useThemeStyles';
import type {WorkspaceListItem} from '@hooks/useWorkspaceList';
import useWorkspaceList from '@hooks/useWorkspaceList';
import Navigation from '@libs/Navigation/Navigation';
import {getWorkspacesBrickRoads, getWorkspacesUnreadStatuses} from '@libs/WorkspacesSettingsUtils';
import CONST from '@src/CONST';
import ONYXKEYS from '@src/ONYXKEYS';
import ROUTES from '@src/ROUTES';
import switchPolicyAfterInteractions from './switchPolicyAfterInteractions';
import WorkspaceCardCreateAWorkspace from './WorkspaceCardCreateAWorkspace';

const WorkspaceCardCreateAWorkspaceInstance = <WorkspaceCardCreateAWorkspace backTo={ROUTES.WORKSPACE_SWITCHER} />;

function WorkspaceSwitcherPage() {
    const {isOffline} = useNetwork();
    const styles = useThemeStyles();
    const [searchTerm, debouncedSearchTerm, setSearchTerm] = useDebouncedState('');
    const {translate} = useLocalize();
    const {activeWorkspaceID} = useActiveWorkspace();

    const [reports] = useOnyx(ONYXKEYS.COLLECTION.REPORT, {canBeMissing: true});
    const [reportActions] = useOnyx(ONYXKEYS.COLLECTION.REPORT_ACTIONS, {canBeMissing: true});
    const [policies, fetchStatus] = useOnyx(ONYXKEYS.COLLECTION.POLICY, {canBeMissing: true});
    const [currentUserLogin] = useOnyx(ONYXKEYS.SESSION, {selector: (session) => session?.email, canBeMissing: true});
    const [isLoadingApp] = useOnyx(ONYXKEYS.IS_LOADING_APP, {canBeMissing: true});
<<<<<<< HEAD
    const brickRoadsForPolicies = useMemo(() => getWorkspacesBrickRoads(reports, policies, reportActions), [reports, policies, reportActions]);
=======
    const brickRoadsForPolicies = useMemo(() => getWorkspacesBrickRoads(reports, policies), [reports, policies]);
>>>>>>> a7976ea8
    const unreadStatusesForPolicies = useMemo(() => getWorkspacesUnreadStatuses(reports, reportActions), [reports, reportActions]);
    const shouldShowLoadingIndicator = isLoadingApp && !isOffline;

    const getIndicatorTypeForPolicy = useCallback(
        (policyId?: string) => {
            if (policyId && policyId !== activeWorkspaceID) {
                return brickRoadsForPolicies[policyId];
            }

            if (Object.values(brickRoadsForPolicies).includes(CONST.BRICK_ROAD_INDICATOR_STATUS.ERROR)) {
                return CONST.BRICK_ROAD_INDICATOR_STATUS.ERROR;
            }

            if (Object.values(brickRoadsForPolicies).includes(CONST.BRICK_ROAD_INDICATOR_STATUS.INFO)) {
                return CONST.BRICK_ROAD_INDICATOR_STATUS.INFO;
            }

            return undefined;
        },
        [activeWorkspaceID, brickRoadsForPolicies],
    );

    const hasUnreadData = useCallback(
        // TO DO: Implement checking if policy has some unread data
        (policyId?: string) => {
            if (policyId) {
                return unreadStatusesForPolicies[policyId];
            }

            return Object.values(unreadStatusesForPolicies).some((status) => status);
        },
        [unreadStatusesForPolicies],
    );

    const {sections, shouldShowNoResultsFoundMessage, shouldShowSearchInput, shouldShowCreateWorkspace} = useWorkspaceList({
        policies,
        shouldShowPendingDeletePolicy: !!isOffline,
        currentUserLogin,
        selectedPolicyID: activeWorkspaceID,
        searchTerm: debouncedSearchTerm,
        isWorkspaceSwitcher: true,
        hasUnreadData,
        getIndicatorTypeForPolicy,
    });

    const selectPolicy = useCallback(
        (policyID?: string) => {
            const newPolicyID = policyID === activeWorkspaceID ? undefined : policyID;

            Navigation.goBack();
            // On native platforms, we will see a blank screen if we navigate to a new HomeScreen route while navigating back at the same time.
            // Therefore we delay switching the workspace until after back navigation, using the InteractionManager.
            switchPolicyAfterInteractions(newPolicyID);
        },
        [activeWorkspaceID],
    );

    return (
        <ScreenWrapper
            testID={WorkspaceSwitcherPage.displayName}
            includeSafeAreaPaddingBottom
            shouldEnableMaxHeight
        >
            {({didScreenTransitionEnd}) => (
                <>
                    <HeaderWithBackButton
                        title={translate('workspace.switcher.headerTitle')}
                        onBackButtonPress={Navigation.goBack}
                        shouldDisplayHelpButton={false}
                    />
                    {shouldShowLoadingIndicator ? (
                        <FullScreenLoadingIndicator style={[styles.flex1, styles.pRelative]} />
                    ) : (
                        <SelectionList<WorkspaceListItem>
                            ListItem={UserListItem}
                            sections={sections}
                            onSelectRow={(option) => selectPolicy(option.policyID)}
                            textInputLabel={shouldShowSearchInput ? translate('common.search') : undefined}
                            textInputValue={searchTerm}
                            onChangeText={setSearchTerm}
                            headerMessage={shouldShowNoResultsFoundMessage ? translate('common.noResultsFound') : ''}
                            listEmptyContent={WorkspaceCardCreateAWorkspaceInstance}
                            shouldShowListEmptyContent={shouldShowCreateWorkspace}
                            initiallyFocusedOptionKey={activeWorkspaceID ?? CONST.WORKSPACE_SWITCHER.NAME}
                            showLoadingPlaceholder={fetchStatus.status === 'loading' || !didScreenTransitionEnd}
                            showConfirmButton={!!activeWorkspaceID}
                            shouldUseDefaultTheme
                            confirmButtonText={translate('workspace.common.clearFilter')}
                            onConfirm={() => selectPolicy(undefined)}
                        />
                    )}
                </>
            )}
        </ScreenWrapper>
    );
}

WorkspaceSwitcherPage.displayName = 'WorkspaceSwitcherPage';

export type {WorkspaceListItem};

export default WorkspaceSwitcherPage;<|MERGE_RESOLUTION|>--- conflicted
+++ resolved
@@ -34,11 +34,7 @@
     const [policies, fetchStatus] = useOnyx(ONYXKEYS.COLLECTION.POLICY, {canBeMissing: true});
     const [currentUserLogin] = useOnyx(ONYXKEYS.SESSION, {selector: (session) => session?.email, canBeMissing: true});
     const [isLoadingApp] = useOnyx(ONYXKEYS.IS_LOADING_APP, {canBeMissing: true});
-<<<<<<< HEAD
-    const brickRoadsForPolicies = useMemo(() => getWorkspacesBrickRoads(reports, policies, reportActions), [reports, policies, reportActions]);
-=======
     const brickRoadsForPolicies = useMemo(() => getWorkspacesBrickRoads(reports, policies), [reports, policies]);
->>>>>>> a7976ea8
     const unreadStatusesForPolicies = useMemo(() => getWorkspacesUnreadStatuses(reports, reportActions), [reports, reportActions]);
     const shouldShowLoadingIndicator = isLoadingApp && !isOffline;
 
