import {useIsFocused} from '@react-navigation/native';
import React, {useCallback, useMemo} from 'react';
import {useOnyx} from 'react-native-onyx';
import HeaderWithBackButton from '@components/HeaderWithBackButton';
import * as Expensicons from '@components/Icon/Expensicons';
import ScreenWrapper from '@components/ScreenWrapper';
import SelectionList from '@components/SelectionList';
import type {ListItem, SectionListDataType} from '@components/SelectionList/types';
import UserListItem from '@components/SelectionList/UserListItem';
import useActiveWorkspace from '@hooks/useActiveWorkspace';
import useDebouncedState from '@hooks/useDebouncedState';
import useLocalize from '@hooks/useLocalize';
import useNetwork from '@hooks/useNetwork';
import Navigation from '@libs/Navigation/Navigation';
import * as PolicyUtils from '@libs/PolicyUtils';
import {sortWorkspacesBySelected} from '@libs/PolicyUtils';
import * as ReportUtils from '@libs/ReportUtils';
import {getWorkspacesBrickRoads, getWorkspacesUnreadStatuses} from '@libs/WorkspacesSettingsUtils';
import type {BrickRoad} from '@libs/WorkspacesSettingsUtils';
import CONST from '@src/CONST';
import ONYXKEYS from '@src/ONYXKEYS';
import {isEmptyObject} from '@src/types/utils/EmptyObject';
import WorkspaceCardCreateAWorkspace from './WorkspaceCardCreateAWorkspace';

type WorkspaceListItem = {
    text: string;
    policyID?: string;
    isPolicyAdmin?: boolean;
    brickRoadIndicator?: BrickRoad;
} & ListItem;

const WorkspaceCardCreateAWorkspaceInstance = <WorkspaceCardCreateAWorkspace />;

function WorkspaceSwitcherPage() {
    const {isOffline} = useNetwork();
    const [searchTerm, debouncedSearchTerm, setSearchTerm] = useDebouncedState('');
    const {translate} = useLocalize();
    const {activeWorkspaceID, setActiveWorkspaceID} = useActiveWorkspace();
    const isFocused = useIsFocused();

    const [reports] = useOnyx(ONYXKEYS.COLLECTION.REPORT);
    const [reportActions] = useOnyx(ONYXKEYS.COLLECTION.REPORT_ACTIONS);
    const [policies, fetchStatus] = useOnyx(ONYXKEYS.COLLECTION.POLICY);
    const [currentUserLogin] = useOnyx(ONYXKEYS.SESSION, {selector: (session) => session?.email});

    const brickRoadsForPolicies = useMemo(() => getWorkspacesBrickRoads(reports, policies, reportActions), [reports, policies, reportActions]);
    const unreadStatusesForPolicies = useMemo(() => getWorkspacesUnreadStatuses(reports), [reports]);

    const getIndicatorTypeForPolicy = useCallback(
        (policyId?: string) => {
            if (policyId && policyId !== activeWorkspaceID) {
                return brickRoadsForPolicies[policyId];
            }

            if (Object.values(brickRoadsForPolicies).includes(CONST.BRICK_ROAD_INDICATOR_STATUS.ERROR)) {
                return CONST.BRICK_ROAD_INDICATOR_STATUS.ERROR;
            }

            if (Object.values(brickRoadsForPolicies).includes(CONST.BRICK_ROAD_INDICATOR_STATUS.INFO)) {
                return CONST.BRICK_ROAD_INDICATOR_STATUS.INFO;
            }

            return undefined;
        },
        [activeWorkspaceID, brickRoadsForPolicies],
    );

    const hasUnreadData = useCallback(
        // TO DO: Implement checking if policy has some unread data
        (policyId?: string) => {
            if (policyId) {
                return unreadStatusesForPolicies[policyId];
            }

            return Object.values(unreadStatusesForPolicies).some((status) => status);
        },
        [unreadStatusesForPolicies],
    );

    const selectPolicy = useCallback(
<<<<<<< HEAD
        (option?: WorkspaceListItem) => {
            if (!option || !isFocused) {
                return;
            }

            const {policyID} = option;
=======
        (policyID?: string) => {
            const newPolicyID = policyID === activeWorkspaceID ? undefined : policyID;
>>>>>>> 3cc88f5a

            setActiveWorkspaceID(newPolicyID);
            Navigation.goBack();
            if (newPolicyID !== activeWorkspaceID) {
                Navigation.navigateWithSwitchPolicyID({policyID: newPolicyID});
            }
        },
        [activeWorkspaceID, setActiveWorkspaceID, isFocused],
    );

    const usersWorkspaces = useMemo<WorkspaceListItem[]>(() => {
        if (!policies || isEmptyObject(policies)) {
            return [];
        }

        return Object.values(policies)
            .filter((policy) => PolicyUtils.shouldShowPolicy(policy, !!isOffline, currentUserLogin) && !policy?.isJoinRequestPending)
            .map((policy) => ({
                text: policy?.name ?? '',
                policyID: policy?.id ?? '-1',
                brickRoadIndicator: getIndicatorTypeForPolicy(policy?.id),
                icons: [
                    {
                        source: policy?.avatarURL ? policy.avatarURL : ReportUtils.getDefaultWorkspaceAvatar(policy?.name),
                        fallbackIcon: Expensicons.FallbackWorkspaceAvatar,
                        name: policy?.name,
                        type: CONST.ICON_TYPE_WORKSPACE,
                        id: policy?.id,
                    },
                ],
                isBold: hasUnreadData(policy?.id),
                keyForList: policy?.id,
                isPolicyAdmin: PolicyUtils.isPolicyAdmin(policy),
                isSelected: activeWorkspaceID === policy?.id,
            }));
    }, [policies, isOffline, currentUserLogin, getIndicatorTypeForPolicy, hasUnreadData, activeWorkspaceID]);

    const filteredAndSortedUserWorkspaces = useMemo<WorkspaceListItem[]>(
        () =>
            usersWorkspaces
                .filter((policy) => policy.text?.toLowerCase().includes(debouncedSearchTerm?.toLowerCase() ?? ''))
                .sort((policy1, policy2) => sortWorkspacesBySelected({policyID: policy1.policyID, name: policy1.text}, {policyID: policy2.policyID, name: policy2.text}, activeWorkspaceID)),
        [debouncedSearchTerm, usersWorkspaces, activeWorkspaceID],
    );

    const sections = useMemo(() => {
        const options: Array<SectionListDataType<WorkspaceListItem>> = [
            {
                data: filteredAndSortedUserWorkspaces,
                shouldShow: true,
                indexOffset: 1,
            },
        ];
        return options;
    }, [filteredAndSortedUserWorkspaces]);

    const headerMessage = filteredAndSortedUserWorkspaces.length === 0 && usersWorkspaces.length ? translate('common.noResultsFound') : '';
    const shouldShowCreateWorkspace = usersWorkspaces.length === 0;

    return (
        <ScreenWrapper
            testID={WorkspaceSwitcherPage.displayName}
            includeSafeAreaPaddingBottom={false}
            shouldEnableMaxHeight
        >
            {({didScreenTransitionEnd}) => (
                <>
                    <HeaderWithBackButton
                        title={translate('workspace.switcher.headerTitle')}
                        onBackButtonPress={Navigation.goBack}
                    />
                    <SelectionList<WorkspaceListItem>
                        ListItem={UserListItem}
                        sections={sections}
                        onSelectRow={(option) => selectPolicy(option.policyID)}
                        textInputLabel={usersWorkspaces.length >= CONST.STANDARD_LIST_ITEM_LIMIT ? translate('common.search') : undefined}
                        textInputValue={searchTerm}
                        onChangeText={setSearchTerm}
                        headerMessage={headerMessage}
                        listEmptyContent={WorkspaceCardCreateAWorkspaceInstance}
                        shouldShowListEmptyContent={shouldShowCreateWorkspace}
                        initiallyFocusedOptionKey={activeWorkspaceID ?? CONST.WORKSPACE_SWITCHER.NAME}
                        showLoadingPlaceholder={fetchStatus.status === 'loading' || !didScreenTransitionEnd}
                        showConfirmButton={!!activeWorkspaceID}
                        shouldUseDefaultTheme
                        confirmButtonText={translate('workspace.common.clearFilter')}
                        onConfirm={() => selectPolicy(undefined)}
                    />
                </>
            )}
        </ScreenWrapper>
    );
}

WorkspaceSwitcherPage.displayName = 'WorkspaceSwitcherPage';

export default WorkspaceSwitcherPage;<|MERGE_RESOLUTION|>--- conflicted
+++ resolved
@@ -78,17 +78,11 @@
     );
 
     const selectPolicy = useCallback(
-<<<<<<< HEAD
-        (option?: WorkspaceListItem) => {
-            if (!option || !isFocused) {
+        (policyID?: string) => {
+            if (!isFocused) {
                 return;
             }
-
-            const {policyID} = option;
-=======
-        (policyID?: string) => {
             const newPolicyID = policyID === activeWorkspaceID ? undefined : policyID;
->>>>>>> 3cc88f5a
 
             setActiveWorkspaceID(newPolicyID);
             Navigation.goBack();
