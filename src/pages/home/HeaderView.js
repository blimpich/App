--- conflicted
+++ resolved
@@ -97,14 +97,9 @@
         if (ReportUtils.isOpenTaskReport(props.report) && canModifyTask) {
             threeDotMenuItems.push({
                 icon: Expensicons.Checkmark,
-<<<<<<< HEAD
-                iconFill: themeColors.icon,
-                text: props.translate('task.markAsDone'),
-                onSelected: () => Task.completeTask(props.report, title),
-=======
+                iconFill: themeColors.icon,
                 text: props.translate('task.markAsComplete'),
                 onSelected: () => Task.completeTask(props.report),
->>>>>>> 109e96c9
             });
         }
 
