import _ from 'underscore';
import React from 'react';
import {View, Pressable, Text} from 'react-native';
import PropTypes from 'prop-types';
import {withOnyx} from 'react-native-onyx';
import lodashGet from 'lodash/get';
import Str from 'expensify-common/lib/str';
import styles from '../../styles/styles';
import ONYXKEYS from '../../ONYXKEYS';
import themeColors from '../../styles/themes/default';
import Icon from '../../components/Icon';
import {BackArrow, Pin} from '../../components/Icon/Expensicons';
import compose from '../../libs/compose';
import {togglePinnedState} from '../../libs/actions/Report';
import withWindowDimensions, {windowDimensionsPropTypes} from '../../components/withWindowDimensions';
import MultipleAvatars from '../../components/MultipleAvatars';
import Navigation from '../../libs/Navigation/Navigation';
import ROUTES from '../../ROUTES';
import DisplayNames from '../../components/DisplayNames';
import {getPersonalDetailsForLogins} from '../../libs/OptionsListUtils';
import {participantPropTypes} from './sidebar/optionPropTypes';
import VideoChatButtonAndMenu from '../../components/VideoChatButtonAndMenu';
import IOUBadge from '../../components/IOUBadge';
import withLocalize, {withLocalizePropTypes} from '../../components/withLocalize';
<<<<<<< HEAD
import CONST from '../../CONST';
=======
import {isDefaultRoom} from '../../libs/reportUtils';
>>>>>>> 38ef337d

const propTypes = {
    /** Toggles the navigationMenu open and closed */
    onNavigationMenuButtonClicked: PropTypes.func.isRequired,

    /* Onyx Props */

    /** The report currently being looked at */
    report: PropTypes.shape({
        /** Name of the report */
        reportName: PropTypes.string,

        /** List of primarylogins of participants of the report */
        participants: PropTypes.arrayOf(PropTypes.string),

        /** ID of the report */
        reportID: PropTypes.number,

        /** Value indicating if the report is pinned or not */
        isPinned: PropTypes.bool,
    }),

    /** The policies which the user has access to and which the report could be tied to */
    policies: PropTypes.shape({
        /** Name of the policy */
        name: PropTypes.string,
    }).isRequired,

    /** Personal details of all the users */
    personalDetails: PropTypes.objectOf(participantPropTypes).isRequired,

    ...windowDimensionsPropTypes,
    ...withLocalizePropTypes,
};

const defaultProps = {
    report: null,
};

const HeaderView = (props) => {
    const participants = lodashGet(props.report, 'participants', []);
    const policyID = lodashGet(props.report, 'policyID', '');
    const isMultipleParticipant = participants.length > 1;
    const displayNamesWithTooltips = _.map(
        getPersonalDetailsForLogins(participants, props.personalDetails),
        ({displayName, firstName, login}) => {
            const displayNameTrimmed = Str.isSMSLogin(login) ? props.toLocalPhone(displayName) : displayName;

            return {
                displayName: (isMultipleParticipant ? firstName : displayNameTrimmed) || Str.removeSMSDomain(login),
                tooltip: Str.removeSMSDomain(login),
            };
        },
    );
<<<<<<< HEAD
    const fullTitle = displayNamesWithTooltips.map(({displayName}) => displayName).join(', ');
    const isConcierge = participants.length === 2 && participants.includes(CONST.EMAIL.CONCIERGE);
=======
    const isDefaultChatRoom = isDefaultRoom(props.report);
    const title = isDefaultChatRoom
        ? props.report.reportName
        : displayNamesWithTooltips.map(({displayName}) => displayName).join(', ');

    const subTitle = isDefaultChatRoom
        && lodashGet(props.policies, [`${ONYXKEYS.COLLECTION.POLICY}${policyID}`, 'name'], 'Unknown Policy');
>>>>>>> 38ef337d
    return (
        <View style={[styles.appContentHeader]} nativeID="drag-area">
            <View style={[styles.appContentHeaderTitle, !props.isSmallScreenWidth && styles.pl5]}>
                {props.isSmallScreenWidth && (
                    <Pressable
                        onPress={props.onNavigationMenuButtonClicked}
                        style={[styles.LHNToggle]}
                    >
                        <Icon src={BackArrow} />
                    </Pressable>
                )}
                {props.report && props.report.reportName && (
                    <View
                        style={[
                            styles.flex1,
                            styles.flexRow,
                            styles.alignItemsCenter,
                            styles.justifyContentBetween,
                        ]}
                    >
                        <Pressable
                            onPress={() => {
                                if (participants.length === 1) {
                                    return Navigation.navigate(ROUTES.getDetailsRoute(participants[0]));
                                }
                                Navigation.navigate(ROUTES.getReportParticipantsRoute(props.reportID));
                            }}
                            style={[styles.flexRow, styles.alignItemsCenter, styles.flex1]}
                        >
                            <MultipleAvatars
                                avatarImageURLs={props.report.icons}
                                secondAvatarStyle={[styles.secondAvatarHovered]}
                            />
                            <View style={[styles.flex1, styles.flexColumn]}>
                                <DisplayNames
                                    fullTitle={title}
                                    displayNamesWithTooltips={displayNamesWithTooltips}
                                    tooltipEnabled
                                    numberOfLines={1}
                                    textStyles={[styles.headerText]}
                                    shouldUseFullTitle={isDefaultChatRoom}
                                />
                                {subTitle && (
                                    <Text
                                        style={[styles.sidebarLinkText, styles.optionAlternateText, styles.mt1]}
                                        numberOfLines={1}
                                    >
                                        {subTitle}
                                    </Text>
                                )}
                            </View>
                        </Pressable>
                        <View style={[styles.reportOptions, styles.flexRow, styles.alignItemsCenter]}>
                            {props.report.hasOutstandingIOU && (
                                <IOUBadge iouReportID={props.report.iouReportID} />
                            )}
                            <VideoChatButtonAndMenu isConcierge={isConcierge} />
                            <Pressable
                                onPress={() => togglePinnedState(props.report)}
                                style={[styles.touchableButtonImage, styles.mr0]}
                            >
                                <Icon src={Pin} fill={props.report.isPinned ? themeColors.heading : themeColors.icon} />
                            </Pressable>
                        </View>
                    </View>
                )}
            </View>
        </View>
    );
};
HeaderView.propTypes = propTypes;
HeaderView.displayName = 'HeaderView';
HeaderView.defaultProps = defaultProps;

export default compose(
    withWindowDimensions,
    withLocalize,
    withOnyx({
        report: {
            key: ({reportID}) => `${ONYXKEYS.COLLECTION.REPORT}${reportID}`,
        },
        personalDetails: {
            key: ONYXKEYS.PERSONAL_DETAILS,
        },
        policies: {
            key: ONYXKEYS.COLLECTION.POLICY,
        },
    }),
)(HeaderView);<|MERGE_RESOLUTION|>--- conflicted
+++ resolved
@@ -1,6 +1,6 @@
 import _ from 'underscore';
 import React from 'react';
-import {View, Pressable, Text} from 'react-native';
+import {View, Pressable} from 'react-native';
 import PropTypes from 'prop-types';
 import {withOnyx} from 'react-native-onyx';
 import lodashGet from 'lodash/get';
@@ -22,11 +22,8 @@
 import VideoChatButtonAndMenu from '../../components/VideoChatButtonAndMenu';
 import IOUBadge from '../../components/IOUBadge';
 import withLocalize, {withLocalizePropTypes} from '../../components/withLocalize';
-<<<<<<< HEAD
 import CONST from '../../CONST';
-=======
 import {isDefaultRoom} from '../../libs/reportUtils';
->>>>>>> 38ef337d
 
 const propTypes = {
     /** Toggles the navigationMenu open and closed */
@@ -68,7 +65,6 @@
 
 const HeaderView = (props) => {
     const participants = lodashGet(props.report, 'participants', []);
-    const policyID = lodashGet(props.report, 'policyID', '');
     const isMultipleParticipant = participants.length > 1;
     const displayNamesWithTooltips = _.map(
         getPersonalDetailsForLogins(participants, props.personalDetails),
@@ -81,10 +77,6 @@
             };
         },
     );
-<<<<<<< HEAD
-    const fullTitle = displayNamesWithTooltips.map(({displayName}) => displayName).join(', ');
-    const isConcierge = participants.length === 2 && participants.includes(CONST.EMAIL.CONCIERGE);
-=======
     const isDefaultChatRoom = isDefaultRoom(props.report);
     const title = isDefaultChatRoom
         ? props.report.reportName
@@ -92,7 +84,7 @@
 
     const subTitle = isDefaultChatRoom
         && lodashGet(props.policies, [`${ONYXKEYS.COLLECTION.POLICY}${policyID}`, 'name'], 'Unknown Policy');
->>>>>>> 38ef337d
+    const isConcierge = participants.length === 2 && participants.includes(CONST.EMAIL.CONCIERGE);
     return (
         <View style={[styles.appContentHeader]} nativeID="drag-area">
             <View style={[styles.appContentHeaderTitle, !props.isSmallScreenWidth && styles.pl5]}>
@@ -177,8 +169,5 @@
         personalDetails: {
             key: ONYXKEYS.PERSONAL_DETAILS,
         },
-        policies: {
-            key: ONYXKEYS.COLLECTION.POLICY,
-        },
     }),
 )(HeaderView);