import {useRoute} from '@react-navigation/native';
import React, {memo, useEffect} from 'react';
import {View} from 'react-native';
import type {OnyxEntry} from 'react-native-onyx';
import {useOnyx} from 'react-native-onyx';
import Button from '@components/Button';
import CaretWrapper from '@components/CaretWrapper';
import ConfirmModal from '@components/ConfirmModal';
import DisplayNames from '@components/DisplayNames';
import Icon from '@components/Icon';
import * as Expensicons from '@components/Icon/Expensicons';
import {FallbackAvatar} from '@components/Icon/Expensicons';
import MultipleAvatars from '@components/MultipleAvatars';
import OfflineWithFeedback from '@components/OfflineWithFeedback';
import ParentNavigationSubtitle from '@components/ParentNavigationSubtitle';
import PressableWithoutFeedback from '@components/Pressable/PressableWithoutFeedback';
import ReportHeaderSkeletonView from '@components/ReportHeaderSkeletonView';
import SearchButton from '@components/Search/SearchRouter/SearchButton';
import SubscriptAvatar from '@components/SubscriptAvatar';
import TaskHeaderActionButton from '@components/TaskHeaderActionButton';
import Text from '@components/Text';
import Tooltip from '@components/Tooltip';
import useLocalize from '@hooks/useLocalize';
import usePolicy from '@hooks/usePolicy';
import useResponsiveLayout from '@hooks/useResponsiveLayout';
import useTheme from '@hooks/useTheme';
import useThemeStyles from '@hooks/useThemeStyles';
import {openExternalLink} from '@libs/actions/Link';
import {getAssignedSupportData} from '@libs/actions/Policy/Policy';
import Navigation from '@libs/Navigation/Navigation';
import * as OptionsListUtils from '@libs/OptionsListUtils';
import Parser from '@libs/Parser';
import * as ReportUtils from '@libs/ReportUtils';
import FreeTrial from '@pages/settings/Subscription/FreeTrial';
import * as Report from '@userActions/Report';
import * as Session from '@userActions/Session';
import * as Task from '@userActions/Task';
import CONST from '@src/CONST';
import ONYXKEYS from '@src/ONYXKEYS';
import ROUTES from '@src/ROUTES';
import SCREENS from '@src/SCREENS';
import type * as OnyxTypes from '@src/types/onyx';
import type {Icon as IconType} from '@src/types/onyx/OnyxCommon';
import {isEmptyObject} from '@src/types/utils/EmptyObject';

type HeaderViewProps = {
    /** Toggles the navigationMenu open and closed */
    onNavigationMenuButtonClicked: () => void;

    /** The report currently being looked at */
    report: OnyxEntry<OnyxTypes.Report>;

    /** The report action the transaction is tied to from the parent report */
    parentReportAction: OnyxEntry<OnyxTypes.ReportAction> | null;

    /** The reportID of the current report */
    reportID: string;

    /** Whether we should display the header as in narrow layout */
    shouldUseNarrowLayout?: boolean;
};

const fallbackIcon: IconType = {
    source: FallbackAvatar,
    type: CONST.ICON_TYPE_AVATAR,
    name: '',
    id: -1,
};

function HeaderView({report, parentReportAction, reportID, onNavigationMenuButtonClicked, shouldUseNarrowLayout = false}: HeaderViewProps) {
    // eslint-disable-next-line rulesdir/prefer-shouldUseNarrowLayout-instead-of-isSmallScreenWidth
    const {isSmallScreenWidth} = useResponsiveLayout();
    const route = useRoute();
    const [isDeleteTaskConfirmModalVisible, setIsDeleteTaskConfirmModalVisible] = React.useState(false);
    const [invoiceReceiverPolicy] = useOnyx(
        `${ONYXKEYS.COLLECTION.POLICY}${report?.invoiceReceiver && 'policyID' in report.invoiceReceiver ? report.invoiceReceiver.policyID : CONST.DEFAULT_NUMBER_ID}`,
    );
    // eslint-disable-next-line @typescript-eslint/prefer-nullish-coalescing
    const [parentReport] = useOnyx(`${ONYXKEYS.COLLECTION.REPORT}${report?.parentReportID || report?.reportID}`);
    const policy = usePolicy(report?.policyID);
    const [personalDetails] = useOnyx(ONYXKEYS.PERSONAL_DETAILS_LIST);
    const [account] = useOnyx(ONYXKEYS.ACCOUNT);

    const {translate} = useLocalize();
    const theme = useTheme();
    const styles = useThemeStyles();
    const isSelfDM = ReportUtils.isSelfDM(report);
    const isGroupChat = ReportUtils.isGroupChat(report) || ReportUtils.isDeprecatedGroupDM(report);

    const participants = ReportUtils.getParticipantsAccountIDsForDisplay(report, false, true).slice(0, 5);
    const isMultipleParticipant = participants.length > 1;

    const participantPersonalDetails = OptionsListUtils.getPersonalDetailsForAccountIDs(participants, personalDetails);
    const displayNamesWithTooltips = ReportUtils.getDisplayNamesWithTooltips(participantPersonalDetails, isMultipleParticipant, undefined, isSelfDM);

    const isChatThread = ReportUtils.isChatThread(report);
    const isChatRoom = ReportUtils.isChatRoom(report);
    const isPolicyExpenseChat = ReportUtils.isPolicyExpenseChat(report);
    const isTaskReport = ReportUtils.isTaskReport(report);
    const reportHeaderData = !isTaskReport && !isChatThread && report?.parentReportID ? parentReport : report;
    // Use sorted display names for the title for group chats on native small screen widths
    const title = ReportUtils.getReportName(reportHeaderData, policy, parentReportAction, personalDetails, invoiceReceiverPolicy);
    const subtitle = ReportUtils.getChatRoomSubtitle(reportHeaderData);
    const parentNavigationSubtitleData = ReportUtils.getParentNavigationSubtitle(reportHeaderData);
    const reportDescription = Parser.htmlToText(ReportUtils.getReportDescription(report));
    const policyName = ReportUtils.getPolicyName(report, true);
    const policyDescription = ReportUtils.getPolicyDescriptionText(policy);
    const isPersonalExpenseChat = isPolicyExpenseChat && ReportUtils.isCurrentUserSubmitter(report?.reportID);
    const policyID = report?.policyID;
    useEffect(() => {
        if (!policyID) {
            return;
        }
        getAssignedSupportData(policyID);
    }, [policyID]);

    const shouldShowSubtitle = () => {
        if (!subtitle) {
            return false;
        }
        if (isChatRoom) {
            return !reportDescription;
        }
        if (isPolicyExpenseChat) {
            return !policyDescription;
        }
        return true;
    };

    const shouldShowGuideBooking = !!account && report?.reportID.toString() === account?.adminsRoomReportID?.toString() && !!account?.guideDetails?.calendarLink;

    const join = Session.checkIfActionIsAllowed(() => Report.joinRoom(report));

    const canJoin = ReportUtils.canJoinChat(report, parentReportAction, policy);

    const joinButton = (
        <Button
            success
            text={translate('common.join')}
            onPress={join}
        />
    );

    const renderAdditionalText = () => {
        if (shouldShowSubtitle() || isPersonalExpenseChat || !policyName || !isEmptyObject(parentNavigationSubtitleData) || isSelfDM) {
            return null;
        }
        return (
            <>
                <Text style={[styles.sidebarLinkText, styles.textLabelSupporting]}> {translate('threads.in')} </Text>
                <Text style={[styles.sidebarLinkText, styles.textLabelSupporting, styles.textStrong]}>{policyName}</Text>
            </>
        );
    };

    const shouldShowSubscript = ReportUtils.shouldReportShowSubscript(report);
    const defaultSubscriptSize = ReportUtils.isExpenseRequest(report) ? CONST.AVATAR_SIZE.SMALL_NORMAL : CONST.AVATAR_SIZE.DEFAULT;
    const icons = ReportUtils.getIcons(reportHeaderData, personalDetails, null, '', -1, policy, invoiceReceiverPolicy);
    const brickRoadIndicator = ReportUtils.hasReportNameError(report) ? CONST.BRICK_ROAD_INDICATOR_STATUS.ERROR : '';
    const shouldShowBorderBottom = !isTaskReport || !shouldUseNarrowLayout;
    const shouldDisableDetailPage = ReportUtils.shouldDisableDetailPage(report);
    const shouldUseGroupTitle = isGroupChat && (!!report?.reportName || !isMultipleParticipant);
    const isLoading = !report?.reportID || !title;
    const isParentReportLoading = !!report?.parentReportID && !parentReport;

    const isReportInRHP = route.name === SCREENS.SEARCH.REPORT_RHP;
    const shouldDisplaySearchRouter = !isReportInRHP || isSmallScreenWidth;
    const isChatUsedForOnboarding = ReportUtils.isChatUsedForOnboarding(report);

    const guideBookingButton = (
        <Button
            success
            text={translate('getAssistancePage.scheduleADemo')}
            onPress={() => {
                openExternalLink(account?.guideDetails?.calendarLink ?? '');
            }}
            style={isChatUsedForOnboarding && styles.mr2}
            icon={Expensicons.CalendarSolid}
        />
    );

    return (
        <View
            style={[shouldShowBorderBottom && styles.borderBottom]}
            dataSet={{dragArea: true}}
        >
            <View style={[styles.appContentHeader, !shouldUseNarrowLayout && styles.headerBarDesktopHeight]}>
                {isLoading ? (
                    <ReportHeaderSkeletonView onBackButtonPress={onNavigationMenuButtonClicked} />
                ) : (
                    <View style={[styles.appContentHeaderTitle, !shouldUseNarrowLayout && !isLoading && styles.pl5]}>
                        {shouldUseNarrowLayout && (
                            <PressableWithoutFeedback
                                onPress={onNavigationMenuButtonClicked}
                                style={styles.LHNToggle}
                                accessibilityHint={translate('accessibilityHints.navigateToChatsList')}
                                accessibilityLabel={translate('common.back')}
                                role={CONST.ROLE.BUTTON}
                            >
                                <Tooltip
                                    text={translate('common.back')}
                                    shiftVertical={4}
                                >
                                    <View>
                                        <Icon
                                            src={Expensicons.BackArrow}
                                            fill={theme.icon}
                                        />
                                    </View>
                                </Tooltip>
                            </PressableWithoutFeedback>
                        )}
                        <View style={[styles.flex1, styles.flexRow, styles.alignItemsCenter, styles.justifyContentBetween]}>
                            <PressableWithoutFeedback
                                onPress={() => ReportUtils.navigateToDetailsPage(report, Navigation.getReportRHPActiveRoute())}
                                style={[styles.flexRow, styles.alignItemsCenter, styles.flex1]}
                                disabled={shouldDisableDetailPage}
                                accessibilityLabel={title}
                                role={CONST.ROLE.BUTTON}
                            >
                                {shouldShowSubscript ? (
                                    <SubscriptAvatar
                                        mainAvatar={icons.at(0) ?? fallbackIcon}
                                        secondaryAvatar={icons.at(1)}
                                        size={defaultSubscriptSize}
                                    />
                                ) : (
                                    <OfflineWithFeedback pendingAction={report?.pendingFields?.avatar}>
                                        <MultipleAvatars icons={icons} />
                                    </OfflineWithFeedback>
                                )}
                                <View
                                    fsClass="fs-unmask"
                                    style={[styles.flex1, styles.flexColumn]}
                                >
                                    <CaretWrapper>
                                        <DisplayNames
                                            fullTitle={title}
                                            displayNamesWithTooltips={displayNamesWithTooltips}
                                            tooltipEnabled
                                            numberOfLines={1}
                                            textStyles={[styles.headerText, styles.pre]}
                                            shouldUseFullTitle={isChatRoom || isPolicyExpenseChat || isChatThread || isTaskReport || shouldUseGroupTitle}
                                            renderAdditionalText={renderAdditionalText}
                                        />
                                    </CaretWrapper>
                                    {!isEmptyObject(parentNavigationSubtitleData) && (
                                        <ParentNavigationSubtitle
                                            parentNavigationSubtitleData={parentNavigationSubtitleData}
                                            parentReportID={report?.parentReportID}
                                            parentReportActionID={report?.parentReportActionID}
                                            pressableStyles={[styles.alignSelfStart, styles.mw100]}
                                        />
                                    )}
                                    {shouldShowSubtitle() && (
                                        <Text
                                            style={[styles.sidebarLinkText, styles.optionAlternateText, styles.textLabelSupporting]}
                                            numberOfLines={1}
                                        >
                                            {subtitle}
                                        </Text>
                                    )}
                                    {isChatRoom && !!reportDescription && isEmptyObject(parentNavigationSubtitleData) && (
                                        <PressableWithoutFeedback
                                            onPress={() => {
                                                const activeRoute = Navigation.getReportRHPActiveRoute();
                                                if (ReportUtils.canEditReportDescription(report, policy)) {
                                                    Navigation.navigate(ROUTES.REPORT_DESCRIPTION.getRoute(reportID, activeRoute));
                                                    return;
                                                }
                                                Navigation.navigate(ROUTES.REPORT_WITH_ID_DETAILS.getRoute(reportID, activeRoute));
                                            }}
                                            style={[styles.alignSelfStart, styles.mw100]}
                                            accessibilityLabel={translate('reportDescriptionPage.roomDescription')}
                                        >
                                            <Text
                                                style={[styles.sidebarLinkText, styles.optionAlternateText, styles.textLabelSupporting]}
                                                numberOfLines={1}
                                            >
                                                {reportDescription}
                                            </Text>
                                        </PressableWithoutFeedback>
                                    )}
                                    {isPolicyExpenseChat && !!policyDescription && isEmptyObject(parentNavigationSubtitleData) && (
                                        <PressableWithoutFeedback
                                            onPress={() => {
                                                if (ReportUtils.canEditPolicyDescription(policy) && report.policyID) {
                                                    Navigation.navigate(ROUTES.WORKSPACE_PROFILE_DESCRIPTION.getRoute(report.policyID));
                                                    return;
                                                }
                                                Navigation.navigate(ROUTES.REPORT_WITH_ID_DETAILS.getRoute(reportID, Navigation.getReportRHPActiveRoute()));
                                            }}
                                            style={[styles.alignSelfStart, styles.mw100]}
                                            accessibilityLabel={translate('workspace.editor.descriptionInputLabel')}
                                        >
                                            <Text
                                                style={[styles.sidebarLinkText, styles.optionAlternateText, styles.textLabelSupporting]}
                                                numberOfLines={1}
                                            >
                                                {policyDescription}
                                            </Text>
                                        </PressableWithoutFeedback>
                                    )}
                                </View>
                                {brickRoadIndicator === CONST.BRICK_ROAD_INDICATOR_STATUS.ERROR && (
                                    <View style={[styles.alignItemsCenter, styles.justifyContentCenter]}>
                                        <Icon
                                            src={Expensicons.DotIndicator}
                                            fill={theme.danger}
                                        />
                                    </View>
                                )}
                            </PressableWithoutFeedback>
                            <View style={[styles.reportOptions, styles.flexRow, styles.alignItemsCenter]}>
<<<<<<< HEAD
                                {shouldShowGuideBooking && !shouldUseNarrowLayout && guideBookingButton}
                                {!shouldUseNarrowLayout && isChatUsedForOnboarding && freeTrialButton}
=======
                                {!shouldUseNarrowLayout && isChatUsedForOnboarding && <FreeTrial pressable />}
>>>>>>> ad99c20c
                                {isTaskReport && !shouldUseNarrowLayout && ReportUtils.isOpenTaskReport(report, parentReportAction) && <TaskHeaderActionButton report={report} />}
                                {!isParentReportLoading && canJoin && !shouldUseNarrowLayout && joinButton}
                            </View>
                            {shouldDisplaySearchRouter && <SearchButton style={styles.ml2} />}
                        </View>
                        <ConfirmModal
                            isVisible={isDeleteTaskConfirmModalVisible}
                            onConfirm={() => {
                                setIsDeleteTaskConfirmModalVisible(false);
                                Task.deleteTask(report);
                            }}
                            onCancel={() => setIsDeleteTaskConfirmModalVisible(false)}
                            title={translate('task.deleteTask')}
                            prompt={translate('task.deleteConfirmation')}
                            confirmText={translate('common.delete')}
                            cancelText={translate('common.cancel')}
                            danger
                            shouldEnableNewFocusManagement
                        />
                    </View>
                )}
            </View>
            {!isParentReportLoading && !isLoading && canJoin && shouldUseNarrowLayout && <View style={[styles.ph5, styles.pb2]}>{joinButton}</View>}
<<<<<<< HEAD
            {!isLoading && isChatUsedForOnboarding && shouldUseNarrowLayout && <View style={[styles.pb3, styles.ph5]}>{freeTrialButton}</View>}
            {!isLoading && shouldShowGuideBooking && shouldUseNarrowLayout && <View style={[styles.pb3, styles.ph5]}>{guideBookingButton}</View>}
=======
            {!isLoading && isChatUsedForOnboarding && shouldUseNarrowLayout && (
                <FreeTrial
                    pressable
                    addSpacing
                />
            )}
>>>>>>> ad99c20c
        </View>
    );
}

HeaderView.displayName = 'HeaderView';

export default memo(HeaderView);<|MERGE_RESOLUTION|>--- conflicted
+++ resolved
@@ -312,12 +312,8 @@
                                 )}
                             </PressableWithoutFeedback>
                             <View style={[styles.reportOptions, styles.flexRow, styles.alignItemsCenter]}>
-<<<<<<< HEAD
                                 {shouldShowGuideBooking && !shouldUseNarrowLayout && guideBookingButton}
-                                {!shouldUseNarrowLayout && isChatUsedForOnboarding && freeTrialButton}
-=======
                                 {!shouldUseNarrowLayout && isChatUsedForOnboarding && <FreeTrial pressable />}
->>>>>>> ad99c20c
                                 {isTaskReport && !shouldUseNarrowLayout && ReportUtils.isOpenTaskReport(report, parentReportAction) && <TaskHeaderActionButton report={report} />}
                                 {!isParentReportLoading && canJoin && !shouldUseNarrowLayout && joinButton}
                             </View>
@@ -341,17 +337,13 @@
                 )}
             </View>
             {!isParentReportLoading && !isLoading && canJoin && shouldUseNarrowLayout && <View style={[styles.ph5, styles.pb2]}>{joinButton}</View>}
-<<<<<<< HEAD
-            {!isLoading && isChatUsedForOnboarding && shouldUseNarrowLayout && <View style={[styles.pb3, styles.ph5]}>{freeTrialButton}</View>}
-            {!isLoading && shouldShowGuideBooking && shouldUseNarrowLayout && <View style={[styles.pb3, styles.ph5]}>{guideBookingButton}</View>}
-=======
             {!isLoading && isChatUsedForOnboarding && shouldUseNarrowLayout && (
                 <FreeTrial
                     pressable
                     addSpacing
                 />
             )}
->>>>>>> ad99c20c
+            {!isLoading && shouldShowGuideBooking && shouldUseNarrowLayout && <View style={[styles.pb3, styles.ph5]}>{guideBookingButton}</View>}
         </View>
     );
 }
