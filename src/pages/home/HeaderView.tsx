import {useRoute} from '@react-navigation/native';
import {isPast} from 'date-fns';
import React, {memo, useMemo} from 'react';
import {View} from 'react-native';
import type {OnyxEntry} from 'react-native-onyx';
import Button from '@components/Button';
import CaretWrapper from '@components/CaretWrapper';
import ConfirmModal from '@components/ConfirmModal';
import DisplayNames from '@components/DisplayNames';
import Icon from '@components/Icon';
import {BackArrow, DotIndicator, FallbackAvatar} from '@components/Icon/Expensicons';
import LoadingBar from '@components/LoadingBar';
import MultipleAvatars from '@components/MultipleAvatars';
import OfflineWithFeedback from '@components/OfflineWithFeedback';
import OnboardingHelpDropdownButton from '@components/OnboardingHelpDropdownButton';
import ParentNavigationSubtitle from '@components/ParentNavigationSubtitle';
import PressableWithoutFeedback from '@components/Pressable/PressableWithoutFeedback';
import ReportHeaderSkeletonView from '@components/ReportHeaderSkeletonView';
import SearchButton from '@components/Search/SearchRouter/SearchButton';
import HelpButton from '@components/SidePanel/HelpComponents/HelpButton';
import SubscriptAvatar from '@components/SubscriptAvatar';
import TaskHeaderActionButton from '@components/TaskHeaderActionButton';
import Text from '@components/Text';
import Tooltip from '@components/Tooltip';
import useHasTeam2025Pricing from '@hooks/useHasTeam2025Pricing';
import useLoadingBarVisibility from '@hooks/useLoadingBarVisibility';
import useLocalize from '@hooks/useLocalize';
<<<<<<< HEAD
import useNetwork from '@hooks/useNetwork';
=======
import useOnyx from '@hooks/useOnyx';
>>>>>>> 5249e918
import usePolicy from '@hooks/usePolicy';
import useReportIsArchived from '@hooks/useReportIsArchived';
import useResponsiveLayout from '@hooks/useResponsiveLayout';
import useSubscriptionPlan from '@hooks/useSubscriptionPlan';
import useTheme from '@hooks/useTheme';
import useThemeStyles from '@hooks/useThemeStyles';
import getNonEmptyStringOnyxID from '@libs/getNonEmptyStringOnyxID';
import Navigation from '@libs/Navigation/Navigation';
import {getPersonalDetailsForAccountIDs} from '@libs/OptionsListUtils';
import Parser from '@libs/Parser';
import {getOneTransactionThreadReportID, getReportActions} from '@libs/ReportActionsUtils';
import {
    canJoinChat,
    canUserPerformWriteAction,
    getChatRoomSubtitle,
    getDisplayNamesWithTooltips,
    getIcons,
    getParentNavigationSubtitle,
    getParticipantsAccountIDsForDisplay,
    getPolicyDescriptionText,
    getPolicyName,
    getReportDescription,
    getReportName,
    getReportOrDraftReport,
    hasReportNameError,
    isAdminRoom,
    isArchivedReport,
    isChatRoom as isChatRoomReportUtils,
    isChatThread as isChatThreadReportUtils,
    isChatUsedForOnboarding as isChatUsedForOnboardingReportUtils,
    isCurrentUserSubmitter,
    isDeprecatedGroupDM,
    isExpenseRequest,
    isGroupChat as isGroupChatReportUtils,
<<<<<<< HEAD
=======
    isInvoiceRoom,
    isIOUReport,
>>>>>>> 5249e918
    isOpenTaskReport,
    isPolicyExpenseChat as isPolicyExpenseChatReportUtils,
    isSelfDM as isSelfDMReportUtils,
    isTaskReport as isTaskReportReportUtils,
    navigateToDetailsPage,
    shouldDisableDetailPage as shouldDisableDetailPageReportUtils,
    shouldReportShowSubscript,
} from '@libs/ReportUtils';
import {shouldShowDiscountBanner} from '@libs/SubscriptionUtils';
import EarlyDiscountBanner from '@pages/settings/Subscription/CardSection/BillingBanner/EarlyDiscountBanner';
import FreeTrial from '@pages/settings/Subscription/FreeTrial';
import {joinRoom} from '@userActions/Report';
import {callFunctionIfActionIsAllowed} from '@userActions/Session';
import {deleteTask} from '@userActions/Task';
import CONST from '@src/CONST';
import ONYXKEYS from '@src/ONYXKEYS';
import SCREENS from '@src/SCREENS';
import type {Report, ReportAction} from '@src/types/onyx';
import type {Icon as IconType} from '@src/types/onyx/OnyxCommon';
import {isEmptyObject} from '@src/types/utils/EmptyObject';

type HeaderViewProps = {
    /** Toggles the navigationMenu open and closed */
    onNavigationMenuButtonClicked: () => void;

    /** The report currently being looked at */
    report: OnyxEntry<Report>;

    /** The report action the transaction is tied to from the parent report */
    parentReportAction: OnyxEntry<ReportAction> | null;

    /** The reportID of the current report */
    reportID: string | undefined;

    /** Whether we should display the header as in narrow layout */
    shouldUseNarrowLayout?: boolean;
};

const fallbackIcon: IconType = {
    source: FallbackAvatar,
    type: CONST.ICON_TYPE_AVATAR,
    name: '',
    id: -1,
};

function HeaderView({report, parentReportAction, onNavigationMenuButtonClicked, shouldUseNarrowLayout = false}: HeaderViewProps) {
    // eslint-disable-next-line rulesdir/prefer-shouldUseNarrowLayout-instead-of-isSmallScreenWidth
    const {isSmallScreenWidth} = useResponsiveLayout();
    const route = useRoute();
    const [isDeleteTaskConfirmModalVisible, setIsDeleteTaskConfirmModalVisible] = React.useState(false);
    const invoiceReceiverPolicyID = report?.invoiceReceiver && 'policyID' in report.invoiceReceiver ? report.invoiceReceiver.policyID : undefined;
    const [invoiceReceiverPolicy] = useOnyx(`${ONYXKEYS.COLLECTION.POLICY}${invoiceReceiverPolicyID}`, {canBeMissing: true});
    const [parentReport] = useOnyx(`${ONYXKEYS.COLLECTION.REPORT}${getNonEmptyStringOnyxID(report?.parentReportID) ?? getNonEmptyStringOnyxID(report?.reportID)}`, {canBeMissing: true});
    const policy = usePolicy(report?.policyID);
    const [personalDetails] = useOnyx(ONYXKEYS.PERSONAL_DETAILS_LIST, {canBeMissing: true});
    const shouldShowLoadingBar = useLoadingBarVisibility();
    const [firstDayFreeTrial] = useOnyx(ONYXKEYS.NVP_FIRST_DAY_FREE_TRIAL, {canBeMissing: true});
    const [lastDayFreeTrial] = useOnyx(ONYXKEYS.NVP_LAST_DAY_FREE_TRIAL, {canBeMissing: true});
    const [account] = useOnyx(ONYXKEYS.ACCOUNT, {canBeMissing: true});
    const [reportNameValuePairs] = useOnyx(`${ONYXKEYS.COLLECTION.REPORT_NAME_VALUE_PAIRS}${report?.reportID}`, {canBeMissing: true});
    const [reportMetadata] = useOnyx(`${ONYXKEYS.COLLECTION.REPORT_METADATA}${report?.reportID}`, {canBeMissing: true});
    const isReportArchived = useReportIsArchived(report?.reportID);

    const {translate} = useLocalize();
    const theme = useTheme();
    const styles = useThemeStyles();
    const isSelfDM = isSelfDMReportUtils(report);
    const isGroupChat = isGroupChatReportUtils(report) || isDeprecatedGroupDM(report, isReportArchived);
    const [introSelected] = useOnyx(ONYXKEYS.NVP_INTRO_SELECTED, {canBeMissing: true});
    const allParticipants = getParticipantsAccountIDsForDisplay(report, false, true, undefined, reportMetadata);
    const shouldAddEllipsis = allParticipants?.length > CONST.DISPLAY_PARTICIPANTS_LIMIT;
    const participants = allParticipants.slice(0, CONST.DISPLAY_PARTICIPANTS_LIMIT);
    const isMultipleParticipant = participants.length > 1;

    const participantPersonalDetails = getPersonalDetailsForAccountIDs(participants, personalDetails);
    const displayNamesWithTooltips = getDisplayNamesWithTooltips(participantPersonalDetails, isMultipleParticipant, undefined, isSelfDM);

    const isChatThread = isChatThreadReportUtils(report);
    const isChatRoom = isChatRoomReportUtils(report);
    const isPolicyExpenseChat = isPolicyExpenseChatReportUtils(report);
    const isTaskReport = isTaskReportReportUtils(report);
    const [parentOfParentReport] = useOnyx(`${ONYXKEYS.COLLECTION.REPORT}${parentReport?.parentReportID}`, {canBeMissing: true});
    const {isOffline} = useNetwork();
    const reportHeaderData =
        ((!isTaskReport && !isChatThread) ||
            (parentOfParentReport &&
                !!getOneTransactionThreadReportID(
                    parentOfParentReport,
                    getReportOrDraftReport(parentOfParentReport?.chatReportID),
                    getReportActions(parentOfParentReport),
                    isOffline,
                    undefined,
                    true,
                ))) &&
        report?.parentReportID
            ? parentReport
            : report;
    // Use sorted display names for the title for group chats on native small screen widths
    const title = getReportName(reportHeaderData, policy, parentReportAction, personalDetails, invoiceReceiverPolicy);
    const subtitle = getChatRoomSubtitle(reportHeaderData);
    const parentNavigationSubtitleData = getParentNavigationSubtitle(reportHeaderData);
    const reportDescription = Parser.htmlToText(getReportDescription(report));
    const policyName = getPolicyName({report, returnEmptyIfNotFound: true});
    const policyDescription = getPolicyDescriptionText(policy);
    const isPersonalExpenseChat = isPolicyExpenseChat && isCurrentUserSubmitter(report);
    const hasTeam2025Pricing = useHasTeam2025Pricing();
    const subscriptionPlan = useSubscriptionPlan();

    const shouldShowSubtitle = () => {
        if (!subtitle) {
            return false;
        }
        if (isInvoiceRoom(reportHeaderData)) {
            return true;
        }
        if (isChatRoom) {
            return !reportDescription;
        }
        if (isPolicyExpenseChat) {
            return !policyDescription;
        }
        return true;
    };

    const shouldShowGuideBooking =
        !!account &&
        account?.guideDetails?.email !== CONST.EMAIL.CONCIERGE &&
        !!account?.guideDetails?.calendarLink &&
        isAdminRoom(report) &&
        !!canUserPerformWriteAction(report) &&
        !isChatThread &&
        introSelected?.companySize !== CONST.ONBOARDING_COMPANY_SIZE.MICRO;

    const join = callFunctionIfActionIsAllowed(() => joinRoom(report));

    const canJoin = canJoinChat(report, parentReportAction, policy, isReportArchived);

    const joinButton = (
        <Button
            success
            text={translate('common.join')}
            onPress={join}
        />
    );

    const renderAdditionalText = () => {
        if (shouldShowSubtitle() || isPersonalExpenseChat || !policyName || !isEmptyObject(parentNavigationSubtitleData) || isSelfDM) {
            return null;
        }
        return (
            <>
                <Text style={[styles.sidebarLinkText, styles.textLabelSupporting]}> {translate('threads.in')} </Text>
                <Text style={[styles.sidebarLinkText, styles.textLabelSupporting, styles.textStrong]}>{policyName}</Text>
            </>
        );
    };

    // If the onboarding report is directly loaded, shouldShowDiscountBanner can return wrong value as it is not
    // linked to the react lifecycle directly. Wait for trial dates to load, before calculating.
    const shouldShowDiscount = useMemo(
        () => shouldShowDiscountBanner(hasTeam2025Pricing, subscriptionPlan) && !isArchivedReport(reportNameValuePairs),
        // eslint-disable-next-line react-compiler/react-compiler
        // eslint-disable-next-line react-hooks/exhaustive-deps
        [firstDayFreeTrial, lastDayFreeTrial, hasTeam2025Pricing, reportNameValuePairs, subscriptionPlan],
    );

    const isArchived = isArchivedReport(reportNameValuePairs);
    const shouldShowSubscript = shouldReportShowSubscript(report, isArchived);
    const defaultSubscriptSize = isExpenseRequest(report) ? CONST.AVATAR_SIZE.SMALL_NORMAL : CONST.AVATAR_SIZE.DEFAULT;
    const icons = getIcons(reportHeaderData, personalDetails, null, '', -1, policy, invoiceReceiverPolicy);
    const brickRoadIndicator = hasReportNameError(report) ? CONST.BRICK_ROAD_INDICATOR_STATUS.ERROR : '';
    const shouldDisableDetailPage = shouldDisableDetailPageReportUtils(report);
    const shouldUseGroupTitle = isGroupChat && (!!report?.reportName || !isMultipleParticipant);
    const isLoading = !report?.reportID || !title;
    const isParentReportLoading = !!report?.parentReportID && !parentReport;

    const isReportInRHP = route.name === SCREENS.SEARCH.REPORT_RHP;
    const shouldDisplaySearchRouter = !isReportInRHP || isSmallScreenWidth;
    const [onboardingPurposeSelected] = useOnyx(ONYXKEYS.ONBOARDING_PURPOSE_SELECTED, {canBeMissing: true});
    const isChatUsedForOnboarding = isChatUsedForOnboardingReportUtils(report, onboardingPurposeSelected);
    const shouldShowRegisterForWebinar = introSelected?.companySize === CONST.ONBOARDING_COMPANY_SIZE.MICRO && (isChatUsedForOnboarding || (isAdminRoom(report) && !isChatThread));
    const shouldShowOnBoardingHelpDropdownButton = (shouldShowRegisterForWebinar || shouldShowGuideBooking) && !isArchived;
    const shouldShowEarlyDiscountBanner = shouldShowDiscount && isChatUsedForOnboarding;
    const latestScheduledCall = reportNameValuePairs?.calendlyCalls?.at(-1);
    const hasActiveScheduledCall = latestScheduledCall && !isPast(latestScheduledCall.eventTime) && latestScheduledCall.status !== CONST.SCHEDULE_CALL_STATUS.CANCELLED;

    const onboardingHelpDropdownButton = (
        <OnboardingHelpDropdownButton
            reportID={report?.reportID}
            shouldUseNarrowLayout={shouldUseNarrowLayout}
            shouldShowRegisterForWebinar={shouldShowRegisterForWebinar}
            shouldShowGuideBooking={shouldShowGuideBooking}
            hasActiveScheduledCall={hasActiveScheduledCall}
        />
    );

    return (
        <>
            <View
                style={[styles.borderBottom]}
                dataSet={{dragArea: true}}
            >
                <View style={[styles.appContentHeader, styles.pr3]}>
                    {isLoading ? (
                        <ReportHeaderSkeletonView onBackButtonPress={onNavigationMenuButtonClicked} />
                    ) : (
                        <View style={[styles.appContentHeaderTitle, !shouldUseNarrowLayout && !isLoading && styles.pl5]}>
                            {shouldUseNarrowLayout && (
                                <PressableWithoutFeedback
                                    onPress={onNavigationMenuButtonClicked}
                                    style={styles.LHNToggle}
                                    accessibilityHint={translate('accessibilityHints.navigateToChatsList')}
                                    accessibilityLabel={translate('common.back')}
                                    role={CONST.ROLE.BUTTON}
                                >
                                    <Tooltip
                                        text={translate('common.back')}
                                        shiftVertical={4}
                                    >
                                        <View>
                                            <Icon
                                                src={BackArrow}
                                                fill={theme.icon}
                                            />
                                        </View>
                                    </Tooltip>
                                </PressableWithoutFeedback>
                            )}
                            <View style={[styles.flex1, styles.flexRow, styles.alignItemsCenter, styles.justifyContentBetween]}>
                                <PressableWithoutFeedback
                                    onPress={() => navigateToDetailsPage(report, Navigation.getReportRHPActiveRoute(), true)}
                                    style={[styles.flexRow, styles.alignItemsCenter, styles.flex1]}
                                    disabled={shouldDisableDetailPage}
                                    accessibilityLabel={title}
                                    role={CONST.ROLE.BUTTON}
                                >
                                    {shouldShowSubscript ? (
                                        <SubscriptAvatar
                                            mainAvatar={icons.at(0) ?? fallbackIcon}
                                            secondaryAvatar={icons.at(1)}
                                            size={defaultSubscriptSize}
                                        />
                                    ) : (
                                        <OfflineWithFeedback pendingAction={report?.pendingFields?.avatar}>
                                            <MultipleAvatars icons={icons} />
                                        </OfflineWithFeedback>
                                    )}
                                    <View
                                        fsClass="fs-unmask"
                                        style={[styles.flex1, styles.flexColumn]}
                                    >
                                        <CaretWrapper>
                                            <DisplayNames
                                                fullTitle={title}
                                                displayNamesWithTooltips={displayNamesWithTooltips}
                                                tooltipEnabled
                                                numberOfLines={1}
                                                textStyles={[styles.headerText, styles.pre]}
                                                shouldUseFullTitle={isChatRoom || isPolicyExpenseChat || isChatThread || isTaskReport || shouldUseGroupTitle || isArchived}
                                                renderAdditionalText={renderAdditionalText}
                                                shouldAddEllipsis={shouldAddEllipsis}
                                            />
                                        </CaretWrapper>
                                        {!isEmptyObject(parentNavigationSubtitleData) && (
                                            <ParentNavigationSubtitle
                                                parentNavigationSubtitleData={parentNavigationSubtitleData}
                                                parentReportID={reportHeaderData?.parentReportID}
                                                parentReportActionID={reportHeaderData?.parentReportActionID}
                                                pressableStyles={[styles.alignSelfStart, styles.mw100]}
                                            />
                                        )}
                                        {shouldShowSubtitle() && (
                                            <Text
                                                style={[styles.sidebarLinkText, styles.optionAlternateText, styles.textLabelSupporting]}
                                                numberOfLines={1}
                                            >
                                                {subtitle}
                                            </Text>
                                        )}
                                        {isChatRoom && !isInvoiceRoom(reportHeaderData) && !!reportDescription && isEmptyObject(parentNavigationSubtitleData) && (
                                            <View style={[styles.alignSelfStart, styles.mw100]}>
                                                <Text
                                                    style={[styles.sidebarLinkText, styles.optionAlternateText, styles.textLabelSupporting]}
                                                    numberOfLines={1}
                                                >
                                                    {reportDescription}
                                                </Text>
                                            </View>
                                        )}
                                        {isPolicyExpenseChat && !!policyDescription && isEmptyObject(parentNavigationSubtitleData) && (
                                            <View style={[styles.alignSelfStart, styles.mw100]}>
                                                <Text
                                                    style={[styles.sidebarLinkText, styles.optionAlternateText, styles.textLabelSupporting]}
                                                    numberOfLines={1}
                                                >
                                                    {policyDescription}
                                                </Text>
                                            </View>
                                        )}
                                    </View>
                                    {brickRoadIndicator === CONST.BRICK_ROAD_INDICATOR_STATUS.ERROR && (
                                        <View style={[styles.alignItemsCenter, styles.justifyContentCenter]}>
                                            <Icon
                                                src={DotIndicator}
                                                fill={theme.danger}
                                            />
                                        </View>
                                    )}
                                </PressableWithoutFeedback>
                                <View style={[styles.reportOptions, styles.flexRow, styles.alignItemsCenter, styles.gap2]}>
                                    {shouldShowOnBoardingHelpDropdownButton && !shouldUseNarrowLayout && onboardingHelpDropdownButton}
                                    {!shouldUseNarrowLayout && !shouldShowDiscount && isChatUsedForOnboarding && (
                                        <FreeTrial
                                            pressable
                                            success={!hasActiveScheduledCall}
                                        />
                                    )}
                                    {!shouldUseNarrowLayout && isOpenTaskReport(report, parentReportAction) && <TaskHeaderActionButton report={report} />}
                                    {!isParentReportLoading && canJoin && !shouldUseNarrowLayout && joinButton}
                                </View>
                                <HelpButton style={styles.ml2} />
                                {shouldDisplaySearchRouter && <SearchButton />}
                            </View>
                            <ConfirmModal
                                isVisible={isDeleteTaskConfirmModalVisible}
                                onConfirm={() => {
                                    setIsDeleteTaskConfirmModalVisible(false);
                                    deleteTask(report);
                                }}
                                onCancel={() => setIsDeleteTaskConfirmModalVisible(false)}
                                title={translate('task.deleteTask')}
                                prompt={translate('task.deleteConfirmation')}
                                confirmText={translate('common.delete')}
                                cancelText={translate('common.cancel')}
                                danger
                                shouldEnableNewFocusManagement
                            />
                        </View>
                    )}
                </View>
                {!isParentReportLoading && !isLoading && canJoin && shouldUseNarrowLayout && <View style={[styles.ph5, styles.pb2]}>{joinButton}</View>}
                <View style={shouldShowOnBoardingHelpDropdownButton && [styles.flexRow, styles.alignItemsCenter, styles.gap1, styles.ph5]}>
                    {!shouldShowEarlyDiscountBanner && shouldShowOnBoardingHelpDropdownButton && shouldUseNarrowLayout && (
                        <View style={[styles.flex1, styles.pb3]}>{onboardingHelpDropdownButton}</View>
                    )}
                    {!isLoading && !shouldShowDiscount && isChatUsedForOnboarding && shouldUseNarrowLayout && (
                        <FreeTrial
                            pressable
                            addSpacing
                            success={!hasActiveScheduledCall}
                            inARow={shouldShowOnBoardingHelpDropdownButton}
                        />
                    )}
                </View>
                {!!report && shouldUseNarrowLayout && isOpenTaskReport(report, parentReportAction) && (
                    <View style={[styles.appBG, styles.pl0]}>
                        <View style={[styles.ph5, styles.pb3]}>
                            <TaskHeaderActionButton report={report} />
                        </View>
                    </View>
                )}
                <LoadingBar shouldShow={shouldShowLoadingBar && shouldUseNarrowLayout} />
            </View>
            {shouldShowEarlyDiscountBanner && (
                <EarlyDiscountBanner
                    onboardingHelpDropdownButton={shouldUseNarrowLayout && shouldShowOnBoardingHelpDropdownButton ? onboardingHelpDropdownButton : undefined}
                    isSubscriptionPage={false}
                    hasActiveScheduledCall={hasActiveScheduledCall}
                />
            )}
        </>
    );
}

HeaderView.displayName = 'HeaderView';

export default memo(HeaderView);<|MERGE_RESOLUTION|>--- conflicted
+++ resolved
@@ -25,11 +25,8 @@
 import useHasTeam2025Pricing from '@hooks/useHasTeam2025Pricing';
 import useLoadingBarVisibility from '@hooks/useLoadingBarVisibility';
 import useLocalize from '@hooks/useLocalize';
-<<<<<<< HEAD
+import useOnyx from '@hooks/useOnyx';
 import useNetwork from '@hooks/useNetwork';
-=======
-import useOnyx from '@hooks/useOnyx';
->>>>>>> 5249e918
 import usePolicy from '@hooks/usePolicy';
 import useReportIsArchived from '@hooks/useReportIsArchived';
 import useResponsiveLayout from '@hooks/useResponsiveLayout';
@@ -64,11 +61,7 @@
     isDeprecatedGroupDM,
     isExpenseRequest,
     isGroupChat as isGroupChatReportUtils,
-<<<<<<< HEAD
-=======
     isInvoiceRoom,
-    isIOUReport,
->>>>>>> 5249e918
     isOpenTaskReport,
     isPolicyExpenseChat as isPolicyExpenseChatReportUtils,
     isSelfDM as isSelfDMReportUtils,
