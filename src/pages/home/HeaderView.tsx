import React, {memo} from 'react';
import {View} from 'react-native';
import type {OnyxEntry} from 'react-native-onyx';
import {useOnyx} from 'react-native-onyx';
import Button from '@components/Button';
import CaretWrapper from '@components/CaretWrapper';
import ConfirmModal from '@components/ConfirmModal';
import DisplayNames from '@components/DisplayNames';
import Icon from '@components/Icon';
import * as Expensicons from '@components/Icon/Expensicons';
import {FallbackAvatar} from '@components/Icon/Expensicons';
import MultipleAvatars from '@components/MultipleAvatars';
import OfflineWithFeedback from '@components/OfflineWithFeedback';
import ParentNavigationSubtitle from '@components/ParentNavigationSubtitle';
import PressableWithoutFeedback from '@components/Pressable/PressableWithoutFeedback';
import ReportHeaderSkeletonView from '@components/ReportHeaderSkeletonView';
import SearchButton from '@components/Search/SearchRouter/SearchButton';
import SubscriptAvatar from '@components/SubscriptAvatar';
import TaskHeaderActionButton from '@components/TaskHeaderActionButton';
import Text from '@components/Text';
import Tooltip from '@components/Tooltip';
import useLocalize from '@hooks/useLocalize';
import usePolicy from '@hooks/usePolicy';
import useTheme from '@hooks/useTheme';
import useThemeStyles from '@hooks/useThemeStyles';
import isReportOpenInRHP from '@libs/Navigation/isReportOpenInRHP';
import Navigation, {navigationRef} from '@libs/Navigation/Navigation';
import * as OptionsListUtils from '@libs/OptionsListUtils';
import Parser from '@libs/Parser';
import * as ReportUtils from '@libs/ReportUtils';
import FreeTrial from '@pages/settings/Subscription/FreeTrial';
import * as Report from '@userActions/Report';
import * as Session from '@userActions/Session';
import * as Task from '@userActions/Task';
import CONST from '@src/CONST';
import ONYXKEYS from '@src/ONYXKEYS';
import ROUTES from '@src/ROUTES';
import type * as OnyxTypes from '@src/types/onyx';
import type {Icon as IconType} from '@src/types/onyx/OnyxCommon';
import {isEmptyObject} from '@src/types/utils/EmptyObject';

type HeaderViewProps = {
    /** Toggles the navigationMenu open and closed */
    onNavigationMenuButtonClicked: () => void;

    /** The report currently being looked at */
    report: OnyxEntry<OnyxTypes.Report>;

    /** The report action the transaction is tied to from the parent report */
    parentReportAction: OnyxEntry<OnyxTypes.ReportAction> | null;

    /** The reportID of the current report */
    reportID: string;

    /** Whether we should display the header as in narrow layout */
    shouldUseNarrowLayout?: boolean;
};

const fallbackIcon: IconType = {
    source: FallbackAvatar,
    type: CONST.ICON_TYPE_AVATAR,
    name: '',
    id: -1,
};

function HeaderView({report, parentReportAction, reportID, onNavigationMenuButtonClicked, shouldUseNarrowLayout = false}: HeaderViewProps) {
    const [isDeleteTaskConfirmModalVisible, setIsDeleteTaskConfirmModalVisible] = React.useState(false);
    const [invoiceReceiverPolicy] = useOnyx(`${ONYXKEYS.COLLECTION.POLICY}${report?.invoiceReceiver && 'policyID' in report.invoiceReceiver ? report.invoiceReceiver.policyID : -1}`);
    // eslint-disable-next-line @typescript-eslint/prefer-nullish-coalescing
    const [parentReport] = useOnyx(`${ONYXKEYS.COLLECTION.REPORT}${report?.parentReportID || report?.reportID || '-1'}`);
    const policy = usePolicy(report?.policyID);
    const [personalDetails] = useOnyx(ONYXKEYS.PERSONAL_DETAILS_LIST);

    const {translate} = useLocalize();
    const theme = useTheme();
    const styles = useThemeStyles();
    const isSelfDM = ReportUtils.isSelfDM(report);
    const isGroupChat = ReportUtils.isGroupChat(report) || ReportUtils.isDeprecatedGroupDM(report);

    const participants = ReportUtils.getParticipantsAccountIDsForDisplay(report, false, true).slice(0, 5);
    const isMultipleParticipant = participants.length > 1;

    const participantPersonalDetails = OptionsListUtils.getPersonalDetailsForAccountIDs(participants, personalDetails);
    const displayNamesWithTooltips = ReportUtils.getDisplayNamesWithTooltips(participantPersonalDetails, isMultipleParticipant, undefined, isSelfDM);

    const isChatThread = ReportUtils.isChatThread(report);
    const isChatRoom = ReportUtils.isChatRoom(report);
    const isPolicyExpenseChat = ReportUtils.isPolicyExpenseChat(report);
    const isTaskReport = ReportUtils.isTaskReport(report);
    const reportHeaderData = !isTaskReport && !isChatThread && report?.parentReportID ? parentReport : report;
    // Use sorted display names for the title for group chats on native small screen widths
    const title = ReportUtils.getReportName({
        report: reportHeaderData,
        policy,
        parentReportActionParam: parentReportAction,
        personalDetails,
        invoiceReceiverPolicy,
    });
    const subtitle = ReportUtils.getChatRoomSubtitle(reportHeaderData);
    const parentNavigationSubtitleData = ReportUtils.getParentNavigationSubtitle(reportHeaderData);
<<<<<<< HEAD
    const reportDescription = ReportUtils.getReportDescriptionText(report);
    const policyName = ReportUtils.getPolicyName({report, returnEmptyIfNotFound: true});
=======
    const reportDescription = Parser.htmlToText(ReportUtils.getReportDescription(report));
    const policyName = ReportUtils.getPolicyName(report, true);
>>>>>>> 27b4786c
    const policyDescription = ReportUtils.getPolicyDescriptionText(policy);
    const isPersonalExpenseChat = isPolicyExpenseChat && ReportUtils.isCurrentUserSubmitter(report?.reportID ?? '');
    const shouldShowSubtitle = () => {
        if (!subtitle) {
            return false;
        }
        if (isChatRoom) {
            return !reportDescription;
        }
        if (isPolicyExpenseChat) {
            return !policyDescription;
        }
        return true;
    };

    const join = Session.checkIfActionIsAllowed(() => Report.joinRoom(report));

    const canJoin = ReportUtils.canJoinChat(report, parentReportAction, policy);

    const joinButton = (
        <Button
            success
            text={translate('common.join')}
            onPress={join}
        />
    );

    const freeTrialButton = <FreeTrial pressable />;

    const renderAdditionalText = () => {
        if (shouldShowSubtitle() || isPersonalExpenseChat || !policyName || !isEmptyObject(parentNavigationSubtitleData) || isSelfDM) {
            return null;
        }
        return (
            <>
                <Text style={[styles.sidebarLinkText, styles.textLabelSupporting]}> {translate('threads.in')} </Text>
                <Text style={[styles.sidebarLinkText, styles.textLabelSupporting, styles.textStrong]}>{policyName}</Text>
            </>
        );
    };

    const shouldShowSubscript = ReportUtils.shouldReportShowSubscript(report);
    const defaultSubscriptSize = ReportUtils.isExpenseRequest(report) ? CONST.AVATAR_SIZE.SMALL_NORMAL : CONST.AVATAR_SIZE.DEFAULT;
    const icons = ReportUtils.getIcons(reportHeaderData, personalDetails, null, '', -1, policy, invoiceReceiverPolicy);
    const brickRoadIndicator = ReportUtils.hasReportNameError(report) ? CONST.BRICK_ROAD_INDICATOR_STATUS.ERROR : '';
    const shouldShowBorderBottom = !isTaskReport || !shouldUseNarrowLayout;
    const shouldDisableDetailPage = ReportUtils.shouldDisableDetailPage(report);
    const shouldUseGroupTitle = isGroupChat && (!!report?.reportName || !isMultipleParticipant);
    const isLoading = !report?.reportID || !title;

    const isReportInRHP = isReportOpenInRHP(navigationRef?.getRootState());
    const shouldDisplaySearchRouter = !isReportInRHP;
    const isChatUsedForOnboarding = ReportUtils.isChatUsedForOnboarding(report);

    return (
        <View
            style={[shouldShowBorderBottom && styles.borderBottom]}
            dataSet={{dragArea: true}}
        >
            <View style={[styles.appContentHeader, !shouldUseNarrowLayout && styles.headerBarDesktopHeight]}>
                {isLoading ? (
                    <ReportHeaderSkeletonView onBackButtonPress={onNavigationMenuButtonClicked} />
                ) : (
                    <View style={[styles.appContentHeaderTitle, !shouldUseNarrowLayout && !isLoading && styles.pl5]}>
                        {shouldUseNarrowLayout && (
                            <PressableWithoutFeedback
                                onPress={onNavigationMenuButtonClicked}
                                style={styles.LHNToggle}
                                accessibilityHint={translate('accessibilityHints.navigateToChatsList')}
                                accessibilityLabel={translate('common.back')}
                                role={CONST.ROLE.BUTTON}
                            >
                                <Tooltip
                                    text={translate('common.back')}
                                    shiftVertical={4}
                                >
                                    <View>
                                        <Icon
                                            src={Expensicons.BackArrow}
                                            fill={theme.icon}
                                        />
                                    </View>
                                </Tooltip>
                            </PressableWithoutFeedback>
                        )}
                        <View style={[styles.flex1, styles.flexRow, styles.alignItemsCenter, styles.justifyContentBetween]}>
                            <PressableWithoutFeedback
                                onPress={() => ReportUtils.navigateToDetailsPage(report, Navigation.getReportRHPActiveRoute())}
                                style={[styles.flexRow, styles.alignItemsCenter, styles.flex1]}
                                disabled={shouldDisableDetailPage}
                                accessibilityLabel={title}
                                role={CONST.ROLE.BUTTON}
                            >
                                {shouldShowSubscript ? (
                                    <SubscriptAvatar
                                        mainAvatar={icons.at(0) ?? fallbackIcon}
                                        secondaryAvatar={icons.at(1)}
                                        size={defaultSubscriptSize}
                                    />
                                ) : (
                                    <OfflineWithFeedback pendingAction={report?.pendingFields?.avatar}>
                                        <MultipleAvatars
                                            icons={icons}
                                            shouldShowTooltip={!isChatRoom || isChatThread}
                                        />
                                    </OfflineWithFeedback>
                                )}
                                <View
                                    fsClass="fs-unmask"
                                    style={[styles.flex1, styles.flexColumn]}
                                >
                                    <CaretWrapper>
                                        <DisplayNames
                                            fullTitle={title}
                                            displayNamesWithTooltips={displayNamesWithTooltips}
                                            tooltipEnabled
                                            numberOfLines={1}
                                            textStyles={[styles.headerText, styles.pre]}
                                            shouldUseFullTitle={isChatRoom || isPolicyExpenseChat || isChatThread || isTaskReport || shouldUseGroupTitle}
                                            renderAdditionalText={renderAdditionalText}
                                        />
                                    </CaretWrapper>
                                    {!isEmptyObject(parentNavigationSubtitleData) && (
                                        <ParentNavigationSubtitle
                                            parentNavigationSubtitleData={parentNavigationSubtitleData}
                                            parentReportID={report?.parentReportID}
                                            parentReportActionID={report?.parentReportActionID}
                                            pressableStyles={[styles.alignSelfStart, styles.mw100]}
                                        />
                                    )}
                                    {shouldShowSubtitle() && (
                                        <Text
                                            style={[styles.sidebarLinkText, styles.optionAlternateText, styles.textLabelSupporting]}
                                            numberOfLines={1}
                                        >
                                            {subtitle}
                                        </Text>
                                    )}
                                    {isChatRoom && !!reportDescription && isEmptyObject(parentNavigationSubtitleData) && (
                                        <PressableWithoutFeedback
                                            onPress={() => {
                                                const activeRoute = Navigation.getReportRHPActiveRoute();
                                                if (ReportUtils.canEditReportDescription(report, policy)) {
                                                    Navigation.navigate(ROUTES.REPORT_DESCRIPTION.getRoute(reportID, activeRoute));
                                                    return;
                                                }
                                                Navigation.navigate(ROUTES.REPORT_WITH_ID_DETAILS.getRoute(reportID, activeRoute));
                                            }}
                                            style={[styles.alignSelfStart, styles.mw100]}
                                            accessibilityLabel={translate('reportDescriptionPage.roomDescription')}
                                        >
                                            <Text
                                                style={[styles.sidebarLinkText, styles.optionAlternateText, styles.textLabelSupporting]}
                                                numberOfLines={1}
                                            >
                                                {reportDescription}
                                            </Text>
                                        </PressableWithoutFeedback>
                                    )}
                                    {isPolicyExpenseChat && !!policyDescription && isEmptyObject(parentNavigationSubtitleData) && (
                                        <PressableWithoutFeedback
                                            onPress={() => {
                                                if (ReportUtils.canEditPolicyDescription(policy)) {
                                                    Navigation.navigate(ROUTES.WORKSPACE_PROFILE_DESCRIPTION.getRoute(report.policyID ?? '-1'));
                                                    return;
                                                }
                                                Navigation.navigate(ROUTES.REPORT_WITH_ID_DETAILS.getRoute(reportID, Navigation.getReportRHPActiveRoute()));
                                            }}
                                            style={[styles.alignSelfStart, styles.mw100]}
                                            accessibilityLabel={translate('workspace.editor.descriptionInputLabel')}
                                        >
                                            <Text
                                                style={[styles.sidebarLinkText, styles.optionAlternateText, styles.textLabelSupporting]}
                                                numberOfLines={1}
                                            >
                                                {policyDescription}
                                            </Text>
                                        </PressableWithoutFeedback>
                                    )}
                                </View>
                                {brickRoadIndicator === CONST.BRICK_ROAD_INDICATOR_STATUS.ERROR && (
                                    <View style={[styles.alignItemsCenter, styles.justifyContentCenter]}>
                                        <Icon
                                            src={Expensicons.DotIndicator}
                                            fill={theme.danger}
                                        />
                                    </View>
                                )}
                            </PressableWithoutFeedback>
                            <View style={[styles.reportOptions, styles.flexRow, styles.alignItemsCenter]}>
                                {!shouldUseNarrowLayout && isChatUsedForOnboarding && freeTrialButton}
                                {isTaskReport && !shouldUseNarrowLayout && ReportUtils.isOpenTaskReport(report, parentReportAction) && <TaskHeaderActionButton report={report} />}
                                {canJoin && !shouldUseNarrowLayout && joinButton}
                            </View>
                            {shouldDisplaySearchRouter && <SearchButton style={styles.ml2} />}
                        </View>
                        <ConfirmModal
                            isVisible={isDeleteTaskConfirmModalVisible}
                            onConfirm={() => {
                                setIsDeleteTaskConfirmModalVisible(false);
                                Task.deleteTask(report);
                            }}
                            onCancel={() => setIsDeleteTaskConfirmModalVisible(false)}
                            title={translate('task.deleteTask')}
                            prompt={translate('task.deleteConfirmation')}
                            confirmText={translate('common.delete')}
                            cancelText={translate('common.cancel')}
                            danger
                            shouldEnableNewFocusManagement
                        />
                    </View>
                )}
            </View>
            {!isLoading && canJoin && shouldUseNarrowLayout && <View style={[styles.ph5, styles.pb2]}>{joinButton}</View>}
            {!isLoading && isChatUsedForOnboarding && shouldUseNarrowLayout && <View style={[styles.pb3, styles.ph5]}>{freeTrialButton}</View>}
        </View>
    );
}

HeaderView.displayName = 'HeaderView';

export default memo(HeaderView);<|MERGE_RESOLUTION|>--- conflicted
+++ resolved
@@ -98,13 +98,8 @@
     });
     const subtitle = ReportUtils.getChatRoomSubtitle(reportHeaderData);
     const parentNavigationSubtitleData = ReportUtils.getParentNavigationSubtitle(reportHeaderData);
-<<<<<<< HEAD
-    const reportDescription = ReportUtils.getReportDescriptionText(report);
+    const reportDescription = Parser.htmlToText(ReportUtils.getReportDescription(report));
     const policyName = ReportUtils.getPolicyName({report, returnEmptyIfNotFound: true});
-=======
-    const reportDescription = Parser.htmlToText(ReportUtils.getReportDescription(report));
-    const policyName = ReportUtils.getPolicyName(report, true);
->>>>>>> 27b4786c
     const policyDescription = ReportUtils.getPolicyDescriptionText(policy);
     const isPersonalExpenseChat = isPolicyExpenseChat && ReportUtils.isCurrentUserSubmitter(report?.reportID ?? '');
     const shouldShowSubtitle = () => {
