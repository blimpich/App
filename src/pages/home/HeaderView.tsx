--- conflicted
+++ resolved
@@ -120,29 +120,19 @@
     const isTaskReport = isTaskReportReportUtils(report);
     const reportHeaderData = !isTaskReport && !isChatThread && report?.parentReportID ? parentReport : report;
     // Use sorted display names for the title for group chats on native small screen widths
-<<<<<<< HEAD
-    const title = ReportUtils.getReportName({
+    const title = getReportName({
         report: reportHeaderData,
         policy,
         parentReportActionParam: parentReportAction,
         personalDetails,
         invoiceReceiverPolicy,
     });
-    const subtitle = ReportUtils.getChatRoomSubtitle(reportHeaderData);
-    const parentNavigationSubtitleData = ReportUtils.getParentNavigationSubtitle(reportHeaderData);
-    const reportDescription = Parser.htmlToText(ReportUtils.getReportDescription(report));
-    const policyName = ReportUtils.getPolicyName({report, returnEmptyIfNotFound: true});
-    const policyDescription = ReportUtils.getPolicyDescriptionText(policy);
-    const isPersonalExpenseChat = isPolicyExpenseChat && ReportUtils.isCurrentUserSubmitter(report?.reportID);
-=======
-    const title = getReportName(reportHeaderData, policy, parentReportAction, personalDetails, invoiceReceiverPolicy);
     const subtitle = getChatRoomSubtitle(reportHeaderData);
     const parentNavigationSubtitleData = getParentNavigationSubtitle(reportHeaderData);
     const reportDescription = Parser.htmlToText(getReportDescription(report));
-    const policyName = getPolicyName(report, true);
+    const policyName = getPolicyName({report, returnEmptyIfNotFound: true});
     const policyDescription = getPolicyDescriptionText(policy);
     const isPersonalExpenseChat = isPolicyExpenseChat && isCurrentUserSubmitter(report?.reportID);
->>>>>>> 4fa2cdfd
     const shouldShowSubtitle = () => {
         if (!subtitle) {
             return false;
