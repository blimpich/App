import {useRoute} from '@react-navigation/native';
import React, {memo} from 'react';
import {View} from 'react-native';
import type {OnyxEntry} from 'react-native-onyx';
import {useOnyx} from 'react-native-onyx';
import Button from '@components/Button';
import CaretWrapper from '@components/CaretWrapper';
import ConfirmModal from '@components/ConfirmModal';
import DisplayNames from '@components/DisplayNames';
import Icon from '@components/Icon';
import {BackArrow, DotIndicator, FallbackAvatar} from '@components/Icon/Expensicons';
import MultipleAvatars from '@components/MultipleAvatars';
import OfflineWithFeedback from '@components/OfflineWithFeedback';
import ParentNavigationSubtitle from '@components/ParentNavigationSubtitle';
import PressableWithoutFeedback from '@components/Pressable/PressableWithoutFeedback';
import ReportHeaderSkeletonView from '@components/ReportHeaderSkeletonView';
import SearchButton from '@components/Search/SearchRouter/SearchButton';
import SubscriptAvatar from '@components/SubscriptAvatar';
import TaskHeaderActionButton from '@components/TaskHeaderActionButton';
import Text from '@components/Text';
import Tooltip from '@components/Tooltip';
import useLocalize from '@hooks/useLocalize';
import usePolicy from '@hooks/usePolicy';
import useResponsiveLayout from '@hooks/useResponsiveLayout';
import useTheme from '@hooks/useTheme';
import useThemeStyles from '@hooks/useThemeStyles';
import getNonEmptyStringOnyxID from '@libs/getNonEmptyStringOnyxID';
import Navigation from '@libs/Navigation/Navigation';
import {getPersonalDetailsForAccountIDs} from '@libs/OptionsListUtils';
import Parser from '@libs/Parser';
<<<<<<< HEAD
import * as ReportUtils from '@libs/ReportUtils';
import {shouldShowDiscountBanner} from '@libs/SubscriptionUtils';
import EarlyDiscountBanner from '@pages/settings/Subscription/CardSection/BillingBanner/EarlyDiscountBanner';
=======
import {
    canJoinChat,
    getChatRoomSubtitle,
    getDisplayNamesWithTooltips,
    getIcons,
    getParentNavigationSubtitle,
    getParticipantsAccountIDsForDisplay,
    getPolicyDescriptionText,
    getPolicyName,
    getReportDescription,
    getReportName,
    hasReportNameError,
    isChatRoom as isChatRoomReportUtils,
    isChatThread as isChatThreadReportUtils,
    isChatUsedForOnboarding as isChatUsedForOnboardingReportUtils,
    isCurrentUserSubmitter,
    isDeprecatedGroupDM,
    isExpenseRequest,
    isGroupChat as isGroupChatReportUtils,
    isOpenTaskReport,
    isPolicyExpenseChat as isPolicyExpenseChatReportUtils,
    isSelfDM as isSelfDMReportUtils,
    isTaskReport as isTaskReportReportUtils,
    navigateToDetailsPage,
    shouldDisableDetailPage as shouldDisableDetailPageReportUtils,
    shouldReportShowSubscript,
} from '@libs/ReportUtils';
>>>>>>> 1020de13
import FreeTrial from '@pages/settings/Subscription/FreeTrial';
import {joinRoom} from '@userActions/Report';
import {checkIfActionIsAllowed} from '@userActions/Session';
import {deleteTask} from '@userActions/Task';
import CONST from '@src/CONST';
import ONYXKEYS from '@src/ONYXKEYS';
import SCREENS from '@src/SCREENS';
import type {Report, ReportAction} from '@src/types/onyx';
import type {Icon as IconType} from '@src/types/onyx/OnyxCommon';
import {isEmptyObject} from '@src/types/utils/EmptyObject';

type HeaderViewProps = {
    /** Toggles the navigationMenu open and closed */
    onNavigationMenuButtonClicked: () => void;

    /** The report currently being looked at */
    report: OnyxEntry<Report>;

    /** The report action the transaction is tied to from the parent report */
    parentReportAction: OnyxEntry<ReportAction> | null;

    /** The reportID of the current report */
    reportID: string | undefined;

    /** Whether we should display the header as in narrow layout */
    shouldUseNarrowLayout?: boolean;
};

const fallbackIcon: IconType = {
    source: FallbackAvatar,
    type: CONST.ICON_TYPE_AVATAR,
    name: '',
    id: -1,
};

function HeaderView({report, parentReportAction, onNavigationMenuButtonClicked, shouldUseNarrowLayout = false}: HeaderViewProps) {
    // eslint-disable-next-line rulesdir/prefer-shouldUseNarrowLayout-instead-of-isSmallScreenWidth
    const {isSmallScreenWidth} = useResponsiveLayout();
    const route = useRoute();
    const [isDeleteTaskConfirmModalVisible, setIsDeleteTaskConfirmModalVisible] = React.useState(false);
    const invoiceReceiverPolicyID = report?.invoiceReceiver && 'policyID' in report.invoiceReceiver ? report.invoiceReceiver.policyID : undefined;
    const [invoiceReceiverPolicy] = useOnyx(`${ONYXKEYS.COLLECTION.POLICY}${invoiceReceiverPolicyID}`);
    const [parentReport] = useOnyx(`${ONYXKEYS.COLLECTION.REPORT}${getNonEmptyStringOnyxID(report?.parentReportID) ?? getNonEmptyStringOnyxID(report?.reportID)}`);
    const policy = usePolicy(report?.policyID);
    const [personalDetails] = useOnyx(ONYXKEYS.PERSONAL_DETAILS_LIST);

    const {translate} = useLocalize();
    const theme = useTheme();
    const styles = useThemeStyles();
    const isSelfDM = isSelfDMReportUtils(report);
    const isGroupChat = isGroupChatReportUtils(report) || isDeprecatedGroupDM(report);

    const participants = getParticipantsAccountIDsForDisplay(report, false, true).slice(0, 5);
    const isMultipleParticipant = participants.length > 1;

    const participantPersonalDetails = getPersonalDetailsForAccountIDs(participants, personalDetails);
    const displayNamesWithTooltips = getDisplayNamesWithTooltips(participantPersonalDetails, isMultipleParticipant, undefined, isSelfDM);

    const isChatThread = isChatThreadReportUtils(report);
    const isChatRoom = isChatRoomReportUtils(report);
    const isPolicyExpenseChat = isPolicyExpenseChatReportUtils(report);
    const isTaskReport = isTaskReportReportUtils(report);
    const reportHeaderData = !isTaskReport && !isChatThread && report?.parentReportID ? parentReport : report;
    // Use sorted display names for the title for group chats on native small screen widths
    const title = getReportName(reportHeaderData, policy, parentReportAction, personalDetails, invoiceReceiverPolicy);
    const subtitle = getChatRoomSubtitle(reportHeaderData);
    const parentNavigationSubtitleData = getParentNavigationSubtitle(reportHeaderData);
    const reportDescription = Parser.htmlToText(getReportDescription(report));
    const policyName = getPolicyName(report, true);
    const policyDescription = getPolicyDescriptionText(policy);
    const isPersonalExpenseChat = isPolicyExpenseChat && isCurrentUserSubmitter(report?.reportID);
    const shouldShowSubtitle = () => {
        if (!subtitle) {
            return false;
        }
        if (isChatRoom) {
            return !reportDescription;
        }
        if (isPolicyExpenseChat) {
            return !policyDescription;
        }
        return true;
    };

    const join = checkIfActionIsAllowed(() => joinRoom(report));

    const canJoin = canJoinChat(report, parentReportAction, policy);

    const joinButton = (
        <Button
            success
            text={translate('common.join')}
            onPress={join}
        />
    );

    const renderAdditionalText = () => {
        if (shouldShowSubtitle() || isPersonalExpenseChat || !policyName || !isEmptyObject(parentNavigationSubtitleData) || isSelfDM) {
            return null;
        }
        return (
            <>
                <Text style={[styles.sidebarLinkText, styles.textLabelSupporting]}> {translate('threads.in')} </Text>
                <Text style={[styles.sidebarLinkText, styles.textLabelSupporting, styles.textStrong]}>{policyName}</Text>
            </>
        );
    };

    const shouldShowSubscript = shouldReportShowSubscript(report);
    const defaultSubscriptSize = isExpenseRequest(report) ? CONST.AVATAR_SIZE.SMALL_NORMAL : CONST.AVATAR_SIZE.DEFAULT;
    const icons = getIcons(reportHeaderData, personalDetails, null, '', -1, policy, invoiceReceiverPolicy);
    const brickRoadIndicator = hasReportNameError(report) ? CONST.BRICK_ROAD_INDICATOR_STATUS.ERROR : '';
    const shouldDisableDetailPage = shouldDisableDetailPageReportUtils(report);
    const shouldUseGroupTitle = isGroupChat && (!!report?.reportName || !isMultipleParticipant);
    const isLoading = !report?.reportID || !title;
    const isParentReportLoading = !!report?.parentReportID && !parentReport;

    const isReportInRHP = route.name === SCREENS.SEARCH.REPORT_RHP;
    const shouldDisplaySearchRouter = !isReportInRHP || isSmallScreenWidth;
    const isChatUsedForOnboarding = isChatUsedForOnboardingReportUtils(report);

    return (
        <>
            <View
                style={[styles.borderBottom]}
                dataSet={{dragArea: true}}
            >
                <View style={[styles.appContentHeader, !shouldUseNarrowLayout && styles.headerBarDesktopHeight]}>
                    {isLoading ? (
                        <ReportHeaderSkeletonView onBackButtonPress={onNavigationMenuButtonClicked} />
                    ) : (
                        <View style={[styles.appContentHeaderTitle, !shouldUseNarrowLayout && !isLoading && styles.pl5]}>
                            {shouldUseNarrowLayout && (
                                <PressableWithoutFeedback
                                    onPress={onNavigationMenuButtonClicked}
                                    style={styles.LHNToggle}
                                    accessibilityHint={translate('accessibilityHints.navigateToChatsList')}
                                    accessibilityLabel={translate('common.back')}
                                    role={CONST.ROLE.BUTTON}
                                >
<<<<<<< HEAD
                                    <Tooltip
                                        text={translate('common.back')}
                                        shiftVertical={4}
                                    >
                                        <View>
                                            <Icon
                                                src={Expensicons.BackArrow}
                                                fill={theme.icon}
                                            />
                                        </View>
                                    </Tooltip>
                                </PressableWithoutFeedback>
                            )}
                            <View style={[styles.flex1, styles.flexRow, styles.alignItemsCenter, styles.justifyContentBetween]}>
                                <PressableWithoutFeedback
                                    onPress={() => ReportUtils.navigateToDetailsPage(report, Navigation.getReportRHPActiveRoute())}
                                    style={[styles.flexRow, styles.alignItemsCenter, styles.flex1]}
                                    disabled={shouldDisableDetailPage}
                                    accessibilityLabel={title}
                                    role={CONST.ROLE.BUTTON}
=======
                                    <View>
                                        <Icon
                                            src={BackArrow}
                                            fill={theme.icon}
                                        />
                                    </View>
                                </Tooltip>
                            </PressableWithoutFeedback>
                        )}
                        <View style={[styles.flex1, styles.flexRow, styles.alignItemsCenter, styles.justifyContentBetween]}>
                            <PressableWithoutFeedback
                                onPress={() => navigateToDetailsPage(report, Navigation.getReportRHPActiveRoute())}
                                style={[styles.flexRow, styles.alignItemsCenter, styles.flex1]}
                                disabled={shouldDisableDetailPage}
                                accessibilityLabel={title}
                                role={CONST.ROLE.BUTTON}
                            >
                                {shouldShowSubscript ? (
                                    <SubscriptAvatar
                                        mainAvatar={icons.at(0) ?? fallbackIcon}
                                        secondaryAvatar={icons.at(1)}
                                        size={defaultSubscriptSize}
                                    />
                                ) : (
                                    <OfflineWithFeedback pendingAction={report?.pendingFields?.avatar}>
                                        <MultipleAvatars icons={icons} />
                                    </OfflineWithFeedback>
                                )}
                                <View
                                    fsClass="fs-unmask"
                                    style={[styles.flex1, styles.flexColumn]}
>>>>>>> 1020de13
                                >
                                    {shouldShowSubscript ? (
                                        <SubscriptAvatar
                                            mainAvatar={icons.at(0) ?? fallbackIcon}
                                            secondaryAvatar={icons.at(1)}
                                            size={defaultSubscriptSize}
                                        />
                                    ) : (
                                        <OfflineWithFeedback pendingAction={report?.pendingFields?.avatar}>
                                            <MultipleAvatars icons={icons} />
                                        </OfflineWithFeedback>
                                    )}
<<<<<<< HEAD
                                    <View
                                        fsClass="fs-unmask"
                                        style={[styles.flex1, styles.flexColumn]}
                                    >
                                        <CaretWrapper>
                                            <DisplayNames
                                                fullTitle={title}
                                                displayNamesWithTooltips={displayNamesWithTooltips}
                                                tooltipEnabled
                                                numberOfLines={1}
                                                textStyles={[styles.headerText, styles.pre]}
                                                shouldUseFullTitle={isChatRoom || isPolicyExpenseChat || isChatThread || isTaskReport || shouldUseGroupTitle}
                                                renderAdditionalText={renderAdditionalText}
                                            />
                                        </CaretWrapper>
                                        {!isEmptyObject(parentNavigationSubtitleData) && (
                                            <ParentNavigationSubtitle
                                                parentNavigationSubtitleData={parentNavigationSubtitleData}
                                                parentReportID={report?.parentReportID}
                                                parentReportActionID={report?.parentReportActionID}
                                                pressableStyles={[styles.alignSelfStart, styles.mw100]}
                                            />
                                        )}
                                        {shouldShowSubtitle() && (
=======
                                    {isChatRoom && !!reportDescription && isEmptyObject(parentNavigationSubtitleData) && (
                                        <View style={[styles.alignSelfStart, styles.mw100]}>
                                            <Text
                                                style={[styles.sidebarLinkText, styles.optionAlternateText, styles.textLabelSupporting]}
                                                numberOfLines={1}
                                            >
                                                {reportDescription}
                                            </Text>
                                        </View>
                                    )}
                                    {isPolicyExpenseChat && !!policyDescription && isEmptyObject(parentNavigationSubtitleData) && (
                                        <View style={[styles.alignSelfStart, styles.mw100]}>
>>>>>>> 1020de13
                                            <Text
                                                style={[styles.sidebarLinkText, styles.optionAlternateText, styles.textLabelSupporting]}
                                                numberOfLines={1}
                                            >
                                                {subtitle}
                                            </Text>
<<<<<<< HEAD
                                        )}
                                        {isChatRoom && !!reportDescription && isEmptyObject(parentNavigationSubtitleData) && (
                                            <PressableWithoutFeedback
                                                onPress={() => {
                                                    const activeRoute = Navigation.getReportRHPActiveRoute();
                                                    if (ReportUtils.canEditReportDescription(report, policy)) {
                                                        Navigation.navigate(ROUTES.REPORT_DESCRIPTION.getRoute(reportID, activeRoute));
                                                        return;
                                                    }
                                                    Navigation.navigate(ROUTES.REPORT_WITH_ID_DETAILS.getRoute(reportID, activeRoute));
                                                }}
                                                style={[styles.alignSelfStart, styles.mw100]}
                                                accessibilityLabel={translate('reportDescriptionPage.roomDescription')}
                                            >
                                                <Text
                                                    style={[styles.sidebarLinkText, styles.optionAlternateText, styles.textLabelSupporting]}
                                                    numberOfLines={1}
                                                >
                                                    {reportDescription}
                                                </Text>
                                            </PressableWithoutFeedback>
                                        )}
                                        {isPolicyExpenseChat && !!policyDescription && isEmptyObject(parentNavigationSubtitleData) && (
                                            <PressableWithoutFeedback
                                                onPress={() => {
                                                    if (ReportUtils.canEditPolicyDescription(policy)) {
                                                        Navigation.navigate(ROUTES.WORKSPACE_PROFILE_DESCRIPTION.getRoute(report.policyID));
                                                        return;
                                                    }
                                                    Navigation.navigate(ROUTES.REPORT_WITH_ID_DETAILS.getRoute(reportID, Navigation.getReportRHPActiveRoute()));
                                                }}
                                                style={[styles.alignSelfStart, styles.mw100]}
                                                accessibilityLabel={translate('workspace.editor.descriptionInputLabel')}
                                            >
                                                <Text
                                                    style={[styles.sidebarLinkText, styles.optionAlternateText, styles.textLabelSupporting]}
                                                    numberOfLines={1}
                                                >
                                                    {policyDescription}
                                                </Text>
                                            </PressableWithoutFeedback>
                                        )}
                                    </View>
                                    {brickRoadIndicator === CONST.BRICK_ROAD_INDICATOR_STATUS.ERROR && (
                                        <View style={[styles.alignItemsCenter, styles.justifyContentCenter]}>
                                            <Icon
                                                src={Expensicons.DotIndicator}
                                                fill={theme.danger}
                                            />
=======
>>>>>>> 1020de13
                                        </View>
                                    )}
                                </PressableWithoutFeedback>
                                <View style={[styles.reportOptions, styles.flexRow, styles.alignItemsCenter]}>
                                    {!shouldUseNarrowLayout && isChatUsedForOnboarding && !shouldShowDiscountBanner() && <FreeTrial pressable />}
                                    {isTaskReport && !shouldUseNarrowLayout && ReportUtils.isOpenTaskReport(report, parentReportAction) && <TaskHeaderActionButton report={report} />}
                                    {!isParentReportLoading && canJoin && !shouldUseNarrowLayout && joinButton}
                                </View>
<<<<<<< HEAD
                                {shouldDisplaySearchRouter && <SearchButton style={styles.ml2} />}
=======
                                {brickRoadIndicator === CONST.BRICK_ROAD_INDICATOR_STATUS.ERROR && (
                                    <View style={[styles.alignItemsCenter, styles.justifyContentCenter]}>
                                        <Icon
                                            src={DotIndicator}
                                            fill={theme.danger}
                                        />
                                    </View>
                                )}
                            </PressableWithoutFeedback>
                            <View style={[styles.reportOptions, styles.flexRow, styles.alignItemsCenter]}>
                                {!shouldUseNarrowLayout && isChatUsedForOnboarding && <FreeTrial pressable />}
                                {!shouldUseNarrowLayout && isOpenTaskReport(report, parentReportAction) && <TaskHeaderActionButton report={report} />}
                                {!isParentReportLoading && canJoin && !shouldUseNarrowLayout && joinButton}
>>>>>>> 1020de13
                            </View>
                            <ConfirmModal
                                isVisible={isDeleteTaskConfirmModalVisible}
                                onConfirm={() => {
                                    setIsDeleteTaskConfirmModalVisible(false);
                                    Task.deleteTask(report);
                                }}
                                onCancel={() => setIsDeleteTaskConfirmModalVisible(false)}
                                title={translate('task.deleteTask')}
                                prompt={translate('task.deleteConfirmation')}
                                confirmText={translate('common.delete')}
                                cancelText={translate('common.cancel')}
                                danger
                                shouldEnableNewFocusManagement
                            />
                        </View>
<<<<<<< HEAD
                    )}
                </View>
                {!isParentReportLoading && !isLoading && canJoin && shouldUseNarrowLayout && <View style={[styles.ph5, styles.pb2]}>{joinButton}</View>}
                {!isLoading && isChatUsedForOnboarding && shouldUseNarrowLayout && !shouldShowDiscountBanner() && (
                    <FreeTrial
                        pressable
                        addSpacing
                    />
                )}
            </View>
            {shouldShowDiscountBanner() && ReportUtils.isChatUsedForOnboarding(report) && <EarlyDiscountBanner isSubscriptionPage={false} />}
        </>
=======
                        <ConfirmModal
                            isVisible={isDeleteTaskConfirmModalVisible}
                            onConfirm={() => {
                                setIsDeleteTaskConfirmModalVisible(false);
                                deleteTask(report);
                            }}
                            onCancel={() => setIsDeleteTaskConfirmModalVisible(false)}
                            title={translate('task.deleteTask')}
                            prompt={translate('task.deleteConfirmation')}
                            confirmText={translate('common.delete')}
                            cancelText={translate('common.cancel')}
                            danger
                            shouldEnableNewFocusManagement
                        />
                    </View>
                )}
            </View>
            {!isParentReportLoading && !isLoading && canJoin && shouldUseNarrowLayout && <View style={[styles.ph5, styles.pb2]}>{joinButton}</View>}
            {!isLoading && isChatUsedForOnboarding && shouldUseNarrowLayout && (
                <FreeTrial
                    pressable
                    addSpacing
                />
            )}
            {!!report && shouldUseNarrowLayout && isOpenTaskReport(report, parentReportAction) && (
                <View style={[styles.appBG, styles.pl0]}>
                    <View style={[styles.ph5, styles.pb3]}>
                        <TaskHeaderActionButton report={report} />
                    </View>
                </View>
            )}
        </View>
>>>>>>> 1020de13
    );
}

HeaderView.displayName = 'HeaderView';

export default memo(HeaderView);<|MERGE_RESOLUTION|>--- conflicted
+++ resolved
@@ -28,11 +28,6 @@
 import Navigation from '@libs/Navigation/Navigation';
 import {getPersonalDetailsForAccountIDs} from '@libs/OptionsListUtils';
 import Parser from '@libs/Parser';
-<<<<<<< HEAD
-import * as ReportUtils from '@libs/ReportUtils';
-import {shouldShowDiscountBanner} from '@libs/SubscriptionUtils';
-import EarlyDiscountBanner from '@pages/settings/Subscription/CardSection/BillingBanner/EarlyDiscountBanner';
-=======
 import {
     canJoinChat,
     getChatRoomSubtitle,
@@ -60,7 +55,8 @@
     shouldDisableDetailPage as shouldDisableDetailPageReportUtils,
     shouldReportShowSubscript,
 } from '@libs/ReportUtils';
->>>>>>> 1020de13
+import {shouldShowDiscountBanner} from '@libs/SubscriptionUtils';
+import EarlyDiscountBanner from '@pages/settings/Subscription/CardSection/BillingBanner/EarlyDiscountBanner';
 import FreeTrial from '@pages/settings/Subscription/FreeTrial';
 import {joinRoom} from '@userActions/Report';
 import {checkIfActionIsAllowed} from '@userActions/Session';
@@ -201,14 +197,13 @@
                                     accessibilityLabel={translate('common.back')}
                                     role={CONST.ROLE.BUTTON}
                                 >
-<<<<<<< HEAD
                                     <Tooltip
                                         text={translate('common.back')}
                                         shiftVertical={4}
                                     >
                                         <View>
                                             <Icon
-                                                src={Expensicons.BackArrow}
+                                                src={BackArrow}
                                                 fill={theme.icon}
                                             />
                                         </View>
@@ -217,44 +212,11 @@
                             )}
                             <View style={[styles.flex1, styles.flexRow, styles.alignItemsCenter, styles.justifyContentBetween]}>
                                 <PressableWithoutFeedback
-                                    onPress={() => ReportUtils.navigateToDetailsPage(report, Navigation.getReportRHPActiveRoute())}
+                                    onPress={() => navigateToDetailsPage(report, Navigation.getReportRHPActiveRoute())}
                                     style={[styles.flexRow, styles.alignItemsCenter, styles.flex1]}
                                     disabled={shouldDisableDetailPage}
                                     accessibilityLabel={title}
                                     role={CONST.ROLE.BUTTON}
-=======
-                                    <View>
-                                        <Icon
-                                            src={BackArrow}
-                                            fill={theme.icon}
-                                        />
-                                    </View>
-                                </Tooltip>
-                            </PressableWithoutFeedback>
-                        )}
-                        <View style={[styles.flex1, styles.flexRow, styles.alignItemsCenter, styles.justifyContentBetween]}>
-                            <PressableWithoutFeedback
-                                onPress={() => navigateToDetailsPage(report, Navigation.getReportRHPActiveRoute())}
-                                style={[styles.flexRow, styles.alignItemsCenter, styles.flex1]}
-                                disabled={shouldDisableDetailPage}
-                                accessibilityLabel={title}
-                                role={CONST.ROLE.BUTTON}
-                            >
-                                {shouldShowSubscript ? (
-                                    <SubscriptAvatar
-                                        mainAvatar={icons.at(0) ?? fallbackIcon}
-                                        secondaryAvatar={icons.at(1)}
-                                        size={defaultSubscriptSize}
-                                    />
-                                ) : (
-                                    <OfflineWithFeedback pendingAction={report?.pendingFields?.avatar}>
-                                        <MultipleAvatars icons={icons} />
-                                    </OfflineWithFeedback>
-                                )}
-                                <View
-                                    fsClass="fs-unmask"
-                                    style={[styles.flex1, styles.flexColumn]}
->>>>>>> 1020de13
                                 >
                                     {shouldShowSubscript ? (
                                         <SubscriptAvatar
@@ -267,7 +229,6 @@
                                             <MultipleAvatars icons={icons} />
                                         </OfflineWithFeedback>
                                     )}
-<<<<<<< HEAD
                                     <View
                                         fsClass="fs-unmask"
                                         style={[styles.flex1, styles.flexColumn]}
@@ -292,109 +253,55 @@
                                             />
                                         )}
                                         {shouldShowSubtitle() && (
-=======
-                                    {isChatRoom && !!reportDescription && isEmptyObject(parentNavigationSubtitleData) && (
-                                        <View style={[styles.alignSelfStart, styles.mw100]}>
-                                            <Text
-                                                style={[styles.sidebarLinkText, styles.optionAlternateText, styles.textLabelSupporting]}
-                                                numberOfLines={1}
-                                            >
-                                                {reportDescription}
-                                            </Text>
-                                        </View>
-                                    )}
-                                    {isPolicyExpenseChat && !!policyDescription && isEmptyObject(parentNavigationSubtitleData) && (
-                                        <View style={[styles.alignSelfStart, styles.mw100]}>
->>>>>>> 1020de13
                                             <Text
                                                 style={[styles.sidebarLinkText, styles.optionAlternateText, styles.textLabelSupporting]}
                                                 numberOfLines={1}
                                             >
                                                 {subtitle}
                                             </Text>
-<<<<<<< HEAD
                                         )}
                                         {isChatRoom && !!reportDescription && isEmptyObject(parentNavigationSubtitleData) && (
-                                            <PressableWithoutFeedback
-                                                onPress={() => {
-                                                    const activeRoute = Navigation.getReportRHPActiveRoute();
-                                                    if (ReportUtils.canEditReportDescription(report, policy)) {
-                                                        Navigation.navigate(ROUTES.REPORT_DESCRIPTION.getRoute(reportID, activeRoute));
-                                                        return;
-                                                    }
-                                                    Navigation.navigate(ROUTES.REPORT_WITH_ID_DETAILS.getRoute(reportID, activeRoute));
-                                                }}
-                                                style={[styles.alignSelfStart, styles.mw100]}
-                                                accessibilityLabel={translate('reportDescriptionPage.roomDescription')}
-                                            >
+                                            <View style={[styles.alignSelfStart, styles.mw100]}>
                                                 <Text
                                                     style={[styles.sidebarLinkText, styles.optionAlternateText, styles.textLabelSupporting]}
                                                     numberOfLines={1}
                                                 >
                                                     {reportDescription}
                                                 </Text>
-                                            </PressableWithoutFeedback>
+                                            </View>
                                         )}
                                         {isPolicyExpenseChat && !!policyDescription && isEmptyObject(parentNavigationSubtitleData) && (
-                                            <PressableWithoutFeedback
-                                                onPress={() => {
-                                                    if (ReportUtils.canEditPolicyDescription(policy)) {
-                                                        Navigation.navigate(ROUTES.WORKSPACE_PROFILE_DESCRIPTION.getRoute(report.policyID));
-                                                        return;
-                                                    }
-                                                    Navigation.navigate(ROUTES.REPORT_WITH_ID_DETAILS.getRoute(reportID, Navigation.getReportRHPActiveRoute()));
-                                                }}
-                                                style={[styles.alignSelfStart, styles.mw100]}
-                                                accessibilityLabel={translate('workspace.editor.descriptionInputLabel')}
-                                            >
+                                            <View style={[styles.alignSelfStart, styles.mw100]}>
                                                 <Text
                                                     style={[styles.sidebarLinkText, styles.optionAlternateText, styles.textLabelSupporting]}
                                                     numberOfLines={1}
                                                 >
                                                     {policyDescription}
                                                 </Text>
-                                            </PressableWithoutFeedback>
+                                            </View>
                                         )}
                                     </View>
                                     {brickRoadIndicator === CONST.BRICK_ROAD_INDICATOR_STATUS.ERROR && (
                                         <View style={[styles.alignItemsCenter, styles.justifyContentCenter]}>
                                             <Icon
-                                                src={Expensicons.DotIndicator}
+                                                src={DotIndicator}
                                                 fill={theme.danger}
                                             />
-=======
->>>>>>> 1020de13
                                         </View>
                                     )}
                                 </PressableWithoutFeedback>
                                 <View style={[styles.reportOptions, styles.flexRow, styles.alignItemsCenter]}>
-                                    {!shouldUseNarrowLayout && isChatUsedForOnboarding && !shouldShowDiscountBanner() && <FreeTrial pressable />}
-                                    {isTaskReport && !shouldUseNarrowLayout && ReportUtils.isOpenTaskReport(report, parentReportAction) && <TaskHeaderActionButton report={report} />}
+                                    {!shouldUseNarrowLayout && isChatUsedForOnboarding && <FreeTrial pressable />}
+                                    {!shouldUseNarrowLayout && isOpenTaskReport(report, parentReportAction) && <TaskHeaderActionButton report={report} />}
                                     {!isParentReportLoading && canJoin && !shouldUseNarrowLayout && joinButton}
                                 </View>
-<<<<<<< HEAD
                                 {shouldDisplaySearchRouter && <SearchButton style={styles.ml2} />}
-=======
-                                {brickRoadIndicator === CONST.BRICK_ROAD_INDICATOR_STATUS.ERROR && (
-                                    <View style={[styles.alignItemsCenter, styles.justifyContentCenter]}>
-                                        <Icon
-                                            src={DotIndicator}
-                                            fill={theme.danger}
-                                        />
-                                    </View>
-                                )}
-                            </PressableWithoutFeedback>
-                            <View style={[styles.reportOptions, styles.flexRow, styles.alignItemsCenter]}>
-                                {!shouldUseNarrowLayout && isChatUsedForOnboarding && <FreeTrial pressable />}
-                                {!shouldUseNarrowLayout && isOpenTaskReport(report, parentReportAction) && <TaskHeaderActionButton report={report} />}
-                                {!isParentReportLoading && canJoin && !shouldUseNarrowLayout && joinButton}
->>>>>>> 1020de13
                             </View>
                             <ConfirmModal
                                 isVisible={isDeleteTaskConfirmModalVisible}
                                 onConfirm={() => {
                                     setIsDeleteTaskConfirmModalVisible(false);
-                                    Task.deleteTask(report);
+                                    deleteTask(report);
                                 }}
                                 onCancel={() => setIsDeleteTaskConfirmModalVisible(false)}
                                 title={translate('task.deleteTask')}
@@ -405,53 +312,25 @@
                                 shouldEnableNewFocusManagement
                             />
                         </View>
-<<<<<<< HEAD
                     )}
                 </View>
                 {!isParentReportLoading && !isLoading && canJoin && shouldUseNarrowLayout && <View style={[styles.ph5, styles.pb2]}>{joinButton}</View>}
-                {!isLoading && isChatUsedForOnboarding && shouldUseNarrowLayout && !shouldShowDiscountBanner() && (
+                {!isLoading && isChatUsedForOnboarding && shouldUseNarrowLayout && (
                     <FreeTrial
                         pressable
                         addSpacing
                     />
                 )}
-            </View>
-            {shouldShowDiscountBanner() && ReportUtils.isChatUsedForOnboarding(report) && <EarlyDiscountBanner isSubscriptionPage={false} />}
-        </>
-=======
-                        <ConfirmModal
-                            isVisible={isDeleteTaskConfirmModalVisible}
-                            onConfirm={() => {
-                                setIsDeleteTaskConfirmModalVisible(false);
-                                deleteTask(report);
-                            }}
-                            onCancel={() => setIsDeleteTaskConfirmModalVisible(false)}
-                            title={translate('task.deleteTask')}
-                            prompt={translate('task.deleteConfirmation')}
-                            confirmText={translate('common.delete')}
-                            cancelText={translate('common.cancel')}
-                            danger
-                            shouldEnableNewFocusManagement
-                        />
+                {!!report && shouldUseNarrowLayout && isOpenTaskReport(report, parentReportAction) && (
+                    <View style={[styles.appBG, styles.pl0]}>
+                        <View style={[styles.ph5, styles.pb3]}>
+                            <TaskHeaderActionButton report={report} />
+                        </View>
                     </View>
                 )}
             </View>
-            {!isParentReportLoading && !isLoading && canJoin && shouldUseNarrowLayout && <View style={[styles.ph5, styles.pb2]}>{joinButton}</View>}
-            {!isLoading && isChatUsedForOnboarding && shouldUseNarrowLayout && (
-                <FreeTrial
-                    pressable
-                    addSpacing
-                />
-            )}
-            {!!report && shouldUseNarrowLayout && isOpenTaskReport(report, parentReportAction) && (
-                <View style={[styles.appBG, styles.pl0]}>
-                    <View style={[styles.ph5, styles.pb3]}>
-                        <TaskHeaderActionButton report={report} />
-                    </View>
-                </View>
-            )}
-        </View>
->>>>>>> 1020de13
+            {shouldShowDiscountBanner() && isChatUsedForOnboarding && <EarlyDiscountBanner isSubscriptionPage={false} />}
+        </>
     );
 }
 
