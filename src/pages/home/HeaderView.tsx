--- conflicted
+++ resolved
@@ -201,10 +201,6 @@
 
     const shouldShowSubscript = shouldReportShowSubscript(report, isReportArchived);
     const defaultSubscriptSize = isExpenseRequest(report) ? CONST.AVATAR_SIZE.SMALL_NORMAL : CONST.AVATAR_SIZE.DEFAULT;
-<<<<<<< HEAD
-=======
-    const icons = getIcons(reportHeaderData, personalDetails, null, '', -1, policy, invoiceReceiverPolicy, isReportArchived);
->>>>>>> 55fbd881
     const brickRoadIndicator = hasReportNameError(report) ? CONST.BRICK_ROAD_INDICATOR_STATUS.ERROR : '';
     const shouldDisableDetailPage = shouldDisableDetailPageReportUtils(report);
     const shouldUseGroupTitle = isGroupChat && (!!report?.reportName || !isMultipleParticipant);
