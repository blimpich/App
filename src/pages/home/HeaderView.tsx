--- conflicted
+++ resolved
@@ -105,12 +105,9 @@
     const [parentReport] = useOnyx(`${ONYXKEYS.COLLECTION.REPORT}${getNonEmptyStringOnyxID(report?.parentReportID) ?? getNonEmptyStringOnyxID(report?.reportID)}`);
     const policy = usePolicy(report?.policyID);
     const [personalDetails] = useOnyx(ONYXKEYS.PERSONAL_DETAILS_LIST);
-<<<<<<< HEAD
     const [isLoadingReportData] = useOnyx(ONYXKEYS.IS_LOADING_REPORT_DATA);
-=======
     const [firstDayFreeTrial] = useOnyx(ONYXKEYS.NVP_FIRST_DAY_FREE_TRIAL);
     const [lastDayFreeTrial] = useOnyx(ONYXKEYS.NVP_LAST_DAY_FREE_TRIAL);
->>>>>>> 2c846db4
     const [account] = useOnyx(ONYXKEYS.ACCOUNT);
 
     const {translate} = useLocalize();
@@ -385,33 +382,10 @@
                         </View>
                     </View>
                 )}
+                <LoadingBar shouldShow={(isLoadingReportData && shouldUseNarrowLayout) ?? false} />
             </View>
-<<<<<<< HEAD
-            {!isParentReportLoading && !isLoading && canJoin && shouldUseNarrowLayout && <View style={[styles.ph5, styles.pb2]}>{joinButton}</View>}
-            <View style={isChatUsedForOnboarding && shouldShowGuideBooking && [styles.dFlex, styles.flexRow]}>
-                {!isLoading && shouldShowGuideBooking && shouldUseNarrowLayout && <View style={getGuideBookButtonStyles()}>{guideBookingButton}</View>}
-                {!isLoading && isChatUsedForOnboarding && shouldUseNarrowLayout && (
-                    <FreeTrial
-                        pressable
-                        addSpacing
-                        success={!shouldShowGuideBooking}
-                        inARow={shouldShowGuideBooking}
-                    />
-                )}
-            </View>
-            {!!report && shouldUseNarrowLayout && isOpenTaskReport(report, parentReportAction) && (
-                <View style={[styles.appBG, styles.pl0]}>
-                    <View style={[styles.ph5, styles.pb3]}>
-                        <TaskHeaderActionButton report={report} />
-                    </View>
-                </View>
-            )}
-            <LoadingBar shouldShow={(isLoadingReportData && shouldUseNarrowLayout) ?? false} />
-        </View>
-=======
             {shouldShowDiscount && isChatUsedForOnboarding && <EarlyDiscountBanner isSubscriptionPage={false} />}
         </>
->>>>>>> 2c846db4
     );
 }
 
