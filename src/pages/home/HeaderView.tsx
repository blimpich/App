import {useRoute} from '@react-navigation/native';
import React, {memo, useEffect} from 'react';
import {View} from 'react-native';
import type {OnyxEntry} from 'react-native-onyx';
import {useOnyx} from 'react-native-onyx';
import Button from '@components/Button';
import CaretWrapper from '@components/CaretWrapper';
import ConfirmModal from '@components/ConfirmModal';
import DisplayNames from '@components/DisplayNames';
import Icon from '@components/Icon';
import * as Expensicons from '@components/Icon/Expensicons';
import {FallbackAvatar} from '@components/Icon/Expensicons';
import MultipleAvatars from '@components/MultipleAvatars';
import OfflineWithFeedback from '@components/OfflineWithFeedback';
import ParentNavigationSubtitle from '@components/ParentNavigationSubtitle';
import PressableWithoutFeedback from '@components/Pressable/PressableWithoutFeedback';
import ReportHeaderSkeletonView from '@components/ReportHeaderSkeletonView';
import SearchButton from '@components/Search/SearchRouter/SearchButton';
import SubscriptAvatar from '@components/SubscriptAvatar';
import TaskHeaderActionButton from '@components/TaskHeaderActionButton';
import Text from '@components/Text';
import Tooltip from '@components/Tooltip';
import useLocalize from '@hooks/useLocalize';
import usePolicy from '@hooks/usePolicy';
import useResponsiveLayout from '@hooks/useResponsiveLayout';
import useTheme from '@hooks/useTheme';
import useThemeStyles from '@hooks/useThemeStyles';
import {openExternalLink} from '@libs/actions/Link';
import {getAssignedSupportData} from '@libs/actions/Policy/Policy';
import Navigation from '@libs/Navigation/Navigation';
import * as OptionsListUtils from '@libs/OptionsListUtils';
import Parser from '@libs/Parser';
import * as ReportUtils from '@libs/ReportUtils';
import FreeTrial from '@pages/settings/Subscription/FreeTrial';
import * as Report from '@userActions/Report';
import * as Session from '@userActions/Session';
import * as Task from '@userActions/Task';
import CONST from '@src/CONST';
import ONYXKEYS from '@src/ONYXKEYS';
import ROUTES from '@src/ROUTES';
import SCREENS from '@src/SCREENS';
import type * as OnyxTypes from '@src/types/onyx';
import type {Icon as IconType} from '@src/types/onyx/OnyxCommon';
import {isEmptyObject} from '@src/types/utils/EmptyObject';

type HeaderViewProps = {
    /** Toggles the navigationMenu open and closed */
    onNavigationMenuButtonClicked: () => void;

    /** The report currently being looked at */
    report: OnyxEntry<OnyxTypes.Report>;

    /** The report action the transaction is tied to from the parent report */
    parentReportAction: OnyxEntry<OnyxTypes.ReportAction> | null;

    /** The reportID of the current report */
    reportID: string;

    /** Whether we should display the header as in narrow layout */
    shouldUseNarrowLayout?: boolean;
};

const fallbackIcon: IconType = {
    source: FallbackAvatar,
    type: CONST.ICON_TYPE_AVATAR,
    name: '',
    id: -1,
};

function HeaderView({report, parentReportAction, reportID, onNavigationMenuButtonClicked, shouldUseNarrowLayout = false}: HeaderViewProps) {
    // eslint-disable-next-line rulesdir/prefer-shouldUseNarrowLayout-instead-of-isSmallScreenWidth
    const {isSmallScreenWidth} = useResponsiveLayout();
    const route = useRoute();
    const [isDeleteTaskConfirmModalVisible, setIsDeleteTaskConfirmModalVisible] = React.useState(false);
    const [invoiceReceiverPolicy] = useOnyx(
        `${ONYXKEYS.COLLECTION.POLICY}${report?.invoiceReceiver && 'policyID' in report.invoiceReceiver ? report.invoiceReceiver.policyID : CONST.DEFAULT_NUMBER_ID}`,
    );
    // eslint-disable-next-line @typescript-eslint/prefer-nullish-coalescing
<<<<<<< HEAD
    const [parentReport] = useOnyx(`${ONYXKEYS.COLLECTION.REPORT}${report?.parentReportID || report?.reportID}`);
=======
    const [parentReport] = useOnyx(`${ONYXKEYS.COLLECTION.REPORT}${report?.parentReportID || report?.reportID || CONST.DEFAULT_NUMBER_ID}`);
>>>>>>> c30c298b
    const policy = usePolicy(report?.policyID);
    const [personalDetails] = useOnyx(ONYXKEYS.PERSONAL_DETAILS_LIST);
    const [account] = useOnyx(ONYXKEYS.ACCOUNT);

    const {translate} = useLocalize();
    const theme = useTheme();
    const styles = useThemeStyles();
    const isSelfDM = ReportUtils.isSelfDM(report);
    const isGroupChat = ReportUtils.isGroupChat(report) || ReportUtils.isDeprecatedGroupDM(report);

    const participants = ReportUtils.getParticipantsAccountIDsForDisplay(report, false, true).slice(0, 5);
    const isMultipleParticipant = participants.length > 1;

    const participantPersonalDetails = OptionsListUtils.getPersonalDetailsForAccountIDs(participants, personalDetails);
    const displayNamesWithTooltips = ReportUtils.getDisplayNamesWithTooltips(participantPersonalDetails, isMultipleParticipant, undefined, isSelfDM);

    const isChatThread = ReportUtils.isChatThread(report);
    const isChatRoom = ReportUtils.isChatRoom(report);
    const isPolicyExpenseChat = ReportUtils.isPolicyExpenseChat(report);
    const isTaskReport = ReportUtils.isTaskReport(report);
    const reportHeaderData = !isTaskReport && !isChatThread && report?.parentReportID ? parentReport : report;
    // Use sorted display names for the title for group chats on native small screen widths
    const title = ReportUtils.getReportName(reportHeaderData, policy, parentReportAction, personalDetails, invoiceReceiverPolicy);
    const subtitle = ReportUtils.getChatRoomSubtitle(reportHeaderData);
    const parentNavigationSubtitleData = ReportUtils.getParentNavigationSubtitle(reportHeaderData);
    const reportDescription = Parser.htmlToText(ReportUtils.getReportDescription(report));
    const policyName = ReportUtils.getPolicyName(report, true);
    const policyDescription = ReportUtils.getPolicyDescriptionText(policy);
    const isPersonalExpenseChat = isPolicyExpenseChat && ReportUtils.isCurrentUserSubmitter(report?.reportID);
<<<<<<< HEAD
    const policyID = report?.policyID;
    useEffect(() => {
        if (!policyID) {
            return;
        }
        getAssignedSupportData(policyID);
    }, [policyID]);

=======
>>>>>>> c30c298b
    const shouldShowSubtitle = () => {
        if (!subtitle) {
            return false;
        }
        if (isChatRoom) {
            return !reportDescription;
        }
        if (isPolicyExpenseChat) {
            return !policyDescription;
        }
        return true;
    };

    const shouldShowGuideBooking = !!account && report?.reportID.toString() === account?.adminsRoomReportID?.toString() && !!account?.guideDetails?.calendarLink;

    const join = Session.checkIfActionIsAllowed(() => Report.joinRoom(report));

    const canJoin = ReportUtils.canJoinChat(report, parentReportAction, policy);

    const joinButton = (
        <Button
            success
            text={translate('common.join')}
            onPress={join}
        />
    );

    const renderAdditionalText = () => {
        if (shouldShowSubtitle() || isPersonalExpenseChat || !policyName || !isEmptyObject(parentNavigationSubtitleData) || isSelfDM) {
            return null;
        }
        return (
            <>
                <Text style={[styles.sidebarLinkText, styles.textLabelSupporting]}> {translate('threads.in')} </Text>
                <Text style={[styles.sidebarLinkText, styles.textLabelSupporting, styles.textStrong]}>{policyName}</Text>
            </>
        );
    };

    const shouldShowSubscript = ReportUtils.shouldReportShowSubscript(report);
    const defaultSubscriptSize = ReportUtils.isExpenseRequest(report) ? CONST.AVATAR_SIZE.SMALL_NORMAL : CONST.AVATAR_SIZE.DEFAULT;
    const icons = ReportUtils.getIcons(reportHeaderData, personalDetails, null, '', -1, policy, invoiceReceiverPolicy);
    const brickRoadIndicator = ReportUtils.hasReportNameError(report) ? CONST.BRICK_ROAD_INDICATOR_STATUS.ERROR : '';
    const shouldDisableDetailPage = ReportUtils.shouldDisableDetailPage(report);
    const shouldUseGroupTitle = isGroupChat && (!!report?.reportName || !isMultipleParticipant);
    const isLoading = !report?.reportID || !title;
    const isParentReportLoading = !!report?.parentReportID && !parentReport;

    const isReportInRHP = route.name === SCREENS.SEARCH.REPORT_RHP;
    const shouldDisplaySearchRouter = !isReportInRHP || isSmallScreenWidth;
    const isChatUsedForOnboarding = ReportUtils.isChatUsedForOnboarding(report);

    const guideBookingButton = (
        <Button
            success
            text={translate('getAssistancePage.scheduleADemo')}
            onPress={() => {
                openExternalLink(account?.guideDetails?.calendarLink ?? '');
            }}
            style={!shouldUseNarrowLayout && isChatUsedForOnboarding && styles.mr2}
            icon={Expensicons.CalendarSolid}
        />
    );

    const getGuideBookButtonStyles = () => {
        if (isChatUsedForOnboarding) {
            return [styles.pb3, styles.pl5, styles.w50, styles.pr1];
        }
        return [styles.pb3, styles.ph5];
    };

    return (
        <View
            style={[styles.borderBottom]}
            dataSet={{dragArea: true}}
        >
            <View style={[styles.appContentHeader, !shouldUseNarrowLayout && styles.headerBarDesktopHeight]}>
                {isLoading ? (
                    <ReportHeaderSkeletonView onBackButtonPress={onNavigationMenuButtonClicked} />
                ) : (
                    <View style={[styles.appContentHeaderTitle, !shouldUseNarrowLayout && !isLoading && styles.pl5]}>
                        {shouldUseNarrowLayout && (
                            <PressableWithoutFeedback
                                onPress={onNavigationMenuButtonClicked}
                                style={styles.LHNToggle}
                                accessibilityHint={translate('accessibilityHints.navigateToChatsList')}
                                accessibilityLabel={translate('common.back')}
                                role={CONST.ROLE.BUTTON}
                            >
                                <Tooltip
                                    text={translate('common.back')}
                                    shiftVertical={4}
                                >
                                    <View>
                                        <Icon
                                            src={Expensicons.BackArrow}
                                            fill={theme.icon}
                                        />
                                    </View>
                                </Tooltip>
                            </PressableWithoutFeedback>
                        )}
                        <View style={[styles.flex1, styles.flexRow, styles.alignItemsCenter, styles.justifyContentBetween]}>
                            <PressableWithoutFeedback
                                onPress={() => ReportUtils.navigateToDetailsPage(report, Navigation.getReportRHPActiveRoute())}
                                style={[styles.flexRow, styles.alignItemsCenter, styles.flex1]}
                                disabled={shouldDisableDetailPage}
                                accessibilityLabel={title}
                                role={CONST.ROLE.BUTTON}
                            >
                                {shouldShowSubscript ? (
                                    <SubscriptAvatar
                                        mainAvatar={icons.at(0) ?? fallbackIcon}
                                        secondaryAvatar={icons.at(1)}
                                        size={defaultSubscriptSize}
                                    />
                                ) : (
                                    <OfflineWithFeedback pendingAction={report?.pendingFields?.avatar}>
                                        <MultipleAvatars icons={icons} />
                                    </OfflineWithFeedback>
                                )}
                                <View
                                    fsClass="fs-unmask"
                                    style={[styles.flex1, styles.flexColumn]}
                                >
                                    <CaretWrapper>
                                        <DisplayNames
                                            fullTitle={title}
                                            displayNamesWithTooltips={displayNamesWithTooltips}
                                            tooltipEnabled
                                            numberOfLines={1}
                                            textStyles={[styles.headerText, styles.pre]}
                                            shouldUseFullTitle={isChatRoom || isPolicyExpenseChat || isChatThread || isTaskReport || shouldUseGroupTitle}
                                            renderAdditionalText={renderAdditionalText}
                                        />
                                    </CaretWrapper>
                                    {!isEmptyObject(parentNavigationSubtitleData) && (
                                        <ParentNavigationSubtitle
                                            parentNavigationSubtitleData={parentNavigationSubtitleData}
                                            parentReportID={report?.parentReportID}
                                            parentReportActionID={report?.parentReportActionID}
                                            pressableStyles={[styles.alignSelfStart, styles.mw100]}
                                        />
                                    )}
                                    {shouldShowSubtitle() && (
                                        <Text
                                            style={[styles.sidebarLinkText, styles.optionAlternateText, styles.textLabelSupporting]}
                                            numberOfLines={1}
                                        >
                                            {subtitle}
                                        </Text>
                                    )}
                                    {isChatRoom && !!reportDescription && isEmptyObject(parentNavigationSubtitleData) && (
                                        <PressableWithoutFeedback
                                            onPress={() => {
                                                const activeRoute = Navigation.getReportRHPActiveRoute();
                                                if (ReportUtils.canEditReportDescription(report, policy)) {
                                                    Navigation.navigate(ROUTES.REPORT_DESCRIPTION.getRoute(reportID, activeRoute));
                                                    return;
                                                }
                                                Navigation.navigate(ROUTES.REPORT_WITH_ID_DETAILS.getRoute(reportID, activeRoute));
                                            }}
                                            style={[styles.alignSelfStart, styles.mw100]}
                                            accessibilityLabel={translate('reportDescriptionPage.roomDescription')}
                                        >
                                            <Text
                                                style={[styles.sidebarLinkText, styles.optionAlternateText, styles.textLabelSupporting]}
                                                numberOfLines={1}
                                            >
                                                {reportDescription}
                                            </Text>
                                        </PressableWithoutFeedback>
                                    )}
                                    {isPolicyExpenseChat && !!policyDescription && isEmptyObject(parentNavigationSubtitleData) && (
                                        <PressableWithoutFeedback
                                            onPress={() => {
<<<<<<< HEAD
                                                if (ReportUtils.canEditPolicyDescription(policy) && report.policyID) {
=======
                                                if (ReportUtils.canEditPolicyDescription(policy)) {
>>>>>>> c30c298b
                                                    Navigation.navigate(ROUTES.WORKSPACE_PROFILE_DESCRIPTION.getRoute(report.policyID));
                                                    return;
                                                }
                                                Navigation.navigate(ROUTES.REPORT_WITH_ID_DETAILS.getRoute(reportID, Navigation.getReportRHPActiveRoute()));
                                            }}
                                            style={[styles.alignSelfStart, styles.mw100]}
                                            accessibilityLabel={translate('workspace.editor.descriptionInputLabel')}
                                        >
                                            <Text
                                                style={[styles.sidebarLinkText, styles.optionAlternateText, styles.textLabelSupporting]}
                                                numberOfLines={1}
                                            >
                                                {policyDescription}
                                            </Text>
                                        </PressableWithoutFeedback>
                                    )}
                                </View>
                                {brickRoadIndicator === CONST.BRICK_ROAD_INDICATOR_STATUS.ERROR && (
                                    <View style={[styles.alignItemsCenter, styles.justifyContentCenter]}>
                                        <Icon
                                            src={Expensicons.DotIndicator}
                                            fill={theme.danger}
                                        />
                                    </View>
                                )}
                            </PressableWithoutFeedback>
                            <View style={[styles.reportOptions, styles.flexRow, styles.alignItemsCenter]}>
<<<<<<< HEAD
                                {shouldShowGuideBooking && !shouldUseNarrowLayout && guideBookingButton}
                                {!shouldUseNarrowLayout && isChatUsedForOnboarding && (
                                    <FreeTrial
                                        pressable
                                        success={!shouldShowGuideBooking}
                                    />
                                )}
                                {isTaskReport && !shouldUseNarrowLayout && ReportUtils.isOpenTaskReport(report, parentReportAction) && <TaskHeaderActionButton report={report} />}
=======
                                {!shouldUseNarrowLayout && isChatUsedForOnboarding && <FreeTrial pressable />}
                                {!shouldUseNarrowLayout && ReportUtils.isOpenTaskReport(report, parentReportAction) && <TaskHeaderActionButton report={report} />}
>>>>>>> c30c298b
                                {!isParentReportLoading && canJoin && !shouldUseNarrowLayout && joinButton}
                            </View>
                            {shouldDisplaySearchRouter && <SearchButton style={styles.ml2} />}
                        </View>
                        <ConfirmModal
                            isVisible={isDeleteTaskConfirmModalVisible}
                            onConfirm={() => {
                                setIsDeleteTaskConfirmModalVisible(false);
                                Task.deleteTask(report);
                            }}
                            onCancel={() => setIsDeleteTaskConfirmModalVisible(false)}
                            title={translate('task.deleteTask')}
                            prompt={translate('task.deleteConfirmation')}
                            confirmText={translate('common.delete')}
                            cancelText={translate('common.cancel')}
                            danger
                            shouldEnableNewFocusManagement
                        />
                    </View>
                )}
            </View>
            {!isParentReportLoading && !isLoading && canJoin && shouldUseNarrowLayout && <View style={[styles.ph5, styles.pb2]}>{joinButton}</View>}
<<<<<<< HEAD
            <View style={isChatUsedForOnboarding && shouldShowGuideBooking && [styles.dFlex, styles.flexRow]}>
                {!isLoading && shouldShowGuideBooking && shouldUseNarrowLayout && <View style={getGuideBookButtonStyles()}>{guideBookingButton}</View>}
                {!isLoading && isChatUsedForOnboarding && shouldUseNarrowLayout && (
                    <FreeTrial
                        pressable
                        addSpacing
                        success={!shouldShowGuideBooking}
                        inARow={shouldShowGuideBooking}
                    />
                )}
            </View>
=======
            {!isLoading && isChatUsedForOnboarding && shouldUseNarrowLayout && (
                <FreeTrial
                    pressable
                    addSpacing
                />
            )}
            {!!report && shouldUseNarrowLayout && ReportUtils.isOpenTaskReport(report, parentReportAction) && (
                <View style={[styles.appBG, styles.pl0]}>
                    <View style={[styles.ph5, styles.pb3]}>
                        <TaskHeaderActionButton report={report} />
                    </View>
                </View>
            )}
>>>>>>> c30c298b
        </View>
    );
}

HeaderView.displayName = 'HeaderView';

export default memo(HeaderView);<|MERGE_RESOLUTION|>--- conflicted
+++ resolved
@@ -76,11 +76,7 @@
         `${ONYXKEYS.COLLECTION.POLICY}${report?.invoiceReceiver && 'policyID' in report.invoiceReceiver ? report.invoiceReceiver.policyID : CONST.DEFAULT_NUMBER_ID}`,
     );
     // eslint-disable-next-line @typescript-eslint/prefer-nullish-coalescing
-<<<<<<< HEAD
-    const [parentReport] = useOnyx(`${ONYXKEYS.COLLECTION.REPORT}${report?.parentReportID || report?.reportID}`);
-=======
     const [parentReport] = useOnyx(`${ONYXKEYS.COLLECTION.REPORT}${report?.parentReportID || report?.reportID || CONST.DEFAULT_NUMBER_ID}`);
->>>>>>> c30c298b
     const policy = usePolicy(report?.policyID);
     const [personalDetails] = useOnyx(ONYXKEYS.PERSONAL_DETAILS_LIST);
     const [account] = useOnyx(ONYXKEYS.ACCOUNT);
@@ -110,7 +106,6 @@
     const policyName = ReportUtils.getPolicyName(report, true);
     const policyDescription = ReportUtils.getPolicyDescriptionText(policy);
     const isPersonalExpenseChat = isPolicyExpenseChat && ReportUtils.isCurrentUserSubmitter(report?.reportID);
-<<<<<<< HEAD
     const policyID = report?.policyID;
     useEffect(() => {
         if (!policyID) {
@@ -119,8 +114,6 @@
         getAssignedSupportData(policyID);
     }, [policyID]);
 
-=======
->>>>>>> c30c298b
     const shouldShowSubtitle = () => {
         if (!subtitle) {
             return false;
@@ -297,11 +290,7 @@
                                     {isPolicyExpenseChat && !!policyDescription && isEmptyObject(parentNavigationSubtitleData) && (
                                         <PressableWithoutFeedback
                                             onPress={() => {
-<<<<<<< HEAD
                                                 if (ReportUtils.canEditPolicyDescription(policy) && report.policyID) {
-=======
-                                                if (ReportUtils.canEditPolicyDescription(policy)) {
->>>>>>> c30c298b
                                                     Navigation.navigate(ROUTES.WORKSPACE_PROFILE_DESCRIPTION.getRoute(report.policyID));
                                                     return;
                                                 }
@@ -329,7 +318,6 @@
                                 )}
                             </PressableWithoutFeedback>
                             <View style={[styles.reportOptions, styles.flexRow, styles.alignItemsCenter]}>
-<<<<<<< HEAD
                                 {shouldShowGuideBooking && !shouldUseNarrowLayout && guideBookingButton}
                                 {!shouldUseNarrowLayout && isChatUsedForOnboarding && (
                                     <FreeTrial
@@ -337,11 +325,7 @@
                                         success={!shouldShowGuideBooking}
                                     />
                                 )}
-                                {isTaskReport && !shouldUseNarrowLayout && ReportUtils.isOpenTaskReport(report, parentReportAction) && <TaskHeaderActionButton report={report} />}
-=======
-                                {!shouldUseNarrowLayout && isChatUsedForOnboarding && <FreeTrial pressable />}
                                 {!shouldUseNarrowLayout && ReportUtils.isOpenTaskReport(report, parentReportAction) && <TaskHeaderActionButton report={report} />}
->>>>>>> c30c298b
                                 {!isParentReportLoading && canJoin && !shouldUseNarrowLayout && joinButton}
                             </View>
                             {shouldDisplaySearchRouter && <SearchButton style={styles.ml2} />}
@@ -364,7 +348,6 @@
                 )}
             </View>
             {!isParentReportLoading && !isLoading && canJoin && shouldUseNarrowLayout && <View style={[styles.ph5, styles.pb2]}>{joinButton}</View>}
-<<<<<<< HEAD
             <View style={isChatUsedForOnboarding && shouldShowGuideBooking && [styles.dFlex, styles.flexRow]}>
                 {!isLoading && shouldShowGuideBooking && shouldUseNarrowLayout && <View style={getGuideBookButtonStyles()}>{guideBookingButton}</View>}
                 {!isLoading && isChatUsedForOnboarding && shouldUseNarrowLayout && (
@@ -376,13 +359,6 @@
                     />
                 )}
             </View>
-=======
-            {!isLoading && isChatUsedForOnboarding && shouldUseNarrowLayout && (
-                <FreeTrial
-                    pressable
-                    addSpacing
-                />
-            )}
             {!!report && shouldUseNarrowLayout && ReportUtils.isOpenTaskReport(report, parentReportAction) && (
                 <View style={[styles.appBG, styles.pl0]}>
                     <View style={[styles.ph5, styles.pb3]}>
@@ -390,7 +366,6 @@
                     </View>
                 </View>
             )}
->>>>>>> c30c298b
         </View>
     );
 }
