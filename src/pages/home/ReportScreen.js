--- conflicted
+++ resolved
@@ -4,11 +4,6 @@
 import {View} from 'react-native';
 import lodashGet from 'lodash/get';
 import _ from 'underscore';
-<<<<<<< HEAD
-import {Freeze} from 'react-freeze';
-import Reanimated from 'react-native-reanimated';
-=======
->>>>>>> 18d62d06
 import {PortalHost} from '@gorhom/portal';
 import styles from '../../styles/styles';
 import ScreenWrapper from '../../components/ScreenWrapper';
@@ -240,7 +235,7 @@
 
         const themeStyles = this.context;
 
-        const screenWrapperStyle = [styles.appContent, styles.flex1, {marginTop: this.props.viewportOffsetTop}];
+        const screenWrapperStyle = [themeStyles.appContent, styles.flex1, {marginTop: this.props.viewportOffsetTop}];
 
         // There are no reportActions at all to display and we are still in the process of loading the next set of actions.
         const isLoadingInitialReportActions = _.isEmpty(this.props.reportActions) && this.props.report.isLoadingReportActions;
@@ -258,138 +253,6 @@
 
         return (
             <ScreenWrapper style={screenWrapperStyle}>
-<<<<<<< HEAD
-                <Reanimated.View style={themeStyles.appContent}>
-                    <Freeze
-                        freeze={shouldFreeze}
-                        placeholder={
-                            <>
-                                <ReportHeaderSkeletonView shouldAnimate={shouldAnimate} />
-                                <View style={[styles.flex1, styles.justifyContentEnd, styles.overflowHidden]}>
-                                    <ReportActionsSkeletonView
-                                        shouldAnimate={shouldAnimate}
-                                        containerHeight={this.state.skeletonViewContainerHeight}
-                                    />
-                                    <ReportFooter
-                                        shouldDisableCompose
-                                        isOffline={this.props.network.isOffline}
-                                    />
-                                </View>
-                            </>
-                        }
-                    >
-                        <FullPageNotFoundView
-                            shouldShow={(!this.props.report.reportID && !this.props.report.isLoadingReportActions && !isLoading) || shouldHideReport}
-                            subtitleKey="notFound.noAccess"
-                            shouldShowCloseButton={false}
-                            shouldShowBackButton={this.props.isSmallScreenWidth}
-                            onBackButtonPress={Navigation.goBack}
-                        >
-                            {isLoading ? (
-                                <ReportHeaderSkeletonView shouldAnimate={shouldAnimate} />
-                            ) : (
-                                <>
-                                    <OfflineWithFeedback
-                                        pendingAction={addWorkspaceRoomOrChatPendingAction}
-                                        errors={addWorkspaceRoomOrChatErrors}
-                                        shouldShowErrorMessages={false}
-                                    >
-                                        {ReportUtils.isMoneyRequestReport(this.props.report) || isSingleTransactionView ? (
-                                            <MoneyRequestHeader
-                                                report={this.props.report}
-                                                policies={this.props.policies}
-                                                personalDetails={this.props.personalDetails}
-                                                isSingleTransactionView={isSingleTransactionView}
-                                                parentReportAction={parentReportAction}
-                                            />
-                                        ) : (
-                                            <HeaderView
-                                                reportID={reportID}
-                                                onNavigationMenuButtonClicked={Navigation.goBack}
-                                                personalDetails={this.props.personalDetails}
-                                                report={this.props.report}
-                                            />
-                                        )}
-
-                                        {ReportUtils.isTaskReport(this.props.report) && (
-                                            <TaskHeader
-                                                report={this.props.report}
-                                                personalDetails={this.props.personalDetails}
-                                            />
-                                        )}
-                                    </OfflineWithFeedback>
-                                    {Boolean(this.props.accountManagerReportID) && ReportUtils.isConciergeChatReport(this.props.report) && this.state.isBannerVisible && (
-                                        <Banner
-                                            containerStyles={[styles.mh4, styles.mt4, styles.p4, styles.bgDark]}
-                                            textStyles={[styles.colorReversed]}
-                                            text={this.props.translate('reportActionsView.chatWithAccountManager')}
-                                            onClose={this.dismissBanner}
-                                            onPress={this.chatWithAccountManager}
-                                            shouldShowCloseButton
-                                        />
-                                    )}
-                                </>
-                            )}
-                            <View
-                                nativeID={CONST.REPORT.DROP_NATIVE_ID}
-                                style={[styles.flex1, styles.justifyContentEnd, styles.overflowHidden]}
-                                onLayout={(event) => {
-                                    const skeletonViewContainerHeight = event.nativeEvent.layout.height;
-
-                                    // The height can be 0 if the component unmounts - we are not interested in this value and want to know how much space it
-                                    // takes up so we can set the skeleton view container height.
-                                    if (skeletonViewContainerHeight === 0) {
-                                        return;
-                                    }
-                                    reportActionsListViewHeight = skeletonViewContainerHeight;
-                                    this.setState({skeletonViewContainerHeight});
-                                }}
-                            >
-                                {this.isReportReadyForDisplay() && !isLoadingInitialReportActions && !isLoading && (
-                                    <ReportActionsView
-                                        reportActions={this.props.reportActions}
-                                        report={this.props.report}
-                                        isComposerFullSize={this.props.isComposerFullSize}
-                                        isDrawerOpen={this.props.isDrawerOpen}
-                                        parentViewHeight={this.state.skeletonViewContainerHeight}
-                                    />
-                                )}
-
-                                {/* Note: The report should be allowed to mount even if the initial report actions are not loaded. If we prevent rendering the report while they are loading then
-                            we'll unnecessarily unmount the ReportActionsView which will clear the new marker lines initial state. */}
-                                {(!this.isReportReadyForDisplay() || isLoadingInitialReportActions || isLoading) && (
-                                    <ReportActionsSkeletonView containerHeight={this.state.skeletonViewContainerHeight} />
-                                )}
-
-                                {this.isReportReadyForDisplay() && (
-                                    <>
-                                        <ReportFooter
-                                            errors={addWorkspaceRoomOrChatErrors}
-                                            pendingAction={addWorkspaceRoomOrChatPendingAction}
-                                            isOffline={this.props.network.isOffline}
-                                            reportActions={this.props.reportActions}
-                                            report={this.props.report}
-                                            isComposerFullSize={this.props.isComposerFullSize}
-                                            onSubmitComment={this.onSubmitComment}
-                                            policies={this.props.policies}
-                                        />
-                                    </>
-                                )}
-
-                                {!this.isReportReadyForDisplay() && (
-                                    <ReportFooter
-                                        shouldDisableCompose
-                                        isOffline={this.props.network.isOffline}
-                                    />
-                                )}
-
-                                <EmojiPicker ref={EmojiPickerAction.emojiPickerRef} />
-                                <PortalHost name={CONST.REPORT.DROP_HOST_NAME} />
-                            </View>
-                        </FullPageNotFoundView>
-                    </Freeze>
-                </Reanimated.View>
-=======
                 <FullPageNotFoundView
                     shouldShow={(!this.props.report.reportID && !this.props.report.isLoadingReportActions && !isLoading) || shouldHideReport}
                     subtitleKey="notFound.noAccess"
@@ -493,7 +356,6 @@
                         <PortalHost name={CONST.REPORT.DROP_HOST_NAME} />
                     </View>
                 </FullPageNotFoundView>
->>>>>>> 18d62d06
             </ScreenWrapper>
         );
     }
