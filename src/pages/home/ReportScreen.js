/* eslint-disable rulesdir/prefer-underscore-method */
import React, {useRef, useState, useEffect, useMemo, useCallback} from 'react';
import {withOnyx} from 'react-native-onyx';
import {useFocusEffect} from '@react-navigation/native';
import PropTypes from 'prop-types';
import {View} from 'react-native';
import lodashGet from 'lodash/get';
import _ from 'underscore';
import styles from '../../styles/styles';
import ScreenWrapper from '../../components/ScreenWrapper';
import HeaderView from './HeaderView';
import Navigation from '../../libs/Navigation/Navigation';
import ROUTES from '../../ROUTES';
import * as Report from '../../libs/actions/Report';
import ONYXKEYS from '../../ONYXKEYS';
import * as ReportUtils from '../../libs/ReportUtils';
import ReportActionsView from './report/ReportActionsView';
import ReportActionsSkeletonView from '../../components/ReportActionsSkeletonView';
import reportActionPropTypes from './report/reportActionPropTypes';
import compose from '../../libs/compose';
import Visibility from '../../libs/Visibility';
import useWindowDimensions from '../../hooks/useWindowDimensions';
import useLocalize from '../../hooks/useLocalize';
import OfflineWithFeedback from '../../components/OfflineWithFeedback';
import ReportFooter from './report/ReportFooter';
import Banner from '../../components/Banner';
import reportPropTypes from '../reportPropTypes';
import reportMetadataPropTypes from '../reportMetadataPropTypes';
import FullPageNotFoundView from '../../components/BlockingViews/FullPageNotFoundView';
import withViewportOffsetTop from '../../components/withViewportOffsetTop';
import * as ReportActionsUtils from '../../libs/ReportActionsUtils';
import personalDetailsPropType from '../personalDetailsPropType';
import getIsReportFullyVisible from '../../libs/getIsReportFullyVisible';
import MoneyRequestHeader from '../../components/MoneyRequestHeader';
import MoneyReportHeader from '../../components/MoneyReportHeader';
import * as ComposerActions from '../../libs/actions/Composer';
import {ActionListContext, ReactionListContext} from './ReportScreenContext';
import TaskHeaderActionButton from '../../components/TaskHeaderActionButton';
import DragAndDropProvider from '../../components/DragAndDrop/Provider';
import usePrevious from '../../hooks/usePrevious';
import CONST from '../../CONST';
import withCurrentReportID, {withCurrentReportIDPropTypes, withCurrentReportIDDefaultProps} from '../../components/withCurrentReportID';

const propTypes = {
    /** Navigation route context info provided by react navigation */
    route: PropTypes.shape({
        /** Route specific parameters used on this screen */
        params: PropTypes.shape({
            /** The ID of the report this screen should display */
            reportID: PropTypes.string,

            /** The reportActionID to scroll to */
            reportActionID: PropTypes.string,
        }).isRequired,
    }).isRequired,

    /** Tells us if the sidebar has rendered */
    isSidebarLoaded: PropTypes.bool,

    /** The report currently being looked at */
    report: reportPropTypes,

    /** The report metadata loading states */
    reportMetadata: reportMetadataPropTypes,

    /** Array of report actions for this report */
    sortedReportActions: PropTypes.arrayOf(PropTypes.shape(reportActionPropTypes)),

    /** Whether the composer is full size */
    isComposerFullSize: PropTypes.bool,

    /** Beta features list */
    betas: PropTypes.arrayOf(PropTypes.string),

    /** The policies which the user has access to */
    policies: PropTypes.objectOf(
        PropTypes.shape({
            /** The policy name */
            name: PropTypes.string,

            /** The type of the policy */
            type: PropTypes.string,
        }),
    ),

    /** The account manager report ID */
    accountManagerReportID: PropTypes.string,

    /** All of the personal details for everyone */
    personalDetails: PropTypes.objectOf(personalDetailsPropType),

    /** Onyx function that marks the component ready for hydration */
    markReadyForHydration: PropTypes.func,

    /** Whether user is leaving the current report */
    userLeavingStatus: PropTypes.bool,

    viewportOffsetTop: PropTypes.number.isRequired,
    ...withCurrentReportIDPropTypes,
};

const defaultProps = {
    isSidebarLoaded: false,
    sortedReportActions: [],
    report: {
        hasOutstandingIOU: false,
    },
    reportMetadata: {
        isLoadingInitialReportActions: true,
        isLoadingOlderReportActions: false,
        isLoadingNewerReportActions: false,
    },
    isComposerFullSize: false,
    betas: [],
    policies: {},
    accountManagerReportID: null,
    userLeavingStatus: false,
    personalDetails: {},
    markReadyForHydration: null,
    ...withCurrentReportIDDefaultProps,
};

/**
 * Get the currently viewed report ID as number
 *
 * @param {Object} route
 * @param {Object} route.params
 * @param {String} route.params.reportID
 * @returns {String}
 */
function getReportID(route) {
    // // The reportID is used inside a collection key and should not be empty, as an empty reportID will result in the entire collection being returned.
    return String(lodashGet(route, 'params.reportID', null));
}
/**
 * Get the currently viewed report ID as number
 *
 * @param {Object} route
 * @param {Object} route.params
 * @param {String} route.params.reportID
 * @returns {String}
 */
function getReportActionID(route) {
    console.log('get.ROUTE', route?.params);
    return {reportActionID: lodashGet(route, 'params.reportActionID', null), reportID: lodashGet(route, 'params.reportID', null)};
}

function ReportScreen({
    betas,
    route,
    report,
    reportMetadata,
    sortedReportActions,
    accountManagerReportID,
    personalDetails,
    markReadyForHydration,
    policies,
    isSidebarLoaded,
    viewportOffsetTop,
    isComposerFullSize,
    errors,
    userLeavingStatus,
    currentReportID,
    updateCurrentReportID,
}) {
    const {translate} = useLocalize();
    const {isSmallScreenWidth} = useWindowDimensions();

    const firstRenderRef = useRef(true);
    const flatListRef = useRef();
    const reactionListRef = useRef();
    const prevReport = usePrevious(report);
    const prevUserLeavingStatus = usePrevious(userLeavingStatus);
    const {reportActionID, reportID} = getReportActionID(route);
    const [isLinkingToMessage, setLinkingToMessageTrigger] = useState(false);

    const reportActions = useMemo(() => {
        const val = ReportActionsUtils.getRangeFromArrayByID(sortedReportActions, reportActionID);
        return val;
    }, [sortedReportActions, reportActionID]);
    const [isBannerVisible, setIsBannerVisible] = useState(true);
    const [listHeight, setListHeight] = useState(0);

    const {addWorkspaceRoomOrChatPendingAction, addWorkspaceRoomOrChatErrors} = ReportUtils.getReportOfflinePendingActionAndErrors(report);
    const screenWrapperStyle = [styles.appContent, styles.flex1, {marginTop: viewportOffsetTop}];

    // There are no reportActions at all to display and we are still in the process of loading the next set of actions.
    const isLoadingInitialReportActions = _.isEmpty(reportActions) && reportMetadata.isLoadingInitialReportActions;

    const isOptimisticDelete = lodashGet(report, 'statusNum') === CONST.REPORT.STATUS.CLOSED;

    const shouldHideReport = !ReportUtils.canAccessReport(report, policies, betas);

    const isLoading = !reportID || !isSidebarLoaded || _.isEmpty(personalDetails);

    const parentReportAction = ReportActionsUtils.getParentReportAction(report);
    const isSingleTransactionView = ReportUtils.isMoneyRequest(report);

    const policy = policies[`${ONYXKEYS.COLLECTION.POLICY}${report.policyID}`] || {};

    const isTopMostReportId = currentReportID === getReportID(route);
    const didSubscribeToReportLeavingEvents = useRef(false);

    let headerView = (
        <HeaderView
            reportID={reportID}
            onNavigationMenuButtonClicked={() => Navigation.goBack(ROUTES.HOME, false, true)}
            personalDetails={personalDetails}
            report={report}
        />
    );

    if (isSingleTransactionView) {
        headerView = (
            <MoneyRequestHeader
                report={report}
                policy={policy}
                personalDetails={personalDetails}
                isSingleTransactionView={isSingleTransactionView}
                parentReportAction={parentReportAction}
            />
        );
    }

    if (ReportUtils.isMoneyRequestReport(report)) {
        headerView = (
            <MoneyReportHeader
                report={report}
                policy={policy}
                personalDetails={personalDetails}
                isSingleTransactionView={isSingleTransactionView}
                parentReportAction={parentReportAction}
            />
        );
    }

    /**
     * When false the ReportActionsView will completely unmount and we will show a loader until it returns true.
     *
     * @returns {Boolean}
     */
    const isReportReadyForDisplay = useMemo(() => {
        const reportIDFromPath = getReportID(route);

        // This is necessary so that when we are retrieving the next report data from Onyx the ReportActionsView will remount completely
        const isTransitioning = report && report.reportID !== reportIDFromPath;
        return reportIDFromPath !== '' && report.reportID && !isTransitioning;
    }, [route, report]);

    const fetchReport = useCallback(() => {
        Report.openReport({reportID, reportActionID: reportActionID || ''});
    }, [reportID, reportActionID]);

    const fetchReportIfNeeded = useCallback(() => {
        const reportIDFromPath = getReportID(route);

        // Report ID will be empty when the reports collection is empty.
        // This could happen when we are loading the collection for the first time after logging in.
        if (!ReportUtils.isValidReportIDFromPath(reportIDFromPath)) {
            return;
        }

        // It possible that we may not have the report object yet in Onyx yet e.g. we navigated to a URL for an accessible report that
        // is not stored locally yet. If report.reportID exists, then the report has been stored locally and nothing more needs to be done.
        // If it doesn't exist, then we fetch the report from the API.
        if (report.reportID && report.reportID === getReportID(route) && !isLoadingInitialReportActions) {
            return;
        }

<<<<<<< HEAD
        fetchReport();
    }, [report.reportID, route, isFirstlyLoadingReportActions, fetchReport]);
=======
        Report.openReport(reportIDFromPath);
    }, [report.reportID, route, isLoadingInitialReportActions]);
>>>>>>> 92becc13

    const dismissBanner = useCallback(() => {
        setIsBannerVisible(false);
    }, []);

    const chatWithAccountManager = useCallback(() => {
        Navigation.navigate(ROUTES.REPORT_WITH_ID.getRoute(accountManagerReportID));
    }, [accountManagerReportID]);

    /**
     * @param {String} text
     */
    const onSubmitComment = useCallback(
<<<<<<< HEAD
      (text) => {
          Report.addComment(getReportID(route), text);
          // we need to scroll to the bottom of the list after the comment was added
          const refID = setTimeout(() => {
              flatListRef.current.scrollToOffset({animated: false, offset: 0});
          }, 10);

          return () => clearTimeout(refID);
      },
      [route],
  );
=======
        (text) => {
            Report.addComment(getReportID(route), text);
            // We need to scroll to the bottom of the list after the comment is added
            const refID = setTimeout(() => {
                flatListRef.current.scrollToOffset({animated: false, offset: 0});
            }, 10);

            return () => clearTimeout(refID);
        },
        [route],
    );
>>>>>>> 92becc13

    useFocusEffect(
        useCallback(() => {
            const unsubscribeVisibilityListener = Visibility.onVisibilityChange(() => {
                const isTopMostReportID = Navigation.getTopmostReportId() === getReportID(route);
                // If the report is not fully visible (AKA on small screen devices and LHR is open) or the report is optimistic (AKA not yet created)
                // we don't need to call openReport
                if (!getIsReportFullyVisible(isTopMostReportID) || report.isOptimisticReport) {
                    return;
                }

                Report.openReport({reportID: report.reportID});
            });

            return () => unsubscribeVisibilityListener();
            // The effect should run only on the first focus to attach listener
            // eslint-disable-next-line react-hooks/exhaustive-deps
        }, []),
    );

    useEffect(() => {
        fetchReportIfNeeded();
        ComposerActions.setShouldShowComposeInput(true);
        return () => {
            if (!didSubscribeToReportLeavingEvents) {
                return;
            }

            Report.unsubscribeFromLeavingRoomReportChannel(report.reportID);
        };

        // I'm disabling the warning, as it expects to use exhaustive deps, even though we want this useEffect to run only on the first render.
        // eslint-disable-next-line react-hooks/exhaustive-deps
    }, []);

    useEffect(() => {
        // We don't want this effect to run on the first render.
        if (firstRenderRef.current) {
            firstRenderRef.current = false;
            return;
        }

        const onyxReportID = report.reportID;
        const prevOnyxReportID = prevReport.reportID;
        const routeReportID = getReportID(route);

        // Navigate to the Concierge chat if the room was removed from another device (e.g. user leaving a room or removed from a room)
        if (
            // non-optimistic case
            (!prevUserLeavingStatus && userLeavingStatus) ||
            // optimistic case
            (prevOnyxReportID &&
                prevOnyxReportID === routeReportID &&
                !onyxReportID &&
                prevReport.statusNum === CONST.REPORT.STATUS.OPEN &&
                (report.statusNum === CONST.REPORT.STATUS.CLOSED || (!report.statusNum && !prevReport.parentReportID)))
        ) {
            Navigation.dismissModal();
            if (Navigation.getTopmostReportId() === prevOnyxReportID) {
                Navigation.setShouldPopAllStateOnUP();
                Navigation.goBack(ROUTES.HOME, false, true);
            }
            if (prevReport.parentReportID) {
                Navigation.navigate(ROUTES.REPORT_WITH_ID.getRoute(prevReport.parentReportID));
                return;
            }
            Report.navigateToConciergeChat();
            return;
        }

        // If you already have a report open and are deeplinking to a new report on native,
        // the ReportScreen never actually unmounts and the reportID in the route also doesn't change.
        // Therefore, we need to compare if the existing reportID is the same as the one in the route
        // before deciding that we shouldn't call OpenReport.
        if (onyxReportID === prevReport.reportID && (!onyxReportID || onyxReportID === routeReportID)) {
            return;
        }

        fetchReportIfNeeded();
        ComposerActions.setShouldShowComposeInput(true);
    }, [route, report, errors, fetchReportIfNeeded, prevReport.reportID, prevUserLeavingStatus, userLeavingStatus, prevReport.statusNum, prevReport.parentReportID]);

    useEffect(() => {
        if (!ReportUtils.isValidReportIDFromPath(reportID)) {
            return;
        }
        // Ensures subscription event succeeds when the report/workspace room is created optimistically.
        // Check if the optimistic `OpenReport` or `AddWorkspaceRoom` has succeeded by confirming
        // any `pendingFields.createChat` or `pendingFields.addWorkspaceRoom` fields are set to null.
        // Existing reports created will have empty fields for `pendingFields`.
        const didCreateReportSuccessfully = !report.pendingFields || (!report.pendingFields.addWorkspaceRoom && !report.pendingFields.createChat);
        if (!didSubscribeToReportLeavingEvents.current && didCreateReportSuccessfully) {
            Report.subscribeToReportLeavingEvents(reportID);
            didSubscribeToReportLeavingEvents.current = true;
        }
    }, [report, didSubscribeToReportLeavingEvents, reportID]);

    const onListLayout = useCallback((e) => {
        setListHeight((prev) => lodashGet(e, 'nativeEvent.layout.height', prev));
        if (!markReadyForHydration) {
            return;
        }

        markReadyForHydration();
        // eslint-disable-next-line react-hooks/exhaustive-deps
    }, []);

    // eslint-disable-next-line rulesdir/no-negated-variables
    const shouldShowNotFoundPage = useMemo(
        () => (!firstRenderRef.current && !report.reportID && !isOptimisticDelete && !reportMetadata.isLoadingInitialReportActions && !isLoading && !userLeavingStatus) || shouldHideReport,
        [report, reportMetadata, isLoading, shouldHideReport, isOptimisticDelete, userLeavingStatus],
    );

    return (
        <ActionListContext.Provider value={flatListRef}>
            <ReactionListContext.Provider value={reactionListRef}>
                <ScreenWrapper
                    style={screenWrapperStyle}
                    shouldEnableKeyboardAvoidingView={isTopMostReportId}
                    testID={ReportScreen.displayName}
                >
                    <FullPageNotFoundView
                        shouldShow={shouldShowNotFoundPage}
                        subtitleKey="notFound.noAccess"
                        shouldShowCloseButton={false}
                        shouldShowBackButton={isSmallScreenWidth}
                        onBackButtonPress={Navigation.goBack}
                        shouldShowLink={false}
                    >
                        <OfflineWithFeedback
                            pendingAction={addWorkspaceRoomOrChatPendingAction}
                            errors={addWorkspaceRoomOrChatErrors}
                            shouldShowErrorMessages={false}
                            needsOffscreenAlphaCompositing
                        >
                            {headerView}
                            {ReportUtils.isTaskReport(report) && isSmallScreenWidth && ReportUtils.isOpenTaskReport(report, parentReportAction) && (
                                <View style={[styles.borderBottom]}>
                                    <View style={[styles.appBG, styles.pl0]}>
                                        <View style={[styles.ph5, styles.pb3]}>
                                            <TaskHeaderActionButton report={report} />
                                        </View>
                                    </View>
                                </View>
                            )}
                        </OfflineWithFeedback>
                        {!!accountManagerReportID && ReportUtils.isConciergeChatReport(report) && isBannerVisible && (
                            <Banner
                                containerStyles={[styles.mh4, styles.mt4, styles.p4, styles.bgDark]}
                                textStyles={[styles.colorReversed]}
                                text={translate('reportActionsView.chatWithAccountManager')}
                                onClose={dismissBanner}
                                onPress={chatWithAccountManager}
                                shouldShowCloseButton
                            />
                        )}
                        <DragAndDropProvider isDisabled={!isReportReadyForDisplay}>
                            <View
                                style={[styles.flex1, styles.justifyContentEnd, styles.overflowHidden]}
                                onLayout={onListLayout}
                            >
<<<<<<< HEAD
                                {/* {isReportReadyForDisplay && !isFirstlyLoadingReportActions && !isLoading && ( */}
                                {isReportReadyForDisplay && !isLoading && (
=======
                                {isReportReadyForDisplay && !isLoadingInitialReportActions && !isLoading && (
>>>>>>> 92becc13
                                    <ReportActionsView
                                        reportActions={reportActions}
                                        report={report}
                                        isLinkingToMessage={isLinkingToMessage}
                                        setLinkingToMessageTrigger={setLinkingToMessageTrigger}
                                        fetchReport={fetchReport}
                                        reportActionID={reportActionID}
                                        isLoadingInitialReportActions={reportMetadata.isLoadingInitialReportActions}
                                        isLoadingNewerReportActions={reportMetadata.isLoadingNewerReportActions}
                                        isLoadingOlderReportActions={reportMetadata.isLoadingOlderReportActions}
                                        isComposerFullSize={isComposerFullSize}
                                        policy={policy}
                                    />
                                )}

                                {/* Note: The ReportActionsSkeletonView should be allowed to mount even if the initial report actions are not loaded.
                                    If we prevent rendering the report while they are loading then
                                    we'll unnecessarily unmount the ReportActionsView which will clear the new marker lines initial state. */}
                                {(!isReportReadyForDisplay || isLoadingInitialReportActions || isLoading) && <ReportActionsSkeletonView />}

                                {isReportReadyForDisplay ? (
                                    <ReportFooter
                                        pendingAction={addWorkspaceRoomOrChatPendingAction}
                                        reportActions={reportActions}
                                        report={report}
                                        isComposerFullSize={isComposerFullSize}
                                        onSubmitComment={onSubmitComment}
                                        policies={policies}
                                        listHeight={listHeight}
                                        personalDetails={personalDetails}
                                    />
                                ) : (
                                    <ReportFooter isReportReadyForDisplay={false} />
                                )}
                            </View>
                        </DragAndDropProvider>
                    </FullPageNotFoundView>
                </ScreenWrapper>
            </ReactionListContext.Provider>
        </ActionListContext.Provider>
    );
}

ReportScreen.propTypes = propTypes;
ReportScreen.defaultProps = defaultProps;
ReportScreen.displayName = 'ReportScreen';

export default compose(
    withViewportOffsetTop,
    withCurrentReportID,
    withOnyx(
        {
            isSidebarLoaded: {
                key: ONYXKEYS.IS_SIDEBAR_LOADED,
            },
            reportActions: {
                key: ({route}) => `${ONYXKEYS.COLLECTION.REPORT_ACTIONS}${getReportID(route)}`,
                canEvict: false,
                selector: ReportActionsUtils.getSortedReportActionsForDisplay,
            },
            report: {
                key: ({route}) => `${ONYXKEYS.COLLECTION.REPORT}${getReportID(route)}`,
                allowStaleData: true,
            },
            reportMetadata: {
                key: ({route}) => `${ONYXKEYS.COLLECTION.REPORT_METADATA}${getReportID(route)}`,
                initialValue: {
                    isLoadingInitialReportActions: true,
                    isLoadingOlderReportActions: false,
                    isLoadingNewerReportActions: false,
                },
            },
            isComposerFullSize: {
                key: ({route}) => `${ONYXKEYS.COLLECTION.REPORT_IS_COMPOSER_FULL_SIZE}${getReportID(route)}`,
                initialValue: false,
            },
            betas: {
                key: ONYXKEYS.BETAS,
            },
            policies: {
                key: ONYXKEYS.COLLECTION.POLICY,
                allowStaleData: true,
            },
            accountManagerReportID: {
                key: ONYXKEYS.ACCOUNT_MANAGER_REPORT_ID,
                initialValue: null,
            },
            personalDetails: {
                key: ONYXKEYS.PERSONAL_DETAILS_LIST,
            },
            userLeavingStatus: {
                key: ({route}) => `${ONYXKEYS.COLLECTION.REPORT_USER_IS_LEAVING_ROOM}${getReportID(route)}`,
                initialValue: false,
            },
            sortedReportActions: {
                key: ({route}) => `${ONYXKEYS.COLLECTION.REPORT_ACTIONS}${getReportID(route)}`,
                canEvict: false,
                selector: ReportActionsUtils.getSortedReportActionsForDisplay,
                // selector: ReportActionsUtils.processReportActions,
            },
        },
        true,
    ),
)(ReportScreen);<|MERGE_RESOLUTION|>--- conflicted
+++ resolved
@@ -267,13 +267,8 @@
             return;
         }
 
-<<<<<<< HEAD
         fetchReport();
-    }, [report.reportID, route, isFirstlyLoadingReportActions, fetchReport]);
-=======
-        Report.openReport(reportIDFromPath);
-    }, [report.reportID, route, isLoadingInitialReportActions]);
->>>>>>> 92becc13
+    }, [report.reportID, route, isLoadingInitialReportActions, fetchReport]);
 
     const dismissBanner = useCallback(() => {
         setIsBannerVisible(false);
@@ -287,19 +282,6 @@
      * @param {String} text
      */
     const onSubmitComment = useCallback(
-<<<<<<< HEAD
-      (text) => {
-          Report.addComment(getReportID(route), text);
-          // we need to scroll to the bottom of the list after the comment was added
-          const refID = setTimeout(() => {
-              flatListRef.current.scrollToOffset({animated: false, offset: 0});
-          }, 10);
-
-          return () => clearTimeout(refID);
-      },
-      [route],
-  );
-=======
         (text) => {
             Report.addComment(getReportID(route), text);
             // We need to scroll to the bottom of the list after the comment is added
@@ -307,11 +289,10 @@
                 flatListRef.current.scrollToOffset({animated: false, offset: 0});
             }, 10);
 
-            return () => clearTimeout(refID);
-        },
-        [route],
-    );
->>>>>>> 92becc13
+          return () => clearTimeout(refID);
+      },
+      [route],
+  );
 
     useFocusEffect(
         useCallback(() => {
@@ -473,12 +454,8 @@
                                 style={[styles.flex1, styles.justifyContentEnd, styles.overflowHidden]}
                                 onLayout={onListLayout}
                             >
-<<<<<<< HEAD
-                                {/* {isReportReadyForDisplay && !isFirstlyLoadingReportActions && !isLoading && ( */}
                                 {isReportReadyForDisplay && !isLoading && (
-=======
-                                {isReportReadyForDisplay && !isLoadingInitialReportActions && !isLoading && (
->>>>>>> 92becc13
+
                                     <ReportActionsView
                                         reportActions={reportActions}
                                         report={report}
