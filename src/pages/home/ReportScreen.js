import React, {useRef, useState, useEffect, useMemo, useCallback} from 'react';
import {withOnyx} from 'react-native-onyx';
import PropTypes from 'prop-types';
import {View} from 'react-native';
import lodashGet from 'lodash/get';
import _ from 'underscore';
import styles from '../../styles/styles';
import ScreenWrapper from '../../components/ScreenWrapper';
import HeaderView from './HeaderView';
import Navigation from '../../libs/Navigation/Navigation';
import ROUTES from '../../ROUTES';
import * as Report from '../../libs/actions/Report';
import ONYXKEYS from '../../ONYXKEYS';
import * as ReportUtils from '../../libs/ReportUtils';
import ReportActionsView from './report/ReportActionsView';
import ReportActionsSkeletonView from '../../components/ReportActionsSkeletonView';
import reportActionPropTypes from './report/reportActionPropTypes';
import {withNetwork} from '../../components/OnyxProvider';
import compose from '../../libs/compose';
import Visibility from '../../libs/Visibility';
import networkPropTypes from '../../components/networkPropTypes';
import withWindowDimensions, {windowDimensionsPropTypes} from '../../components/withWindowDimensions';
import OfflineWithFeedback from '../../components/OfflineWithFeedback';
import ReportFooter from './report/ReportFooter';
import Banner from '../../components/Banner';
import withLocalize from '../../components/withLocalize';
import reportPropTypes from '../reportPropTypes';
import FullPageNotFoundView from '../../components/BlockingViews/FullPageNotFoundView';
import withViewportOffsetTop, {viewportOffsetTopPropTypes} from '../../components/withViewportOffsetTop';
import * as ReportActionsUtils from '../../libs/ReportActionsUtils';
import personalDetailsPropType from '../personalDetailsPropType';
import getIsReportFullyVisible from '../../libs/getIsReportFullyVisible';
import MoneyRequestHeader from '../../components/MoneyRequestHeader';
import MoneyReportHeader from '../../components/MoneyReportHeader';
import * as ComposerActions from '../../libs/actions/Composer';
import ReportScreenContext from './ReportScreenContext';
import TaskHeaderActionButton from '../../components/TaskHeaderActionButton';
import DragAndDropProvider from '../../components/DragAndDrop/Provider';
import usePrevious from '../../hooks/usePrevious';
<<<<<<< HEAD
import CONST from '../../CONST';
=======
import withCurrentReportID, {withCurrentReportIDPropTypes, withCurrentReportIDDefaultProps} from '../../components/withCurrentReportID';
>>>>>>> bfc64687

const propTypes = {
    /** Navigation route context info provided by react navigation */
    route: PropTypes.shape({
        /** Route specific parameters used on this screen */
        params: PropTypes.shape({
            /** The ID of the report this screen should display */
            reportID: PropTypes.string,

            /** The reportActionID to scroll to */
            reportActionID: PropTypes.string,
        }).isRequired,
    }).isRequired,

    /** Tells us if the sidebar has rendered */
    isSidebarLoaded: PropTypes.bool,

    /** The report currently being looked at */
    report: reportPropTypes,

    /** Array of report actions for this report */
    reportActions: PropTypes.arrayOf(PropTypes.shape(reportActionPropTypes)),

    /** Whether the composer is full size */
    isComposerFullSize: PropTypes.bool,

    /** Beta features list */
    betas: PropTypes.arrayOf(PropTypes.string),

    /** The policies which the user has access to */
    policies: PropTypes.objectOf(
        PropTypes.shape({
            /** The policy name */
            name: PropTypes.string,

            /** The type of the policy */
            type: PropTypes.string,
        }),
    ),

    /** Information about the network */
    network: networkPropTypes.isRequired,

    /** The account manager report ID */
    accountManagerReportID: PropTypes.string,

    /** All of the personal details for everyone */
    personalDetails: PropTypes.objectOf(personalDetailsPropType),

    /** Whether user leaving current report that listen to another device leaveRoom trigger */
    userLeavingStatus: PropTypes.bool,

    ...windowDimensionsPropTypes,
    ...viewportOffsetTopPropTypes,
    ...withCurrentReportIDPropTypes,
};

const defaultProps = {
    isSidebarLoaded: false,
    reportActions: [],
    report: {
        hasOutstandingIOU: false,
        isLoadingReportActions: false,
    },
    isComposerFullSize: false,
    betas: [],
    policies: {},
    accountManagerReportID: null,
    userLeavingStatus: false,
    personalDetails: {},
    ...withCurrentReportIDDefaultProps,
};

/**
 * Get the currently viewed report ID as number
 *
 * @param {Object} route
 * @param {Object} route.params
 * @param {String} route.params.reportID
 * @returns {String}
 */
function getReportID(route) {
    return String(lodashGet(route, 'params.reportID', null));
}

function ReportScreen({
    betas,
    route,
    report,
    reportActions,
    accountManagerReportID,
    personalDetails,
    policies,
    translate,
    network,
    isSmallScreenWidth,
    isSidebarLoaded,
    viewportOffsetTop,
    isComposerFullSize,
    errors,
<<<<<<< HEAD
    userLeavingStatus,
=======
    currentReportID,
>>>>>>> bfc64687
}) {
    const firstRenderRef = useRef(true);
    const flatListRef = useRef();
    const reactionListRef = useRef();
    const prevReport = usePrevious(report);

    const [skeletonViewContainerHeight, setSkeletonViewContainerHeight] = useState(0);
    const [isBannerVisible, setIsBannerVisible] = useState(true);

    const reportID = getReportID(route);
    const {addWorkspaceRoomOrChatPendingAction, addWorkspaceRoomOrChatErrors} = ReportUtils.getReportOfflinePendingActionAndErrors(report);
    const screenWrapperStyle = [styles.appContent, styles.flex1, {marginTop: viewportOffsetTop}];

    // There are no reportActions at all to display and we are still in the process of loading the next set of actions.
    const isLoadingInitialReportActions = _.isEmpty(reportActions) && report.isLoadingReportActions;

    const shouldHideReport = !ReportUtils.canAccessReport(report, policies, betas);

    const isLoading = !reportID || !isSidebarLoaded || _.isEmpty(personalDetails) || firstRenderRef.current;

    const parentReportAction = ReportActionsUtils.getParentReportAction(report);
    const isDeletedParentAction = ReportActionsUtils.isDeletedParentAction(parentReportAction);
    const isSingleTransactionView = ReportUtils.isMoneyRequest(report);

    const policy = policies[`${ONYXKEYS.COLLECTION.POLICY}${report.policyID}`];

<<<<<<< HEAD
    const isTopMostReportId = Navigation.getTopmostReportId() === getReportID(route);
    const didSubscribeToReportLeavingEvents = useRef(false);
=======
    const isTopMostReportId = currentReportID === getReportID(route);
>>>>>>> bfc64687

    let headerView = (
        <HeaderView
            reportID={reportID}
            onNavigationMenuButtonClicked={() => Navigation.goBack(ROUTES.HOME, false, true)}
            personalDetails={personalDetails}
            report={report}
        />
    );

    if (isSingleTransactionView && !isDeletedParentAction) {
        headerView = (
            <MoneyRequestHeader
                report={report}
                policy={policy}
                personalDetails={personalDetails}
                isSingleTransactionView={isSingleTransactionView}
                parentReportAction={parentReportAction}
            />
        );
    }

    if (ReportUtils.isMoneyRequestReport(report)) {
        headerView = (
            <MoneyReportHeader
                report={report}
                policy={policy}
                personalDetails={personalDetails}
                isSingleTransactionView={isSingleTransactionView}
                parentReportAction={parentReportAction}
            />
        );
    }

    /**
     * When false the ReportActionsView will completely unmount and we will show a loader until it returns true.
     *
     * @returns {Boolean}
     */
    const isReportReadyForDisplay = useMemo(() => {
        const reportIDFromPath = getReportID(route);

        // This is necessary so that when we are retrieving the next report data from Onyx the ReportActionsView will remount completely
        const isTransitioning = report && report.reportID !== reportIDFromPath;
        return reportIDFromPath !== '' && report.reportID && !isTransitioning;
    }, [route, report]);

    const fetchReportIfNeeded = useCallback(() => {
        const reportIDFromPath = getReportID(route);

        // Report ID will be empty when the reports collection is empty.
        // This could happen when we are loading the collection for the first time after logging in.
        if (!reportIDFromPath) {
            return;
        }

        // It possible that we may not have the report object yet in Onyx yet e.g. we navigated to a URL for an accessible report that
        // is not stored locally yet. If report.reportID exists, then the report has been stored locally and nothing more needs to be done.
        // If it doesn't exist, then we fetch the report from the API.
        if (report.reportID && report.reportID === getReportID(route)) {
            return;
        }
        Report.openReport(reportIDFromPath);
    }, [report.reportID, route]);

    const dismissBanner = useCallback(() => {
        setIsBannerVisible(false);
    }, []);

    const chatWithAccountManager = useCallback(() => {
        Navigation.navigate(ROUTES.getReportRoute(accountManagerReportID));
    }, [accountManagerReportID]);

    /**
     * @param {String} text
     */
    const onSubmitComment = useCallback(
        (text) => {
            Report.addComment(getReportID(route), text);
        },
        [route],
    );

    useEffect(() => {
        const unsubscribeVisibilityListener = Visibility.onVisibilityChange(() => {
            // If the report is not fully visible (AKA on small screen devices and LHR is open) or the report is optimistic (AKA not yet created)
            // we don't need to call openReport
            if (!getIsReportFullyVisible(isTopMostReportId) || report.isOptimisticReport) {
                return;
            }

            Report.openReport(report.reportID);
        });

        fetchReportIfNeeded();
        ComposerActions.setShouldShowComposeInput(true);
        return () => {
            if (!unsubscribeVisibilityListener) {
                return;
            }
            unsubscribeVisibilityListener();
            if (didSubscribeToReportLeavingEvents) {
                Report.unsubscribeFromLeavingRoomReportChannel(report.reportID);
            }
        };

        // I'm disabling the warning, as it expects to use exhaustive deps, even though we want this useEffect to run only on the first render.
        // eslint-disable-next-line react-hooks/exhaustive-deps
    }, []);

    useEffect(() => {
        // We don't want this effect to run on the first render.
        if (firstRenderRef.current) {
            firstRenderRef.current = false;
            return;
        }

        const onyxReportID = report.reportID;
        const prevOnyxReportID = prevReport.reportID;
        const routeReportID = getReportID(route);

        // navigate to concierge when the room removed from another device (e.g. user leaving a room)
        if (
            // non-optimistic case
            userLeavingStatus ||
            // optimistic case
            (prevOnyxReportID && prevOnyxReportID === routeReportID && !onyxReportID && prevReport.statusNum === CONST.REPORT.STATUS.OPEN && report.statusNum === CONST.REPORT.STATUS.CLOSED)
        ) {
            Navigation.goBack();
            Report.navigateToConciergeChat();
            return;
        }

        // If you already have a report open and are deeplinking to a new report on native,
        // the ReportScreen never actually unmounts and the reportID in the route also doesn't change.
        // Therefore, we need to compare if the existing reportID is the same as the one in the route
        // before deciding that we shouldn't call OpenReport.
        if (onyxReportID === prevReport.reportID && (!onyxReportID || onyxReportID === routeReportID)) {
            return;
        }

        fetchReportIfNeeded();
        ComposerActions.setShouldShowComposeInput(true);
    }, [route, report, errors, fetchReportIfNeeded, prevReport.reportID, userLeavingStatus, prevReport.statusNum]);

    useEffect(() => {
        // Ensures subscription event succeeds when the report/workspace room is created optimistically.
        // Check if the optimistic `OpenReport` or `AddWorkspaceRoom` has succeeded by confirming
        // any `pendingFields.createChat` or `pendingFields.addWorkspaceRoom` fields are set to null.
        // Existing reports created will have empty fields for `pendingFields`.
        const didCreateReportSuccessfully = !report.pendingFields || (!report.pendingFields.addWorkspaceRoom && !report.pendingFields.createChat);
        if (!didSubscribeToReportLeavingEvents.current && didCreateReportSuccessfully) {
            Report.subscribeToReportLeavingEvents(reportID);
            didSubscribeToReportLeavingEvents.current = true;
        }
    }, [report, didSubscribeToReportLeavingEvents, reportID]);

    return (
        <ReportScreenContext.Provider
            value={{
                flatListRef,
                reactionListRef,
            }}
        >
            <ScreenWrapper
                style={screenWrapperStyle}
                shouldEnableKeyboardAvoidingView={isTopMostReportId}
            >
                <FullPageNotFoundView
                    shouldShow={(!report.reportID && !report.isLoadingReportActions && !isLoading && !userLeavingStatus) || shouldHideReport}
                    subtitleKey="notFound.noAccess"
                    shouldShowCloseButton={false}
                    shouldShowBackButton={isSmallScreenWidth}
                    onBackButtonPress={Navigation.goBack}
                    shouldShowLink={false}
                >
                    <OfflineWithFeedback
                        pendingAction={addWorkspaceRoomOrChatPendingAction}
                        errors={addWorkspaceRoomOrChatErrors}
                        shouldShowErrorMessages={false}
                        needsOffscreenAlphaCompositing
                    >
                        {headerView}
                        {ReportUtils.isTaskReport(report) && isSmallScreenWidth && ReportUtils.isOpenTaskReport(report) && (
                            <View style={[styles.borderBottom]}>
                                <View style={[styles.appBG, styles.pl0]}>
                                    <View style={[styles.ph5, styles.pb3]}>
                                        <TaskHeaderActionButton report={report} />
                                    </View>
                                </View>
                            </View>
                        )}
                    </OfflineWithFeedback>
                    {Boolean(accountManagerReportID) && ReportUtils.isConciergeChatReport(report) && isBannerVisible && (
                        <Banner
                            containerStyles={[styles.mh4, styles.mt4, styles.p4, styles.bgDark]}
                            textStyles={[styles.colorReversed]}
                            text={translate('reportActionsView.chatWithAccountManager')}
                            onClose={dismissBanner}
                            onPress={chatWithAccountManager}
                            shouldShowCloseButton
                        />
                    )}
                    <DragAndDropProvider isDisabled={!isReportReadyForDisplay}>
                        <View
                            style={[styles.flex1, styles.justifyContentEnd, styles.overflowHidden]}
                            onLayout={(event) => {
                                // Rounding this value for comparison because they can look like this: 411.9999694824219
                                const newSkeletonViewContainerHeight = Math.round(event.nativeEvent.layout.height);

                                // The height can be 0 if the component unmounts - we are not interested in this value and want to know how much space it
                                // takes up so we can set the skeleton view container height.
                                if (newSkeletonViewContainerHeight === 0) {
                                    return;
                                }
                                setSkeletonViewContainerHeight(newSkeletonViewContainerHeight);
                            }}
                        >
                            {isReportReadyForDisplay && !isLoadingInitialReportActions && !isLoading && (
                                <ReportActionsView
                                    reportActions={reportActions}
                                    report={report}
                                    isComposerFullSize={isComposerFullSize}
                                    parentViewHeight={skeletonViewContainerHeight}
                                    policy={policy}
                                />
                            )}

                            {/* Note: The report should be allowed to mount even if the initial report actions are not loaded. If we prevent rendering the report while they are loading then
                            we'll unnecessarily unmount the ReportActionsView which will clear the new marker lines initial state. */}
                            {(!isReportReadyForDisplay || isLoadingInitialReportActions || isLoading) && <ReportActionsSkeletonView containerHeight={skeletonViewContainerHeight} />}

                            {isReportReadyForDisplay && (
                                <>
                                    <ReportFooter
                                        pendingAction={addWorkspaceRoomOrChatPendingAction}
                                        isOffline={network.isOffline}
                                        reportActions={reportActions}
                                        report={report}
                                        isComposerFullSize={isComposerFullSize}
                                        onSubmitComment={onSubmitComment}
                                        policies={policies}
                                    />
                                </>
                            )}

                            {!isReportReadyForDisplay && (
                                <ReportFooter
                                    shouldDisableCompose
                                    isOffline={network.isOffline}
                                />
                            )}
                        </View>
                    </DragAndDropProvider>
                </FullPageNotFoundView>
            </ScreenWrapper>
        </ReportScreenContext.Provider>
    );
}

ReportScreen.propTypes = propTypes;
ReportScreen.defaultProps = defaultProps;
ReportScreen.displayName = 'ReportScreen';

export default compose(
    withViewportOffsetTop,
    withLocalize,
    withWindowDimensions,
    withNetwork(),
    withCurrentReportID,
    withOnyx({
        isSidebarLoaded: {
            key: ONYXKEYS.IS_SIDEBAR_LOADED,
        },
        reportActions: {
            key: ({route}) => `${ONYXKEYS.COLLECTION.REPORT_ACTIONS}${getReportID(route)}`,
            canEvict: false,
            selector: ReportActionsUtils.getSortedReportActionsForDisplay,
        },
        report: {
            key: ({route}) => `${ONYXKEYS.COLLECTION.REPORT}${getReportID(route)}`,
        },
        isComposerFullSize: {
            key: ({route}) => `${ONYXKEYS.COLLECTION.REPORT_IS_COMPOSER_FULL_SIZE}${getReportID(route)}`,
        },
        betas: {
            key: ONYXKEYS.BETAS,
        },
        policies: {
            key: ONYXKEYS.COLLECTION.POLICY,
        },
        accountManagerReportID: {
            key: ONYXKEYS.ACCOUNT_MANAGER_REPORT_ID,
        },
        personalDetails: {
            key: ONYXKEYS.PERSONAL_DETAILS_LIST,
        },
        userLeavingStatus: {
            key: ({route}) => `${ONYXKEYS.COLLECTION.REPORT_USER_IS_LEAVING_ROOM}${getReportID(route)}`,
        },
    }),
)(ReportScreen);<|MERGE_RESOLUTION|>--- conflicted
+++ resolved
@@ -37,11 +37,8 @@
 import TaskHeaderActionButton from '../../components/TaskHeaderActionButton';
 import DragAndDropProvider from '../../components/DragAndDrop/Provider';
 import usePrevious from '../../hooks/usePrevious';
-<<<<<<< HEAD
 import CONST from '../../CONST';
-=======
 import withCurrentReportID, {withCurrentReportIDPropTypes, withCurrentReportIDDefaultProps} from '../../components/withCurrentReportID';
->>>>>>> bfc64687
 
 const propTypes = {
     /** Navigation route context info provided by react navigation */
@@ -142,11 +139,8 @@
     viewportOffsetTop,
     isComposerFullSize,
     errors,
-<<<<<<< HEAD
     userLeavingStatus,
-=======
     currentReportID,
->>>>>>> bfc64687
 }) {
     const firstRenderRef = useRef(true);
     const flatListRef = useRef();
@@ -173,12 +167,8 @@
 
     const policy = policies[`${ONYXKEYS.COLLECTION.POLICY}${report.policyID}`];
 
-<<<<<<< HEAD
-    const isTopMostReportId = Navigation.getTopmostReportId() === getReportID(route);
+    const isTopMostReportId = currentReportID === getReportID(route);
     const didSubscribeToReportLeavingEvents = useRef(false);
-=======
-    const isTopMostReportId = currentReportID === getReportID(route);
->>>>>>> bfc64687
 
     let headerView = (
         <HeaderView
