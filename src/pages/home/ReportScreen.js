--- conflicted
+++ resolved
@@ -228,14 +228,10 @@
         const reportID = getReportID(this.props.route);
         const addWorkspaceRoomOrChatPendingAction = lodashGet(this.props.report, 'pendingFields.addWorkspaceRoom') || lodashGet(this.props.report, 'pendingFields.createChat');
         const addWorkspaceRoomOrChatErrors = lodashGet(this.props.report, 'errorFields.addWorkspaceRoom') || lodashGet(this.props.report, 'errorFields.createChat');
-<<<<<<< HEAD
-        const screenWrapperStyle = [styles.appContent, {marginTop: this.state.viewportOffsetTop}];
+        const screenWrapperStyle = [styles.appContent, styles.flex1, {marginTop: this.state.viewportOffsetTop}];
 
         // There are reportActions at all to display and we are still in the process of loading the next set of actions.
         const isLoadingInitialReportActions = _.isEmpty(this.props.reportActions) && this.props.report.isLoadingReportActions;
-=======
-        const screenWrapperStyle = [styles.appContent, styles.flex1, {marginTop: this.state.viewportOffsetTop}];
->>>>>>> 72fa14d8
         return (
             <Freeze
                 freeze={this.props.isSmallScreenWidth && this.props.isDrawerOpen}
