--- conflicted
+++ resolved
@@ -92,7 +92,7 @@
     personalDetails: PropTypes.objectOf(personalDetailsPropType),
 
     /** Onyx function that marks the component ready for hydration */
-    allowOnyxUpdates: PropTypes.func,
+    markReadyForHydration: PropTypes.func,
 
     ...windowDimensionsPropTypes,
     ...viewportOffsetTopPropTypes,
@@ -114,11 +114,8 @@
     policies: {},
     accountManagerReportID: null,
     personalDetails: {},
-<<<<<<< HEAD
-    allowOnyxUpdates: null,
-=======
+    markReadyForHydration: null,
     ...withCurrentReportIDDefaultProps,
->>>>>>> 5f668c66
 };
 
 /**
@@ -141,7 +138,7 @@
     reportActions,
     accountManagerReportID,
     personalDetails,
-    allowOnyxUpdates,
+    markReadyForHydration,
     policies,
     translate,
     network,
@@ -317,10 +314,10 @@
     }, [route, report, errors, fetchReportIfNeeded, prevReport.reportID]);
 
     const onListLayout = useCallback(() => {
-        if (!allowOnyxUpdates) {
-            return;
-        }
-        allowOnyxUpdates();
+        if (!markReadyForHydration) {
+            return;
+        }
+        markReadyForHydration();
         // eslint-disable-next-line react-hooks/exhaustive-deps
     }, []);
 
@@ -424,7 +421,7 @@
     withLocalize,
     withWindowDimensions,
     withNetwork(),
-<<<<<<< HEAD
+    withCurrentReportID,
     withOnyx(
         {
             isSidebarLoaded: {
@@ -464,23 +461,6 @@
             personalDetails: {
                 key: ONYXKEYS.PERSONAL_DETAILS_LIST,
             },
-=======
-    withCurrentReportID,
-    withOnyx({
-        isSidebarLoaded: {
-            key: ONYXKEYS.IS_SIDEBAR_LOADED,
-        },
-        reportActions: {
-            key: ({route}) => `${ONYXKEYS.COLLECTION.REPORT_ACTIONS}${getReportID(route)}`,
-            canEvict: false,
-            selector: ReportActionsUtils.getSortedReportActionsForDisplay,
-        },
-        report: {
-            key: ({route}) => `${ONYXKEYS.COLLECTION.REPORT}${getReportID(route)}`,
-        },
-        isComposerFullSize: {
-            key: ({route}) => `${ONYXKEYS.COLLECTION.REPORT_IS_COMPOSER_FULL_SIZE}${getReportID(route)}`,
->>>>>>> 5f668c66
         },
         {
             shouldDelayUpdates: true,
