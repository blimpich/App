--- conflicted
+++ resolved
@@ -243,15 +243,9 @@
                         }}
                     >
                         <OfflineWithFeedback
-<<<<<<< HEAD
-                            pendingAction={addWorkspaceRoomPendingAction}
-                            errors={addWorkspaceRoomErrors}
-                            shouldShowErrorMessages={false}
-=======
                             pendingAction={addWorkspaceRoomOrChatPendingAction}
                             errors={addWorkspaceRoomOrChatErrors}
-                            errorRowStyles={styles.dNone}
->>>>>>> c638000b
+                            shouldShowErrorMessages={false}
                         >
                             <HeaderView
                                 reportID={reportID}
