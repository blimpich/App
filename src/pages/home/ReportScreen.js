--- conflicted
+++ resolved
@@ -204,7 +204,6 @@
             reportClosedAction = lodashFindLast(this.props.reportActions, action => action.actionName === CONST.REPORT.ACTIONS.TYPE.CLOSED);
         }
         return (
-<<<<<<< HEAD
             <ScreenWrapper keyboardAvoidingViewBehavior="height" style={[styles.appContent, styles.flex1, {marginTop: this.state.viewportOffsetTop}]}>
                 <HeaderView
                     reportID={reportID}
@@ -214,91 +213,45 @@
                 <View
                     nativeID={CONST.REPORT.DROP_NATIVE_ID}
                     style={[styles.flex1, styles.justifyContentEnd, styles.overflowHidden]}
+                    onLayout={event => this.setState({skeletonViewContainerHeight: event.nativeEvent.layout.height})}
                 >
-                    {this.shouldShowLoader() && <FullScreenLoadingIndicator />}
-                    {!this.shouldShowLoader() && (
-                        <ReportActionsView
-                            reportID={reportID}
-                            reportActions={this.props.reportActions}
-                            report={this.props.report}
-                            session={this.props.session}
-                            isComposerFullSize={this.props.isComposerFullSize}
-                        />
-                    )}
+                    {this.shouldShowLoader()
+                        ? (
+                            <ReportActionsSkeletonView
+                                containerHeight={this.state.skeletonViewContainerHeight}
+                            />
+                        )
+                        : (
+                            <ReportActionsView
+                                reportID={reportID}
+                                reportActions={this.props.reportActions}
+                                report={this.props.report}
+                                session={this.props.session}
+                                isComposerFullSize={this.props.isComposerFullSize}
+                            />
+                        )}
                     {(isArchivedRoom || this.props.session.shouldShowComposeInput) && (
-                    <View style={[styles.chatFooter, this.props.isComposerFullSize && styles.chatFooterFullCompose]}>
-                        {
-                            isArchivedRoom
-                                ? (
-                                    <ArchivedReportFooter
-                                        reportClosedAction={reportClosedAction}
-                                        report={this.props.report}
-                                    />
-                                ) : (
-                                    <SwipeableView onSwipeDown={Keyboard.dismiss}>
-                                        <ReportActionCompose
-                                            onSubmit={this.onSubmitComment}
-                                            reportID={reportID}
-                                            reportActions={this.props.reportActions}
+                        <View style={[styles.chatFooter, this.props.isComposerFullSize && styles.chatFooterFullCompose]}>
+                            {
+                                isArchivedRoom
+                                    ? (
+                                        <ArchivedReportFooter
+                                            reportClosedAction={reportClosedAction}
                                             report={this.props.report}
-                                            isComposerFullSize={this.props.isComposerFullSize}
                                         />
-                                    </SwipeableView>
-                                )
-                        }
-=======
-            <ScreenWrapper style={[styles.appContent, styles.flex1, {marginTop: this.state.viewportOffsetTop}]}>
-                <KeyboardAvoidingView>
-                    <HeaderView
-                        reportID={reportID}
-                        onNavigationMenuButtonClicked={() => Navigation.navigate(ROUTES.HOME)}
-                    />
-
-                    <View
-                        nativeID={CONST.REPORT.DROP_NATIVE_ID}
-                        style={[styles.flex1, styles.justifyContentEnd, styles.overflowHidden]}
-                        onLayout={event => this.setState({skeletonViewContainerHeight: event.nativeEvent.layout.height})}
-                    >
-                        {this.shouldShowLoader()
-                            ? (
-                                <ReportActionsSkeletonView
-                                    containerHeight={this.state.skeletonViewContainerHeight}
-                                />
-                            )
-                            : (
-                                <ReportActionsView
-                                    reportID={reportID}
-                                    reportActions={this.props.reportActions}
-                                    report={this.props.report}
-                                    session={this.props.session}
-                                    isComposerFullSize={this.props.isComposerFullSize}
-                                />
-                            )}
-                        {(isArchivedRoom || this.props.session.shouldShowComposeInput) && (
-                            <View style={[styles.chatFooter, this.props.isComposerFullSize && styles.chatFooterFullCompose]}>
-                                {
-                                    isArchivedRoom
-                                        ? (
-                                            <ArchivedReportFooter
-                                                reportClosedAction={reportClosedAction}
+                                    ) : (
+                                        <SwipeableView onSwipeDown={Keyboard.dismiss}>
+                                            <ReportActionCompose
+                                                onSubmit={this.onSubmitComment}
+                                                reportID={reportID}
+                                                reportActions={this.props.reportActions}
                                                 report={this.props.report}
+                                                isComposerFullSize={this.props.isComposerFullSize}
                                             />
-                                        ) : (
-                                            <SwipeableView onSwipeDown={Keyboard.dismiss}>
-                                                <ReportActionCompose
-                                                    onSubmit={this.onSubmitComment}
-                                                    reportID={reportID}
-                                                    reportActions={this.props.reportActions}
-                                                    report={this.props.report}
-                                                    isComposerFullSize={this.props.isComposerFullSize}
-                                                />
-                                            </SwipeableView>
-                                        )
-                                }
-                            </View>
-                        )}
->>>>>>> 4a9fa9ba
-                    </View>
+                                        </SwipeableView>
+                                    )
+                            }
+                        </View>
                     )}
                 </View>
             </ScreenWrapper>
