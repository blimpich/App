import React, {useRef, useState, useEffect, useMemo, useCallback} from 'react';
import {withOnyx} from 'react-native-onyx';
import {useFocusEffect} from '@react-navigation/native';
import PropTypes from 'prop-types';
import {View} from 'react-native';
import lodashGet from 'lodash/get';
import _ from 'underscore';
import styles from '../../styles/styles';
import ScreenWrapper from '../../components/ScreenWrapper';
import HeaderView from './HeaderView';
import Navigation from '../../libs/Navigation/Navigation';
import ROUTES from '../../ROUTES';
import * as Report from '../../libs/actions/Report';
import ONYXKEYS from '../../ONYXKEYS';
import * as ReportUtils from '../../libs/ReportUtils';
import reportActionPropTypes from './report/reportActionPropTypes';
import compose from '../../libs/compose';
import Visibility from '../../libs/Visibility';
import useWindowDimensions from '../../hooks/useWindowDimensions';
import useLocalize from '../../hooks/useLocalize';
import OfflineWithFeedback from '../../components/OfflineWithFeedback';
import ReportFooter from './report/ReportFooter';
import Banner from '../../components/Banner';
import reportPropTypes from '../reportPropTypes';
import reportMetadataPropTypes from '../reportMetadataPropTypes';
import FullPageNotFoundView from '../../components/BlockingViews/FullPageNotFoundView';
import withViewportOffsetTop, {viewportOffsetTopPropTypes} from '../../components/withViewportOffsetTop';
import * as ReportActionsUtils from '../../libs/ReportActionsUtils';
import personalDetailsPropType from '../personalDetailsPropType';
import getIsReportFullyVisible from '../../libs/getIsReportFullyVisible';
import MoneyRequestHeader from '../../components/MoneyRequestHeader';
import MoneyReportHeader from '../../components/MoneyReportHeader';
import * as ComposerActions from '../../libs/actions/Composer';
<<<<<<< HEAD
import ReportScreenContext from './ReportScreenContext';
import ReportActionsViewWithSkeleton from './report/ReportActionsViewWithSkeleton';
=======
import {ActionListContext, ReactionListContext} from './ReportScreenContext';
>>>>>>> 8c00c5e7
import TaskHeaderActionButton from '../../components/TaskHeaderActionButton';
import DragAndDropProvider from '../../components/DragAndDrop/Provider';
import usePrevious from '../../hooks/usePrevious';
import CONST from '../../CONST';
import withCurrentReportID, {withCurrentReportIDPropTypes, withCurrentReportIDDefaultProps} from '../../components/withCurrentReportID';

const propTypes = {
    /** Navigation route context info provided by react navigation */
    route: PropTypes.shape({
        /** Route specific parameters used on this screen */
        params: PropTypes.shape({
            /** The ID of the report this screen should display */
            reportID: PropTypes.string,

            /** The reportActionID to scroll to */
            reportActionID: PropTypes.string,
        }).isRequired,
    }).isRequired,

    /** Tells us if the sidebar has rendered */
    isSidebarLoaded: PropTypes.bool,

    /** The report currently being looked at */
    report: reportPropTypes,

    /** The report metadata loading states */
    reportMetadata: reportMetadataPropTypes,

    /** Array of report actions for this report */
    reportActions: PropTypes.arrayOf(PropTypes.shape(reportActionPropTypes)),

    /** Whether the composer is full size */
    isComposerFullSize: PropTypes.bool,

    /** Beta features list */
    betas: PropTypes.arrayOf(PropTypes.string),

    /** The policies which the user has access to */
    policies: PropTypes.objectOf(
        PropTypes.shape({
            /** The policy name */
            name: PropTypes.string,

            /** The type of the policy */
            type: PropTypes.string,
        }),
    ),

    /** The account manager report ID */
    accountManagerReportID: PropTypes.string,

    /** All of the personal details for everyone */
    personalDetails: PropTypes.objectOf(personalDetailsPropType),

    /** Onyx function that marks the component ready for hydration */
    markReadyForHydration: PropTypes.func,

    /** Whether user is leaving the current report */
    userLeavingStatus: PropTypes.bool,

    ...viewportOffsetTopPropTypes,
    ...withCurrentReportIDPropTypes,
};

const defaultProps = {
    isSidebarLoaded: false,
    reportActions: [],
    report: {
        hasOutstandingIOU: false,
    },
    reportMetadata: {
        isLoadingReportActions: true,
        isLoadingMoreReportActions: false,
    },
    isComposerFullSize: false,
    betas: [],
    policies: {},
    accountManagerReportID: null,
    userLeavingStatus: false,
    personalDetails: {},
    markReadyForHydration: null,
    ...withCurrentReportIDDefaultProps,
};

/**
 * Get the currently viewed report ID as number
 *
 * @param {Object} route
 * @param {Object} route.params
 * @param {String} route.params.reportID
 * @returns {String}
 */
function getReportID(route) {
    return String(lodashGet(route, 'params.reportID', null));
}

function ReportScreen({
    betas,
    route,
    report,
    reportMetadata,
    reportActions,
    accountManagerReportID,
    personalDetails,
    markReadyForHydration,
    policies,
    isSidebarLoaded,
    viewportOffsetTop,
    isComposerFullSize,
    errors,
    userLeavingStatus,
    currentReportID,
}) {
    const {translate} = useLocalize();
    const {isSmallScreenWidth} = useWindowDimensions();

    const firstRenderRef = useRef(true);
    const flatListRef = useRef();
    const reactionListRef = useRef();
    const prevReport = usePrevious(report);
<<<<<<< HEAD

=======
    const prevUserLeavingStatus = usePrevious(userLeavingStatus);
>>>>>>> 8c00c5e7
    const [isBannerVisible, setIsBannerVisible] = useState(true);

    const reportID = getReportID(route);
    const {addWorkspaceRoomOrChatPendingAction, addWorkspaceRoomOrChatErrors} = ReportUtils.getReportOfflinePendingActionAndErrors(report);
    const screenWrapperStyle = [styles.appContent, styles.flex1, {marginTop: viewportOffsetTop}];

    // There are no reportActions at all to display and we are still in the process of loading the next set of actions.
    const isLoadingInitialReportActions = _.isEmpty(reportActions) && reportMetadata.isLoadingReportActions;

    const isOptimisticDelete = lodashGet(report, 'statusNum') === CONST.REPORT.STATUS.CLOSED;

    const shouldHideReport = !ReportUtils.canAccessReport(report, policies, betas);

    const isLoading = !reportID || !isSidebarLoaded || _.isEmpty(personalDetails);

    const parentReportAction = ReportActionsUtils.getParentReportAction(report);
    const isDeletedParentAction = ReportActionsUtils.isDeletedParentAction(parentReportAction);
    const isSingleTransactionView = ReportUtils.isMoneyRequest(report);

    const policy = policies[`${ONYXKEYS.COLLECTION.POLICY}${report.policyID}`] || {};

    const isTopMostReportId = currentReportID === getReportID(route);
    const didSubscribeToReportLeavingEvents = useRef(false);

    let headerView = (
        <HeaderView
            reportID={reportID}
            onNavigationMenuButtonClicked={() => Navigation.goBack(ROUTES.HOME, false, true)}
            personalDetails={personalDetails}
            report={report}
        />
    );

    if (isSingleTransactionView && !isDeletedParentAction) {
        headerView = (
            <MoneyRequestHeader
                report={report}
                policy={policy}
                personalDetails={personalDetails}
                isSingleTransactionView={isSingleTransactionView}
                parentReportAction={parentReportAction}
            />
        );
    }

    if (ReportUtils.isMoneyRequestReport(report)) {
        headerView = (
            <MoneyReportHeader
                report={report}
                policy={policy}
                personalDetails={personalDetails}
                isSingleTransactionView={isSingleTransactionView}
                parentReportAction={parentReportAction}
            />
        );
    }

    /**
     * When false the ReportActionsView will completely unmount and we will show a loader until it returns true.
     *
     * @returns {Boolean}
     */
    const isReportReadyForDisplay = useMemo(() => {
        const reportIDFromPath = getReportID(route);

        // This is necessary so that when we are retrieving the next report data from Onyx the ReportActionsView will remount completely
        const isTransitioning = report && report.reportID !== reportIDFromPath;
        return reportIDFromPath !== '' && report.reportID && !isTransitioning;
    }, [route, report]);

    const fetchReportIfNeeded = useCallback(() => {
        const reportIDFromPath = getReportID(route);

        // Report ID will be empty when the reports collection is empty.
        // This could happen when we are loading the collection for the first time after logging in.
        if (!ReportUtils.isValidReportIDFromPath(reportIDFromPath)) {
            return;
        }

        // It possible that we may not have the report object yet in Onyx yet e.g. we navigated to a URL for an accessible report that
        // is not stored locally yet. If report.reportID exists, then the report has been stored locally and nothing more needs to be done.
        // If it doesn't exist, then we fetch the report from the API.
        if (report.reportID && report.reportID === getReportID(route) && !isLoadingInitialReportActions) {
            return;
        }

        Report.openReport(reportIDFromPath);
    }, [report.reportID, route, isLoadingInitialReportActions]);

    const dismissBanner = useCallback(() => {
        setIsBannerVisible(false);
    }, []);

    const chatWithAccountManager = useCallback(() => {
        Navigation.navigate(ROUTES.REPORT_WITH_ID.getRoute(accountManagerReportID));
    }, [accountManagerReportID]);

    /**
     * @param {String} text
     */
    const onSubmitComment = useCallback(
        (text) => {
            Report.addComment(getReportID(route), text);
        },
        [route],
    );

    useFocusEffect(
        useCallback(() => {
            const unsubscribeVisibilityListener = Visibility.onVisibilityChange(() => {
                const isTopMostReportID = Navigation.getTopmostReportId() === getReportID(route);
                // If the report is not fully visible (AKA on small screen devices and LHR is open) or the report is optimistic (AKA not yet created)
                // we don't need to call openReport
                if (!getIsReportFullyVisible(isTopMostReportID) || report.isOptimisticReport) {
                    return;
                }

                Report.openReport(report.reportID);
            });

            return () => unsubscribeVisibilityListener();
            // The effect should run only on the first focus to attach listener
            // eslint-disable-next-line react-hooks/exhaustive-deps
        }, []),
    );

    useEffect(() => {
        fetchReportIfNeeded();
        ComposerActions.setShouldShowComposeInput(true);
        return () => {
            if (!didSubscribeToReportLeavingEvents) {
                return;
            }

            Report.unsubscribeFromLeavingRoomReportChannel(report.reportID);
        };

        // I'm disabling the warning, as it expects to use exhaustive deps, even though we want this useEffect to run only on the first render.
        // eslint-disable-next-line react-hooks/exhaustive-deps
    }, []);

    useEffect(() => {
        // We don't want this effect to run on the first render.
        if (firstRenderRef.current) {
            firstRenderRef.current = false;
            return;
        }

        const onyxReportID = report.reportID;
        const prevOnyxReportID = prevReport.reportID;
        const routeReportID = getReportID(route);

        // Navigate to the Concierge chat if the room was removed from another device (e.g. user leaving a room)
        if (
            // non-optimistic case
            (!prevUserLeavingStatus && userLeavingStatus) ||
            // optimistic case
            (prevOnyxReportID && prevOnyxReportID === routeReportID && !onyxReportID && prevReport.statusNum === CONST.REPORT.STATUS.OPEN && report.statusNum === CONST.REPORT.STATUS.CLOSED)
        ) {
            Navigation.dismissModal();
            if (Navigation.getTopmostReportId() === prevOnyxReportID) {
                Navigation.setShouldPopAllStateOnUP();
                Navigation.goBack(ROUTES.HOME, false, true);
            }
            if (prevReport.parentReportID) {
                Navigation.navigate(ROUTES.REPORT_WITH_ID.getRoute(prevReport.parentReportID));
                return;
            }
            Report.navigateToConciergeChat();
            return;
        }

        // If you already have a report open and are deeplinking to a new report on native,
        // the ReportScreen never actually unmounts and the reportID in the route also doesn't change.
        // Therefore, we need to compare if the existing reportID is the same as the one in the route
        // before deciding that we shouldn't call OpenReport.
        if (onyxReportID === prevReport.reportID && (!onyxReportID || onyxReportID === routeReportID)) {
            return;
        }

        fetchReportIfNeeded();
        ComposerActions.setShouldShowComposeInput(true);
    }, [route, report, errors, fetchReportIfNeeded, prevReport.reportID, prevUserLeavingStatus, userLeavingStatus, prevReport.statusNum, prevReport.parentReportID]);

    useEffect(() => {
        // Ensures subscription event succeeds when the report/workspace room is created optimistically.
        // Check if the optimistic `OpenReport` or `AddWorkspaceRoom` has succeeded by confirming
        // any `pendingFields.createChat` or `pendingFields.addWorkspaceRoom` fields are set to null.
        // Existing reports created will have empty fields for `pendingFields`.
        const didCreateReportSuccessfully = !report.pendingFields || (!report.pendingFields.addWorkspaceRoom && !report.pendingFields.createChat);
        if (!didSubscribeToReportLeavingEvents.current && didCreateReportSuccessfully) {
            Report.subscribeToReportLeavingEvents(reportID);
            didSubscribeToReportLeavingEvents.current = true;
        }
    }, [report, didSubscribeToReportLeavingEvents, reportID]);

    const onListLayout = useCallback(() => {
        if (!markReadyForHydration) {
            return;
        }

        markReadyForHydration();
        // eslint-disable-next-line react-hooks/exhaustive-deps
    }, []);

    // eslint-disable-next-line rulesdir/no-negated-variables
    const shouldShowNotFoundPage = useMemo(
        () => (!firstRenderRef.current && !report.reportID && !isOptimisticDelete && !reportMetadata.isLoadingReportActions && !isLoading && !userLeavingStatus) || shouldHideReport,
        [report, reportMetadata, isLoading, shouldHideReport, isOptimisticDelete, userLeavingStatus],
    );

    return (
        <ActionListContext.Provider value={flatListRef}>
            <ReactionListContext.Provider value={reactionListRef}>
                <ScreenWrapper
                    style={screenWrapperStyle}
                    shouldEnableKeyboardAvoidingView={isTopMostReportId}
                    testID={ReportScreen.displayName}
                >
                    <FullPageNotFoundView
                        shouldShow={shouldShowNotFoundPage}
                        subtitleKey="notFound.noAccess"
                        shouldShowCloseButton={false}
                        shouldShowBackButton={isSmallScreenWidth}
                        onBackButtonPress={Navigation.goBack}
                        shouldShowLink={false}
                    >
                        <OfflineWithFeedback
                            pendingAction={addWorkspaceRoomOrChatPendingAction}
                            errors={addWorkspaceRoomOrChatErrors}
                            shouldShowErrorMessages={false}
                            needsOffscreenAlphaCompositing
                        >
                            {headerView}
                            {ReportUtils.isTaskReport(report) && isSmallScreenWidth && ReportUtils.isOpenTaskReport(report, parentReportAction) && (
                                <View style={[styles.borderBottom]}>
                                    <View style={[styles.appBG, styles.pl0]}>
                                        <View style={[styles.ph5, styles.pb3]}>
                                            <TaskHeaderActionButton report={report} />
                                        </View>
                                    </View>
                                </View>
<<<<<<< HEAD
                            </View>
                        )}
                    </OfflineWithFeedback>
                    {Boolean(accountManagerReportID) && ReportUtils.isConciergeChatReport(report) && isBannerVisible && (
                        <Banner
                            containerStyles={[styles.mh4, styles.mt4, styles.p4, styles.bgDark]}
                            textStyles={[styles.colorReversed]}
                            text={translate('reportActionsView.chatWithAccountManager')}
                            onClose={dismissBanner}
                            onPress={chatWithAccountManager}
                            shouldShowCloseButton
                        />
                    )}
                    <DragAndDropProvider isDisabled={!isReportReadyForDisplay}>
                        <View style={[styles.flex1, styles.justifyContentEnd, styles.overflowHidden]}>
                            <ReportActionsViewWithSkeleton
                                isReportReadyForDisplay={isReportReadyForDisplay}
                                isLoading={isLoading}
                                isLoadingInitialReportActions={isLoadingInitialReportActions}
                                report={report}
                                reportActions={reportActions}
                                isComposerFullSize={isComposerFullSize}
                                policy={policy}
                            />
                            {isReportReadyForDisplay && (
                                <>
=======
                            )}
                        </OfflineWithFeedback>
                        {!!accountManagerReportID && ReportUtils.isConciergeChatReport(report) && isBannerVisible && (
                            <Banner
                                containerStyles={[styles.mh4, styles.mt4, styles.p4, styles.bgDark]}
                                textStyles={[styles.colorReversed]}
                                text={translate('reportActionsView.chatWithAccountManager')}
                                onClose={dismissBanner}
                                onPress={chatWithAccountManager}
                                shouldShowCloseButton
                            />
                        )}
                        <DragAndDropProvider isDisabled={!isReportReadyForDisplay}>
                            <View
                                style={[styles.flex1, styles.justifyContentEnd, styles.overflowHidden]}
                                onLayout={onListLayout}
                            >
                                {isReportReadyForDisplay && !isLoadingInitialReportActions && !isLoading && (
                                    <ReportActionsView
                                        reportActions={reportActions}
                                        report={report}
                                        isLoadingReportActions={reportMetadata.isLoadingReportActions}
                                        isLoadingMoreReportActions={reportMetadata.isLoadingMoreReportActions}
                                        isComposerFullSize={isComposerFullSize}
                                        policy={policy}
                                    />
                                )}

                                {/* Note: The ReportActionsSkeletonView should be allowed to mount even if the initial report actions are not loaded.
                                    If we prevent rendering the report while they are loading then
                                    we'll unnecessarily unmount the ReportActionsView which will clear the new marker lines initial state. */}
                                {(!isReportReadyForDisplay || isLoadingInitialReportActions || isLoading) && <ReportActionsSkeletonView />}

                                {isReportReadyForDisplay ? (
>>>>>>> 8c00c5e7
                                    <ReportFooter
                                        pendingAction={addWorkspaceRoomOrChatPendingAction}
                                        reportActions={reportActions}
                                        report={report}
                                        isComposerFullSize={isComposerFullSize}
                                        onSubmitComment={onSubmitComment}
                                        policies={policies}
                                    />
                                ) : (
                                    <ReportFooter isReportReadyForDisplay={false} />
                                )}
                            </View>
                        </DragAndDropProvider>
                    </FullPageNotFoundView>
                </ScreenWrapper>
            </ReactionListContext.Provider>
        </ActionListContext.Provider>
    );
}

ReportScreen.propTypes = propTypes;
ReportScreen.defaultProps = defaultProps;
ReportScreen.displayName = 'ReportScreen';

export default compose(
    withViewportOffsetTop,
    withCurrentReportID,
    withOnyx(
        {
            isSidebarLoaded: {
                key: ONYXKEYS.IS_SIDEBAR_LOADED,
            },
            reportActions: {
                key: ({route}) => `${ONYXKEYS.COLLECTION.REPORT_ACTIONS}${getReportID(route)}`,
                canEvict: false,
                selector: ReportActionsUtils.getSortedReportActionsForDisplay,
            },
            report: {
                key: ({route}) => `${ONYXKEYS.COLLECTION.REPORT}${getReportID(route)}`,
                allowStaleData: true,
            },
            reportMetadata: {
                key: ({route}) => `${ONYXKEYS.COLLECTION.REPORT_METADATA}${getReportID(route)}`,
                initialValue: {
                    isLoadingReportActions: true,
                    isLoadingMoreReportActions: false,
                },
            },
            isComposerFullSize: {
                key: ({route}) => `${ONYXKEYS.COLLECTION.REPORT_IS_COMPOSER_FULL_SIZE}${getReportID(route)}`,
                initialValue: false,
            },
            betas: {
                key: ONYXKEYS.BETAS,
            },
            policies: {
                key: ONYXKEYS.COLLECTION.POLICY,
                allowStaleData: true,
            },
            accountManagerReportID: {
                key: ONYXKEYS.ACCOUNT_MANAGER_REPORT_ID,
                initialValue: null,
            },
            personalDetails: {
                key: ONYXKEYS.PERSONAL_DETAILS_LIST,
            },
            userLeavingStatus: {
                key: ({route}) => `${ONYXKEYS.COLLECTION.REPORT_USER_IS_LEAVING_ROOM}${getReportID(route)}`,
                initialValue: false,
            },
        },
        true,
    ),
)(ReportScreen);<|MERGE_RESOLUTION|>--- conflicted
+++ resolved
@@ -13,6 +13,8 @@
 import * as Report from '../../libs/actions/Report';
 import ONYXKEYS from '../../ONYXKEYS';
 import * as ReportUtils from '../../libs/ReportUtils';
+import ReportActionsView from './report/ReportActionsView';
+import ReportActionsSkeletonView from '../../components/ReportActionsSkeletonView';
 import reportActionPropTypes from './report/reportActionPropTypes';
 import compose from '../../libs/compose';
 import Visibility from '../../libs/Visibility';
@@ -31,12 +33,7 @@
 import MoneyRequestHeader from '../../components/MoneyRequestHeader';
 import MoneyReportHeader from '../../components/MoneyReportHeader';
 import * as ComposerActions from '../../libs/actions/Composer';
-<<<<<<< HEAD
-import ReportScreenContext from './ReportScreenContext';
-import ReportActionsViewWithSkeleton from './report/ReportActionsViewWithSkeleton';
-=======
 import {ActionListContext, ReactionListContext} from './ReportScreenContext';
->>>>>>> 8c00c5e7
 import TaskHeaderActionButton from '../../components/TaskHeaderActionButton';
 import DragAndDropProvider from '../../components/DragAndDrop/Provider';
 import usePrevious from '../../hooks/usePrevious';
@@ -157,11 +154,7 @@
     const flatListRef = useRef();
     const reactionListRef = useRef();
     const prevReport = usePrevious(report);
-<<<<<<< HEAD
-
-=======
     const prevUserLeavingStatus = usePrevious(userLeavingStatus);
->>>>>>> 8c00c5e7
     const [isBannerVisible, setIsBannerVisible] = useState(true);
 
     const reportID = getReportID(route);
@@ -404,34 +397,6 @@
                                         </View>
                                     </View>
                                 </View>
-<<<<<<< HEAD
-                            </View>
-                        )}
-                    </OfflineWithFeedback>
-                    {Boolean(accountManagerReportID) && ReportUtils.isConciergeChatReport(report) && isBannerVisible && (
-                        <Banner
-                            containerStyles={[styles.mh4, styles.mt4, styles.p4, styles.bgDark]}
-                            textStyles={[styles.colorReversed]}
-                            text={translate('reportActionsView.chatWithAccountManager')}
-                            onClose={dismissBanner}
-                            onPress={chatWithAccountManager}
-                            shouldShowCloseButton
-                        />
-                    )}
-                    <DragAndDropProvider isDisabled={!isReportReadyForDisplay}>
-                        <View style={[styles.flex1, styles.justifyContentEnd, styles.overflowHidden]}>
-                            <ReportActionsViewWithSkeleton
-                                isReportReadyForDisplay={isReportReadyForDisplay}
-                                isLoading={isLoading}
-                                isLoadingInitialReportActions={isLoadingInitialReportActions}
-                                report={report}
-                                reportActions={reportActions}
-                                isComposerFullSize={isComposerFullSize}
-                                policy={policy}
-                            />
-                            {isReportReadyForDisplay && (
-                                <>
-=======
                             )}
                         </OfflineWithFeedback>
                         {!!accountManagerReportID && ReportUtils.isConciergeChatReport(report) && isBannerVisible && (
@@ -466,7 +431,6 @@
                                 {(!isReportReadyForDisplay || isLoadingInitialReportActions || isLoading) && <ReportActionsSkeletonView />}
 
                                 {isReportReadyForDisplay ? (
->>>>>>> 8c00c5e7
                                     <ReportFooter
                                         pendingAction={addWorkspaceRoomOrChatPendingAction}
                                         reportActions={reportActions}
