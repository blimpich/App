--- conflicted
+++ resolved
@@ -203,17 +203,8 @@
         return reportIDFromPath !== '' && report.reportID && !isTransitioning;
     }, [route, report]);
 
-<<<<<<< HEAD
     const fetchReportIfNeeded = useCallback(() => {
         const reportIDFromPath = getReportID(route);
-=======
-        this.state = {
-            skeletonViewContainerHeight: reportActionsListViewHeight,
-            isBannerVisible: true,
-        };
-        this.firstRenderRef = React.createRef();
-        this.firstRenderRef.current = reportActionsListViewHeight === 0;
->>>>>>> ff423aa6
 
         // Report ID will be empty when the reports collection is empty.
         // This could happen when we are loading the collection for the first time after logging in.
@@ -264,7 +255,6 @@
         ComposerActions.setShouldShowComposeInput(true);
         prevReportRef.current = report;
 
-<<<<<<< HEAD
         return () => {
             if (!unsubscribeVisibilityListener) {
                 return;
@@ -286,43 +276,13 @@
             // If composer should be hidden, hide emoji picker as well
             EmojiPickerAction.hideEmojiPicker(true);
         }
-        const onyxReportID = report.reportID;
-        const prevOnyxReportID = prevReportRef.current.reportID;
-
-        const routeReportID = getReportID(route);
-
-        // navigate to concierge when the room removed from another device (e.g. user leaving a room)
-        // the report will not really null when removed, it will have defaultProps properties and values
-        if (
-            prevOnyxReportID &&
-            prevOnyxReportID === routeReportID &&
-            !onyxReportID &&
-            // non-optimistic case
-            (_.isEqual(report, defaultProps.report) ||
-                // optimistic case
-                (prevReportRef.current.statusNum === CONST.REPORT.STATUS.OPEN && report.statusNum === CONST.REPORT.STATUS.CLOSED))
-        ) {
-            Navigation.goBack();
-            Report.navigateToConciergeChat();
-            // isReportRemoved will prevent <FullPageNotFoundView> showing when navigating
-            setIsReportRemoved(true);
-            return;
-        }
-=======
-    componentDidUpdate(prevProps) {
-        // If composer should be hidden, hide emoji picker as well
-        if (ReportUtils.shouldHideComposer(this.props.report)) {
-            EmojiPickerAction.hideEmojiPicker(true);
-        }
->>>>>>> ff423aa6
-
         // If you already have a report open and are deeplinking to a new report on native,
         // the ReportScreen never actually unmounts and the reportID in the route also doesn't change.
         // Therefore, we need to compare if the existing reportID is the same as the one in the route
         // before deciding that we shouldn't call OpenReport.
-        const onyxReportID = this.props.report.reportID;
-        const routeReportID = getReportID(this.props.route);
-        if (onyxReportID === prevProps.report.reportID && (!onyxReportID || onyxReportID === routeReportID)) {
+        const onyxReportID = report.reportID;
+        const routeReportID = getReportID(route);
+        if (onyxReportID === prevReportRef.current.reportID && (!onyxReportID || onyxReportID === routeReportID)) {
             return;
         }
 
@@ -343,26 +303,17 @@
                 shouldEnableKeyboardAvoidingView={isTopMostReportId}
             >
                 <FullPageNotFoundView
-                    shouldShow={(!report.reportID && !report.isLoadingReportActions && !isLoading && !isReportRemoved) || shouldHideReport}
+                    shouldShow={(!report.reportID && !report.isLoadingReportActions && !isLoading) || shouldHideReport}
                     subtitleKey="notFound.noAccess"
                     shouldShowCloseButton={false}
                     shouldShowBackButton={isSmallScreenWidth}
                     onBackButtonPress={Navigation.goBack}
                 >
-<<<<<<< HEAD
                     <OfflineWithFeedback
                         pendingAction={addWorkspaceRoomOrChatPendingAction}
                         errors={addWorkspaceRoomOrChatErrors}
                         shouldShowErrorMessages={false}
                         needsOffscreenAlphaCompositing
-=======
-                    <FullPageNotFoundView
-                        shouldShow={(!this.props.report.reportID && !this.props.report.isLoadingReportActions && !isLoading) || shouldHideReport}
-                        subtitleKey="notFound.noAccess"
-                        shouldShowCloseButton={false}
-                        shouldShowBackButton={this.props.isSmallScreenWidth}
-                        onBackButtonPress={Navigation.goBack}
->>>>>>> ff423aa6
                     >
                         {headerView}
                         {ReportUtils.isTaskReport(report) && isSmallScreenWidth && ReportUtils.isOpenTaskReport(report) && (
@@ -412,34 +363,11 @@
 
                             {/* Note: The report should be allowed to mount even if the initial report actions are not loaded. If we prevent rendering the report while they are loading then
                             we'll unnecessarily unmount the ReportActionsView which will clear the new marker lines initial state. */}
-<<<<<<< HEAD
                             {(!isReportReadyForDisplay || isLoadingInitialReportActions || isLoading) && <ReportActionsSkeletonView containerHeight={skeletonViewContainerHeight} />}
 
                             {isReportReadyForDisplay && (
                                 <>
-=======
-                                {(!this.isReportReadyForDisplay() || isLoadingInitialReportActions || isLoading) && (
-                                    <ReportActionsSkeletonView containerHeight={this.state.skeletonViewContainerHeight} />
-                                )}
-
-                                {this.isReportReadyForDisplay() && (
-                                    <>
-                                        <ReportFooter
-                                            pendingAction={addWorkspaceRoomOrChatPendingAction}
-                                            isOffline={this.props.network.isOffline}
-                                            reportActions={this.props.reportActions}
-                                            report={this.props.report}
-                                            isComposerFullSize={this.props.isComposerFullSize}
-                                            onSubmitComment={this.onSubmitComment}
-                                            policies={this.props.policies}
-                                        />
-                                    </>
-                                )}
-
-                                {!this.isReportReadyForDisplay() && (
->>>>>>> ff423aa6
                                     <ReportFooter
-                                        errors={addWorkspaceRoomOrChatErrors}
                                         pendingAction={addWorkspaceRoomOrChatPendingAction}
                                         isOffline={network.isOffline}
                                         reportActions={reportActions}
