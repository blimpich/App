import {PortalHost} from '@gorhom/portal';
import {useIsFocused} from '@react-navigation/native';
import lodashIsEqual from 'lodash/isEqual';
import React, {memo, useCallback, useEffect, useMemo, useRef, useState} from 'react';
import type {FlatList, ViewStyle} from 'react-native';
import {DeviceEventEmitter, InteractionManager, View} from 'react-native';
import type {OnyxEntry} from 'react-native-onyx';
import {useOnyx} from 'react-native-onyx';
import Banner from '@components/Banner';
import FullPageNotFoundView from '@components/BlockingViews/FullPageNotFoundView';
import DragAndDropProvider from '@components/DragAndDrop/Provider';
import * as Expensicons from '@components/Icon/Expensicons';
import MoneyReportHeader from '@components/MoneyReportHeader';
import MoneyRequestHeader from '@components/MoneyRequestHeader';
import OfflineWithFeedback from '@components/OfflineWithFeedback';
import ReportActionsSkeletonView from '@components/ReportActionsSkeletonView';
import ScreenWrapper from '@components/ScreenWrapper';
import useActiveWorkspace from '@hooks/useActiveWorkspace';
import useAppFocusEvent from '@hooks/useAppFocusEvent';
import type {CurrentReportIDContextValue} from '@hooks/useCurrentReportID';
import useCurrentReportID from '@hooks/useCurrentReportID';
import useDeepCompareRef from '@hooks/useDeepCompareRef';
import useIsReportReadyToDisplay from '@hooks/useIsReportReadyToDisplay';
import useLocalize from '@hooks/useLocalize';
import useNetwork from '@hooks/useNetwork';
import usePaginatedReportActions from '@hooks/usePaginatedReportActions';
import usePermissions from '@hooks/usePermissions';
import usePrevious from '@hooks/usePrevious';
import useResponsiveLayout from '@hooks/useResponsiveLayout';
import useThemeStyles from '@hooks/useThemeStyles';
import useViewportOffsetTop from '@hooks/useViewportOffsetTop';
import {hideEmojiPicker} from '@libs/actions/EmojiPickerAction';
import getNonEmptyStringOnyxID from '@libs/getNonEmptyStringOnyxID';
import Log from '@libs/Log';
import Navigation from '@libs/Navigation/Navigation';
import type {PlatformStackScreenProps} from '@libs/Navigation/PlatformStackNavigation/types';
import clearReportNotifications from '@libs/Notification/clearReportNotifications';
import {getPersonalDetailsForAccountIDs} from '@libs/OptionsListUtils';
import {getDisplayNameOrDefault} from '@libs/PersonalDetailsUtils';
import {
    getCombinedReportActions,
    getOneTransactionThreadReportID,
    isCreatedAction,
    isDeletedParentAction,
    isMoneyRequestAction,
    isWhisperAction,
    shouldReportActionBeVisible,
} from '@libs/ReportActionsUtils';
import {
    canEditReportAction,
    canUserPerformWriteAction,
    findLastAccessedReport,
    getParticipantsAccountIDsForDisplay,
    getReportOfflinePendingActionAndErrors,
    isChatThread,
    isConciergeChatReport,
    isGroupChat,
    isHiddenForCurrentUser,
    isInvoiceReport,
    isMoneyRequest,
    isMoneyRequestReport,
    isMoneyRequestReportPendingDeletion,
    isOneTransactionThread,
    isPolicyExpenseChat,
    isTaskReport,
    isTrackExpenseReport,
    isValidReportIDFromPath,
} from '@libs/ReportUtils';
import {isNumeric} from '@libs/ValidationUtils';
import type {ReportsSplitNavigatorParamList} from '@navigation/types';
import {setShouldShowComposeInput} from '@userActions/Composer';
import {
    clearDeleteTransactionNavigateBackUrl,
    navigateToConciergeChat,
    openReport,
    readNewestAction,
    subscribeToReportLeavingEvents,
    unsubscribeFromLeavingRoomReportChannel,
    updateLastVisitTime,
} from '@userActions/Report';
import CONST from '@src/CONST';
import ONYXKEYS from '@src/ONYXKEYS';
import type {Route} from '@src/ROUTES';
import ROUTES from '@src/ROUTES';
import SCREENS from '@src/SCREENS';
import type * as OnyxTypes from '@src/types/onyx';
import {isEmptyObject} from '@src/types/utils/EmptyObject';
import HeaderView from './HeaderView';
import ReportActionsView from './report/ReportActionsView';
import ReportFooter from './report/ReportFooter';
import type {ActionListContextType, ReactionListRef, ScrollPosition} from './ReportScreenContext';
import {ActionListContext, ReactionListContext} from './ReportScreenContext';

type ReportScreenNavigationProps = PlatformStackScreenProps<ReportsSplitNavigatorParamList, typeof SCREENS.REPORT>;

type ReportScreenProps = CurrentReportIDContextValue & ReportScreenNavigationProps;

const defaultReportMetadata = {
    isLoadingInitialReportActions: true,
    isLoadingOlderReportActions: false,
    hasLoadingOlderReportActionsError: false,
    isLoadingNewerReportActions: false,
    hasLoadingNewerReportActionsError: false,
    isOptimisticReport: false,
};

/**
 * Check is the report is deleted.
 * We currently use useMemo to memorize every properties of the report
 * so we can't check using isEmpty.
 *
 * @param report
 */
function isEmpty(report: OnyxEntry<OnyxTypes.Report>): boolean {
    if (isEmptyObject(report)) {
        return true;
    }
    return !Object.values(report).some((value) => value !== undefined && value !== '');
}

function getParentReportAction(parentReportActions: OnyxEntry<OnyxTypes.ReportActions>, parentReportActionID: string | undefined): OnyxEntry<OnyxTypes.ReportAction> {
    if (!parentReportActions || !parentReportActionID) {
        return;
    }
    return parentReportActions[parentReportActionID];
}

function ReportScreen({route, navigation}: ReportScreenProps) {
    const styles = useThemeStyles();
    const {translate} = useLocalize();
    const reportIDFromRoute = getNonEmptyStringOnyxID(route.params?.reportID);
    const reportActionIDFromRoute = route?.params?.reportActionID;
    const isFocused = useIsFocused();
    const prevIsFocused = usePrevious(isFocused);
    const firstRenderRef = useRef(true);
    const [firstRender, setFirstRender] = useState(true);
    const isSkippingOpenReport = useRef(false);
    const flatListRef = useRef<FlatList>(null);
    const {canUseDefaultRooms} = usePermissions();
    const reactionListRef = useRef<ReactionListRef>(null);
    const {isOffline} = useNetwork();
    const {shouldUseNarrowLayout, isInNarrowPaneModal} = useResponsiveLayout();
    const {activeWorkspaceID} = useActiveWorkspace();
    const currentReportIDValue = useCurrentReportID();

    const [modal] = useOnyx(ONYXKEYS.MODAL);
    const [isComposerFullSize] = useOnyx(`${ONYXKEYS.COLLECTION.REPORT_IS_COMPOSER_FULL_SIZE}${reportIDFromRoute}`, {initialValue: false});
    const [accountManagerReportID] = useOnyx(ONYXKEYS.ACCOUNT_MANAGER_REPORT_ID);
    const [accountManagerReport] = useOnyx(`${ONYXKEYS.COLLECTION.REPORT}${getNonEmptyStringOnyxID(accountManagerReportID)}`);
    const [userLeavingStatus] = useOnyx(`${ONYXKEYS.COLLECTION.REPORT_USER_IS_LEAVING_ROOM}${reportIDFromRoute}`, {initialValue: false});
    const [reportOnyx] = useOnyx(`${ONYXKEYS.COLLECTION.REPORT}${reportIDFromRoute}`, {allowStaleData: true});
    const [reportNameValuePairsOnyx] = useOnyx(`${ONYXKEYS.COLLECTION.REPORT_NAME_VALUE_PAIRS}${reportIDFromRoute}`, {allowStaleData: true});
    const [reportMetadata = defaultReportMetadata] = useOnyx(`${ONYXKEYS.COLLECTION.REPORT_METADATA}${reportIDFromRoute}`);
    const [policies] = useOnyx(ONYXKEYS.COLLECTION.POLICY, {allowStaleData: true, initialValue: {}});
    const [parentReportAction] = useOnyx(`${ONYXKEYS.COLLECTION.REPORT_ACTIONS}${getNonEmptyStringOnyxID(reportOnyx?.parentReportID)}`, {
        canEvict: false,
        selector: (parentReportActions) => getParentReportAction(parentReportActions, reportOnyx?.parentReportActionID),
    });
    const deletedParentAction = isDeletedParentAction(parentReportAction);
    const prevDeletedParentAction = usePrevious(deletedParentAction);

    const permissions = useDeepCompareRef(reportOnyx?.permissions);

    useEffect(() => {
        // Don't update if there is a reportID in the params already
        if (route.params.reportID) {
            const reportActionID = route?.params?.reportActionID;
            const isValidReportActionID = isNumeric(reportActionID);
            if (reportActionID && !isValidReportActionID) {
                navigation.setParams({reportActionID: ''});
            }
            return;
        }

        const lastAccessedReportID = findLastAccessedReport(!canUseDefaultRooms, !!route.params.openOnAdminRoom, activeWorkspaceID)?.reportID;

        // It's possible that reports aren't fully loaded yet
        // in that case the reportID is undefined
        if (!lastAccessedReportID) {
            return;
        }

        Log.info(`[ReportScreen] no reportID found in params, setting it to lastAccessedReportID: ${lastAccessedReportID}`);
        navigation.setParams({reportID: lastAccessedReportID});
    }, [activeWorkspaceID, canUseDefaultRooms, navigation, route]);

    const [personalDetails] = useOnyx(ONYXKEYS.PERSONAL_DETAILS_LIST);
    const chatWithAccountManagerText = useMemo(() => {
        if (accountManagerReportID) {
            const participants = getParticipantsAccountIDsForDisplay(accountManagerReport, false, true);
            const participantPersonalDetails = getPersonalDetailsForAccountIDs([participants?.at(0) ?? -1], personalDetails);
            const participantPersonalDetail = Object.values(participantPersonalDetails).at(0);
            const displayName = getDisplayNameOrDefault(participantPersonalDetail);
            const login = participantPersonalDetail?.login;
            if (displayName && login) {
                return translate('common.chatWithAccountManager', {accountManagerDisplayName: `${displayName} (${login})`});
            }
        }
        return '';
    }, [accountManagerReportID, accountManagerReport, personalDetails, translate]);

    /**
     * Create a lightweight Report so as to keep the re-rendering as light as possible by
     * passing in only the required props.
     *
     * Also, this plays nicely in contrast with Onyx,
     * which creates a new object every time collection changes. Because of this we can't
     * put this into onyx selector as it will be the same.
     */
    const report = useMemo(
        () =>
            reportOnyx && {
                lastReadTime: reportOnyx.lastReadTime,
                reportID: reportOnyx.reportID,
                policyID: reportOnyx.policyID,
                lastVisibleActionCreated: reportOnyx.lastVisibleActionCreated,
                statusNum: reportOnyx.statusNum,
                stateNum: reportOnyx.stateNum,
                writeCapability: reportOnyx.writeCapability,
                type: reportOnyx.type,
                errorFields: reportOnyx.errorFields,
                parentReportID: reportOnyx.parentReportID,
                parentReportActionID: reportOnyx.parentReportActionID,
                chatType: reportOnyx.chatType,
                pendingFields: reportOnyx.pendingFields,
                isDeletedParentAction: reportOnyx.isDeletedParentAction,
                reportName: reportOnyx.reportName,
                description: reportOnyx.description,
                managerID: reportOnyx.managerID,
                total: reportOnyx.total,
                nonReimbursableTotal: reportOnyx.nonReimbursableTotal,
                fieldList: reportOnyx.fieldList,
                ownerAccountID: reportOnyx.ownerAccountID,
                currency: reportOnyx.currency,
                unheldTotal: reportOnyx.unheldTotal,
                unheldNonReimbursableTotal: reportOnyx.unheldNonReimbursableTotal,
                participants: reportOnyx.participants,
                isWaitingOnBankAccount: reportOnyx.isWaitingOnBankAccount,
                iouReportID: reportOnyx.iouReportID,
                isOwnPolicyExpenseChat: reportOnyx.isOwnPolicyExpenseChat,
                isPinned: reportOnyx.isPinned,
                chatReportID: reportOnyx.chatReportID,
                visibility: reportOnyx.visibility,
                oldPolicyName: reportOnyx.oldPolicyName,
                policyName: reportOnyx.policyName,
                private_isArchived: reportNameValuePairsOnyx?.private_isArchived,
                lastMentionedTime: reportOnyx.lastMentionedTime,
                avatarUrl: reportOnyx.avatarUrl,
                permissions,
                invoiceReceiver: reportOnyx.invoiceReceiver,
                policyAvatar: reportOnyx.policyAvatar,
            },
        [reportOnyx, reportNameValuePairsOnyx, permissions],
    );
    const reportID = report?.reportID;

    const prevReport = usePrevious(report);
    const prevUserLeavingStatus = usePrevious(userLeavingStatus);
    const lastReportIDFromRoute = usePrevious(reportIDFromRoute);
    const [isLinkingToMessage, setIsLinkingToMessage] = useState(!!reportActionIDFromRoute);

    const [currentUserAccountID = -1] = useOnyx(ONYXKEYS.SESSION, {selector: (value) => value?.accountID});
    const [currentUserEmail] = useOnyx(ONYXKEYS.SESSION, {selector: (value) => value?.email});
    const [isLoadingApp] = useOnyx(ONYXKEYS.IS_LOADING_APP);
    const {reportActions, linkedAction, sortedAllReportActions, hasNewerActions, hasOlderActions} = usePaginatedReportActions(reportID, reportActionIDFromRoute);

    const [isBannerVisible, setIsBannerVisible] = useState(true);
    const [scrollPosition, setScrollPosition] = useState<ScrollPosition>({});

    const wasReportAccessibleRef = useRef(false);

    const [isComposerFocus, setIsComposerFocus] = useState(false);
    const shouldAdjustScrollView = useMemo(() => isComposerFocus && !modal?.willAlertModalBecomeVisible, [isComposerFocus, modal]);
    const viewportOffsetTop = useViewportOffsetTop(shouldAdjustScrollView);

    const {reportPendingAction, reportErrors} = getReportOfflinePendingActionAndErrors(report);
    const screenWrapperStyle: ViewStyle[] = [styles.appContent, styles.flex1, {marginTop: viewportOffsetTop}];
    const isOptimisticDelete = report?.statusNum === CONST.REPORT.STATUS_NUM.CLOSED;
    const indexOfLinkedMessage = useMemo(
        (): number => reportActions.findIndex((obj) => reportActionIDFromRoute && String(obj.reportActionID) === String(reportActionIDFromRoute)),
        [reportActions, reportActionIDFromRoute],
    );

    const doesCreatedActionExists = useCallback(() => !!reportActions?.findLast((action) => isCreatedAction(action)), [reportActions]);
    const isLinkedMessageAvailable = indexOfLinkedMessage > -1;

    // The linked report actions should have at least 15 messages (counting as 1 page) above them to fill the screen.
    // If the count is too high (equal to or exceeds the web pagination size / 50) and there are no cached messages in the report,
    // OpenReport will be called each time the user scrolls up the report a bit, clicks on report preview, and then goes back."
    const isLinkedMessagePageReady = isLinkedMessageAvailable && (reportActions.length - indexOfLinkedMessage >= CONST.REPORT.MIN_INITIAL_REPORT_ACTION_COUNT || doesCreatedActionExists());

    const transactionThreadReportID = getOneTransactionThreadReportID(reportID, reportActions ?? [], isOffline);
    const [transactionThreadReportActions = {}] = useOnyx(`${ONYXKEYS.COLLECTION.REPORT_ACTIONS}${transactionThreadReportID}`);
    const combinedReportActions = getCombinedReportActions(reportActions, transactionThreadReportID ?? null, Object.values(transactionThreadReportActions));
    const lastReportAction = [...combinedReportActions, parentReportAction].find((action) => canEditReportAction(action) && !isMoneyRequestAction(action));
    const isSingleTransactionView = isMoneyRequest(report) || isTrackExpenseReport(report);
    const policy = policies?.[`${ONYXKEYS.COLLECTION.POLICY}${report?.policyID}`];
    const isTopMostReportId = currentReportIDValue?.currentReportID === reportIDFromRoute;
    const didSubscribeToReportLeavingEvents = useRef(false);
    const backTo = route?.params?.backTo as string;

    useEffect(() => {
        if (!prevIsFocused || isFocused) {
            return;
        }
        hideEmojiPicker(true);
    }, [prevIsFocused, isFocused]);

    useEffect(() => {
        if (!report?.reportID) {
            wasReportAccessibleRef.current = false;
            return;
        }
        wasReportAccessibleRef.current = true;
    }, [report]);

    const onBackButtonPress = useCallback(() => {
        if (isInNarrowPaneModal && backTo !== SCREENS.SEARCH.REPORT_RHP) {
            Navigation.dismissModal();
            return;
        }
        if (route.params?.backTo) {
            Navigation.goBack(route.params?.backTo as Route, {shouldPopToTop: true});
            return;
        }
        Navigation.goBack(undefined, {shouldPopToTop: true});
<<<<<<< HEAD
    }, [isInNarrowPaneModal, route]);
=======
    }, [isInNarrowPaneModal, backTo]);
>>>>>>> 4a32417a

    let headerView = (
        <HeaderView
            reportID={reportIDFromRoute}
            onNavigationMenuButtonClicked={onBackButtonPress}
            report={report}
            parentReportAction={parentReportAction}
            shouldUseNarrowLayout={shouldUseNarrowLayout}
        />
    );

    if (isSingleTransactionView) {
        headerView = (
            <MoneyRequestHeader
                report={report}
                policy={policy}
                parentReportAction={parentReportAction}
                onBackButtonPress={onBackButtonPress}
            />
        );
    }

    useEffect(() => {
        if (!transactionThreadReportID || !route?.params?.reportActionID || !isOneTransactionThread(linkedAction?.childReportID, reportID, linkedAction)) {
            return;
        }
        Navigation.navigate(ROUTES.REPORT_WITH_ID.getRoute(route?.params?.reportID));
    }, [transactionThreadReportID, route?.params?.reportActionID, route?.params?.reportID, linkedAction, reportID]);

    if (isMoneyRequestReport(report) || isInvoiceReport(report)) {
        headerView = (
            <MoneyReportHeader
                report={report}
                policy={policy}
                transactionThreadReportID={transactionThreadReportID}
                reportActions={reportActions}
                onBackButtonPress={onBackButtonPress}
            />
        );
    }

    const {isEditingDisabled, isCurrentReportLoadedFromOnyx} = useIsReportReadyToDisplay(report, reportIDFromRoute);

    const isLinkedActionDeleted = useMemo(
        () => !!linkedAction && !shouldReportActionBeVisible(linkedAction, linkedAction.reportActionID, canUserPerformWriteAction(report)),
        [linkedAction, report],
    );

    const prevIsLinkedActionDeleted = usePrevious(linkedAction ? isLinkedActionDeleted : undefined);

    // eslint-disable-next-line react-compiler/react-compiler
    const lastReportActionIDFromRoute = usePrevious(!firstRenderRef.current ? reportActionIDFromRoute : undefined);

    const [isNavigatingToDeletedAction, setIsNavigatingToDeletedAction] = useState(false);

    const isLinkedActionInaccessibleWhisper = useMemo(
        () => !!linkedAction && isWhisperAction(linkedAction) && !(linkedAction?.whisperedToAccountIDs ?? []).includes(currentUserAccountID),
        [currentUserAccountID, linkedAction],
    );
    const [deleteTransactionNavigateBackUrl] = useOnyx(ONYXKEYS.NVP_DELETE_TRANSACTION_NAVIGATE_BACK_URL);

    useEffect(() => {
        if (!isFocused || !deleteTransactionNavigateBackUrl) {
            return;
        }
        // Clear the URL after all interactions are processed to ensure all updates are completed before hiding the skeleton
        InteractionManager.runAfterInteractions(() => {
            requestAnimationFrame(() => {
                clearDeleteTransactionNavigateBackUrl();
            });
        });
    }, [isFocused, deleteTransactionNavigateBackUrl]);

    // eslint-disable-next-line rulesdir/no-negated-variables
    const shouldShowNotFoundLinkedAction =
        (!isLinkedActionInaccessibleWhisper && isLinkedActionDeleted && isNavigatingToDeletedAction) ||
        (!reportMetadata?.isLoadingInitialReportActions &&
            !!reportActionIDFromRoute &&
            !!sortedAllReportActions &&
            sortedAllReportActions?.length > 0 &&
            reportActions.length === 0 &&
            !isLinkingToMessage);

    const currentReportIDFormRoute = route.params?.reportID;

    // eslint-disable-next-line rulesdir/no-negated-variables
    const shouldShowNotFoundPage = useMemo(
        (): boolean => {
            if (shouldShowNotFoundLinkedAction) {
                return true;
            }

            if (isLoadingApp !== false) {
                return false;
            }

            // eslint-disable-next-line react-compiler/react-compiler
            if (!wasReportAccessibleRef.current && !firstRenderRef.current && !reportID && !isOptimisticDelete && !reportMetadata?.isLoadingInitialReportActions && !userLeavingStatus) {
                // eslint-disable-next-line react-compiler/react-compiler
                return true;
            }

            return !!currentReportIDFormRoute && !isValidReportIDFromPath(currentReportIDFormRoute);
        },
        // eslint-disable-next-line react-compiler/react-compiler, react-hooks/exhaustive-deps
        [firstRender, shouldShowNotFoundLinkedAction, reportID, isOptimisticDelete, reportMetadata?.isLoadingInitialReportActions, userLeavingStatus, currentReportIDFormRoute],
    );

    const fetchReport = useCallback(() => {
        const moneyRequestReportActionID: string | undefined = route.params?.moneyRequestReportActionID;
        const transactionID: string | undefined = route.params?.transactionID;

        // When we get here with a moneyRequestReportActionID and a transactionID from the route it means we don't have the trasaction thread created yet
        // so we have to call OpenReport in a way that the transaction thread will be created and attached to the parentReportAction
        if (moneyRequestReportActionID && transactionID && currentUserEmail) {
            openReport(reportIDFromRoute, '', [currentUserEmail], undefined, moneyRequestReportActionID);
            return;
        }
        openReport(reportIDFromRoute, reportActionIDFromRoute);
    }, [route.params?.moneyRequestReportActionID, route.params?.transactionID, reportIDFromRoute, reportActionIDFromRoute, currentUserEmail]);

    useEffect(() => {
        if (!reportID || !isFocused) {
            return;
        }
        updateLastVisitTime(reportID);
    }, [reportID, isFocused]);

    useEffect(() => {
        const skipOpenReportListener = DeviceEventEmitter.addListener(`switchToPreExistingReport_${reportID}`, ({preexistingReportID}: {preexistingReportID: string}) => {
            if (!preexistingReportID) {
                return;
            }
            isSkippingOpenReport.current = true;
        });

        return () => {
            skipOpenReportListener.remove();
        };
    }, [reportID]);

    const dismissBanner = useCallback(() => {
        setIsBannerVisible(false);
    }, []);

    const chatWithAccountManager = useCallback(() => {
        Navigation.navigate(ROUTES.REPORT_WITH_ID.getRoute(accountManagerReportID));
    }, [accountManagerReportID]);

    // Clear notifications for the current report when it's opened and re-focused
    const clearNotifications = useCallback(() => {
        // Check if this is the top-most ReportScreen since the Navigator preserves multiple at a time
        if (!isTopMostReportId) {
            return;
        }

        clearReportNotifications(reportID);
    }, [reportID, isTopMostReportId]);

    useEffect(clearNotifications, [clearNotifications]);
    useAppFocusEvent(clearNotifications);

    useEffect(() => {
        const interactionTask = InteractionManager.runAfterInteractions(() => {
            setShouldShowComposeInput(true);
        });
        return () => {
            interactionTask.cancel();
            if (!didSubscribeToReportLeavingEvents.current) {
                return;
            }

            unsubscribeFromLeavingRoomReportChannel(reportID);
        };

        // I'm disabling the warning, as it expects to use exhaustive deps, even though we want this useEffect to run only on the first render.
        // eslint-disable-next-line react-compiler/react-compiler, react-hooks/exhaustive-deps
    }, []);

    useEffect(() => {
        // This function is triggered when a user clicks on a link to navigate to a report.
        // For each link click, we retrieve the report data again, even though it may already be cached.
        // There should be only one openReport execution per page start or navigating
        fetchReport();
        // eslint-disable-next-line react-compiler/react-compiler, react-hooks/exhaustive-deps
    }, [route, isLinkedMessagePageReady, reportActionIDFromRoute]);

    const prevReportActions = usePrevious(reportActions);
    useEffect(() => {
        if (prevReportActions.length !== 0 || reportActions.length === 0) {
            return;
        }
        fetchReport();
    }, [prevReportActions, reportActions, fetchReport]);

    // If a user has chosen to leave a thread, and then returns to it (e.g. with the back button), we need to call `openReport` again in order to allow the user to rejoin and to receive real-time updates
    useEffect(() => {
        if (!shouldUseNarrowLayout || !isFocused || prevIsFocused || !isChatThread(report) || !isHiddenForCurrentUser(report) || isSingleTransactionView) {
            return;
        }
        openReport(reportID);

        // We don't want to run this useEffect every time `report` is changed
        // Excluding shouldUseNarrowLayout from the dependency list to prevent re-triggering on screen resize events.
        // eslint-disable-next-line react-compiler/react-compiler, react-hooks/exhaustive-deps
    }, [prevIsFocused, report?.participants, isFocused, isSingleTransactionView, reportID]);

    useEffect(() => {
        // We don't want this effect to run on the first render.
        if (firstRenderRef.current) {
            firstRenderRef.current = false;
            setFirstRender(false);
            return;
        }

        const onyxReportID = report?.reportID;
        const prevOnyxReportID = prevReport?.reportID;
        const wasReportRemoved = !!prevOnyxReportID && prevOnyxReportID === reportIDFromRoute && !onyxReportID;
        const isRemovalExpectedForReportType =
            isEmpty(report) && (isMoneyRequest(prevReport) || isMoneyRequestReport(prevReport) || isPolicyExpenseChat(prevReport) || isGroupChat(prevReport));
        const didReportClose = wasReportRemoved && prevReport.statusNum === CONST.REPORT.STATUS_NUM.OPEN && report?.statusNum === CONST.REPORT.STATUS_NUM.CLOSED;
        const isTopLevelPolicyRoomWithNoStatus = !report?.statusNum && !prevReport?.parentReportID && prevReport?.chatType === CONST.REPORT.CHAT_TYPE.POLICY_ROOM;
        const isClosedTopLevelPolicyRoom = wasReportRemoved && prevReport.statusNum === CONST.REPORT.STATUS_NUM.OPEN && isTopLevelPolicyRoomWithNoStatus;
        // Navigate to the Concierge chat if the room was removed from another device (e.g. user leaving a room or removed from a room)
        if (
            // non-optimistic case
            (!prevUserLeavingStatus && !!userLeavingStatus) ||
            didReportClose ||
            isRemovalExpectedForReportType ||
            isClosedTopLevelPolicyRoom ||
            (prevDeletedParentAction && !deletedParentAction)
        ) {
            // Early return if the report we're passing isn't in a focused state. We only want to navigate to Concierge if the user leaves the room from another device or gets removed from the room while the report is in a focused state.
            // Prevent auto navigation for report in RHP
            if (!isFocused || isInNarrowPaneModal) {
                return;
            }
            Navigation.dismissModal();
            if (Navigation.getTopmostReportId() === prevOnyxReportID) {
                Navigation.setShouldPopAllStateOnUP(true);
                Navigation.goBack(undefined, {shouldPopToTop: true});
            }
            if (prevReport?.parentReportID) {
                // Prevent navigation to the IOU/Expense Report if it is pending deletion.
                if (isMoneyRequestReportPendingDeletion(prevReport.parentReportID)) {
                    return;
                }
                Navigation.navigate(ROUTES.REPORT_WITH_ID.getRoute(prevReport.parentReportID));
                return;
            }

            navigateToConciergeChat();
            return;
        }

        // If you already have a report open and are deeplinking to a new report on native,
        // the ReportScreen never actually unmounts and the reportID in the route also doesn't change.
        // Therefore, we need to compare if the existing reportID is the same as the one in the route
        // before deciding that we shouldn't call OpenReport.
        if (reportIDFromRoute === lastReportIDFromRoute && (!onyxReportID || onyxReportID === reportIDFromRoute)) {
            return;
        }

        setShouldShowComposeInput(true);
        // eslint-disable-next-line react-compiler/react-compiler, react-hooks/exhaustive-deps
    }, [
        route,
        report,
        prevReport?.reportID,
        prevUserLeavingStatus,
        userLeavingStatus,
        prevReport?.statusNum,
        prevReport?.parentReportID,
        prevReport?.chatType,
        prevReport,
        reportIDFromRoute,
        lastReportIDFromRoute,
        isFocused,
        deletedParentAction,
        prevDeletedParentAction,
    ]);

    useEffect(() => {
        if (!isValidReportIDFromPath(reportIDFromRoute)) {
            return;
        }
        // Ensures the optimistic report is created successfully
        if (reportIDFromRoute !== report?.reportID) {
            return;
        }
        // Ensures subscription event succeeds when the report/workspace room is created optimistically.
        // Check if the optimistic `OpenReport` or `AddWorkspaceRoom` has succeeded by confirming
        // any `pendingFields.createChat` or `pendingFields.addWorkspaceRoom` fields are set to null.
        // Existing reports created will have empty fields for `pendingFields`.
        const didCreateReportSuccessfully = !report?.pendingFields || (!report?.pendingFields.addWorkspaceRoom && !report?.pendingFields.createChat);
        let interactionTask: ReturnType<typeof InteractionManager.runAfterInteractions> | null = null;
        if (!didSubscribeToReportLeavingEvents.current && didCreateReportSuccessfully) {
            interactionTask = InteractionManager.runAfterInteractions(() => {
                subscribeToReportLeavingEvents(reportIDFromRoute);
                didSubscribeToReportLeavingEvents.current = true;
            });
        }
        return () => {
            if (!interactionTask) {
                return;
            }
            interactionTask.cancel();
        };
    }, [report, didSubscribeToReportLeavingEvents, reportIDFromRoute]);

    const actionListValue = useMemo((): ActionListContextType => ({flatListRef, scrollPosition, setScrollPosition}), [flatListRef, scrollPosition, setScrollPosition]);

    // This helps in tracking from the moment 'route' triggers useMemo until isLoadingInitialReportActions becomes true. It prevents blinking when loading reportActions from cache.
    useEffect(() => {
        InteractionManager.runAfterInteractions(() => {
            setIsLinkingToMessage(false);
        });
    }, [reportMetadata?.isLoadingInitialReportActions]);

    const navigateToEndOfReport = useCallback(() => {
        Navigation.setParams({reportActionID: ''});
        fetchReport();
    }, [fetchReport]);

    useEffect(() => {
        // Only handle deletion cases when there's a deleted action
        if (!isLinkedActionDeleted) {
            setIsNavigatingToDeletedAction(false);
            return;
        }

        // we want to do this destinguish between normal navigation and delete behavior
        if (lastReportActionIDFromRoute !== reportActionIDFromRoute) {
            setIsNavigatingToDeletedAction(true);
            return;
        }

        // Clear params when Action gets deleted while heighlighted
        if (!isNavigatingToDeletedAction && prevIsLinkedActionDeleted === false) {
            Navigation.setParams({reportActionID: ''});
        }
    }, [isLinkedActionDeleted, prevIsLinkedActionDeleted, lastReportActionIDFromRoute, reportActionIDFromRoute, isNavigatingToDeletedAction]);

    // If user redirects to an inaccessible whisper via a deeplink, on a report they have access to,
    // then we set reportActionID as empty string, so we display them the report and not the "Not found page".
    useEffect(() => {
        if (!isLinkedActionInaccessibleWhisper) {
            return;
        }
        Navigation.isNavigationReady().then(() => {
            Navigation.setParams({reportActionID: ''});
        });
    }, [isLinkedActionInaccessibleWhisper]);

    useEffect(() => {
        if (!!report?.lastReadTime || !isTaskReport(report)) {
            return;
        }
        // After creating the task report then navigating to task detail we don't have any report actions and the last read time is empty so We need to update the initial last read time when opening the task report detail.
        readNewestAction(report?.reportID);
    }, [report]);

    const lastRoute = usePrevious(route);

    const onComposerFocus = useCallback(() => setIsComposerFocus(true), []);
    const onComposerBlur = useCallback(() => setIsComposerFocus(false), []);

    // Define here because reportActions are recalculated before mount, allowing data to display faster than useEffect can trigger.
    // If we have cached reportActions, they will be shown immediately.
    // We aim to display a loader first, then fetch relevant reportActions, and finally show them.
    if ((lastRoute !== route || lastReportActionIDFromRoute !== reportActionIDFromRoute) && isLinkingToMessage !== !!reportActionIDFromRoute) {
        setIsLinkingToMessage(!!reportActionIDFromRoute);
        return null;
    }

    return (
        <ActionListContext.Provider value={actionListValue}>
            <ReactionListContext.Provider value={reactionListRef}>
                <ScreenWrapper
                    navigation={navigation}
                    style={screenWrapperStyle}
                    shouldEnableKeyboardAvoidingView={isTopMostReportId || isInNarrowPaneModal}
                    testID={`report-screen-${reportID}`}
                >
                    <FullPageNotFoundView
                        shouldShow={shouldShowNotFoundPage}
                        subtitleKey={shouldShowNotFoundLinkedAction ? '' : 'notFound.noAccess'}
                        subtitleStyle={[styles.textSupporting]}
                        shouldDisplaySearchRouter
                        shouldShowBackButton={shouldUseNarrowLayout}
                        onBackButtonPress={shouldShowNotFoundLinkedAction ? navigateToEndOfReport : Navigation.goBack}
                        shouldShowLink={shouldShowNotFoundLinkedAction}
                        linkKey="notFound.noAccess"
                        onLinkPress={navigateToEndOfReport}
                    >
                        <OfflineWithFeedback
                            pendingAction={reportPendingAction}
                            errors={reportErrors}
                            shouldShowErrorMessages={false}
                            needsOffscreenAlphaCompositing
                        >
                            {headerView}
                        </OfflineWithFeedback>
                        {!!accountManagerReportID && isConciergeChatReport(report) && isBannerVisible && (
                            <Banner
                                containerStyles={[styles.mh4, styles.mt4, styles.p4, styles.br2]}
                                text={chatWithAccountManagerText}
                                onClose={dismissBanner}
                                onButtonPress={chatWithAccountManager}
                                shouldShowCloseButton
                                icon={Expensicons.Lightbulb}
                                shouldShowIcon
                                shouldShowButton
                            />
                        )}
                        <DragAndDropProvider isDisabled={isEditingDisabled}>
                            <View
                                style={[styles.flex1, styles.justifyContentEnd, styles.overflowHidden]}
                                testID="report-actions-view-wrapper"
                            >
                                {!report ? (
                                    <ReportActionsSkeletonView />
                                ) : (
                                    <ReportActionsView
                                        report={report}
                                        reportActions={reportActions}
                                        isLoadingInitialReportActions={reportMetadata?.isLoadingInitialReportActions}
                                        hasNewerActions={hasNewerActions}
                                        hasOlderActions={hasOlderActions}
                                        parentReportAction={parentReportAction}
                                        transactionThreadReportID={transactionThreadReportID}
                                    />
                                )}
                                {isCurrentReportLoadedFromOnyx ? (
                                    <ReportFooter
                                        onComposerFocus={onComposerFocus}
                                        onComposerBlur={onComposerBlur}
                                        report={report}
                                        reportMetadata={reportMetadata}
                                        policy={policy}
                                        pendingAction={reportPendingAction}
                                        isComposerFullSize={!!isComposerFullSize}
                                        lastReportAction={lastReportAction}
                                    />
                                ) : null}
                            </View>
                            <PortalHost name="suggestions" />
                        </DragAndDropProvider>
                    </FullPageNotFoundView>
                </ScreenWrapper>
            </ReactionListContext.Provider>
        </ActionListContext.Provider>
    );
}

ReportScreen.displayName = 'ReportScreen';
export default memo(ReportScreen, (prevProps, nextProps) => lodashIsEqual(prevProps.route, nextProps.route));<|MERGE_RESOLUTION|>--- conflicted
+++ resolved
@@ -319,16 +319,12 @@
             Navigation.dismissModal();
             return;
         }
-        if (route.params?.backTo) {
-            Navigation.goBack(route.params?.backTo as Route, {shouldPopToTop: true});
+        if (backTo) {
+            Navigation.goBack(backTo as Route, {shouldPopToTop: true});
             return;
         }
         Navigation.goBack(undefined, {shouldPopToTop: true});
-<<<<<<< HEAD
-    }, [isInNarrowPaneModal, route]);
-=======
     }, [isInNarrowPaneModal, backTo]);
->>>>>>> 4a32417a
 
     let headerView = (
         <HeaderView
