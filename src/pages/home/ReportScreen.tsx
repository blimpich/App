--- conflicted
+++ resolved
@@ -834,11 +834,8 @@
                                         hasOlderActions={hasOlderActions}
                                         parentReportAction={parentReportAction}
                                         transactionThreadReportID={transactionThreadReportID}
-<<<<<<< HEAD
+                                        transactionsAndViolationsByReport={transactionsAndViolationsByReport ?? {}}
                                         isReportTransactionThread={isTransactionThreadView}
-=======
-                                        transactionsAndViolationsByReport={transactionsAndViolationsByReport ?? {}}
->>>>>>> 6b934d14
                                     />
                                 ) : null}
                                 {!!report && shouldDisplayMoneyRequestActionsList && !shouldWaitForTransactions ? (
