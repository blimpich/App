import {PortalHost} from '@gorhom/portal';
import {useIsFocused} from '@react-navigation/native';
import lodashIsEqual from 'lodash/isEqual';
import React, {memo, useCallback, useEffect, useMemo, useRef, useState} from 'react';
import type {FlatList, ViewStyle} from 'react-native';
import {InteractionManager, View} from 'react-native';
import type {OnyxEntry} from 'react-native-onyx';
import {useOnyx} from 'react-native-onyx';
import Banner from '@components/Banner';
import FullPageNotFoundView from '@components/BlockingViews/FullPageNotFoundView';
import DragAndDropProvider from '@components/DragAndDrop/Provider';
import MoneyReportHeader from '@components/MoneyReportHeader';
import MoneyRequestHeader from '@components/MoneyRequestHeader';
import OfflineWithFeedback from '@components/OfflineWithFeedback';
import ReportActionsSkeletonView from '@components/ReportActionsSkeletonView';
import ScreenWrapper from '@components/ScreenWrapper';
import TaskHeaderActionButton from '@components/TaskHeaderActionButton';
import type {CurrentReportIDContextValue} from '@components/withCurrentReportID';
import withCurrentReportID from '@components/withCurrentReportID';
import useActiveWorkspace from '@hooks/useActiveWorkspace';
import useAppFocusEvent from '@hooks/useAppFocusEvent';
import useDeepCompareRef from '@hooks/useDeepCompareRef';
import useLocalize from '@hooks/useLocalize';
import useNetwork from '@hooks/useNetwork';
import usePaginatedReportActions from '@hooks/usePaginatedReportActions';
import usePermissions from '@hooks/usePermissions';
import usePrevious from '@hooks/usePrevious';
import useResponsiveLayout from '@hooks/useResponsiveLayout';
import useThemeStyles from '@hooks/useThemeStyles';
import useViewportOffsetTop from '@hooks/useViewportOffsetTop';
import Timing from '@libs/actions/Timing';
import Log from '@libs/Log';
import Navigation from '@libs/Navigation/Navigation';
import type {PlatformStackScreenProps} from '@libs/Navigation/PlatformStackNavigation/types';
import clearReportNotifications from '@libs/Notification/clearReportNotifications';
import Performance from '@libs/Performance';
import * as PersonalDetailsUtils from '@libs/PersonalDetailsUtils';
import * as ReportActionsUtils from '@libs/ReportActionsUtils';
import * as ReportUtils from '@libs/ReportUtils';
import shouldFetchReport from '@libs/shouldFetchReport';
import * as ValidationUtils from '@libs/ValidationUtils';
import type {AuthScreensParamList} from '@navigation/types';
import * as ComposerActions from '@userActions/Composer';
import * as Report from '@userActions/Report';
import CONST from '@src/CONST';
import ONYXKEYS from '@src/ONYXKEYS';
import ROUTES from '@src/ROUTES';
import type SCREENS from '@src/SCREENS';
import type * as OnyxTypes from '@src/types/onyx';
import {isEmptyObject} from '@src/types/utils/EmptyObject';
import isLoadingOnyxValue from '@src/types/utils/isLoadingOnyxValue';
import HeaderView from './HeaderView';
import ReportActionsListItemRenderer from './report/ReportActionsListItemRenderer';
import ReportActionsView from './report/ReportActionsView';
import ReportFooter from './report/ReportFooter';
import type {ActionListContextType, ReactionListRef, ScrollPosition} from './ReportScreenContext';
import {ActionListContext, ReactionListContext} from './ReportScreenContext';

type ReportScreenNavigationProps = StackScreenProps<AuthScreensParamList, typeof SCREENS.REPORT>;

type ReportScreenProps = CurrentReportIDContextValue & ReportScreenNavigationProps;

const defaultReportMetadata = {
    isLoadingInitialReportActions: true,
    isLoadingOlderReportActions: false,
    hasLoadingOlderReportActionsError: false,
    isLoadingNewerReportActions: false,
    hasLoadingNewerReportActionsError: false,
};

<<<<<<< HEAD
type OnyxHOCProps = {
    /** Onyx function that marks the component ready for hydration */
    markReadyForHydration?: () => void;
};

type ReportScreenNavigationProps = PlatformStackScreenProps<CentralPaneNavigatorParamList, typeof SCREENS.REPORT>;

type ReportScreenProps = OnyxHOCProps & CurrentReportIDContextValue & ReportScreenOnyxProps & ReportScreenNavigationProps;

=======
>>>>>>> d5cfecfc
/** Get the currently viewed report ID as number */
function getReportID(route: ReportScreenNavigationProps['route']): string {
    // The report ID is used in an onyx key. If it's an empty string, onyx will return
    // a collection instead of an individual report.
    return String(route.params?.reportID || 0);
}

/**
 * Check is the report is deleted.
 * We currently use useMemo to memorize every properties of the report
 * so we can't check using isEmpty.
 *
 * @param report
 */
function isEmpty(report: OnyxTypes.Report): boolean {
    if (isEmptyObject(report)) {
        return true;
    }
    return !Object.values(report).some((value) => value !== undefined && value !== '');
}

function getParentReportAction(parentReportActions: OnyxEntry<OnyxTypes.ReportActions>, parentReportActionID: string | undefined): OnyxEntry<OnyxTypes.ReportAction> {
    if (!parentReportActions || !parentReportActionID) {
        return;
    }
    return parentReportActions[parentReportActionID ?? '0'];
}

function ReportScreen({route, currentReportID = '', navigation}: ReportScreenProps) {
    const styles = useThemeStyles();
    const {translate} = useLocalize();
    const reportIDFromRoute = getReportID(route);
    const reportActionIDFromRoute = route?.params?.reportActionID ?? '';
    const isFocused = useIsFocused();
    const prevIsFocused = usePrevious(isFocused);
    const firstRenderRef = useRef(true);
    const flatListRef = useRef<FlatList>(null);
    const {canUseDefaultRooms} = usePermissions();
    const reactionListRef = useRef<ReactionListRef>(null);
    const {isOffline} = useNetwork();
    const {shouldUseNarrowLayout, isInNarrowPaneModal} = useResponsiveLayout();
    const {activeWorkspaceID} = useActiveWorkspace();

    const [modal] = useOnyx(ONYXKEYS.MODAL);
    const [isComposerFullSize] = useOnyx(`${ONYXKEYS.COLLECTION.REPORT_IS_COMPOSER_FULL_SIZE}${reportIDFromRoute}`, {initialValue: false});
    const [accountManagerReportID] = useOnyx(ONYXKEYS.ACCOUNT_MANAGER_REPORT_ID, {initialValue: ''});
    const [userLeavingStatus] = useOnyx(`${ONYXKEYS.COLLECTION.REPORT_USER_IS_LEAVING_ROOM}${reportIDFromRoute}`, {initialValue: false});
    const [reportOnyx, reportResult] = useOnyx(`${ONYXKEYS.COLLECTION.REPORT}${reportIDFromRoute}`, {allowStaleData: true});
    const [reportMetadata = defaultReportMetadata] = useOnyx(`${ONYXKEYS.COLLECTION.REPORT_METADATA}${reportIDFromRoute}`, {initialValue: defaultReportMetadata});
    const [isSidebarLoaded] = useOnyx(ONYXKEYS.IS_SIDEBAR_LOADED, {initialValue: false});
    const [policies] = useOnyx(ONYXKEYS.COLLECTION.POLICY, {allowStaleData: true, initialValue: {}});
    const [betas] = useOnyx(ONYXKEYS.BETAS);
    // eslint-disable-next-line @typescript-eslint/prefer-nullish-coalescing
    const [parentReportAction] = useOnyx(`${ONYXKEYS.COLLECTION.REPORT_ACTIONS}${reportOnyx?.parentReportID || 0}`, {
        canEvict: false,
        selector: (parentReportActions) => getParentReportAction(parentReportActions, reportOnyx?.parentReportActionID ?? ''),
    });
    const [isLoadingApp] = useOnyx(ONYXKEYS.IS_LOADING_APP);
    const [workspaceTooltip] = useOnyx(ONYXKEYS.NVP_WORKSPACE_TOOLTIP);
    const wasLoadingApp = usePrevious(isLoadingApp);
    const finishedLoadingApp = wasLoadingApp && !isLoadingApp;
    const isDeletedParentAction = ReportActionsUtils.isDeletedParentAction(parentReportAction);
    const prevIsDeletedParentAction = usePrevious(isDeletedParentAction);

    const isLoadingReportOnyx = isLoadingOnyxValue(reportResult);
    const permissions = useDeepCompareRef(reportOnyx?.permissions);

    useEffect(() => {
        // Don't update if there is a reportID in the params already
        if (route.params.reportID) {
            const reportActionID = route?.params?.reportActionID;
            const isValidReportActionID = ValidationUtils.isNumeric(reportActionID);
            if (reportActionID && !isValidReportActionID) {
                navigation.setParams({reportActionID: ''});
            }
            return;
        }

        const lastAccessedReportID = ReportUtils.findLastAccessedReport(!canUseDefaultRooms, !!route.params.openOnAdminRoom, activeWorkspaceID)?.reportID;

        // It's possible that reports aren't fully loaded yet
        // in that case the reportID is undefined
        if (!lastAccessedReportID) {
            return;
        }

        Log.info(`[ReportScreen] no reportID found in params, setting it to lastAccessedReportID: ${lastAccessedReportID}`);
        navigation.setParams({reportID: lastAccessedReportID});
    }, [activeWorkspaceID, canUseDefaultRooms, navigation, route, finishedLoadingApp]);

    /**
     * Create a lightweight Report so as to keep the re-rendering as light as possible by
     * passing in only the required props.
     *
     * Also, this plays nicely in contrast with Onyx,
     * which creates a new object every time collection changes. Because of this we can't
     * put this into onyx selector as it will be the same.
     */
    const report = useMemo(
        (): OnyxTypes.Report => ({
            lastReadTime: reportOnyx?.lastReadTime,
            reportID: reportOnyx?.reportID ?? '',
            policyID: reportOnyx?.policyID,
            lastVisibleActionCreated: reportOnyx?.lastVisibleActionCreated,
            statusNum: reportOnyx?.statusNum,
            stateNum: reportOnyx?.stateNum,
            writeCapability: reportOnyx?.writeCapability,
            type: reportOnyx?.type,
            errorFields: reportOnyx?.errorFields,
            isPolicyExpenseChat: reportOnyx?.isPolicyExpenseChat,
            parentReportID: reportOnyx?.parentReportID,
            parentReportActionID: reportOnyx?.parentReportActionID,
            chatType: reportOnyx?.chatType,
            pendingFields: reportOnyx?.pendingFields,
            isDeletedParentAction: reportOnyx?.isDeletedParentAction,
            reportName: reportOnyx?.reportName,
            description: reportOnyx?.description,
            managerID: reportOnyx?.managerID,
            total: reportOnyx?.total,
            nonReimbursableTotal: reportOnyx?.nonReimbursableTotal,
            fieldList: reportOnyx?.fieldList,
            ownerAccountID: reportOnyx?.ownerAccountID,
            currency: reportOnyx?.currency,
            unheldTotal: reportOnyx?.unheldTotal,
            participants: reportOnyx?.participants,
            isWaitingOnBankAccount: reportOnyx?.isWaitingOnBankAccount,
            iouReportID: reportOnyx?.iouReportID,
            isOwnPolicyExpenseChat: reportOnyx?.isOwnPolicyExpenseChat,
            notificationPreference: reportOnyx?.notificationPreference,
            isPinned: reportOnyx?.isPinned,
            chatReportID: reportOnyx?.chatReportID,
            visibility: reportOnyx?.visibility,
            oldPolicyName: reportOnyx?.oldPolicyName,
            policyName: reportOnyx?.policyName,
            // eslint-disable-next-line @typescript-eslint/naming-convention
            private_isArchived: reportOnyx?.private_isArchived,
            isOptimisticReport: reportOnyx?.isOptimisticReport,
            lastMentionedTime: reportOnyx?.lastMentionedTime,
            avatarUrl: reportOnyx?.avatarUrl,
            permissions,
            invoiceReceiver: reportOnyx?.invoiceReceiver,
        }),
        [
            reportOnyx?.lastReadTime,
            reportOnyx?.reportID,
            reportOnyx?.policyID,
            reportOnyx?.lastVisibleActionCreated,
            reportOnyx?.statusNum,
            reportOnyx?.stateNum,
            reportOnyx?.writeCapability,
            reportOnyx?.type,
            reportOnyx?.errorFields,
            reportOnyx?.isPolicyExpenseChat,
            reportOnyx?.parentReportID,
            reportOnyx?.parentReportActionID,
            reportOnyx?.chatType,
            reportOnyx?.pendingFields,
            reportOnyx?.isDeletedParentAction,
            reportOnyx?.reportName,
            reportOnyx?.description,
            reportOnyx?.managerID,
            reportOnyx?.total,
            reportOnyx?.nonReimbursableTotal,
            reportOnyx?.fieldList,
            reportOnyx?.ownerAccountID,
            reportOnyx?.currency,
            reportOnyx?.unheldTotal,
            reportOnyx?.participants,
            reportOnyx?.isWaitingOnBankAccount,
            reportOnyx?.iouReportID,
            reportOnyx?.isOwnPolicyExpenseChat,
            reportOnyx?.notificationPreference,
            reportOnyx?.isPinned,
            reportOnyx?.chatReportID,
            reportOnyx?.visibility,
            reportOnyx?.oldPolicyName,
            reportOnyx?.policyName,
            reportOnyx?.private_isArchived,
            reportOnyx?.isOptimisticReport,
            reportOnyx?.lastMentionedTime,
            reportOnyx?.avatarUrl,
            permissions,
            reportOnyx?.invoiceReceiver,
        ],
    );

    const prevReport = usePrevious(report);
    const prevUserLeavingStatus = usePrevious(userLeavingStatus);
    const [isLinkingToMessage, setIsLinkingToMessage] = useState(!!reportActionIDFromRoute);

    const [currentUserAccountID = -1] = useOnyx(ONYXKEYS.SESSION, {selector: (value) => value?.accountID});
    const {reportActions, linkedAction, sortedAllReportActions} = usePaginatedReportActions(report.reportID, reportActionIDFromRoute);

    const [isBannerVisible, setIsBannerVisible] = useState(true);
    const [scrollPosition, setScrollPosition] = useState<ScrollPosition>({});

    const wasReportAccessibleRef = useRef(false);
    if (firstRenderRef.current) {
        Timing.start(CONST.TIMING.CHAT_RENDER);
        Performance.markStart(CONST.TIMING.CHAT_RENDER);
    }
    const [isComposerFocus, setIsComposerFocus] = useState(false);
    const shouldAdjustScrollView = useMemo(() => isComposerFocus && !modal?.willAlertModalBecomeVisible, [isComposerFocus, modal]);
    const viewportOffsetTop = useViewportOffsetTop(shouldAdjustScrollView);

    const {reportPendingAction, reportErrors} = ReportUtils.getReportOfflinePendingActionAndErrors(report);
    const screenWrapperStyle: ViewStyle[] = [styles.appContent, styles.flex1, {marginTop: viewportOffsetTop}];
    const isEmptyChat = useMemo(() => ReportUtils.isEmptyReport(report), [report]);
    const isOptimisticDelete = report.statusNum === CONST.REPORT.STATUS_NUM.CLOSED;
    const indexOfLinkedMessage = useMemo(
        (): number => reportActions.findIndex((obj) => String(obj.reportActionID) === String(reportActionIDFromRoute)),
        [reportActions, reportActionIDFromRoute],
    );

    const isPendingActionExist = !!reportActions.at(0)?.pendingAction;
    const doesCreatedActionExists = useCallback(() => !!sortedAllReportActions?.findLast((action) => ReportActionsUtils.isCreatedAction(action)), [sortedAllReportActions]);
    const isLinkedMessageAvailable = useMemo(() => indexOfLinkedMessage > -1, [indexOfLinkedMessage]);

    // The linked report actions should have at least 15 messages (counting as 1 page) above them to fill the screen.
    // If the count is too high (equal to or exceeds the web pagination size / 50) and there are no cached messages in the report,
    // OpenReport will be called each time the user scrolls up the report a bit, clicks on report preview, and then goes back."
    const isLinkedMessagePageReady = isLinkedMessageAvailable && (reportActions.length - indexOfLinkedMessage >= CONST.REPORT.MIN_INITIAL_REPORT_ACTION_COUNT || doesCreatedActionExists());

    // If there's a non-404 error for the report we should show it instead of blocking the screen
    const hasHelpfulErrors = Object.keys(report?.errorFields ?? {}).some((key) => key !== 'notFound');
    const shouldHideReport = !hasHelpfulErrors && !ReportUtils.canAccessReport(report, policies, betas);

    const transactionThreadReportID = ReportActionsUtils.getOneTransactionThreadReportID(report.reportID, reportActions ?? [], isOffline);
    const [transactionThreadReportActions = {}] = useOnyx(`${ONYXKEYS.COLLECTION.REPORT_ACTIONS}${transactionThreadReportID}`);
    const combinedReportActions = ReportActionsUtils.getCombinedReportActions(reportActions, transactionThreadReportID ?? null, Object.values(transactionThreadReportActions));
    const lastReportAction = [...combinedReportActions, parentReportAction].find((action) => ReportUtils.canEditReportAction(action) && !ReportActionsUtils.isMoneyRequestAction(action));
    const isSingleTransactionView = ReportUtils.isMoneyRequest(report) || ReportUtils.isTrackExpenseReport(report);
    const policy = policies?.[`${ONYXKEYS.COLLECTION.POLICY}${report.policyID}`];
    const isTopMostReportId = currentReportID === reportIDFromRoute;
    const didSubscribeToReportLeavingEvents = useRef(false);

    useEffect(() => {
        if (!report.reportID || shouldHideReport) {
            wasReportAccessibleRef.current = false;
            return;
        }
        wasReportAccessibleRef.current = true;
    }, [shouldHideReport, report]);

    const onBackButtonPress = useCallback(() => {
        if (isInNarrowPaneModal) {
            Navigation.dismissModal();
            return;
        }
        Navigation.goBack(undefined, false, true);
    }, [isInNarrowPaneModal]);

    let headerView = (
        <HeaderView
            reportID={reportIDFromRoute}
            onNavigationMenuButtonClicked={onBackButtonPress}
            report={report}
            parentReportAction={parentReportAction}
            shouldUseNarrowLayout={shouldUseNarrowLayout}
        />
    );

    if (isSingleTransactionView) {
        headerView = (
            <MoneyRequestHeader
                report={report}
                policy={policy}
                parentReportAction={parentReportAction}
                shouldUseNarrowLayout={shouldUseNarrowLayout}
                onBackButtonPress={onBackButtonPress}
            />
        );
    }

    useEffect(() => {
        if (!transactionThreadReportID || !route?.params?.reportActionID || !ReportUtils.isOneTransactionThread(linkedAction?.childReportID ?? '-1', report.reportID, linkedAction)) {
            return;
        }
        Navigation.navigate(ROUTES.REPORT_WITH_ID.getRoute(route?.params?.reportID));
    }, [transactionThreadReportID, route?.params?.reportActionID, route?.params?.reportID, linkedAction, report.reportID]);

    if (ReportUtils.isMoneyRequestReport(report) || ReportUtils.isInvoiceReport(report)) {
        headerView = (
            <MoneyReportHeader
                report={report}
                policy={policy}
                transactionThreadReportID={transactionThreadReportID}
                reportActions={reportActions}
                shouldUseNarrowLayout={shouldUseNarrowLayout}
                onBackButtonPress={onBackButtonPress}
            />
        );
    }

    /**
     * When false the ReportActionsView will completely unmount and we will show a loader until it returns true.
     */
    const isCurrentReportLoadedFromOnyx = useMemo((): boolean => {
        // This is necessary so that when we are retrieving the next report data from Onyx the ReportActionsView will remount completely
        const isTransitioning = report && report.reportID !== reportIDFromRoute;
        return reportIDFromRoute !== '' && !!report.reportID && !isTransitioning;
    }, [report, reportIDFromRoute]);

    const isInitialPageReady = isOffline
        ? reportActions.length > 0
        : reportActions.length >= CONST.REPORT.MIN_INITIAL_REPORT_ACTION_COUNT || isPendingActionExist || (doesCreatedActionExists() && reportActions.length > 0);

    const isLinkedActionDeleted = useMemo(() => !!linkedAction && !ReportActionsUtils.shouldReportActionBeVisible(linkedAction, linkedAction.reportActionID), [linkedAction]);
    const prevIsLinkedActionDeleted = usePrevious(linkedAction ? isLinkedActionDeleted : undefined);
    const isLinkedActionInaccessibleWhisper = useMemo(
        () => !!linkedAction && ReportActionsUtils.isWhisperAction(linkedAction) && !(linkedAction?.whisperedToAccountIDs ?? []).includes(currentUserAccountID),
        [currentUserAccountID, linkedAction],
    );

    /**
     * Using logical OR operator because with nullish coalescing operator, when `isLoadingApp` is false, the right hand side of the operator
     * is not evaluated. This causes issues where we have `isLoading` set to false and later set to true and then set to false again.
     * Ideally, `isLoading` should be set initially to true and then set to false. We can achieve this by using logical OR operator.
     */
    // eslint-disable-next-line @typescript-eslint/prefer-nullish-coalescing
    const isLoading = isLoadingApp || !reportIDFromRoute || (!isSidebarLoaded && !isInNarrowPaneModal) || PersonalDetailsUtils.isPersonalDetailsEmpty();
    const shouldShowSkeleton =
        (isLinkingToMessage && !isLinkedMessagePageReady) || (!isLinkingToMessage && !isInitialPageReady) || isLoadingReportOnyx || !isCurrentReportLoadedFromOnyx || isLoading;

    // eslint-disable-next-line rulesdir/no-negated-variables
    const shouldShowNotFoundLinkedAction =
        (!isLinkedActionInaccessibleWhisper && isLinkedActionDeleted && !!prevIsLinkedActionDeleted) ||
        (shouldShowSkeleton &&
            !reportMetadata.isLoadingInitialReportActions &&
            !!reportActionIDFromRoute &&
            !!sortedAllReportActions &&
            sortedAllReportActions?.length > 0 &&
            reportActions.length === 0 &&
            !isLinkingToMessage);

    const currentReportIDFormRoute = route.params?.reportID;

    // eslint-disable-next-line rulesdir/no-negated-variables
    const shouldShowNotFoundPage = useMemo((): boolean => {
        if (shouldShowNotFoundLinkedAction) {
            return true;
        }

        // Wait until we're sure the app is done loading (needs to be a strict equality check since it's undefined initially)
        if (isLoadingApp !== false) {
            return false;
        }

        // If we just finished loading the app, we still need to try fetching the report. Wait until that's done before
        // showing the Not Found page
        if (finishedLoadingApp) {
            return false;
        }

        if (!wasReportAccessibleRef.current && !firstRenderRef.current && !report.reportID && !isOptimisticDelete && !reportMetadata?.isLoadingInitialReportActions && !userLeavingStatus) {
            return true;
        }

        if (shouldHideReport) {
            return true;
        }
        return !!currentReportIDFormRoute && !ReportUtils.isValidReportIDFromPath(currentReportIDFormRoute);
    }, [
        shouldShowNotFoundLinkedAction,
        isLoadingApp,
        finishedLoadingApp,
        report.reportID,
        isOptimisticDelete,
        reportMetadata?.isLoadingInitialReportActions,
        userLeavingStatus,
        shouldHideReport,
        currentReportIDFormRoute,
    ]);

    const fetchReport = useCallback(() => {
        Report.openReport(reportIDFromRoute, reportActionIDFromRoute);
    }, [reportIDFromRoute, reportActionIDFromRoute]);

    useEffect(() => {
        if (!report.reportID || !isFocused) {
            return;
        }
        Report.updateLastVisitTime(report.reportID);
    }, [report.reportID, isFocused]);

    const fetchReportIfNeeded = useCallback(() => {
        // Report ID will be empty when the reports collection is empty.
        // This could happen when we are loading the collection for the first time after logging in.
        if (!ReportUtils.isValidReportIDFromPath(reportIDFromRoute)) {
            return;
        }

        /**
         * Since OpenReport is a write, the response from OpenReport will get dropped while the app is
         * still loading. This usually happens when signing in and deeplinking to a report. Instead,
         * we'll fetch the report after the app finishes loading.
         *
         * This needs to be a strict equality check since isLoadingApp is initially undefined until the
         * value is loaded from Onyx
         */
        if (isLoadingApp !== false) {
            return;
        }

        if (!shouldFetchReport(report) && (isInitialPageReady || isLinkedMessagePageReady)) {
            return;
        }

        fetchReport();
    }, [report, fetchReport, reportIDFromRoute, isLoadingApp, isInitialPageReady, isLinkedMessagePageReady]);

    const dismissBanner = useCallback(() => {
        setIsBannerVisible(false);
    }, []);

    const chatWithAccountManager = useCallback(() => {
        Navigation.navigate(ROUTES.REPORT_WITH_ID.getRoute(accountManagerReportID ?? ''));
    }, [accountManagerReportID]);

    // Clear notifications for the current report when it's opened and re-focused
    const clearNotifications = useCallback(() => {
        // Check if this is the top-most ReportScreen since the Navigator preserves multiple at a time
        if (!isTopMostReportId) {
            return;
        }

        clearReportNotifications(report.reportID);
    }, [report.reportID, isTopMostReportId]);

    useEffect(clearNotifications, [clearNotifications]);
    useAppFocusEvent(clearNotifications);

    useEffect(() => {
        Timing.end(CONST.TIMING.CHAT_RENDER);
        Performance.markEnd(CONST.TIMING.CHAT_RENDER);

        const interactionTask = InteractionManager.runAfterInteractions(() => {
            ComposerActions.setShouldShowComposeInput(true);
        });
        return () => {
            interactionTask.cancel();
            if (!didSubscribeToReportLeavingEvents.current) {
                return;
            }

            Report.unsubscribeFromLeavingRoomReportChannel(report.reportID);
        };

        // I'm disabling the warning, as it expects to use exhaustive deps, even though we want this useEffect to run only on the first render.
        // eslint-disable-next-line react-compiler/react-compiler, react-hooks/exhaustive-deps
    }, []);

    useEffect(() => {
        // Call OpenReport only if we are not linking to a message or the report is not available yet
        if (isLoadingReportOnyx || (reportActionIDFromRoute && report.reportID && isLinkedMessagePageReady)) {
            return;
        }

        fetchReportIfNeeded();
        // eslint-disable-next-line react-compiler/react-compiler, react-hooks/exhaustive-deps
    }, [isLoadingReportOnyx]);

    useEffect(() => {
        if (isLoadingReportOnyx || !reportActionIDFromRoute || isLinkedMessagePageReady) {
            return;
        }

        // This function is triggered when a user clicks on a link to navigate to a report.
        // For each link click, we retrieve the report data again, even though it may already be cached.
        // There should be only one openReport execution per page start or navigating
        fetchReportIfNeeded();
        // eslint-disable-next-line react-compiler/react-compiler, react-hooks/exhaustive-deps
    }, [route, isLinkedMessagePageReady, isLoadingReportOnyx, reportActionIDFromRoute]);

    // If a user has chosen to leave a thread, and then returns to it (e.g. with the back button), we need to call `openReport` again in order to allow the user to rejoin and to receive real-time updates
    useEffect(() => {
        if (
            !shouldUseNarrowLayout ||
            !isFocused ||
            prevIsFocused ||
            !ReportUtils.isChatThread(report) ||
            report.notificationPreference !== CONST.REPORT.NOTIFICATION_PREFERENCE.HIDDEN ||
            isSingleTransactionView
        ) {
            return;
        }
        Report.openReport(report.reportID);

        // We don't want to run this useEffect every time `report` is changed
        // Excluding shouldUseNarrowLayout from the dependency list to prevent re-triggering on screen resize events.
        // eslint-disable-next-line react-compiler/react-compiler, react-hooks/exhaustive-deps
    }, [prevIsFocused, report.notificationPreference, isFocused, isSingleTransactionView]);

    useEffect(() => {
        // We don't want this effect to run on the first render.
        if (firstRenderRef.current) {
            firstRenderRef.current = false;
            return;
        }

        const onyxReportID = report.reportID;
        const prevOnyxReportID = prevReport.reportID;
        const wasReportRemoved = !!prevOnyxReportID && prevOnyxReportID === reportIDFromRoute && !onyxReportID;
        const isRemovalExpectedForReportType =
            isEmpty(report) &&
            (ReportUtils.isMoneyRequest(prevReport) || ReportUtils.isMoneyRequestReport(prevReport) || ReportUtils.isPolicyExpenseChat(prevReport) || ReportUtils.isGroupChat(prevReport));
        const didReportClose = wasReportRemoved && prevReport.statusNum === CONST.REPORT.STATUS_NUM.OPEN && report.statusNum === CONST.REPORT.STATUS_NUM.CLOSED;
        const isTopLevelPolicyRoomWithNoStatus = !report.statusNum && !prevReport.parentReportID && prevReport.chatType === CONST.REPORT.CHAT_TYPE.POLICY_ROOM;
        const isClosedTopLevelPolicyRoom = wasReportRemoved && prevReport.statusNum === CONST.REPORT.STATUS_NUM.OPEN && isTopLevelPolicyRoomWithNoStatus;
        // Navigate to the Concierge chat if the room was removed from another device (e.g. user leaving a room or removed from a room)
        if (
            // non-optimistic case
            (!prevUserLeavingStatus && !!userLeavingStatus) ||
            didReportClose ||
            isRemovalExpectedForReportType ||
            isClosedTopLevelPolicyRoom ||
            (prevIsDeletedParentAction && !isDeletedParentAction)
        ) {
            // Early return if the report we're passing isn't in a focused state. We only want to navigate to Concierge if the user leaves the room from another device or gets removed from the room while the report is in a focused state.
            // Prevent auto navigation for report in RHP
            if (!isFocused || isInNarrowPaneModal) {
                return;
            }
            Navigation.dismissModal();
            if (Navigation.getTopmostReportId() === prevOnyxReportID) {
                Navigation.setShouldPopAllStateOnUP(true);
                Navigation.goBack(undefined, false, true);
            }
            if (prevReport.parentReportID) {
                // Prevent navigation to the IOU/Expense Report if it is pending deletion.
                if (ReportUtils.isMoneyRequestReportPendingDeletion(prevReport.parentReportID)) {
                    return;
                }
                Navigation.navigate(ROUTES.REPORT_WITH_ID.getRoute(prevReport.parentReportID));
                return;
            }

            Report.navigateToConciergeChat();
            return;
        }

        // If you already have a report open and are deeplinking to a new report on native,
        // the ReportScreen never actually unmounts and the reportID in the route also doesn't change.
        // Therefore, we need to compare if the existing reportID is the same as the one in the route
        // before deciding that we shouldn't call OpenReport.
        if (onyxReportID === prevReport.reportID && (!onyxReportID || onyxReportID === reportIDFromRoute)) {
            return;
        }

        fetchReportIfNeeded();
        ComposerActions.setShouldShowComposeInput(true);
        // eslint-disable-next-line react-compiler/react-compiler, react-hooks/exhaustive-deps
    }, [
        route,
        report,
        // errors,
        fetchReportIfNeeded,
        prevReport.reportID,
        prevUserLeavingStatus,
        userLeavingStatus,
        prevReport.statusNum,
        prevReport.parentReportID,
        prevReport.chatType,
        prevReport,
        reportIDFromRoute,
        isFocused,
        isDeletedParentAction,
        prevIsDeletedParentAction,
    ]);

    useEffect(() => {
        if (!ReportUtils.isValidReportIDFromPath(reportIDFromRoute)) {
            return;
        }
        // Ensures the optimistic report is created successfully
        if (reportIDFromRoute !== report.reportID) {
            return;
        }
        // Ensures subscription event succeeds when the report/workspace room is created optimistically.
        // Check if the optimistic `OpenReport` or `AddWorkspaceRoom` has succeeded by confirming
        // any `pendingFields.createChat` or `pendingFields.addWorkspaceRoom` fields are set to null.
        // Existing reports created will have empty fields for `pendingFields`.
        const didCreateReportSuccessfully = !report.pendingFields || (!report.pendingFields.addWorkspaceRoom && !report.pendingFields.createChat);
        let interactionTask: ReturnType<typeof InteractionManager.runAfterInteractions> | null = null;
        if (!didSubscribeToReportLeavingEvents.current && didCreateReportSuccessfully) {
            interactionTask = InteractionManager.runAfterInteractions(() => {
                Report.subscribeToReportLeavingEvents(reportIDFromRoute);
                didSubscribeToReportLeavingEvents.current = true;
            });
        }
        return () => {
            if (!interactionTask) {
                return;
            }
            interactionTask.cancel();
        };
    }, [report, didSubscribeToReportLeavingEvents, reportIDFromRoute]);

    const actionListValue = useMemo((): ActionListContextType => ({flatListRef, scrollPosition, setScrollPosition}), [flatListRef, scrollPosition, setScrollPosition]);

    // This helps in tracking from the moment 'route' triggers useMemo until isLoadingInitialReportActions becomes true. It prevents blinking when loading reportActions from cache.
    useEffect(() => {
        InteractionManager.runAfterInteractions(() => {
            setIsLinkingToMessage(false);
        });
    }, [reportMetadata?.isLoadingInitialReportActions]);

    // If we deeplinked to the report after signing in, we need to fetch the report after the app is done loading
    useEffect(() => {
        if (!finishedLoadingApp) {
            return;
        }

        fetchReportIfNeeded();

        // This should only run once when the app is done loading
        // eslint-disable-next-line react-compiler/react-compiler, react-hooks/exhaustive-deps
    }, [finishedLoadingApp]);

    const navigateToEndOfReport = useCallback(() => {
        Navigation.setParams({reportActionID: ''});
        fetchReport();
    }, [fetchReport]);

    useEffect(() => {
        // If the linked action is previously available but now deleted,
        // remove the reportActionID from the params to not link to the deleted action.
        const isLinkedActionBecomesDeleted = prevIsLinkedActionDeleted !== undefined && !prevIsLinkedActionDeleted && isLinkedActionDeleted;
        if (!isLinkedActionBecomesDeleted) {
            return;
        }
        Navigation.setParams({reportActionID: ''});
    }, [prevIsLinkedActionDeleted, isLinkedActionDeleted]);

    // If user redirects to an inaccessible whisper via a deeplink, on a report they have access to,
    // then we set reportActionID as empty string, so we display them the report and not the "Not found page".
    useEffect(() => {
        if (!isLinkedActionInaccessibleWhisper) {
            return;
        }
        Navigation.isNavigationReady().then(() => {
            Navigation.setParams({reportActionID: ''});
        });
    }, [isLinkedActionInaccessibleWhisper]);

    useEffect(() => {
        if (!!report.lastReadTime || !ReportUtils.isTaskReport(report)) {
            return;
        }
        // After creating the task report then navigating to task detail we don't have any report actions and the last read time is empty so We need to update the initial last read time when opening the task report detail.
        Report.readNewestAction(report.reportID);
    }, [report]);
    const firstReportAction = reportActions[0];

    const lastRoute = usePrevious(route);
    const lastReportActionIDFromRoute = usePrevious(reportActionIDFromRoute);
    // Define here because reportActions are recalculated before mount, allowing data to display faster than useEffect can trigger.
    // If we have cached reportActions, they will be shown immediately.
    // We aim to display a loader first, then fetch relevant reportActions, and finally show them.
    if ((lastRoute !== route || lastReportActionIDFromRoute !== reportActionIDFromRoute) && isLinkingToMessage !== !!reportActionIDFromRoute) {
        setIsLinkingToMessage(!!reportActionIDFromRoute);
        return null;
    }

    return (
        <ActionListContext.Provider value={actionListValue}>
            <ReactionListContext.Provider value={reactionListRef}>
                <ScreenWrapper
                    navigation={navigation}
                    style={screenWrapperStyle}
                    shouldEnableKeyboardAvoidingView={isTopMostReportId || isInNarrowPaneModal}
                    testID={`report-screen-${report.reportID}`}
                >
                    <FullPageNotFoundView
                        shouldShow={shouldShowNotFoundPage}
                        subtitleKey={shouldShowNotFoundLinkedAction ? '' : 'notFound.noAccess'}
                        shouldShowBackButton={shouldUseNarrowLayout}
                        onBackButtonPress={shouldShowNotFoundLinkedAction ? navigateToEndOfReport : Navigation.goBack}
                        shouldShowLink={shouldShowNotFoundLinkedAction}
                        linkKey="notFound.noAccess"
                        onLinkPress={navigateToEndOfReport}
                    >
                        <OfflineWithFeedback
                            pendingAction={reportPendingAction}
                            errors={reportErrors}
                            shouldShowErrorMessages={false}
                            needsOffscreenAlphaCompositing
                        >
                            {headerView}
                            {ReportUtils.isTaskReport(report) && shouldUseNarrowLayout && ReportUtils.isOpenTaskReport(report, parentReportAction) && (
                                <View style={[styles.borderBottom]}>
                                    <View style={[styles.appBG, styles.pl0]}>
                                        <View style={[styles.ph5, styles.pb3]}>
                                            <TaskHeaderActionButton report={report} />
                                        </View>
                                    </View>
                                </View>
                            )}
                        </OfflineWithFeedback>
                        {!!accountManagerReportID && ReportUtils.isConciergeChatReport(report) && isBannerVisible && (
                            <Banner
                                containerStyles={[styles.mh4, styles.mt4, styles.p4, styles.bgDark]}
                                textStyles={[styles.colorReversed]}
                                text={translate('reportActionsView.chatWithAccountManager')}
                                onClose={dismissBanner}
                                onPress={chatWithAccountManager}
                                shouldShowCloseButton
                            />
                        )}
                        <DragAndDropProvider isDisabled={!isCurrentReportLoadedFromOnyx || !ReportUtils.canUserPerformWriteAction(report)}>
                            <View
                                style={[styles.flex1, styles.justifyContentEnd, styles.overflowHidden]}
                                testID="report-actions-view-wrapper"
                            >
                                {!shouldShowSkeleton && (
                                    <ReportActionsView
                                        reportActions={reportActions}
                                        report={report}
                                        parentReportAction={parentReportAction}
                                        isLoadingInitialReportActions={reportMetadata?.isLoadingInitialReportActions}
                                        isLoadingNewerReportActions={reportMetadata?.isLoadingNewerReportActions}
                                        hasLoadingNewerReportActionsError={reportMetadata?.hasLoadingNewerReportActionsError}
                                        isLoadingOlderReportActions={reportMetadata?.isLoadingOlderReportActions}
                                        hasLoadingOlderReportActionsError={reportMetadata?.hasLoadingOlderReportActionsError}
                                        transactionThreadReportID={transactionThreadReportID}
                                    />
                                )}

                                {/* Note: The ReportActionsSkeletonView should be allowed to mount even if the initial report actions are not loaded.
                                    If we prevent rendering the report while they are loading then
                                    we'll unnecessarily unmount the ReportActionsView which will clear the new marker lines initial state. */}
                                {shouldShowSkeleton && (
                                    <>
                                        <ReportActionsSkeletonView />
                                        {!!firstReportAction && (
                                            <ReportActionsListItemRenderer
                                                reportAction={firstReportAction}
                                                reportActions={reportActions}
                                                parentReportAction={parentReportAction}
                                                parentReportActionForTransactionThread={undefined}
                                                transactionThreadReport={undefined}
                                                index={0}
                                                report={report}
                                                displayAsGroup={false}
                                                shouldHideThreadDividerLine
                                                shouldDisplayNewMarker={false}
                                                shouldDisplayReplyDivider={false}
                                                isFirstVisibleReportAction
                                                shouldUseThreadDividerLine={false}
                                            />
                                        )}
                                    </>
                                )}

                                {isCurrentReportLoadedFromOnyx ? (
                                    <ReportFooter
                                        onComposerFocus={() => setIsComposerFocus(true)}
                                        onComposerBlur={() => setIsComposerFocus(false)}
                                        report={report}
                                        reportMetadata={reportMetadata}
                                        policy={policy}
                                        pendingAction={reportPendingAction}
                                        isComposerFullSize={!!isComposerFullSize}
                                        isEmptyChat={isEmptyChat}
                                        lastReportAction={lastReportAction}
                                        workspaceTooltip={workspaceTooltip}
                                    />
                                ) : null}
                            </View>
                            <PortalHost name="suggestions" />
                        </DragAndDropProvider>
                    </FullPageNotFoundView>
                </ScreenWrapper>
            </ReactionListContext.Provider>
        </ActionListContext.Provider>
    );
}

ReportScreen.displayName = 'ReportScreen';
export default withCurrentReportID(memo(ReportScreen, (prevProps, nextProps) => prevProps.currentReportID === nextProps.currentReportID && lodashIsEqual(prevProps.route, nextProps.route)));<|MERGE_RESOLUTION|>--- conflicted
+++ resolved
@@ -56,7 +56,7 @@
 import type {ActionListContextType, ReactionListRef, ScrollPosition} from './ReportScreenContext';
 import {ActionListContext, ReactionListContext} from './ReportScreenContext';
 
-type ReportScreenNavigationProps = StackScreenProps<AuthScreensParamList, typeof SCREENS.REPORT>;
+type ReportScreenNavigationProps = PlatformStackScreenProps<AuthScreensParamList, typeof SCREENS.REPORT>;
 
 type ReportScreenProps = CurrentReportIDContextValue & ReportScreenNavigationProps;
 
@@ -68,18 +68,6 @@
     hasLoadingNewerReportActionsError: false,
 };
 
-<<<<<<< HEAD
-type OnyxHOCProps = {
-    /** Onyx function that marks the component ready for hydration */
-    markReadyForHydration?: () => void;
-};
-
-type ReportScreenNavigationProps = PlatformStackScreenProps<CentralPaneNavigatorParamList, typeof SCREENS.REPORT>;
-
-type ReportScreenProps = OnyxHOCProps & CurrentReportIDContextValue & ReportScreenOnyxProps & ReportScreenNavigationProps;
-
-=======
->>>>>>> d5cfecfc
 /** Get the currently viewed report ID as number */
 function getReportID(route: ReportScreenNavigationProps['route']): string {
     // The report ID is used in an onyx key. If it's an empty string, onyx will return
