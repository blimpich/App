import {PortalHost} from '@gorhom/portal';
import {useIsFocused} from '@react-navigation/native';
import lodashIsEqual from 'lodash/isEqual';
import React, {memo, useCallback, useEffect, useMemo, useRef, useState} from 'react';
import type {FlatList, ViewStyle} from 'react-native';
import {DeviceEventEmitter, InteractionManager, View} from 'react-native';
import type {OnyxEntry} from 'react-native-onyx';
import Banner from '@components/Banner';
import FullPageNotFoundView from '@components/BlockingViews/FullPageNotFoundView';
import DragAndDropProvider from '@components/DragAndDrop/Provider';
import * as Expensicons from '@components/Icon/Expensicons';
import MoneyReportHeader from '@components/MoneyReportHeader';
import MoneyRequestHeader from '@components/MoneyRequestHeader';
import OfflineWithFeedback from '@components/OfflineWithFeedback';
import ReportActionsSkeletonView from '@components/ReportActionsSkeletonView';
import ScreenWrapper from '@components/ScreenWrapper';
import useActiveWorkspace from '@hooks/useActiveWorkspace';
import useAppFocusEvent from '@hooks/useAppFocusEvent';
import type {CurrentReportIDContextValue} from '@hooks/useCurrentReportID';
import useCurrentReportID from '@hooks/useCurrentReportID';
import useDeepCompareRef from '@hooks/useDeepCompareRef';
import useIsReportReadyToDisplay from '@hooks/useIsReportReadyToDisplay';
import useLocalize from '@hooks/useLocalize';
import useNetwork from '@hooks/useNetwork';
import useOnyx from '@hooks/useOnyx';
import usePaginatedReportActions from '@hooks/usePaginatedReportActions';
import usePermissions from '@hooks/usePermissions';
import usePrevious from '@hooks/usePrevious';
import useResponsiveLayout from '@hooks/useResponsiveLayout';
import useThemeStyles from '@hooks/useThemeStyles';
import useViewportOffsetTop from '@hooks/useViewportOffsetTop';
import {hideEmojiPicker} from '@libs/actions/EmojiPickerAction';
import getNonEmptyStringOnyxID from '@libs/getNonEmptyStringOnyxID';
import Log from '@libs/Log';
import Navigation, {navigationRef} from '@libs/Navigation/Navigation';
import type {PlatformStackScreenProps} from '@libs/Navigation/PlatformStackNavigation/types';
import clearReportNotifications from '@libs/Notification/clearReportNotifications';
import {getPersonalDetailsForAccountIDs} from '@libs/OptionsListUtils';
import {getDisplayNameOrDefault} from '@libs/PersonalDetailsUtils';
import {
    getCombinedReportActions,
    getIOUActionForReportID,
    getOneTransactionThreadReportID,
    getReportAction,
    isCreatedAction,
    isDeletedParentAction,
    isMoneyRequestAction,
    isWhisperAction,
    shouldReportActionBeVisible,
} from '@libs/ReportActionsUtils';
import {
    buildTransactionThread,
    canEditReportAction,
    canUserPerformWriteAction,
    findLastAccessedReport,
    generateReportID,
    getParticipantsAccountIDsForDisplay,
    getReportOfflinePendingActionAndErrors,
    getReportOrDraftReport,
    getReportTransactions,
    isChatThread,
    isConciergeChatReport,
    isGroupChat,
    isHiddenForCurrentUser,
    isInvoiceReport,
    isMoneyRequest,
    isMoneyRequestReport,
    isMoneyRequestReportPendingDeletion,
    isOneTransactionThread,
    isPolicyExpenseChat,
    isTaskReport,
    isTrackExpenseReport,
    isValidReportIDFromPath,
} from '@libs/ReportUtils';
import {isNumeric} from '@libs/ValidationUtils';
import type {ReportsSplitNavigatorParamList} from '@navigation/types';
import {setShouldShowComposeInput} from '@userActions/Composer';
import {
    clearDeleteTransactionNavigateBackUrl,
    navigateToConciergeChat,
    openReport,
    readNewestAction,
    subscribeToReportLeavingEvents,
    unsubscribeFromLeavingRoomReportChannel,
    updateLastVisitTime,
} from '@userActions/Report';
import CONST from '@src/CONST';
import ONYXKEYS from '@src/ONYXKEYS';
import type {Route} from '@src/ROUTES';
import ROUTES from '@src/ROUTES';
import SCREENS from '@src/SCREENS';
import type * as OnyxTypes from '@src/types/onyx';
import {isEmptyObject} from '@src/types/utils/EmptyObject';
import HeaderView from './HeaderView';
import ReportActionsView from './report/ReportActionsView';
import ReportFooter from './report/ReportFooter';
import type {ActionListContextType, ReactionListRef, ScrollPosition} from './ReportScreenContext';
import {ActionListContext, ReactionListContext} from './ReportScreenContext';

type ReportScreenNavigationProps = PlatformStackScreenProps<ReportsSplitNavigatorParamList, typeof SCREENS.REPORT>;

type ReportScreenProps = CurrentReportIDContextValue & ReportScreenNavigationProps;

const defaultReportMetadata = {
    isLoadingInitialReportActions: true,
    isLoadingOlderReportActions: false,
    hasLoadingOlderReportActionsError: false,
    isLoadingNewerReportActions: false,
    hasLoadingNewerReportActionsError: false,
    isOptimisticReport: false,
};

const reportDetailScreens = [...Object.values(SCREENS.REPORT_DETAILS), ...Object.values(SCREENS.REPORT_SETTINGS), ...Object.values(SCREENS.PRIVATE_NOTES)];

/**
 * Check is the report is deleted.
 * We currently use useMemo to memorize every properties of the report
 * so we can't check using isEmpty.
 *
 * @param report
 */
function isEmpty(report: OnyxEntry<OnyxTypes.Report>): boolean {
    if (isEmptyObject(report)) {
        return true;
    }
    return !Object.values(report).some((value) => value !== undefined && value !== '');
}

function getParentReportAction(parentReportActions: OnyxEntry<OnyxTypes.ReportActions>, parentReportActionID: string | undefined): OnyxEntry<OnyxTypes.ReportAction> {
    if (!parentReportActions || !parentReportActionID) {
        return;
    }
    return parentReportActions[parentReportActionID];
}

function ReportScreen({route, navigation}: ReportScreenProps) {
    const styles = useThemeStyles();
    const {translate} = useLocalize();
    const reportIDFromRoute = getNonEmptyStringOnyxID(route.params?.reportID);
    const reportActionIDFromRoute = route?.params?.reportActionID;
    const isFocused = useIsFocused();
    const prevIsFocused = usePrevious(isFocused);
    const firstRenderRef = useRef(true);
    const [firstRender, setFirstRender] = useState(true);
    const isSkippingOpenReport = useRef(false);
    const flatListRef = useRef<FlatList>(null);
    const {canUseDefaultRooms} = usePermissions();
    const reactionListRef = useRef<ReactionListRef>(null);
    const {isOffline} = useNetwork();
    const {shouldUseNarrowLayout, isInNarrowPaneModal} = useResponsiveLayout();
    const {activeWorkspaceID} = useActiveWorkspace();
    const currentReportIDValue = useCurrentReportID();

    const [modal] = useOnyx(ONYXKEYS.MODAL);
    const [isComposerFullSize] = useOnyx(`${ONYXKEYS.COLLECTION.REPORT_IS_COMPOSER_FULL_SIZE}${reportIDFromRoute}`, {initialValue: false});
    const [accountManagerReportID] = useOnyx(ONYXKEYS.ACCOUNT_MANAGER_REPORT_ID);
    const [accountManagerReport] = useOnyx(`${ONYXKEYS.COLLECTION.REPORT}${getNonEmptyStringOnyxID(accountManagerReportID)}`);
    const [userLeavingStatus] = useOnyx(`${ONYXKEYS.COLLECTION.REPORT_USER_IS_LEAVING_ROOM}${reportIDFromRoute}`, {initialValue: false});
    const [reportOnyx] = useOnyx(`${ONYXKEYS.COLLECTION.REPORT}${reportIDFromRoute}`, {allowStaleData: true});
    const [reportNameValuePairsOnyx] = useOnyx(`${ONYXKEYS.COLLECTION.REPORT_NAME_VALUE_PAIRS}${reportIDFromRoute}`, {allowStaleData: true});
    const [reportMetadata = defaultReportMetadata] = useOnyx(`${ONYXKEYS.COLLECTION.REPORT_METADATA}${reportIDFromRoute}`);
    const [policies] = useOnyx(ONYXKEYS.COLLECTION.POLICY, {allowStaleData: true, initialValue: {}});
    const [parentReportAction] = useOnyx(`${ONYXKEYS.COLLECTION.REPORT_ACTIONS}${getNonEmptyStringOnyxID(reportOnyx?.parentReportID)}`, {
        canEvict: false,
        selector: (parentReportActions) => getParentReportAction(parentReportActions, reportOnyx?.parentReportActionID),
    });
    const deletedParentAction = isDeletedParentAction(parentReportAction);
    const prevDeletedParentAction = usePrevious(deletedParentAction);

    const permissions = useDeepCompareRef(reportOnyx?.permissions);

    useEffect(() => {
        // Don't update if there is a reportID in the params already
        if (route.params.reportID) {
            const reportActionID = route?.params?.reportActionID;
            const isValidReportActionID = isNumeric(reportActionID);
            if (reportActionID && !isValidReportActionID) {
                navigation.setParams({reportActionID: ''});
            }
            return;
        }

        const lastAccessedReportID = findLastAccessedReport(!canUseDefaultRooms, !!route.params.openOnAdminRoom, activeWorkspaceID)?.reportID;

        // It's possible that reports aren't fully loaded yet
        // in that case the reportID is undefined
        if (!lastAccessedReportID) {
            return;
        }

        Log.info(`[ReportScreen] no reportID found in params, setting it to lastAccessedReportID: ${lastAccessedReportID}`);
        navigation.setParams({reportID: lastAccessedReportID});
    }, [activeWorkspaceID, canUseDefaultRooms, navigation, route]);

    const [personalDetails] = useOnyx(ONYXKEYS.PERSONAL_DETAILS_LIST);
    const chatWithAccountManagerText = useMemo(() => {
        if (accountManagerReportID) {
            const participants = getParticipantsAccountIDsForDisplay(accountManagerReport, false, true);
            const participantPersonalDetails = getPersonalDetailsForAccountIDs([participants?.at(0) ?? -1], personalDetails);
            const participantPersonalDetail = Object.values(participantPersonalDetails).at(0);
            const displayName = getDisplayNameOrDefault(participantPersonalDetail);
            const login = participantPersonalDetail?.login;
            if (displayName && login) {
                return translate('common.chatWithAccountManager', {accountManagerDisplayName: `${displayName} (${login})`});
            }
        }
        return '';
    }, [accountManagerReportID, accountManagerReport, personalDetails, translate]);

    /**
     * Create a lightweight Report so as to keep the re-rendering as light as possible by
     * passing in only the required props.
     *
     * Also, this plays nicely in contrast with Onyx,
     * which creates a new object every time collection changes. Because of this we can't
     * put this into onyx selector as it will be the same.
     */
    const report = useMemo(
        () =>
            reportOnyx && {
                lastReadTime: reportOnyx.lastReadTime,
                reportID: reportOnyx.reportID,
                policyID: reportOnyx.policyID,
                lastVisibleActionCreated: reportOnyx.lastVisibleActionCreated,
                statusNum: reportOnyx.statusNum,
                stateNum: reportOnyx.stateNum,
                writeCapability: reportOnyx.writeCapability,
                type: reportOnyx.type,
                errorFields: reportOnyx.errorFields,
                parentReportID: reportOnyx.parentReportID,
                parentReportActionID: reportOnyx.parentReportActionID,
                chatType: reportOnyx.chatType,
                pendingFields: reportOnyx.pendingFields,
                isDeletedParentAction: reportOnyx.isDeletedParentAction,
                reportName: reportOnyx.reportName,
                description: reportOnyx.description,
                managerID: reportOnyx.managerID,
                total: reportOnyx.total,
                nonReimbursableTotal: reportOnyx.nonReimbursableTotal,
                fieldList: reportOnyx.fieldList,
                ownerAccountID: reportOnyx.ownerAccountID,
                currency: reportOnyx.currency,
                unheldTotal: reportOnyx.unheldTotal,
                unheldNonReimbursableTotal: reportOnyx.unheldNonReimbursableTotal,
                participants: reportOnyx.participants,
                isWaitingOnBankAccount: reportOnyx.isWaitingOnBankAccount,
                iouReportID: reportOnyx.iouReportID,
                isOwnPolicyExpenseChat: reportOnyx.isOwnPolicyExpenseChat,
                isPinned: reportOnyx.isPinned,
                chatReportID: reportOnyx.chatReportID,
                visibility: reportOnyx.visibility,
                oldPolicyName: reportOnyx.oldPolicyName,
                policyName: reportOnyx.policyName,
                private_isArchived: reportNameValuePairsOnyx?.private_isArchived,
                lastMentionedTime: reportOnyx.lastMentionedTime,
                avatarUrl: reportOnyx.avatarUrl,
                permissions,
                invoiceReceiver: reportOnyx.invoiceReceiver,
                policyAvatar: reportOnyx.policyAvatar,
            },
        [reportOnyx, reportNameValuePairsOnyx, permissions],
    );
    const reportID = report?.reportID;

    const prevReport = usePrevious(report);
    const prevUserLeavingStatus = usePrevious(userLeavingStatus);
    const lastReportIDFromRoute = usePrevious(reportIDFromRoute);
    const [isLinkingToMessage, setIsLinkingToMessage] = useState(!!reportActionIDFromRoute);

    const [currentUserAccountID = -1] = useOnyx(ONYXKEYS.SESSION, {selector: (value) => value?.accountID});
    const [currentUserEmail] = useOnyx(ONYXKEYS.SESSION, {selector: (value) => value?.email});
    const [isLoadingApp] = useOnyx(ONYXKEYS.IS_LOADING_APP);
    const {reportActions, linkedAction, sortedAllReportActions, hasNewerActions, hasOlderActions} = usePaginatedReportActions(reportID, reportActionIDFromRoute);

    const [isBannerVisible, setIsBannerVisible] = useState(true);
    const [scrollPosition, setScrollPosition] = useState<ScrollPosition>({});

    const wasReportAccessibleRef = useRef(false);

    const [isComposerFocus, setIsComposerFocus] = useState(false);
    const shouldAdjustScrollView = useMemo(() => isComposerFocus && !modal?.willAlertModalBecomeVisible, [isComposerFocus, modal]);
    const viewportOffsetTop = useViewportOffsetTop(shouldAdjustScrollView);

    const {reportPendingAction, reportErrors} = getReportOfflinePendingActionAndErrors(report);
    const screenWrapperStyle: ViewStyle[] = [styles.appContent, styles.flex1, {marginTop: viewportOffsetTop}];
    const isOptimisticDelete = report?.statusNum === CONST.REPORT.STATUS_NUM.CLOSED;
    const indexOfLinkedMessage = useMemo(
        (): number => reportActions.findIndex((obj) => reportActionIDFromRoute && String(obj.reportActionID) === String(reportActionIDFromRoute)),
        [reportActions, reportActionIDFromRoute],
    );

    const doesCreatedActionExists = useCallback(() => !!reportActions?.findLast((action) => isCreatedAction(action)), [reportActions]);
    const isLinkedMessageAvailable = indexOfLinkedMessage > -1;

    // The linked report actions should have at least 15 messages (counting as 1 page) above them to fill the screen.
    // If the count is too high (equal to or exceeds the web pagination size / 50) and there are no cached messages in the report,
    // OpenReport will be called each time the user scrolls up the report a bit, clicks on report preview, and then goes back."
    const isLinkedMessagePageReady = isLinkedMessageAvailable && (reportActions.length - indexOfLinkedMessage >= CONST.REPORT.MIN_INITIAL_REPORT_ACTION_COUNT || doesCreatedActionExists());

    const transactionThreadReportID = getOneTransactionThreadReportID(reportID, reportActions ?? [], isOffline);
    const [transactionThreadReport] = useOnyx(`${ONYXKEYS.COLLECTION.REPORT}${transactionThreadReportID}`);
    const [transactionThreadReportActions = {}] = useOnyx(`${ONYXKEYS.COLLECTION.REPORT_ACTIONS}${transactionThreadReportID}`);
    const combinedReportActions = getCombinedReportActions(reportActions, transactionThreadReportID ?? null, Object.values(transactionThreadReportActions));
    const lastReportAction = [...combinedReportActions, parentReportAction].find((action) => canEditReportAction(action) && !isMoneyRequestAction(action));
    const isSingleTransactionView = isMoneyRequest(report) || isTrackExpenseReport(report);
    const policy = policies?.[`${ONYXKEYS.COLLECTION.POLICY}${report?.policyID}`];
    const isTopMostReportId = currentReportIDValue?.currentReportID === reportIDFromRoute;
    const didSubscribeToReportLeavingEvents = useRef(false);
    const backTo = route?.params?.backTo as string;

    useEffect(() => {
        if (!prevIsFocused || isFocused) {
            return;
        }
        hideEmojiPicker(true);
    }, [prevIsFocused, isFocused]);

    useEffect(() => {
        if (!report?.reportID) {
            wasReportAccessibleRef.current = false;
            return;
        }
        wasReportAccessibleRef.current = true;
    }, [report]);

    const onBackButtonPress = useCallback(() => {
        if (isInNarrowPaneModal && backTo !== SCREENS.SEARCH.REPORT_RHP) {
            Navigation.dismissModal();
            return;
        }
        if (backTo) {
            Navigation.goBack(backTo as Route, {shouldPopToTop: true});
            return;
        }
        Navigation.goBack(undefined, {shouldPopToTop: true});
    }, [isInNarrowPaneModal, backTo]);

    let headerView = (
        <HeaderView
            reportID={reportIDFromRoute}
            onNavigationMenuButtonClicked={onBackButtonPress}
            report={report}
            parentReportAction={parentReportAction}
            shouldUseNarrowLayout={shouldUseNarrowLayout}
        />
    );

    if (isSingleTransactionView) {
        headerView = (
            <MoneyRequestHeader
                report={report}
                policy={policy}
                parentReportAction={parentReportAction}
                onBackButtonPress={onBackButtonPress}
            />
        );
    }

    useEffect(() => {
        if (!transactionThreadReportID || !route?.params?.reportActionID || !isOneTransactionThread(linkedAction?.childReportID, reportID, linkedAction)) {
            return;
        }
        navigation.setParams({reportActionID: ''});
    }, [transactionThreadReportID, route?.params?.reportActionID, linkedAction, reportID, navigation]);

    if (isMoneyRequestReport(report) || isInvoiceReport(report)) {
        headerView = (
            <MoneyReportHeader
                report={report}
                policy={policy}
                transactionThreadReportID={transactionThreadReportID}
                reportActions={reportActions}
                onBackButtonPress={onBackButtonPress}
            />
        );
    }

    const {isEditingDisabled, isCurrentReportLoadedFromOnyx} = useIsReportReadyToDisplay(report, reportIDFromRoute);

    const isLinkedActionDeleted = useMemo(
        () => !!linkedAction && !shouldReportActionBeVisible(linkedAction, linkedAction.reportActionID, canUserPerformWriteAction(report)),
        [linkedAction, report],
    );

    const prevIsLinkedActionDeleted = usePrevious(linkedAction ? isLinkedActionDeleted : undefined);

    // eslint-disable-next-line react-compiler/react-compiler
    const lastReportActionIDFromRoute = usePrevious(!firstRenderRef.current ? reportActionIDFromRoute : undefined);

    const [isNavigatingToDeletedAction, setIsNavigatingToDeletedAction] = useState(false);

    const isLinkedActionInaccessibleWhisper = useMemo(
        () => !!linkedAction && isWhisperAction(linkedAction) && !(linkedAction?.whisperedToAccountIDs ?? []).includes(currentUserAccountID),
        [currentUserAccountID, linkedAction],
    );
    const [deleteTransactionNavigateBackUrl] = useOnyx(ONYXKEYS.NVP_DELETE_TRANSACTION_NAVIGATE_BACK_URL);

    useEffect(() => {
        if (!isFocused || !deleteTransactionNavigateBackUrl) {
            return;
        }
        // Clear the URL after all interactions are processed to ensure all updates are completed before hiding the skeleton
        InteractionManager.runAfterInteractions(() => {
            requestAnimationFrame(() => {
                clearDeleteTransactionNavigateBackUrl();
            });
        });
    }, [isFocused, deleteTransactionNavigateBackUrl]);

    // eslint-disable-next-line rulesdir/no-negated-variables
    const shouldShowNotFoundLinkedAction =
        (!isLinkedActionInaccessibleWhisper && isLinkedActionDeleted && isNavigatingToDeletedAction) ||
        (!reportMetadata?.isLoadingInitialReportActions &&
            !!reportActionIDFromRoute &&
            !!sortedAllReportActions &&
            sortedAllReportActions?.length > 0 &&
            reportActions.length === 0 &&
            !isLinkingToMessage);

    const currentReportIDFormRoute = route.params?.reportID;

    // eslint-disable-next-line rulesdir/no-negated-variables
    const shouldShowNotFoundPage = useMemo(
        (): boolean => {
            if (shouldShowNotFoundLinkedAction) {
                return true;
            }

            if (isLoadingApp !== false) {
                return false;
            }

            // eslint-disable-next-line react-compiler/react-compiler
            if (!wasReportAccessibleRef.current && !firstRenderRef.current && !reportID && !isOptimisticDelete && !reportMetadata?.isLoadingInitialReportActions && !userLeavingStatus) {
                // eslint-disable-next-line react-compiler/react-compiler
                return true;
            }

            return !!currentReportIDFormRoute && !isValidReportIDFromPath(currentReportIDFormRoute);
        },
        // eslint-disable-next-line react-compiler/react-compiler, react-hooks/exhaustive-deps
        [firstRender, shouldShowNotFoundLinkedAction, reportID, isOptimisticDelete, reportMetadata?.isLoadingInitialReportActions, userLeavingStatus, currentReportIDFormRoute],
    );

    const fetchReport = useCallback(() => {
        const {moneyRequestReportActionID, transactionID, iouReportID} = route.params;

        // When we get here with a moneyRequestReportActionID and a transactionID from the route it means we don't have the transaction thread created yet
        // so we have to call OpenReport in a way that the transaction thread will be created and attached to the parentReportAction
<<<<<<< HEAD
        if (moneyRequestReportActionID && transactionID && currentUserEmail && !report) {
            const iouReport = getReportOrDraftReport(iouReportID);
            const iouAction = getReportAction(iouReportID, moneyRequestReportActionID);
            const optimisticTransactionThread = buildTransactionThread(iouAction, iouReport, undefined, reportIDFromRoute);
            openReport(reportIDFromRoute, undefined, [currentUserEmail], optimisticTransactionThread, moneyRequestReportActionID);
=======
        if (transactionID && currentUserEmail) {
            openReport(reportIDFromRoute, '', [currentUserEmail], undefined, moneyRequestReportActionID, false, [], undefined, undefined, transactionID);
>>>>>>> 98127bcf
            return;
        }

        // If there is one transaction thread that has not yet been created, we should create it.
        if (transactionThreadReportID === CONST.FAKE_REPORT_ID && !transactionThreadReport && currentUserEmail) {
            const optimisticTransactionThreadReportID = generateReportID();
            const transactions = getReportTransactions(reportID);
            const oneTransactionID = transactions.at(0)?.transactionID;
            const iouAction = getIOUActionForReportID(reportID, oneTransactionID);
            const optimisticTransactionThread = buildTransactionThread(iouAction, report, undefined, optimisticTransactionThreadReportID);
            openReport(optimisticTransactionThreadReportID, undefined, [currentUserEmail], optimisticTransactionThread, iouAction?.reportActionID);
        }

        openReport(reportIDFromRoute, reportActionIDFromRoute);
    }, [route.params, reportIDFromRoute, reportActionIDFromRoute, currentUserEmail, report, reportID, transactionThreadReport, transactionThreadReportID]);

    useEffect(() => {
        if (!reportID || !isFocused) {
            return;
        }
        updateLastVisitTime(reportID);
    }, [reportID, isFocused]);

    useEffect(() => {
        const skipOpenReportListener = DeviceEventEmitter.addListener(`switchToPreExistingReport_${reportID}`, ({preexistingReportID}: {preexistingReportID: string}) => {
            if (!preexistingReportID) {
                return;
            }
            isSkippingOpenReport.current = true;
        });

        return () => {
            skipOpenReportListener.remove();
        };
    }, [reportID]);

    const dismissBanner = useCallback(() => {
        setIsBannerVisible(false);
    }, []);

    const chatWithAccountManager = useCallback(() => {
        Navigation.navigate(ROUTES.REPORT_WITH_ID.getRoute(accountManagerReportID));
    }, [accountManagerReportID]);

    // Clear notifications for the current report when it's opened and re-focused
    const clearNotifications = useCallback(() => {
        // Check if this is the top-most ReportScreen since the Navigator preserves multiple at a time
        if (!isTopMostReportId) {
            return;
        }

        clearReportNotifications(reportID);
    }, [reportID, isTopMostReportId]);

    useEffect(clearNotifications, [clearNotifications]);
    useAppFocusEvent(clearNotifications);

    useEffect(() => {
        const interactionTask = InteractionManager.runAfterInteractions(() => {
            setShouldShowComposeInput(true);
        });
        return () => {
            interactionTask.cancel();
            if (!didSubscribeToReportLeavingEvents.current) {
                return;
            }

            unsubscribeFromLeavingRoomReportChannel(reportID);
        };

        // I'm disabling the warning, as it expects to use exhaustive deps, even though we want this useEffect to run only on the first render.
        // eslint-disable-next-line react-compiler/react-compiler, react-hooks/exhaustive-deps
    }, []);

    useEffect(() => {
        // This function is triggered when a user clicks on a link to navigate to a report.
        // For each link click, we retrieve the report data again, even though it may already be cached.
        // There should be only one openReport execution per page start or navigating
        fetchReport();
        // eslint-disable-next-line react-compiler/react-compiler, react-hooks/exhaustive-deps
    }, [route, isLinkedMessagePageReady, reportActionIDFromRoute]);

    const prevReportActions = usePrevious(reportActions);
    useEffect(() => {
        // This function is only triggered when a user is invited to a room after opening the link.
        // When a user opens a room they are not a member of, and the admin then invites them, only the INVITETOROOM action is available, so the background will be empty and room description is not available.
        // See https://github.com/Expensify/App/issues/57769 for more details
        if (prevReportActions.length !== 0 || reportActions.length !== 1 || reportActions.at(0)?.actionName !== CONST.REPORT.ACTIONS.TYPE.ROOM_CHANGE_LOG.INVITE_TO_ROOM) {
            return;
        }
        fetchReport();
    }, [prevReportActions, reportActions, fetchReport]);

    // If a user has chosen to leave a thread, and then returns to it (e.g. with the back button), we need to call `openReport` again in order to allow the user to rejoin and to receive real-time updates
    useEffect(() => {
        if (!shouldUseNarrowLayout || !isFocused || prevIsFocused || !isChatThread(report) || !isHiddenForCurrentUser(report) || isSingleTransactionView) {
            return;
        }
        openReport(reportID);

        // We don't want to run this useEffect every time `report` is changed
        // Excluding shouldUseNarrowLayout from the dependency list to prevent re-triggering on screen resize events.
        // eslint-disable-next-line react-compiler/react-compiler, react-hooks/exhaustive-deps
    }, [prevIsFocused, report?.participants, isFocused, isSingleTransactionView, reportID]);

    useEffect(() => {
        // We don't want this effect to run on the first render.
        if (firstRenderRef.current) {
            firstRenderRef.current = false;
            setFirstRender(false);
            return;
        }

        const onyxReportID = report?.reportID;
        const prevOnyxReportID = prevReport?.reportID;
        const wasReportRemoved = !!prevOnyxReportID && prevOnyxReportID === reportIDFromRoute && !onyxReportID;
        const isRemovalExpectedForReportType =
            isEmpty(report) && (isMoneyRequest(prevReport) || isMoneyRequestReport(prevReport) || isPolicyExpenseChat(prevReport) || isGroupChat(prevReport));
        const didReportClose = wasReportRemoved && prevReport.statusNum === CONST.REPORT.STATUS_NUM.OPEN && report?.statusNum === CONST.REPORT.STATUS_NUM.CLOSED;
        const isTopLevelPolicyRoomWithNoStatus = !report?.statusNum && !prevReport?.parentReportID && prevReport?.chatType === CONST.REPORT.CHAT_TYPE.POLICY_ROOM;
        const isClosedTopLevelPolicyRoom = wasReportRemoved && prevReport.statusNum === CONST.REPORT.STATUS_NUM.OPEN && isTopLevelPolicyRoomWithNoStatus;
        // Navigate to the Concierge chat if the room was removed from another device (e.g. user leaving a room or removed from a room)
        if (
            // non-optimistic case
            (!prevUserLeavingStatus && !!userLeavingStatus) ||
            didReportClose ||
            isRemovalExpectedForReportType ||
            isClosedTopLevelPolicyRoom ||
            (prevDeletedParentAction && !deletedParentAction)
        ) {
            const currentRoute = navigationRef.getCurrentRoute();
            const isReportDetailOpenInRHP =
                isTopMostReportId &&
                reportDetailScreens.find((r) => r === currentRoute?.name) &&
                !!currentRoute?.params &&
                'reportID' in currentRoute.params &&
                reportIDFromRoute === currentRoute.params.reportID;
            // Early return if the report we're passing isn't in a focused state. We only want to navigate to Concierge if the user leaves the room from another device or gets removed from the room while the report is in a focused state.
            // Prevent auto navigation for report in RHP
            if ((!isFocused && !isReportDetailOpenInRHP) || isInNarrowPaneModal) {
                return;
            }
            Navigation.dismissModal();
            if (Navigation.getTopmostReportId() === prevOnyxReportID) {
                Navigation.setShouldPopAllStateOnUP(true);
                Navigation.isNavigationReady().then(() => {
                    Navigation.goBack(undefined, {shouldPopToTop: true});
                });
            }
            if (prevReport?.parentReportID) {
                // Prevent navigation to the IOU/Expense Report if it is pending deletion.
                if (isMoneyRequestReportPendingDeletion(prevReport.parentReportID)) {
                    return;
                }
                Navigation.navigate(ROUTES.REPORT_WITH_ID.getRoute(prevReport.parentReportID));
                return;
            }

            Navigation.isNavigationReady().then(() => {
                InteractionManager.runAfterInteractions(() => {
                    navigateToConciergeChat();
                });
            });
            return;
        }

        // If you already have a report open and are deeplinking to a new report on native,
        // the ReportScreen never actually unmounts and the reportID in the route also doesn't change.
        // Therefore, we need to compare if the existing reportID is the same as the one in the route
        // before deciding that we shouldn't call OpenReport.
        if (reportIDFromRoute === lastReportIDFromRoute && (!onyxReportID || onyxReportID === reportIDFromRoute)) {
            return;
        }

        setShouldShowComposeInput(true);
        // eslint-disable-next-line react-compiler/react-compiler, react-hooks/exhaustive-deps
    }, [
        route,
        report,
        prevReport?.reportID,
        prevUserLeavingStatus,
        userLeavingStatus,
        prevReport?.statusNum,
        prevReport?.parentReportID,
        prevReport?.chatType,
        prevReport,
        reportIDFromRoute,
        lastReportIDFromRoute,
        isFocused,
        deletedParentAction,
        prevDeletedParentAction,
    ]);

    useEffect(() => {
        if (!isValidReportIDFromPath(reportIDFromRoute)) {
            return;
        }
        // Ensures the optimistic report is created successfully
        if (reportIDFromRoute !== report?.reportID) {
            return;
        }
        // Ensures subscription event succeeds when the report/workspace room is created optimistically.
        // Check if the optimistic `OpenReport` or `AddWorkspaceRoom` has succeeded by confirming
        // any `pendingFields.createChat` or `pendingFields.addWorkspaceRoom` fields are set to null.
        // Existing reports created will have empty fields for `pendingFields`.
        const didCreateReportSuccessfully = !report?.pendingFields || (!report?.pendingFields.addWorkspaceRoom && !report?.pendingFields.createChat);
        let interactionTask: ReturnType<typeof InteractionManager.runAfterInteractions> | null = null;
        if (!didSubscribeToReportLeavingEvents.current && didCreateReportSuccessfully) {
            interactionTask = InteractionManager.runAfterInteractions(() => {
                subscribeToReportLeavingEvents(reportIDFromRoute);
                didSubscribeToReportLeavingEvents.current = true;
            });
        }
        return () => {
            if (!interactionTask) {
                return;
            }
            interactionTask.cancel();
        };
    }, [report, didSubscribeToReportLeavingEvents, reportIDFromRoute]);

    const actionListValue = useMemo((): ActionListContextType => ({flatListRef, scrollPosition, setScrollPosition}), [flatListRef, scrollPosition, setScrollPosition]);

    // This helps in tracking from the moment 'route' triggers useMemo until isLoadingInitialReportActions becomes true. It prevents blinking when loading reportActions from cache.
    useEffect(() => {
        InteractionManager.runAfterInteractions(() => {
            setIsLinkingToMessage(false);
        });
    }, [reportMetadata?.isLoadingInitialReportActions]);

    const navigateToEndOfReport = useCallback(() => {
        Navigation.setParams({reportActionID: ''});
        fetchReport();
    }, [fetchReport]);

    useEffect(() => {
        // Only handle deletion cases when there's a deleted action
        if (!isLinkedActionDeleted) {
            setIsNavigatingToDeletedAction(false);
            return;
        }

        // we want to do this destinguish between normal navigation and delete behavior
        if (lastReportActionIDFromRoute !== reportActionIDFromRoute) {
            setIsNavigatingToDeletedAction(true);
            return;
        }

        // Clear params when Action gets deleted while heighlighted
        if (!isNavigatingToDeletedAction && prevIsLinkedActionDeleted === false) {
            Navigation.setParams({reportActionID: ''});
        }
    }, [isLinkedActionDeleted, prevIsLinkedActionDeleted, lastReportActionIDFromRoute, reportActionIDFromRoute, isNavigatingToDeletedAction]);

    // If user redirects to an inaccessible whisper via a deeplink, on a report they have access to,
    // then we set reportActionID as empty string, so we display them the report and not the "Not found page".
    useEffect(() => {
        if (!isLinkedActionInaccessibleWhisper) {
            return;
        }
        Navigation.isNavigationReady().then(() => {
            Navigation.setParams({reportActionID: ''});
        });
    }, [isLinkedActionInaccessibleWhisper]);

    useEffect(() => {
        if (!!report?.lastReadTime || !isTaskReport(report)) {
            return;
        }
        // After creating the task report then navigating to task detail we don't have any report actions and the last read time is empty so We need to update the initial last read time when opening the task report detail.
        readNewestAction(report?.reportID);
    }, [report]);

    const lastRoute = usePrevious(route);

    const onComposerFocus = useCallback(() => setIsComposerFocus(true), []);
    const onComposerBlur = useCallback(() => setIsComposerFocus(false), []);

    // Define here because reportActions are recalculated before mount, allowing data to display faster than useEffect can trigger.
    // If we have cached reportActions, they will be shown immediately.
    // We aim to display a loader first, then fetch relevant reportActions, and finally show them.
    if ((lastRoute !== route || lastReportActionIDFromRoute !== reportActionIDFromRoute) && isLinkingToMessage !== !!reportActionIDFromRoute) {
        setIsLinkingToMessage(!!reportActionIDFromRoute);
        return null;
    }

    return (
        <ActionListContext.Provider value={actionListValue}>
            <ReactionListContext.Provider value={reactionListRef}>
                <ScreenWrapper
                    navigation={navigation}
                    style={screenWrapperStyle}
                    shouldEnableKeyboardAvoidingView={isTopMostReportId || isInNarrowPaneModal}
                    testID={`report-screen-${reportID}`}
                >
                    <FullPageNotFoundView
                        shouldShow={shouldShowNotFoundPage}
                        subtitleKey={shouldShowNotFoundLinkedAction ? '' : 'notFound.noAccess'}
                        subtitleStyle={[styles.textSupporting]}
                        shouldDisplaySearchRouter
                        shouldShowBackButton={shouldUseNarrowLayout}
                        onBackButtonPress={shouldShowNotFoundLinkedAction ? navigateToEndOfReport : Navigation.goBack}
                        shouldShowLink={shouldShowNotFoundLinkedAction}
                        linkKey="notFound.noAccess"
                        onLinkPress={navigateToEndOfReport}
                    >
                        <OfflineWithFeedback
                            pendingAction={reportPendingAction}
                            errors={reportErrors}
                            shouldShowErrorMessages={false}
                            needsOffscreenAlphaCompositing
                        >
                            {headerView}
                        </OfflineWithFeedback>
                        {!!accountManagerReportID && isConciergeChatReport(report) && isBannerVisible && (
                            <Banner
                                containerStyles={[styles.mh4, styles.mt4, styles.p4, styles.br2]}
                                text={chatWithAccountManagerText}
                                onClose={dismissBanner}
                                onButtonPress={chatWithAccountManager}
                                shouldShowCloseButton
                                icon={Expensicons.Lightbulb}
                                shouldShowIcon
                                shouldShowButton
                            />
                        )}
                        <DragAndDropProvider isDisabled={isEditingDisabled}>
                            <View
                                style={[styles.flex1, styles.justifyContentEnd, styles.overflowHidden]}
                                testID="report-actions-view-wrapper"
                            >
                                {!report ? (
                                    <ReportActionsSkeletonView />
                                ) : (
                                    <ReportActionsView
                                        report={report}
                                        reportActions={reportActions}
                                        isLoadingInitialReportActions={reportMetadata?.isLoadingInitialReportActions}
                                        hasNewerActions={hasNewerActions}
                                        hasOlderActions={hasOlderActions}
                                        parentReportAction={parentReportAction}
                                        transactionThreadReportID={transactionThreadReportID}
                                    />
                                )}
                                {isCurrentReportLoadedFromOnyx ? (
                                    <ReportFooter
                                        onComposerFocus={onComposerFocus}
                                        onComposerBlur={onComposerBlur}
                                        report={report}
                                        reportMetadata={reportMetadata}
                                        policy={policy}
                                        pendingAction={reportPendingAction}
                                        isComposerFullSize={!!isComposerFullSize}
                                        lastReportAction={lastReportAction}
                                    />
                                ) : null}
                            </View>
                            <PortalHost name="suggestions" />
                        </DragAndDropProvider>
                    </FullPageNotFoundView>
                </ScreenWrapper>
            </ReactionListContext.Provider>
        </ActionListContext.Provider>
    );
}

ReportScreen.displayName = 'ReportScreen';
export default memo(ReportScreen, (prevProps, nextProps) => lodashIsEqual(prevProps.route, nextProps.route));<|MERGE_RESOLUTION|>--- conflicted
+++ resolved
@@ -447,16 +447,11 @@
 
         // When we get here with a moneyRequestReportActionID and a transactionID from the route it means we don't have the transaction thread created yet
         // so we have to call OpenReport in a way that the transaction thread will be created and attached to the parentReportAction
-<<<<<<< HEAD
-        if (moneyRequestReportActionID && transactionID && currentUserEmail && !report) {
+        if (transactionID && currentUserEmail && !report) {
             const iouReport = getReportOrDraftReport(iouReportID);
             const iouAction = getReportAction(iouReportID, moneyRequestReportActionID);
             const optimisticTransactionThread = buildTransactionThread(iouAction, iouReport, undefined, reportIDFromRoute);
-            openReport(reportIDFromRoute, undefined, [currentUserEmail], optimisticTransactionThread, moneyRequestReportActionID);
-=======
-        if (transactionID && currentUserEmail) {
-            openReport(reportIDFromRoute, '', [currentUserEmail], undefined, moneyRequestReportActionID, false, [], undefined, undefined, transactionID);
->>>>>>> 98127bcf
+            openReport(reportIDFromRoute, undefined, [currentUserEmail], optimisticTransactionThread, moneyRequestReportActionID, false, [], undefined, undefined, transactionID);
             return;
         }
 
