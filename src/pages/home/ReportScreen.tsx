import {PortalHost} from '@gorhom/portal';
import {useIsFocused} from '@react-navigation/native';
import lodashIsEqual from 'lodash/isEqual';
import React, {memo, useCallback, useEffect, useMemo, useRef, useState} from 'react';
import type {FlatList, ViewStyle} from 'react-native';
import {DeviceEventEmitter, InteractionManager, View} from 'react-native';
import type {OnyxEntry} from 'react-native-onyx';
import Banner from '@components/Banner';
import FullPageNotFoundView from '@components/BlockingViews/FullPageNotFoundView';
import DragAndDropProvider from '@components/DragAndDrop/Provider';
import * as Expensicons from '@components/Icon/Expensicons';
import MoneyReportHeader from '@components/MoneyReportHeader';
import MoneyRequestHeader from '@components/MoneyRequestHeader';
import MoneyRequestReportActionsList from '@components/MoneyRequestReportView/MoneyRequestReportActionsList';
import OfflineWithFeedback from '@components/OfflineWithFeedback';
import ReportActionsSkeletonView from '@components/ReportActionsSkeletonView';
import ScreenWrapper from '@components/ScreenWrapper';
import useAppFocusEvent from '@hooks/useAppFocusEvent';
import useCurrentReportID from '@hooks/useCurrentReportID';
import useDeepCompareRef from '@hooks/useDeepCompareRef';
import useIsReportReadyToDisplay from '@hooks/useIsReportReadyToDisplay';
import useLocalize from '@hooks/useLocalize';
import useNetwork from '@hooks/useNetwork';
import useOnyx from '@hooks/useOnyx';
import usePaginatedReportActions from '@hooks/usePaginatedReportActions';
import usePermissions from '@hooks/usePermissions';
import usePrevious from '@hooks/usePrevious';
import useResponsiveLayout from '@hooks/useResponsiveLayout';
import useThemeStyles from '@hooks/useThemeStyles';
import useViewportOffsetTop from '@hooks/useViewportOffsetTop';
import {hideEmojiPicker} from '@libs/actions/EmojiPickerAction';
import getNonEmptyStringOnyxID from '@libs/getNonEmptyStringOnyxID';
import Log from '@libs/Log';
import {selectAllTransactionsForReport, shouldDisplayReportTableView, shouldWaitForTransactions as shouldWaitForTransactionsUtil} from '@libs/MoneyRequestReportUtils';
import Navigation, {navigationRef} from '@libs/Navigation/Navigation';
import type {PlatformStackScreenProps} from '@libs/Navigation/PlatformStackNavigation/types';
import clearReportNotifications from '@libs/Notification/clearReportNotifications';
import {getPersonalDetailsForAccountIDs} from '@libs/OptionsListUtils';
import {getDisplayNameOrDefault} from '@libs/PersonalDetailsUtils';
import {
    getCombinedReportActions,
    getFilteredReportActionsForReportView,
    getOneTransactionThreadReportID,
    isCreatedAction,
    isDeletedParentAction,
    isMoneyRequestAction,
    isWhisperAction,
    shouldReportActionBeVisible,
} from '@libs/ReportActionsUtils';
import {
    canEditReportAction,
    canUserPerformWriteAction,
    findLastAccessedReport,
    getParticipantsAccountIDsForDisplay,
    getReportOfflinePendingActionAndErrors,
    isChatThread,
    isConciergeChatReport,
    isGroupChat,
    isHiddenForCurrentUser,
    isInvoiceReport,
    isMoneyRequest,
    isMoneyRequestReport,
    isMoneyRequestReportPendingDeletion,
    isOneTransactionThread,
    isPolicyExpenseChat,
    isReportTransactionThread,
    isTaskReport,
    isValidReportIDFromPath,
} from '@libs/ReportUtils';
import {isNumeric} from '@libs/ValidationUtils';
import type {ReportsSplitNavigatorParamList} from '@navigation/types';
import {setShouldShowComposeInput} from '@userActions/Composer';
import {
    clearDeleteTransactionNavigateBackUrl,
    navigateToConciergeChat,
    openReport,
    readNewestAction,
    subscribeToReportLeavingEvents,
    unsubscribeFromLeavingRoomReportChannel,
    updateLastVisitTime,
} from '@userActions/Report';
import CONST from '@src/CONST';
import ONYXKEYS from '@src/ONYXKEYS';
import type {Route} from '@src/ROUTES';
import ROUTES from '@src/ROUTES';
import SCREENS from '@src/SCREENS';
import type * as OnyxTypes from '@src/types/onyx';
import {isEmptyObject} from '@src/types/utils/EmptyObject';
import HeaderView from './HeaderView';
import ReactionListWrapper from './ReactionListWrapper';
import ReportActionsView from './report/ReportActionsView';
import ReportFooter from './report/ReportFooter';
import type {ActionListContextType, ScrollPosition} from './ReportScreenContext';
import {ActionListContext} from './ReportScreenContext';

type ReportScreenNavigationProps = PlatformStackScreenProps<ReportsSplitNavigatorParamList, typeof SCREENS.REPORT>;

type ReportScreenProps = ReportScreenNavigationProps;

const defaultReportMetadata = {
    hasOnceLoadedReportActions: false,
    isLoadingInitialReportActions: true,
    isLoadingOlderReportActions: false,
    hasLoadingOlderReportActionsError: false,
    isLoadingNewerReportActions: false,
    hasLoadingNewerReportActionsError: false,
    isOptimisticReport: false,
};

const reportDetailScreens = [...Object.values(SCREENS.REPORT_DETAILS), ...Object.values(SCREENS.REPORT_SETTINGS), ...Object.values(SCREENS.PRIVATE_NOTES)];

/**
 * Check is the report is deleted.
 * We currently use useMemo to memorize every properties of the report
 * so we can't check using isEmpty.
 *
 * @param report
 */
function isEmpty(report: OnyxEntry<OnyxTypes.Report>): boolean {
    if (isEmptyObject(report)) {
        return true;
    }
    return !Object.values(report).some((value) => value !== undefined && value !== '');
}

function getParentReportAction(parentReportActions: OnyxEntry<OnyxTypes.ReportActions>, parentReportActionID: string | undefined): OnyxEntry<OnyxTypes.ReportAction> {
    if (!parentReportActions || !parentReportActionID) {
        return;
    }
    return parentReportActions[parentReportActionID];
}

function ReportScreen({route, navigation}: ReportScreenProps) {
    const styles = useThemeStyles();
    const {translate} = useLocalize();
    const reportIDFromRoute = getNonEmptyStringOnyxID(route.params?.reportID);
    const reportActionIDFromRoute = route?.params?.reportActionID;
    const isFocused = useIsFocused();
    const prevIsFocused = usePrevious(isFocused);
    const firstRenderRef = useRef(true);
    const [firstRender, setFirstRender] = useState(true);
    const isSkippingOpenReport = useRef(false);
    const flatListRef = useRef<FlatList>(null);
    const {isBetaEnabled} = usePermissions();
    const {isOffline} = useNetwork();
    const {shouldUseNarrowLayout, isInNarrowPaneModal} = useResponsiveLayout();
    const currentReportIDValue = useCurrentReportID();

    const [modal] = useOnyx(ONYXKEYS.MODAL, {canBeMissing: false});
    const [isComposerFullSize] = useOnyx(`${ONYXKEYS.COLLECTION.REPORT_IS_COMPOSER_FULL_SIZE}${reportIDFromRoute}`, {initialValue: false, canBeMissing: true});
    const [accountManagerReportID] = useOnyx(ONYXKEYS.ACCOUNT_MANAGER_REPORT_ID, {canBeMissing: true});
    const [accountManagerReport] = useOnyx(`${ONYXKEYS.COLLECTION.REPORT}${getNonEmptyStringOnyxID(accountManagerReportID)}`, {canBeMissing: true});
    const [userLeavingStatus] = useOnyx(`${ONYXKEYS.COLLECTION.REPORT_USER_IS_LEAVING_ROOM}${reportIDFromRoute}`, {initialValue: false, canBeMissing: true});
    const [reportOnyx] = useOnyx(`${ONYXKEYS.COLLECTION.REPORT}${reportIDFromRoute}`, {allowStaleData: true, canBeMissing: true});
    const [reportNameValuePairsOnyx] = useOnyx(`${ONYXKEYS.COLLECTION.REPORT_NAME_VALUE_PAIRS}${reportIDFromRoute}`, {allowStaleData: true, canBeMissing: true});
    const [reportMetadata = defaultReportMetadata] = useOnyx(`${ONYXKEYS.COLLECTION.REPORT_METADATA}${reportIDFromRoute}`, {canBeMissing: false, allowStaleData: true});
    const [policies] = useOnyx(ONYXKEYS.COLLECTION.POLICY, {allowStaleData: true, initialValue: {}, canBeMissing: false});
    const [parentReportAction] = useOnyx(`${ONYXKEYS.COLLECTION.REPORT_ACTIONS}${getNonEmptyStringOnyxID(reportOnyx?.parentReportID)}`, {
        canEvict: false,
        selector: (parentReportActions) => getParentReportAction(parentReportActions, reportOnyx?.parentReportActionID),
        canBeMissing: true,
    });
    const deletedParentAction = isDeletedParentAction(parentReportAction);
    const prevDeletedParentAction = usePrevious(deletedParentAction);

    const permissions = useDeepCompareRef(reportOnyx?.permissions);

    useEffect(() => {
        // Don't update if there is a reportID in the params already
        if (route.params.reportID) {
            const reportActionID = route?.params?.reportActionID;
            const isValidReportActionID = reportActionID && isNumeric(reportActionID);
            if (reportActionID && !isValidReportActionID) {
                navigation.setParams({reportActionID: ''});
            }
            return;
        }

        const lastAccessedReportID = findLastAccessedReport(!isBetaEnabled(CONST.BETAS.DEFAULT_ROOMS), !!route.params.openOnAdminRoom)?.reportID;

        // It's possible that reports aren't fully loaded yet
        // in that case the reportID is undefined
        if (!lastAccessedReportID) {
            return;
        }

        Log.info(`[ReportScreen] no reportID found in params, setting it to lastAccessedReportID: ${lastAccessedReportID}`);
        navigation.setParams({reportID: lastAccessedReportID});
    }, [isBetaEnabled, navigation, route]);

    const [personalDetails] = useOnyx(ONYXKEYS.PERSONAL_DETAILS_LIST, {canBeMissing: true});
    const chatWithAccountManagerText = useMemo(() => {
        if (accountManagerReportID) {
            const participants = getParticipantsAccountIDsForDisplay(accountManagerReport, false, true);
            const participantPersonalDetails = getPersonalDetailsForAccountIDs([participants?.at(0) ?? -1], personalDetails);
            const participantPersonalDetail = Object.values(participantPersonalDetails).at(0);
            const displayName = getDisplayNameOrDefault(participantPersonalDetail);
            const login = participantPersonalDetail?.login;
            if (displayName && login) {
                return translate('common.chatWithAccountManager', {accountManagerDisplayName: `${displayName} (${login})`});
            }
        }
        return '';
    }, [accountManagerReportID, accountManagerReport, personalDetails, translate]);

    /**
     * Create a lightweight Report so as to keep the re-rendering as light as possible by
     * passing in only the required props.
     *
     * Also, this plays nicely in contrast with Onyx,
     * which creates a new object every time collection changes. Because of this we can't
     * put this into onyx selector as it will be the same.
     */
    const report = useMemo(
        () =>
            reportOnyx && {
                lastReadTime: reportOnyx.lastReadTime,
                reportID: reportOnyx.reportID,
                policyID: reportOnyx.policyID,
                lastVisibleActionCreated: reportOnyx.lastVisibleActionCreated,
                statusNum: reportOnyx.statusNum,
                stateNum: reportOnyx.stateNum,
                writeCapability: reportOnyx.writeCapability,
                type: reportOnyx.type,
                errorFields: reportOnyx.errorFields,
                parentReportID: reportOnyx.parentReportID,
                parentReportActionID: reportOnyx.parentReportActionID,
                chatType: reportOnyx.chatType,
                pendingFields: reportOnyx.pendingFields,
                isDeletedParentAction: reportOnyx.isDeletedParentAction,
                reportName: reportOnyx.reportName,
                description: reportOnyx.description,
                managerID: reportOnyx.managerID,
                total: reportOnyx.total,
                nonReimbursableTotal: reportOnyx.nonReimbursableTotal,
                fieldList: reportOnyx.fieldList,
                ownerAccountID: reportOnyx.ownerAccountID,
                currency: reportOnyx.currency,
                unheldTotal: reportOnyx.unheldTotal,
                unheldNonReimbursableTotal: reportOnyx.unheldNonReimbursableTotal,
                participants: reportOnyx.participants,
                isWaitingOnBankAccount: reportOnyx.isWaitingOnBankAccount,
                iouReportID: reportOnyx.iouReportID,
                isOwnPolicyExpenseChat: reportOnyx.isOwnPolicyExpenseChat,
                isPinned: reportOnyx.isPinned,
                chatReportID: reportOnyx.chatReportID,
                visibility: reportOnyx.visibility,
                oldPolicyName: reportOnyx.oldPolicyName,
                policyName: reportOnyx.policyName,
                private_isArchived: reportNameValuePairsOnyx?.private_isArchived,
                lastMentionedTime: reportOnyx.lastMentionedTime,
                avatarUrl: reportOnyx.avatarUrl,
                permissions,
                invoiceReceiver: reportOnyx.invoiceReceiver,
                policyAvatar: reportOnyx.policyAvatar,
            },
        [reportOnyx, reportNameValuePairsOnyx, permissions],
    );
    const reportID = report?.reportID;

    const prevReport = usePrevious(report);
    const prevUserLeavingStatus = usePrevious(userLeavingStatus);
    const lastReportIDFromRoute = usePrevious(reportIDFromRoute);
    const [isLinkingToMessage, setIsLinkingToMessage] = useState(!!reportActionIDFromRoute);

    const [currentUserAccountID = -1] = useOnyx(ONYXKEYS.SESSION, {selector: (value) => value?.accountID, canBeMissing: false});
    const [currentUserEmail] = useOnyx(ONYXKEYS.SESSION, {selector: (value) => value?.email, canBeMissing: false});
    const [isLoadingApp] = useOnyx(ONYXKEYS.IS_LOADING_APP, {canBeMissing: true});
    const {reportActions: unfilteredReportActions, linkedAction, sortedAllReportActions, hasNewerActions, hasOlderActions} = usePaginatedReportActions(reportID, reportActionIDFromRoute);
    const reportActions = getFilteredReportActionsForReportView(unfilteredReportActions);

    const [isBannerVisible, setIsBannerVisible] = useState(true);
    const [scrollPosition, setScrollPosition] = useState<ScrollPosition>({});

    const wasReportAccessibleRef = useRef(false);

    const [isComposerFocus, setIsComposerFocus] = useState(false);
    const shouldAdjustScrollView = useMemo(() => isComposerFocus && !modal?.willAlertModalBecomeVisible, [isComposerFocus, modal]);
    const viewportOffsetTop = useViewportOffsetTop(shouldAdjustScrollView);

    const {reportPendingAction, reportErrors} = getReportOfflinePendingActionAndErrors(report);
    const screenWrapperStyle: ViewStyle[] = [styles.appContent, styles.flex1, {marginTop: viewportOffsetTop}];
    const isOptimisticDelete = report?.statusNum === CONST.REPORT.STATUS_NUM.CLOSED;
    const indexOfLinkedMessage = useMemo(
        (): number => reportActions.findIndex((obj) => reportActionIDFromRoute && String(obj.reportActionID) === String(reportActionIDFromRoute)),
        [reportActions, reportActionIDFromRoute],
    );

    const doesCreatedActionExists = useCallback(() => !!reportActions?.findLast((action) => isCreatedAction(action)), [reportActions]);
    const isLinkedMessageAvailable = indexOfLinkedMessage > -1;

    // The linked report actions should have at least 15 messages (counting as 1 page) above them to fill the screen.
    // If the count is too high (equal to or exceeds the web pagination size / 50) and there are no cached messages in the report,
    // OpenReport will be called each time the user scrolls up the report a bit, clicks on report preview, and then goes back.
    const isLinkedMessagePageReady = isLinkedMessageAvailable && (reportActions.length - indexOfLinkedMessage >= CONST.REPORT.MIN_INITIAL_REPORT_ACTION_COUNT || doesCreatedActionExists());

    const [reportTransactions] = useOnyx(ONYXKEYS.COLLECTION.TRANSACTION, {
        selector: (allTransactions): OnyxTypes.Transaction[] => selectAllTransactionsForReport(allTransactions, reportIDFromRoute, reportActions),
        canBeMissing: false,
    });
    const reportTransactionIDs = reportTransactions?.map((transaction) => transaction.transactionID);
    const transactionThreadReportID = getOneTransactionThreadReportID(reportID, reportActions ?? [], isOffline, reportTransactionIDs);
    const [transactionThreadReportActions = {}] = useOnyx(`${ONYXKEYS.COLLECTION.REPORT_ACTIONS}${transactionThreadReportID}`, {canBeMissing: true});
    const combinedReportActions = getCombinedReportActions(reportActions, transactionThreadReportID ?? null, Object.values(transactionThreadReportActions));
    const lastReportAction = [...combinedReportActions, parentReportAction].find((action) => canEditReportAction(action) && !isMoneyRequestAction(action));
    const policy = policies?.[`${ONYXKEYS.COLLECTION.POLICY}${report?.policyID}`];
    const isTopMostReportId = currentReportIDValue?.currentReportID === reportIDFromRoute;
    const didSubscribeToReportLeavingEvents = useRef(false);
    const isTransactionThreadView = isReportTransactionThread(report);
    const isMoneyRequestOrInvoiceReport = isMoneyRequestReport(report) || isInvoiceReport(report);
    // Prevent the empty state flash by ensuring transaction data is fully loaded before deciding which view to render
    // We need to wait for both the selector to finish AND ensure we're not in a loading state where transactions could still populate
    const shouldWaitForTransactions = shouldWaitForTransactionsUtil(report, reportTransactions, reportMetadata);

    const prevTransactions = usePrevious(reportTransactions);

    const newTransactions = useMemo(() => {
        if (!reportTransactions || !prevTransactions || reportTransactions.length <= prevTransactions.length) {
            return CONST.EMPTY_ARRAY as unknown as OnyxTypes.Transaction[];
        }
        return reportTransactions.filter((transaction) => !prevTransactions?.some((prevTransaction) => prevTransaction.transactionID === transaction.transactionID));
        // Depending only on transactions is enough because prevTransactions is a helper object.
        // eslint-disable-next-line react-compiler/react-compiler
        // eslint-disable-next-line react-hooks/exhaustive-deps
    }, [reportTransactions]);

    useEffect(() => {
        if (!prevIsFocused || isFocused) {
            return;
        }
        hideEmojiPicker(true);
    }, [prevIsFocused, isFocused]);

    useEffect(() => {
        if (!report?.reportID) {
            wasReportAccessibleRef.current = false;
            return;
        }
        wasReportAccessibleRef.current = true;
    }, [report]);

    const backTo = route?.params?.backTo as string;
    const onBackButtonPress = useCallback(() => {
        if (backTo === SCREENS.SEARCH.REPORT_RHP) {
            Navigation.goBack();
            return;
        }
        if (isInNarrowPaneModal) {
            Navigation.dismissModal();
            return;
        }
        if (Navigation.getShouldPopToSidebar()) {
            Navigation.popToSidebar();
            return;
        }
        if (backTo) {
            Navigation.goBack(backTo as Route);
            return;
        }
        Navigation.goBack();
    }, [isInNarrowPaneModal, backTo]);

    let headerView = (
        <HeaderView
            reportID={reportIDFromRoute}
            onNavigationMenuButtonClicked={onBackButtonPress}
            report={report}
            parentReportAction={parentReportAction}
            shouldUseNarrowLayout={shouldUseNarrowLayout}
        />
    );

    if (isTransactionThreadView) {
        headerView = (
            <MoneyRequestHeader
                report={report}
                policy={policy}
                parentReportAction={parentReportAction}
                onBackButtonPress={onBackButtonPress}
            />
        );
    }

    if (isMoneyRequestOrInvoiceReport) {
        headerView = (
            <MoneyReportHeader
                report={report}
                policy={policy}
                transactionThreadReportID={transactionThreadReportID}
                isLoadingInitialReportActions={reportMetadata.isLoadingInitialReportActions}
                reportActions={reportActions}
                onBackButtonPress={onBackButtonPress}
            />
        );
    }

    useEffect(() => {
        if (!transactionThreadReportID || !route?.params?.reportActionID || !isOneTransactionThread(linkedAction?.childReportID, reportID, linkedAction)) {
            return;
        }
        navigation.setParams({reportActionID: ''});
    }, [transactionThreadReportID, route?.params?.reportActionID, linkedAction, reportID, navigation]);

    const {isEditingDisabled, isCurrentReportLoadedFromOnyx} = useIsReportReadyToDisplay(report, reportIDFromRoute);

    const isLinkedActionDeleted = useMemo(
        () => !!linkedAction && !shouldReportActionBeVisible(linkedAction, linkedAction.reportActionID, canUserPerformWriteAction(report)),
        [linkedAction, report],
    );

    const prevIsLinkedActionDeleted = usePrevious(linkedAction ? isLinkedActionDeleted : undefined);

    // eslint-disable-next-line react-compiler/react-compiler
    const lastReportActionIDFromRoute = usePrevious(!firstRenderRef.current ? reportActionIDFromRoute : undefined);

    const [isNavigatingToDeletedAction, setIsNavigatingToDeletedAction] = useState(false);

    const isLinkedActionInaccessibleWhisper = useMemo(
        () => !!linkedAction && isWhisperAction(linkedAction) && !(linkedAction?.whisperedToAccountIDs ?? []).includes(currentUserAccountID),
        [currentUserAccountID, linkedAction],
    );
    const [deleteTransactionNavigateBackUrl] = useOnyx(ONYXKEYS.NVP_DELETE_TRANSACTION_NAVIGATE_BACK_URL, {canBeMissing: true});

    useEffect(() => {
        if (!isFocused || !deleteTransactionNavigateBackUrl) {
            return;
        }
        // Clear the URL after all interactions are processed to ensure all updates are completed before hiding the skeleton
        InteractionManager.runAfterInteractions(() => {
            requestAnimationFrame(() => {
                clearDeleteTransactionNavigateBackUrl();
            });
        });
    }, [isFocused, deleteTransactionNavigateBackUrl]);

    // eslint-disable-next-line rulesdir/no-negated-variables
    const shouldShowNotFoundLinkedAction =
        (!isLinkedActionInaccessibleWhisper && isLinkedActionDeleted && isNavigatingToDeletedAction) ||
        (!reportMetadata?.isLoadingInitialReportActions &&
            !!reportActionIDFromRoute &&
            !!sortedAllReportActions &&
            sortedAllReportActions?.length > 0 &&
            reportActions.length === 0 &&
            !isLinkingToMessage);

    const currentReportIDFormRoute = route.params?.reportID;

    // eslint-disable-next-line rulesdir/no-negated-variables
    const shouldShowNotFoundPage = useMemo(
        (): boolean => {
            if (shouldShowNotFoundLinkedAction) {
                return true;
            }

            if (isLoadingApp !== false) {
                return false;
            }

            // eslint-disable-next-line react-compiler/react-compiler
            if (!wasReportAccessibleRef.current && !firstRenderRef.current && !reportID && !isOptimisticDelete && !reportMetadata?.isLoadingInitialReportActions && !userLeavingStatus) {
                // eslint-disable-next-line react-compiler/react-compiler
                return true;
            }

            return !!currentReportIDFormRoute && !isValidReportIDFromPath(currentReportIDFormRoute);
        },
        // eslint-disable-next-line react-compiler/react-compiler, react-hooks/exhaustive-deps
        [firstRender, shouldShowNotFoundLinkedAction, reportID, isOptimisticDelete, reportMetadata?.isLoadingInitialReportActions, userLeavingStatus, currentReportIDFormRoute],
    );

    const fetchReport = useCallback(() => {
        if (reportMetadata.isOptimisticReport && report?.type === CONST.REPORT.TYPE.CHAT) {
            return;
        }

        if (report?.errorFields?.notFound && isOffline) {
            return;
        }

        const moneyRequestReportActionID: string | undefined = route.params?.moneyRequestReportActionID;
        const transactionID: string | undefined = route.params?.transactionID;

        // When we get here with a moneyRequestReportActionID and a transactionID from the route it means we don't have the transaction thread created yet
        // so we have to call OpenReport in a way that the transaction thread will be created and attached to the parentReportAction
        if (transactionID && currentUserEmail) {
            openReport(reportIDFromRoute, '', [currentUserEmail], undefined, moneyRequestReportActionID, false, [], undefined, undefined, transactionID);
            return;
        }
        openReport(reportIDFromRoute, reportActionIDFromRoute);
    }, [
        reportMetadata.isOptimisticReport,
        report?.type,
        report?.errorFields?.notFound,
        isOffline,
        route.params?.moneyRequestReportActionID,
        route.params?.transactionID,
        currentUserEmail,
        reportIDFromRoute,
        reportActionIDFromRoute,
    ]);

    useEffect(() => {
        if (!reportID || !isFocused) {
            return;
        }
        updateLastVisitTime(reportID);
    }, [reportID, isFocused]);

    useEffect(() => {
        const skipOpenReportListener = DeviceEventEmitter.addListener(`switchToPreExistingReport_${reportID}`, ({preexistingReportID}: {preexistingReportID: string}) => {
            if (!preexistingReportID) {
                return;
            }
            isSkippingOpenReport.current = true;
        });

        return () => {
            skipOpenReportListener.remove();
        };
    }, [reportID]);

    const dismissBanner = useCallback(() => {
        setIsBannerVisible(false);
    }, []);

    const chatWithAccountManager = useCallback(() => {
        Navigation.navigate(ROUTES.REPORT_WITH_ID.getRoute(accountManagerReportID));
    }, [accountManagerReportID]);

    // Clear notifications for the current report when it's opened and re-focused
    const clearNotifications = useCallback(() => {
        // Check if this is the top-most ReportScreen since the Navigator preserves multiple at a time
        if (!isTopMostReportId) {
            return;
        }

        clearReportNotifications(reportID);
    }, [reportID, isTopMostReportId]);

    useEffect(clearNotifications, [clearNotifications]);
    useAppFocusEvent(clearNotifications);

    useEffect(() => {
        const interactionTask = InteractionManager.runAfterInteractions(() => {
            setShouldShowComposeInput(true);
        });
        return () => {
            interactionTask.cancel();
            if (!didSubscribeToReportLeavingEvents.current) {
                return;
            }

            unsubscribeFromLeavingRoomReportChannel(reportID);
        };

        // I'm disabling the warning, as it expects to use exhaustive deps, even though we want this useEffect to run only on the first render.
        // eslint-disable-next-line react-compiler/react-compiler, react-hooks/exhaustive-deps
    }, []);

    useEffect(() => {
        // This function is triggered when a user clicks on a link to navigate to a report.
        // For each link click, we retrieve the report data again, even though it may already be cached.
        // There should be only one openReport execution per page start or navigating
        fetchReport();
        // eslint-disable-next-line react-compiler/react-compiler, react-hooks/exhaustive-deps
    }, [route, isLinkedMessagePageReady, reportActionIDFromRoute]);

    const prevReportActions = usePrevious(reportActions);
    useEffect(() => {
        // This function is only triggered when a user is invited to a room after opening the link.
        // When a user opens a room they are not a member of, and the admin then invites them, only the INVITE_TO_ROOM action is available, so the background will be empty and room description is not available.
        // See https://github.com/Expensify/App/issues/57769 for more details
        if (prevReportActions.length !== 0 || reportActions.length !== 1 || reportActions.at(0)?.actionName !== CONST.REPORT.ACTIONS.TYPE.ROOM_CHANGE_LOG.INVITE_TO_ROOM) {
            return;
        }
        fetchReport();
    }, [prevReportActions, reportActions, fetchReport]);

    // If a user has chosen to leave a thread, and then returns to it (e.g. with the back button), we need to call `openReport` again in order to allow the user to rejoin and to receive real-time updates
    useEffect(() => {
        if (!shouldUseNarrowLayout || !isFocused || prevIsFocused || !isChatThread(report) || !isHiddenForCurrentUser(report) || isTransactionThreadView) {
            return;
        }
        openReport(reportID);

        // We don't want to run this useEffect every time `report` is changed
        // Excluding shouldUseNarrowLayout from the dependency list to prevent re-triggering on screen resize events.
        // eslint-disable-next-line react-compiler/react-compiler, react-hooks/exhaustive-deps
    }, [prevIsFocused, report?.participants, isFocused, isTransactionThreadView, reportID]);

    useEffect(() => {
        // We don't want this effect to run on the first render.
        if (firstRenderRef.current) {
            firstRenderRef.current = false;
            setFirstRender(false);
            return;
        }

        const onyxReportID = report?.reportID;
        const prevOnyxReportID = prevReport?.reportID;
        const wasReportRemoved = !!prevOnyxReportID && prevOnyxReportID === reportIDFromRoute && !onyxReportID;
        const isRemovalExpectedForReportType =
            isEmpty(report) && (isMoneyRequest(prevReport) || isMoneyRequestReport(prevReport) || isPolicyExpenseChat(prevReport) || isGroupChat(prevReport));
        const didReportClose = wasReportRemoved && prevReport.statusNum === CONST.REPORT.STATUS_NUM.OPEN && report?.statusNum === CONST.REPORT.STATUS_NUM.CLOSED;
        const isTopLevelPolicyRoomWithNoStatus = !report?.statusNum && !prevReport?.parentReportID && prevReport?.chatType === CONST.REPORT.CHAT_TYPE.POLICY_ROOM;
        const isClosedTopLevelPolicyRoom = wasReportRemoved && prevReport.statusNum === CONST.REPORT.STATUS_NUM.OPEN && isTopLevelPolicyRoomWithNoStatus;
        // Navigate to the Concierge chat if the room was removed from another device (e.g. user leaving a room or removed from a room)
        if (
            // non-optimistic case
            (!prevUserLeavingStatus && !!userLeavingStatus) ||
            didReportClose ||
            isRemovalExpectedForReportType ||
            isClosedTopLevelPolicyRoom ||
            (prevDeletedParentAction && !deletedParentAction)
        ) {
            const currentRoute = navigationRef.getCurrentRoute();
            const isReportDetailOpenInRHP =
                isTopMostReportId &&
                reportDetailScreens.find((r) => r === currentRoute?.name) &&
                !!currentRoute?.params &&
                'reportID' in currentRoute.params &&
                reportIDFromRoute === currentRoute.params.reportID;
            // Early return if the report we're passing isn't in a focused state. We only want to navigate to Concierge if the user leaves the room from another device or gets removed from the room while the report is in a focused state.
            // Prevent auto navigation for report in RHP
            if ((!isFocused && !isReportDetailOpenInRHP) || isInNarrowPaneModal) {
                return;
            }
            Navigation.dismissModal();
            if (Navigation.getTopmostReportId() === prevOnyxReportID) {
                Navigation.isNavigationReady().then(() => {
                    Navigation.popToSidebar();
                });
            }
            if (prevReport?.parentReportID) {
                // Prevent navigation to the IOU/Expense Report if it is pending deletion.
                if (isMoneyRequestReportPendingDeletion(prevReport.parentReportID)) {
                    return;
                }
                Navigation.isNavigationReady().then(() => {
                    Navigation.navigate(ROUTES.REPORT_WITH_ID.getRoute(prevReport.parentReportID));
                });
                return;
            }

            Navigation.isNavigationReady().then(() => {
                navigateToConciergeChat();
            });
            return;
        }

        // If you already have a report open and are deeplinking to a new report on native,
        // the ReportScreen never actually unmounts and the reportID in the route also doesn't change.
        // Therefore, we need to compare if the existing reportID is the same as the one in the route
        // before deciding that we shouldn't call OpenReport.
        if (reportIDFromRoute === lastReportIDFromRoute && (!onyxReportID || onyxReportID === reportIDFromRoute)) {
            return;
        }

        setShouldShowComposeInput(true);
        // eslint-disable-next-line react-compiler/react-compiler, react-hooks/exhaustive-deps
    }, [
        route,
        report,
        prevReport?.reportID,
        prevUserLeavingStatus,
        userLeavingStatus,
        prevReport?.statusNum,
        prevReport?.parentReportID,
        prevReport?.chatType,
        prevReport,
        reportIDFromRoute,
        lastReportIDFromRoute,
        isFocused,
        deletedParentAction,
        prevDeletedParentAction,
    ]);

    useEffect(() => {
        if (!isValidReportIDFromPath(reportIDFromRoute)) {
            return;
        }
        // Ensures the optimistic report is created successfully
        if (reportIDFromRoute !== report?.reportID) {
            return;
        }
        // Ensures subscription event succeeds when the report/workspace room is created optimistically.
        // Check if the optimistic `OpenReport` or `AddWorkspaceRoom` has succeeded by confirming
        // any `pendingFields.createChat` or `pendingFields.addWorkspaceRoom` fields are set to null.
        // Existing reports created will have empty fields for `pendingFields`.
        const didCreateReportSuccessfully = !report?.pendingFields || (!report?.pendingFields.addWorkspaceRoom && !report?.pendingFields.createChat);
        let interactionTask: ReturnType<typeof InteractionManager.runAfterInteractions> | null = null;
        if (!didSubscribeToReportLeavingEvents.current && didCreateReportSuccessfully) {
            interactionTask = InteractionManager.runAfterInteractions(() => {
                subscribeToReportLeavingEvents(reportIDFromRoute);
                didSubscribeToReportLeavingEvents.current = true;
            });
        }
        return () => {
            if (!interactionTask) {
                return;
            }
            interactionTask.cancel();
        };
    }, [report, didSubscribeToReportLeavingEvents, reportIDFromRoute]);

    const actionListValue = useMemo((): ActionListContextType => ({flatListRef, scrollPosition, setScrollPosition}), [flatListRef, scrollPosition, setScrollPosition]);

    // This helps in tracking from the moment 'route' triggers useMemo until isLoadingInitialReportActions becomes true. It prevents blinking when loading reportActions from cache.
    useEffect(() => {
        InteractionManager.runAfterInteractions(() => {
            setIsLinkingToMessage(false);
        });
    }, [reportMetadata?.isLoadingInitialReportActions]);

    const navigateToEndOfReport = useCallback(() => {
        Navigation.setParams({reportActionID: ''});
        fetchReport();
    }, [fetchReport]);

    useEffect(() => {
        // Only handle deletion cases when there's a deleted action
        if (!isLinkedActionDeleted) {
            setIsNavigatingToDeletedAction(false);
            return;
        }

        // we want to do this distinguish between normal navigation and delete behavior
        if (lastReportActionIDFromRoute !== reportActionIDFromRoute) {
            setIsNavigatingToDeletedAction(true);
            return;
        }

        // Clear params when action gets deleted while highlighting
        if (!isNavigatingToDeletedAction && prevIsLinkedActionDeleted === false) {
            Navigation.setParams({reportActionID: ''});
        }
    }, [isLinkedActionDeleted, prevIsLinkedActionDeleted, lastReportActionIDFromRoute, reportActionIDFromRoute, isNavigatingToDeletedAction]);

    // If user redirects to an inaccessible whisper via a deeplink, on a report they have access to,
    // then we set reportActionID as empty string, so we display them the report and not the "Not found page".
    useEffect(() => {
        if (!isLinkedActionInaccessibleWhisper) {
            return;
        }
        Navigation.isNavigationReady().then(() => {
            Navigation.setParams({reportActionID: ''});
        });
    }, [isLinkedActionInaccessibleWhisper]);

    useEffect(() => {
        if (!!report?.lastReadTime || !isTaskReport(report)) {
            return;
        }
        // After creating the task report then navigating to task detail we don't have any report actions and the last read time is empty so We need to update the initial last read time when opening the task report detail.
        readNewestAction(report?.reportID);
    }, [report]);

    const lastRoute = usePrevious(route);

    const onComposerFocus = useCallback(() => setIsComposerFocus(true), []);
    const onComposerBlur = useCallback(() => setIsComposerFocus(false), []);

    // Define here because reportActions are recalculated before mount, allowing data to display faster than useEffect can trigger.
    // If we have cached reportActions, they will be shown immediately.
    // We aim to display a loader first, then fetch relevant reportActions, and finally show them.
    if ((lastRoute !== route || lastReportActionIDFromRoute !== reportActionIDFromRoute) && isLinkingToMessage !== !!reportActionIDFromRoute) {
        setIsLinkingToMessage(!!reportActionIDFromRoute);
        return null;
    }

    // If true reports that are considered MoneyRequest | InvoiceReport will get the new report table view
<<<<<<< HEAD
    const shouldDisplayMoneyRequestActionsList =
        isBetaEnabled(CONST.BETAS.TABLE_REPORT_VIEW) && isMoneyRequestOrInvoiceReport && shouldDisplayReportTableView(report, reportTransactions ?? []);
=======
    const shouldDisplayMoneyRequestActionsList = isMoneyRequestOrInvoiceReport && shouldDisplayReportTableView(report, reportTransactions);
>>>>>>> 29468079

    return (
        <ActionListContext.Provider value={actionListValue}>
            <ReactionListWrapper>
                <ScreenWrapper
                    navigation={navigation}
                    style={screenWrapperStyle}
                    shouldEnableKeyboardAvoidingView={isTopMostReportId || isInNarrowPaneModal}
                    testID={`report-screen-${reportID}`}
                >
                    <FullPageNotFoundView
                        shouldShow={shouldShowNotFoundPage}
                        subtitleKey={shouldShowNotFoundLinkedAction ? '' : 'notFound.noAccess'}
                        subtitleStyle={[styles.textSupporting]}
                        shouldShowBackButton={shouldUseNarrowLayout}
                        onBackButtonPress={shouldShowNotFoundLinkedAction ? navigateToEndOfReport : Navigation.goBack}
                        shouldShowLink={shouldShowNotFoundLinkedAction}
                        linkKey="notFound.noAccess"
                        onLinkPress={navigateToEndOfReport}
                        shouldDisplaySearchRouter
                    >
                        <OfflineWithFeedback
                            pendingAction={reportPendingAction}
                            errors={reportErrors}
                            shouldShowErrorMessages={false}
                            needsOffscreenAlphaCompositing
                        >
                            {headerView}
                        </OfflineWithFeedback>
                        {!!accountManagerReportID && isConciergeChatReport(report) && isBannerVisible && (
                            <Banner
                                containerStyles={[styles.mh4, styles.mt4, styles.p4, styles.br2]}
                                text={chatWithAccountManagerText}
                                onClose={dismissBanner}
                                onButtonPress={chatWithAccountManager}
                                shouldShowCloseButton
                                icon={Expensicons.Lightbulb}
                                shouldShowIcon
                                shouldShowButton
                            />
                        )}
                        <DragAndDropProvider isDisabled={isEditingDisabled}>
                            <View
                                style={[styles.flex1, styles.justifyContentEnd, styles.overflowHidden]}
                                testID="report-actions-view-wrapper"
                            >
                                {(!report || shouldWaitForTransactions) && <ReportActionsSkeletonView />}
                                {!!report && !shouldDisplayMoneyRequestActionsList && !shouldWaitForTransactions ? (
                                    <ReportActionsView
                                        report={report}
                                        reportActions={reportActions}
                                        isLoadingInitialReportActions={reportMetadata?.isLoadingInitialReportActions}
                                        hasNewerActions={hasNewerActions}
                                        hasOlderActions={hasOlderActions}
                                        parentReportAction={parentReportAction}
                                        transactionThreadReportID={transactionThreadReportID}
                                    />
                                ) : null}
                                {!!report && shouldDisplayMoneyRequestActionsList && !shouldWaitForTransactions ? (
                                    <MoneyRequestReportActionsList
                                        report={report}
                                        policy={policy}
                                        reportActions={reportActions}
                                        transactions={reportTransactions}
                                        newTransactions={newTransactions}
                                        hasOlderActions={hasOlderActions}
                                        hasNewerActions={hasNewerActions}
                                        showReportActionsLoadingState={reportMetadata?.isLoadingInitialReportActions && !reportMetadata?.hasOnceLoadedReportActions}
                                    />
                                ) : null}
                                {isCurrentReportLoadedFromOnyx ? (
                                    <ReportFooter
                                        onComposerFocus={onComposerFocus}
                                        onComposerBlur={onComposerBlur}
                                        report={report}
                                        reportMetadata={reportMetadata}
                                        policy={policy}
                                        pendingAction={reportPendingAction}
                                        isComposerFullSize={!!isComposerFullSize}
                                        lastReportAction={lastReportAction}
                                    />
                                ) : null}
                            </View>
                            <PortalHost name="suggestions" />
                        </DragAndDropProvider>
                    </FullPageNotFoundView>
                </ScreenWrapper>
            </ReactionListWrapper>
        </ActionListContext.Provider>
    );
}

ReportScreen.displayName = 'ReportScreen';
export default memo(ReportScreen, (prevProps, nextProps) => lodashIsEqual(prevProps.route, nextProps.route));<|MERGE_RESOLUTION|>--- conflicted
+++ resolved
@@ -769,12 +769,7 @@
     }
 
     // If true reports that are considered MoneyRequest | InvoiceReport will get the new report table view
-<<<<<<< HEAD
-    const shouldDisplayMoneyRequestActionsList =
-        isBetaEnabled(CONST.BETAS.TABLE_REPORT_VIEW) && isMoneyRequestOrInvoiceReport && shouldDisplayReportTableView(report, reportTransactions ?? []);
-=======
-    const shouldDisplayMoneyRequestActionsList = isMoneyRequestOrInvoiceReport && shouldDisplayReportTableView(report, reportTransactions);
->>>>>>> 29468079
+    const shouldDisplayMoneyRequestActionsList = isMoneyRequestOrInvoiceReport && shouldDisplayReportTableView(report, reportTransactions ?? []);
 
     return (
         <ActionListContext.Provider value={actionListValue}>
