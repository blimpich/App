--- conflicted
+++ resolved
@@ -294,12 +294,7 @@
             Navigation.dismissModal();
             return;
         }
-<<<<<<< HEAD
-        // @TODO: Handle popToTop here
-        Navigation.goBack(ROUTES.HOME, {shouldPopToTop: true});
-=======
-        Navigation.goBack(undefined, false, true);
->>>>>>> 12bbe02d
+        Navigation.goBack(undefined, {shouldPopToTop: true});
     }, [isInNarrowPaneModal]);
 
     let headerView = (
