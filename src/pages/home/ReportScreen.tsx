import {PortalHost} from '@gorhom/portal';
import {useIsFocused} from '@react-navigation/native';
import lodashIsEqual from 'lodash/isEqual';
import React, {memo, useCallback, useEffect, useMemo, useRef, useState} from 'react';
import type {FlatList, ViewStyle} from 'react-native';
import {DeviceEventEmitter, InteractionManager, View} from 'react-native';
import type {OnyxEntry} from 'react-native-onyx';
import Banner from '@components/Banner';
import FullPageNotFoundView from '@components/BlockingViews/FullPageNotFoundView';
import DragAndDropProvider from '@components/DragAndDrop/Provider';
import * as Expensicons from '@components/Icon/Expensicons';
import MoneyReportHeader from '@components/MoneyReportHeader';
import MoneyRequestHeader from '@components/MoneyRequestHeader';
import MoneyRequestReportActionsList from '@components/MoneyRequestReportView/MoneyRequestReportActionsList';
import OfflineWithFeedback from '@components/OfflineWithFeedback';
import ReportActionsSkeletonView from '@components/ReportActionsSkeletonView';
import ScreenWrapper from '@components/ScreenWrapper';
import useActiveWorkspace from '@hooks/useActiveWorkspace';
import useAppFocusEvent from '@hooks/useAppFocusEvent';
import useCurrentReportID from '@hooks/useCurrentReportID';
import useDeepCompareRef from '@hooks/useDeepCompareRef';
import useIsReportReadyToDisplay from '@hooks/useIsReportReadyToDisplay';
import useLocalize from '@hooks/useLocalize';
import useNetwork from '@hooks/useNetwork';
import useOnyx from '@hooks/useOnyx';
import usePaginatedReportActions from '@hooks/usePaginatedReportActions';
import usePermissions from '@hooks/usePermissions';
import usePrevious from '@hooks/usePrevious';
import useResponsiveLayout from '@hooks/useResponsiveLayout';
import useThemeStyles from '@hooks/useThemeStyles';
import useViewportOffsetTop from '@hooks/useViewportOffsetTop';
import {hideEmojiPicker} from '@libs/actions/EmojiPickerAction';
import getNonEmptyStringOnyxID from '@libs/getNonEmptyStringOnyxID';
import Log from '@libs/Log';
import {selectAllTransactionsForReport, shouldDisplayReportTableView} from '@libs/MoneyRequestReportUtils';
import Navigation, {navigationRef} from '@libs/Navigation/Navigation';
import type {PlatformStackScreenProps} from '@libs/Navigation/PlatformStackNavigation/types';
import clearReportNotifications from '@libs/Notification/clearReportNotifications';
import {getPersonalDetailsForAccountIDs} from '@libs/OptionsListUtils';
import {getDisplayNameOrDefault} from '@libs/PersonalDetailsUtils';
import {
    getCombinedReportActions,
    getFilteredReportActionsForReportView,
    getOneTransactionThreadReportID,
    isCreatedAction,
    isDeletedParentAction,
    isMoneyRequestAction,
    isWhisperAction,
    shouldReportActionBeVisible,
} from '@libs/ReportActionsUtils';
import {
    canEditReportAction,
    canUserPerformWriteAction,
    findLastAccessedReport,
    getParticipantsAccountIDsForDisplay,
    getReportOfflinePendingActionAndErrors,
    isChatThread,
    isConciergeChatReport,
    isGroupChat,
    isHiddenForCurrentUser,
    isInvoiceReport,
    isMoneyRequest,
    isMoneyRequestReport,
    isMoneyRequestReportPendingDeletion,
    isOneTransactionThread,
    isPolicyExpenseChat,
    isReportTransactionThread,
    isTaskReport,
    isValidReportIDFromPath,
} from '@libs/ReportUtils';
import {isNumeric} from '@libs/ValidationUtils';
import type {ReportsSplitNavigatorParamList} from '@navigation/types';
import {setShouldShowComposeInput} from '@userActions/Composer';
import {
    clearDeleteTransactionNavigateBackUrl,
    navigateToConciergeChat,
    openReport,
    readNewestAction,
    subscribeToReportLeavingEvents,
    unsubscribeFromLeavingRoomReportChannel,
    updateLastVisitTime,
} from '@userActions/Report';
import CONST from '@src/CONST';
import ONYXKEYS from '@src/ONYXKEYS';
import type {Route} from '@src/ROUTES';
import ROUTES from '@src/ROUTES';
import SCREENS from '@src/SCREENS';
import type * as OnyxTypes from '@src/types/onyx';
import {isEmptyObject} from '@src/types/utils/EmptyObject';
import HeaderView from './HeaderView';
import ReactionListWrapper from './ReactionListWrapper';
import ReportActionsView from './report/ReportActionsView';
import ReportFooter from './report/ReportFooter';
import type {ActionListContextType, ScrollPosition} from './ReportScreenContext';
import {ActionListContext} from './ReportScreenContext';

type ReportScreenNavigationProps = PlatformStackScreenProps<ReportsSplitNavigatorParamList, typeof SCREENS.REPORT>;

type ReportScreenProps = ReportScreenNavigationProps;

const defaultReportMetadata = {
    isLoadingInitialReportActions: true,
    isLoadingOlderReportActions: false,
    hasLoadingOlderReportActionsError: false,
    isLoadingNewerReportActions: false,
    hasLoadingNewerReportActionsError: false,
    isOptimisticReport: false,
};

const reportDetailScreens = [...Object.values(SCREENS.REPORT_DETAILS), ...Object.values(SCREENS.REPORT_SETTINGS), ...Object.values(SCREENS.PRIVATE_NOTES)];

/**
 * Check is the report is deleted.
 * We currently use useMemo to memorize every properties of the report
 * so we can't check using isEmpty.
 *
 * @param report
 */
function isEmpty(report: OnyxEntry<OnyxTypes.Report>): boolean {
    if (isEmptyObject(report)) {
        return true;
    }
    return !Object.values(report).some((value) => value !== undefined && value !== '');
}

function getParentReportAction(parentReportActions: OnyxEntry<OnyxTypes.ReportActions>, parentReportActionID: string | undefined): OnyxEntry<OnyxTypes.ReportAction> {
    if (!parentReportActions || !parentReportActionID) {
        return;
    }
    return parentReportActions[parentReportActionID];
}

function ReportScreen({route, navigation}: ReportScreenProps) {
    const styles = useThemeStyles();
    const {translate} = useLocalize();
    const reportIDFromRoute = getNonEmptyStringOnyxID(route.params?.reportID);
    const reportActionIDFromRoute = route?.params?.reportActionID;
    const isFocused = useIsFocused();
    const prevIsFocused = usePrevious(isFocused);
    const firstRenderRef = useRef(true);
    const [firstRender, setFirstRender] = useState(true);
    const isSkippingOpenReport = useRef(false);
    const flatListRef = useRef<FlatList>(null);
    const {canUseDefaultRooms, canUseTableReportView} = usePermissions();
    const {isOffline} = useNetwork();
    const {shouldUseNarrowLayout, isInNarrowPaneModal} = useResponsiveLayout();
    const {activeWorkspaceID} = useActiveWorkspace();
    const currentReportIDValue = useCurrentReportID();

    const [modal] = useOnyx(ONYXKEYS.MODAL, {canBeMissing: false});
    const [isComposerFullSize] = useOnyx(`${ONYXKEYS.COLLECTION.REPORT_IS_COMPOSER_FULL_SIZE}${reportIDFromRoute}`, {initialValue: false, canBeMissing: true});
    const [accountManagerReportID] = useOnyx(ONYXKEYS.ACCOUNT_MANAGER_REPORT_ID, {canBeMissing: true});
    const [accountManagerReport] = useOnyx(`${ONYXKEYS.COLLECTION.REPORT}${getNonEmptyStringOnyxID(accountManagerReportID)}`, {canBeMissing: true});
    const [userLeavingStatus] = useOnyx(`${ONYXKEYS.COLLECTION.REPORT_USER_IS_LEAVING_ROOM}${reportIDFromRoute}`, {initialValue: false, canBeMissing: true});
    const [reportOnyx] = useOnyx(`${ONYXKEYS.COLLECTION.REPORT}${reportIDFromRoute}`, {allowStaleData: true, canBeMissing: true});
    const [reportNameValuePairsOnyx] = useOnyx(`${ONYXKEYS.COLLECTION.REPORT_NAME_VALUE_PAIRS}${reportIDFromRoute}`, {allowStaleData: true, canBeMissing: true});
    const [reportMetadata = defaultReportMetadata] = useOnyx(`${ONYXKEYS.COLLECTION.REPORT_METADATA}${reportIDFromRoute}`, {canBeMissing: true});
    const [policies] = useOnyx(ONYXKEYS.COLLECTION.POLICY, {allowStaleData: true, initialValue: {}, canBeMissing: false});
    const [parentReportAction] = useOnyx(`${ONYXKEYS.COLLECTION.REPORT_ACTIONS}${getNonEmptyStringOnyxID(reportOnyx?.parentReportID)}`, {
        canEvict: false,
        selector: (parentReportActions) => getParentReportAction(parentReportActions, reportOnyx?.parentReportActionID),
        canBeMissing: true,
    });
    const deletedParentAction = isDeletedParentAction(parentReportAction);
    const prevDeletedParentAction = usePrevious(deletedParentAction);

    const permissions = useDeepCompareRef(reportOnyx?.permissions);

    useEffect(() => {
        // Don't update if there is a reportID in the params already
        if (route.params.reportID) {
            const reportActionID = route?.params?.reportActionID;
            const isValidReportActionID = isNumeric(reportActionID);
            if (reportActionID && !isValidReportActionID) {
                navigation.setParams({reportActionID: ''});
            }
            return;
        }

        const lastAccessedReportID = findLastAccessedReport(!canUseDefaultRooms, !!route.params.openOnAdminRoom, activeWorkspaceID)?.reportID;

        // It's possible that reports aren't fully loaded yet
        // in that case the reportID is undefined
        if (!lastAccessedReportID) {
            return;
        }

        Log.info(`[ReportScreen] no reportID found in params, setting it to lastAccessedReportID: ${lastAccessedReportID}`);
        navigation.setParams({reportID: lastAccessedReportID});
    }, [activeWorkspaceID, canUseDefaultRooms, navigation, route]);

    const [personalDetails] = useOnyx(ONYXKEYS.PERSONAL_DETAILS_LIST, {canBeMissing: true});
    const chatWithAccountManagerText = useMemo(() => {
        if (accountManagerReportID) {
            const participants = getParticipantsAccountIDsForDisplay(accountManagerReport, false, true);
            const participantPersonalDetails = getPersonalDetailsForAccountIDs([participants?.at(0) ?? -1], personalDetails);
            const participantPersonalDetail = Object.values(participantPersonalDetails).at(0);
            const displayName = getDisplayNameOrDefault(participantPersonalDetail);
            const login = participantPersonalDetail?.login;
            if (displayName && login) {
                return translate('common.chatWithAccountManager', {accountManagerDisplayName: `${displayName} (${login})`});
            }
        }
        return '';
    }, [accountManagerReportID, accountManagerReport, personalDetails, translate]);

    /**
     * Create a lightweight Report so as to keep the re-rendering as light as possible by
     * passing in only the required props.
     *
     * Also, this plays nicely in contrast with Onyx,
     * which creates a new object every time collection changes. Because of this we can't
     * put this into onyx selector as it will be the same.
     */
    const report = useMemo(
        () =>
            reportOnyx && {
                lastReadTime: reportOnyx.lastReadTime,
                reportID: reportOnyx.reportID,
                policyID: reportOnyx.policyID,
                lastVisibleActionCreated: reportOnyx.lastVisibleActionCreated,
                statusNum: reportOnyx.statusNum,
                stateNum: reportOnyx.stateNum,
                writeCapability: reportOnyx.writeCapability,
                type: reportOnyx.type,
                errorFields: reportOnyx.errorFields,
                parentReportID: reportOnyx.parentReportID,
                parentReportActionID: reportOnyx.parentReportActionID,
                chatType: reportOnyx.chatType,
                pendingFields: reportOnyx.pendingFields,
                isDeletedParentAction: reportOnyx.isDeletedParentAction,
                reportName: reportOnyx.reportName,
                description: reportOnyx.description,
                managerID: reportOnyx.managerID,
                total: reportOnyx.total,
                nonReimbursableTotal: reportOnyx.nonReimbursableTotal,
                fieldList: reportOnyx.fieldList,
                ownerAccountID: reportOnyx.ownerAccountID,
                currency: reportOnyx.currency,
                unheldTotal: reportOnyx.unheldTotal,
                unheldNonReimbursableTotal: reportOnyx.unheldNonReimbursableTotal,
                participants: reportOnyx.participants,
                isWaitingOnBankAccount: reportOnyx.isWaitingOnBankAccount,
                iouReportID: reportOnyx.iouReportID,
                isOwnPolicyExpenseChat: reportOnyx.isOwnPolicyExpenseChat,
                isPinned: reportOnyx.isPinned,
                chatReportID: reportOnyx.chatReportID,
                visibility: reportOnyx.visibility,
                oldPolicyName: reportOnyx.oldPolicyName,
                policyName: reportOnyx.policyName,
                private_isArchived: reportNameValuePairsOnyx?.private_isArchived,
                lastMentionedTime: reportOnyx.lastMentionedTime,
                avatarUrl: reportOnyx.avatarUrl,
                permissions,
                invoiceReceiver: reportOnyx.invoiceReceiver,
                policyAvatar: reportOnyx.policyAvatar,
            },
        [reportOnyx, reportNameValuePairsOnyx, permissions],
    );
    const reportID = report?.reportID;

    const prevReport = usePrevious(report);
    const prevUserLeavingStatus = usePrevious(userLeavingStatus);
    const lastReportIDFromRoute = usePrevious(reportIDFromRoute);
    const [isLinkingToMessage, setIsLinkingToMessage] = useState(!!reportActionIDFromRoute);

    const [currentUserAccountID = -1] = useOnyx(ONYXKEYS.SESSION, {selector: (value) => value?.accountID, canBeMissing: false});
    const [currentUserEmail] = useOnyx(ONYXKEYS.SESSION, {selector: (value) => value?.email, canBeMissing: false});
    const [isLoadingApp] = useOnyx(ONYXKEYS.IS_LOADING_APP, {canBeMissing: true});
    const {reportActions: unfilteredReportActions, linkedAction, sortedAllReportActions, hasNewerActions, hasOlderActions} = usePaginatedReportActions(reportID, reportActionIDFromRoute);
    const reportActions = getFilteredReportActionsForReportView(unfilteredReportActions);

    const [isBannerVisible, setIsBannerVisible] = useState(true);
    const [scrollPosition, setScrollPosition] = useState<ScrollPosition>({});

    const wasReportAccessibleRef = useRef(false);

    const [isComposerFocus, setIsComposerFocus] = useState(false);
    const shouldAdjustScrollView = useMemo(() => isComposerFocus && !modal?.willAlertModalBecomeVisible, [isComposerFocus, modal]);
    const viewportOffsetTop = useViewportOffsetTop(shouldAdjustScrollView);

    const {reportPendingAction, reportErrors} = getReportOfflinePendingActionAndErrors(report);
    const screenWrapperStyle: ViewStyle[] = [styles.appContent, styles.flex1, {marginTop: viewportOffsetTop}];
    const isOptimisticDelete = report?.statusNum === CONST.REPORT.STATUS_NUM.CLOSED;
    const indexOfLinkedMessage = useMemo(
        (): number => reportActions.findIndex((obj) => reportActionIDFromRoute && String(obj.reportActionID) === String(reportActionIDFromRoute)),
        [reportActions, reportActionIDFromRoute],
    );

    const doesCreatedActionExists = useCallback(() => !!reportActions?.findLast((action) => isCreatedAction(action)), [reportActions]);
    const isLinkedMessageAvailable = indexOfLinkedMessage > -1;

    // The linked report actions should have at least 15 messages (counting as 1 page) above them to fill the screen.
    // If the count is too high (equal to or exceeds the web pagination size / 50) and there are no cached messages in the report,
    // OpenReport will be called each time the user scrolls up the report a bit, clicks on report preview, and then goes back."
    const isLinkedMessagePageReady = isLinkedMessageAvailable && (reportActions.length - indexOfLinkedMessage >= CONST.REPORT.MIN_INITIAL_REPORT_ACTION_COUNT || doesCreatedActionExists());

    const [reportTransactions = []] = useOnyx(ONYXKEYS.COLLECTION.TRANSACTION, {
        selector: (allTransactions): OnyxTypes.Transaction[] => selectAllTransactionsForReport(allTransactions, reportIDFromRoute, reportActions),
        canBeMissing: false,
    });
    const transactionThreadReportID = getOneTransactionThreadReportID(reportID, reportActions ?? [], isOffline);
    const [transactionThreadReportActions = {}] = useOnyx(`${ONYXKEYS.COLLECTION.REPORT_ACTIONS}${transactionThreadReportID}`, {canBeMissing: true});
    const combinedReportActions = getCombinedReportActions(reportActions, transactionThreadReportID ?? null, Object.values(transactionThreadReportActions));
    const lastReportAction = [...combinedReportActions, parentReportAction].find((action) => canEditReportAction(action) && !isMoneyRequestAction(action));
    const policy = policies?.[`${ONYXKEYS.COLLECTION.POLICY}${report?.policyID}`];
    const isTopMostReportId = currentReportIDValue?.currentReportID === reportIDFromRoute;
    const didSubscribeToReportLeavingEvents = useRef(false);
    const isTransactionThreadView = isReportTransactionThread(report);
    const isMoneyRequestOrInvoiceReport = isMoneyRequestReport(report) || isInvoiceReport(report);

    useEffect(() => {
        if (!prevIsFocused || isFocused) {
            return;
        }
        hideEmojiPicker(true);
    }, [prevIsFocused, isFocused]);

    useEffect(() => {
        if (!report?.reportID) {
            wasReportAccessibleRef.current = false;
            return;
        }
        wasReportAccessibleRef.current = true;
    }, [report]);

    const backTo = route?.params?.backTo as string;
    const onBackButtonPress = useCallback(() => {
        if (Navigation.getShouldPopToSidebar()) {
            Navigation.popToSidebar();
            return;
        }
        if (backTo) {
            Navigation.goBack(backTo as Route);
            return;
        }
        Navigation.goBack();
    }, [backTo]);

    let headerView = (
        <HeaderView
            reportID={reportIDFromRoute}
            onNavigationMenuButtonClicked={onBackButtonPress}
            report={report}
            parentReportAction={parentReportAction}
            shouldUseNarrowLayout={shouldUseNarrowLayout}
        />
    );

    if (isTransactionThreadView) {
        headerView = (
            <MoneyRequestHeader
                report={report}
                policy={policy}
                parentReportAction={parentReportAction}
                onBackButtonPress={onBackButtonPress}
            />
        );
    }

    if (isMoneyRequestOrInvoiceReport) {
        headerView = (
            <MoneyReportHeader
                report={report}
                policy={policy}
                transactionThreadReportID={transactionThreadReportID}
                reportActions={reportActions}
                onBackButtonPress={onBackButtonPress}
            />
        );
    }

    useEffect(() => {
        if (!transactionThreadReportID || !route?.params?.reportActionID || !isOneTransactionThread(linkedAction?.childReportID, reportID, linkedAction)) {
            return;
        }
        navigation.setParams({reportActionID: ''});
    }, [transactionThreadReportID, route?.params?.reportActionID, linkedAction, reportID, navigation]);

    const {isEditingDisabled, isCurrentReportLoadedFromOnyx} = useIsReportReadyToDisplay(report, reportIDFromRoute);

    const isLinkedActionDeleted = useMemo(
        () => !!linkedAction && !shouldReportActionBeVisible(linkedAction, linkedAction.reportActionID, canUserPerformWriteAction(report)),
        [linkedAction, report],
    );

    const prevIsLinkedActionDeleted = usePrevious(linkedAction ? isLinkedActionDeleted : undefined);

    // eslint-disable-next-line react-compiler/react-compiler
    const lastReportActionIDFromRoute = usePrevious(!firstRenderRef.current ? reportActionIDFromRoute : undefined);

    const [isNavigatingToDeletedAction, setIsNavigatingToDeletedAction] = useState(false);

    const isLinkedActionInaccessibleWhisper = useMemo(
        () => !!linkedAction && isWhisperAction(linkedAction) && !(linkedAction?.whisperedToAccountIDs ?? []).includes(currentUserAccountID),
        [currentUserAccountID, linkedAction],
    );
    const [deleteTransactionNavigateBackUrl] = useOnyx(ONYXKEYS.NVP_DELETE_TRANSACTION_NAVIGATE_BACK_URL, {canBeMissing: true});

    useEffect(() => {
        if (!isFocused || !deleteTransactionNavigateBackUrl) {
            return;
        }
        // Clear the URL after all interactions are processed to ensure all updates are completed before hiding the skeleton
        InteractionManager.runAfterInteractions(() => {
            requestAnimationFrame(() => {
                clearDeleteTransactionNavigateBackUrl();
            });
        });
    }, [isFocused, deleteTransactionNavigateBackUrl]);

    // eslint-disable-next-line rulesdir/no-negated-variables
    const shouldShowNotFoundLinkedAction =
        (!isLinkedActionInaccessibleWhisper && isLinkedActionDeleted && isNavigatingToDeletedAction) ||
        (!reportMetadata?.isLoadingInitialReportActions &&
            !!reportActionIDFromRoute &&
            !!sortedAllReportActions &&
            sortedAllReportActions?.length > 0 &&
            reportActions.length === 0 &&
            !isLinkingToMessage);

    const currentReportIDFormRoute = route.params?.reportID;

    // eslint-disable-next-line rulesdir/no-negated-variables
    const shouldShowNotFoundPage = useMemo(
        (): boolean => {
            if (shouldShowNotFoundLinkedAction) {
                return true;
            }

            if (isLoadingApp !== false) {
                return false;
            }

            // eslint-disable-next-line react-compiler/react-compiler
            if (!wasReportAccessibleRef.current && !firstRenderRef.current && !reportID && !isOptimisticDelete && !reportMetadata?.isLoadingInitialReportActions && !userLeavingStatus) {
                // eslint-disable-next-line react-compiler/react-compiler
                return true;
            }

            return !!currentReportIDFormRoute && !isValidReportIDFromPath(currentReportIDFormRoute);
        },
        // eslint-disable-next-line react-compiler/react-compiler, react-hooks/exhaustive-deps
        [firstRender, shouldShowNotFoundLinkedAction, reportID, isOptimisticDelete, reportMetadata?.isLoadingInitialReportActions, userLeavingStatus, currentReportIDFormRoute],
    );

    const fetchReport = useCallback(() => {
        if (reportMetadata.isOptimisticReport) {
            return;
        }

        const moneyRequestReportActionID: string | undefined = route.params?.moneyRequestReportActionID;
        const transactionID: string | undefined = route.params?.transactionID;

        // When we get here with a moneyRequestReportActionID and a transactionID from the route it means we don't have the transaction thread created yet
        // so we have to call OpenReport in a way that the transaction thread will be created and attached to the parentReportAction
        if (transactionID && currentUserEmail) {
            openReport(reportIDFromRoute, '', [currentUserEmail], undefined, moneyRequestReportActionID, false, [], undefined, undefined, transactionID);
            return;
        }
        openReport(reportIDFromRoute, reportActionIDFromRoute);
    }, [reportMetadata.isOptimisticReport, route.params?.moneyRequestReportActionID, route.params?.transactionID, reportIDFromRoute, reportActionIDFromRoute, currentUserEmail]);

    useEffect(() => {
        if (!reportID || !isFocused) {
            return;
        }
        updateLastVisitTime(reportID);
    }, [reportID, isFocused]);

    useEffect(() => {
        const skipOpenReportListener = DeviceEventEmitter.addListener(`switchToPreExistingReport_${reportID}`, ({preexistingReportID}: {preexistingReportID: string}) => {
            if (!preexistingReportID) {
                return;
            }
            isSkippingOpenReport.current = true;
        });

        return () => {
            skipOpenReportListener.remove();
        };
    }, [reportID]);

    const dismissBanner = useCallback(() => {
        setIsBannerVisible(false);
    }, []);

    const chatWithAccountManager = useCallback(() => {
        Navigation.navigate(ROUTES.REPORT_WITH_ID.getRoute(accountManagerReportID));
    }, [accountManagerReportID]);

    // Clear notifications for the current report when it's opened and re-focused
    const clearNotifications = useCallback(() => {
        // Check if this is the top-most ReportScreen since the Navigator preserves multiple at a time
        if (!isTopMostReportId) {
            return;
        }

        clearReportNotifications(reportID);
    }, [reportID, isTopMostReportId]);

    useEffect(clearNotifications, [clearNotifications]);
    useAppFocusEvent(clearNotifications);

    useEffect(() => {
        const interactionTask = InteractionManager.runAfterInteractions(() => {
            setShouldShowComposeInput(true);
        });
        return () => {
            interactionTask.cancel();
            if (!didSubscribeToReportLeavingEvents.current) {
                return;
            }

            unsubscribeFromLeavingRoomReportChannel(reportID);
        };

        // I'm disabling the warning, as it expects to use exhaustive deps, even though we want this useEffect to run only on the first render.
        // eslint-disable-next-line react-compiler/react-compiler, react-hooks/exhaustive-deps
    }, []);

    useEffect(() => {
        // This function is triggered when a user clicks on a link to navigate to a report.
        // For each link click, we retrieve the report data again, even though it may already be cached.
        // There should be only one openReport execution per page start or navigating
        fetchReport();
        // eslint-disable-next-line react-compiler/react-compiler, react-hooks/exhaustive-deps
    }, [route, isLinkedMessagePageReady, reportActionIDFromRoute]);

    const prevReportActions = usePrevious(reportActions);
    useEffect(() => {
        // This function is only triggered when a user is invited to a room after opening the link.
        // When a user opens a room they are not a member of, and the admin then invites them, only the INVITETOROOM action is available, so the background will be empty and room description is not available.
        // See https://github.com/Expensify/App/issues/57769 for more details
        if (prevReportActions.length !== 0 || reportActions.length !== 1 || reportActions.at(0)?.actionName !== CONST.REPORT.ACTIONS.TYPE.ROOM_CHANGE_LOG.INVITE_TO_ROOM) {
            return;
        }
        fetchReport();
    }, [prevReportActions, reportActions, fetchReport]);

    // If a user has chosen to leave a thread, and then returns to it (e.g. with the back button), we need to call `openReport` again in order to allow the user to rejoin and to receive real-time updates
    useEffect(() => {
        if (!shouldUseNarrowLayout || !isFocused || prevIsFocused || !isChatThread(report) || !isHiddenForCurrentUser(report) || isTransactionThreadView) {
            return;
        }
        openReport(reportID);

        // We don't want to run this useEffect every time `report` is changed
        // Excluding shouldUseNarrowLayout from the dependency list to prevent re-triggering on screen resize events.
        // eslint-disable-next-line react-compiler/react-compiler, react-hooks/exhaustive-deps
    }, [prevIsFocused, report?.participants, isFocused, isTransactionThreadView, reportID]);

    useEffect(() => {
        // We don't want this effect to run on the first render.
        if (firstRenderRef.current) {
            firstRenderRef.current = false;
            setFirstRender(false);
            return;
        }

        const onyxReportID = report?.reportID;
        const prevOnyxReportID = prevReport?.reportID;
        const wasReportRemoved = !!prevOnyxReportID && prevOnyxReportID === reportIDFromRoute && !onyxReportID;
        const isRemovalExpectedForReportType =
            isEmpty(report) && (isMoneyRequest(prevReport) || isMoneyRequestReport(prevReport) || isPolicyExpenseChat(prevReport) || isGroupChat(prevReport));
        const didReportClose = wasReportRemoved && prevReport.statusNum === CONST.REPORT.STATUS_NUM.OPEN && report?.statusNum === CONST.REPORT.STATUS_NUM.CLOSED;
        const isTopLevelPolicyRoomWithNoStatus = !report?.statusNum && !prevReport?.parentReportID && prevReport?.chatType === CONST.REPORT.CHAT_TYPE.POLICY_ROOM;
        const isClosedTopLevelPolicyRoom = wasReportRemoved && prevReport.statusNum === CONST.REPORT.STATUS_NUM.OPEN && isTopLevelPolicyRoomWithNoStatus;
        // Navigate to the Concierge chat if the room was removed from another device (e.g. user leaving a room or removed from a room)
        if (
            // non-optimistic case
            (!prevUserLeavingStatus && !!userLeavingStatus) ||
            didReportClose ||
            isRemovalExpectedForReportType ||
            isClosedTopLevelPolicyRoom ||
            (prevDeletedParentAction && !deletedParentAction)
        ) {
            const currentRoute = navigationRef.getCurrentRoute();
            const isReportDetailOpenInRHP =
                isTopMostReportId &&
                reportDetailScreens.find((r) => r === currentRoute?.name) &&
                !!currentRoute?.params &&
                'reportID' in currentRoute.params &&
                reportIDFromRoute === currentRoute.params.reportID;
            // Early return if the report we're passing isn't in a focused state. We only want to navigate to Concierge if the user leaves the room from another device or gets removed from the room while the report is in a focused state.
            // Prevent auto navigation for report in RHP
            if ((!isFocused && !isReportDetailOpenInRHP) || isInNarrowPaneModal) {
                return;
            }
            Navigation.dismissModal();
            if (Navigation.getTopmostReportId() === prevOnyxReportID) {
                Navigation.isNavigationReady().then(() => {
                    Navigation.popToSidebar();
                });
            }
            if (prevReport?.parentReportID) {
                // Prevent navigation to the IOU/Expense Report if it is pending deletion.
                if (isMoneyRequestReportPendingDeletion(prevReport.parentReportID)) {
                    return;
                }
                Navigation.navigate(ROUTES.REPORT_WITH_ID.getRoute(prevReport.parentReportID));
                return;
            }

            Navigation.isNavigationReady().then(() => {
                InteractionManager.runAfterInteractions(() => {
                    navigateToConciergeChat();
                });
            });
            return;
        }

        // If you already have a report open and are deeplinking to a new report on native,
        // the ReportScreen never actually unmounts and the reportID in the route also doesn't change.
        // Therefore, we need to compare if the existing reportID is the same as the one in the route
        // before deciding that we shouldn't call OpenReport.
        if (reportIDFromRoute === lastReportIDFromRoute && (!onyxReportID || onyxReportID === reportIDFromRoute)) {
            return;
        }

        setShouldShowComposeInput(true);
        // eslint-disable-next-line react-compiler/react-compiler, react-hooks/exhaustive-deps
    }, [
        route,
        report,
        prevReport?.reportID,
        prevUserLeavingStatus,
        userLeavingStatus,
        prevReport?.statusNum,
        prevReport?.parentReportID,
        prevReport?.chatType,
        prevReport,
        reportIDFromRoute,
        lastReportIDFromRoute,
        isFocused,
        deletedParentAction,
        prevDeletedParentAction,
    ]);

    useEffect(() => {
        if (!isValidReportIDFromPath(reportIDFromRoute)) {
            return;
        }
        // Ensures the optimistic report is created successfully
        if (reportIDFromRoute !== report?.reportID) {
            return;
        }
        // Ensures subscription event succeeds when the report/workspace room is created optimistically.
        // Check if the optimistic `OpenReport` or `AddWorkspaceRoom` has succeeded by confirming
        // any `pendingFields.createChat` or `pendingFields.addWorkspaceRoom` fields are set to null.
        // Existing reports created will have empty fields for `pendingFields`.
        const didCreateReportSuccessfully = !report?.pendingFields || (!report?.pendingFields.addWorkspaceRoom && !report?.pendingFields.createChat);
        let interactionTask: ReturnType<typeof InteractionManager.runAfterInteractions> | null = null;
        if (!didSubscribeToReportLeavingEvents.current && didCreateReportSuccessfully) {
            interactionTask = InteractionManager.runAfterInteractions(() => {
                subscribeToReportLeavingEvents(reportIDFromRoute);
                didSubscribeToReportLeavingEvents.current = true;
            });
        }
        return () => {
            if (!interactionTask) {
                return;
            }
            interactionTask.cancel();
        };
    }, [report, didSubscribeToReportLeavingEvents, reportIDFromRoute]);

    const actionListValue = useMemo((): ActionListContextType => ({flatListRef, scrollPosition, setScrollPosition}), [flatListRef, scrollPosition, setScrollPosition]);

    // This helps in tracking from the moment 'route' triggers useMemo until isLoadingInitialReportActions becomes true. It prevents blinking when loading reportActions from cache.
    useEffect(() => {
        InteractionManager.runAfterInteractions(() => {
            setIsLinkingToMessage(false);
        });
    }, [reportMetadata?.isLoadingInitialReportActions]);

    const navigateToEndOfReport = useCallback(() => {
        Navigation.setParams({reportActionID: ''});
        fetchReport();
    }, [fetchReport]);

    useEffect(() => {
        // Only handle deletion cases when there's a deleted action
        if (!isLinkedActionDeleted) {
            setIsNavigatingToDeletedAction(false);
            return;
        }

        // we want to do this destinguish between normal navigation and delete behavior
        if (lastReportActionIDFromRoute !== reportActionIDFromRoute) {
            setIsNavigatingToDeletedAction(true);
            return;
        }

        // Clear params when Action gets deleted while heighlighted
        if (!isNavigatingToDeletedAction && prevIsLinkedActionDeleted === false) {
            Navigation.setParams({reportActionID: ''});
        }
    }, [isLinkedActionDeleted, prevIsLinkedActionDeleted, lastReportActionIDFromRoute, reportActionIDFromRoute, isNavigatingToDeletedAction]);

    // If user redirects to an inaccessible whisper via a deeplink, on a report they have access to,
    // then we set reportActionID as empty string, so we display them the report and not the "Not found page".
    useEffect(() => {
        if (!isLinkedActionInaccessibleWhisper) {
            return;
        }
        Navigation.isNavigationReady().then(() => {
            Navigation.setParams({reportActionID: ''});
        });
    }, [isLinkedActionInaccessibleWhisper]);

    useEffect(() => {
        if (!!report?.lastReadTime || !isTaskReport(report)) {
            return;
        }
        // After creating the task report then navigating to task detail we don't have any report actions and the last read time is empty so We need to update the initial last read time when opening the task report detail.
        readNewestAction(report?.reportID);
    }, [report]);

    const lastRoute = usePrevious(route);

    const onComposerFocus = useCallback(() => setIsComposerFocus(true), []);
    const onComposerBlur = useCallback(() => setIsComposerFocus(false), []);

    // Define here because reportActions are recalculated before mount, allowing data to display faster than useEffect can trigger.
    // If we have cached reportActions, they will be shown immediately.
    // We aim to display a loader first, then fetch relevant reportActions, and finally show them.
    if ((lastRoute !== route || lastReportActionIDFromRoute !== reportActionIDFromRoute) && isLinkingToMessage !== !!reportActionIDFromRoute) {
        setIsLinkingToMessage(!!reportActionIDFromRoute);
        return null;
    }
<<<<<<< HEAD
=======

    // If true reports that are considered MoneyRequest | InvoiceReport will get the new report table view
    const shouldDisplayMoneyRequestActionsList = canUseTableReportView && isMoneyRequestOrInvoiceReport && shouldDisplayReportTableView(report, reportTransactions);

>>>>>>> 38560293
    return (
        <ActionListContext.Provider value={actionListValue}>
            <ReactionListWrapper>
                <ScreenWrapper
                    navigation={navigation}
                    style={screenWrapperStyle}
                    shouldEnableKeyboardAvoidingView={isTopMostReportId || isInNarrowPaneModal}
                    testID={`report-screen-${reportID}`}
                >
                    <FullPageNotFoundView
                        shouldShow={shouldShowNotFoundPage}
                        subtitleKey={shouldShowNotFoundLinkedAction ? '' : 'notFound.noAccess'}
                        subtitleStyle={[styles.textSupporting]}
                        shouldShowBackButton={shouldUseNarrowLayout}
                        onBackButtonPress={shouldShowNotFoundLinkedAction ? navigateToEndOfReport : Navigation.goBack}
                        shouldShowLink={shouldShowNotFoundLinkedAction}
                        linkKey="notFound.noAccess"
                        onLinkPress={navigateToEndOfReport}
                        shouldDisplaySearchRouter
                    >
                        <OfflineWithFeedback
                            pendingAction={reportPendingAction}
                            errors={reportErrors}
                            shouldShowErrorMessages={false}
                            needsOffscreenAlphaCompositing
                        >
                            {headerView}
                        </OfflineWithFeedback>
                        {!!accountManagerReportID && isConciergeChatReport(report) && isBannerVisible && (
                            <Banner
                                containerStyles={[styles.mh4, styles.mt4, styles.p4, styles.br2]}
                                text={chatWithAccountManagerText}
                                onClose={dismissBanner}
                                onButtonPress={chatWithAccountManager}
                                shouldShowCloseButton
                                icon={Expensicons.Lightbulb}
                                shouldShowIcon
                                shouldShowButton
                            />
                        )}
                        <DragAndDropProvider isDisabled={isEditingDisabled}>
                            <View
                                style={[styles.flex1, styles.justifyContentEnd, styles.overflowHidden]}
                                testID="report-actions-view-wrapper"
                            >
                                {!report && <ReportActionsSkeletonView />}
                                {!!report && !shouldDisplayMoneyRequestActionsList ? (
                                    <ReportActionsView
                                        report={report}
                                        reportActions={reportActions}
                                        isLoadingInitialReportActions={reportMetadata?.isLoadingInitialReportActions}
                                        hasNewerActions={hasNewerActions}
                                        hasOlderActions={hasOlderActions}
                                        parentReportAction={parentReportAction}
                                        transactionThreadReportID={transactionThreadReportID}
                                    />
                                ) : null}
                                {!!report && shouldDisplayMoneyRequestActionsList ? (
                                    <MoneyRequestReportActionsList
                                        report={report}
                                        policy={policy}
                                        reportActions={reportActions}
                                        transactions={reportTransactions}
                                        hasOlderActions={hasOlderActions}
                                        hasNewerActions={hasNewerActions}
                                    />
                                ) : null}
                                {isCurrentReportLoadedFromOnyx ? (
                                    <ReportFooter
                                        onComposerFocus={onComposerFocus}
                                        onComposerBlur={onComposerBlur}
                                        report={report}
                                        reportMetadata={reportMetadata}
                                        policy={policy}
                                        pendingAction={reportPendingAction}
                                        isComposerFullSize={!!isComposerFullSize}
                                        lastReportAction={lastReportAction}
                                    />
                                ) : null}
                            </View>
                            <PortalHost name="suggestions" />
                        </DragAndDropProvider>
                    </FullPageNotFoundView>
                </ScreenWrapper>
            </ReactionListWrapper>
        </ActionListContext.Provider>
    );
}

ReportScreen.displayName = 'ReportScreen';
export default memo(ReportScreen, (prevProps, nextProps) => lodashIsEqual(prevProps.route, nextProps.route));<|MERGE_RESOLUTION|>--- conflicted
+++ resolved
@@ -729,13 +729,10 @@
         setIsLinkingToMessage(!!reportActionIDFromRoute);
         return null;
     }
-<<<<<<< HEAD
-=======
 
     // If true reports that are considered MoneyRequest | InvoiceReport will get the new report table view
     const shouldDisplayMoneyRequestActionsList = canUseTableReportView && isMoneyRequestOrInvoiceReport && shouldDisplayReportTableView(report, reportTransactions);
 
->>>>>>> 38560293
     return (
         <ActionListContext.Provider value={actionListValue}>
             <ReactionListWrapper>
