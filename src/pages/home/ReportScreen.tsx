import {PortalHost} from '@gorhom/portal';
import {useIsFocused} from '@react-navigation/native';
import {deepEqual} from 'fast-equals';
import React, {memo, useCallback, useEffect, useMemo, useRef, useState} from 'react';
import type {FlatList, ViewStyle} from 'react-native';
import {DeviceEventEmitter, InteractionManager, View} from 'react-native';
import type {OnyxCollection, OnyxEntry} from 'react-native-onyx';
import Banner from '@components/Banner';
import FullPageNotFoundView from '@components/BlockingViews/FullPageNotFoundView';
import DragAndDropProvider from '@components/DragAndDrop/Provider';
import * as Expensicons from '@components/Icon/Expensicons';
import MoneyReportHeader from '@components/MoneyReportHeader';
import MoneyRequestHeader from '@components/MoneyRequestHeader';
import MoneyRequestReportActionsList from '@components/MoneyRequestReportView/MoneyRequestReportActionsList';
import OfflineWithFeedback from '@components/OfflineWithFeedback';
import ReportActionsSkeletonView from '@components/ReportActionsSkeletonView';
import ScreenWrapper from '@components/ScreenWrapper';
import useAppFocusEvent from '@hooks/useAppFocusEvent';
import useCurrentReportID from '@hooks/useCurrentReportID';
import useDeepCompareRef from '@hooks/useDeepCompareRef';
import useIsReportReadyToDisplay from '@hooks/useIsReportReadyToDisplay';
import useLocalize from '@hooks/useLocalize';
import useNetwork from '@hooks/useNetwork';
import useNewTransactions from '@hooks/useNewTransactions';
import useOnyx from '@hooks/useOnyx';
import usePaginatedReportActions from '@hooks/usePaginatedReportActions';
import usePermissions from '@hooks/usePermissions';
import usePrevious from '@hooks/usePrevious';
import useReportIsArchived from '@hooks/useReportIsArchived';
import useResponsiveLayout from '@hooks/useResponsiveLayout';
import useThemeStyles from '@hooks/useThemeStyles';
import useTransactionsAndViolationsForReport from '@hooks/useTransactionsAndViolationsForReport';
import useViewportOffsetTop from '@hooks/useViewportOffsetTop';
import {hideEmojiPicker} from '@libs/actions/EmojiPickerAction';
import getNonEmptyStringOnyxID from '@libs/getNonEmptyStringOnyxID';
import Log from '@libs/Log';
import {getAllNonDeletedTransactions, shouldDisplayReportTableView, shouldWaitForTransactions as shouldWaitForTransactionsUtil} from '@libs/MoneyRequestReportUtils';
import Navigation, {navigationRef} from '@libs/Navigation/Navigation';
import type {PlatformStackScreenProps} from '@libs/Navigation/PlatformStackNavigation/types';
import clearReportNotifications from '@libs/Notification/clearReportNotifications';
import {getPersonalDetailsForAccountIDs} from '@libs/OptionsListUtils';
import {getDisplayNameOrDefault} from '@libs/PersonalDetailsUtils';
import {
    getCombinedReportActions,
    getFilteredReportActionsForReportView,
    getIOUActionForReportID,
    getOneTransactionThreadReportID,
    getReportAction,
    isCreatedAction,
    isDeletedParentAction,
    isMoneyRequestAction,
    isWhisperAction,
    shouldReportActionBeVisible,
} from '@libs/ReportActionsUtils';
import {
    buildTransactionThread,
    canEditReportAction,
    canUserPerformWriteAction,
    findLastAccessedReport,
    generateReportID,
    getParticipantsAccountIDsForDisplay,
    getReportOfflinePendingActionAndErrors,
<<<<<<< HEAD
    getReportOrDraftReport,
=======
>>>>>>> d1b5bdd3
    getReportTransactions,
    isChatThread,
    isConciergeChatReport,
    isGroupChat,
    isHiddenForCurrentUser,
    isInvoiceReport,
    isMoneyRequest,
    isMoneyRequestReport,
    isMoneyRequestReportPendingDeletion,
    isOneTransactionThread,
    isPolicyExpenseChat,
    isReportTransactionThread,
    isTaskReport,
    isValidReportIDFromPath,
} from '@libs/ReportUtils';
import {isNumeric} from '@libs/ValidationUtils';
import type {ReportsSplitNavigatorParamList} from '@navigation/types';
import {setShouldShowComposeInput} from '@userActions/Composer';
import {
    clearDeleteTransactionNavigateBackUrl,
    navigateToConciergeChat,
    openReport,
    readNewestAction,
    subscribeToReportLeavingEvents,
    unsubscribeFromLeavingRoomReportChannel,
    updateLastVisitTime,
} from '@userActions/Report';
import CONST from '@src/CONST';
import ONYXKEYS from '@src/ONYXKEYS';
import type {Route} from '@src/ROUTES';
import ROUTES from '@src/ROUTES';
import SCREENS from '@src/SCREENS';
import type * as OnyxTypes from '@src/types/onyx';
import {getEmptyObject, isEmptyObject} from '@src/types/utils/EmptyObject';
import HeaderView from './HeaderView';
import ReactionListWrapper from './ReactionListWrapper';
import ReportActionsView from './report/ReportActionsView';
import ReportFooter from './report/ReportFooter';
import type {ActionListContextType, ScrollPosition} from './ReportScreenContext';
import {ActionListContext} from './ReportScreenContext';

type ReportScreenNavigationProps = PlatformStackScreenProps<ReportsSplitNavigatorParamList, typeof SCREENS.REPORT>;

type ReportScreenProps = ReportScreenNavigationProps;

const defaultReportMetadata = {
    hasOnceLoadedReportActions: false,
    isLoadingInitialReportActions: true,
    isLoadingOlderReportActions: false,
    hasLoadingOlderReportActionsError: false,
    isLoadingNewerReportActions: false,
    hasLoadingNewerReportActionsError: false,
    isOptimisticReport: false,
};

const reportDetailScreens = [...Object.values(SCREENS.REPORT_DETAILS), ...Object.values(SCREENS.REPORT_SETTINGS), ...Object.values(SCREENS.PRIVATE_NOTES)];

/**
 * Check is the report is deleted.
 * We currently use useMemo to memorize every properties of the report
 * so we can't check using isEmpty.
 *
 * @param report
 */
function isEmpty(report: OnyxEntry<OnyxTypes.Report>): boolean {
    if (isEmptyObject(report)) {
        return true;
    }
    return !Object.values(report).some((value) => value !== undefined && value !== '');
}

function getParentReportAction(parentReportActions: OnyxEntry<OnyxTypes.ReportActions>, parentReportActionID: string | undefined): OnyxEntry<OnyxTypes.ReportAction> {
    if (!parentReportActions || !parentReportActionID) {
        return;
    }
    return parentReportActions[parentReportActionID];
}

function ReportScreen({route, navigation}: ReportScreenProps) {
    const styles = useThemeStyles();
    const {translate} = useLocalize();
    const reportIDFromRoute = getNonEmptyStringOnyxID(route.params?.reportID);
    const reportActionIDFromRoute = route?.params?.reportActionID;
    const isFocused = useIsFocused();
    const prevIsFocused = usePrevious(isFocused);
    const firstRenderRef = useRef(true);
    const [firstRender, setFirstRender] = useState(true);
    const isSkippingOpenReport = useRef(false);
    const flatListRef = useRef<FlatList>(null);
    const {isBetaEnabled} = usePermissions();
    const {isOffline} = useNetwork();
    const {shouldUseNarrowLayout, isInNarrowPaneModal} = useResponsiveLayout();
    const currentReportIDValue = useCurrentReportID();

    const [isComposerFullSize = false] = useOnyx(`${ONYXKEYS.COLLECTION.REPORT_IS_COMPOSER_FULL_SIZE}${reportIDFromRoute}`, {canBeMissing: true});
    const [accountManagerReportID] = useOnyx(ONYXKEYS.ACCOUNT_MANAGER_REPORT_ID, {canBeMissing: true});
    const [accountManagerReport] = useOnyx(`${ONYXKEYS.COLLECTION.REPORT}${getNonEmptyStringOnyxID(accountManagerReportID)}`, {canBeMissing: true});
    const [userLeavingStatus = false] = useOnyx(`${ONYXKEYS.COLLECTION.REPORT_USER_IS_LEAVING_ROOM}${reportIDFromRoute}`, {canBeMissing: true});
    const [reportOnyx] = useOnyx(`${ONYXKEYS.COLLECTION.REPORT}${reportIDFromRoute}`, {allowStaleData: true, canBeMissing: true});
    const [reportNameValuePairsOnyx] = useOnyx(`${ONYXKEYS.COLLECTION.REPORT_NAME_VALUE_PAIRS}${reportIDFromRoute}`, {allowStaleData: true, canBeMissing: true});
    const [reportMetadata = defaultReportMetadata] = useOnyx(`${ONYXKEYS.COLLECTION.REPORT_METADATA}${reportIDFromRoute}`, {canBeMissing: true, allowStaleData: true});
    const [policies = getEmptyObject<NonNullable<OnyxCollection<OnyxTypes.Policy>>>()] = useOnyx(ONYXKEYS.COLLECTION.POLICY, {allowStaleData: true, canBeMissing: false});
    const [parentReportAction] = useOnyx(`${ONYXKEYS.COLLECTION.REPORT_ACTIONS}${getNonEmptyStringOnyxID(reportOnyx?.parentReportID)}`, {
        canEvict: false,
        selector: (parentReportActions) => getParentReportAction(parentReportActions, reportOnyx?.parentReportActionID),
        canBeMissing: true,
    });
    const deletedParentAction = isDeletedParentAction(parentReportAction);
    const prevDeletedParentAction = usePrevious(deletedParentAction);

    const permissions = useDeepCompareRef(reportOnyx?.permissions);

    useEffect(() => {
        // Don't update if there is a reportID in the params already
        if (route.params.reportID) {
            const reportActionID = route?.params?.reportActionID;
            const isValidReportActionID = reportActionID && isNumeric(reportActionID);
            if (reportActionID && !isValidReportActionID) {
                Navigation.isNavigationReady().then(() => navigation.setParams({reportActionID: ''}));
            }
            return;
        }

        const lastAccessedReportID = findLastAccessedReport(!isBetaEnabled(CONST.BETAS.DEFAULT_ROOMS), !!route.params.openOnAdminRoom)?.reportID;

        // It's possible that reports aren't fully loaded yet
        // in that case the reportID is undefined
        if (!lastAccessedReportID) {
            return;
        }

        Log.info(`[ReportScreen] no reportID found in params, setting it to lastAccessedReportID: ${lastAccessedReportID}`);
        navigation.setParams({reportID: lastAccessedReportID});
    }, [isBetaEnabled, navigation, route]);

    const [personalDetails] = useOnyx(ONYXKEYS.PERSONAL_DETAILS_LIST, {canBeMissing: true});
    const chatWithAccountManagerText = useMemo(() => {
        if (accountManagerReportID) {
            const participants = getParticipantsAccountIDsForDisplay(accountManagerReport, false, true);
            const participantPersonalDetails = getPersonalDetailsForAccountIDs([participants?.at(0) ?? -1], personalDetails);
            const participantPersonalDetail = Object.values(participantPersonalDetails).at(0);
            const displayName = getDisplayNameOrDefault(participantPersonalDetail);
            const login = participantPersonalDetail?.login;
            if (displayName && login) {
                return translate('common.chatWithAccountManager', {accountManagerDisplayName: `${displayName} (${login})`});
            }
        }
        return '';
    }, [accountManagerReportID, accountManagerReport, personalDetails, translate]);

    /**
     * Create a lightweight Report so as to keep the re-rendering as light as possible by
     * passing in only the required props.
     *
     * Also, this plays nicely in contrast with Onyx,
     * which creates a new object every time collection changes. Because of this we can't
     * put this into onyx selector as it will be the same.
     */
    const report = useMemo(
        () =>
            reportOnyx && {
                lastReadTime: reportOnyx.lastReadTime,
                reportID: reportOnyx.reportID,
                policyID: reportOnyx.policyID,
                lastVisibleActionCreated: reportOnyx.lastVisibleActionCreated,
                statusNum: reportOnyx.statusNum,
                stateNum: reportOnyx.stateNum,
                writeCapability: reportOnyx.writeCapability,
                type: reportOnyx.type,
                errorFields: reportOnyx.errorFields,
                parentReportID: reportOnyx.parentReportID,
                parentReportActionID: reportOnyx.parentReportActionID,
                chatType: reportOnyx.chatType,
                pendingFields: reportOnyx.pendingFields,
                isDeletedParentAction: reportOnyx.isDeletedParentAction,
                reportName: reportOnyx.reportName,
                description: reportOnyx.description,
                managerID: reportOnyx.managerID,
                total: reportOnyx.total,
                nonReimbursableTotal: reportOnyx.nonReimbursableTotal,
                fieldList: reportOnyx.fieldList,
                ownerAccountID: reportOnyx.ownerAccountID,
                currency: reportOnyx.currency,
                unheldTotal: reportOnyx.unheldTotal,
                unheldNonReimbursableTotal: reportOnyx.unheldNonReimbursableTotal,
                participants: reportOnyx.participants,
                isWaitingOnBankAccount: reportOnyx.isWaitingOnBankAccount,
                iouReportID: reportOnyx.iouReportID,
                isOwnPolicyExpenseChat: reportOnyx.isOwnPolicyExpenseChat,
                isPinned: reportOnyx.isPinned,
                chatReportID: reportOnyx.chatReportID,
                visibility: reportOnyx.visibility,
                oldPolicyName: reportOnyx.oldPolicyName,
                policyName: reportOnyx.policyName,
                private_isArchived: reportNameValuePairsOnyx?.private_isArchived,
                lastMentionedTime: reportOnyx.lastMentionedTime,
                avatarUrl: reportOnyx.avatarUrl,
                permissions,
                invoiceReceiver: reportOnyx.invoiceReceiver,
                policyAvatar: reportOnyx.policyAvatar,
            },
        [reportOnyx, reportNameValuePairsOnyx, permissions],
    );
    const reportID = report?.reportID;

    const [chatReport] = useOnyx(`${ONYXKEYS.COLLECTION.REPORT}${report?.chatReportID}`, {canBeMissing: true});
    const prevReport = usePrevious(report);
    const prevUserLeavingStatus = usePrevious(userLeavingStatus);
    const lastReportIDFromRoute = usePrevious(reportIDFromRoute);
    const [isLinkingToMessage, setIsLinkingToMessage] = useState(!!reportActionIDFromRoute);

    const [currentUserAccountID = -1] = useOnyx(ONYXKEYS.SESSION, {selector: (value) => value?.accountID, canBeMissing: false});
    const [currentUserEmail] = useOnyx(ONYXKEYS.SESSION, {selector: (value) => value?.email, canBeMissing: false});
    const [isLoadingApp] = useOnyx(ONYXKEYS.IS_LOADING_APP, {canBeMissing: true});
    const {reportActions: unfilteredReportActions, linkedAction, sortedAllReportActions, hasNewerActions, hasOlderActions} = usePaginatedReportActions(reportID, reportActionIDFromRoute);
    // wrapping in useMemo because this is array operation and can cause performance issues
    const reportActions = useMemo(() => getFilteredReportActionsForReportView(unfilteredReportActions), [unfilteredReportActions]);
    const [childReport] = useOnyx(`${ONYXKEYS.COLLECTION.REPORT}${linkedAction?.childReportID}`, {canBeMissing: true});

    const [isBannerVisible, setIsBannerVisible] = useState(true);
    const [scrollPosition, setScrollPosition] = useState<ScrollPosition>({});

    const wasReportAccessibleRef = useRef(false);

    const viewportOffsetTop = useViewportOffsetTop();

    const {reportPendingAction, reportErrors} = getReportOfflinePendingActionAndErrors(report);
    const screenWrapperStyle: ViewStyle[] = [styles.appContent, styles.flex1, {marginTop: viewportOffsetTop}];
    const isOptimisticDelete = report?.statusNum === CONST.REPORT.STATUS_NUM.CLOSED;
    const indexOfLinkedMessage = useMemo(
        (): number => reportActions.findIndex((obj) => reportActionIDFromRoute && String(obj.reportActionID) === String(reportActionIDFromRoute)),
        [reportActions, reportActionIDFromRoute],
    );

    const doesCreatedActionExists = useCallback(() => !!reportActions?.findLast((action) => isCreatedAction(action)), [reportActions]);
    const isLinkedMessageAvailable = indexOfLinkedMessage > -1;

    // The linked report actions should have at least 15 messages (counting as 1 page) above them to fill the screen.
    // If the count is too high (equal to or exceeds the web pagination size / 50) and there are no cached messages in the report,
    // OpenReport will be called each time the user scrolls up the report a bit, clicks on report preview, and then goes back.
    const isLinkedMessagePageReady = isLinkedMessageAvailable && (reportActions.length - indexOfLinkedMessage >= CONST.REPORT.MIN_INITIAL_REPORT_ACTION_COUNT || doesCreatedActionExists());
    const {transactions: allReportTransactions} = useTransactionsAndViolationsForReport(reportIDFromRoute);

    const reportTransactions = useMemo(() => getAllNonDeletedTransactions(allReportTransactions, reportActions), [allReportTransactions, reportActions]);
    // wrapping in useMemo because this is array operation and can cause performance issues
    const visibleTransactions = useMemo(
        () => reportTransactions?.filter((transaction) => isOffline || transaction.pendingAction !== CONST.RED_BRICK_ROAD_PENDING_ACTION.DELETE),
        [reportTransactions, isOffline],
    );
    const reportTransactionIDs = useMemo(() => visibleTransactions?.map((transaction) => transaction.transactionID), [visibleTransactions]);

    const transactionThreadReportID = getOneTransactionThreadReportID(report, chatReport, reportActions ?? [], isOffline, reportTransactionIDs);
    const [transactionThreadReport] = useOnyx(`${ONYXKEYS.COLLECTION.REPORT}${transactionThreadReportID}`, {canBeMissing: true});
    const [transactionThreadReportActions = getEmptyObject<OnyxTypes.ReportActions>()] = useOnyx(`${ONYXKEYS.COLLECTION.REPORT_ACTIONS}${transactionThreadReportID}`, {
        canBeMissing: true,
    });
    const combinedReportActions = getCombinedReportActions(reportActions, transactionThreadReportID ?? null, Object.values(transactionThreadReportActions));
    const lastReportAction = [...combinedReportActions, parentReportAction].find((action) => canEditReportAction(action) && !isMoneyRequestAction(action));
    // wrapping in useMemo to stabilize children re-rendering
    const policy = policies?.[`${ONYXKEYS.COLLECTION.POLICY}${report?.policyID}`];
    const isTopMostReportId = currentReportIDValue?.currentReportID === reportIDFromRoute;
    const didSubscribeToReportLeavingEvents = useRef(false);
    const isTransactionThreadView = isReportTransactionThread(report);
    const isMoneyRequestOrInvoiceReport = isMoneyRequestReport(report) || isInvoiceReport(report);
    // Prevent the empty state flash by ensuring transaction data is fully loaded before deciding which view to render
    // We need to wait for both the selector to finish AND ensure we're not in a loading state where transactions could still populate
    const shouldWaitForTransactions = shouldWaitForTransactionsUtil(report, reportTransactions, reportMetadata);

    const newTransactions = useNewTransactions(reportMetadata?.hasOnceLoadedReportActions, reportTransactions);

    useEffect(() => {
        if (!prevIsFocused || isFocused) {
            return;
        }
        hideEmojiPicker(true);
    }, [prevIsFocused, isFocused]);

    useEffect(() => {
        if (!report?.reportID) {
            wasReportAccessibleRef.current = false;
            return;
        }
        wasReportAccessibleRef.current = true;
    }, [report]);

    const backTo = route?.params?.backTo as string;
    const onBackButtonPress = useCallback(() => {
        if (backTo === SCREENS.SEARCH.REPORT_RHP) {
            Navigation.goBack();
            return;
        }
        if (isInNarrowPaneModal) {
            Navigation.dismissModal();
            return;
        }
        if (Navigation.getShouldPopToSidebar()) {
            Navigation.popToSidebar();
            return;
        }
        if (backTo) {
            Navigation.goBack(backTo as Route);
            return;
        }
        Navigation.goBack();
    }, [isInNarrowPaneModal, backTo]);

    let headerView = (
        <HeaderView
            reportID={reportIDFromRoute}
            onNavigationMenuButtonClicked={onBackButtonPress}
            report={report}
            parentReportAction={parentReportAction}
            shouldUseNarrowLayout={shouldUseNarrowLayout}
        />
    );

    if (isTransactionThreadView) {
        headerView = (
            <MoneyRequestHeader
                report={report}
                policy={policy}
                parentReportAction={parentReportAction}
                onBackButtonPress={onBackButtonPress}
            />
        );
    }

    if (isMoneyRequestOrInvoiceReport) {
        headerView = (
            <MoneyReportHeader
                report={report}
                policy={policy}
                transactionThreadReportID={transactionThreadReportID}
                isLoadingInitialReportActions={reportMetadata.isLoadingInitialReportActions}
                reportActions={reportActions}
                onBackButtonPress={onBackButtonPress}
            />
        );
    }

    useEffect(() => {
        if (!transactionThreadReportID || !route?.params?.reportActionID || !isOneTransactionThread(childReport, report, linkedAction)) {
            return;
        }
        navigation.setParams({reportActionID: ''});
    }, [transactionThreadReportID, route?.params?.reportActionID, linkedAction, reportID, navigation, report, childReport]);

    const {isEditingDisabled, isCurrentReportLoadedFromOnyx} = useIsReportReadyToDisplay(report, reportIDFromRoute);

    const isReportArchived = useReportIsArchived(report?.reportID);
    const isLinkedActionDeleted = useMemo(
        () => !!linkedAction && !shouldReportActionBeVisible(linkedAction, linkedAction.reportActionID, canUserPerformWriteAction(report, isReportArchived)),
        [linkedAction, report, isReportArchived],
    );

    const prevIsLinkedActionDeleted = usePrevious(linkedAction ? isLinkedActionDeleted : undefined);

    // eslint-disable-next-line react-compiler/react-compiler
    const lastReportActionIDFromRoute = usePrevious(!firstRenderRef.current ? reportActionIDFromRoute : undefined);

    const [isNavigatingToDeletedAction, setIsNavigatingToDeletedAction] = useState(false);

    const isLinkedActionInaccessibleWhisper = useMemo(
        () => !!linkedAction && isWhisperAction(linkedAction) && !(linkedAction?.whisperedToAccountIDs ?? []).includes(currentUserAccountID),
        [currentUserAccountID, linkedAction],
    );
    const [deleteTransactionNavigateBackUrl] = useOnyx(ONYXKEYS.NVP_DELETE_TRANSACTION_NAVIGATE_BACK_URL, {canBeMissing: true});

    useEffect(() => {
        if (!isFocused || !deleteTransactionNavigateBackUrl) {
            return;
        }
        // Clear the URL after all interactions are processed to ensure all updates are completed before hiding the skeleton
        InteractionManager.runAfterInteractions(() => {
            requestAnimationFrame(() => {
                clearDeleteTransactionNavigateBackUrl();
            });
        });
    }, [isFocused, deleteTransactionNavigateBackUrl]);

    // eslint-disable-next-line rulesdir/no-negated-variables
    const shouldShowNotFoundLinkedAction =
        (!isLinkedActionInaccessibleWhisper && isLinkedActionDeleted && isNavigatingToDeletedAction) ||
        (!reportMetadata?.isLoadingInitialReportActions &&
            !!reportActionIDFromRoute &&
            !!sortedAllReportActions &&
            sortedAllReportActions?.length > 0 &&
            reportActions.length === 0 &&
            !isLinkingToMessage);

    const currentReportIDFormRoute = route.params?.reportID;

    // eslint-disable-next-line rulesdir/no-negated-variables
    const shouldShowNotFoundPage = useMemo(
        (): boolean => {
            if (shouldShowNotFoundLinkedAction) {
                return true;
            }

            if (isLoadingApp !== false) {
                return false;
            }

            // eslint-disable-next-line react-compiler/react-compiler
            if (!wasReportAccessibleRef.current && !firstRenderRef.current && !reportID && !isOptimisticDelete && !reportMetadata?.isLoadingInitialReportActions && !userLeavingStatus) {
                // eslint-disable-next-line react-compiler/react-compiler
                return true;
            }

            return !!currentReportIDFormRoute && !isValidReportIDFromPath(currentReportIDFormRoute);
        },
        // eslint-disable-next-line react-compiler/react-compiler, react-hooks/exhaustive-deps
        [firstRender, shouldShowNotFoundLinkedAction, reportID, isOptimisticDelete, reportMetadata?.isLoadingInitialReportActions, userLeavingStatus, currentReportIDFormRoute],
    );

    const createOneTransactionThreadReport = useCallback(() => {
        const optimisticTransactionThreadReportID = generateReportID();
        const currentReportTransaction = getReportTransactions(reportID).filter((transaction) => transaction.pendingAction !== CONST.RED_BRICK_ROAD_PENDING_ACTION.DELETE);
        const oneTransactionID = currentReportTransaction.at(0)?.transactionID;
        const iouAction = getIOUActionForReportID(reportID, oneTransactionID);
        const optimisticTransactionThread = buildTransactionThread(iouAction, report, undefined, optimisticTransactionThreadReportID);
        openReport(optimisticTransactionThreadReportID, undefined, currentUserEmail ? [currentUserEmail] : [], optimisticTransactionThread, iouAction?.reportActionID);
    }, [currentUserEmail, report, reportID]);

    const fetchReport = useCallback(() => {
        if (reportMetadata.isOptimisticReport && report?.type === CONST.REPORT.TYPE.CHAT && !isPolicyExpenseChat(report)) {
            return;
        }

        if (report?.errorFields?.notFound && isOffline) {
            return;
        }

        const {moneyRequestReportActionID, transactionID, iouReportID} = route.params;

        // When we get here with a moneyRequestReportActionID and a transactionID from the route it means we don't have the transaction thread created yet
        // so we have to call OpenReport in a way that the transaction thread will be created and attached to the parentReportAction
        if (transactionID && currentUserEmail && !report) {
            const iouReport = getReportOrDraftReport(iouReportID);
            const iouAction = getReportAction(iouReportID, moneyRequestReportActionID);
            const optimisticTransactionThread = buildTransactionThread(iouAction, iouReport, undefined, reportIDFromRoute);
            openReport(reportIDFromRoute, undefined, [currentUserEmail], optimisticTransactionThread, moneyRequestReportActionID, false, [], undefined, transactionID);
            return;
        }

        // If there is one transaction thread that has not yet been created, we should create it.
<<<<<<< HEAD
        if (transactionThreadReportID === CONST.FAKE_REPORT_ID && !transactionThreadReport) {
=======
        if (transactionThreadReportID === CONST.FAKE_REPORT_ID && !transactionThreadReport && parentReportAction?.childMoneyRequestCount === 1) {
>>>>>>> d1b5bdd3
            createOneTransactionThreadReport();
            return;
        }

        openReport(reportIDFromRoute, reportActionIDFromRoute);
    }, [
        reportMetadata.isOptimisticReport,
        report,
        isOffline,
        route.params,
        currentUserEmail,
        transactionThreadReportID,
        transactionThreadReport,
<<<<<<< HEAD
=======
        parentReportAction?.childMoneyRequestCount,
>>>>>>> d1b5bdd3
        reportIDFromRoute,
        reportActionIDFromRoute,
        createOneTransactionThreadReport,
    ]);

    const prevTransactionThreadReportID = usePrevious(transactionThreadReportID);
    useEffect(() => {
        if (!!prevTransactionThreadReportID || !transactionThreadReportID) {
            return;
        }

        fetchReport();
    }, [fetchReport, prevTransactionThreadReportID, transactionThreadReportID]);

    useEffect(() => {
        if (!reportID || !isFocused) {
            return;
        }
        updateLastVisitTime(reportID);
    }, [reportID, isFocused]);

    useEffect(() => {
        const skipOpenReportListener = DeviceEventEmitter.addListener(`switchToPreExistingReport_${reportID}`, ({preexistingReportID}: {preexistingReportID: string}) => {
            if (!preexistingReportID) {
                return;
            }
            isSkippingOpenReport.current = true;
        });

        return () => {
            skipOpenReportListener.remove();
        };
    }, [reportID]);

    const dismissBanner = useCallback(() => {
        setIsBannerVisible(false);
    }, []);

    const chatWithAccountManager = useCallback(() => {
        Navigation.navigate(ROUTES.REPORT_WITH_ID.getRoute(accountManagerReportID));
    }, [accountManagerReportID]);

    // Clear notifications for the current report when it's opened and re-focused
    const clearNotifications = useCallback(() => {
        // Check if this is the top-most ReportScreen since the Navigator preserves multiple at a time
        if (!isTopMostReportId) {
            return;
        }

        clearReportNotifications(reportID);
    }, [reportID, isTopMostReportId]);

    useEffect(clearNotifications, [clearNotifications]);
    useAppFocusEvent(clearNotifications);

    useEffect(() => {
        const interactionTask = InteractionManager.runAfterInteractions(() => {
            setShouldShowComposeInput(true);
        });
        return () => {
            interactionTask.cancel();
            if (!didSubscribeToReportLeavingEvents.current) {
                return;
            }

            unsubscribeFromLeavingRoomReportChannel(reportID);
        };

        // I'm disabling the warning, as it expects to use exhaustive deps, even though we want this useEffect to run only on the first render.
        // eslint-disable-next-line react-compiler/react-compiler, react-hooks/exhaustive-deps
    }, []);

    useEffect(() => {
        // This function is triggered when a user clicks on a link to navigate to a report.
        // For each link click, we retrieve the report data again, even though it may already be cached.
        // There should be only one openReport execution per page start or navigating
        fetchReport();
        // eslint-disable-next-line react-compiler/react-compiler, react-hooks/exhaustive-deps
    }, [route, isLinkedMessagePageReady, reportActionIDFromRoute]);

    const prevReportActions = usePrevious(reportActions);
    useEffect(() => {
        // This function is only triggered when a user is invited to a room after opening the link.
        // When a user opens a room they are not a member of, and the admin then invites them, only the INVITE_TO_ROOM action is available, so the background will be empty and room description is not available.
        // See https://github.com/Expensify/App/issues/57769 for more details
        if (prevReportActions.length !== 0 || reportActions.length !== 1 || reportActions.at(0)?.actionName !== CONST.REPORT.ACTIONS.TYPE.ROOM_CHANGE_LOG.INVITE_TO_ROOM) {
            return;
        }
        fetchReport();
    }, [prevReportActions, reportActions, fetchReport]);

    // If a user has chosen to leave a thread, and then returns to it (e.g. with the back button), we need to call `openReport` again in order to allow the user to rejoin and to receive real-time updates
    useEffect(() => {
        if (!shouldUseNarrowLayout || !isFocused || prevIsFocused || !isChatThread(report) || !isHiddenForCurrentUser(report) || isTransactionThreadView) {
            return;
        }
        openReport(reportID);

        // We don't want to run this useEffect every time `report` is changed
        // Excluding shouldUseNarrowLayout from the dependency list to prevent re-triggering on screen resize events.
        // eslint-disable-next-line react-compiler/react-compiler, react-hooks/exhaustive-deps
    }, [prevIsFocused, report?.participants, isFocused, isTransactionThreadView, reportID]);

    useEffect(() => {
        // We don't want this effect to run on the first render.
        if (firstRenderRef.current) {
            firstRenderRef.current = false;
            setFirstRender(false);
            return;
        }

        const onyxReportID = report?.reportID;
        const prevOnyxReportID = prevReport?.reportID;
        const wasReportRemoved = !!prevOnyxReportID && prevOnyxReportID === reportIDFromRoute && !onyxReportID;
        const isRemovalExpectedForReportType =
            isEmpty(report) && (isMoneyRequest(prevReport) || isMoneyRequestReport(prevReport) || isPolicyExpenseChat(prevReport) || isGroupChat(prevReport));
        const didReportClose = wasReportRemoved && prevReport.statusNum === CONST.REPORT.STATUS_NUM.OPEN && report?.statusNum === CONST.REPORT.STATUS_NUM.CLOSED;
        const isTopLevelPolicyRoomWithNoStatus = !report?.statusNum && !prevReport?.parentReportID && prevReport?.chatType === CONST.REPORT.CHAT_TYPE.POLICY_ROOM;
        const isClosedTopLevelPolicyRoom = wasReportRemoved && prevReport.statusNum === CONST.REPORT.STATUS_NUM.OPEN && isTopLevelPolicyRoomWithNoStatus;
        // Navigate to the Concierge chat if the room was removed from another device (e.g. user leaving a room or removed from a room)
        if (
            // non-optimistic case
            (!prevUserLeavingStatus && !!userLeavingStatus) ||
            didReportClose ||
            isRemovalExpectedForReportType ||
            isClosedTopLevelPolicyRoom ||
            (prevDeletedParentAction && !deletedParentAction)
        ) {
            const currentRoute = navigationRef.getCurrentRoute();
            const isReportDetailOpenInRHP =
                isTopMostReportId &&
                reportDetailScreens.find((r) => r === currentRoute?.name) &&
                !!currentRoute?.params &&
                typeof currentRoute.params === 'object' &&
                'reportID' in currentRoute.params &&
                reportIDFromRoute === currentRoute.params.reportID;
            // Early return if the report we're passing isn't in a focused state. We only want to navigate to Concierge if the user leaves the room from another device or gets removed from the room while the report is in a focused state.
            // Prevent auto navigation for report in RHP
            if ((!isFocused && !isReportDetailOpenInRHP) || isInNarrowPaneModal) {
                return;
            }
            Navigation.dismissModal();
            if (Navigation.getTopmostReportId() === prevOnyxReportID) {
                Navigation.isNavigationReady().then(() => {
                    Navigation.popToSidebar();
                });
            }
            if (prevReport?.parentReportID) {
                // Prevent navigation to the IOU/Expense Report if it is pending deletion.
                if (isMoneyRequestReportPendingDeletion(prevReport.parentReportID)) {
                    return;
                }
                Navigation.isNavigationReady().then(() => {
                    Navigation.navigate(ROUTES.REPORT_WITH_ID.getRoute(prevReport.parentReportID));
                });
                return;
            }

            Navigation.isNavigationReady().then(() => {
                navigateToConciergeChat();
            });
            return;
        }

        // If you already have a report open and are deeplinking to a new report on native,
        // the ReportScreen never actually unmounts and the reportID in the route also doesn't change.
        // Therefore, we need to compare if the existing reportID is the same as the one in the route
        // before deciding that we shouldn't call OpenReport.
        if (reportIDFromRoute === lastReportIDFromRoute && (!onyxReportID || onyxReportID === reportIDFromRoute)) {
            return;
        }

        setShouldShowComposeInput(true);
        // eslint-disable-next-line react-compiler/react-compiler, react-hooks/exhaustive-deps
    }, [
        route,
        report,
        prevReport?.reportID,
        prevUserLeavingStatus,
        userLeavingStatus,
        prevReport?.statusNum,
        prevReport?.parentReportID,
        prevReport?.chatType,
        prevReport,
        reportIDFromRoute,
        lastReportIDFromRoute,
        isFocused,
        deletedParentAction,
        prevDeletedParentAction,
    ]);

    useEffect(() => {
        if (!isValidReportIDFromPath(reportIDFromRoute)) {
            return;
        }
        // Ensures the optimistic report is created successfully
        if (reportIDFromRoute !== report?.reportID) {
            return;
        }
        // Ensures subscription event succeeds when the report/workspace room is created optimistically.
        // Check if the optimistic `OpenReport` or `AddWorkspaceRoom` has succeeded by confirming
        // any `pendingFields.createChat` or `pendingFields.addWorkspaceRoom` fields are set to null.
        // Existing reports created will have empty fields for `pendingFields`.
        const didCreateReportSuccessfully = !report?.pendingFields || (!report?.pendingFields.addWorkspaceRoom && !report?.pendingFields.createChat);
        let interactionTask: ReturnType<typeof InteractionManager.runAfterInteractions> | null = null;
        if (!didSubscribeToReportLeavingEvents.current && didCreateReportSuccessfully) {
            interactionTask = InteractionManager.runAfterInteractions(() => {
                subscribeToReportLeavingEvents(reportIDFromRoute);
                didSubscribeToReportLeavingEvents.current = true;
            });
        }
        return () => {
            if (!interactionTask) {
                return;
            }
            interactionTask.cancel();
        };
    }, [report, didSubscribeToReportLeavingEvents, reportIDFromRoute]);

    const actionListValue = useMemo((): ActionListContextType => ({flatListRef, scrollPosition, setScrollPosition}), [flatListRef, scrollPosition, setScrollPosition]);

    // This helps in tracking from the moment 'route' triggers useMemo until isLoadingInitialReportActions becomes true. It prevents blinking when loading reportActions from cache.
    useEffect(() => {
        InteractionManager.runAfterInteractions(() => {
            setIsLinkingToMessage(false);
        });
    }, [reportMetadata?.isLoadingInitialReportActions]);

    const navigateToEndOfReport = useCallback(() => {
        Navigation.setParams({reportActionID: ''});
        fetchReport();
    }, [fetchReport]);

    useEffect(() => {
        // Only handle deletion cases when there's a deleted action
        if (!isLinkedActionDeleted) {
            setIsNavigatingToDeletedAction(false);
            return;
        }

        // we want to do this distinguish between normal navigation and delete behavior
        if (lastReportActionIDFromRoute !== reportActionIDFromRoute) {
            setIsNavigatingToDeletedAction(true);
            return;
        }

        // Clear params when action gets deleted while highlighting
        if (!isNavigatingToDeletedAction && prevIsLinkedActionDeleted === false) {
            Navigation.setParams({reportActionID: ''});
        }
    }, [isLinkedActionDeleted, prevIsLinkedActionDeleted, lastReportActionIDFromRoute, reportActionIDFromRoute, isNavigatingToDeletedAction]);

    // If user redirects to an inaccessible whisper via a deeplink, on a report they have access to,
    // then we set reportActionID as empty string, so we display them the report and not the "Not found page".
    useEffect(() => {
        if (!isLinkedActionInaccessibleWhisper) {
            return;
        }
        Navigation.isNavigationReady().then(() => {
            Navigation.setParams({reportActionID: ''});
        });
    }, [isLinkedActionInaccessibleWhisper]);

    useEffect(() => {
        if (!!report?.lastReadTime || !isTaskReport(report)) {
            return;
        }
        // After creating the task report then navigating to task detail we don't have any report actions and the last read time is empty so We need to update the initial last read time when opening the task report detail.
        readNewestAction(report?.reportID);
    }, [report]);

    const lastRoute = usePrevious(route);

    // wrapping into useMemo to stabilize children re-renders as reportMetadata is changed frequently
    const showReportActionsLoadingState = useMemo(
        () => reportMetadata?.isLoadingInitialReportActions && !reportMetadata?.hasOnceLoadedReportActions,
        [reportMetadata?.isLoadingInitialReportActions, reportMetadata?.hasOnceLoadedReportActions],
    );

    // Define here because reportActions are recalculated before mount, allowing data to display faster than useEffect can trigger.
    // If we have cached reportActions, they will be shown immediately.
    // We aim to display a loader first, then fetch relevant reportActions, and finally show them.
    if ((lastRoute !== route || lastReportActionIDFromRoute !== reportActionIDFromRoute) && isLinkingToMessage !== !!reportActionIDFromRoute) {
        setIsLinkingToMessage(!!reportActionIDFromRoute);
        return null;
    }

    // If true reports that are considered MoneyRequest | InvoiceReport will get the new report table view
    const shouldDisplayMoneyRequestActionsList = isMoneyRequestOrInvoiceReport && shouldDisplayReportTableView(report, visibleTransactions ?? []);

    return (
        <ActionListContext.Provider value={actionListValue}>
            <ReactionListWrapper>
                <ScreenWrapper
                    navigation={navigation}
                    style={screenWrapperStyle}
                    shouldEnableKeyboardAvoidingView={isTopMostReportId || isInNarrowPaneModal}
                    testID={`report-screen-${reportID}`}
                >
                    <FullPageNotFoundView
                        shouldShow={shouldShowNotFoundPage}
                        subtitleKey={shouldShowNotFoundLinkedAction ? 'notFound.commentYouLookingForCannotBeFound' : 'notFound.noAccess'}
                        subtitleStyle={[styles.textSupporting]}
                        shouldShowBackButton={shouldUseNarrowLayout}
                        onBackButtonPress={shouldShowNotFoundLinkedAction ? navigateToEndOfReport : Navigation.goBack}
                        shouldShowLink={shouldShowNotFoundLinkedAction}
                        linkTranslationKey="notFound.goToChatInstead"
                        subtitleKeyBelowLink={shouldShowNotFoundLinkedAction ? 'notFound.contactConcierge' : ''}
                        onLinkPress={navigateToEndOfReport}
                        shouldDisplaySearchRouter
                    >
                        <OfflineWithFeedback
                            pendingAction={reportPendingAction}
                            errors={reportErrors}
                            shouldShowErrorMessages={false}
                            needsOffscreenAlphaCompositing
                        >
                            {headerView}
                        </OfflineWithFeedback>
                        {!!accountManagerReportID && isConciergeChatReport(report) && isBannerVisible && (
                            <Banner
                                containerStyles={[styles.mh4, styles.mt4, styles.p4, styles.br2]}
                                text={chatWithAccountManagerText}
                                onClose={dismissBanner}
                                onButtonPress={chatWithAccountManager}
                                shouldShowCloseButton
                                icon={Expensicons.Lightbulb}
                                shouldShowIcon
                                shouldShowButton
                            />
                        )}
                        <DragAndDropProvider isDisabled={isEditingDisabled}>
                            <View
                                style={[styles.flex1, styles.justifyContentEnd, styles.overflowHidden]}
                                testID="report-actions-view-wrapper"
                            >
                                {(!report || shouldWaitForTransactions) && <ReportActionsSkeletonView />}
                                {!!report && !shouldDisplayMoneyRequestActionsList && !shouldWaitForTransactions ? (
                                    <ReportActionsView
                                        report={report}
                                        reportActions={reportActions}
                                        isLoadingInitialReportActions={reportMetadata?.isLoadingInitialReportActions}
                                        hasNewerActions={hasNewerActions}
                                        hasOlderActions={hasOlderActions}
                                        parentReportAction={parentReportAction}
                                        transactionThreadReportID={transactionThreadReportID}
                                    />
                                ) : null}
                                {!!report && shouldDisplayMoneyRequestActionsList && !shouldWaitForTransactions ? (
                                    <MoneyRequestReportActionsList
                                        report={report}
                                        policy={policy}
                                        reportActions={reportActions}
                                        transactions={visibleTransactions}
                                        newTransactions={newTransactions}
                                        hasOlderActions={hasOlderActions}
                                        hasNewerActions={hasNewerActions}
                                        showReportActionsLoadingState={showReportActionsLoadingState}
                                    />
                                ) : null}
                                {isCurrentReportLoadedFromOnyx ? (
                                    <ReportFooter
                                        report={report}
                                        reportMetadata={reportMetadata}
                                        policy={policy}
                                        pendingAction={reportPendingAction}
                                        isComposerFullSize={!!isComposerFullSize}
                                        lastReportAction={lastReportAction}
                                        reportTransactions={reportTransactions}
                                    />
                                ) : null}
                            </View>
                            <PortalHost name="suggestions" />
                        </DragAndDropProvider>
                    </FullPageNotFoundView>
                </ScreenWrapper>
            </ReactionListWrapper>
        </ActionListContext.Provider>
    );
}

ReportScreen.displayName = 'ReportScreen';
export default memo(ReportScreen, (prevProps, nextProps) => deepEqual(prevProps.route, nextProps.route));<|MERGE_RESOLUTION|>--- conflicted
+++ resolved
@@ -60,10 +60,7 @@
     generateReportID,
     getParticipantsAccountIDsForDisplay,
     getReportOfflinePendingActionAndErrors,
-<<<<<<< HEAD
     getReportOrDraftReport,
-=======
->>>>>>> d1b5bdd3
     getReportTransactions,
     isChatThread,
     isConciergeChatReport,
@@ -510,11 +507,7 @@
         }
 
         // If there is one transaction thread that has not yet been created, we should create it.
-<<<<<<< HEAD
         if (transactionThreadReportID === CONST.FAKE_REPORT_ID && !transactionThreadReport) {
-=======
-        if (transactionThreadReportID === CONST.FAKE_REPORT_ID && !transactionThreadReport && parentReportAction?.childMoneyRequestCount === 1) {
->>>>>>> d1b5bdd3
             createOneTransactionThreadReport();
             return;
         }
@@ -528,10 +521,6 @@
         currentUserEmail,
         transactionThreadReportID,
         transactionThreadReport,
-<<<<<<< HEAD
-=======
-        parentReportAction?.childMoneyRequestCount,
->>>>>>> d1b5bdd3
         reportIDFromRoute,
         reportActionIDFromRoute,
         createOneTransactionThreadReport,
