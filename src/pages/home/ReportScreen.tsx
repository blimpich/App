--- conflicted
+++ resolved
@@ -12,11 +12,8 @@
 import MoneyReportHeader from '@components/MoneyReportHeader';
 import MoneyReportHeaderOld from '@components/MoneyReportHeaderOld';
 import MoneyRequestHeader from '@components/MoneyRequestHeader';
-<<<<<<< HEAD
 import MoneyRequestHeaderOld from '@components/MoneyRequestHeaderOld';
-=======
 import MoneyRequestReportActionsList from '@components/MoneyRequestReportView/MoneyRequestReportActionsList';
->>>>>>> 53a4f33b
 import OfflineWithFeedback from '@components/OfflineWithFeedback';
 import ReportActionsSkeletonView from '@components/ReportActionsSkeletonView';
 import ScreenWrapper from '@components/ScreenWrapper';
@@ -352,13 +349,8 @@
         />
     );
 
-<<<<<<< HEAD
-    if (isSingleTransactionView) {
+    if (isTransactionThreadView) {
         headerView = canUseTableReportView ? (
-=======
-    if (isTransactionThreadView) {
-        headerView = (
->>>>>>> 53a4f33b
             <MoneyRequestHeader
                 report={report}
                 policy={policy}
@@ -375,20 +367,8 @@
         );
     }
 
-<<<<<<< HEAD
-    useEffect(() => {
-        if (!transactionThreadReportID || !route?.params?.reportActionID || !isOneTransactionThread(linkedAction?.childReportID, reportID, linkedAction)) {
-            return;
-        }
-        navigation.setParams({reportActionID: ''});
-    }, [transactionThreadReportID, route?.params?.reportActionID, linkedAction, reportID, navigation]);
-
-    if (isMoneyRequestReport(report) || isInvoiceReport(report)) {
+    if (isMoneyRequestOrInvoiceReport) {
         headerView = canUseTableReportView ? (
-=======
-    if (isMoneyRequestOrInvoiceReport) {
-        headerView = (
->>>>>>> 53a4f33b
             <MoneyReportHeader
                 report={report}
                 policy={policy}
