--- conflicted
+++ resolved
@@ -50,17 +50,6 @@
     }
 
     render() {
-<<<<<<< HEAD
-        const shouldShowFilter = contextAction => contextAction.shouldShow(
-            this.props.type,
-            this.props.reportAction,
-            this.props.isArchivedRoom,
-            this.props.betas,
-            this.props.anchor,
-            this.props.isChronosReport,
-            this.props.isPinnedChat,
-        );
-=======
         const shouldShowFilter = (contextAction) =>
             contextAction.shouldShow(
                 this.props.type,
@@ -70,8 +59,8 @@
                 this.props.anchor,
                 this.props.isChronosReport,
                 this.props.reportID,
+                this.props.isPinnedChat,
             );
->>>>>>> dd5fbb6d
 
         return (
             (this.props.isVisible || this.state.shouldKeepOpen) && (
