--- conflicted
+++ resolved
@@ -1,11 +1,6 @@
 import lodashIsEqual from 'lodash/isEqual';
-<<<<<<< HEAD
 import type {RefObject} from 'react';
-import React, {memo, useMemo, useRef, useState} from 'react';
-=======
-import type {MutableRefObject, RefObject} from 'react';
 import React, {memo, useContext, useMemo, useRef, useState} from 'react';
->>>>>>> 1edb97c0
 import {InteractionManager, View} from 'react-native';
 // eslint-disable-next-line no-restricted-imports
 import type {GestureResponderEvent, Text as RNText, View as ViewType} from 'react-native';
