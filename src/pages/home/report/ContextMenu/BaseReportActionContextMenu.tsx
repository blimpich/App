import {deepEqual} from 'fast-equals';
import type {RefObject} from 'react';
import React, {memo, useContext, useMemo, useRef, useState} from 'react';
import {InteractionManager, View} from 'react-native';
// eslint-disable-next-line no-restricted-imports
import type {GestureResponderEvent, Text as RNText, View as ViewType} from 'react-native';
import type {OnyxEntry} from 'react-native-onyx';
import * as ActionSheetAwareScrollView from '@components/ActionSheetAwareScrollView';
import type {ContextMenuItemHandle} from '@components/ContextMenuItem';
import ContextMenuItem from '@components/ContextMenuItem';
import FocusTrapForModal from '@components/FocusTrap/FocusTrapForModal';
import useArrowKeyFocusManager from '@hooks/useArrowKeyFocusManager';
import useEnvironment from '@hooks/useEnvironment';
import useGetExpensifyCardFromReportAction from '@hooks/useGetExpensifyCardFromReportAction';
import useKeyboardShortcut from '@hooks/useKeyboardShortcut';
import useLocalize from '@hooks/useLocalize';
import useNetwork from '@hooks/useNetwork';
import useOnyx from '@hooks/useOnyx';
import usePaginatedReportActions from '@hooks/usePaginatedReportActions';
import useReportIsArchived from '@hooks/useReportIsArchived';
import useResponsiveLayout from '@hooks/useResponsiveLayout';
import useRestoreInputFocus from '@hooks/useRestoreInputFocus';
import useStyleUtils from '@hooks/useStyleUtils';
import getNonEmptyStringOnyxID from '@libs/getNonEmptyStringOnyxID';
import {getLinkedTransactionID, getOneTransactionThreadReportID, getOriginalMessage, getReportAction} from '@libs/ReportActionsUtils';
import {
    chatIncludesChronosWithID,
    getSourceIDFromReportAction,
    isArchivedNonExpenseReport,
    isInvoiceReport as ReportUtilsIsInvoiceReport,
    isMoneyRequest as ReportUtilsIsMoneyRequest,
    isMoneyRequestReport as ReportUtilsIsMoneyRequestReport,
    isTrackExpenseReport as ReportUtilsIsTrackExpenseReport,
} from '@libs/ReportUtils';
import shouldEnableContextMenuEnterShortcut from '@libs/shouldEnableContextMenuEnterShortcut';
import {isAnonymousUser, signOutAndRedirectToSignIn} from '@userActions/Session';
import CONST from '@src/CONST';
import ONYXKEYS from '@src/ONYXKEYS';
import type {OriginalMessageIOU, ReportAction} from '@src/types/onyx';
import {isEmptyObject} from '@src/types/utils/EmptyObject';
import type {ContextMenuAction, ContextMenuActionPayload} from './ContextMenuActions';
import ContextMenuActions from './ContextMenuActions';
import type {ContextMenuAnchor, ContextMenuType} from './ReportActionContextMenu';
import {hideContextMenu, showContextMenu} from './ReportActionContextMenu';

type BaseReportActionContextMenuProps = {
    /** The ID of the report this report action is attached to. */
    reportID: string | undefined;

    /** The ID of the report action this context menu is attached to. */
    reportActionID: string | undefined;

    /** The ID of the original report from which the given reportAction is first created. */
    // originalReportID is used in withOnyx to get the reportActions for the original report
    // eslint-disable-next-line react/no-unused-prop-types
    originalReportID: string | undefined;

    /**
     * If true, this component will be a small, row-oriented menu that displays icons but not text.
     * If false, this component will be a larger, column-oriented menu that displays icons alongside text in each row.
     */
    isMini?: boolean;

    /** Controls the visibility of this component. */
    isVisible?: boolean;

    /** The copy selection. */
    selection?: string;

    /** Draft message - if this is set the comment is in 'edit' mode */
    draftMessage?: string;

    /** String representing the context menu type [LINK, REPORT_ACTION] which controls context menu choices  */
    type?: ContextMenuType;

    /** Target node which is the target of ContentMenu */
    anchor?: RefObject<ContextMenuAnchor>;

    /** Flag to check if the chat participant is Chronos */
    isChronosReport?: boolean;

    /** Whether the provided report is an archived room */
    isArchivedRoom?: boolean;

    /** Flag to check if the chat is pinned in the LHN. Used for the Pin/Unpin action */
    isPinnedChat?: boolean;

    /** Flag to check if the chat is unread in the LHN. Used for the Mark as Read/Unread action */
    isUnreadChat?: boolean;

    /**
     * Is the action a thread's parent reportAction viewed from within the thread report?
     * It will be false if we're viewing the same parent report action from the report it belongs to rather than the thread.
     */
    isThreadReportParentAction?: boolean;

    /** Content Ref */
    contentRef?: RefObject<View | null>;

    /** Function to check if context menu is active */
    checkIfContextMenuActive?: () => void;

    /** List of disabled actions */
    disabledActions?: ContextMenuAction[];

    /** Function to update emoji picker state */
    setIsEmojiPickerActive?: (state: boolean) => void;
};

type MenuItemRefs = Record<string, ContextMenuItemHandle | null>;

function BaseReportActionContextMenu({
    type = CONST.CONTEXT_MENU_TYPES.REPORT_ACTION,
    anchor,
    contentRef,
    isChronosReport = false,
    isArchivedRoom = false,
    isMini = false,
    isVisible = false,
    isPinnedChat = false,
    isUnreadChat = false,
    isThreadReportParentAction = false,
    selection = '',
    draftMessage = '',
    reportActionID,
    reportID,
    originalReportID,
    checkIfContextMenuActive,
    disabledActions = [],
    setIsEmojiPickerActive,
}: BaseReportActionContextMenuProps) {
    const actionSheetAwareScrollViewContext = useContext(ActionSheetAwareScrollView.ActionSheetAwareScrollViewContext);
    const StyleUtils = useStyleUtils();
    const {translate} = useLocalize();
    // eslint-disable-next-line rulesdir/prefer-shouldUseNarrowLayout-instead-of-isSmallScreenWidth
    const {shouldUseNarrowLayout, isSmallScreenWidth} = useResponsiveLayout();
    const menuItemRefs = useRef<MenuItemRefs>({});
    const [shouldKeepOpen, setShouldKeepOpen] = useState(false);
    const wrapperStyle = StyleUtils.getReportActionContextMenuStyles(isMini, shouldUseNarrowLayout);
    const {isOffline} = useNetwork();
    const {isProduction} = useEnvironment();
    const threeDotRef = useRef<View>(null);
    const [betas] = useOnyx(ONYXKEYS.BETAS, {canBeMissing: true});
    const [reportActions] = useOnyx(`${ONYXKEYS.COLLECTION.REPORT_ACTIONS}${originalReportID}`, {
        canBeMissing: true,
        canEvict: false,
    });
    const transactionID = getLinkedTransactionID(reportActionID, reportID);
    const [transaction] = useOnyx(`${ONYXKEYS.COLLECTION.TRANSACTION}${getNonEmptyStringOnyxID(transactionID)}`, {canBeMissing: true});
    const [account] = useOnyx(ONYXKEYS.ACCOUNT, {canBeMissing: false});
    const [report] = useOnyx(`${ONYXKEYS.COLLECTION.REPORT}${reportID}`, {canBeMissing: true});
    const [originalReport] = useOnyx(`${ONYXKEYS.COLLECTION.REPORT}${originalReportID}`, {canBeMissing: true});
    const isOriginalReportArchived = useReportIsArchived(originalReportID);
    const policyID = report?.policyID;

    const reportAction: OnyxEntry<ReportAction> = useMemo(() => {
        if (isEmptyObject(reportActions) || reportActionID === '0' || reportActionID === '-1' || !reportActionID) {
            return;
        }
        return reportActions[reportActionID];
    }, [reportActions, reportActionID]);

    const sourceID = getSourceIDFromReportAction(reportAction);

    const [download] = useOnyx(`${ONYXKEYS.COLLECTION.DOWNLOAD}${sourceID}`, {canBeMissing: true});

    const [childReport] = useOnyx(`${ONYXKEYS.COLLECTION.REPORT}${reportAction?.childReportID}`, {canBeMissing: true});
    const [childReportActions] = useOnyx(`${ONYXKEYS.COLLECTION.REPORT_ACTIONS}${reportAction?.childReportID}`, {canBeMissing: true});
    const [childChatReport] = useOnyx(`${ONYXKEYS.COLLECTION.REPORT}${childReport?.chatReportID}`, {canBeMissing: true});
    const parentReportAction = getReportAction(childReport?.parentReportID, childReport?.parentReportActionID);
    const {reportActions: paginatedReportActions} = usePaginatedReportActions(childReport?.reportID);

    const transactionThreadReportID = useMemo(
        () => getOneTransactionThreadReportID(childReport, childChatReport, paginatedReportActions ?? [], isOffline),
        [paginatedReportActions, isOffline, childReport, childChatReport],
    );

    const [transactionThreadReport] = useOnyx(`${ONYXKEYS.COLLECTION.REPORT}${transactionThreadReportID}`, {canBeMissing: true});

    const isMoneyRequestReport = useMemo(() => ReportUtilsIsMoneyRequestReport(childReport), [childReport]);
    const isInvoiceReport = useMemo(() => ReportUtilsIsInvoiceReport(childReport), [childReport]);

    const requestParentReportAction = useMemo(() => {
        if (isMoneyRequestReport || isInvoiceReport) {
            if (transactionThreadReportID === CONST.FAKE_REPORT_ID) {
                return Object.values(childReportActions ?? {}).find((action) => action.actionName === CONST.REPORT.ACTIONS.TYPE.IOU);
            }
            if (!paginatedReportActions || !transactionThreadReport?.parentReportActionID) {
                return undefined;
            }
            return paginatedReportActions.find((action) => action.reportActionID === transactionThreadReport.parentReportActionID);
        }
        return parentReportAction;
    }, [parentReportAction, isMoneyRequestReport, isInvoiceReport, paginatedReportActions, transactionThreadReport?.parentReportActionID, transactionThreadReportID, childReportActions]);

    const moneyRequestAction = transactionThreadReportID ? requestParentReportAction : parentReportAction;
    const isChildReportArchived = useReportIsArchived(childReport?.reportID);
    const isParentReportArchived = useReportIsArchived(childReport?.parentReportID);
    const [parentReport] = useOnyx(`${ONYXKEYS.COLLECTION.REPORT}${childReport?.parentReportID}`, {canBeMissing: true});
    const iouTransactionID = (getOriginalMessage(moneyRequestAction ?? reportAction) as OriginalMessageIOU)?.IOUTransactionID;
    const [iouTransaction] = useOnyx(`${ONYXKEYS.COLLECTION.TRANSACTION}${iouTransactionID}`, {canBeMissing: true});
    const [tryNewDot] = useOnyx(ONYXKEYS.NVP_TRY_NEW_DOT, {canBeMissing: true});
    const hasInTryNewDot = !!tryNewDot?.classicRedirect?.dismissed;

    const isMoneyRequest = useMemo(() => ReportUtilsIsMoneyRequest(childReport), [childReport]);
    const isTrackExpenseReport = ReportUtilsIsTrackExpenseReport(childReport);
    const isSingleTransactionView = isMoneyRequest || isTrackExpenseReport;
    const isMoneyRequestOrReport = isMoneyRequestReport || isSingleTransactionView;

    const areHoldRequirementsMet =
        !isInvoiceReport &&
        isMoneyRequestOrReport &&
        !isArchivedNonExpenseReport(transactionThreadReportID ? childReport : parentReport, transactionThreadReportID ? isChildReportArchived : isParentReportArchived);

    const shouldEnableArrowNavigation = !isMini && (isVisible || shouldKeepOpen);
    let filteredContextMenuActions = ContextMenuActions.filter(
        (contextAction) =>
            !disabledActions.includes(contextAction) &&
            contextAction.shouldShow({
                type,
                reportAction,
                isArchivedRoom,
                betas,
                menuTarget: anchor,
                isChronosReport,
                reportID,
                isPinnedChat,
                isUnreadChat,
                isThreadReportParentAction,
                isOffline: !!isOffline,
                isMini,
                isProduction,
                moneyRequestAction,
                areHoldRequirementsMet,
                account,
                iouTransaction,
            }),
    );

    if (isMini) {
        const menuAction = filteredContextMenuActions.at(-1);
        const otherActions = filteredContextMenuActions.slice(0, -1);
        if (otherActions.length > CONST.MINI_CONTEXT_MENU_MAX_ITEMS && menuAction) {
            filteredContextMenuActions = otherActions.slice(0, CONST.MINI_CONTEXT_MENU_MAX_ITEMS - 1);
            filteredContextMenuActions.push(menuAction);
        } else {
            filteredContextMenuActions = otherActions;
        }
    }

    // Context menu actions that are not rendered as menu items are excluded from arrow navigation
    const nonMenuItemActionIndexes = filteredContextMenuActions.map((contextAction, index) =>
        'renderContent' in contextAction && typeof contextAction.renderContent === 'function' ? index : undefined,
    );
    const disabledIndexes = nonMenuItemActionIndexes.filter((index): index is number => index !== undefined);

    const [focusedIndex, setFocusedIndex] = useArrowKeyFocusManager({
        initialFocusedIndex: -1,
        disabledIndexes,
        maxIndex: filteredContextMenuActions.length - 1,
        isActive: shouldEnableArrowNavigation,
    });

    /**
     * Checks if user is anonymous. If true and the action doesn't accept for anonymous user, hides the context menu and
     * shows the sign in modal. Else, executes the callback.
     */
    const interceptAnonymousUser = (callback: () => void, isAnonymousAction = false) => {
        if (isAnonymousUser() && !isAnonymousAction) {
            hideContextMenu(false);

            InteractionManager.runAfterInteractions(() => {
                signOutAndRedirectToSignIn();
            });
        } else {
            callback();
        }
    };

    useKeyboardShortcut(
        CONST.KEYBOARD_SHORTCUTS.ENTER,
        (event) => {
            if (!menuItemRefs.current[focusedIndex]) {
                return;
            }

            // Ensures the event does not cause side-effects beyond the context menu, e.g. when an outside element is focused
            if (event) {
                event.stopPropagation();
            }

            menuItemRefs.current[focusedIndex]?.triggerPressAndUpdateSuccess?.();
            setFocusedIndex(-1);
        },
        {isActive: shouldEnableArrowNavigation && shouldEnableContextMenuEnterShortcut, shouldPreventDefault: false},
    );
    useRestoreInputFocus(isVisible);

    const openOverflowMenu = (event: GestureResponderEvent | MouseEvent, anchorRef: RefObject<View | null>) => {
        showContextMenu({
            type: CONST.CONTEXT_MENU_TYPES.REPORT_ACTION,
            event,
            selection,
            contextMenuAnchor: anchorRef?.current as ViewType | RNText | null,
            report: {
                reportID,
                originalReportID,
                isArchivedRoom: isArchivedNonExpenseReport(originalReport, isOriginalReportArchived),
                isChronos: chatIncludesChronosWithID(originalReportID),
            },
            reportAction: {
                reportActionID: reportAction?.reportActionID,
                draftMessage,
                isThreadReportParentAction,
            },
            callbacks: {
                onShow: checkIfContextMenuActive,
                onHide: () => {
                    checkIfContextMenuActive?.();
                    setShouldKeepOpen(false);
                },
            },
            disabledOptions: filteredContextMenuActions,
            shouldCloseOnTarget: true,
            isOverflowMenu: true,
        });
    };

    // eslint-disable-next-line @typescript-eslint/non-nullable-type-assertion-style
    const card = useGetExpensifyCardFromReportAction({reportAction: (reportAction ?? null) as ReportAction, policyID});

    return (
        (isVisible || shouldKeepOpen || !isMini) && (
            <FocusTrapForModal active={!isMini && !isSmallScreenWidth && (isVisible || shouldKeepOpen)}>
                <View
                    ref={contentRef}
                    style={wrapperStyle}
                >
                    {filteredContextMenuActions.map((contextAction, index) => {
                        const closePopup = !isMini;
                        const payload: ContextMenuActionPayload = {
                            // eslint-disable-next-line @typescript-eslint/non-nullable-type-assertion-style
                            reportAction: (reportAction ?? null) as ReportAction,
                            reportID,
                            report,
                            draftMessage,
                            selection,
                            close: () => setShouldKeepOpen(false),
                            transitionActionSheetState: actionSheetAwareScrollViewContext.transitionActionSheetState,
                            openContextMenu: () => setShouldKeepOpen(true),
                            interceptAnonymousUser,
                            openOverflowMenu,
                            setIsEmojiPickerActive,
                            moneyRequestAction,
                            card,
<<<<<<< HEAD
                            hasInTryNewDot,
=======
                            originalReport,
>>>>>>> 1ef115b3
                        };

                        if ('renderContent' in contextAction) {
                            return contextAction.renderContent(closePopup, payload);
                        }

                        const {textTranslateKey} = contextAction;
                        const isKeyInActionUpdateKeys =
                            textTranslateKey === 'reportActionContextMenu.editAction' ||
                            textTranslateKey === 'reportActionContextMenu.deleteAction' ||
                            textTranslateKey === 'reportActionContextMenu.deleteConfirmation';
                        const text = textTranslateKey && (isKeyInActionUpdateKeys ? translate(textTranslateKey, {action: moneyRequestAction ?? reportAction}) : translate(textTranslateKey));
                        const transactionPayload = textTranslateKey === 'reportActionContextMenu.copyToClipboard' && transaction && {transaction};
                        const isMenuAction = textTranslateKey === 'reportActionContextMenu.menu';

                        return (
                            <ContextMenuItem
                                ref={(ref) => {
                                    menuItemRefs.current[index] = ref;
                                }}
                                buttonRef={isMenuAction ? threeDotRef : {current: null}}
                                icon={contextAction.icon}
                                text={text ?? ''}
                                successIcon={contextAction.successIcon}
                                successText={contextAction.successTextTranslateKey ? translate(contextAction.successTextTranslateKey) : undefined}
                                isMini={isMini}
                                key={contextAction.textTranslateKey}
                                onPress={(event) =>
                                    interceptAnonymousUser(
                                        () => contextAction.onPress?.(closePopup, {...payload, ...transactionPayload, event, ...(isMenuAction ? {anchorRef: threeDotRef} : {})}),
                                        contextAction.isAnonymousAction,
                                    )
                                }
                                description={contextAction.getDescription?.(selection) ?? ''}
                                isAnonymousAction={contextAction.isAnonymousAction}
                                isFocused={focusedIndex === index}
                                shouldPreventDefaultFocusOnPress={contextAction.shouldPreventDefaultFocusOnPress}
                                onFocus={() => setFocusedIndex(index)}
                                onBlur={() => (index === filteredContextMenuActions.length - 1 || index === 1) && setFocusedIndex(-1)}
                                disabled={contextAction?.shouldDisable ? contextAction?.shouldDisable(download) : false}
                                shouldShowLoadingSpinnerIcon={contextAction?.shouldDisable ? contextAction?.shouldDisable(download) : false}
                            />
                        );
                    })}
                </View>
            </FocusTrapForModal>
        )
    );
}

export default memo(BaseReportActionContextMenu, deepEqual);

export type {BaseReportActionContextMenuProps};<|MERGE_RESOLUTION|>--- conflicted
+++ resolved
@@ -353,11 +353,8 @@
                             setIsEmojiPickerActive,
                             moneyRequestAction,
                             card,
-<<<<<<< HEAD
+                            originalReport,
                             hasInTryNewDot,
-=======
-                            originalReport,
->>>>>>> 1ef115b3
                         };
 
                         if ('renderContent' in contextAction) {
