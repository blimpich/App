import lodashIsEqual from 'lodash/isEqual';
import type {MutableRefObject, RefObject} from 'react';
import React, {memo, useMemo, useRef, useState} from 'react';
import {InteractionManager, View} from 'react-native';
// eslint-disable-next-line no-restricted-imports
import type {GestureResponderEvent, Text as RNText, View as ViewType} from 'react-native';
import type {OnyxEntry} from 'react-native-onyx';
import {useOnyx} from 'react-native-onyx';
import type {ContextMenuItemHandle} from '@components/ContextMenuItem';
import ContextMenuItem from '@components/ContextMenuItem';
import FocusTrapForModal from '@components/FocusTrap/FocusTrapForModal';
import useArrowKeyFocusManager from '@hooks/useArrowKeyFocusManager';
import useEnvironment from '@hooks/useEnvironment';
import useKeyboardShortcut from '@hooks/useKeyboardShortcut';
import useLocalize from '@hooks/useLocalize';
import useNetwork from '@hooks/useNetwork';
import usePaginatedReportActions from '@hooks/usePaginatedReportActions';
import useResponsiveLayout from '@hooks/useResponsiveLayout';
import useRestoreInputFocus from '@hooks/useRestoreInputFocus';
import useStyleUtils from '@hooks/useStyleUtils';
<<<<<<< HEAD
import useWorkspaceAccountID from '@hooks/useWorkspaceAccountID';
import {getPolicy, isPolicyAdmin as PolicyUtilsIsPolicyAdmin} from '@libs/PolicyUtils';
import {getLinkedTransactionID, getOneTransactionThreadReportID, getOriginalMessage, getReportAction, isActionOfType} from '@libs/ReportActionsUtils';
=======
import {getExpensifyCardFromReportAction} from '@libs/CardMessageUtils';
import {getLinkedTransactionID, getOneTransactionThreadReportID, getReportAction} from '@libs/ReportActionsUtils';
>>>>>>> e80425b9
import {
    chatIncludesChronosWithID,
    getSourceIDFromReportAction,
    isArchivedNonExpenseReport,
    isArchivedNonExpenseReportWithID,
    isInvoiceReport as ReportUtilsIsInvoiceReport,
    isMoneyRequest as ReportUtilsIsMoneyRequest,
    isMoneyRequestReport as ReportUtilsIsMoneyRequestReport,
    isTrackExpenseReport as ReportUtilsIsTrackExpenseReport,
} from '@libs/ReportUtils';
import shouldEnableContextMenuEnterShortcut from '@libs/shouldEnableContextMenuEnterShortcut';
import {isAnonymousUser, signOutAndRedirectToSignIn} from '@userActions/Session';
import CONST from '@src/CONST';
import ONYXKEYS from '@src/ONYXKEYS';
import type {ReportAction} from '@src/types/onyx';
import {isEmptyObject} from '@src/types/utils/EmptyObject';
import type {ContextMenuAction, ContextMenuActionPayload} from './ContextMenuActions';
import ContextMenuActions from './ContextMenuActions';
import type {ContextMenuAnchor, ContextMenuType} from './ReportActionContextMenu';
import {hideContextMenu, showContextMenu} from './ReportActionContextMenu';

type BaseReportActionContextMenuProps = {
    /** The ID of the report this report action is attached to. */
    reportID: string | undefined;

    /** The ID of the report action this context menu is attached to. */
    reportActionID: string | undefined;

    /** The ID of the original report from which the given reportAction is first created. */
    // originalReportID is used in withOnyx to get the reportActions for the original report
    // eslint-disable-next-line react/no-unused-prop-types
    originalReportID: string | undefined;

    /**
     * If true, this component will be a small, row-oriented menu that displays icons but not text.
     * If false, this component will be a larger, column-oriented menu that displays icons alongside text in each row.
     */
    isMini?: boolean;

    /** Controls the visibility of this component. */
    isVisible?: boolean;

    /** The copy selection. */
    selection?: string;

    /** Draft message - if this is set the comment is in 'edit' mode */
    draftMessage?: string;

    /** String representing the context menu type [LINK, REPORT_ACTION] which controls context menu choices  */
    type?: ContextMenuType;

    /** Target node which is the target of ContentMenu */
    anchor?: MutableRefObject<ContextMenuAnchor>;

    /** Flag to check if the chat participant is Chronos */
    isChronosReport?: boolean;

    /** Whether the provided report is an archived room */
    isArchivedRoom?: boolean;

    /** Flag to check if the chat is pinned in the LHN. Used for the Pin/Unpin action */
    isPinnedChat?: boolean;

    /** Flag to check if the chat is unread in the LHN. Used for the Mark as Read/Unread action */
    isUnreadChat?: boolean;

    /**
     * Is the action a thread's parent reportAction viewed from within the thread report?
     * It will be false if we're viewing the same parent report action from the report it belongs to rather than the thread.
     */
    isThreadReportParentAction?: boolean;

    /** Content Ref */
    contentRef?: RefObject<View>;

    /** Function to check if context menu is active */
    checkIfContextMenuActive?: () => void;

    /** List of disabled actions */
    disabledActions?: ContextMenuAction[];

    /** Function to update emoji picker state */
    setIsEmojiPickerActive?: (state: boolean) => void;
};

type MenuItemRefs = Record<string, ContextMenuItemHandle | null>;

function BaseReportActionContextMenu({
    type = CONST.CONTEXT_MENU_TYPES.REPORT_ACTION,
    anchor,
    contentRef,
    isChronosReport = false,
    isArchivedRoom = false,
    isMini = false,
    isVisible = false,
    isPinnedChat = false,
    isUnreadChat = false,
    isThreadReportParentAction = false,
    selection = '',
    draftMessage = '',
    reportActionID,
    reportID,
    originalReportID,
    checkIfContextMenuActive,
    disabledActions = [],
    setIsEmojiPickerActive,
}: BaseReportActionContextMenuProps) {
    const StyleUtils = useStyleUtils();
    const {translate} = useLocalize();
    // eslint-disable-next-line rulesdir/prefer-shouldUseNarrowLayout-instead-of-isSmallScreenWidth
    const {shouldUseNarrowLayout, isSmallScreenWidth} = useResponsiveLayout();
    const menuItemRefs = useRef<MenuItemRefs>({});
    const [shouldKeepOpen, setShouldKeepOpen] = useState(false);
    const wrapperStyle = StyleUtils.getReportActionContextMenuStyles(isMini, shouldUseNarrowLayout);
    const {isOffline} = useNetwork();
    const {isProduction} = useEnvironment();
    const threedotRef = useRef<View>(null);
    const [betas] = useOnyx(ONYXKEYS.BETAS);
    const [reportActions] = useOnyx(`${ONYXKEYS.COLLECTION.REPORT_ACTIONS}${originalReportID}`, {
        canEvict: false,
    });
    const transactionID = getLinkedTransactionID(reportActionID, reportID);
    const [transaction] = useOnyx(`${ONYXKEYS.COLLECTION.TRANSACTION}${transactionID}`);
    const [user] = useOnyx(ONYXKEYS.USER);
    const [report] = useOnyx(`${ONYXKEYS.COLLECTION.REPORT}${reportID}`);
    const policyID = report?.policyID;
<<<<<<< HEAD
    const workspaceAccountID = useWorkspaceAccountID(policyID);
    const [cardList = {}] = useOnyx(ONYXKEYS.CARD_LIST);
    const [cardsList] = useOnyx(`${ONYXKEYS.COLLECTION.WORKSPACE_CARDS_LIST}${workspaceAccountID}_${CONST.EXPENSIFY_CARD.BANK}`);
=======
>>>>>>> e80425b9

    const reportAction: OnyxEntry<ReportAction> = useMemo(() => {
        if (isEmptyObject(reportActions) || reportActionID === '0' || reportActionID === '-1' || !reportActionID) {
            return;
        }
        return reportActions[reportActionID];
    }, [reportActions, reportActionID]);

    const sourceID = getSourceIDFromReportAction(reportAction);

    const [download] = useOnyx(`${ONYXKEYS.COLLECTION.DOWNLOAD}${sourceID}`);

    const [childReport] = useOnyx(`${ONYXKEYS.COLLECTION.REPORT}${reportAction?.childReportID}`);
    const parentReportAction = getReportAction(childReport?.parentReportID, childReport?.parentReportActionID);
    const {reportActions: paginatedReportActions} = usePaginatedReportActions(childReport?.reportID);

    const transactionThreadReportID = useMemo(
        () => getOneTransactionThreadReportID(childReport?.reportID, paginatedReportActions ?? [], isOffline),
        [childReport?.reportID, paginatedReportActions, isOffline],
    );

    const [transactionThreadReport] = useOnyx(`${ONYXKEYS.COLLECTION.REPORT}${transactionThreadReportID}`);

    const isMoneyRequestReport = useMemo(() => ReportUtilsIsMoneyRequestReport(childReport), [childReport]);
    const isInvoiceReport = useMemo(() => ReportUtilsIsInvoiceReport(childReport), [childReport]);

    const requestParentReportAction = useMemo(() => {
        if (isMoneyRequestReport || isInvoiceReport) {
            if (!paginatedReportActions || !transactionThreadReport?.parentReportActionID) {
                return undefined;
            }
            return paginatedReportActions.find((action) => action.reportActionID === transactionThreadReport.parentReportActionID);
        }
        return parentReportAction;
    }, [parentReportAction, isMoneyRequestReport, isInvoiceReport, paginatedReportActions, transactionThreadReport?.parentReportActionID]);

    const moneyRequestAction = transactionThreadReportID ? requestParentReportAction : parentReportAction;

    const [childReportNameValuePairs] = useOnyx(`${ONYXKEYS.COLLECTION.REPORT_NAME_VALUE_PAIRS}${childReport?.reportID}`);
    const [parentReportNameValuePairs] = useOnyx(`${ONYXKEYS.COLLECTION.REPORT_NAME_VALUE_PAIRS}${childReport?.parentReportID}`);
    const [parentReport] = useOnyx(`${ONYXKEYS.COLLECTION.REPORT}${childReport?.parentReportID}`);

    const isMoneyRequest = useMemo(() => ReportUtilsIsMoneyRequest(childReport), [childReport]);
    const isTrackExpenseReport = ReportUtilsIsTrackExpenseReport(childReport);
    const isSingleTransactionView = isMoneyRequest || isTrackExpenseReport;
    const isMoneyRequestOrReport = isMoneyRequestReport || isSingleTransactionView;

    const areHoldRequirementsMet =
        !isInvoiceReport &&
        isMoneyRequestOrReport &&
        !isArchivedNonExpenseReport(transactionThreadReportID ? childReport : parentReport, transactionThreadReportID ? childReportNameValuePairs : parentReportNameValuePairs);

    const shouldEnableArrowNavigation = !isMini && (isVisible || shouldKeepOpen);
    let filteredContextMenuActions = ContextMenuActions.filter(
        (contextAction) =>
            !disabledActions.includes(contextAction) &&
            contextAction.shouldShow({
                type,
                reportAction,
                isArchivedRoom,
                betas,
                menuTarget: anchor,
                isChronosReport,
                reportID,
                isPinnedChat,
                isUnreadChat,
                isThreadReportParentAction,
                isOffline: !!isOffline,
                isMini,
                isProduction,
                moneyRequestAction,
                areHoldRequirementsMet,
                user,
            }),
    );

    if (isMini) {
        const menuAction = filteredContextMenuActions.at(-1);
        const otherActions = filteredContextMenuActions.slice(0, -1);
        if (otherActions.length > CONST.MINI_CONTEXT_MENU_MAX_ITEMS && menuAction) {
            filteredContextMenuActions = otherActions.slice(0, CONST.MINI_CONTEXT_MENU_MAX_ITEMS - 1);
            filteredContextMenuActions.push(menuAction);
        } else {
            filteredContextMenuActions = otherActions;
        }
    }

    // Context menu actions that are not rendered as menu items are excluded from arrow navigation
    const nonMenuItemActionIndexes = filteredContextMenuActions.map((contextAction, index) =>
        'renderContent' in contextAction && typeof contextAction.renderContent === 'function' ? index : undefined,
    );
    const disabledIndexes = nonMenuItemActionIndexes.filter((index): index is number => index !== undefined);

    const [focusedIndex, setFocusedIndex] = useArrowKeyFocusManager({
        initialFocusedIndex: -1,
        disabledIndexes,
        maxIndex: filteredContextMenuActions.length - 1,
        isActive: shouldEnableArrowNavigation,
    });

    /**
     * Checks if user is anonymous. If true and the action doesn't accept for anonymous user, hides the context menu and
     * shows the sign in modal. Else, executes the callback.
     */
    const interceptAnonymousUser = (callback: () => void, isAnonymousAction = false) => {
        if (isAnonymousUser() && !isAnonymousAction) {
            hideContextMenu(false);

            InteractionManager.runAfterInteractions(() => {
                signOutAndRedirectToSignIn();
            });
        } else {
            callback();
        }
    };

    useKeyboardShortcut(
        CONST.KEYBOARD_SHORTCUTS.ENTER,
        (event) => {
            if (!menuItemRefs.current[focusedIndex]) {
                return;
            }

            // Ensures the event does not cause side-effects beyond the context menu, e.g. when an outside element is focused
            if (event) {
                event.stopPropagation();
            }

            menuItemRefs.current[focusedIndex]?.triggerPressAndUpdateSuccess?.();
            setFocusedIndex(-1);
        },
        {isActive: shouldEnableArrowNavigation && shouldEnableContextMenuEnterShortcut, shouldPreventDefault: false},
    );
    useRestoreInputFocus(isVisible);

    const openOverflowMenu = (event: GestureResponderEvent | MouseEvent, anchorRef: MutableRefObject<View | null>) => {
        showContextMenu(
            CONST.CONTEXT_MENU_TYPES.REPORT_ACTION,
            event,
            selection,
            anchorRef?.current as ViewType | RNText | null,
            reportID,
            reportAction?.reportActionID,
            originalReportID,
            draftMessage,
            checkIfContextMenuActive,
            () => {
                checkIfContextMenuActive?.();
                setShouldKeepOpen(false);
            },
            isArchivedNonExpenseReportWithID(originalReportID),
            chatIncludesChronosWithID(originalReportID),
            undefined,
            undefined,
            filteredContextMenuActions,
            true,
            () => {},
            true,
            isThreadReportParentAction,
        );
    };

    // eslint-disable-next-line @typescript-eslint/non-nullable-type-assertion-style
    const card = getExpensifyCardFromReportAction({reportAction: (reportAction ?? null) as ReportAction, policyID});

    return (
        (isVisible || shouldKeepOpen) && (
            <FocusTrapForModal active={!isMini && !isSmallScreenWidth}>
                <View
                    ref={contentRef}
                    style={wrapperStyle}
                >
                    {filteredContextMenuActions.map((contextAction, index) => {
                        const closePopup = !isMini;
                        const payload: ContextMenuActionPayload = {
                            // eslint-disable-next-line @typescript-eslint/non-nullable-type-assertion-style
                            reportAction: (reportAction ?? null) as ReportAction,
                            reportID,
                            report,
                            draftMessage,
                            selection,
                            close: () => setShouldKeepOpen(false),
                            openContextMenu: () => setShouldKeepOpen(true),
                            interceptAnonymousUser,
                            openOverflowMenu,
                            setIsEmojiPickerActive,
                            moneyRequestAction,
                            card,
                        };

                        if ('renderContent' in contextAction) {
                            return contextAction.renderContent(closePopup, payload);
                        }

                        const {textTranslateKey} = contextAction;
                        const isKeyInActionUpdateKeys =
                            textTranslateKey === 'reportActionContextMenu.editAction' ||
                            textTranslateKey === 'reportActionContextMenu.deleteAction' ||
                            textTranslateKey === 'reportActionContextMenu.deleteConfirmation';
                        const text = textTranslateKey && (isKeyInActionUpdateKeys ? translate(textTranslateKey, {action: moneyRequestAction ?? reportAction}) : translate(textTranslateKey));
                        const transactionPayload = textTranslateKey === 'reportActionContextMenu.copyToClipboard' && transaction && {transaction};
                        const isMenuAction = textTranslateKey === 'reportActionContextMenu.menu';

                        return (
                            <ContextMenuItem
                                ref={(ref) => {
                                    menuItemRefs.current[index] = ref;
                                }}
                                buttonRef={isMenuAction ? threedotRef : {current: null}}
                                icon={contextAction.icon}
                                text={text ?? ''}
                                successIcon={contextAction.successIcon}
                                successText={contextAction.successTextTranslateKey ? translate(contextAction.successTextTranslateKey) : undefined}
                                isMini={isMini}
                                key={contextAction.textTranslateKey}
                                onPress={(event) =>
                                    interceptAnonymousUser(
                                        () => contextAction.onPress?.(closePopup, {...payload, ...transactionPayload, event, ...(isMenuAction ? {anchorRef: threedotRef} : {})}),
                                        contextAction.isAnonymousAction,
                                    )
                                }
                                description={contextAction.getDescription?.(selection) ?? ''}
                                isAnonymousAction={contextAction.isAnonymousAction}
                                isFocused={focusedIndex === index}
                                shouldPreventDefaultFocusOnPress={contextAction.shouldPreventDefaultFocusOnPress}
                                onFocus={() => setFocusedIndex(index)}
                                onBlur={() => (index === filteredContextMenuActions.length - 1 || index === 1) && setFocusedIndex(-1)}
                                disabled={contextAction?.shouldDisable ? contextAction?.shouldDisable(download) : false}
                                shouldShowLoadingSpinnerIcon={contextAction?.shouldDisable ? contextAction?.shouldDisable(download) : false}
                            />
                        );
                    })}
                </View>
            </FocusTrapForModal>
        )
    );
}

export default memo(BaseReportActionContextMenu, lodashIsEqual);

export type {BaseReportActionContextMenuProps};<|MERGE_RESOLUTION|>--- conflicted
+++ resolved
@@ -18,14 +18,8 @@
 import useResponsiveLayout from '@hooks/useResponsiveLayout';
 import useRestoreInputFocus from '@hooks/useRestoreInputFocus';
 import useStyleUtils from '@hooks/useStyleUtils';
-<<<<<<< HEAD
-import useWorkspaceAccountID from '@hooks/useWorkspaceAccountID';
-import {getPolicy, isPolicyAdmin as PolicyUtilsIsPolicyAdmin} from '@libs/PolicyUtils';
-import {getLinkedTransactionID, getOneTransactionThreadReportID, getOriginalMessage, getReportAction, isActionOfType} from '@libs/ReportActionsUtils';
-=======
 import {getExpensifyCardFromReportAction} from '@libs/CardMessageUtils';
 import {getLinkedTransactionID, getOneTransactionThreadReportID, getReportAction} from '@libs/ReportActionsUtils';
->>>>>>> e80425b9
 import {
     chatIncludesChronosWithID,
     getSourceIDFromReportAction,
@@ -152,12 +146,6 @@
     const [user] = useOnyx(ONYXKEYS.USER);
     const [report] = useOnyx(`${ONYXKEYS.COLLECTION.REPORT}${reportID}`);
     const policyID = report?.policyID;
-<<<<<<< HEAD
-    const workspaceAccountID = useWorkspaceAccountID(policyID);
-    const [cardList = {}] = useOnyx(ONYXKEYS.CARD_LIST);
-    const [cardsList] = useOnyx(`${ONYXKEYS.COLLECTION.WORKSPACE_CARDS_LIST}${workspaceAccountID}_${CONST.EXPENSIFY_CARD.BANK}`);
-=======
->>>>>>> e80425b9
 
     const reportAction: OnyxEntry<ReportAction> = useMemo(() => {
         if (isEmptyObject(reportActions) || reportActionID === '0' || reportActionID === '-1' || !reportActionID) {
