--- conflicted
+++ resolved
@@ -138,13 +138,8 @@
     const wrapperStyle = StyleUtils.getReportActionContextMenuStyles(isMini, shouldUseNarrowLayout);
     const {isOffline} = useNetwork();
     const {isProduction} = useEnvironment();
-<<<<<<< HEAD
     const threeDotRef = useRef<View>(null);
-    const [betas] = useOnyx(ONYXKEYS.BETAS, {canBeMissing: false});
-=======
-    const threedotRef = useRef<View>(null);
     const [betas] = useOnyx(ONYXKEYS.BETAS, {canBeMissing: true});
->>>>>>> 086c2305
     const [reportActions] = useOnyx(`${ONYXKEYS.COLLECTION.REPORT_ACTIONS}${originalReportID}`, {
         canBeMissing: true,
         canEvict: false,
