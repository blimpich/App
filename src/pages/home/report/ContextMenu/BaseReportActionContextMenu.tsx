import lodashIsEqual from 'lodash/isEqual';
import type {MutableRefObject, RefObject} from 'react';
import React, {memo, useMemo, useRef, useState} from 'react';
import {InteractionManager, View} from 'react-native';
// eslint-disable-next-line no-restricted-imports
import type {GestureResponderEvent, Text as RNText, View as ViewType} from 'react-native';
import type {OnyxEntry} from 'react-native-onyx';
import {withOnyx} from 'react-native-onyx';
import type {ContextMenuItemHandle} from '@components/ContextMenuItem';
import ContextMenuItem from '@components/ContextMenuItem';
import FocusTrapForModal from '@components/FocusTrap/FocusTrapForModal';
import useArrowKeyFocusManager from '@hooks/useArrowKeyFocusManager';
import useKeyboardShortcut from '@hooks/useKeyboardShortcut';
import useLocalize from '@hooks/useLocalize';
import useNetwork from '@hooks/useNetwork';
import useStyleUtils from '@hooks/useStyleUtils';
import useWindowDimensions from '@hooks/useWindowDimensions';
import * as ReportActionsUtils from '@libs/ReportActionsUtils';
import * as ReportUtils from '@libs/ReportUtils';
import * as Session from '@userActions/Session';
import CONST from '@src/CONST';
import ONYXKEYS from '@src/ONYXKEYS';
import type {Beta, ReportAction, ReportActions, Transaction} from '@src/types/onyx';
import {isEmptyObject} from '@src/types/utils/EmptyObject';
import type {ContextMenuAction, ContextMenuActionPayload} from './ContextMenuActions';
import ContextMenuActions from './ContextMenuActions';
import type {ContextMenuAnchor, ContextMenuType} from './ReportActionContextMenu';
import {hideContextMenu, showContextMenu} from './ReportActionContextMenu';

type BaseReportActionContextMenuOnyxProps = {
    /** Beta features list */
    betas: OnyxEntry<Beta[]>;

    /** All of the actions of the report */
    reportActions: OnyxEntry<ReportActions>;

    /** The transaction linked to the report action this context menu is attached to. */
    transaction: OnyxEntry<Transaction>;
};

type BaseReportActionContextMenuProps = BaseReportActionContextMenuOnyxProps & {
    /** The ID of the report this report action is attached to. */
    reportID: string;

    /** The ID of the report action this context menu is attached to. */
    reportActionID: string;

    /** The ID of the original report from which the given reportAction is first created. */
    // originalReportID is used in withOnyx to get the reportActions for the original report
    // eslint-disable-next-line react/no-unused-prop-types
    originalReportID: string;

    /**
     * If true, this component will be a small, row-oriented menu that displays icons but not text.
     * If false, this component will be a larger, column-oriented menu that displays icons alongside text in each row.
     */
    isMini?: boolean;

    /** Controls the visibility of this component. */
    isVisible?: boolean;

    /** The copy selection. */
    selection?: string;

    /** Draft message - if this is set the comment is in 'edit' mode */
    draftMessage?: string;

    /** String representing the context menu type [LINK, REPORT_ACTION] which controls context menu choices  */
    type?: ContextMenuType;

    /** Target node which is the target of ContentMenu */
    anchor?: MutableRefObject<ContextMenuAnchor>;

    /** Flag to check if the chat participant is Chronos */
    isChronosReport?: boolean;

    /** Whether the provided report is an archived room */
    isArchivedRoom?: boolean;

    /** Flag to check if the chat is pinned in the LHN. Used for the Pin/Unpin action */
    isPinnedChat?: boolean;

    /** Flag to check if the chat is unread in the LHN. Used for the Mark as Read/Unread action */
    isUnreadChat?: boolean;

    /** Content Ref */
    contentRef?: RefObject<View>;

    /** Function to check if context menu is active */
    checkIfContextMenuActive?: () => void;

    /** List of disabled actions */
    disabledActions?: ContextMenuAction[];

    /** Function to update emoji picker state */
    setIsEmojiPickerActive?: (state: boolean) => void;
};

type MenuItemRefs = Record<string, ContextMenuItemHandle | null>;

function BaseReportActionContextMenu({
    type = CONST.CONTEXT_MENU_TYPES.REPORT_ACTION,
    anchor,
    contentRef,
    isChronosReport = false,
    isArchivedRoom = false,
    isMini = false,
    isVisible = false,
    isPinnedChat = false,
    isUnreadChat = false,
    selection = '',
    draftMessage = '',
    reportActionID,
    transaction,
    reportID,
    betas,
    reportActions,
    checkIfContextMenuActive,
    disabledActions = [],
    setIsEmojiPickerActive,
}: BaseReportActionContextMenuProps) {
    const StyleUtils = useStyleUtils();
    const {translate} = useLocalize();
    const {isSmallScreenWidth} = useWindowDimensions();
    const menuItemRefs = useRef<MenuItemRefs>({});
    const [shouldKeepOpen, setShouldKeepOpen] = useState(false);
    const wrapperStyle = StyleUtils.getReportActionContextMenuStyles(isMini, isSmallScreenWidth);
    const {isOffline} = useNetwork();
    const threedotRef = useRef<View>(null);

    const reportAction: OnyxEntry<ReportAction> = useMemo(() => {
        if (isEmptyObject(reportActions) || reportActionID === '0') {
            return;
        }
        return reportActions[reportActionID];
    }, [reportActions, reportActionID]);

    const shouldEnableArrowNavigation = !isMini && (isVisible || shouldKeepOpen);
    let filteredContextMenuActions = ContextMenuActions.filter(
        (contextAction) =>
            !disabledActions.includes(contextAction) &&
            contextAction.shouldShow(type, reportAction, isArchivedRoom, betas, anchor, isChronosReport, reportID, isPinnedChat, isUnreadChat, !!isOffline, isMini),
    );

    if (isMini) {
        const menuAction = filteredContextMenuActions.at(-1);
        const otherActions = filteredContextMenuActions.slice(0, -1);
        if (otherActions.length > CONST.MINI_CONTEXT_MENU_MAX_ITEMS && menuAction) {
            filteredContextMenuActions = otherActions.slice(0, CONST.MINI_CONTEXT_MENU_MAX_ITEMS - 1);
            filteredContextMenuActions.push(menuAction);
        } else {
            filteredContextMenuActions = otherActions;
        }
    }

    // Context menu actions that are not rendered as menu items are excluded from arrow navigation
    const nonMenuItemActionIndexes = filteredContextMenuActions.map((contextAction, index) =>
        'renderContent' in contextAction && typeof contextAction.renderContent === 'function' ? index : undefined,
    );
    const disabledIndexes = nonMenuItemActionIndexes.filter((index): index is number => index !== undefined);

    const [focusedIndex, setFocusedIndex] = useArrowKeyFocusManager({
        initialFocusedIndex: -1,
        disabledIndexes,
        maxIndex: filteredContextMenuActions.length - 1,
        isActive: shouldEnableArrowNavigation,
        disableCyclicTraversal: true,
    });

    /**
     * Checks if user is anonymous. If true and the action doesn't accept for anonymous user, hides the context menu and
     * shows the sign in modal. Else, executes the callback.
     */
    const interceptAnonymousUser = (callback: () => void, isAnonymousAction = false) => {
        if (Session.isAnonymousUser() && !isAnonymousAction) {
            hideContextMenu(false);

            InteractionManager.runAfterInteractions(() => {
                Session.signOutAndRedirectToSignIn();
            });
        } else {
            callback();
        }
    };

    useKeyboardShortcut(
        CONST.KEYBOARD_SHORTCUTS.ENTER,
        (event) => {
            if (!menuItemRefs.current[focusedIndex]) {
                return;
            }

            // Ensures the event does not cause side-effects beyond the context menu, e.g. when an outside element is focused
            if (event) {
                event.stopPropagation();
            }

            menuItemRefs.current[focusedIndex]?.triggerPressAndUpdateSuccess?.();
            setFocusedIndex(-1);
        },
        {isActive: shouldEnableArrowNavigation},
    );

    const openOverflowMenu = (event: GestureResponderEvent | MouseEvent, anchorRef: MutableRefObject<View | null>) => {
        const originalReportID = ReportUtils.getOriginalReportID(reportID, reportAction);
        const originalReport = ReportUtils.getReport(originalReportID);
        showContextMenu(
            CONST.CONTEXT_MENU_TYPES.REPORT_ACTION,
            event,
            selection,
            anchorRef?.current as ViewType | RNText | null,
            reportID,
            reportAction?.reportActionID,
            originalReportID,
            draftMessage,
            checkIfContextMenuActive,
            () => {
                checkIfContextMenuActive?.();
                setShouldKeepOpen(false);
            },
            ReportUtils.isArchivedRoom(originalReport),
            ReportUtils.chatIncludesChronos(originalReport),
            undefined,
            undefined,
            filteredContextMenuActions,
            true,
            () => {},
            true,
        );
    };

    return (
        (isVisible || shouldKeepOpen) && (
<<<<<<< HEAD
            <View
                ref={contentRef}
                style={wrapperStyle}
            >
                {filteredContextMenuActions.map((contextAction, index) => {
                    const closePopup = !isMini;
                    const payload: ContextMenuActionPayload = {
                        // eslint-disable-next-line @typescript-eslint/non-nullable-type-assertion-style
                        reportAction: reportAction as ReportAction,
                        reportID,
                        draftMessage,
                        selection,
                        close: () => setShouldKeepOpen(false),
                        openContextMenu: () => setShouldKeepOpen(true),
                        interceptAnonymousUser,
                        openOverflowMenu,
                        setIsEmojiPickerActive,
                    };

                    if ('renderContent' in contextAction) {
                        return contextAction.renderContent(closePopup, payload);
                    }

                    const {textTranslateKey} = contextAction;
                    const isKeyInActionUpdateKeys =
                        textTranslateKey === 'reportActionContextMenu.editAction' ||
                        textTranslateKey === 'reportActionContextMenu.deleteAction' ||
                        textTranslateKey === 'reportActionContextMenu.deleteConfirmation';
                    const text = textTranslateKey && (isKeyInActionUpdateKeys ? translate(textTranslateKey, {action: reportAction}) : translate(textTranslateKey));
                    const transactionPayload = textTranslateKey === 'reportActionContextMenu.copyToClipboard' && transaction && {transaction};
                    const isMenuAction = textTranslateKey === 'reportActionContextMenu.menu';

                    return (
                        <ContextMenuItem
                            ref={(ref) => {
                                menuItemRefs.current[index] = ref;
                            }}
                            buttonRef={isMenuAction ? threedotRef : {current: null}}
                            icon={contextAction.icon}
                            text={text ?? ''}
                            successIcon={contextAction.successIcon}
                            successText={contextAction.successTextTranslateKey ? translate(contextAction.successTextTranslateKey) : undefined}
                            isMini={isMini}
                            key={contextAction.textTranslateKey}
                            onPress={(event) =>
                                interceptAnonymousUser(
                                    () => contextAction.onPress?.(closePopup, {...payload, ...transactionPayload, event, ...(isMenuAction ? {anchorRef: threedotRef} : {})}),
                                    contextAction.isAnonymousAction,
                                )
                            }
                            description={contextAction.getDescription?.(selection) ?? ''}
                            isAnonymousAction={contextAction.isAnonymousAction}
                            isFocused={focusedIndex === index}
                            shouldPreventDefaultFocusOnPress={contextAction.shouldPreventDefaultFocusOnPress}
                            onFocus={() => setFocusedIndex(index)}
                        />
                    );
                })}
            </View>
=======
            <FocusTrapForModal active={!isMini}>
                <View
                    ref={contentRef}
                    style={wrapperStyle}
                >
                    {filteredContextMenuActions.map((contextAction, index) => {
                        const closePopup = !isMini;
                        const payload: ContextMenuActionPayload = {
                            reportAction: (reportAction ?? null) as ReportAction,
                            reportID,
                            draftMessage,
                            selection,
                            close: () => setShouldKeepOpen(false),
                            openContextMenu: () => setShouldKeepOpen(true),
                            interceptAnonymousUser,
                            openOverflowMenu,
                            setIsEmojiPickerActive,
                        };

                        if ('renderContent' in contextAction) {
                            return contextAction.renderContent(closePopup, payload);
                        }

                        const {textTranslateKey} = contextAction;
                        const isKeyInActionUpdateKeys =
                            textTranslateKey === 'reportActionContextMenu.editAction' ||
                            textTranslateKey === 'reportActionContextMenu.deleteAction' ||
                            textTranslateKey === 'reportActionContextMenu.deleteConfirmation';
                        const text = textTranslateKey && (isKeyInActionUpdateKeys ? translate(textTranslateKey, {action: reportAction}) : translate(textTranslateKey));
                        const transactionPayload = textTranslateKey === 'reportActionContextMenu.copyToClipboard' && transaction && {transaction};
                        const isMenuAction = textTranslateKey === 'reportActionContextMenu.menu';

                        return (
                            <ContextMenuItem
                                ref={(ref) => {
                                    menuItemRefs.current[index] = ref;
                                }}
                                buttonRef={isMenuAction ? threedotRef : {current: null}}
                                icon={contextAction.icon}
                                text={text ?? ''}
                                successIcon={contextAction.successIcon}
                                successText={contextAction.successTextTranslateKey ? translate(contextAction.successTextTranslateKey) : undefined}
                                isMini={isMini}
                                key={contextAction.textTranslateKey}
                                onPress={(event) =>
                                    interceptAnonymousUser(
                                        () => contextAction.onPress?.(closePopup, {...payload, ...transactionPayload, event, ...(isMenuAction ? {anchorRef: threedotRef} : {})}),
                                        contextAction.isAnonymousAction,
                                    )
                                }
                                description={contextAction.getDescription?.(selection) ?? ''}
                                isAnonymousAction={contextAction.isAnonymousAction}
                                isFocused={focusedIndex === index}
                                shouldPreventDefaultFocusOnPress={contextAction.shouldPreventDefaultFocusOnPress}
                                onFocus={() => setFocusedIndex(index)}
                                onBlur={() => (index === filteredContextMenuActions.length - 1 || index === 1) && setFocusedIndex(-1)}
                            />
                        );
                    })}
                </View>
            </FocusTrapForModal>
>>>>>>> a451de46
        )
    );
}

export default withOnyx<BaseReportActionContextMenuProps, BaseReportActionContextMenuOnyxProps>({
    betas: {
        key: ONYXKEYS.BETAS,
    },
    reportActions: {
        key: ({originalReportID}) => `${ONYXKEYS.COLLECTION.REPORT_ACTIONS}${originalReportID}`,
        canEvict: false,
    },
    transaction: {
        key: ({reportActions, reportActionID}) => {
            const reportAction = reportActions?.[reportActionID];
            return `${ONYXKEYS.COLLECTION.TRANSACTION}${(reportAction && ReportActionsUtils.getLinkedTransactionID(reportAction)) ?? 0}`;
        },
    },
})(
    memo(BaseReportActionContextMenu, (prevProps, nextProps) => {
        const {reportActions: prevReportActions, ...prevPropsWithoutReportActions} = prevProps;
        const {reportActions: nextReportActions, ...nextPropsWithoutReportActions} = nextProps;

        const prevReportAction = prevReportActions?.[prevProps.reportActionID] ?? '';
        const nextReportAction = nextReportActions?.[nextProps.reportActionID] ?? '';

        // We only want to re-render when the report action that is attached to is changed
        if (prevReportAction !== nextReportAction) {
            return false;
        }

        return lodashIsEqual(prevPropsWithoutReportActions, nextPropsWithoutReportActions);
    }),
);

export type {BaseReportActionContextMenuProps};<|MERGE_RESOLUTION|>--- conflicted
+++ resolved
@@ -231,67 +231,6 @@
 
     return (
         (isVisible || shouldKeepOpen) && (
-<<<<<<< HEAD
-            <View
-                ref={contentRef}
-                style={wrapperStyle}
-            >
-                {filteredContextMenuActions.map((contextAction, index) => {
-                    const closePopup = !isMini;
-                    const payload: ContextMenuActionPayload = {
-                        // eslint-disable-next-line @typescript-eslint/non-nullable-type-assertion-style
-                        reportAction: reportAction as ReportAction,
-                        reportID,
-                        draftMessage,
-                        selection,
-                        close: () => setShouldKeepOpen(false),
-                        openContextMenu: () => setShouldKeepOpen(true),
-                        interceptAnonymousUser,
-                        openOverflowMenu,
-                        setIsEmojiPickerActive,
-                    };
-
-                    if ('renderContent' in contextAction) {
-                        return contextAction.renderContent(closePopup, payload);
-                    }
-
-                    const {textTranslateKey} = contextAction;
-                    const isKeyInActionUpdateKeys =
-                        textTranslateKey === 'reportActionContextMenu.editAction' ||
-                        textTranslateKey === 'reportActionContextMenu.deleteAction' ||
-                        textTranslateKey === 'reportActionContextMenu.deleteConfirmation';
-                    const text = textTranslateKey && (isKeyInActionUpdateKeys ? translate(textTranslateKey, {action: reportAction}) : translate(textTranslateKey));
-                    const transactionPayload = textTranslateKey === 'reportActionContextMenu.copyToClipboard' && transaction && {transaction};
-                    const isMenuAction = textTranslateKey === 'reportActionContextMenu.menu';
-
-                    return (
-                        <ContextMenuItem
-                            ref={(ref) => {
-                                menuItemRefs.current[index] = ref;
-                            }}
-                            buttonRef={isMenuAction ? threedotRef : {current: null}}
-                            icon={contextAction.icon}
-                            text={text ?? ''}
-                            successIcon={contextAction.successIcon}
-                            successText={contextAction.successTextTranslateKey ? translate(contextAction.successTextTranslateKey) : undefined}
-                            isMini={isMini}
-                            key={contextAction.textTranslateKey}
-                            onPress={(event) =>
-                                interceptAnonymousUser(
-                                    () => contextAction.onPress?.(closePopup, {...payload, ...transactionPayload, event, ...(isMenuAction ? {anchorRef: threedotRef} : {})}),
-                                    contextAction.isAnonymousAction,
-                                )
-                            }
-                            description={contextAction.getDescription?.(selection) ?? ''}
-                            isAnonymousAction={contextAction.isAnonymousAction}
-                            isFocused={focusedIndex === index}
-                            shouldPreventDefaultFocusOnPress={contextAction.shouldPreventDefaultFocusOnPress}
-                            onFocus={() => setFocusedIndex(index)}
-                        />
-                    );
-                })}
-            </View>
-=======
             <FocusTrapForModal active={!isMini}>
                 <View
                     ref={contentRef}
@@ -300,6 +239,7 @@
                     {filteredContextMenuActions.map((contextAction, index) => {
                         const closePopup = !isMini;
                         const payload: ContextMenuActionPayload = {
+                            // eslint-disable-next-line @typescript-eslint/non-nullable-type-assertion-style
                             reportAction: (reportAction ?? null) as ReportAction,
                             reportID,
                             draftMessage,
@@ -353,7 +293,6 @@
                     })}
                 </View>
             </FocusTrapForModal>
->>>>>>> a451de46
         )
     );
 }
