--- conflicted
+++ resolved
@@ -268,7 +268,6 @@
         getDescription: () => {},
     },
     {
-<<<<<<< HEAD
         textTranslateKey: 'common.pin',
         icon: Expensicons.Pin,
         shouldShow: (type, reportAction, isArchivedRoom, betas, anchor, isChronosReport, reportID, isPinnedChat) => type === CONTEXT_MENU_TYPES.REPORT && !isPinnedChat,
@@ -289,7 +288,10 @@
             if (closePopover) {
                 hideContextMenu(false);
             }
-=======
+    },
+        getDescription: () => {},
+    },
+    {
         textTranslateKey: 'reportActionContextMenu.flagAsOffensive',
         icon: Expensicons.Flag,
         shouldShow: (type, reportAction, isArchivedRoom, betas, menuTarget, isChronosReport, reportID) =>
@@ -305,7 +307,6 @@
             }
 
             Navigation.navigate(ROUTES.getFlagCommentRoute(reportID, reportAction.reportActionID));
->>>>>>> 9fa12f3c
         },
         getDescription: () => {},
     },
