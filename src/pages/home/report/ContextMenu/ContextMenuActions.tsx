import {Str} from 'expensify-common';
import type {MutableRefObject} from 'react';
import React from 'react';
import {InteractionManager} from 'react-native';
// eslint-disable-next-line no-restricted-imports
import type {GestureResponderEvent, Text, View} from 'react-native';
import type {OnyxEntry} from 'react-native-onyx';
import type {Emoji} from '@assets/emojis/types';
import * as Expensicons from '@components/Icon/Expensicons';
import MiniQuickEmojiReactions from '@components/Reactions/MiniQuickEmojiReactions';
import QuickEmojiReactions from '@components/Reactions/QuickEmojiReactions';
import addEncryptedAuthTokenToURL from '@libs/addEncryptedAuthTokenToURL';
import * as Browser from '@libs/Browser';
import Clipboard from '@libs/Clipboard';
import EmailUtils from '@libs/EmailUtils';
import * as Environment from '@libs/Environment/Environment';
import fileDownload from '@libs/fileDownload';
import getAttachmentDetails from '@libs/fileDownload/getAttachmentDetails';
import * as Localize from '@libs/Localize';
import ModifiedExpenseMessage from '@libs/ModifiedExpenseMessage';
import Navigation from '@libs/Navigation/Navigation';
import Parser from '@libs/Parser';
import ReportActionComposeFocusManager from '@libs/ReportActionComposeFocusManager';
import * as ReportActionsUtils from '@libs/ReportActionsUtils';
import * as ReportConnection from '@libs/ReportConnection';
import * as ReportUtils from '@libs/ReportUtils';
import * as TaskUtils from '@libs/TaskUtils';
import * as Download from '@userActions/Download';
import * as Report from '@userActions/Report';
import CONST from '@src/CONST';
import type {TranslationPaths} from '@src/languages/types';
import ONYXKEYS from '@src/ONYXKEYS';
import ROUTES from '@src/ROUTES';
import type {Beta, Download as DownloadOnyx, OnyxInputOrEntry, ReportAction, ReportActionReactions, Transaction} from '@src/types/onyx';
import type IconAsset from '@src/types/utils/IconAsset';
import type {ContextMenuAnchor} from './ReportActionContextMenu';
import {hideContextMenu, showDeleteModal} from './ReportActionContextMenu';

/** Gets the HTML version of the message in an action */
function getActionHtml(reportAction: OnyxInputOrEntry<ReportAction>): string {
    const message = Array.isArray(reportAction?.message) ? reportAction?.message?.at(-1) ?? null : reportAction?.message ?? null;
    return message?.html ?? '';
}

/** Sets the HTML string to Clipboard */
function setClipboardMessage(content: string) {
    if (!Clipboard.canSetHtml()) {
        Clipboard.setString(Parser.htmlToMarkdown(content));
    } else {
        const anchorRegex = CONST.REGEX_LINK_IN_ANCHOR;
        const isAnchorTag = anchorRegex.test(content);
        const plainText = isAnchorTag ? Parser.htmlToMarkdown(content) : Parser.htmlToText(content);
        Clipboard.setHtml(content, plainText);
    }
}

type ShouldShow = (
    type: string,
    reportAction: OnyxEntry<ReportAction>,
    isArchivedRoom: boolean,
    betas: OnyxEntry<Beta[]>,
    menuTarget: MutableRefObject<ContextMenuAnchor> | undefined,
    isChronosReport: boolean,
    reportID: string,
    isPinnedChat: boolean,
    isUnreadChat: boolean,
    isOffline: boolean,
    isMini: boolean,
    isProduction: boolean,
    moneyRequestAction: ReportAction | undefined,
    areHoldRequirementsMet: boolean,
) => boolean;

type ContextMenuActionPayload = {
    reportAction: ReportAction;
    transaction?: OnyxEntry<Transaction>;
    reportID: string;
    draftMessage: string;
    selection: string;
    close: () => void;
    openContextMenu: () => void;
    interceptAnonymousUser: (callback: () => void, isAnonymousAction?: boolean) => void;
    anchor?: MutableRefObject<HTMLDivElement | View | Text | null>;
    checkIfContextMenuActive?: () => void;
    openOverflowMenu: (event: GestureResponderEvent | MouseEvent, anchorRef: MutableRefObject<View | null>) => void;
    event?: GestureResponderEvent | MouseEvent | KeyboardEvent;
    setIsEmojiPickerActive?: (state: boolean) => void;
    anchorRef?: MutableRefObject<View | null>;
    moneyRequestAction: ReportAction | undefined;
};

type OnPress = (closePopover: boolean, payload: ContextMenuActionPayload, selection?: string, reportID?: string, draftMessage?: string) => void;

type RenderContent = (closePopover: boolean, payload: ContextMenuActionPayload) => React.ReactElement;

type GetDescription = (selection?: string) => string | void;

type ContextMenuActionWithContent = {
    renderContent: RenderContent;
};

type ContextMenuActionWithIcon = {
    textTranslateKey: TranslationPaths;
    icon: IconAsset;
    successTextTranslateKey?: TranslationPaths;
    successIcon?: IconAsset;
    onPress: OnPress;
    getDescription: GetDescription;
};

type ContextMenuAction = (ContextMenuActionWithContent | ContextMenuActionWithIcon) & {
    isAnonymousAction: boolean;
    shouldShow: ShouldShow;
    shouldPreventDefaultFocusOnPress?: boolean;
    shouldDisable?: (download: OnyxEntry<DownloadOnyx>) => boolean;
};

// A list of all the context actions in this menu.
const ContextMenuActions: ContextMenuAction[] = [
    {
        isAnonymousAction: false,
        shouldShow: (type, reportAction): reportAction is ReportAction =>
            type === CONST.CONTEXT_MENU_TYPES.REPORT_ACTION && !!reportAction && 'message' in reportAction && !ReportActionsUtils.isMessageDeleted(reportAction),
        renderContent: (closePopover, {reportID, reportAction, close: closeManually, openContextMenu, setIsEmojiPickerActive}) => {
            const isMini = !closePopover;

            const closeContextMenu = (onHideCallback?: () => void) => {
                if (isMini) {
                    closeManually();
                    if (onHideCallback) {
                        onHideCallback();
                    }
                } else {
                    hideContextMenu(false, onHideCallback);
                }
            };

            const toggleEmojiAndCloseMenu = (emoji: Emoji, existingReactions: OnyxEntry<ReportActionReactions>) => {
                Report.toggleEmojiReaction(reportID, reportAction, emoji, existingReactions);
                closeContextMenu();
                setIsEmojiPickerActive?.(false);
            };

            if (isMini) {
                return (
                    <MiniQuickEmojiReactions
                        key="MiniQuickEmojiReactions"
                        onEmojiSelected={toggleEmojiAndCloseMenu}
                        onPressOpenPicker={() => {
                            openContextMenu();
                            setIsEmojiPickerActive?.(true);
                        }}
                        onEmojiPickerClosed={() => {
                            closeContextMenu();
                            setIsEmojiPickerActive?.(false);
                        }}
                        reportActionID={reportAction?.reportActionID}
                        reportAction={reportAction}
                    />
                );
            }

            return (
                <QuickEmojiReactions
                    key="BaseQuickEmojiReactions"
                    closeContextMenu={closeContextMenu}
                    onEmojiSelected={toggleEmojiAndCloseMenu}
                    reportActionID={reportAction?.reportActionID}
                    reportAction={reportAction}
                    setIsEmojiPickerActive={setIsEmojiPickerActive}
                />
            );
        },
    },
    {
        isAnonymousAction: false,
        textTranslateKey: 'reportActionContextMenu.replyInThread',
        icon: Expensicons.ChatBubbleReply,
        shouldShow: (type, reportAction, isArchivedRoom, betas, menuTarget, isChronosReport, reportID) => {
            if (type !== CONST.CONTEXT_MENU_TYPES.REPORT_ACTION) {
                return false;
            }
            return !ReportUtils.shouldDisableThread(reportAction, reportID);
        },
        onPress: (closePopover, {reportAction, reportID}) => {
            const originalReportID = ReportUtils.getOriginalReportID(reportID, reportAction);
            if (closePopover) {
                hideContextMenu(false, () => {
                    InteractionManager.runAfterInteractions(() => {
                        // Normally the focus callback of the main composer doesn't focus when willBlurTextInputOnTapOutside
                        // is false, so we need to pass true here to override this condition.
                        ReportActionComposeFocusManager.focus(true);
                    });
                    Report.navigateToAndOpenChildReport(reportAction?.childReportID ?? '-1', reportAction, originalReportID);
                });
                return;
            }
            Report.navigateToAndOpenChildReport(reportAction?.childReportID ?? '-1', reportAction, originalReportID);
        },
        getDescription: () => {},
    },
    {
        isAnonymousAction: false,
        textTranslateKey: 'reportActionContextMenu.markAsUnread',
        icon: Expensicons.ChatBubbleUnread,
        successIcon: Expensicons.Checkmark,
        shouldShow: (type, reportAction, isArchivedRoom, betas, menuTarget, isChronosReport, reportID, isPinnedChat, isUnreadChat) =>
            type === CONST.CONTEXT_MENU_TYPES.REPORT_ACTION || (type === CONST.CONTEXT_MENU_TYPES.REPORT && !isUnreadChat),
        onPress: (closePopover, {reportAction, reportID}) => {
            const originalReportID = ReportUtils.getOriginalReportID(reportID, reportAction) ?? '-1';
            Report.markCommentAsUnread(originalReportID, reportAction?.created);
            if (closePopover) {
                hideContextMenu(true, ReportActionComposeFocusManager.focus);
            }
        },
        getDescription: () => {},
    },
    {
        isAnonymousAction: false,
        textTranslateKey: 'reportActionContextMenu.markAsRead',
        icon: Expensicons.Mail,
        successIcon: Expensicons.Checkmark,
        shouldShow: (type, reportAction, isArchivedRoom, betas, menuTarget, isChronosReport, reportID, isPinnedChat, isUnreadChat) =>
            type === CONST.CONTEXT_MENU_TYPES.REPORT && isUnreadChat,
        onPress: (closePopover, {reportID}) => {
            Report.readNewestAction(reportID, true);
            if (closePopover) {
                hideContextMenu(true, ReportActionComposeFocusManager.focus);
            }
        },
        getDescription: () => {},
    },
    {
        isAnonymousAction: false,
        textTranslateKey: 'reportActionContextMenu.editAction',
        icon: Expensicons.Pencil,
        shouldShow: (type, reportAction, isArchivedRoom, betas, menuTarget, isChronosReport) =>
            type === CONST.CONTEXT_MENU_TYPES.REPORT_ACTION && ReportUtils.canEditReportAction(reportAction) && !isArchivedRoom && !isChronosReport,
        onPress: (closePopover, {reportID, reportAction, draftMessage}) => {
            if (ReportActionsUtils.isMoneyRequestAction(reportAction)) {
                hideContextMenu(false);
                const childReportID = reportAction?.childReportID ?? '-1';
                Report.openReport(childReportID);
                Navigation.navigate(ROUTES.REPORT_WITH_ID.getRoute(childReportID));
                return;
            }
            const editAction = () => {
                if (!draftMessage) {
                    Report.saveReportActionDraft(reportID, reportAction, Parser.htmlToMarkdown(getActionHtml(reportAction)));
                } else {
                    Report.deleteReportActionDraft(reportID, reportAction);
                }
            };

            if (closePopover) {
                // Hide popover, then call editAction
                hideContextMenu(false, editAction);
                return;
            }

            // No popover to hide, call editAction immediately
            editAction();
        },
        getDescription: () => {},
    },
    {
        isAnonymousAction: false,
        textTranslateKey: 'iou.unhold',
        icon: Expensicons.Stopwatch,
        shouldShow: (
            type,
            reportAction,
            isArchivedRoom,
            betas,
            anchor,
            isChronosReport,
            reportID,
            isPinnedChat,
            isUnreadChat,
            isOffline,
            isMini,
            isProduction,
            moneyRequestAction,
            areHoldRequirementsMet,
        ) => type === CONST.CONTEXT_MENU_TYPES.REPORT_ACTION && areHoldRequirementsMet && ReportUtils.canHoldUnholdReportAction(moneyRequestAction).canUnholdRequest,
        onPress: (closePopover, {moneyRequestAction}) => {
            if (closePopover) {
                hideContextMenu(false, () => ReportUtils.changeMoneyRequestHoldStatus(moneyRequestAction));
                return;
            }

            // No popover to hide, call changeMoneyRequestHoldStatus immediately
            ReportUtils.changeMoneyRequestHoldStatus(moneyRequestAction);
        },
        getDescription: () => {},
    },
    {
        isAnonymousAction: false,
        textTranslateKey: 'iou.hold',
        icon: Expensicons.Stopwatch,
        shouldShow: (
            type,
            reportAction,
            isArchivedRoom,
            betas,
            anchor,
            isChronosReport,
            reportID,
            isPinnedChat,
            isUnreadChat,
            isOffline,
            isMini,
            isProduction,
            moneyRequestAction,
            areHoldRequirementsMet,
        ) => type === CONST.CONTEXT_MENU_TYPES.REPORT_ACTION && areHoldRequirementsMet && ReportUtils.canHoldUnholdReportAction(moneyRequestAction).canHoldRequest,
        onPress: (closePopover, {moneyRequestAction}) => {
            if (closePopover) {
                hideContextMenu(false, () => ReportUtils.changeMoneyRequestHoldStatus(moneyRequestAction));
                return;
            }

            // No popover to hide, call changeMoneyRequestHoldStatus immediately
            ReportUtils.changeMoneyRequestHoldStatus(moneyRequestAction);
        },
        getDescription: () => {},
    },
    {
        isAnonymousAction: false,
        textTranslateKey: 'reportActionContextMenu.joinThread',
        icon: Expensicons.Bell,
        shouldShow: (type, reportAction, isArchivedRoom, betas, menuTarget, isChronosReport, reportID) => {
            const childReportNotificationPreference = ReportUtils.getChildReportNotificationPreference(reportAction);
            const isDeletedAction = ReportActionsUtils.isDeletedAction(reportAction);
            const shouldDisplayThreadReplies = ReportUtils.shouldDisplayThreadReplies(reportAction, reportID);
            const subscribed = childReportNotificationPreference !== 'hidden';
            const isThreadFirstChat = ReportUtils.isThreadFirstChat(reportAction, reportID);
            const isWhisperAction = ReportActionsUtils.isWhisperAction(reportAction) || ReportActionsUtils.isActionableTrackExpense(reportAction);
            const isExpenseReportAction = ReportActionsUtils.isMoneyRequestAction(reportAction) || ReportActionsUtils.isReportPreviewAction(reportAction);
            return !subscribed && !isWhisperAction && !isExpenseReportAction && !isThreadFirstChat && (shouldDisplayThreadReplies || (!isDeletedAction && !isArchivedRoom));
        },
        onPress: (closePopover, {reportAction, reportID}) => {
            const childReportNotificationPreference = ReportUtils.getChildReportNotificationPreference(reportAction);
            const originalReportID = ReportUtils.getOriginalReportID(reportID, reportAction);
            if (closePopover) {
                hideContextMenu(false, () => {
                    ReportActionComposeFocusManager.focus();
                    Report.toggleSubscribeToChildReport(reportAction?.childReportID ?? '-1', reportAction, originalReportID, childReportNotificationPreference);
                });
                return;
            }

            ReportActionComposeFocusManager.focus();
            Report.toggleSubscribeToChildReport(reportAction?.childReportID ?? '-1', reportAction, originalReportID, childReportNotificationPreference);
        },
        getDescription: () => {},
    },
    {
        isAnonymousAction: true,
        textTranslateKey: 'reportActionContextMenu.copyURLToClipboard',
        icon: Expensicons.Copy,
        successTextTranslateKey: 'reportActionContextMenu.copied',
        successIcon: Expensicons.Checkmark,
        shouldShow: (type) => type === CONST.CONTEXT_MENU_TYPES.LINK,
        onPress: (closePopover, {selection}) => {
            Clipboard.setString(selection);
            hideContextMenu(true, ReportActionComposeFocusManager.focus);
        },
        getDescription: (selection) => selection,
    },
    {
        isAnonymousAction: true,
        textTranslateKey: 'reportActionContextMenu.copyEmailToClipboard',
        icon: Expensicons.Copy,
        successTextTranslateKey: 'reportActionContextMenu.copied',
        successIcon: Expensicons.Checkmark,
        shouldShow: (type) => type === CONST.CONTEXT_MENU_TYPES.EMAIL,
        onPress: (closePopover, {selection}) => {
            Clipboard.setString(EmailUtils.trimMailTo(selection));
            hideContextMenu(true, ReportActionComposeFocusManager.focus);
        },
        getDescription: (selection) => EmailUtils.prefixMailSeparatorsWithBreakOpportunities(EmailUtils.trimMailTo(selection ?? '')),
    },
    {
        isAnonymousAction: true,
        textTranslateKey: 'reportActionContextMenu.copyToClipboard',
        icon: Expensicons.Copy,
        successTextTranslateKey: 'reportActionContextMenu.copied',
        successIcon: Expensicons.Checkmark,
        shouldShow: (type, reportAction) =>
            type === CONST.CONTEXT_MENU_TYPES.REPORT_ACTION &&
            !ReportActionsUtils.isReportActionAttachment(reportAction) &&
            !ReportActionsUtils.isMessageDeleted(reportAction) &&
            !ReportActionsUtils.isTripPreview(reportAction),

        // If return value is true, we switch the `text` and `icon` on
        // `ContextMenuItem` with `successText` and `successIcon` which will fall back to
        // the `text` and `icon`
        onPress: (closePopover, {reportAction, transaction, selection, reportID}) => {
            const isReportPreviewAction = ReportActionsUtils.isReportPreviewAction(reportAction);
            const messageHtml = getActionHtml(reportAction);
            const messageText = ReportActionsUtils.getReportActionMessageText(reportAction);

            const isAttachment = ReportActionsUtils.isReportActionAttachment(reportAction);
            if (!isAttachment) {
                const content = selection || messageHtml;
                if (isReportPreviewAction) {
                    const iouReportID = ReportActionsUtils.getIOUReportIDFromReportActionPreview(reportAction);
                    const displayMessage = ReportUtils.getReportPreviewMessage(iouReportID, reportAction);
                    Clipboard.setString(displayMessage);
                } else if (ReportActionsUtils.isTaskAction(reportAction)) {
                    const {text, html} = TaskUtils.getTaskReportActionMessage(reportAction);
                    const displayMessage = html ?? text;
                    setClipboardMessage(displayMessage);
                } else if (ReportActionsUtils.isModifiedExpenseAction(reportAction)) {
                    const modifyExpenseMessage = ModifiedExpenseMessage.getForReportAction(reportID, reportAction);
                    Clipboard.setString(modifyExpenseMessage);
                } else if (ReportActionsUtils.isReimbursementDeQueuedAction(reportAction)) {
                    const {expenseReportID} = ReportActionsUtils.getOriginalMessage(reportAction) ?? {};
                    const displayMessage = ReportUtils.getReimbursementDeQueuedActionMessage(reportAction, expenseReportID);
                    Clipboard.setString(displayMessage);
                } else if (ReportActionsUtils.isMoneyRequestAction(reportAction)) {
                    const displayMessage = ReportUtils.getIOUReportActionDisplayMessage(reportAction, transaction);
                    Clipboard.setString(displayMessage);
                } else if (ReportActionsUtils.isCreatedTaskReportAction(reportAction)) {
                    const taskPreviewMessage = TaskUtils.getTaskCreatedMessage(reportAction);
                    Clipboard.setString(taskPreviewMessage);
                } else if (ReportActionsUtils.isMemberChangeAction(reportAction)) {
                    const logMessage = ReportActionsUtils.getMemberChangeMessageFragment(reportAction).html ?? '';
                    setClipboardMessage(logMessage);
                } else if (reportAction?.actionName === CONST.REPORT.ACTIONS.TYPE.POLICY_CHANGE_LOG.UPDATE_NAME) {
                    Clipboard.setString(ReportUtils.getWorkspaceNameUpdatedMessage(reportAction));
                } else if (ReportActionsUtils.isReimbursementQueuedAction(reportAction)) {
                    Clipboard.setString(ReportUtils.getReimbursementQueuedActionMessage(reportAction, reportID, false));
                } else if (ReportActionsUtils.isActionableMentionWhisper(reportAction)) {
                    const mentionWhisperMessage = ReportActionsUtils.getActionableMentionWhisperMessage(reportAction);
                    setClipboardMessage(mentionWhisperMessage);
                } else if (ReportActionsUtils.isActionableTrackExpense(reportAction)) {
                    setClipboardMessage(CONST.ACTIONABLE_TRACK_EXPENSE_WHISPER_MESSAGE);
                } else if (ReportActionsUtils.isRenamedAction(reportAction)) {
                    setClipboardMessage(ReportActionsUtils.getRenamedAction(reportAction));
                } else if (reportAction?.actionName === CONST.REPORT.ACTIONS.TYPE.SUBMITTED) {
                    const displayMessage = ReportUtils.getIOUSubmittedMessage(reportAction);
                    Clipboard.setString(displayMessage);
                } else if (reportAction?.actionName === CONST.REPORT.ACTIONS.TYPE.APPROVED) {
                    const displayMessage = ReportUtils.getIOUApprovedMessage(reportAction);
                    Clipboard.setString(displayMessage);
                } else if (reportAction?.actionName === CONST.REPORT.ACTIONS.TYPE.FORWARDED) {
                    const displayMessage = ReportUtils.getIOUForwardedMessage(reportAction, reportID);
                    Clipboard.setString(displayMessage);
                } else if (reportAction?.actionName === CONST.REPORT.ACTIONS.TYPE.REJECTED) {
                    const displayMessage = ReportUtils.getRejectedReportMessage();
                    Clipboard.setString(displayMessage);
                } else if (reportAction?.actionName === CONST.REPORT.ACTIONS.TYPE.HOLD) {
                    Clipboard.setString(Localize.translateLocal('iou.heldExpense'));
                } else if (reportAction?.actionName === CONST.REPORT.ACTIONS.TYPE.UNHOLD) {
                    Clipboard.setString(Localize.translateLocal('iou.unheldExpense'));
                } else if (ReportActionsUtils.isOldDotReportAction(reportAction)) {
                    const oldDotActionMessage = ReportActionsUtils.getMessageOfOldDotReportAction(reportAction);
                    Clipboard.setString(oldDotActionMessage);
                } else if (reportAction?.actionName === CONST.REPORT.ACTIONS.TYPE.DISMISSED_VIOLATION) {
                    const originalMessage = ReportActionsUtils.getOriginalMessage(reportAction) as ReportAction<typeof CONST.REPORT.ACTIONS.TYPE.DISMISSED_VIOLATION>['originalMessage'];
                    const reason = originalMessage?.reason;
                    const violationName = originalMessage?.violationName;
                    Clipboard.setString(Localize.translateLocal(`violationDismissal.${violationName}.${reason}` as TranslationPaths));
                } else if (reportAction?.actionName === CONST.REPORT.ACTIONS.TYPE.EXPORTED_TO_INTEGRATION) {
                    setClipboardMessage(ReportActionsUtils.getExportIntegrationMessageHTML(reportAction));
                } else if (reportAction?.actionName === CONST.REPORT.ACTIONS.TYPE.ROOM_CHANGE_LOG.UPDATE_ROOM_DESCRIPTION) {
                    setClipboardMessage(ReportActionsUtils.getUpdateRoomDescriptionMessage(reportAction));
                } else if (reportAction?.actionName === CONST.REPORT.ACTIONS.TYPE.POLICY_CHANGE_LOG.ADD_EMPLOYEE) {
                    setClipboardMessage(ReportActionsUtils.getPolicyChangeLogAddEmployeeMessage(reportAction));
                } else if (reportAction?.actionName === CONST.REPORT.ACTIONS.TYPE.POLICY_CHANGE_LOG.UPDATE_EMPLOYEE) {
                    setClipboardMessage(ReportActionsUtils.getPolicyChangeLogChangeRoleMessage(reportAction));
                } else if (reportAction?.actionName === CONST.REPORT.ACTIONS.TYPE.POLICY_CHANGE_LOG.DELETE_EMPLOYEE) {
                    setClipboardMessage(ReportActionsUtils.getPolicyChangeLogDeleteMemberMessage(reportAction));
                } else if (ReportActionsUtils.isActionOfType(reportAction, CONST.REPORT.ACTIONS.TYPE.INTEGRATION_SYNC_FAILED)) {
                    const {label, errorMessage} = ReportActionsUtils.getOriginalMessage(reportAction) ?? {label: '', errorMessage: ''};
<<<<<<< HEAD
                    setClipboardMessage(Localize.translateLocal('report.actions.type.integrationSyncFailed', {label, errorMessage}));
=======
                    setClipboardMessage(Localize.translateLocal('report.actions.type.integrationSyncFailed', label, errorMessage));
                } else if (ReportActionsUtils.isCardIssuedAction(reportAction)) {
                    setClipboardMessage(ReportActionsUtils.getCardIssuedMessage(reportAction, true));
>>>>>>> 14b99ca0
                } else if (content) {
                    setClipboardMessage(
                        content.replace(/(<mention-user>)(.*?)(<\/mention-user>)/gi, (match, openTag: string, innerContent: string, closeTag: string): string => {
                            const modifiedContent = Str.removeSMSDomain(innerContent) || '';
                            return openTag + modifiedContent + closeTag || '';
                        }),
                    );
                } else if (messageText) {
                    Clipboard.setString(messageText);
                }
            }

            if (closePopover) {
                hideContextMenu(true, ReportActionComposeFocusManager.focus);
            }
        },
        getDescription: () => {},
    },
    {
        isAnonymousAction: true,
        textTranslateKey: 'reportActionContextMenu.copyLink',
        icon: Expensicons.LinkCopy,
        successIcon: Expensicons.Checkmark,
        successTextTranslateKey: 'reportActionContextMenu.copied',
        shouldShow: (type, reportAction, isArchivedRoom, betas, menuTarget) => {
            const isAttachment = ReportActionsUtils.isReportActionAttachment(reportAction);

            // Only hide the copylink menu item when context menu is opened over img element.
            const isAttachmentTarget = menuTarget?.current && 'tagName' in menuTarget.current && menuTarget?.current.tagName === 'IMG' && isAttachment;
            return type === CONST.CONTEXT_MENU_TYPES.REPORT_ACTION && !isAttachmentTarget && !ReportActionsUtils.isMessageDeleted(reportAction);
        },
        onPress: (closePopover, {reportAction, reportID}) => {
            const originalReportID = ReportUtils.getOriginalReportID(reportID, reportAction);
            Environment.getEnvironmentURL().then((environmentURL) => {
                const reportActionID = reportAction?.reportActionID;
                Clipboard.setString(`${environmentURL}/r/${originalReportID}/${reportActionID}`);
            });
            hideContextMenu(true, ReportActionComposeFocusManager.focus);
        },
        getDescription: () => {},
    },
    {
        isAnonymousAction: false,
        textTranslateKey: 'common.pin',
        icon: Expensicons.Pin,
        shouldShow: (type, reportAction, isArchivedRoom, betas, menuTarget, isChronosReport, reportID, isPinnedChat) => type === CONST.CONTEXT_MENU_TYPES.REPORT && !isPinnedChat,
        onPress: (closePopover, {reportID}) => {
            Report.togglePinnedState(reportID, false);
            if (closePopover) {
                hideContextMenu(false, ReportActionComposeFocusManager.focus);
            }
        },
        getDescription: () => {},
    },
    {
        isAnonymousAction: false,
        textTranslateKey: 'common.unPin',
        icon: Expensicons.Pin,
        shouldShow: (type, reportAction, isArchivedRoom, betas, menuTarget, isChronosReport, reportID, isPinnedChat) => type === CONST.CONTEXT_MENU_TYPES.REPORT && isPinnedChat,
        onPress: (closePopover, {reportID}) => {
            Report.togglePinnedState(reportID, true);
            if (closePopover) {
                hideContextMenu(false, ReportActionComposeFocusManager.focus);
            }
        },
        getDescription: () => {},
    },
    {
        isAnonymousAction: false,
        textTranslateKey: 'reportActionContextMenu.flagAsOffensive',
        icon: Expensicons.Flag,
        shouldShow: (type, reportAction, isArchivedRoom, betas, menuTarget, isChronosReport, reportID) =>
            type === CONST.CONTEXT_MENU_TYPES.REPORT_ACTION &&
            ReportUtils.canFlagReportAction(reportAction, reportID) &&
            !isArchivedRoom &&
            !isChronosReport &&
            reportAction?.actorAccountID !== CONST.ACCOUNT_ID.CONCIERGE,
        onPress: (closePopover, {reportID, reportAction}) => {
            if (closePopover) {
                hideContextMenu(false, () => Navigation.navigate(ROUTES.FLAG_COMMENT.getRoute(reportID, reportAction?.reportActionID)));
                return;
            }

            Navigation.navigate(ROUTES.FLAG_COMMENT.getRoute(reportID, reportAction?.reportActionID));
        },
        getDescription: () => {},
    },
    {
        isAnonymousAction: true,
        textTranslateKey: 'common.download',
        icon: Expensicons.Download,
        successTextTranslateKey: 'common.download',
        successIcon: Expensicons.Download,
        shouldShow: (type, reportAction, isArchivedRoom, betas, menuTarget, isChronosReport, reportID, isPinnedChat, isUnreadChat, isOffline): reportAction is ReportAction => {
            const isAttachment = ReportActionsUtils.isReportActionAttachment(reportAction);
            const html = getActionHtml(reportAction);
            const isUploading = html.includes(CONST.ATTACHMENT_OPTIMISTIC_SOURCE_ATTRIBUTE);
            return isAttachment && !isUploading && !!reportAction?.reportActionID && !ReportActionsUtils.isMessageDeleted(reportAction) && !isOffline;
        },
        onPress: (closePopover, {reportAction}) => {
            const html = getActionHtml(reportAction);
            const {originalFileName, sourceURL} = getAttachmentDetails(html);
            const sourceURLWithAuth = addEncryptedAuthTokenToURL(sourceURL ?? '');
            const sourceID = (sourceURL?.match(CONST.REGEX.ATTACHMENT_ID) ?? [])[1];
            Download.setDownload(sourceID, true);
            const anchorRegex = CONST.REGEX_LINK_IN_ANCHOR;
            const isAnchorTag = anchorRegex.test(html);
            fileDownload(sourceURLWithAuth, originalFileName ?? '', '', isAnchorTag && Browser.isMobileSafari()).then(() => Download.setDownload(sourceID, false));
            if (closePopover) {
                hideContextMenu(true, ReportActionComposeFocusManager.focus);
            }
        },
        getDescription: () => {},
        shouldDisable: (download) => download?.isDownloading ?? false,
    },
    {
        isAnonymousAction: true,
        textTranslateKey: 'reportActionContextMenu.copyOnyxData',
        icon: Expensicons.Copy,
        successTextTranslateKey: 'reportActionContextMenu.copied',
        successIcon: Expensicons.Checkmark,
        shouldShow: (type, isProduction) => type === CONST.CONTEXT_MENU_TYPES.REPORT && !isProduction,
        onPress: (closePopover, {reportID}) => {
            const report = ReportConnection.getAllReports()?.[`${ONYXKEYS.COLLECTION.REPORT}${reportID}`];
            Clipboard.setString(JSON.stringify(report, null, 4));
            hideContextMenu(true, ReportActionComposeFocusManager.focus);
        },
        getDescription: () => {},
    },
    {
        isAnonymousAction: false,
        textTranslateKey: 'reportActionContextMenu.deleteAction',
        icon: Expensicons.Trashcan,
        shouldShow: (type, reportAction, isArchivedRoom, betas, menuTarget, isChronosReport, reportID) =>
            // Until deleting parent threads is supported in FE, we will prevent the user from deleting a thread parent
            type === CONST.CONTEXT_MENU_TYPES.REPORT_ACTION &&
            ReportUtils.canDeleteReportAction(reportAction, reportID) &&
            !isArchivedRoom &&
            !isChronosReport &&
            !ReportActionsUtils.isMessageDeleted(reportAction),
        onPress: (closePopover, {reportID, reportAction}) => {
            if (closePopover) {
                // Hide popover, then call showDeleteConfirmModal
                hideContextMenu(false, () => showDeleteModal(reportID, reportAction));
                return;
            }

            // No popover to hide, call showDeleteConfirmModal immediately
            showDeleteModal(reportID, reportAction);
        },
        getDescription: () => {},
    },
    {
        isAnonymousAction: true,
        textTranslateKey: 'reportActionContextMenu.menu',
        icon: Expensicons.ThreeDots,
        shouldShow: (type, reportAction, isArchivedRoom, betas, anchor, isChronosReport, reportID, isPinnedChat, isUnreadChat, isOffline, isMini) => isMini,
        onPress: (closePopover, {openOverflowMenu, event, openContextMenu, anchorRef}) => {
            openOverflowMenu(event as GestureResponderEvent | MouseEvent, anchorRef ?? {current: null});
            openContextMenu();
        },
        getDescription: () => {},
        shouldPreventDefaultFocusOnPress: false,
    },
];

const restrictedReadOnlyActions: TranslationPaths[] = [
    'reportActionContextMenu.replyInThread',
    'reportActionContextMenu.editAction',
    'reportActionContextMenu.joinThread',
    'reportActionContextMenu.deleteAction',
];

const RestrictedReadOnlyContextMenuActions: ContextMenuAction[] = ContextMenuActions.filter(
    (action) => 'textTranslateKey' in action && restrictedReadOnlyActions.includes(action.textTranslateKey),
);

export {RestrictedReadOnlyContextMenuActions};
export default ContextMenuActions;
export type {ContextMenuActionPayload, ContextMenuAction};<|MERGE_RESOLUTION|>--- conflicted
+++ resolved
@@ -475,13 +475,9 @@
                     setClipboardMessage(ReportActionsUtils.getPolicyChangeLogDeleteMemberMessage(reportAction));
                 } else if (ReportActionsUtils.isActionOfType(reportAction, CONST.REPORT.ACTIONS.TYPE.INTEGRATION_SYNC_FAILED)) {
                     const {label, errorMessage} = ReportActionsUtils.getOriginalMessage(reportAction) ?? {label: '', errorMessage: ''};
-<<<<<<< HEAD
                     setClipboardMessage(Localize.translateLocal('report.actions.type.integrationSyncFailed', {label, errorMessage}));
-=======
-                    setClipboardMessage(Localize.translateLocal('report.actions.type.integrationSyncFailed', label, errorMessage));
                 } else if (ReportActionsUtils.isCardIssuedAction(reportAction)) {
                     setClipboardMessage(ReportActionsUtils.getCardIssuedMessage(reportAction, true));
->>>>>>> 14b99ca0
                 } else if (content) {
                     setClipboardMessage(
                         content.replace(/(<mention-user>)(.*?)(<\/mention-user>)/gi, (match, openTag: string, innerContent: string, closeTag: string): string => {
