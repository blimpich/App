import {Str} from 'expensify-common';
import type {MutableRefObject} from 'react';
import React from 'react';
import {InteractionManager} from 'react-native';
// eslint-disable-next-line no-restricted-imports
import type {GestureResponderEvent, Text, View} from 'react-native';
import type {OnyxEntry} from 'react-native-onyx';
import type {Emoji} from '@assets/emojis/types';
import * as Expensicons from '@components/Icon/Expensicons';
import MiniQuickEmojiReactions from '@components/Reactions/MiniQuickEmojiReactions';
import QuickEmojiReactions from '@components/Reactions/QuickEmojiReactions';
import addEncryptedAuthTokenToURL from '@libs/addEncryptedAuthTokenToURL';
import * as Browser from '@libs/Browser';
import Clipboard from '@libs/Clipboard';
import EmailUtils from '@libs/EmailUtils';
import * as Environment from '@libs/Environment/Environment';
import fileDownload from '@libs/fileDownload';
import getAttachmentDetails from '@libs/fileDownload/getAttachmentDetails';
import * as Localize from '@libs/Localize';
import ModifiedExpenseMessage from '@libs/ModifiedExpenseMessage';
import Navigation from '@libs/Navigation/Navigation';
import Parser from '@libs/Parser';
import ReportActionComposeFocusManager from '@libs/ReportActionComposeFocusManager';
import * as ReportActionsUtils from '@libs/ReportActionsUtils';
import * as ReportConnection from '@libs/ReportConnection';
import * as ReportUtils from '@libs/ReportUtils';
import * as TaskUtils from '@libs/TaskUtils';
import * as Download from '@userActions/Download';
import * as Report from '@userActions/Report';
import CONST from '@src/CONST';
import type {TranslationPaths} from '@src/languages/types';
import ONYXKEYS from '@src/ONYXKEYS';
import ROUTES from '@src/ROUTES';
import type {Beta, Download as DownloadOnyx, OnyxInputOrEntry, ReportAction, ReportActionReactions, Transaction} from '@src/types/onyx';
import type IconAsset from '@src/types/utils/IconAsset';
import type {ContextMenuAnchor} from './ReportActionContextMenu';
import {hideContextMenu, showDeleteModal} from './ReportActionContextMenu';

/** Gets the HTML version of the message in an action */
function getActionHtml(reportAction: OnyxInputOrEntry<ReportAction>): string {
    const message = Array.isArray(reportAction?.message) ? reportAction?.message?.at(-1) ?? null : reportAction?.message ?? null;
    return message?.html ?? '';
}

/** Sets the HTML string to Clipboard */
function setClipboardMessage(content: string) {
    if (!Clipboard.canSetHtml()) {
        Clipboard.setString(Parser.htmlToMarkdown(content));
    } else {
        const anchorRegex = CONST.REGEX_LINK_IN_ANCHOR;
        const isAnchorTag = anchorRegex.test(content);
        const plainText = isAnchorTag ? Parser.htmlToMarkdown(content) : Parser.htmlToText(content);
        Clipboard.setHtml(content, plainText);
    }
}

type ShouldShow = (
    type: string,
    reportAction: OnyxEntry<ReportAction>,
    isArchivedRoom: boolean,
    betas: OnyxEntry<Beta[]>,
    menuTarget: MutableRefObject<ContextMenuAnchor> | undefined,
    isChronosReport: boolean,
    reportID: string,
    isPinnedChat: boolean,
    isUnreadChat: boolean,
    isOffline: boolean,
    isMini: boolean,
    isProduction: boolean,
    moneyRequestAction: ReportAction | undefined,
    areHoldRequirementsMet: boolean,
) => boolean;

type ContextMenuActionPayload = {
    reportAction: ReportAction;
    transaction?: OnyxEntry<Transaction>;
    reportID: string;
    draftMessage: string;
    selection: string;
    close: () => void;
    openContextMenu: () => void;
    interceptAnonymousUser: (callback: () => void, isAnonymousAction?: boolean) => void;
    anchor?: MutableRefObject<HTMLDivElement | View | Text | null>;
    checkIfContextMenuActive?: () => void;
    openOverflowMenu: (event: GestureResponderEvent | MouseEvent, anchorRef: MutableRefObject<View | null>) => void;
    event?: GestureResponderEvent | MouseEvent | KeyboardEvent;
    setIsEmojiPickerActive?: (state: boolean) => void;
    anchorRef?: MutableRefObject<View | null>;
    moneyRequestAction: ReportAction | undefined;
};

type OnPress = (closePopover: boolean, payload: ContextMenuActionPayload, selection?: string, reportID?: string, draftMessage?: string) => void;

type RenderContent = (closePopover: boolean, payload: ContextMenuActionPayload) => React.ReactElement;

type GetDescription = (selection?: string) => string | void;

type ContextMenuActionWithContent = {
    renderContent: RenderContent;
};

type ContextMenuActionWithIcon = {
    textTranslateKey: TranslationPaths;
    icon: IconAsset;
    successTextTranslateKey?: TranslationPaths;
    successIcon?: IconAsset;
    onPress: OnPress;
    getDescription: GetDescription;
};

type ContextMenuAction = (ContextMenuActionWithContent | ContextMenuActionWithIcon) & {
    isAnonymousAction: boolean;
    shouldShow: ShouldShow;
    shouldPreventDefaultFocusOnPress?: boolean;
    shouldDisable?: (download: OnyxEntry<DownloadOnyx>) => boolean;
};

// A list of all the context actions in this menu.
const ContextMenuActions: ContextMenuAction[] = [
    {
        isAnonymousAction: false,
        shouldShow: (type, reportAction): reportAction is ReportAction =>
            type === CONST.CONTEXT_MENU_TYPES.REPORT_ACTION && !!reportAction && 'message' in reportAction && !ReportActionsUtils.isMessageDeleted(reportAction),
        renderContent: (closePopover, {reportID, reportAction, close: closeManually, openContextMenu, setIsEmojiPickerActive}) => {
            const isMini = !closePopover;

            const closeContextMenu = (onHideCallback?: () => void) => {
                if (isMini) {
                    closeManually();
                    if (onHideCallback) {
                        onHideCallback();
                    }
                } else {
                    hideContextMenu(false, onHideCallback);
                }
            };

            const toggleEmojiAndCloseMenu = (emoji: Emoji, existingReactions: OnyxEntry<ReportActionReactions>) => {
                Report.toggleEmojiReaction(reportID, reportAction, emoji, existingReactions);
                closeContextMenu();
                setIsEmojiPickerActive?.(false);
            };

            if (isMini) {
                return (
                    <MiniQuickEmojiReactions
                        key="MiniQuickEmojiReactions"
                        onEmojiSelected={toggleEmojiAndCloseMenu}
                        onPressOpenPicker={() => {
                            openContextMenu();
                            setIsEmojiPickerActive?.(true);
                        }}
                        onEmojiPickerClosed={() => {
                            closeContextMenu();
                            setIsEmojiPickerActive?.(false);
                        }}
                        reportActionID={reportAction?.reportActionID}
                        reportAction={reportAction}
                    />
                );
            }

            return (
                <QuickEmojiReactions
                    key="BaseQuickEmojiReactions"
                    closeContextMenu={closeContextMenu}
                    onEmojiSelected={toggleEmojiAndCloseMenu}
                    reportActionID={reportAction?.reportActionID}
                    reportAction={reportAction}
                    setIsEmojiPickerActive={setIsEmojiPickerActive}
                />
            );
        },
    },
    {
        isAnonymousAction: false,
        textTranslateKey: 'reportActionContextMenu.replyInThread',
        icon: Expensicons.ChatBubbleReply,
        shouldShow: (type, reportAction, isArchivedRoom, betas, menuTarget, isChronosReport, reportID) => {
            if (type !== CONST.CONTEXT_MENU_TYPES.REPORT_ACTION) {
                return false;
            }
            return !ReportUtils.shouldDisableThread(reportAction, reportID);
        },
        onPress: (closePopover, {reportAction, reportID}) => {
            const originalReportID = ReportUtils.getOriginalReportID(reportID, reportAction);
            if (closePopover) {
                hideContextMenu(false, () => {
                    InteractionManager.runAfterInteractions(() => {
                        // Normally the focus callback of the main composer doesn't focus when willBlurTextInputOnTapOutside
                        // is false, so we need to pass true here to override this condition.
                        ReportActionComposeFocusManager.focus(true);
                    });
                    Report.navigateToAndOpenChildReport(reportAction?.childReportID ?? '-1', reportAction, originalReportID);
                });
                return;
            }
            Report.navigateToAndOpenChildReport(reportAction?.childReportID ?? '-1', reportAction, originalReportID);
        },
        getDescription: () => {},
    },
    {
        isAnonymousAction: false,
        textTranslateKey: 'reportActionContextMenu.markAsUnread',
        icon: Expensicons.ChatBubbleUnread,
        successIcon: Expensicons.Checkmark,
        shouldShow: (type, reportAction, isArchivedRoom, betas, menuTarget, isChronosReport, reportID, isPinnedChat, isUnreadChat) =>
            type === CONST.CONTEXT_MENU_TYPES.REPORT_ACTION || (type === CONST.CONTEXT_MENU_TYPES.REPORT && !isUnreadChat),
        onPress: (closePopover, {reportAction, reportID}) => {
            const originalReportID = ReportUtils.getOriginalReportID(reportID, reportAction) ?? '-1';
            Report.markCommentAsUnread(originalReportID, reportAction?.created);
            if (closePopover) {
                hideContextMenu(true, ReportActionComposeFocusManager.focus);
            }
        },
        getDescription: () => {},
    },
    {
        isAnonymousAction: false,
        textTranslateKey: 'reportActionContextMenu.markAsRead',
        icon: Expensicons.Mail,
        successIcon: Expensicons.Checkmark,
        shouldShow: (type, reportAction, isArchivedRoom, betas, menuTarget, isChronosReport, reportID, isPinnedChat, isUnreadChat) =>
            type === CONST.CONTEXT_MENU_TYPES.REPORT && isUnreadChat,
        onPress: (closePopover, {reportID}) => {
            Report.readNewestAction(reportID, true);
            if (closePopover) {
                hideContextMenu(true, ReportActionComposeFocusManager.focus);
            }
        },
        getDescription: () => {},
    },
    {
        isAnonymousAction: false,
        textTranslateKey: 'reportActionContextMenu.editAction',
        icon: Expensicons.Pencil,
        shouldShow: (type, reportAction, isArchivedRoom, betas, menuTarget, isChronosReport) =>
            type === CONST.CONTEXT_MENU_TYPES.REPORT_ACTION && ReportUtils.canEditReportAction(reportAction) && !isArchivedRoom && !isChronosReport,
        onPress: (closePopover, {reportID, reportAction, draftMessage}) => {
            if (ReportActionsUtils.isMoneyRequestAction(reportAction)) {
                hideContextMenu(false);
                const childReportID = reportAction?.childReportID ?? '-1';
                Report.openReport(childReportID);
                Navigation.navigate(ROUTES.REPORT_WITH_ID.getRoute(childReportID));
                return;
            }
            const editAction = () => {
                if (!draftMessage) {
                    Report.saveReportActionDraft(reportID, reportAction, Parser.htmlToMarkdown(getActionHtml(reportAction)));
                } else {
                    Report.deleteReportActionDraft(reportID, reportAction);
                }
            };

            if (closePopover) {
                // Hide popover, then call editAction
                hideContextMenu(false, editAction);
                return;
            }

            // No popover to hide, call editAction immediately
            editAction();
        },
        getDescription: () => {},
    },
    {
        isAnonymousAction: false,
        textTranslateKey: 'iou.unhold',
        icon: Expensicons.Stopwatch,
        shouldShow: (
            type,
            reportAction,
            isArchivedRoom,
            betas,
            anchor,
            isChronosReport,
            reportID,
            isPinnedChat,
            isUnreadChat,
            isOffline,
            isMini,
            isProduction,
            moneyRequestAction,
            areHoldRequirementsMet,
        ) => type === CONST.CONTEXT_MENU_TYPES.REPORT_ACTION && areHoldRequirementsMet && ReportUtils.canHoldUnholdReportAction(moneyRequestAction).canUnholdRequest,
        onPress: (closePopover, {moneyRequestAction}) => {
            if (closePopover) {
                hideContextMenu(false, () => ReportUtils.changeMoneyRequestHoldStatus(moneyRequestAction));
                return;
            }

            // No popover to hide, call changeMoneyRequestHoldStatus immediately
            ReportUtils.changeMoneyRequestHoldStatus(moneyRequestAction);
        },
        getDescription: () => {},
    },
    {
        isAnonymousAction: false,
        textTranslateKey: 'iou.hold',
        icon: Expensicons.Stopwatch,
        shouldShow: (
            type,
            reportAction,
            isArchivedRoom,
            betas,
            anchor,
            isChronosReport,
            reportID,
            isPinnedChat,
            isUnreadChat,
            isOffline,
            isMini,
            isProduction,
            moneyRequestAction,
            areHoldRequirementsMet,
        ) => type === CONST.CONTEXT_MENU_TYPES.REPORT_ACTION && areHoldRequirementsMet && ReportUtils.canHoldUnholdReportAction(moneyRequestAction).canHoldRequest,
        onPress: (closePopover, {moneyRequestAction}) => {
            if (closePopover) {
                hideContextMenu(false, () => ReportUtils.changeMoneyRequestHoldStatus(moneyRequestAction));
                return;
            }

            // No popover to hide, call changeMoneyRequestHoldStatus immediately
            ReportUtils.changeMoneyRequestHoldStatus(moneyRequestAction);
        },
        getDescription: () => {},
    },
    {
        isAnonymousAction: false,
        textTranslateKey: 'reportActionContextMenu.joinThread',
        icon: Expensicons.Bell,
        shouldShow: (type, reportAction, isArchivedRoom, betas, menuTarget, isChronosReport, reportID) => {
            const childReportNotificationPreference = ReportUtils.getChildReportNotificationPreference(reportAction);
            const isDeletedAction = ReportActionsUtils.isDeletedAction(reportAction);
            const shouldDisplayThreadReplies = ReportUtils.shouldDisplayThreadReplies(reportAction, reportID);
            const subscribed = childReportNotificationPreference !== 'hidden';
            const isThreadFirstChat = ReportUtils.isThreadFirstChat(reportAction, reportID);
            const isWhisperAction = ReportActionsUtils.isWhisperAction(reportAction) || ReportActionsUtils.isActionableTrackExpense(reportAction);
            const isExpenseReportAction = ReportActionsUtils.isMoneyRequestAction(reportAction) || ReportActionsUtils.isReportPreviewAction(reportAction);
            return !subscribed && !isWhisperAction && !isExpenseReportAction && !isThreadFirstChat && (shouldDisplayThreadReplies || (!isDeletedAction && !isArchivedRoom));
        },
        onPress: (closePopover, {reportAction, reportID}) => {
            const childReportNotificationPreference = ReportUtils.getChildReportNotificationPreference(reportAction);
            const originalReportID = ReportUtils.getOriginalReportID(reportID, reportAction);
            if (closePopover) {
                hideContextMenu(false, () => {
                    ReportActionComposeFocusManager.focus();
                    Report.toggleSubscribeToChildReport(reportAction?.childReportID ?? '-1', reportAction, originalReportID, childReportNotificationPreference);
                });
                return;
            }

            ReportActionComposeFocusManager.focus();
            Report.toggleSubscribeToChildReport(reportAction?.childReportID ?? '-1', reportAction, originalReportID, childReportNotificationPreference);
        },
        getDescription: () => {},
    },
    {
        isAnonymousAction: true,
        textTranslateKey: 'reportActionContextMenu.copyURLToClipboard',
        icon: Expensicons.Copy,
        successTextTranslateKey: 'reportActionContextMenu.copied',
        successIcon: Expensicons.Checkmark,
        shouldShow: (type) => type === CONST.CONTEXT_MENU_TYPES.LINK,
        onPress: (closePopover, {selection}) => {
            Clipboard.setString(selection);
            hideContextMenu(true, ReportActionComposeFocusManager.focus);
        },
        getDescription: (selection) => selection,
    },
    {
        isAnonymousAction: true,
        textTranslateKey: 'reportActionContextMenu.copyEmailToClipboard',
        icon: Expensicons.Copy,
        successTextTranslateKey: 'reportActionContextMenu.copied',
        successIcon: Expensicons.Checkmark,
        shouldShow: (type) => type === CONST.CONTEXT_MENU_TYPES.EMAIL,
        onPress: (closePopover, {selection}) => {
            Clipboard.setString(EmailUtils.trimMailTo(selection));
            hideContextMenu(true, ReportActionComposeFocusManager.focus);
        },
        getDescription: (selection) => EmailUtils.prefixMailSeparatorsWithBreakOpportunities(EmailUtils.trimMailTo(selection ?? '')),
    },
    {
        isAnonymousAction: true,
        textTranslateKey: 'reportActionContextMenu.copyToClipboard',
        icon: Expensicons.Copy,
        successTextTranslateKey: 'reportActionContextMenu.copied',
        successIcon: Expensicons.Checkmark,
        shouldShow: (type, reportAction) =>
            type === CONST.CONTEXT_MENU_TYPES.REPORT_ACTION &&
            !ReportActionsUtils.isReportActionAttachment(reportAction) &&
            !ReportActionsUtils.isMessageDeleted(reportAction) &&
            !ReportActionsUtils.isTripPreview(reportAction),

        // If return value is true, we switch the `text` and `icon` on
        // `ContextMenuItem` with `successText` and `successIcon` which will fall back to
        // the `text` and `icon`
        onPress: (closePopover, {reportAction, transaction, selection, reportID}) => {
            const isReportPreviewAction = ReportActionsUtils.isReportPreviewAction(reportAction);
            const messageHtml = getActionHtml(reportAction);
            const messageText = ReportActionsUtils.getReportActionMessageText(reportAction);

            const isAttachment = ReportActionsUtils.isReportActionAttachment(reportAction);
            if (!isAttachment) {
                const content = selection || messageHtml;
                if (isReportPreviewAction) {
                    const iouReportID = ReportActionsUtils.getIOUReportIDFromReportActionPreview(reportAction);
                    const displayMessage = ReportUtils.getReportPreviewMessage(iouReportID, reportAction);
                    Clipboard.setString(displayMessage);
                } else if (ReportActionsUtils.isTaskAction(reportAction)) {
                    const {text, html} = TaskUtils.getTaskReportActionMessage(reportAction);
                    const displayMessage = html ?? text;
                    setClipboardMessage(displayMessage);
                } else if (ReportActionsUtils.isModifiedExpenseAction(reportAction)) {
                    const modifyExpenseMessage = ModifiedExpenseMessage.getForReportAction(reportID, reportAction);
                    Clipboard.setString(modifyExpenseMessage);
                } else if (ReportActionsUtils.isReimbursementDeQueuedAction(reportAction)) {
                    const {expenseReportID} = ReportActionsUtils.getOriginalMessage(reportAction) ?? {};
                    const displayMessage = ReportUtils.getReimbursementDeQueuedActionMessage(reportAction, expenseReportID);
                    Clipboard.setString(displayMessage);
                } else if (ReportActionsUtils.isMoneyRequestAction(reportAction)) {
                    const displayMessage = ReportUtils.getIOUReportActionDisplayMessage(reportAction, transaction);
                    if (displayMessage === Parser.htmlToText(displayMessage)) {
                        Clipboard.setString(displayMessage);
                    } else {
                        setClipboardMessage(displayMessage);
                    }
                } else if (ReportActionsUtils.isCreatedTaskReportAction(reportAction)) {
                    const taskPreviewMessage = TaskUtils.getTaskCreatedMessage(reportAction);
                    Clipboard.setString(taskPreviewMessage);
                } else if (ReportActionsUtils.isMemberChangeAction(reportAction)) {
                    const logMessage = ReportActionsUtils.getMemberChangeMessageFragment(reportAction).html ?? '';
                    setClipboardMessage(logMessage);
                } else if (reportAction?.actionName === CONST.REPORT.ACTIONS.TYPE.POLICY_CHANGE_LOG.UPDATE_NAME) {
                    Clipboard.setString(ReportUtils.getWorkspaceNameUpdatedMessage(reportAction));
                } else if (ReportActionsUtils.isReimbursementQueuedAction(reportAction)) {
                    Clipboard.setString(ReportUtils.getReimbursementQueuedActionMessage(reportAction, reportID, false));
                } else if (ReportActionsUtils.isActionableMentionWhisper(reportAction)) {
                    const mentionWhisperMessage = ReportActionsUtils.getActionableMentionWhisperMessage(reportAction);
                    setClipboardMessage(mentionWhisperMessage);
                } else if (ReportActionsUtils.isActionableTrackExpense(reportAction)) {
                    setClipboardMessage(CONST.ACTIONABLE_TRACK_EXPENSE_WHISPER_MESSAGE);
                } else if (ReportActionsUtils.isRenamedAction(reportAction)) {
                    setClipboardMessage(ReportActionsUtils.getRenamedAction(reportAction));
                } else if (
                    ReportActionsUtils.isActionOfType(reportAction, CONST.REPORT.ACTIONS.TYPE.SUBMITTED) ||
                    ReportActionsUtils.isActionOfType(reportAction, CONST.REPORT.ACTIONS.TYPE.SUBMITTED_AND_CLOSED)
                ) {
                    const {harvesting} = ReportActionsUtils.getOriginalMessage(reportAction) ?? {};
                    if (harvesting) {
                        setClipboardMessage(ReportUtils.getReportAutomaticallySubmittedMessage(reportAction));
                    } else {
                        Clipboard.setString(ReportUtils.getIOUSubmittedMessage(reportAction));
                    }
<<<<<<< HEAD
                    Clipboard.setString(displayMessage);
                } else if (ReportActionsUtils.isUnapprovedOrApprovedAction(reportAction)) {
                    const wasAutoApproved = ReportActionsUtils.isApprovedAction(reportAction) && ReportActionsUtils.getOriginalMessage(reportAction)?.automaticAction;
                    let displayMessage = '';
                    if (wasAutoApproved) {
                        displayMessage = ReportUtils.getReportAutomaticallyApprovedMessage(reportAction);
                    } else {
                        displayMessage = ReportUtils.getIOUUnapprovedOrApprovedMessage(reportAction);
=======
                } else if (ReportActionsUtils.isActionOfType(reportAction, CONST.REPORT.ACTIONS.TYPE.APPROVED)) {
                    const {automaticAction} = ReportActionsUtils.getOriginalMessage(reportAction) ?? {};
                    if (automaticAction) {
                        setClipboardMessage(ReportUtils.getReportAutomaticallyApprovedMessage(reportAction));
                    } else {
                        Clipboard.setString(ReportUtils.getIOUApprovedMessage(reportAction));
>>>>>>> 5f1ea580
                    }
                } else if (ReportActionsUtils.isActionOfType(reportAction, CONST.REPORT.ACTIONS.TYPE.FORWARDED)) {
                    const {automaticAction} = ReportActionsUtils.getOriginalMessage(reportAction) ?? {};
                    if (automaticAction) {
                        setClipboardMessage(ReportUtils.getReportAutomaticallyForwardedMessage(reportAction, reportID));
                    } else {
                        Clipboard.setString(ReportUtils.getIOUForwardedMessage(reportAction, reportID));
                    }
                } else if (reportAction?.actionName === CONST.REPORT.ACTIONS.TYPE.REJECTED) {
                    const displayMessage = ReportUtils.getRejectedReportMessage();
                    Clipboard.setString(displayMessage);
                } else if (reportAction?.actionName === CONST.REPORT.ACTIONS.TYPE.HOLD) {
                    Clipboard.setString(Localize.translateLocal('iou.heldExpense'));
                } else if (reportAction?.actionName === CONST.REPORT.ACTIONS.TYPE.UNHOLD) {
                    Clipboard.setString(Localize.translateLocal('iou.unheldExpense'));
                } else if (ReportActionsUtils.isOldDotReportAction(reportAction)) {
                    const oldDotActionMessage = ReportActionsUtils.getMessageOfOldDotReportAction(reportAction);
                    Clipboard.setString(oldDotActionMessage);
                } else if (reportAction?.actionName === CONST.REPORT.ACTIONS.TYPE.DISMISSED_VIOLATION) {
                    const originalMessage = ReportActionsUtils.getOriginalMessage(reportAction) as ReportAction<typeof CONST.REPORT.ACTIONS.TYPE.DISMISSED_VIOLATION>['originalMessage'];
                    const reason = originalMessage?.reason;
                    const violationName = originalMessage?.violationName;
                    Clipboard.setString(Localize.translateLocal(`violationDismissal.${violationName}.${reason}` as TranslationPaths));
                } else if (reportAction?.actionName === CONST.REPORT.ACTIONS.TYPE.EXPORTED_TO_INTEGRATION) {
                    setClipboardMessage(ReportActionsUtils.getExportIntegrationMessageHTML(reportAction));
                } else if (reportAction?.actionName === CONST.REPORT.ACTIONS.TYPE.ROOM_CHANGE_LOG.UPDATE_ROOM_DESCRIPTION) {
                    setClipboardMessage(ReportActionsUtils.getUpdateRoomDescriptionMessage(reportAction));
                } else if (reportAction?.actionName === CONST.REPORT.ACTIONS.TYPE.POLICY_CHANGE_LOG.ADD_EMPLOYEE) {
                    setClipboardMessage(ReportActionsUtils.getPolicyChangeLogAddEmployeeMessage(reportAction));
                } else if (reportAction?.actionName === CONST.REPORT.ACTIONS.TYPE.POLICY_CHANGE_LOG.UPDATE_EMPLOYEE) {
                    setClipboardMessage(ReportActionsUtils.getPolicyChangeLogChangeRoleMessage(reportAction));
                } else if (reportAction?.actionName === CONST.REPORT.ACTIONS.TYPE.POLICY_CHANGE_LOG.DELETE_EMPLOYEE) {
                    setClipboardMessage(ReportActionsUtils.getPolicyChangeLogDeleteMemberMessage(reportAction));
                } else if (ReportActionsUtils.isActionOfType(reportAction, CONST.REPORT.ACTIONS.TYPE.INTEGRATION_SYNC_FAILED)) {
                    const {label, errorMessage} = ReportActionsUtils.getOriginalMessage(reportAction) ?? {label: '', errorMessage: ''};
                    setClipboardMessage(Localize.translateLocal('report.actions.type.integrationSyncFailed', {label, errorMessage}));
                } else if (ReportActionsUtils.isCardIssuedAction(reportAction)) {
                    const report = ReportUtils.getReport(reportID);
                    setClipboardMessage(ReportActionsUtils.getCardIssuedMessage(reportAction, true, report?.policyID));
                } else if (ReportActionsUtils.isActionOfType(reportAction, CONST.REPORT.ACTIONS.TYPE.POLICY_CHANGE_LOG.DELETE_INTEGRATION)) {
                    setClipboardMessage(ReportActionsUtils.getRemovedConnectionMessage(reportAction));
                } else if (content) {
                    setClipboardMessage(
                        content.replace(/(<mention-user>)(.*?)(<\/mention-user>)/gi, (match, openTag: string, innerContent: string, closeTag: string): string => {
                            const modifiedContent = Str.removeSMSDomain(innerContent) || '';
                            return openTag + modifiedContent + closeTag || '';
                        }),
                    );
                } else if (messageText) {
                    Clipboard.setString(messageText);
                }
            }

            if (closePopover) {
                hideContextMenu(true, ReportActionComposeFocusManager.focus);
            }
        },
        getDescription: () => {},
    },
    {
        isAnonymousAction: true,
        textTranslateKey: 'reportActionContextMenu.copyLink',
        icon: Expensicons.LinkCopy,
        successIcon: Expensicons.Checkmark,
        successTextTranslateKey: 'reportActionContextMenu.copied',
        shouldShow: (type, reportAction, isArchivedRoom, betas, menuTarget) => {
            const isAttachment = ReportActionsUtils.isReportActionAttachment(reportAction);

            // Only hide the copylink menu item when context menu is opened over img element.
            const isAttachmentTarget = menuTarget?.current && 'tagName' in menuTarget.current && menuTarget?.current.tagName === 'IMG' && isAttachment;
            return type === CONST.CONTEXT_MENU_TYPES.REPORT_ACTION && !isAttachmentTarget && !ReportActionsUtils.isMessageDeleted(reportAction);
        },
        onPress: (closePopover, {reportAction, reportID}) => {
            const originalReportID = ReportUtils.getOriginalReportID(reportID, reportAction);
            Environment.getEnvironmentURL().then((environmentURL) => {
                const reportActionID = reportAction?.reportActionID;
                Clipboard.setString(`${environmentURL}/r/${originalReportID}/${reportActionID}`);
            });
            hideContextMenu(true, ReportActionComposeFocusManager.focus);
        },
        getDescription: () => {},
    },
    {
        isAnonymousAction: false,
        textTranslateKey: 'common.pin',
        icon: Expensicons.Pin,
        shouldShow: (type, reportAction, isArchivedRoom, betas, menuTarget, isChronosReport, reportID, isPinnedChat) => type === CONST.CONTEXT_MENU_TYPES.REPORT && !isPinnedChat,
        onPress: (closePopover, {reportID}) => {
            Report.togglePinnedState(reportID, false);
            if (closePopover) {
                hideContextMenu(false, ReportActionComposeFocusManager.focus);
            }
        },
        getDescription: () => {},
    },
    {
        isAnonymousAction: false,
        textTranslateKey: 'common.unPin',
        icon: Expensicons.Pin,
        shouldShow: (type, reportAction, isArchivedRoom, betas, menuTarget, isChronosReport, reportID, isPinnedChat) => type === CONST.CONTEXT_MENU_TYPES.REPORT && isPinnedChat,
        onPress: (closePopover, {reportID}) => {
            Report.togglePinnedState(reportID, true);
            if (closePopover) {
                hideContextMenu(false, ReportActionComposeFocusManager.focus);
            }
        },
        getDescription: () => {},
    },
    {
        isAnonymousAction: false,
        textTranslateKey: 'reportActionContextMenu.flagAsOffensive',
        icon: Expensicons.Flag,
        shouldShow: (type, reportAction, isArchivedRoom, betas, menuTarget, isChronosReport, reportID) =>
            type === CONST.CONTEXT_MENU_TYPES.REPORT_ACTION &&
            ReportUtils.canFlagReportAction(reportAction, reportID) &&
            !isArchivedRoom &&
            !isChronosReport &&
            reportAction?.actorAccountID !== CONST.ACCOUNT_ID.CONCIERGE,
        onPress: (closePopover, {reportID, reportAction}) => {
            const activeRoute = Navigation.getActiveRoute();
            if (closePopover) {
                hideContextMenu(false, () => Navigation.navigate(ROUTES.FLAG_COMMENT.getRoute(reportID, reportAction?.reportActionID, activeRoute)));
                return;
            }

            Navigation.navigate(ROUTES.FLAG_COMMENT.getRoute(reportID, reportAction?.reportActionID, activeRoute));
        },
        getDescription: () => {},
    },
    {
        isAnonymousAction: true,
        textTranslateKey: 'common.download',
        icon: Expensicons.Download,
        successTextTranslateKey: 'common.download',
        successIcon: Expensicons.Download,
        shouldShow: (type, reportAction, isArchivedRoom, betas, menuTarget, isChronosReport, reportID, isPinnedChat, isUnreadChat, isOffline): reportAction is ReportAction => {
            const isAttachment = ReportActionsUtils.isReportActionAttachment(reportAction);
            const html = getActionHtml(reportAction);
            const isUploading = html.includes(CONST.ATTACHMENT_OPTIMISTIC_SOURCE_ATTRIBUTE);
            return isAttachment && !isUploading && !!reportAction?.reportActionID && !ReportActionsUtils.isMessageDeleted(reportAction) && !isOffline;
        },
        onPress: (closePopover, {reportAction}) => {
            const html = getActionHtml(reportAction);
            const {originalFileName, sourceURL} = getAttachmentDetails(html);
            const sourceURLWithAuth = addEncryptedAuthTokenToURL(sourceURL ?? '');
            const sourceID = (sourceURL?.match(CONST.REGEX.ATTACHMENT_ID) ?? [])[1];
            Download.setDownload(sourceID, true);
            const anchorRegex = CONST.REGEX_LINK_IN_ANCHOR;
            const isAnchorTag = anchorRegex.test(html);
            fileDownload(sourceURLWithAuth, originalFileName ?? '', '', isAnchorTag && Browser.isMobileSafari()).then(() => Download.setDownload(sourceID, false));
            if (closePopover) {
                hideContextMenu(true, ReportActionComposeFocusManager.focus);
            }
        },
        getDescription: () => {},
        shouldDisable: (download) => download?.isDownloading ?? false,
    },
    {
        isAnonymousAction: true,
        textTranslateKey: 'reportActionContextMenu.copyOnyxData',
        icon: Expensicons.Copy,
        successTextTranslateKey: 'reportActionContextMenu.copied',
        successIcon: Expensicons.Checkmark,
        shouldShow: (type, isProduction) => type === CONST.CONTEXT_MENU_TYPES.REPORT && !isProduction,
        onPress: (closePopover, {reportID}) => {
            const report = ReportConnection.getAllReports()?.[`${ONYXKEYS.COLLECTION.REPORT}${reportID}`];
            Clipboard.setString(JSON.stringify(report, null, 4));
            hideContextMenu(true, ReportActionComposeFocusManager.focus);
        },
        getDescription: () => {},
    },
    {
        isAnonymousAction: false,
        textTranslateKey: 'reportActionContextMenu.deleteAction',
        icon: Expensicons.Trashcan,
        shouldShow: (type, reportAction, isArchivedRoom, betas, menuTarget, isChronosReport, reportID) =>
            // Until deleting parent threads is supported in FE, we will prevent the user from deleting a thread parent
            type === CONST.CONTEXT_MENU_TYPES.REPORT_ACTION &&
            ReportUtils.canDeleteReportAction(reportAction, reportID) &&
            !isArchivedRoom &&
            !isChronosReport &&
            !ReportActionsUtils.isMessageDeleted(reportAction),
        onPress: (closePopover, {reportID, reportAction}) => {
            if (closePopover) {
                // Hide popover, then call showDeleteConfirmModal
                hideContextMenu(false, () => showDeleteModal(reportID, reportAction));
                return;
            }

            // No popover to hide, call showDeleteConfirmModal immediately
            showDeleteModal(reportID, reportAction);
        },
        getDescription: () => {},
    },
    {
        isAnonymousAction: true,
        textTranslateKey: 'reportActionContextMenu.menu',
        icon: Expensicons.ThreeDots,
        shouldShow: (type, reportAction, isArchivedRoom, betas, anchor, isChronosReport, reportID, isPinnedChat, isUnreadChat, isOffline, isMini) => isMini,
        onPress: (closePopover, {openOverflowMenu, event, openContextMenu, anchorRef}) => {
            openOverflowMenu(event as GestureResponderEvent | MouseEvent, anchorRef ?? {current: null});
            openContextMenu();
        },
        getDescription: () => {},
        shouldPreventDefaultFocusOnPress: false,
    },
];

const restrictedReadOnlyActions: TranslationPaths[] = [
    'reportActionContextMenu.replyInThread',
    'reportActionContextMenu.editAction',
    'reportActionContextMenu.joinThread',
    'reportActionContextMenu.deleteAction',
];

const RestrictedReadOnlyContextMenuActions: ContextMenuAction[] = ContextMenuActions.filter(
    (action) => 'textTranslateKey' in action && restrictedReadOnlyActions.includes(action.textTranslateKey),
);

export {RestrictedReadOnlyContextMenuActions};
export default ContextMenuActions;
export type {ContextMenuActionPayload, ContextMenuAction};<|MERGE_RESOLUTION|>--- conflicted
+++ resolved
@@ -453,8 +453,6 @@
                     } else {
                         Clipboard.setString(ReportUtils.getIOUSubmittedMessage(reportAction));
                     }
-<<<<<<< HEAD
-                    Clipboard.setString(displayMessage);
                 } else if (ReportActionsUtils.isUnapprovedOrApprovedAction(reportAction)) {
                     const wasAutoApproved = ReportActionsUtils.isApprovedAction(reportAction) && ReportActionsUtils.getOriginalMessage(reportAction)?.automaticAction;
                     let displayMessage = '';
@@ -462,15 +460,8 @@
                         displayMessage = ReportUtils.getReportAutomaticallyApprovedMessage(reportAction);
                     } else {
                         displayMessage = ReportUtils.getIOUUnapprovedOrApprovedMessage(reportAction);
-=======
-                } else if (ReportActionsUtils.isActionOfType(reportAction, CONST.REPORT.ACTIONS.TYPE.APPROVED)) {
-                    const {automaticAction} = ReportActionsUtils.getOriginalMessage(reportAction) ?? {};
-                    if (automaticAction) {
-                        setClipboardMessage(ReportUtils.getReportAutomaticallyApprovedMessage(reportAction));
-                    } else {
-                        Clipboard.setString(ReportUtils.getIOUApprovedMessage(reportAction));
->>>>>>> 5f1ea580
                     }
+                    Clipboard.setString(displayMessage);
                 } else if (ReportActionsUtils.isActionOfType(reportAction, CONST.REPORT.ACTIONS.TYPE.FORWARDED)) {
                     const {automaticAction} = ReportActionsUtils.getOriginalMessage(reportAction) ?? {};
                     if (automaticAction) {
