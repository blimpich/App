import {Str} from 'expensify-common';
import type {MutableRefObject} from 'react';
import React from 'react';
// eslint-disable-next-line no-restricted-imports
import type {GestureResponderEvent, Text, View} from 'react-native';
import type {OnyxEntry} from 'react-native-onyx';
import type {Emoji} from '@assets/emojis/types';
import * as Expensicons from '@components/Icon/Expensicons';
import MiniQuickEmojiReactions from '@components/Reactions/MiniQuickEmojiReactions';
import QuickEmojiReactions from '@components/Reactions/QuickEmojiReactions';
import addEncryptedAuthTokenToURL from '@libs/addEncryptedAuthTokenToURL';
import {isMobileSafari} from '@libs/Browser';
import Clipboard from '@libs/Clipboard';
import EmailUtils from '@libs/EmailUtils';
import {getEnvironmentURL} from '@libs/Environment/Environment';
import fileDownload from '@libs/fileDownload';
import getAttachmentDetails from '@libs/fileDownload/getAttachmentDetails';
import {translateLocal} from '@libs/Localize';
import ModifiedExpenseMessage from '@libs/ModifiedExpenseMessage';
import Navigation from '@libs/Navigation/Navigation';
import Parser from '@libs/Parser';
import {getCleanedTagName} from '@libs/PolicyUtils';
import ReportActionComposeFocusManager from '@libs/ReportActionComposeFocusManager';
import {
    getActionableMentionWhisperMessage,
    getAddedApprovaRulelMessage,
    getAddedConnectionMessage,
    getCardIssuedMessage,
    getDeletedApprovaRulelMessage,
    getExportIntegrationMessageHTML,
    getIntegrationSyncFailedMessage,
    getIOUReportIDFromReportActionPreview,
    getJoinRequestMessage,
    getMemberChangeMessageFragment,
    getMessageOfOldDotReportAction,
    getOriginalMessage,
    getPolicyChangeLogAddEmployeeMessage,
    getPolicyChangeLogDefaultBillableMessage,
    getPolicyChangeLogDefaultTitleEnforcedMessage,
    getPolicyChangeLogDeleteMemberMessage,
    getPolicyChangeLogMaxExpenseAmountMessage,
    getPolicyChangeLogMaxExpenseAmountNoReceiptMessage,
    getPolicyChangeLogUpdateEmployee,
    getRemovedConnectionMessage,
    getRenamedAction,
    getReopenedMessage,
    getReportActionMessageText,
<<<<<<< HEAD
    getTravelUpdateMessage,
=======
    getTagListNameUpdatedMessage,
    getUpdatedApprovalRuleMessage,
    getUpdatedAuditRateMessage,
    getUpdatedManualApprovalThresholdMessage,
>>>>>>> b12fc0f9
    getUpdateRoomDescriptionMessage,
    getWorkspaceCategoryUpdateMessage,
    getWorkspaceCurrencyUpdateMessage,
    getWorkspaceCustomUnitRateAddedMessage,
    getWorkspaceCustomUnitRateDeletedMessage,
    getWorkspaceCustomUnitRateUpdatedMessage,
    getWorkspaceCustomUnitUpdatedMessage,
    getWorkspaceDescriptionUpdatedMessage,
    getWorkspaceFrequencyUpdateMessage,
    getWorkspaceReportFieldAddMessage,
    getWorkspaceReportFieldDeleteMessage,
    getWorkspaceReportFieldUpdateMessage,
    getWorkspaceTagUpdateMessage,
    getWorkspaceUpdateFieldMessage,
    isActionableJoinRequest,
    isActionableMentionWhisper,
    isActionableTrackExpense,
    isActionOfType,
    isCardIssuedAction,
    isCreatedTaskReportAction,
    isDeletedAction as isDeletedActionReportActionsUtils,
    isMarkAsClosedAction,
    isMemberChangeAction,
    isMessageDeleted,
    isModifiedExpenseAction,
    isMoneyRequestAction,
    isOldDotReportAction,
    isReimbursementDeQueuedOrCanceledAction,
    isReimbursementQueuedAction,
    isRenamedAction,
    isReportActionAttachment,
    isReportPreviewAction as isReportPreviewActionReportActionsUtils,
    isTagModificationAction,
    isTaskAction as isTaskActionReportActionsUtils,
    isTripPreview,
    isUnapprovedAction,
    isWhisperAction as isWhisperActionReportActionsUtils,
} from '@libs/ReportActionsUtils';
import {
    canDeleteReportAction,
    canEditReportAction,
    canFlagReportAction,
    canHoldUnholdReportAction,
    changeMoneyRequestHoldStatus,
    getChildReportNotificationPreference as getChildReportNotificationPreferenceReportUtils,
    getDeletedTransactionMessage,
    getDowngradeWorkspaceMessage,
    getIOUReportActionDisplayMessage,
    getOriginalReportID,
    getPolicyChangeMessage,
    getReimbursementDeQueuedOrCanceledActionMessage,
    getReimbursementQueuedActionMessage,
    getRejectedReportMessage,
    getReportName,
    getReportPreviewMessage,
    getUpgradeWorkspaceMessage,
    getWorkspaceNameUpdatedMessage,
    isExpenseReport,
    shouldDisableThread,
    shouldDisplayThreadReplies as shouldDisplayThreadRepliesReportUtils,
} from '@libs/ReportUtils';
import {getTaskCreatedMessage, getTaskReportActionMessage} from '@libs/TaskUtils';
import {setDownload} from '@userActions/Download';
import {
    deleteReportActionDraft,
    markCommentAsUnread,
    navigateToAndOpenChildReport,
    openReport,
    readNewestAction,
    saveReportActionDraft,
    toggleEmojiReaction,
    togglePinnedState,
    toggleSubscribeToChildReport,
} from '@userActions/Report';
import CONST from '@src/CONST';
import type {TranslationPaths} from '@src/languages/types';
import ROUTES from '@src/ROUTES';
import type {Account, Beta, Card, Download as DownloadOnyx, OnyxInputOrEntry, ReportAction, ReportActionReactions, Report as ReportType, Transaction} from '@src/types/onyx';
import type IconAsset from '@src/types/utils/IconAsset';
import KeyboardUtils from '@src/utils/keyboard';
import type {ContextMenuAnchor} from './ReportActionContextMenu';
import {hideContextMenu, showDeleteModal} from './ReportActionContextMenu';

/** Gets the HTML version of the message in an action */
function getActionHtml(reportAction: OnyxInputOrEntry<ReportAction>): string {
    const message = Array.isArray(reportAction?.message) ? (reportAction?.message?.at(-1) ?? null) : (reportAction?.message ?? null);
    return message?.html ?? '';
}

/** Sets the HTML string to Clipboard */
function setClipboardMessage(content: string | undefined) {
    if (!content) {
        return;
    }
    if (!Clipboard.canSetHtml()) {
        Clipboard.setString(Parser.htmlToMarkdown(content));
    } else {
        // Use markdown format text for the plain text(clipboard type "text/plain") to ensure consistency across all platforms.
        // More info: https://github.com/Expensify/App/issues/53718
        const markdownText = Parser.htmlToMarkdown(content);
        Clipboard.setHtml(content, markdownText);
    }
}

type ShouldShow = (args: {
    type: string;
    reportAction: OnyxEntry<ReportAction>;
    isArchivedRoom: boolean;
    betas: OnyxEntry<Beta[]>;
    menuTarget: MutableRefObject<ContextMenuAnchor> | undefined;
    isChronosReport: boolean;
    reportID?: string;
    isPinnedChat: boolean;
    isUnreadChat: boolean;
    isThreadReportParentAction: boolean;
    isOffline: boolean;
    isMini: boolean;
    isProduction: boolean;
    moneyRequestAction: ReportAction | undefined;
    areHoldRequirementsMet: boolean;
    account: OnyxEntry<Account>;
}) => boolean;

type ContextMenuActionPayload = {
    reportAction: ReportAction;
    transaction?: OnyxEntry<Transaction>;
    reportID: string | undefined;
    report: OnyxEntry<ReportType>;
    draftMessage: string;
    selection: string;
    close: () => void;
    transitionActionSheetState: (params: {type: string; payload?: Record<string, unknown>}) => void;
    openContextMenu: () => void;
    interceptAnonymousUser: (callback: () => void, isAnonymousAction?: boolean) => void;
    anchor?: MutableRefObject<HTMLDivElement | View | Text | null>;
    checkIfContextMenuActive?: () => void;
    openOverflowMenu: (event: GestureResponderEvent | MouseEvent, anchorRef: MutableRefObject<View | null>) => void;
    event?: GestureResponderEvent | MouseEvent | KeyboardEvent;
    setIsEmojiPickerActive?: (state: boolean) => void;
    anchorRef?: MutableRefObject<View | null>;
    moneyRequestAction: ReportAction | undefined;
    card?: Card;
};

type OnPress = (closePopover: boolean, payload: ContextMenuActionPayload, selection?: string, reportID?: string, draftMessage?: string) => void;

type RenderContent = (closePopover: boolean, payload: ContextMenuActionPayload) => React.ReactElement;

type GetDescription = (selection?: string) => string | void;

type ContextMenuActionWithContent = {
    renderContent: RenderContent;
};

type ContextMenuActionWithIcon = {
    textTranslateKey: TranslationPaths;
    icon: IconAsset;
    successTextTranslateKey?: TranslationPaths;
    successIcon?: IconAsset;
    onPress: OnPress;
    getDescription: GetDescription;
};

type ContextMenuAction = (ContextMenuActionWithContent | ContextMenuActionWithIcon) & {
    isAnonymousAction: boolean;
    shouldShow: ShouldShow;
    shouldPreventDefaultFocusOnPress?: boolean;
    shouldDisable?: (download: OnyxEntry<DownloadOnyx>) => boolean;
};

// A list of all the context actions in this menu.
const ContextMenuActions: ContextMenuAction[] = [
    {
        isAnonymousAction: false,
        shouldShow: ({type, reportAction}) => type === CONST.CONTEXT_MENU_TYPES.REPORT_ACTION && !!reportAction && 'message' in reportAction && !isMessageDeleted(reportAction),
        renderContent: (closePopover, {reportID, reportAction, close: closeManually, openContextMenu, setIsEmojiPickerActive}) => {
            const isMini = !closePopover;

            const closeContextMenu = (onHideCallback?: () => void) => {
                if (isMini) {
                    closeManually();
                    if (onHideCallback) {
                        onHideCallback();
                    }
                } else {
                    hideContextMenu(false, onHideCallback);
                }
            };

            const toggleEmojiAndCloseMenu = (emoji: Emoji, existingReactions: OnyxEntry<ReportActionReactions>) => {
                toggleEmojiReaction(reportID, reportAction, emoji, existingReactions);
                closeContextMenu();
                setIsEmojiPickerActive?.(false);
            };

            if (isMini) {
                return (
                    <MiniQuickEmojiReactions
                        key="MiniQuickEmojiReactions"
                        onEmojiSelected={toggleEmojiAndCloseMenu}
                        onPressOpenPicker={() => {
                            openContextMenu();
                            setIsEmojiPickerActive?.(true);
                        }}
                        onEmojiPickerClosed={() => {
                            closeContextMenu();
                            setIsEmojiPickerActive?.(false);
                        }}
                        reportActionID={reportAction?.reportActionID}
                        reportAction={reportAction}
                    />
                );
            }

            return (
                <QuickEmojiReactions
                    key="BaseQuickEmojiReactions"
                    closeContextMenu={closeContextMenu}
                    onEmojiSelected={toggleEmojiAndCloseMenu}
                    reportActionID={reportAction?.reportActionID}
                    reportAction={reportAction}
                    setIsEmojiPickerActive={setIsEmojiPickerActive}
                />
            );
        },
    },
    {
        isAnonymousAction: false,
        textTranslateKey: 'reportActionContextMenu.replyInThread',
        icon: Expensicons.ChatBubbleReply,
        shouldShow: ({type, reportAction, reportID, isThreadReportParentAction, isArchivedRoom}) => {
            if (type !== CONST.CONTEXT_MENU_TYPES.REPORT_ACTION || !reportID) {
                return false;
            }
            return !shouldDisableThread(reportAction, reportID, isThreadReportParentAction, isArchivedRoom);
        },
        onPress: (closePopover, {reportAction, reportID}) => {
            const originalReportID = getOriginalReportID(reportID, reportAction);
            if (closePopover) {
                hideContextMenu(false, () => {
                    KeyboardUtils.dismiss().then(() => {
                        navigateToAndOpenChildReport(reportAction?.childReportID, reportAction, originalReportID);
                    });
                });
                return;
            }
            navigateToAndOpenChildReport(reportAction?.childReportID, reportAction, originalReportID);
        },
        getDescription: () => {},
    },
    {
        isAnonymousAction: false,
        textTranslateKey: 'reportActionContextMenu.markAsUnread',
        icon: Expensicons.ChatBubbleUnread,
        successIcon: Expensicons.Checkmark,
        shouldShow: ({type, isUnreadChat}) => type === CONST.CONTEXT_MENU_TYPES.REPORT_ACTION || (type === CONST.CONTEXT_MENU_TYPES.REPORT && !isUnreadChat),
        onPress: (closePopover, {reportAction, reportID}) => {
            markCommentAsUnread(reportID, reportAction);
            if (closePopover) {
                hideContextMenu(true, ReportActionComposeFocusManager.focus);
            }
        },
        getDescription: () => {},
    },
    {
        isAnonymousAction: false,
        textTranslateKey: 'reportActionContextMenu.markAsRead',
        icon: Expensicons.Mail,
        successIcon: Expensicons.Checkmark,
        shouldShow: ({type, isUnreadChat}) => type === CONST.CONTEXT_MENU_TYPES.REPORT && isUnreadChat,
        onPress: (closePopover, {reportID}) => {
            readNewestAction(reportID, true);
            if (closePopover) {
                hideContextMenu(true, ReportActionComposeFocusManager.focus);
            }
        },
        getDescription: () => {},
    },
    {
        isAnonymousAction: false,
        textTranslateKey: 'reportActionContextMenu.editAction',
        icon: Expensicons.Pencil,
        shouldShow: ({type, reportAction, isArchivedRoom, isChronosReport}) =>
            type === CONST.CONTEXT_MENU_TYPES.REPORT_ACTION && canEditReportAction(reportAction) && !isArchivedRoom && !isChronosReport,
        onPress: (closePopover, {reportID, reportAction, draftMessage}) => {
            if (isMoneyRequestAction(reportAction)) {
                hideContextMenu(false);
                const childReportID = reportAction?.childReportID;
                openReport(childReportID);
                Navigation.navigate(ROUTES.REPORT_WITH_ID.getRoute(childReportID));
                return;
            }
            const editAction = () => {
                if (!draftMessage) {
                    saveReportActionDraft(reportID, reportAction, Parser.htmlToMarkdown(getActionHtml(reportAction)));
                } else {
                    deleteReportActionDraft(reportID, reportAction);
                }
            };

            if (closePopover) {
                // Hide popover, then call editAction
                hideContextMenu(false, editAction);
                return;
            }

            // No popover to hide, call editAction immediately
            editAction();
        },
        getDescription: () => {},
    },
    {
        isAnonymousAction: false,
        textTranslateKey: 'iou.unhold',
        icon: Expensicons.Stopwatch,
        shouldShow: ({type, moneyRequestAction, areHoldRequirementsMet}) =>
            type === CONST.CONTEXT_MENU_TYPES.REPORT_ACTION && areHoldRequirementsMet && canHoldUnholdReportAction(moneyRequestAction).canUnholdRequest,
        onPress: (closePopover, {moneyRequestAction}) => {
            if (closePopover) {
                hideContextMenu(false, () => changeMoneyRequestHoldStatus(moneyRequestAction));
                return;
            }

            // No popover to hide, call changeMoneyRequestHoldStatus immediately
            changeMoneyRequestHoldStatus(moneyRequestAction);
        },
        getDescription: () => {},
    },
    {
        isAnonymousAction: false,
        textTranslateKey: 'iou.hold',
        icon: Expensicons.Stopwatch,
        shouldShow: ({type, moneyRequestAction, areHoldRequirementsMet}) =>
            type === CONST.CONTEXT_MENU_TYPES.REPORT_ACTION && areHoldRequirementsMet && canHoldUnholdReportAction(moneyRequestAction).canHoldRequest,
        onPress: (closePopover, {moneyRequestAction}) => {
            if (closePopover) {
                hideContextMenu(false, () => changeMoneyRequestHoldStatus(moneyRequestAction));
                return;
            }

            // No popover to hide, call changeMoneyRequestHoldStatus immediately
            changeMoneyRequestHoldStatus(moneyRequestAction);
        },
        getDescription: () => {},
    },
    {
        isAnonymousAction: false,
        textTranslateKey: 'reportActionContextMenu.joinThread',
        icon: Expensicons.Bell,
        shouldShow: ({reportAction, isArchivedRoom, isThreadReportParentAction}) => {
            const childReportNotificationPreference = getChildReportNotificationPreferenceReportUtils(reportAction);
            const isDeletedAction = isDeletedActionReportActionsUtils(reportAction);
            const shouldDisplayThreadReplies = shouldDisplayThreadRepliesReportUtils(reportAction, isThreadReportParentAction);
            const subscribed = childReportNotificationPreference !== 'hidden';
            const isWhisperAction = isWhisperActionReportActionsUtils(reportAction) || isActionableTrackExpense(reportAction);
            const isExpenseReportAction = isMoneyRequestAction(reportAction) || isReportPreviewActionReportActionsUtils(reportAction);
            const isTaskAction = isCreatedTaskReportAction(reportAction);
            return (
                !subscribed &&
                !isWhisperAction &&
                !isTaskAction &&
                !isExpenseReportAction &&
                !isThreadReportParentAction &&
                (shouldDisplayThreadReplies || (!isDeletedAction && !isArchivedRoom))
            );
        },
        onPress: (closePopover, {reportAction, reportID}) => {
            const childReportNotificationPreference = getChildReportNotificationPreferenceReportUtils(reportAction);
            const originalReportID = getOriginalReportID(reportID, reportAction);
            if (closePopover) {
                hideContextMenu(false, () => {
                    ReportActionComposeFocusManager.focus();
                    toggleSubscribeToChildReport(reportAction?.childReportID, reportAction, originalReportID, childReportNotificationPreference);
                });
                return;
            }

            ReportActionComposeFocusManager.focus();
            toggleSubscribeToChildReport(reportAction?.childReportID, reportAction, originalReportID, childReportNotificationPreference);
        },
        getDescription: () => {},
    },
    {
        isAnonymousAction: true,
        textTranslateKey: 'reportActionContextMenu.copyURLToClipboard',
        icon: Expensicons.Copy,
        successTextTranslateKey: 'reportActionContextMenu.copied',
        successIcon: Expensicons.Checkmark,
        shouldShow: ({type}) => type === CONST.CONTEXT_MENU_TYPES.LINK,
        onPress: (closePopover, {selection}) => {
            Clipboard.setString(selection);
            hideContextMenu(true, ReportActionComposeFocusManager.focus);
        },
        getDescription: (selection) => selection,
    },
    {
        isAnonymousAction: true,
        textTranslateKey: 'reportActionContextMenu.copyToClipboard',
        icon: Expensicons.Copy,
        successTextTranslateKey: 'reportActionContextMenu.copied',
        successIcon: Expensicons.Checkmark,
        shouldShow: ({type}) => type === CONST.CONTEXT_MENU_TYPES.TEXT,
        onPress: (closePopover, {selection}) => {
            Clipboard.setString(selection);
            hideContextMenu(true, ReportActionComposeFocusManager.focus);
        },
        getDescription: () => undefined,
    },
    {
        isAnonymousAction: true,
        textTranslateKey: 'reportActionContextMenu.copyEmailToClipboard',
        icon: Expensicons.Copy,
        successTextTranslateKey: 'reportActionContextMenu.copied',
        successIcon: Expensicons.Checkmark,
        shouldShow: ({type}) => type === CONST.CONTEXT_MENU_TYPES.EMAIL,
        onPress: (closePopover, {selection}) => {
            Clipboard.setString(EmailUtils.trimMailTo(selection));
            hideContextMenu(true, ReportActionComposeFocusManager.focus);
        },
        getDescription: (selection) => EmailUtils.prefixMailSeparatorsWithBreakOpportunities(EmailUtils.trimMailTo(selection ?? '')),
    },
    {
        isAnonymousAction: true,
        textTranslateKey: 'reportActionContextMenu.copyToClipboard',
        icon: Expensicons.Copy,
        successTextTranslateKey: 'reportActionContextMenu.copied',
        successIcon: Expensicons.Checkmark,
        shouldShow: ({type, reportAction}) =>
            type === CONST.CONTEXT_MENU_TYPES.REPORT_ACTION && !isReportActionAttachment(reportAction) && !isMessageDeleted(reportAction) && !isTripPreview(reportAction),

        // If return value is true, we switch the `text` and `icon` on
        // `ContextMenuItem` with `successText` and `successIcon` which will fall back to
        // the `text` and `icon`
        onPress: (closePopover, {reportAction, transaction, selection, report, reportID, card}) => {
            const isReportPreviewAction = isReportPreviewActionReportActionsUtils(reportAction);
            const messageHtml = getActionHtml(reportAction);
            const messageText = getReportActionMessageText(reportAction);

            const isAttachment = isReportActionAttachment(reportAction);
            if (!isAttachment) {
                const content = selection || messageHtml;
                if (isReportPreviewAction) {
                    const iouReportID = getIOUReportIDFromReportActionPreview(reportAction);
                    const displayMessage = getReportPreviewMessage(iouReportID, reportAction);
                    Clipboard.setString(displayMessage);
                } else if (isTaskActionReportActionsUtils(reportAction)) {
                    const {text, html} = getTaskReportActionMessage(reportAction);
                    const displayMessage = html ?? text;
                    setClipboardMessage(displayMessage);
                } else if (isModifiedExpenseAction(reportAction)) {
                    const modifyExpenseMessage = ModifiedExpenseMessage.getForReportAction({reportOrID: reportID, reportAction});
                    Clipboard.setString(modifyExpenseMessage);
                } else if (isReimbursementDeQueuedOrCanceledAction(reportAction)) {
                    const {expenseReportID} = getOriginalMessage(reportAction) ?? {};
                    const displayMessage = getReimbursementDeQueuedOrCanceledActionMessage(reportAction, expenseReportID);
                    Clipboard.setString(displayMessage);
                } else if (isMoneyRequestAction(reportAction)) {
                    const displayMessage = getIOUReportActionDisplayMessage(reportAction, transaction);
                    if (displayMessage === Parser.htmlToText(displayMessage)) {
                        Clipboard.setString(displayMessage);
                    } else {
                        setClipboardMessage(displayMessage);
                    }
                } else if (isCreatedTaskReportAction(reportAction)) {
                    const taskPreviewMessage = getTaskCreatedMessage(reportAction, true);
                    Clipboard.setString(taskPreviewMessage);
                } else if (isMemberChangeAction(reportAction)) {
                    const logMessage = getMemberChangeMessageFragment(reportAction, getReportName).html ?? '';
                    setClipboardMessage(logMessage);
                } else if (reportAction?.actionName === CONST.REPORT.ACTIONS.TYPE.POLICY_CHANGE_LOG.UPDATE_NAME) {
                    Clipboard.setString(Str.htmlDecode(getWorkspaceNameUpdatedMessage(reportAction)));
                } else if (reportAction?.actionName === CONST.REPORT.ACTIONS.TYPE.POLICY_CHANGE_LOG.UPDATE_DESCRIPTION) {
                    Clipboard.setString(getWorkspaceDescriptionUpdatedMessage(reportAction));
                } else if (reportAction?.actionName === CONST.REPORT.ACTIONS.TYPE.POLICY_CHANGE_LOG.UPDATE_CURRENCY) {
                    Clipboard.setString(getWorkspaceCurrencyUpdateMessage(reportAction));
                } else if (reportAction?.actionName === CONST.REPORT.ACTIONS.TYPE.POLICY_CHANGE_LOG.UPDATE_AUTO_REPORTING_FREQUENCY) {
                    Clipboard.setString(getWorkspaceFrequencyUpdateMessage(reportAction));
                } else if (
                    reportAction?.actionName === CONST.REPORT.ACTIONS.TYPE.POLICY_CHANGE_LOG.ADD_CATEGORY ||
                    reportAction?.actionName === CONST.REPORT.ACTIONS.TYPE.POLICY_CHANGE_LOG.DELETE_CATEGORY ||
                    reportAction?.actionName === CONST.REPORT.ACTIONS.TYPE.POLICY_CHANGE_LOG.UPDATE_CATEGORY ||
                    reportAction?.actionName === CONST.REPORT.ACTIONS.TYPE.POLICY_CHANGE_LOG.SET_CATEGORY_NAME
                ) {
                    Clipboard.setString(getWorkspaceCategoryUpdateMessage(reportAction));
                } else if (reportAction?.actionName === CONST.REPORT.ACTIONS.TYPE.POLICY_CHANGE_LOG.UPDATE_TAG_LIST_NAME) {
                    Clipboard.setString(getCleanedTagName(getTagListNameUpdatedMessage(reportAction)));
                } else if (isTagModificationAction(reportAction.actionName)) {
                    Clipboard.setString(getCleanedTagName(getWorkspaceTagUpdateMessage(reportAction)));
                } else if (reportAction?.actionName === CONST.REPORT.ACTIONS.TYPE.POLICY_CHANGE_LOG.UPDATE_CUSTOM_UNIT) {
                    Clipboard.setString(getWorkspaceCustomUnitUpdatedMessage(reportAction));
                } else if (reportAction?.actionName === CONST.REPORT.ACTIONS.TYPE.POLICY_CHANGE_LOG.ADD_CUSTOM_UNIT_RATE) {
                    Clipboard.setString(getWorkspaceCustomUnitRateAddedMessage(reportAction));
                } else if (reportAction?.actionName === CONST.REPORT.ACTIONS.TYPE.POLICY_CHANGE_LOG.UPDATE_CUSTOM_UNIT_RATE) {
                    Clipboard.setString(getWorkspaceCustomUnitRateUpdatedMessage(reportAction));
                } else if (reportAction?.actionName === CONST.REPORT.ACTIONS.TYPE.POLICY_CHANGE_LOG.DELETE_CUSTOM_UNIT_RATE) {
                    Clipboard.setString(getWorkspaceCustomUnitRateDeletedMessage(reportAction));
                } else if (reportAction?.actionName === CONST.REPORT.ACTIONS.TYPE.POLICY_CHANGE_LOG.ADD_REPORT_FIELD) {
                    Clipboard.setString(getWorkspaceReportFieldAddMessage(reportAction));
                } else if (reportAction?.actionName === CONST.REPORT.ACTIONS.TYPE.POLICY_CHANGE_LOG.UPDATE_REPORT_FIELD) {
                    Clipboard.setString(getWorkspaceReportFieldUpdateMessage(reportAction));
                } else if (reportAction?.actionName === CONST.REPORT.ACTIONS.TYPE.POLICY_CHANGE_LOG.DELETE_REPORT_FIELD) {
                    Clipboard.setString(getWorkspaceReportFieldDeleteMessage(reportAction));
                } else if (reportAction?.actionName === CONST.REPORT.ACTIONS.TYPE.POLICY_CHANGE_LOG.UPDATE_FIELD) {
                    setClipboardMessage(getWorkspaceUpdateFieldMessage(reportAction));
                } else if (reportAction.actionName === CONST.REPORT.ACTIONS.TYPE.POLICY_CHANGE_LOG.UPDATE_MAX_EXPENSE_AMOUNT_NO_RECEIPT) {
                    Clipboard.setString(getPolicyChangeLogMaxExpenseAmountNoReceiptMessage(reportAction));
                } else if (reportAction.actionName === CONST.REPORT.ACTIONS.TYPE.POLICY_CHANGE_LOG.UPDATE_MAX_EXPENSE_AMOUNT) {
                    Clipboard.setString(getPolicyChangeLogMaxExpenseAmountMessage(reportAction));
                } else if (reportAction.actionName === CONST.REPORT.ACTIONS.TYPE.POLICY_CHANGE_LOG.UPDATE_DEFAULT_BILLABLE) {
                    Clipboard.setString(getPolicyChangeLogDefaultBillableMessage(reportAction));
                } else if (reportAction.actionName === CONST.REPORT.ACTIONS.TYPE.POLICY_CHANGE_LOG.UPDATE_DEFAULT_TITLE_ENFORCED) {
                    Clipboard.setString(getPolicyChangeLogDefaultTitleEnforcedMessage(reportAction));
                } else if (isReimbursementQueuedAction(reportAction)) {
                    Clipboard.setString(getReimbursementQueuedActionMessage({reportAction, reportOrID: reportID, shouldUseShortDisplayName: false}));
                } else if (isActionableMentionWhisper(reportAction)) {
                    const mentionWhisperMessage = getActionableMentionWhisperMessage(reportAction);
                    setClipboardMessage(mentionWhisperMessage);
                } else if (isActionableTrackExpense(reportAction)) {
                    setClipboardMessage(CONST.ACTIONABLE_TRACK_EXPENSE_WHISPER_MESSAGE);
                } else if (isRenamedAction(reportAction)) {
                    setClipboardMessage(getRenamedAction(reportAction, isExpenseReport(report)));
                } else if (
                    isActionOfType(reportAction, CONST.REPORT.ACTIONS.TYPE.SUBMITTED) ||
                    isActionOfType(reportAction, CONST.REPORT.ACTIONS.TYPE.SUBMITTED_AND_CLOSED) ||
                    isMarkAsClosedAction(reportAction)
                ) {
                    const harvesting = !isMarkAsClosedAction(reportAction) ? (getOriginalMessage(reportAction)?.harvesting ?? false) : false;
                    if (harvesting) {
                        setClipboardMessage(translateLocal('iou.automaticallySubmitted'));
                    } else {
                        Clipboard.setString(translateLocal('iou.submitted'));
                    }
                } else if (isActionOfType(reportAction, CONST.REPORT.ACTIONS.TYPE.APPROVED)) {
                    const {automaticAction} = getOriginalMessage(reportAction) ?? {};
                    if (automaticAction) {
                        setClipboardMessage(translateLocal('iou.automaticallyApproved'));
                    } else {
                        Clipboard.setString(translateLocal('iou.approvedMessage'));
                    }
                } else if (isUnapprovedAction(reportAction)) {
                    Clipboard.setString(translateLocal('iou.unapproved'));
                } else if (isActionOfType(reportAction, CONST.REPORT.ACTIONS.TYPE.FORWARDED)) {
                    const {automaticAction} = getOriginalMessage(reportAction) ?? {};
                    if (automaticAction) {
                        setClipboardMessage(translateLocal('iou.automaticallyForwarded'));
                    } else {
                        Clipboard.setString(translateLocal('iou.forwarded'));
                    }
                } else if (reportAction?.actionName === CONST.REPORT.ACTIONS.TYPE.REJECTED) {
                    const displayMessage = getRejectedReportMessage();
                    Clipboard.setString(displayMessage);
                } else if (reportAction?.actionName === CONST.REPORT.ACTIONS.TYPE.POLICY_CHANGE_LOG.CORPORATE_UPGRADE) {
                    const displayMessage = getUpgradeWorkspaceMessage();
                    Clipboard.setString(displayMessage);
                } else if (reportAction?.actionName === CONST.REPORT.ACTIONS.TYPE.POLICY_CHANGE_LOG.TEAM_DOWNGRADE) {
                    const displayMessage = getDowngradeWorkspaceMessage();
                    Clipboard.setString(displayMessage);
                } else if (reportAction?.actionName === CONST.REPORT.ACTIONS.TYPE.HOLD) {
                    Clipboard.setString(translateLocal('iou.heldExpense'));
                } else if (reportAction?.actionName === CONST.REPORT.ACTIONS.TYPE.UNHOLD) {
                    Clipboard.setString(translateLocal('iou.unheldExpense'));
                } else if (reportAction?.actionName === CONST.REPORT.ACTIONS.TYPE.RETRACTED) {
                    Clipboard.setString(translateLocal('iou.retracted'));
                } else if (isOldDotReportAction(reportAction)) {
                    const oldDotActionMessage = getMessageOfOldDotReportAction(reportAction);
                    Clipboard.setString(oldDotActionMessage);
                } else if (reportAction?.actionName === CONST.REPORT.ACTIONS.TYPE.DISMISSED_VIOLATION) {
                    const originalMessage = getOriginalMessage(reportAction) as ReportAction<typeof CONST.REPORT.ACTIONS.TYPE.DISMISSED_VIOLATION>['originalMessage'];
                    const reason = originalMessage?.reason;
                    const violationName = originalMessage?.violationName;
                    Clipboard.setString(translateLocal(`violationDismissal.${violationName}.${reason}` as TranslationPaths));
                } else if (reportAction?.actionName === CONST.REPORT.ACTIONS.TYPE.RESOLVED_DUPLICATES) {
                    Clipboard.setString(translateLocal('violations.resolvedDuplicates'));
                } else if (reportAction?.actionName === CONST.REPORT.ACTIONS.TYPE.EXPORTED_TO_INTEGRATION) {
                    setClipboardMessage(getExportIntegrationMessageHTML(reportAction));
                } else if (reportAction?.actionName === CONST.REPORT.ACTIONS.TYPE.ROOM_CHANGE_LOG.UPDATE_ROOM_DESCRIPTION) {
                    setClipboardMessage(getUpdateRoomDescriptionMessage(reportAction));
                } else if (reportAction?.actionName === CONST.REPORT.ACTIONS.TYPE.POLICY_CHANGE_LOG.ADD_EMPLOYEE) {
                    setClipboardMessage(getPolicyChangeLogAddEmployeeMessage(reportAction));
                } else if (reportAction?.actionName === CONST.REPORT.ACTIONS.TYPE.POLICY_CHANGE_LOG.UPDATE_EMPLOYEE) {
                    setClipboardMessage(getPolicyChangeLogUpdateEmployee(reportAction));
                } else if (reportAction?.actionName === CONST.REPORT.ACTIONS.TYPE.POLICY_CHANGE_LOG.DELETE_EMPLOYEE) {
                    setClipboardMessage(getPolicyChangeLogDeleteMemberMessage(reportAction));
                } else if (reportAction?.actionName === CONST.REPORT.ACTIONS.TYPE.DELETED_TRANSACTION) {
                    setClipboardMessage(getDeletedTransactionMessage(reportAction));
                } else if (reportAction?.actionName === CONST.REPORT.ACTIONS.TYPE.REOPENED) {
                    setClipboardMessage(getReopenedMessage());
                } else if (isActionOfType(reportAction, CONST.REPORT.ACTIONS.TYPE.INTEGRATION_SYNC_FAILED)) {
                    setClipboardMessage(getIntegrationSyncFailedMessage(reportAction));
                } else if (isCardIssuedAction(reportAction)) {
                    setClipboardMessage(getCardIssuedMessage({reportAction, shouldRenderHTML: true, policyID: report?.policyID, card}));
                } else if (isActionOfType(reportAction, CONST.REPORT.ACTIONS.TYPE.POLICY_CHANGE_LOG.ADD_INTEGRATION)) {
                    setClipboardMessage(getAddedConnectionMessage(reportAction));
                } else if (isActionOfType(reportAction, CONST.REPORT.ACTIONS.TYPE.POLICY_CHANGE_LOG.DELETE_INTEGRATION)) {
                    setClipboardMessage(getRemovedConnectionMessage(reportAction));
<<<<<<< HEAD
                } else if (isActionOfType(reportAction, CONST.REPORT.ACTIONS.TYPE.TRAVEL_UPDATE)) {
                    setClipboardMessage(getTravelUpdateMessage(reportAction));
=======
                } else if (isActionOfType(reportAction, CONST.REPORT.ACTIONS.TYPE.POLICY_CHANGE_LOG.UPDATE_AUDIT_RATE)) {
                    setClipboardMessage(getUpdatedAuditRateMessage(reportAction));
                } else if (isActionOfType(reportAction, CONST.REPORT.ACTIONS.TYPE.POLICY_CHANGE_LOG.ADD_APPROVER_RULE)) {
                    setClipboardMessage(getAddedApprovaRulelMessage(reportAction));
                } else if (isActionOfType(reportAction, CONST.REPORT.ACTIONS.TYPE.POLICY_CHANGE_LOG.DELETE_APPROVER_RULE)) {
                    setClipboardMessage(getDeletedApprovaRulelMessage(reportAction));
                } else if (isActionOfType(reportAction, CONST.REPORT.ACTIONS.TYPE.POLICY_CHANGE_LOG.UPDATE_APPROVER_RULE)) {
                    setClipboardMessage(getUpdatedApprovalRuleMessage(reportAction));
                } else if (isActionOfType(reportAction, CONST.REPORT.ACTIONS.TYPE.POLICY_CHANGE_LOG.UPDATE_MANUAL_APPROVAL_THRESHOLD)) {
                    setClipboardMessage(getUpdatedManualApprovalThresholdMessage(reportAction));
>>>>>>> b12fc0f9
                } else if (reportAction?.actionName === CONST.REPORT.ACTIONS.TYPE.CHANGE_POLICY) {
                    const displayMessage = getPolicyChangeMessage(reportAction);
                    Clipboard.setString(displayMessage);
                } else if (isActionableJoinRequest(reportAction)) {
                    const displayMessage = getJoinRequestMessage(reportAction);
                    Clipboard.setString(displayMessage);
                } else if (content) {
                    setClipboardMessage(
                        content.replace(/(<mention-user>)(.*?)(<\/mention-user>)/gi, (match, openTag: string, innerContent: string, closeTag: string): string => {
                            const modifiedContent = Str.removeSMSDomain(innerContent) || '';
                            return openTag + modifiedContent + closeTag || '';
                        }),
                    );
                } else if (messageText) {
                    Clipboard.setString(messageText);
                }
            }

            if (closePopover) {
                hideContextMenu(true, ReportActionComposeFocusManager.focus);
            }
        },
        getDescription: () => {},
    },
    {
        isAnonymousAction: true,
        textTranslateKey: 'reportActionContextMenu.copyLink',
        icon: Expensicons.LinkCopy,
        successIcon: Expensicons.Checkmark,
        successTextTranslateKey: 'reportActionContextMenu.copied',
        shouldShow: ({type, reportAction, menuTarget}) => {
            const isAttachment = isReportActionAttachment(reportAction);

            // Only hide the copy link menu item when context menu is opened over img element.
            const isAttachmentTarget = menuTarget?.current && 'tagName' in menuTarget.current && menuTarget?.current.tagName === 'IMG' && isAttachment;
            return type === CONST.CONTEXT_MENU_TYPES.REPORT_ACTION && !isAttachmentTarget && !isMessageDeleted(reportAction);
        },
        onPress: (closePopover, {reportAction, reportID}) => {
            const originalReportID = getOriginalReportID(reportID, reportAction);
            getEnvironmentURL().then((environmentURL) => {
                const reportActionID = reportAction?.reportActionID;
                Clipboard.setString(`${environmentURL}/r/${originalReportID}/${reportActionID}`);
            });
            hideContextMenu(true, ReportActionComposeFocusManager.focus);
        },
        getDescription: () => {},
    },
    {
        isAnonymousAction: false,
        textTranslateKey: 'common.pin',
        icon: Expensicons.Pin,
        shouldShow: ({type, isPinnedChat}) => type === CONST.CONTEXT_MENU_TYPES.REPORT && !isPinnedChat,
        onPress: (closePopover, {reportID}) => {
            togglePinnedState(reportID, false);
            if (closePopover) {
                hideContextMenu(false, ReportActionComposeFocusManager.focus);
            }
        },
        getDescription: () => {},
    },
    {
        isAnonymousAction: false,
        textTranslateKey: 'common.unPin',
        icon: Expensicons.Pin,
        shouldShow: ({type, isPinnedChat}) => type === CONST.CONTEXT_MENU_TYPES.REPORT && isPinnedChat,
        onPress: (closePopover, {reportID}) => {
            togglePinnedState(reportID, true);
            if (closePopover) {
                hideContextMenu(false, ReportActionComposeFocusManager.focus);
            }
        },
        getDescription: () => {},
    },
    {
        isAnonymousAction: false,
        textTranslateKey: 'reportActionContextMenu.flagAsOffensive',
        icon: Expensicons.Flag,
        shouldShow: ({type, reportAction, isArchivedRoom, isChronosReport, reportID}) =>
            type === CONST.CONTEXT_MENU_TYPES.REPORT_ACTION &&
            canFlagReportAction(reportAction, reportID) &&
            !isArchivedRoom &&
            !isChronosReport &&
            reportAction?.actorAccountID !== CONST.ACCOUNT_ID.CONCIERGE,
        onPress: (closePopover, {reportID, reportAction}) => {
            if (!reportID) {
                return;
            }

            const activeRoute = Navigation.getActiveRoute();
            if (closePopover) {
                hideContextMenu(false, () => {
                    KeyboardUtils.dismiss().then(() => {
                        Navigation.navigate(ROUTES.FLAG_COMMENT.getRoute(reportID, reportAction?.reportActionID, activeRoute));
                    });
                });
                return;
            }

            Navigation.navigate(ROUTES.FLAG_COMMENT.getRoute(reportID, reportAction?.reportActionID, activeRoute));
        },
        getDescription: () => {},
    },
    {
        isAnonymousAction: true,
        textTranslateKey: 'common.download',
        icon: Expensicons.Download,
        successTextTranslateKey: 'common.download',
        successIcon: Expensicons.Download,
        shouldShow: ({reportAction, isOffline}) => {
            const isAttachment = isReportActionAttachment(reportAction);
            const html = getActionHtml(reportAction);
            const isUploading = html.includes(CONST.ATTACHMENT_OPTIMISTIC_SOURCE_ATTRIBUTE);
            return isAttachment && !isUploading && !!reportAction?.reportActionID && !isMessageDeleted(reportAction) && !isOffline;
        },
        onPress: (closePopover, {reportAction}) => {
            const html = getActionHtml(reportAction);
            const {originalFileName, sourceURL} = getAttachmentDetails(html);
            const sourceURLWithAuth = addEncryptedAuthTokenToURL(sourceURL ?? '');
            const sourceID = (sourceURL?.match(CONST.REGEX.ATTACHMENT_ID) ?? [])[1];
            setDownload(sourceID, true);
            const anchorRegex = CONST.REGEX_LINK_IN_ANCHOR;
            const isAnchorTag = anchorRegex.test(html);
            fileDownload(sourceURLWithAuth, originalFileName ?? '', '', isAnchorTag && isMobileSafari()).then(() => setDownload(sourceID, false));
            if (closePopover) {
                hideContextMenu(true, ReportActionComposeFocusManager.focus);
            }
        },
        getDescription: () => {},
        shouldDisable: (download) => download?.isDownloading ?? false,
    },
    {
        isAnonymousAction: true,
        textTranslateKey: 'reportActionContextMenu.copyOnyxData',
        icon: Expensicons.Copy,
        successTextTranslateKey: 'reportActionContextMenu.copied',
        successIcon: Expensicons.Checkmark,
        shouldShow: ({type, isProduction}) => type === CONST.CONTEXT_MENU_TYPES.REPORT && !isProduction,
        onPress: (closePopover, {report}) => {
            Clipboard.setString(JSON.stringify(report, null, 4));
            hideContextMenu(true, ReportActionComposeFocusManager.focus);
        },
        getDescription: () => {},
    },
    {
        isAnonymousAction: true,
        textTranslateKey: 'debug.debug',
        icon: Expensicons.Bug,
        shouldShow: ({type, account}) => [CONST.CONTEXT_MENU_TYPES.REPORT_ACTION, CONST.CONTEXT_MENU_TYPES.REPORT].some((value) => value === type) && !!account?.isDebugModeEnabled,
        onPress: (closePopover, {reportID, reportAction}) => {
            if (reportAction) {
                Navigation.navigate(ROUTES.DEBUG_REPORT_ACTION.getRoute(reportID, reportAction.reportActionID));
            } else {
                Navigation.navigate(ROUTES.DEBUG_REPORT.getRoute(reportID));
            }
            hideContextMenu(false, ReportActionComposeFocusManager.focus);
        },
        getDescription: () => {},
    },
    {
        isAnonymousAction: false,
        textTranslateKey: 'reportActionContextMenu.deleteAction',
        icon: Expensicons.Trashcan,
        shouldShow: ({type, reportAction, isArchivedRoom, isChronosReport, reportID, moneyRequestAction}) =>
            // Until deleting parent threads is supported in FE, we will prevent the user from deleting a thread parent
            !!reportID &&
            type === CONST.CONTEXT_MENU_TYPES.REPORT_ACTION &&
            canDeleteReportAction(moneyRequestAction ?? reportAction, isMoneyRequestAction(moneyRequestAction) ? getOriginalMessage(moneyRequestAction)?.IOUReportID : reportID) &&
            !isArchivedRoom &&
            !isChronosReport &&
            !isMessageDeleted(reportAction),
        onPress: (closePopover, {reportID: reportIDParam, reportAction, moneyRequestAction}) => {
            // eslint-disable-next-line @typescript-eslint/prefer-nullish-coalescing
            const reportID = isMoneyRequestAction(moneyRequestAction) ? getOriginalMessage(moneyRequestAction)?.IOUReportID || reportIDParam : reportIDParam;
            if (closePopover) {
                // Hide popover, then call showDeleteConfirmModal
                hideContextMenu(false, () => showDeleteModal(reportID, moneyRequestAction ?? reportAction));
                return;
            }

            // No popover to hide, call showDeleteConfirmModal immediately
            showDeleteModal(reportID, moneyRequestAction ?? reportAction);
        },
        getDescription: () => {},
    },
    {
        isAnonymousAction: true,
        textTranslateKey: 'reportActionContextMenu.menu',
        icon: Expensicons.ThreeDots,
        shouldShow: ({isMini}) => isMini,
        onPress: (closePopover, {openOverflowMenu, event, openContextMenu, anchorRef}) => {
            openOverflowMenu(event as GestureResponderEvent | MouseEvent, anchorRef ?? {current: null});
            openContextMenu();
        },
        getDescription: () => {},
        shouldPreventDefaultFocusOnPress: false,
    },
];

const restrictedReadOnlyActions: TranslationPaths[] = [
    'reportActionContextMenu.replyInThread',
    'reportActionContextMenu.editAction',
    'reportActionContextMenu.joinThread',
    'reportActionContextMenu.deleteAction',
];

const RestrictedReadOnlyContextMenuActions: ContextMenuAction[] = ContextMenuActions.filter(
    (action) => 'textTranslateKey' in action && restrictedReadOnlyActions.includes(action.textTranslateKey),
);

export {RestrictedReadOnlyContextMenuActions};
export default ContextMenuActions;
export type {ContextMenuActionPayload, ContextMenuAction};<|MERGE_RESOLUTION|>--- conflicted
+++ resolved
@@ -45,14 +45,11 @@
     getRenamedAction,
     getReopenedMessage,
     getReportActionMessageText,
-<<<<<<< HEAD
+    getTagListNameUpdatedMessage,
     getTravelUpdateMessage,
-=======
-    getTagListNameUpdatedMessage,
     getUpdatedApprovalRuleMessage,
     getUpdatedAuditRateMessage,
     getUpdatedManualApprovalThresholdMessage,
->>>>>>> b12fc0f9
     getUpdateRoomDescriptionMessage,
     getWorkspaceCategoryUpdateMessage,
     getWorkspaceCurrencyUpdateMessage,
@@ -648,10 +645,8 @@
                     setClipboardMessage(getAddedConnectionMessage(reportAction));
                 } else if (isActionOfType(reportAction, CONST.REPORT.ACTIONS.TYPE.POLICY_CHANGE_LOG.DELETE_INTEGRATION)) {
                     setClipboardMessage(getRemovedConnectionMessage(reportAction));
-<<<<<<< HEAD
                 } else if (isActionOfType(reportAction, CONST.REPORT.ACTIONS.TYPE.TRAVEL_UPDATE)) {
                     setClipboardMessage(getTravelUpdateMessage(reportAction));
-=======
                 } else if (isActionOfType(reportAction, CONST.REPORT.ACTIONS.TYPE.POLICY_CHANGE_LOG.UPDATE_AUDIT_RATE)) {
                     setClipboardMessage(getUpdatedAuditRateMessage(reportAction));
                 } else if (isActionOfType(reportAction, CONST.REPORT.ACTIONS.TYPE.POLICY_CHANGE_LOG.ADD_APPROVER_RULE)) {
@@ -662,7 +657,6 @@
                     setClipboardMessage(getUpdatedApprovalRuleMessage(reportAction));
                 } else if (isActionOfType(reportAction, CONST.REPORT.ACTIONS.TYPE.POLICY_CHANGE_LOG.UPDATE_MANUAL_APPROVAL_THRESHOLD)) {
                     setClipboardMessage(getUpdatedManualApprovalThresholdMessage(reportAction));
->>>>>>> b12fc0f9
                 } else if (reportAction?.actionName === CONST.REPORT.ACTIONS.TYPE.CHANGE_POLICY) {
                     const displayMessage = getPolicyChangeMessage(reportAction);
                     Clipboard.setString(displayMessage);
