import ExpensiMark from 'expensify-common/lib/ExpensiMark';
import type {MutableRefObject} from 'react';
import React from 'react';
<<<<<<< HEAD
// eslint-disable-next-line no-restricted-imports
import type {GestureResponderEvent, Text, View} from 'react-native';
=======
import type {GestureResponderEvent} from 'react-native';
>>>>>>> ef151c38
import type {OnyxEntry} from 'react-native-onyx';
import type {Emoji} from '@assets/emojis/types';
import * as Expensicons from '@components/Icon/Expensicons';
import MiniQuickEmojiReactions from '@components/Reactions/MiniQuickEmojiReactions';
import QuickEmojiReactions from '@components/Reactions/QuickEmojiReactions';
import addEncryptedAuthTokenToURL from '@libs/addEncryptedAuthTokenToURL';
import Clipboard from '@libs/Clipboard';
import EmailUtils from '@libs/EmailUtils';
import * as Environment from '@libs/Environment/Environment';
import fileDownload from '@libs/fileDownload';
import getAttachmentDetails from '@libs/fileDownload/getAttachmentDetails';
import ModifiedExpenseMessage from '@libs/ModifiedExpenseMessage';
import Navigation from '@libs/Navigation/Navigation';
import Permissions from '@libs/Permissions';
import * as PersonalDetailsUtils from '@libs/PersonalDetailsUtils';
import ReportActionComposeFocusManager from '@libs/ReportActionComposeFocusManager';
import * as ReportActionsUtils from '@libs/ReportActionsUtils';
import * as ReportUtils from '@libs/ReportUtils';
import * as TaskUtils from '@libs/TaskUtils';
import * as Download from '@userActions/Download';
import * as Report from '@userActions/Report';
import CONST from '@src/CONST';
import type {TranslationPaths} from '@src/languages/types';
import ROUTES from '@src/ROUTES';
import type {Beta, ReportAction, ReportActionReactions} from '@src/types/onyx';
import type IconAsset from '@src/types/utils/IconAsset';
import {hideContextMenu, showDeleteModal} from './ReportActionContextMenu';

/** Gets the HTML version of the message in an action */
function getActionHtml(reportAction: OnyxEntry<ReportAction>): string {
    const message = reportAction?.message?.at(-1) ?? null;
    return message?.html ?? '';
}

/** Gets the text version of the message in an action */
function getActionText(reportAction: OnyxEntry<ReportAction>): string {
    return reportAction?.message?.reduce((acc, curr) => `${acc}${curr.text}`, '') ?? '';
}

/** Sets the HTML string to Clipboard */
function setClipboardMessage(content: string) {
    const parser = new ExpensiMark();
    if (!Clipboard.canSetHtml()) {
        Clipboard.setString(parser.htmlToMarkdown(content));
    } else {
        const plainText = parser.htmlToText(content);
        Clipboard.setHtml(content, plainText);
    }
}

type ShouldShow = (
    type: string,
    reportAction: OnyxEntry<ReportAction>,
    isArchivedRoom: boolean,
    betas: OnyxEntry<Beta[]>,
    menuTarget: MutableRefObject<HTMLElement | View | null> | undefined,
    isChronosReport: boolean,
    reportID: string,
    isPinnedChat: boolean,
    isUnreadChat: boolean,
    isOffline: boolean,
    isMini: boolean,
) => boolean;

type ContextMenuActionPayload = {
    reportAction: ReportAction;
    reportID: string;
    draftMessage: string;
    selection: string;
    close: () => void;
    openContextMenu: () => void;
    interceptAnonymousUser: (callback: () => void, isAnonymousAction?: boolean) => void;
<<<<<<< HEAD
    anchor?: MutableRefObject<HTMLDivElement | View | Text | null>;
    checkIfContextMenuActive?: () => void;
=======
    openOverflowMenu: (event: GestureResponderEvent | MouseEvent) => void;
>>>>>>> ef151c38
    event?: GestureResponderEvent | MouseEvent | KeyboardEvent;
};

type OnPress = (closePopover: boolean, payload: ContextMenuActionPayload, selection?: string, reportID?: string, draftMessage?: string) => void;

type RenderContent = (closePopover: boolean, payload: ContextMenuActionPayload) => React.ReactElement;

type GetDescription = (selection?: string) => string | void;

type ContextMenuActionWithContent = {
    renderContent: RenderContent;
};

type ContextMenuActionWithIcon = {
    textTranslateKey: TranslationPaths;
    icon: IconAsset;
    successTextTranslateKey?: TranslationPaths;
    successIcon?: IconAsset;
    onPress: OnPress;
    getDescription: GetDescription;
};

type ContextMenuAction = (ContextMenuActionWithContent | ContextMenuActionWithIcon) & {
    isAnonymousAction: boolean;
    shouldShow: ShouldShow;
};

// A list of all the context actions in this menu.
const ContextMenuActions: ContextMenuAction[] = [
    {
        isAnonymousAction: false,
        shouldShow: (type, reportAction): reportAction is ReportAction =>
            type === CONST.CONTEXT_MENU_TYPES.REPORT_ACTION && !!reportAction && 'message' in reportAction && !ReportActionsUtils.isMessageDeleted(reportAction),
        renderContent: (closePopover, {reportID, reportAction, close: closeManually, openContextMenu}) => {
            const isMini = !closePopover;

            const closeContextMenu = (onHideCallback?: () => void) => {
                if (isMini) {
                    closeManually();
                    if (onHideCallback) {
                        onHideCallback();
                    }
                } else {
                    hideContextMenu(false, onHideCallback);
                }
            };

            const toggleEmojiAndCloseMenu = (emoji: Emoji, existingReactions: OnyxEntry<ReportActionReactions>) => {
                Report.toggleEmojiReaction(reportID, reportAction, emoji, existingReactions);
                closeContextMenu();
            };

            if (isMini) {
                return (
                    <MiniQuickEmojiReactions
                        key="MiniQuickEmojiReactions"
                        onEmojiSelected={toggleEmojiAndCloseMenu}
                        onPressOpenPicker={openContextMenu}
                        onEmojiPickerClosed={closeContextMenu}
                        reportActionID={reportAction?.reportActionID}
                        reportAction={reportAction}
                    />
                );
            }

            return (
                <QuickEmojiReactions
                    key="BaseQuickEmojiReactions"
                    closeContextMenu={closeContextMenu}
                    onEmojiSelected={toggleEmojiAndCloseMenu}
                    reportActionID={reportAction?.reportActionID}
                    reportAction={reportAction}
                />
            );
        },
    },
    {
        isAnonymousAction: true,
        textTranslateKey: 'common.download',
        icon: Expensicons.Download,
        successTextTranslateKey: 'common.download',
        successIcon: Expensicons.Download,
        shouldShow: (type, reportAction, isArchivedRoom, betas, menuTarget, isChronosReport, reportID, isPinnedChat, isUnreadChat, isOffline): reportAction is ReportAction => {
            const isAttachment = ReportActionsUtils.isReportActionAttachment(reportAction);
            const messageHtml = reportAction?.message?.at(0)?.html;
            return (
                isAttachment && messageHtml !== CONST.ATTACHMENT_UPLOADING_MESSAGE_HTML && !!reportAction?.reportActionID && !ReportActionsUtils.isMessageDeleted(reportAction) && !isOffline
            );
        },
        onPress: (closePopover, {reportAction}) => {
            const html = getActionHtml(reportAction);
            const {originalFileName, sourceURL} = getAttachmentDetails(html);
            const sourceURLWithAuth = addEncryptedAuthTokenToURL(sourceURL ?? '');
            const sourceID = (sourceURL?.match(CONST.REGEX.ATTACHMENT_ID) ?? [])[1];
            Download.setDownload(sourceID, true);
            fileDownload(sourceURLWithAuth, originalFileName ?? '').then(() => Download.setDownload(sourceID, false));
            if (closePopover) {
                hideContextMenu(true, ReportActionComposeFocusManager.focus);
            }
        },
        getDescription: () => {},
    },
    {
        isAnonymousAction: false,
        textTranslateKey: 'reportActionContextMenu.replyInThread',
        icon: Expensicons.ChatBubbleAdd,
        shouldShow: (type, reportAction, isArchivedRoom, betas, menuTarget, isChronosReport, reportID) => {
            if (type !== CONST.CONTEXT_MENU_TYPES.REPORT_ACTION) {
                return false;
            }
            return !ReportUtils.shouldDisableThread(reportAction, reportID);
        },
        onPress: (closePopover, {reportAction, reportID}) => {
            if (closePopover) {
                hideContextMenu(false, () => {
                    ReportActionComposeFocusManager.focus();
                    Report.navigateToAndOpenChildReport(reportAction?.childReportID ?? '0', reportAction, reportID);
                });
                return;
            }

            Report.navigateToAndOpenChildReport(reportAction?.childReportID ?? '0', reportAction, reportID);
        },
        getDescription: () => {},
    },
    {
        isAnonymousAction: false,
        textTranslateKey: 'reportActionContextMenu.editAction',
        icon: Expensicons.Pencil,
        shouldShow: (type, reportAction, isArchivedRoom, betas, menuTarget, isChronosReport) =>
            type === CONST.CONTEXT_MENU_TYPES.REPORT_ACTION && ReportUtils.canEditReportAction(reportAction) && !isArchivedRoom && !isChronosReport,
        onPress: (closePopover, {reportID, reportAction, draftMessage}) => {
            if (ReportActionsUtils.isMoneyRequestAction(reportAction)) {
                hideContextMenu(false);
                const childReportID = reportAction?.childReportID ?? '0';
                if (!childReportID) {
                    const thread = ReportUtils.buildTransactionThread(reportAction, reportID);
                    const userLogins = PersonalDetailsUtils.getLoginsByAccountIDs(thread.participantAccountIDs ?? []);
                    Report.openReport(thread.reportID, userLogins, thread, reportAction?.reportActionID);
                    Navigation.navigate(ROUTES.REPORT_WITH_ID.getRoute(thread.reportID));
                    return;
                }
                Report.openReport(childReportID);
                Navigation.navigate(ROUTES.REPORT_WITH_ID.getRoute(childReportID));
                return;
            }
            const editAction = () => {
                if (!draftMessage) {
                    Report.saveReportActionDraft(reportID, reportAction, getActionHtml(reportAction));
                } else {
                    Report.deleteReportActionDraft(reportID, reportAction);
                }
            };

            if (closePopover) {
                // Hide popover, then call editAction
                hideContextMenu(false, editAction);
                return;
            }

            // No popover to hide, call editAction immediately
            editAction();
        },
        getDescription: () => {},
    },
    {
        isAnonymousAction: false,
        textTranslateKey: 'reportActionContextMenu.markAsUnread',
        icon: Expensicons.ChatBubbleUnread,
        successIcon: Expensicons.Checkmark,
        shouldShow: (type, reportAction, isArchivedRoom, betas, menuTarget, isChronosReport, reportID, isPinnedChat, isUnreadChat) =>
            type === CONST.CONTEXT_MENU_TYPES.REPORT_ACTION || (type === CONST.CONTEXT_MENU_TYPES.REPORT && !isUnreadChat),
        onPress: (closePopover, {reportAction, reportID}) => {
            Report.markCommentAsUnread(reportID, reportAction?.created);
            if (closePopover) {
                hideContextMenu(true, ReportActionComposeFocusManager.focus);
            }
        },
        getDescription: () => {},
    },
    {
        isAnonymousAction: false,
        textTranslateKey: 'reportActionContextMenu.markAsRead',
        icon: Expensicons.Mail,
        successIcon: Expensicons.Checkmark,
        shouldShow: (type, reportAction, isArchivedRoom, betas, menuTarget, isChronosReport, reportID, isPinnedChat, isUnreadChat) =>
            type === CONST.CONTEXT_MENU_TYPES.REPORT && isUnreadChat,
        onPress: (closePopover, {reportID}) => {
            Report.readNewestAction(reportID);
            if (closePopover) {
                hideContextMenu(true, ReportActionComposeFocusManager.focus);
            }
        },
        getDescription: () => {},
    },
    {
        isAnonymousAction: false,
        textTranslateKey: 'reportActionContextMenu.joinThread',
        icon: Expensicons.Bell,
        shouldShow: (type, reportAction, isArchivedRoom, betas, menuTarget, isChronosReport, reportID) => {
            const childReportNotificationPreference = ReportUtils.getChildReportNotificationPreference(reportAction);
            const isDeletedAction = ReportActionsUtils.isDeletedAction(reportAction);
            const shouldDisplayThreadReplies = ReportUtils.shouldDisplayThreadReplies(reportAction, reportID);
            const subscribed = childReportNotificationPreference !== 'hidden';
            const isCommentAction = reportAction?.actionName === CONST.REPORT.ACTIONS.TYPE.ADDCOMMENT && !ReportUtils.isThreadFirstChat(reportAction, reportID);
            const isReportPreviewAction = reportAction?.actionName === CONST.REPORT.ACTIONS.TYPE.REPORTPREVIEW;
            const isIOUAction = reportAction?.actionName === CONST.REPORT.ACTIONS.TYPE.IOU && !ReportActionsUtils.isSplitBillAction(reportAction);

            const isWhisperAction = ReportActionsUtils.isWhisperAction(reportAction);
            return !subscribed && !isWhisperAction && (isCommentAction || isReportPreviewAction || isIOUAction) && (!isDeletedAction || shouldDisplayThreadReplies);
        },
        onPress: (closePopover, {reportAction, reportID}) => {
            const childReportNotificationPreference = ReportUtils.getChildReportNotificationPreference(reportAction);
            if (closePopover) {
                hideContextMenu(false, () => {
                    ReportActionComposeFocusManager.focus();
                    Report.toggleSubscribeToChildReport(reportAction?.childReportID ?? '0', reportAction, reportID, childReportNotificationPreference);
                });
                return;
            }

            ReportActionComposeFocusManager.focus();
            Report.toggleSubscribeToChildReport(reportAction?.childReportID ?? '0', reportAction, reportID, childReportNotificationPreference);
        },
        getDescription: () => {},
    },
    {
        isAnonymousAction: false,
        textTranslateKey: 'reportActionContextMenu.leaveThread',
        icon: Expensicons.BellSlash,
        shouldShow: (type, reportAction, isArchivedRoom, betas, menuTarget, isChronosReport, reportID) => {
            const childReportNotificationPreference = ReportUtils.getChildReportNotificationPreference(reportAction);
            const isDeletedAction = ReportActionsUtils.isDeletedAction(reportAction);
            const shouldDisplayThreadReplies = ReportUtils.shouldDisplayThreadReplies(reportAction, reportID);
            const subscribed = childReportNotificationPreference !== CONST.REPORT.NOTIFICATION_PREFERENCE.HIDDEN;
            if (type !== CONST.CONTEXT_MENU_TYPES.REPORT_ACTION) {
                return false;
            }
            const isCommentAction = reportAction?.actionName === CONST.REPORT.ACTIONS.TYPE.ADDCOMMENT && !ReportUtils.isThreadFirstChat(reportAction, reportID);
            const isReportPreviewAction = reportAction?.actionName === CONST.REPORT.ACTIONS.TYPE.REPORTPREVIEW;
            const isIOUAction = reportAction?.actionName === CONST.REPORT.ACTIONS.TYPE.IOU && !ReportActionsUtils.isSplitBillAction(reportAction);
            return subscribed && (isCommentAction || isReportPreviewAction || isIOUAction) && (!isDeletedAction || shouldDisplayThreadReplies);
        },
        onPress: (closePopover, {reportAction, reportID}) => {
            const childReportNotificationPreference = ReportUtils.getChildReportNotificationPreference(reportAction);
            if (closePopover) {
                hideContextMenu(false, () => {
                    ReportActionComposeFocusManager.focus();
                    Report.toggleSubscribeToChildReport(reportAction?.childReportID ?? '0', reportAction, reportID, childReportNotificationPreference);
                });
                return;
            }

            ReportActionComposeFocusManager.focus();
            Report.toggleSubscribeToChildReport(reportAction?.childReportID ?? '0', reportAction, reportID, childReportNotificationPreference);
        },
        getDescription: () => {},
    },
    {
        isAnonymousAction: true,
        textTranslateKey: 'reportActionContextMenu.copyURLToClipboard',
        icon: Expensicons.Copy,
        successTextTranslateKey: 'reportActionContextMenu.copied',
        successIcon: Expensicons.Checkmark,
        shouldShow: (type) => type === CONST.CONTEXT_MENU_TYPES.LINK,
        onPress: (closePopover, {selection}) => {
            Clipboard.setString(selection);
            hideContextMenu(true, ReportActionComposeFocusManager.focus);
        },
        getDescription: (selection) => selection,
    },
    {
        isAnonymousAction: true,
        textTranslateKey: 'reportActionContextMenu.copyEmailToClipboard',
        icon: Expensicons.Copy,
        successTextTranslateKey: 'reportActionContextMenu.copied',
        successIcon: Expensicons.Checkmark,
        shouldShow: (type) => type === CONST.CONTEXT_MENU_TYPES.EMAIL,
        onPress: (closePopover, {selection}) => {
            Clipboard.setString(EmailUtils.trimMailTo(selection));
            hideContextMenu(true, ReportActionComposeFocusManager.focus);
        },
        getDescription: (selection) => EmailUtils.prefixMailSeparatorsWithBreakOpportunities(EmailUtils.trimMailTo(selection ?? '')),
    },
    {
        isAnonymousAction: true,
        textTranslateKey: 'reportActionContextMenu.copyToClipboard',
        icon: Expensicons.Copy,
        successTextTranslateKey: 'reportActionContextMenu.copied',
        successIcon: Expensicons.Checkmark,
        shouldShow: (type, reportAction) =>
            type === CONST.CONTEXT_MENU_TYPES.REPORT_ACTION && !ReportActionsUtils.isReportActionAttachment(reportAction) && !ReportActionsUtils.isMessageDeleted(reportAction),

        // If return value is true, we switch the `text` and `icon` on
        // `ContextMenuItem` with `successText` and `successIcon` which will fall back to
        // the `text` and `icon`
        onPress: (closePopover, {reportAction, selection, reportID}) => {
            const isTaskAction = ReportActionsUtils.isTaskAction(reportAction);
            const isReportPreviewAction = ReportActionsUtils.isReportPreviewAction(reportAction);
            const messageHtml = isTaskAction ? TaskUtils.getTaskReportActionMessage(reportAction?.actionName) : getActionHtml(reportAction);
            const messageText = getActionText(reportAction);

            const isAttachment = ReportActionsUtils.isReportActionAttachment(reportAction);
            if (!isAttachment) {
                const content = selection || messageHtml;
                if (isReportPreviewAction) {
                    const iouReport = ReportUtils.getReport(ReportActionsUtils.getIOUReportIDFromReportActionPreview(reportAction));
                    const displayMessage = ReportUtils.getReportPreviewMessage(iouReport, reportAction);
                    Clipboard.setString(displayMessage);
                } else if (ReportActionsUtils.isModifiedExpenseAction(reportAction)) {
                    const modifyExpenseMessage = ModifiedExpenseMessage.getForReportAction(reportID, reportAction);
                    Clipboard.setString(modifyExpenseMessage);
                } else if (ReportActionsUtils.isMoneyRequestAction(reportAction)) {
                    const displayMessage = ReportUtils.getIOUReportActionDisplayMessage(reportAction);
                    Clipboard.setString(displayMessage);
                } else if (ReportActionsUtils.isCreatedTaskReportAction(reportAction)) {
                    const taskPreviewMessage = TaskUtils.getTaskCreatedMessage(reportAction);
                    Clipboard.setString(taskPreviewMessage);
                } else if (ReportActionsUtils.isMemberChangeAction(reportAction)) {
                    const logMessage = ReportActionsUtils.getMemberChangeMessageFragment(reportAction).html ?? '';
                    setClipboardMessage(logMessage);
                } else if (content) {
                    setClipboardMessage(content);
                } else if (messageText) {
                    Clipboard.setString(messageText);
                }
            }

            if (closePopover) {
                hideContextMenu(true, ReportActionComposeFocusManager.focus);
            }
        },
        getDescription: () => {},
    },
    {
        isAnonymousAction: true,
        textTranslateKey: 'reportActionContextMenu.copyLink',
        icon: Expensicons.LinkCopy,
        successIcon: Expensicons.Checkmark,
        successTextTranslateKey: 'reportActionContextMenu.copied',
        shouldShow: (type, reportAction, isArchivedRoom, betas, menuTarget) => {
            const isAttachment = ReportActionsUtils.isReportActionAttachment(reportAction);

            // Only hide the copylink menu item when context menu is opened over img element.
            const isAttachmentTarget = menuTarget?.current && 'tagName' in menuTarget.current && menuTarget?.current.tagName === 'IMG' && isAttachment;
            return Permissions.canUseCommentLinking(betas) && type === CONST.CONTEXT_MENU_TYPES.REPORT_ACTION && !isAttachmentTarget && !ReportActionsUtils.isMessageDeleted(reportAction);
        },
        onPress: (closePopover, {reportAction, reportID}) => {
            Environment.getEnvironmentURL().then((environmentURL) => {
                const reportActionID = reportAction?.reportActionID;
                Clipboard.setString(`${environmentURL}/r/${reportID}/${reportActionID}`);
            });
            hideContextMenu(true, ReportActionComposeFocusManager.focus);
        },
        getDescription: () => {},
    },
    {
        isAnonymousAction: false,
        textTranslateKey: 'reportActionContextMenu.deleteAction',
        icon: Expensicons.Trashcan,
        shouldShow: (type, reportAction, isArchivedRoom, betas, menuTarget, isChronosReport, reportID) =>
            // Until deleting parent threads is supported in FE, we will prevent the user from deleting a thread parent
            type === CONST.CONTEXT_MENU_TYPES.REPORT_ACTION &&
            ReportUtils.canDeleteReportAction(reportAction, reportID) &&
            !isArchivedRoom &&
            !isChronosReport &&
            !ReportActionsUtils.isMessageDeleted(reportAction),
        onPress: (closePopover, {reportID, reportAction}) => {
            if (closePopover) {
                // Hide popover, then call showDeleteConfirmModal
                hideContextMenu(false, () => showDeleteModal(reportID, reportAction));
                return;
            }

            // No popover to hide, call showDeleteConfirmModal immediately
            showDeleteModal(reportID, reportAction);
        },
        getDescription: () => {},
    },
    {
        isAnonymousAction: false,
        textTranslateKey: 'common.pin',
        icon: Expensicons.Pin,
        shouldShow: (type, reportAction, isArchivedRoom, betas, menuTarget, isChronosReport, reportID, isPinnedChat) => type === CONST.CONTEXT_MENU_TYPES.REPORT && !isPinnedChat,
        onPress: (closePopover, {reportID}) => {
            Report.togglePinnedState(reportID, false);
            if (closePopover) {
                hideContextMenu(false, ReportActionComposeFocusManager.focus);
            }
        },
        getDescription: () => {},
    },
    {
        isAnonymousAction: false,
        textTranslateKey: 'common.unPin',
        icon: Expensicons.Pin,
        shouldShow: (type, reportAction, isArchivedRoom, betas, menuTarget, isChronosReport, reportID, isPinnedChat) => type === CONST.CONTEXT_MENU_TYPES.REPORT && isPinnedChat,
        onPress: (closePopover, {reportID}) => {
            Report.togglePinnedState(reportID, true);
            if (closePopover) {
                hideContextMenu(false, ReportActionComposeFocusManager.focus);
            }
        },
        getDescription: () => {},
    },
    {
        isAnonymousAction: false,
        textTranslateKey: 'reportActionContextMenu.flagAsOffensive',
        icon: Expensicons.Flag,
        shouldShow: (type, reportAction, isArchivedRoom, betas, menuTarget, isChronosReport, reportID) =>
            type === CONST.CONTEXT_MENU_TYPES.REPORT_ACTION &&
            ReportUtils.canFlagReportAction(reportAction, reportID) &&
            !isArchivedRoom &&
            !isChronosReport &&
            reportAction?.actorAccountID !== CONST.ACCOUNT_ID.CONCIERGE,
        onPress: (closePopover, {reportID, reportAction}) => {
            if (closePopover) {
                hideContextMenu(false, () => Navigation.navigate(ROUTES.FLAG_COMMENT.getRoute(reportID, reportAction?.reportActionID)));
                return;
            }

            Navigation.navigate(ROUTES.FLAG_COMMENT.getRoute(reportID, reportAction?.reportActionID));
        },
        getDescription: () => {},
    },
    {
        isAnonymousAction: true,
        textTranslateKey: 'reportActionContextMenu.menu',
        icon: Expensicons.ThreeDots,
        shouldShow: (type, reportAction, isArchivedRoom, betas, anchor, isChronosReport, reportID, isPinnedChat, isUnreadChat, isOffline, isMini) => isMini,
<<<<<<< HEAD
        onPress: (closePopover, {reportAction, reportID, event, anchor, selection, draftMessage, checkIfContextMenuActive}) => {
            const originalReportID = ReportUtils.getOriginalReportID(reportID, reportAction);
            const originalReport = ReportUtils.getReport(originalReportID);
            showContextMenu(
                CONST.CONTEXT_MENU_TYPES.REPORT_ACTION,
                event as GestureResponderEvent | MouseEvent,
                selection,
                anchor?.current,
                reportID,
                reportAction.reportActionID,
                originalReportID,
                draftMessage,
                checkIfContextMenuActive,
                checkIfContextMenuActive,
                ReportUtils.isArchivedRoom(originalReport),
                ReportUtils.chatIncludesChronos(originalReport),
            );
=======
        onPress: (closePopover, {openOverflowMenu, event}) => {
            openOverflowMenu(event as GestureResponderEvent | MouseEvent);
>>>>>>> ef151c38
        },
        getDescription: () => {},
    },
];

export default ContextMenuActions;
export type {ContextMenuActionPayload, ContextMenuAction};<|MERGE_RESOLUTION|>--- conflicted
+++ resolved
@@ -1,12 +1,8 @@
 import ExpensiMark from 'expensify-common/lib/ExpensiMark';
 import type {MutableRefObject} from 'react';
 import React from 'react';
-<<<<<<< HEAD
 // eslint-disable-next-line no-restricted-imports
 import type {GestureResponderEvent, Text, View} from 'react-native';
-=======
-import type {GestureResponderEvent} from 'react-native';
->>>>>>> ef151c38
 import type {OnyxEntry} from 'react-native-onyx';
 import type {Emoji} from '@assets/emojis/types';
 import * as Expensicons from '@components/Icon/Expensicons';
@@ -79,12 +75,9 @@
     close: () => void;
     openContextMenu: () => void;
     interceptAnonymousUser: (callback: () => void, isAnonymousAction?: boolean) => void;
-<<<<<<< HEAD
     anchor?: MutableRefObject<HTMLDivElement | View | Text | null>;
     checkIfContextMenuActive?: () => void;
-=======
     openOverflowMenu: (event: GestureResponderEvent | MouseEvent) => void;
->>>>>>> ef151c38
     event?: GestureResponderEvent | MouseEvent | KeyboardEvent;
 };
 
@@ -515,28 +508,8 @@
         textTranslateKey: 'reportActionContextMenu.menu',
         icon: Expensicons.ThreeDots,
         shouldShow: (type, reportAction, isArchivedRoom, betas, anchor, isChronosReport, reportID, isPinnedChat, isUnreadChat, isOffline, isMini) => isMini,
-<<<<<<< HEAD
-        onPress: (closePopover, {reportAction, reportID, event, anchor, selection, draftMessage, checkIfContextMenuActive}) => {
-            const originalReportID = ReportUtils.getOriginalReportID(reportID, reportAction);
-            const originalReport = ReportUtils.getReport(originalReportID);
-            showContextMenu(
-                CONST.CONTEXT_MENU_TYPES.REPORT_ACTION,
-                event as GestureResponderEvent | MouseEvent,
-                selection,
-                anchor?.current,
-                reportID,
-                reportAction.reportActionID,
-                originalReportID,
-                draftMessage,
-                checkIfContextMenuActive,
-                checkIfContextMenuActive,
-                ReportUtils.isArchivedRoom(originalReport),
-                ReportUtils.chatIncludesChronos(originalReport),
-            );
-=======
         onPress: (closePopover, {openOverflowMenu, event}) => {
             openOverflowMenu(event as GestureResponderEvent | MouseEvent);
->>>>>>> ef151c38
         },
         getDescription: () => {},
     },
