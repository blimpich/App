--- conflicted
+++ resolved
@@ -265,19 +265,11 @@
                         // is false, so we need to pass true here to override this condition.
                         ReportActionComposeFocusManager.focus(true);
                     });
-<<<<<<< HEAD
-                    Report.navigateToAndOpenChildReport(reportAction?.childReportID, reportAction, originalReportID);
-                });
-                return;
-            }
-            Report.navigateToAndOpenChildReport(reportAction?.childReportID, reportAction, originalReportID);
-=======
                     navigateToAndOpenChildReport(reportAction?.childReportID, reportAction, originalReportID);
                 });
                 return;
             }
             navigateToAndOpenChildReport(reportAction?.childReportID, reportAction, originalReportID);
->>>>>>> 58343c73
         },
         getDescription: () => {},
     },
@@ -288,13 +280,8 @@
         successIcon: Expensicons.Checkmark,
         shouldShow: ({type, isUnreadChat}) => type === CONST.CONTEXT_MENU_TYPES.REPORT_ACTION || (type === CONST.CONTEXT_MENU_TYPES.REPORT && !isUnreadChat),
         onPress: (closePopover, {reportAction, reportID}) => {
-<<<<<<< HEAD
-            const originalReportID = ReportUtils.getOriginalReportID(reportID, reportAction);
-            Report.markCommentAsUnread(originalReportID, reportAction?.created);
-=======
             const originalReportID = getOriginalReportID(reportID, reportAction);
             markCommentAsUnread(originalReportID, reportAction?.created);
->>>>>>> 58343c73
             if (closePopover) {
                 hideContextMenu(true, ReportActionComposeFocusManager.focus);
             }
@@ -324,15 +311,9 @@
         onPress: (closePopover, {reportID, reportAction, draftMessage}) => {
             if (isMoneyRequestAction(reportAction)) {
                 hideContextMenu(false);
-<<<<<<< HEAD
                 const childReportID = reportAction?.childReportID;
-                Report.openReport(childReportID);
-                Navigation.navigate(ROUTES.REPORT_WITH_ID.getRoute(`${childReportID}`));
-=======
-                const childReportID = `${reportAction?.childReportID ?? CONST.DEFAULT_NUMBER_ID}`;
                 openReport(childReportID);
                 Navigation.navigate(ROUTES.REPORT_WITH_ID.getRoute(childReportID));
->>>>>>> 58343c73
                 return;
             }
             const editAction = () => {
@@ -415,21 +396,13 @@
             if (closePopover) {
                 hideContextMenu(false, () => {
                     ReportActionComposeFocusManager.focus();
-<<<<<<< HEAD
-                    Report.toggleSubscribeToChildReport(reportAction?.childReportID, reportAction, originalReportID, childReportNotificationPreference);
-=======
                     toggleSubscribeToChildReport(reportAction?.childReportID, reportAction, originalReportID, childReportNotificationPreference);
->>>>>>> 58343c73
                 });
                 return;
             }
 
             ReportActionComposeFocusManager.focus();
-<<<<<<< HEAD
-            Report.toggleSubscribeToChildReport(reportAction?.childReportID, reportAction, originalReportID, childReportNotificationPreference);
-=======
             toggleSubscribeToChildReport(reportAction?.childReportID, reportAction, originalReportID, childReportNotificationPreference);
->>>>>>> 58343c73
         },
         getDescription: () => {},
     },
