import {Str} from 'expensify-common';
import type {MutableRefObject} from 'react';
import React from 'react';
import {InteractionManager} from 'react-native';
// eslint-disable-next-line no-restricted-imports
import type {GestureResponderEvent, Text, View} from 'react-native';
import type {OnyxEntry} from 'react-native-onyx';
import type {Emoji} from '@assets/emojis/types';
import * as Expensicons from '@components/Icon/Expensicons';
import MiniQuickEmojiReactions from '@components/Reactions/MiniQuickEmojiReactions';
import QuickEmojiReactions from '@components/Reactions/QuickEmojiReactions';
import addEncryptedAuthTokenToURL from '@libs/addEncryptedAuthTokenToURL';
import * as Browser from '@libs/Browser';
import Clipboard from '@libs/Clipboard';
import EmailUtils from '@libs/EmailUtils';
import * as Environment from '@libs/Environment/Environment';
import fileDownload from '@libs/fileDownload';
import getAttachmentDetails from '@libs/fileDownload/getAttachmentDetails';
import * as Localize from '@libs/Localize';
import ModifiedExpenseMessage from '@libs/ModifiedExpenseMessage';
import Navigation from '@libs/Navigation/Navigation';
import Parser from '@libs/Parser';
import ReportActionComposeFocusManager from '@libs/ReportActionComposeFocusManager';
import * as ReportActionsUtils from '@libs/ReportActionsUtils';
import * as ReportConnection from '@libs/ReportConnection';
import * as ReportUtils from '@libs/ReportUtils';
import * as TaskUtils from '@libs/TaskUtils';
import * as Download from '@userActions/Download';
import * as Report from '@userActions/Report';
import CONST from '@src/CONST';
import type {TranslationPaths} from '@src/languages/types';
import ONYXKEYS from '@src/ONYXKEYS';
import ROUTES from '@src/ROUTES';
import type {Beta, Download as DownloadOnyx, OnyxInputOrEntry, ReportAction, ReportActionReactions, Transaction} from '@src/types/onyx';
import type IconAsset from '@src/types/utils/IconAsset';
import type {ContextMenuAnchor} from './ReportActionContextMenu';
import {hideContextMenu, showDeleteModal} from './ReportActionContextMenu';

/** Gets the HTML version of the message in an action */
function getActionHtml(reportAction: OnyxInputOrEntry<ReportAction>): string {
    const message = Array.isArray(reportAction?.message) ? reportAction?.message?.at(-1) ?? null : reportAction?.message ?? null;
    return message?.html ?? '';
}

/** Sets the HTML string to Clipboard */
function setClipboardMessage(content: string) {
    if (!Clipboard.canSetHtml()) {
        Clipboard.setString(Parser.htmlToMarkdown(content));
    } else {
        const anchorRegex = CONST.REGEX_LINK_IN_ANCHOR;
        const isAnchorTag = anchorRegex.test(content);
        const plainText = isAnchorTag ? Parser.htmlToMarkdown(content) : Parser.htmlToText(content);
        Clipboard.setHtml(content, plainText);
    }
}

type ShouldShow = (
    type: string,
    reportAction: OnyxEntry<ReportAction>,
    isArchivedRoom: boolean,
    betas: OnyxEntry<Beta[]>,
    menuTarget: MutableRefObject<ContextMenuAnchor> | undefined,
    isChronosReport: boolean,
    reportID: string,
    isPinnedChat: boolean,
    isUnreadChat: boolean,
    isOffline: boolean,
    isMini: boolean,
    isProduction: boolean,
    moneyRequestAction: ReportAction | undefined,
    areHoldRequirementsMet: boolean,
) => boolean;

type ContextMenuActionPayload = {
    reportAction: ReportAction;
    transaction?: OnyxEntry<Transaction>;
    reportID: string;
    draftMessage: string;
    selection: string;
    close: () => void;
    openContextMenu: () => void;
    interceptAnonymousUser: (callback: () => void, isAnonymousAction?: boolean) => void;
    anchor?: MutableRefObject<HTMLDivElement | View | Text | null>;
    checkIfContextMenuActive?: () => void;
    openOverflowMenu: (event: GestureResponderEvent | MouseEvent, anchorRef: MutableRefObject<View | null>) => void;
    event?: GestureResponderEvent | MouseEvent | KeyboardEvent;
    setIsEmojiPickerActive?: (state: boolean) => void;
    anchorRef?: MutableRefObject<View | null>;
    moneyRequestAction: ReportAction | undefined;
};

type OnPress = (closePopover: boolean, payload: ContextMenuActionPayload, selection?: string, reportID?: string, draftMessage?: string) => void;

type RenderContent = (closePopover: boolean, payload: ContextMenuActionPayload) => React.ReactElement;

type GetDescription = (selection?: string) => string | void;

type ContextMenuActionWithContent = {
    renderContent: RenderContent;
};

type ContextMenuActionWithIcon = {
    textTranslateKey: TranslationPaths;
    icon: IconAsset;
    successTextTranslateKey?: TranslationPaths;
    successIcon?: IconAsset;
    onPress: OnPress;
    getDescription: GetDescription;
};

type ContextMenuAction = (ContextMenuActionWithContent | ContextMenuActionWithIcon) & {
    isAnonymousAction: boolean;
    shouldShow: ShouldShow;
    shouldPreventDefaultFocusOnPress?: boolean;
    shouldDisable?: (download: OnyxEntry<DownloadOnyx>) => boolean;
};

// A list of all the context actions in this menu.
const ContextMenuActions: ContextMenuAction[] = [
    {
        isAnonymousAction: false,
        shouldShow: (type, reportAction): reportAction is ReportAction =>
            type === CONST.CONTEXT_MENU_TYPES.REPORT_ACTION && !!reportAction && 'message' in reportAction && !ReportActionsUtils.isMessageDeleted(reportAction),
        renderContent: (closePopover, {reportID, reportAction, close: closeManually, openContextMenu, setIsEmojiPickerActive}) => {
            const isMini = !closePopover;

            const closeContextMenu = (onHideCallback?: () => void) => {
                if (isMini) {
                    closeManually();
                    if (onHideCallback) {
                        onHideCallback();
                    }
                } else {
                    hideContextMenu(false, onHideCallback);
                }
            };

            const toggleEmojiAndCloseMenu = (emoji: Emoji, existingReactions: OnyxEntry<ReportActionReactions>) => {
                Report.toggleEmojiReaction(reportID, reportAction, emoji, existingReactions);
                closeContextMenu();
                setIsEmojiPickerActive?.(false);
            };

            if (isMini) {
                return (
                    <MiniQuickEmojiReactions
                        key="MiniQuickEmojiReactions"
                        onEmojiSelected={toggleEmojiAndCloseMenu}
                        onPressOpenPicker={() => {
                            openContextMenu();
                            setIsEmojiPickerActive?.(true);
                        }}
                        onEmojiPickerClosed={() => {
                            closeContextMenu();
                            setIsEmojiPickerActive?.(false);
                        }}
                        reportActionID={reportAction?.reportActionID}
                        reportAction={reportAction}
                    />
                );
            }

            return (
                <QuickEmojiReactions
                    key="BaseQuickEmojiReactions"
                    closeContextMenu={closeContextMenu}
                    onEmojiSelected={toggleEmojiAndCloseMenu}
                    reportActionID={reportAction?.reportActionID}
                    reportAction={reportAction}
                    setIsEmojiPickerActive={setIsEmojiPickerActive}
                />
            );
        },
    },
    {
        isAnonymousAction: false,
        textTranslateKey: 'reportActionContextMenu.replyInThread',
        icon: Expensicons.ChatBubbleReply,
        shouldShow: (type, reportAction, isArchivedRoom, betas, menuTarget, isChronosReport, reportID) => {
            if (type !== CONST.CONTEXT_MENU_TYPES.REPORT_ACTION) {
                return false;
            }
            return !ReportUtils.shouldDisableThread(reportAction, reportID);
        },
        onPress: (closePopover, {reportAction, reportID}) => {
            const originalReportID = ReportUtils.getOriginalReportID(reportID, reportAction);
            if (closePopover) {
                hideContextMenu(false, () => {
                    InteractionManager.runAfterInteractions(() => {
                        // Normally the focus callback of the main composer doesn't focus when willBlurTextInputOnTapOutside
                        // is false, so we need to pass true here to override this condition.
                        ReportActionComposeFocusManager.focus(true);
                    });
                    Report.navigateToAndOpenChildReport(reportAction?.childReportID ?? '-1', reportAction, originalReportID);
                });
                return;
            }
            Report.navigateToAndOpenChildReport(reportAction?.childReportID ?? '-1', reportAction, originalReportID);
        },
        getDescription: () => {},
    },
    {
        isAnonymousAction: false,
        textTranslateKey: 'reportActionContextMenu.markAsUnread',
        icon: Expensicons.ChatBubbleUnread,
        successIcon: Expensicons.Checkmark,
        shouldShow: (type, reportAction, isArchivedRoom, betas, menuTarget, isChronosReport, reportID, isPinnedChat, isUnreadChat) =>
            type === CONST.CONTEXT_MENU_TYPES.REPORT_ACTION || (type === CONST.CONTEXT_MENU_TYPES.REPORT && !isUnreadChat),
        onPress: (closePopover, {reportAction, reportID}) => {
            const originalReportID = ReportUtils.getOriginalReportID(reportID, reportAction) ?? '-1';
            Report.markCommentAsUnread(originalReportID, reportAction?.created);
            if (closePopover) {
                hideContextMenu(true, ReportActionComposeFocusManager.focus);
            }
        },
        getDescription: () => {},
    },
    {
        isAnonymousAction: false,
        textTranslateKey: 'reportActionContextMenu.markAsRead',
        icon: Expensicons.Mail,
        successIcon: Expensicons.Checkmark,
        shouldShow: (type, reportAction, isArchivedRoom, betas, menuTarget, isChronosReport, reportID, isPinnedChat, isUnreadChat) =>
            type === CONST.CONTEXT_MENU_TYPES.REPORT && isUnreadChat,
        onPress: (closePopover, {reportID}) => {
            Report.readNewestAction(reportID, true);
            if (closePopover) {
                hideContextMenu(true, ReportActionComposeFocusManager.focus);
            }
        },
        getDescription: () => {},
    },
    {
        isAnonymousAction: false,
        textTranslateKey: 'reportActionContextMenu.editAction',
        icon: Expensicons.Pencil,
        shouldShow: (type, reportAction, isArchivedRoom, betas, menuTarget, isChronosReport) =>
            type === CONST.CONTEXT_MENU_TYPES.REPORT_ACTION && ReportUtils.canEditReportAction(reportAction) && !isArchivedRoom && !isChronosReport,
        onPress: (closePopover, {reportID, reportAction, draftMessage}) => {
            if (ReportActionsUtils.isMoneyRequestAction(reportAction)) {
                hideContextMenu(false);
                const childReportID = reportAction?.childReportID ?? '-1';
                Report.openReport(childReportID);
                Navigation.navigate(ROUTES.REPORT_WITH_ID.getRoute(childReportID));
                return;
            }
            const editAction = () => {
                if (!draftMessage) {
                    Report.saveReportActionDraft(reportID, reportAction, Parser.htmlToMarkdown(getActionHtml(reportAction)));
                } else {
                    Report.deleteReportActionDraft(reportID, reportAction);
                }
            };

            if (closePopover) {
                // Hide popover, then call editAction
                hideContextMenu(false, editAction);
                return;
            }

            // No popover to hide, call editAction immediately
            editAction();
        },
        getDescription: () => {},
    },
    {
        isAnonymousAction: false,
        textTranslateKey: 'iou.unhold',
        icon: Expensicons.Stopwatch,
        shouldShow: (
            type,
            reportAction,
            isArchivedRoom,
            betas,
            anchor,
            isChronosReport,
            reportID,
            isPinnedChat,
            isUnreadChat,
            isOffline,
            isMini,
            isProduction,
            moneyRequestAction,
            areHoldRequirementsMet,
        ) => type === CONST.CONTEXT_MENU_TYPES.REPORT_ACTION && areHoldRequirementsMet && ReportUtils.canHoldUnholdReportAction(moneyRequestAction).canUnholdRequest,
        onPress: (closePopover, {moneyRequestAction}) => {
            if (closePopover) {
                hideContextMenu(false, () => ReportUtils.changeMoneyRequestHoldStatus(moneyRequestAction));
                return;
            }

            // No popover to hide, call changeMoneyRequestHoldStatus immediately
            ReportUtils.changeMoneyRequestHoldStatus(moneyRequestAction);
        },
        getDescription: () => {},
    },
    {
        isAnonymousAction: false,
        textTranslateKey: 'iou.hold',
        icon: Expensicons.Stopwatch,
        shouldShow: (
            type,
            reportAction,
            isArchivedRoom,
            betas,
            anchor,
            isChronosReport,
            reportID,
            isPinnedChat,
            isUnreadChat,
            isOffline,
            isMini,
            isProduction,
            moneyRequestAction,
            areHoldRequirementsMet,
        ) => type === CONST.CONTEXT_MENU_TYPES.REPORT_ACTION && areHoldRequirementsMet && ReportUtils.canHoldUnholdReportAction(moneyRequestAction).canHoldRequest,
        onPress: (closePopover, {moneyRequestAction}) => {
            if (closePopover) {
                hideContextMenu(false, () => ReportUtils.changeMoneyRequestHoldStatus(moneyRequestAction));
                return;
            }

            // No popover to hide, call changeMoneyRequestHoldStatus immediately
            ReportUtils.changeMoneyRequestHoldStatus(moneyRequestAction);
        },
        getDescription: () => {},
    },
    {
        isAnonymousAction: false,
        textTranslateKey: 'reportActionContextMenu.joinThread',
        icon: Expensicons.Bell,
        shouldShow: (type, reportAction, isArchivedRoom, betas, menuTarget, isChronosReport, reportID) => {
            const childReportNotificationPreference = ReportUtils.getChildReportNotificationPreference(reportAction);
            const isDeletedAction = ReportActionsUtils.isDeletedAction(reportAction);
            const shouldDisplayThreadReplies = ReportUtils.shouldDisplayThreadReplies(reportAction, reportID);
            const subscribed = childReportNotificationPreference !== 'hidden';
            const isThreadFirstChat = ReportUtils.isThreadFirstChat(reportAction, reportID);
            const isWhisperAction = ReportActionsUtils.isWhisperAction(reportAction) || ReportActionsUtils.isActionableTrackExpense(reportAction);
            const isExpenseReportAction = ReportActionsUtils.isMoneyRequestAction(reportAction) || ReportActionsUtils.isReportPreviewAction(reportAction);
            return !subscribed && !isWhisperAction && !isExpenseReportAction && !isThreadFirstChat && (shouldDisplayThreadReplies || (!isDeletedAction && !isArchivedRoom));
        },
        onPress: (closePopover, {reportAction, reportID}) => {
            const childReportNotificationPreference = ReportUtils.getChildReportNotificationPreference(reportAction);
            const originalReportID = ReportUtils.getOriginalReportID(reportID, reportAction);
            if (closePopover) {
                hideContextMenu(false, () => {
                    ReportActionComposeFocusManager.focus();
                    Report.toggleSubscribeToChildReport(reportAction?.childReportID ?? '-1', reportAction, originalReportID, childReportNotificationPreference);
                });
                return;
            }

            ReportActionComposeFocusManager.focus();
            Report.toggleSubscribeToChildReport(reportAction?.childReportID ?? '-1', reportAction, originalReportID, childReportNotificationPreference);
        },
        getDescription: () => {},
    },
    {
        isAnonymousAction: true,
        textTranslateKey: 'reportActionContextMenu.copyURLToClipboard',
        icon: Expensicons.Copy,
        successTextTranslateKey: 'reportActionContextMenu.copied',
        successIcon: Expensicons.Checkmark,
        shouldShow: (type) => type === CONST.CONTEXT_MENU_TYPES.LINK,
        onPress: (closePopover, {selection}) => {
            Clipboard.setString(selection);
            hideContextMenu(true, ReportActionComposeFocusManager.focus);
        },
        getDescription: (selection) => selection,
    },
    {
        isAnonymousAction: true,
        textTranslateKey: 'reportActionContextMenu.copyEmailToClipboard',
        icon: Expensicons.Copy,
        successTextTranslateKey: 'reportActionContextMenu.copied',
        successIcon: Expensicons.Checkmark,
        shouldShow: (type) => type === CONST.CONTEXT_MENU_TYPES.EMAIL,
        onPress: (closePopover, {selection}) => {
            Clipboard.setString(EmailUtils.trimMailTo(selection));
            hideContextMenu(true, ReportActionComposeFocusManager.focus);
        },
        getDescription: (selection) => EmailUtils.prefixMailSeparatorsWithBreakOpportunities(EmailUtils.trimMailTo(selection ?? '')),
    },
    {
        isAnonymousAction: true,
        textTranslateKey: 'reportActionContextMenu.copyToClipboard',
        icon: Expensicons.Copy,
        successTextTranslateKey: 'reportActionContextMenu.copied',
        successIcon: Expensicons.Checkmark,
        shouldShow: (type, reportAction) =>
            type === CONST.CONTEXT_MENU_TYPES.REPORT_ACTION &&
            !ReportActionsUtils.isReportActionAttachment(reportAction) &&
            !ReportActionsUtils.isMessageDeleted(reportAction) &&
            !ReportActionsUtils.isTripPreview(reportAction),

        // If return value is true, we switch the `text` and `icon` on
        // `ContextMenuItem` with `successText` and `successIcon` which will fall back to
        // the `text` and `icon`
        onPress: (closePopover, {reportAction, transaction, selection, reportID}) => {
            const isReportPreviewAction = ReportActionsUtils.isReportPreviewAction(reportAction);
            const messageHtml = getActionHtml(reportAction);
            const messageText = ReportActionsUtils.getReportActionMessageText(reportAction);

            const isAttachment = ReportActionsUtils.isReportActionAttachment(reportAction);
            if (!isAttachment) {
                const content = selection || messageHtml;
                if (isReportPreviewAction) {
                    const iouReportID = ReportActionsUtils.getIOUReportIDFromReportActionPreview(reportAction);
                    const displayMessage = ReportUtils.getReportPreviewMessage(iouReportID, reportAction);
                    Clipboard.setString(displayMessage);
                } else if (ReportActionsUtils.isTaskAction(reportAction)) {
                    const {text, html} = TaskUtils.getTaskReportActionMessage(reportAction);
                    const displayMessage = html ?? text;
                    setClipboardMessage(displayMessage);
                } else if (ReportActionsUtils.isModifiedExpenseAction(reportAction)) {
                    const modifyExpenseMessage = ModifiedExpenseMessage.getForReportAction(reportID, reportAction);
                    Clipboard.setString(modifyExpenseMessage);
                } else if (ReportActionsUtils.isReimbursementDeQueuedAction(reportAction)) {
                    const {expenseReportID} = ReportActionsUtils.getOriginalMessage(reportAction) ?? {};
                    const displayMessage = ReportUtils.getReimbursementDeQueuedActionMessage(reportAction, expenseReportID);
                    Clipboard.setString(displayMessage);
                } else if (ReportActionsUtils.isMoneyRequestAction(reportAction)) {
                    const displayMessage = ReportUtils.getIOUReportActionDisplayMessage(reportAction, transaction);
                    Clipboard.setString(displayMessage);
                } else if (ReportActionsUtils.isCreatedTaskReportAction(reportAction)) {
                    const taskPreviewMessage = TaskUtils.getTaskCreatedMessage(reportAction);
                    Clipboard.setString(taskPreviewMessage);
                } else if (ReportActionsUtils.isMemberChangeAction(reportAction)) {
                    const logMessage = ReportActionsUtils.getMemberChangeMessageFragment(reportAction).html ?? '';
                    setClipboardMessage(logMessage);
                } else if (reportAction?.actionName === CONST.REPORT.ACTIONS.TYPE.POLICY_CHANGE_LOG.UPDATE_NAME) {
                    Clipboard.setString(ReportUtils.getWorkspaceNameUpdatedMessage(reportAction));
                } else if (ReportActionsUtils.isReimbursementQueuedAction(reportAction)) {
                    Clipboard.setString(ReportUtils.getReimbursementQueuedActionMessage(reportAction, reportID, false));
                } else if (ReportActionsUtils.isActionableMentionWhisper(reportAction)) {
                    const mentionWhisperMessage = ReportActionsUtils.getActionableMentionWhisperMessage(reportAction);
                    setClipboardMessage(mentionWhisperMessage);
                } else if (ReportActionsUtils.isActionableTrackExpense(reportAction)) {
                    setClipboardMessage(CONST.ACTIONABLE_TRACK_EXPENSE_WHISPER_MESSAGE);
                } else if (ReportActionsUtils.isRenamedAction(reportAction)) {
                    setClipboardMessage(ReportActionsUtils.getRenamedAction(reportAction));
                } else if (ReportActionsUtils.isActionOfType(reportAction, CONST.REPORT.ACTIONS.TYPE.SUBMITTED)) {
                    const displayMessage = ReportUtils.getIOUSubmittedMessage(reportAction);
                    Clipboard.setString(displayMessage);
                } else if (reportAction?.actionName === CONST.REPORT.ACTIONS.TYPE.APPROVED) {
                    const displayMessage = ReportUtils.getIOUApprovedMessage(reportAction);
                    Clipboard.setString(displayMessage);
                } else if (reportAction?.actionName === CONST.REPORT.ACTIONS.TYPE.FORWARDED) {
                    const displayMessage = ReportUtils.getIOUForwardedMessage(reportAction, reportID);
                    Clipboard.setString(displayMessage);
                } else if (reportAction?.actionName === CONST.REPORT.ACTIONS.TYPE.REJECTED) {
                    const displayMessage = ReportUtils.getRejectedReportMessage();
                    Clipboard.setString(displayMessage);
                } else if (reportAction?.actionName === CONST.REPORT.ACTIONS.TYPE.HOLD) {
                    Clipboard.setString(Localize.translateLocal('iou.heldExpense'));
                } else if (reportAction?.actionName === CONST.REPORT.ACTIONS.TYPE.UNHOLD) {
                    Clipboard.setString(Localize.translateLocal('iou.unheldExpense'));
                } else if (ReportActionsUtils.isOldDotReportAction(reportAction)) {
                    const oldDotActionMessage = ReportActionsUtils.getMessageOfOldDotReportAction(reportAction);
                    Clipboard.setString(oldDotActionMessage);
                } else if (reportAction?.actionName === CONST.REPORT.ACTIONS.TYPE.DISMISSED_VIOLATION) {
                    const originalMessage = ReportActionsUtils.getOriginalMessage(reportAction) as ReportAction<typeof CONST.REPORT.ACTIONS.TYPE.DISMISSED_VIOLATION>['originalMessage'];
                    const reason = originalMessage?.reason;
                    const violationName = originalMessage?.violationName;
                    Clipboard.setString(Localize.translateLocal(`violationDismissal.${violationName}.${reason}` as TranslationPaths));
                } else if (reportAction?.actionName === CONST.REPORT.ACTIONS.TYPE.EXPORTED_TO_INTEGRATION) {
                    setClipboardMessage(ReportActionsUtils.getExportIntegrationMessageHTML(reportAction));
                } else if (reportAction?.actionName === CONST.REPORT.ACTIONS.TYPE.ROOM_CHANGE_LOG.UPDATE_ROOM_DESCRIPTION) {
                    setClipboardMessage(ReportActionsUtils.getUpdateRoomDescriptionMessage(reportAction));
                } else if (reportAction?.actionName === CONST.REPORT.ACTIONS.TYPE.POLICY_CHANGE_LOG.ADD_EMPLOYEE) {
                    setClipboardMessage(ReportActionsUtils.getPolicyChangeLogAddEmployeeMessage(reportAction));
                } else if (reportAction?.actionName === CONST.REPORT.ACTIONS.TYPE.POLICY_CHANGE_LOG.UPDATE_EMPLOYEE) {
                    setClipboardMessage(ReportActionsUtils.getPolicyChangeLogChangeRoleMessage(reportAction));
                } else if (reportAction?.actionName === CONST.REPORT.ACTIONS.TYPE.POLICY_CHANGE_LOG.DELETE_EMPLOYEE) {
                    setClipboardMessage(ReportActionsUtils.getPolicyChangeLogDeleteMemberMessage(reportAction));
                } else if (ReportActionsUtils.isActionOfType(reportAction, CONST.REPORT.ACTIONS.TYPE.INTEGRATION_SYNC_FAILED)) {
                    const {label, errorMessage} = ReportActionsUtils.getOriginalMessage(reportAction) ?? {label: '', errorMessage: ''};
                    setClipboardMessage(Localize.translateLocal('report.actions.type.integrationSyncFailed', {label, errorMessage}));
<<<<<<< HEAD
=======
                } else if (ReportActionsUtils.isCardIssuedAction(reportAction)) {
                    setClipboardMessage(ReportActionsUtils.getCardIssuedMessage(reportAction, true));
>>>>>>> 33818a90
                } else if (content) {
                    setClipboardMessage(
                        content.replace(/(<mention-user>)(.*?)(<\/mention-user>)/gi, (match, openTag: string, innerContent: string, closeTag: string): string => {
                            const modifiedContent = Str.removeSMSDomain(innerContent) || '';
                            return openTag + modifiedContent + closeTag || '';
                        }),
                    );
                } else if (messageText) {
                    Clipboard.setString(messageText);
                }
            }

            if (closePopover) {
                hideContextMenu(true, ReportActionComposeFocusManager.focus);
            }
        },
        getDescription: () => {},
    },
    {
        isAnonymousAction: true,
        textTranslateKey: 'reportActionContextMenu.copyLink',
        icon: Expensicons.LinkCopy,
        successIcon: Expensicons.Checkmark,
        successTextTranslateKey: 'reportActionContextMenu.copied',
        shouldShow: (type, reportAction, isArchivedRoom, betas, menuTarget) => {
            const isAttachment = ReportActionsUtils.isReportActionAttachment(reportAction);

            // Only hide the copylink menu item when context menu is opened over img element.
            const isAttachmentTarget = menuTarget?.current && 'tagName' in menuTarget.current && menuTarget?.current.tagName === 'IMG' && isAttachment;
            return type === CONST.CONTEXT_MENU_TYPES.REPORT_ACTION && !isAttachmentTarget && !ReportActionsUtils.isMessageDeleted(reportAction);
        },
        onPress: (closePopover, {reportAction, reportID}) => {
            const originalReportID = ReportUtils.getOriginalReportID(reportID, reportAction);
            Environment.getEnvironmentURL().then((environmentURL) => {
                const reportActionID = reportAction?.reportActionID;
                Clipboard.setString(`${environmentURL}/r/${originalReportID}/${reportActionID}`);
            });
            hideContextMenu(true, ReportActionComposeFocusManager.focus);
        },
        getDescription: () => {},
    },
    {
        isAnonymousAction: false,
        textTranslateKey: 'common.pin',
        icon: Expensicons.Pin,
        shouldShow: (type, reportAction, isArchivedRoom, betas, menuTarget, isChronosReport, reportID, isPinnedChat) => type === CONST.CONTEXT_MENU_TYPES.REPORT && !isPinnedChat,
        onPress: (closePopover, {reportID}) => {
            Report.togglePinnedState(reportID, false);
            if (closePopover) {
                hideContextMenu(false, ReportActionComposeFocusManager.focus);
            }
        },
        getDescription: () => {},
    },
    {
        isAnonymousAction: false,
        textTranslateKey: 'common.unPin',
        icon: Expensicons.Pin,
        shouldShow: (type, reportAction, isArchivedRoom, betas, menuTarget, isChronosReport, reportID, isPinnedChat) => type === CONST.CONTEXT_MENU_TYPES.REPORT && isPinnedChat,
        onPress: (closePopover, {reportID}) => {
            Report.togglePinnedState(reportID, true);
            if (closePopover) {
                hideContextMenu(false, ReportActionComposeFocusManager.focus);
            }
        },
        getDescription: () => {},
    },
    {
        isAnonymousAction: false,
        textTranslateKey: 'reportActionContextMenu.flagAsOffensive',
        icon: Expensicons.Flag,
        shouldShow: (type, reportAction, isArchivedRoom, betas, menuTarget, isChronosReport, reportID) =>
            type === CONST.CONTEXT_MENU_TYPES.REPORT_ACTION &&
            ReportUtils.canFlagReportAction(reportAction, reportID) &&
            !isArchivedRoom &&
            !isChronosReport &&
            reportAction?.actorAccountID !== CONST.ACCOUNT_ID.CONCIERGE,
        onPress: (closePopover, {reportID, reportAction}) => {
            const activeRoute = Navigation.getActiveRoute();
            if (closePopover) {
                hideContextMenu(false, () => Navigation.navigate(ROUTES.FLAG_COMMENT.getRoute(reportID, reportAction?.reportActionID, activeRoute)));
                return;
            }

            Navigation.navigate(ROUTES.FLAG_COMMENT.getRoute(reportID, reportAction?.reportActionID, activeRoute));
        },
        getDescription: () => {},
    },
    {
        isAnonymousAction: true,
        textTranslateKey: 'common.download',
        icon: Expensicons.Download,
        successTextTranslateKey: 'common.download',
        successIcon: Expensicons.Download,
        shouldShow: (type, reportAction, isArchivedRoom, betas, menuTarget, isChronosReport, reportID, isPinnedChat, isUnreadChat, isOffline): reportAction is ReportAction => {
            const isAttachment = ReportActionsUtils.isReportActionAttachment(reportAction);
            const html = getActionHtml(reportAction);
            const isUploading = html.includes(CONST.ATTACHMENT_OPTIMISTIC_SOURCE_ATTRIBUTE);
            return isAttachment && !isUploading && !!reportAction?.reportActionID && !ReportActionsUtils.isMessageDeleted(reportAction) && !isOffline;
        },
        onPress: (closePopover, {reportAction}) => {
            const html = getActionHtml(reportAction);
            const {originalFileName, sourceURL} = getAttachmentDetails(html);
            const sourceURLWithAuth = addEncryptedAuthTokenToURL(sourceURL ?? '');
            const sourceID = (sourceURL?.match(CONST.REGEX.ATTACHMENT_ID) ?? [])[1];
            Download.setDownload(sourceID, true);
            const anchorRegex = CONST.REGEX_LINK_IN_ANCHOR;
            const isAnchorTag = anchorRegex.test(html);
            fileDownload(sourceURLWithAuth, originalFileName ?? '', '', isAnchorTag && Browser.isMobileSafari()).then(() => Download.setDownload(sourceID, false));
            if (closePopover) {
                hideContextMenu(true, ReportActionComposeFocusManager.focus);
            }
        },
        getDescription: () => {},
        shouldDisable: (download) => download?.isDownloading ?? false,
    },
    {
        isAnonymousAction: true,
        textTranslateKey: 'reportActionContextMenu.copyOnyxData',
        icon: Expensicons.Copy,
        successTextTranslateKey: 'reportActionContextMenu.copied',
        successIcon: Expensicons.Checkmark,
        shouldShow: (type, isProduction) => type === CONST.CONTEXT_MENU_TYPES.REPORT && !isProduction,
        onPress: (closePopover, {reportID}) => {
            const report = ReportConnection.getAllReports()?.[`${ONYXKEYS.COLLECTION.REPORT}${reportID}`];
            Clipboard.setString(JSON.stringify(report, null, 4));
            hideContextMenu(true, ReportActionComposeFocusManager.focus);
        },
        getDescription: () => {},
    },
    {
        isAnonymousAction: false,
        textTranslateKey: 'reportActionContextMenu.deleteAction',
        icon: Expensicons.Trashcan,
        shouldShow: (type, reportAction, isArchivedRoom, betas, menuTarget, isChronosReport, reportID) =>
            // Until deleting parent threads is supported in FE, we will prevent the user from deleting a thread parent
            type === CONST.CONTEXT_MENU_TYPES.REPORT_ACTION &&
            ReportUtils.canDeleteReportAction(reportAction, reportID) &&
            !isArchivedRoom &&
            !isChronosReport &&
            !ReportActionsUtils.isMessageDeleted(reportAction),
        onPress: (closePopover, {reportID, reportAction}) => {
            if (closePopover) {
                // Hide popover, then call showDeleteConfirmModal
                hideContextMenu(false, () => showDeleteModal(reportID, reportAction));
                return;
            }

            // No popover to hide, call showDeleteConfirmModal immediately
            showDeleteModal(reportID, reportAction);
        },
        getDescription: () => {},
    },
    {
        isAnonymousAction: true,
        textTranslateKey: 'reportActionContextMenu.menu',
        icon: Expensicons.ThreeDots,
        shouldShow: (type, reportAction, isArchivedRoom, betas, anchor, isChronosReport, reportID, isPinnedChat, isUnreadChat, isOffline, isMini) => isMini,
        onPress: (closePopover, {openOverflowMenu, event, openContextMenu, anchorRef}) => {
            openOverflowMenu(event as GestureResponderEvent | MouseEvent, anchorRef ?? {current: null});
            openContextMenu();
        },
        getDescription: () => {},
        shouldPreventDefaultFocusOnPress: false,
    },
];

const restrictedReadOnlyActions: TranslationPaths[] = [
    'reportActionContextMenu.replyInThread',
    'reportActionContextMenu.editAction',
    'reportActionContextMenu.joinThread',
    'reportActionContextMenu.deleteAction',
];

const RestrictedReadOnlyContextMenuActions: ContextMenuAction[] = ContextMenuActions.filter(
    (action) => 'textTranslateKey' in action && restrictedReadOnlyActions.includes(action.textTranslateKey),
);

export {RestrictedReadOnlyContextMenuActions};
export default ContextMenuActions;
export type {ContextMenuActionPayload, ContextMenuAction};<|MERGE_RESOLUTION|>--- conflicted
+++ resolved
@@ -476,11 +476,8 @@
                 } else if (ReportActionsUtils.isActionOfType(reportAction, CONST.REPORT.ACTIONS.TYPE.INTEGRATION_SYNC_FAILED)) {
                     const {label, errorMessage} = ReportActionsUtils.getOriginalMessage(reportAction) ?? {label: '', errorMessage: ''};
                     setClipboardMessage(Localize.translateLocal('report.actions.type.integrationSyncFailed', {label, errorMessage}));
-<<<<<<< HEAD
-=======
                 } else if (ReportActionsUtils.isCardIssuedAction(reportAction)) {
                     setClipboardMessage(ReportActionsUtils.getCardIssuedMessage(reportAction, true));
->>>>>>> 33818a90
                 } else if (content) {
                     setClipboardMessage(
                         content.replace(/(<mention-user>)(.*?)(<\/mention-user>)/gi, (match, openTag: string, innerContent: string, closeTag: string): string => {
