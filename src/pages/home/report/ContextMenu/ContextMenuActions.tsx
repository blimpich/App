import {Str} from 'expensify-common';
import type {MutableRefObject} from 'react';
import React from 'react';
import {InteractionManager} from 'react-native';
// eslint-disable-next-line no-restricted-imports
import type {GestureResponderEvent, Text, View} from 'react-native';
import type {OnyxEntry} from 'react-native-onyx';
import type {Emoji} from '@assets/emojis/types';
import * as Expensicons from '@components/Icon/Expensicons';
import MiniQuickEmojiReactions from '@components/Reactions/MiniQuickEmojiReactions';
import QuickEmojiReactions from '@components/Reactions/QuickEmojiReactions';
import addEncryptedAuthTokenToURL from '@libs/addEncryptedAuthTokenToURL';
import * as Browser from '@libs/Browser';
import Clipboard from '@libs/Clipboard';
import EmailUtils from '@libs/EmailUtils';
import * as Environment from '@libs/Environment/Environment';
import fileDownload from '@libs/fileDownload';
import getAttachmentDetails from '@libs/fileDownload/getAttachmentDetails';
import * as Localize from '@libs/Localize';
import ModifiedExpenseMessage from '@libs/ModifiedExpenseMessage';
import Navigation from '@libs/Navigation/Navigation';
import Parser from '@libs/Parser';
import ReportActionComposeFocusManager from '@libs/ReportActionComposeFocusManager';
import * as ReportActionsUtils from '@libs/ReportActionsUtils';
import * as ReportConnection from '@libs/ReportConnection';
import * as ReportUtils from '@libs/ReportUtils';
import * as TaskUtils from '@libs/TaskUtils';
import * as Download from '@userActions/Download';
import * as Report from '@userActions/Report';
import CONST from '@src/CONST';
import type {TranslationPaths} from '@src/languages/types';
import ONYXKEYS from '@src/ONYXKEYS';
import ROUTES from '@src/ROUTES';
import type {Beta, Download as DownloadOnyx, OnyxInputOrEntry, ReportAction, ReportActionReactions, Transaction} from '@src/types/onyx';
import type IconAsset from '@src/types/utils/IconAsset';
import type {ContextMenuAnchor} from './ReportActionContextMenu';
import {hideContextMenu, showDeleteModal} from './ReportActionContextMenu';

/** Gets the HTML version of the message in an action */
function getActionHtml(reportAction: OnyxInputOrEntry<ReportAction>): string {
    const message = Array.isArray(reportAction?.message) ? reportAction?.message?.at(-1) ?? null : reportAction?.message ?? null;
    return message?.html ?? '';
}

/** Sets the HTML string to Clipboard */
function setClipboardMessage(content: string) {
    if (!Clipboard.canSetHtml()) {
        Clipboard.setString(Parser.htmlToMarkdown(content));
    } else {
        const anchorRegex = CONST.REGEX_LINK_IN_ANCHOR;
        const isAnchorTag = anchorRegex.test(content);
        const plainText = isAnchorTag ? Parser.htmlToMarkdown(content) : Parser.htmlToText(content);
        Clipboard.setHtml(content, plainText);
    }
}

type ShouldShow = (
    type: string,
    reportAction: OnyxEntry<ReportAction>,
    isArchivedRoom: boolean,
    betas: OnyxEntry<Beta[]>,
    menuTarget: MutableRefObject<ContextMenuAnchor> | undefined,
    isChronosReport: boolean,
    reportID: string,
    isPinnedChat: boolean,
    isUnreadChat: boolean,
    isOffline: boolean,
    isMini: boolean,
<<<<<<< HEAD
    moneyRequestAction: ReportAction | undefined,
    areHoldRequirementsMet: boolean,
=======
    isProduction: boolean,
>>>>>>> 3666caa1
) => boolean;

type ContextMenuActionPayload = {
    reportAction: ReportAction;
    transaction?: OnyxEntry<Transaction>;
    reportID: string;
    draftMessage: string;
    selection: string;
    close: () => void;
    openContextMenu: () => void;
    interceptAnonymousUser: (callback: () => void, isAnonymousAction?: boolean) => void;
    anchor?: MutableRefObject<HTMLDivElement | View | Text | null>;
    checkIfContextMenuActive?: () => void;
    openOverflowMenu: (event: GestureResponderEvent | MouseEvent, anchorRef: MutableRefObject<View | null>) => void;
    event?: GestureResponderEvent | MouseEvent | KeyboardEvent;
    setIsEmojiPickerActive?: (state: boolean) => void;
    anchorRef?: MutableRefObject<View | null>;
    moneyRequestAction: ReportAction | undefined;
};

type OnPress = (closePopover: boolean, payload: ContextMenuActionPayload, selection?: string, reportID?: string, draftMessage?: string) => void;

type RenderContent = (closePopover: boolean, payload: ContextMenuActionPayload) => React.ReactElement;

type GetDescription = (selection?: string) => string | void;

type ContextMenuActionWithContent = {
    renderContent: RenderContent;
};

type ContextMenuActionWithIcon = {
    textTranslateKey: TranslationPaths;
    icon: IconAsset;
    successTextTranslateKey?: TranslationPaths;
    successIcon?: IconAsset;
    onPress: OnPress;
    getDescription: GetDescription;
};

type ContextMenuAction = (ContextMenuActionWithContent | ContextMenuActionWithIcon) & {
    isAnonymousAction: boolean;
    shouldShow: ShouldShow;
    shouldPreventDefaultFocusOnPress?: boolean;
    shouldDisable?: (download: OnyxEntry<DownloadOnyx>) => boolean;
};

// A list of all the context actions in this menu.
const ContextMenuActions: ContextMenuAction[] = [
    {
        isAnonymousAction: false,
        shouldShow: (type, reportAction): reportAction is ReportAction =>
            type === CONST.CONTEXT_MENU_TYPES.REPORT_ACTION && !!reportAction && 'message' in reportAction && !ReportActionsUtils.isMessageDeleted(reportAction),
        renderContent: (closePopover, {reportID, reportAction, close: closeManually, openContextMenu, setIsEmojiPickerActive}) => {
            const isMini = !closePopover;

            const closeContextMenu = (onHideCallback?: () => void) => {
                if (isMini) {
                    closeManually();
                    if (onHideCallback) {
                        onHideCallback();
                    }
                } else {
                    hideContextMenu(false, onHideCallback);
                }
            };

            const toggleEmojiAndCloseMenu = (emoji: Emoji, existingReactions: OnyxEntry<ReportActionReactions>) => {
                Report.toggleEmojiReaction(reportID, reportAction, emoji, existingReactions);
                closeContextMenu();
                setIsEmojiPickerActive?.(false);
            };

            if (isMini) {
                return (
                    <MiniQuickEmojiReactions
                        key="MiniQuickEmojiReactions"
                        onEmojiSelected={toggleEmojiAndCloseMenu}
                        onPressOpenPicker={() => {
                            openContextMenu();
                            setIsEmojiPickerActive?.(true);
                        }}
                        onEmojiPickerClosed={() => {
                            closeContextMenu();
                            setIsEmojiPickerActive?.(false);
                        }}
                        reportActionID={reportAction?.reportActionID}
                        reportAction={reportAction}
                    />
                );
            }

            return (
                <QuickEmojiReactions
                    key="BaseQuickEmojiReactions"
                    closeContextMenu={closeContextMenu}
                    onEmojiSelected={toggleEmojiAndCloseMenu}
                    reportActionID={reportAction?.reportActionID}
                    reportAction={reportAction}
                    setIsEmojiPickerActive={setIsEmojiPickerActive}
                />
            );
        },
    },
    {
        isAnonymousAction: false,
        textTranslateKey: 'reportActionContextMenu.replyInThread',
        icon: Expensicons.ChatBubbleReply,
        shouldShow: (type, reportAction, isArchivedRoom, betas, menuTarget, isChronosReport, reportID) => {
            if (type !== CONST.CONTEXT_MENU_TYPES.REPORT_ACTION) {
                return false;
            }
            return !ReportUtils.shouldDisableThread(reportAction, reportID);
        },
        onPress: (closePopover, {reportAction, reportID}) => {
            const originalReportID = ReportUtils.getOriginalReportID(reportID, reportAction);
            if (closePopover) {
                hideContextMenu(false, () => {
                    InteractionManager.runAfterInteractions(() => {
                        // Normally the focus callback of the main composer doesn't focus when willBlurTextInputOnTapOutside
                        // is false, so we need to pass true here to override this condition.
                        ReportActionComposeFocusManager.focus(true);
                    });
                    Report.navigateToAndOpenChildReport(reportAction?.childReportID ?? '-1', reportAction, originalReportID);
                });
                return;
            }
            Report.navigateToAndOpenChildReport(reportAction?.childReportID ?? '-1', reportAction, originalReportID);
        },
        getDescription: () => {},
    },
    {
        isAnonymousAction: false,
        textTranslateKey: 'reportActionContextMenu.markAsUnread',
        icon: Expensicons.ChatBubbleUnread,
        successIcon: Expensicons.Checkmark,
        shouldShow: (type, reportAction, isArchivedRoom, betas, menuTarget, isChronosReport, reportID, isPinnedChat, isUnreadChat) =>
            type === CONST.CONTEXT_MENU_TYPES.REPORT_ACTION || (type === CONST.CONTEXT_MENU_TYPES.REPORT && !isUnreadChat),
        onPress: (closePopover, {reportAction, reportID}) => {
            const originalReportID = ReportUtils.getOriginalReportID(reportID, reportAction) ?? '-1';
            Report.markCommentAsUnread(originalReportID, reportAction?.created);
            if (closePopover) {
                hideContextMenu(true, ReportActionComposeFocusManager.focus);
            }
        },
        getDescription: () => {},
    },
    {
        isAnonymousAction: false,
        textTranslateKey: 'reportActionContextMenu.markAsRead',
        icon: Expensicons.Mail,
        successIcon: Expensicons.Checkmark,
        shouldShow: (type, reportAction, isArchivedRoom, betas, menuTarget, isChronosReport, reportID, isPinnedChat, isUnreadChat) =>
            type === CONST.CONTEXT_MENU_TYPES.REPORT && isUnreadChat,
        onPress: (closePopover, {reportID}) => {
            Report.readNewestAction(reportID, true);
            if (closePopover) {
                hideContextMenu(true, ReportActionComposeFocusManager.focus);
            }
        },
        getDescription: () => {},
    },
    {
        isAnonymousAction: false,
        textTranslateKey: 'reportActionContextMenu.editAction',
        icon: Expensicons.Pencil,
        shouldShow: (type, reportAction, isArchivedRoom, betas, menuTarget, isChronosReport) =>
            type === CONST.CONTEXT_MENU_TYPES.REPORT_ACTION && ReportUtils.canEditReportAction(reportAction) && !isArchivedRoom && !isChronosReport,
        onPress: (closePopover, {reportID, reportAction, draftMessage}) => {
            if (ReportActionsUtils.isMoneyRequestAction(reportAction)) {
                hideContextMenu(false);
                const childReportID = reportAction?.childReportID ?? '-1';
                Report.openReport(childReportID);
                Navigation.navigate(ROUTES.REPORT_WITH_ID.getRoute(childReportID));
                return;
            }
            const editAction = () => {
                if (!draftMessage) {
                    Report.saveReportActionDraft(reportID, reportAction, Parser.htmlToMarkdown(getActionHtml(reportAction)));
                } else {
                    Report.deleteReportActionDraft(reportID, reportAction);
                }
            };

            if (closePopover) {
                // Hide popover, then call editAction
                hideContextMenu(false, editAction);
                return;
            }

            // No popover to hide, call editAction immediately
            editAction();
        },
        getDescription: () => {},
    },
    {
        isAnonymousAction: false,
        textTranslateKey: 'iou.unhold',
        icon: Expensicons.Stopwatch,
        shouldShow: (
            type,
            reportAction,
            isArchivedRoom,
            betas,
            anchor,
            isChronosReport,
            reportID,
            isPinnedChat,
            isUnreadChat,
            isOffline,
            isMini,
            moneyRequestAction,
            areHoldRequirementsMet,
        ) => type === CONST.CONTEXT_MENU_TYPES.REPORT_ACTION && areHoldRequirementsMet && ReportUtils.canHoldUnholdReportAction(moneyRequestAction).canUnholdRequest,
        onPress: (closePopover, {moneyRequestAction}) => {
            if (closePopover) {
                hideContextMenu(false, () => ReportUtils.changeMoneyRequestHoldStatus(moneyRequestAction));
                return;
            }

            // No popover to hide, call changeMoneyRequestHoldStatus immediately
            ReportUtils.changeMoneyRequestHoldStatus(moneyRequestAction);
        },
        getDescription: () => {},
    },
    {
        isAnonymousAction: false,
        textTranslateKey: 'iou.hold',
        icon: Expensicons.Stopwatch,
        shouldShow: (
            type,
            reportAction,
            isArchivedRoom,
            betas,
            anchor,
            isChronosReport,
            reportID,
            isPinnedChat,
            isUnreadChat,
            isOffline,
            isMini,
            moneyRequestAction,
            areHoldRequirementsMet,
        ) => type === CONST.CONTEXT_MENU_TYPES.REPORT_ACTION && areHoldRequirementsMet && ReportUtils.canHoldUnholdReportAction(moneyRequestAction).canHoldRequest,
        onPress: (closePopover, {moneyRequestAction}) => {
            if (closePopover) {
                hideContextMenu(false, () => ReportUtils.changeMoneyRequestHoldStatus(moneyRequestAction));
                return;
            }

            // No popover to hide, call changeMoneyRequestHoldStatus immediately
            ReportUtils.changeMoneyRequestHoldStatus(moneyRequestAction);
        },
        getDescription: () => {},
    },
    {
        isAnonymousAction: false,
        textTranslateKey: 'reportActionContextMenu.joinThread',
        icon: Expensicons.Bell,
        shouldShow: (type, reportAction, isArchivedRoom, betas, menuTarget, isChronosReport, reportID) => {
            const childReportNotificationPreference = ReportUtils.getChildReportNotificationPreference(reportAction);
            const isDeletedAction = ReportActionsUtils.isDeletedAction(reportAction);
            const shouldDisplayThreadReplies = ReportUtils.shouldDisplayThreadReplies(reportAction, reportID);
            const subscribed = childReportNotificationPreference !== 'hidden';
            const isCommentAction = reportAction?.actionName === CONST.REPORT.ACTIONS.TYPE.ADD_COMMENT && !ReportUtils.isThreadFirstChat(reportAction, reportID);
            const isWhisperAction = ReportActionsUtils.isWhisperAction(reportAction);
            return !subscribed && !isWhisperAction && isCommentAction && (!isDeletedAction || shouldDisplayThreadReplies);
        },
        onPress: (closePopover, {reportAction, reportID}) => {
            const childReportNotificationPreference = ReportUtils.getChildReportNotificationPreference(reportAction);
            if (closePopover) {
                hideContextMenu(false, () => {
                    ReportActionComposeFocusManager.focus();
                    Report.toggleSubscribeToChildReport(reportAction?.childReportID ?? '-1', reportAction, reportID, childReportNotificationPreference);
                });
                return;
            }

            ReportActionComposeFocusManager.focus();
            Report.toggleSubscribeToChildReport(reportAction?.childReportID ?? '-1', reportAction, reportID, childReportNotificationPreference);
        },
        getDescription: () => {},
    },
    {
        isAnonymousAction: true,
        textTranslateKey: 'reportActionContextMenu.copyURLToClipboard',
        icon: Expensicons.Copy,
        successTextTranslateKey: 'reportActionContextMenu.copied',
        successIcon: Expensicons.Checkmark,
        shouldShow: (type) => type === CONST.CONTEXT_MENU_TYPES.LINK,
        onPress: (closePopover, {selection}) => {
            Clipboard.setString(selection);
            hideContextMenu(true, ReportActionComposeFocusManager.focus);
        },
        getDescription: (selection) => selection,
    },
    {
        isAnonymousAction: true,
        textTranslateKey: 'reportActionContextMenu.copyEmailToClipboard',
        icon: Expensicons.Copy,
        successTextTranslateKey: 'reportActionContextMenu.copied',
        successIcon: Expensicons.Checkmark,
        shouldShow: (type) => type === CONST.CONTEXT_MENU_TYPES.EMAIL,
        onPress: (closePopover, {selection}) => {
            Clipboard.setString(EmailUtils.trimMailTo(selection));
            hideContextMenu(true, ReportActionComposeFocusManager.focus);
        },
        getDescription: (selection) => EmailUtils.prefixMailSeparatorsWithBreakOpportunities(EmailUtils.trimMailTo(selection ?? '')),
    },
    {
        isAnonymousAction: true,
        textTranslateKey: 'reportActionContextMenu.copyToClipboard',
        icon: Expensicons.Copy,
        successTextTranslateKey: 'reportActionContextMenu.copied',
        successIcon: Expensicons.Checkmark,
        shouldShow: (type, reportAction) =>
            type === CONST.CONTEXT_MENU_TYPES.REPORT_ACTION &&
            !ReportActionsUtils.isReportActionAttachment(reportAction) &&
            !ReportActionsUtils.isMessageDeleted(reportAction) &&
            !ReportActionsUtils.isTripPreview(reportAction),

        // If return value is true, we switch the `text` and `icon` on
        // `ContextMenuItem` with `successText` and `successIcon` which will fall back to
        // the `text` and `icon`
        onPress: (closePopover, {reportAction, transaction, selection, reportID}) => {
            const isReportPreviewAction = ReportActionsUtils.isReportPreviewAction(reportAction);
            const messageHtml = getActionHtml(reportAction);
            const messageText = ReportActionsUtils.getReportActionMessageText(reportAction);

            const isAttachment = ReportActionsUtils.isReportActionAttachment(reportAction);
            if (!isAttachment) {
                const content = selection || messageHtml;
                if (isReportPreviewAction) {
                    const iouReportID = ReportActionsUtils.getIOUReportIDFromReportActionPreview(reportAction);
                    const displayMessage = ReportUtils.getReportPreviewMessage(iouReportID, reportAction);
                    Clipboard.setString(displayMessage);
                } else if (ReportActionsUtils.isTaskAction(reportAction)) {
                    const displayMessage = TaskUtils.getTaskReportActionMessage(reportAction).text;
                    Clipboard.setString(displayMessage);
                } else if (ReportActionsUtils.isModifiedExpenseAction(reportAction)) {
                    const modifyExpenseMessage = ModifiedExpenseMessage.getForReportAction(reportID, reportAction);
                    Clipboard.setString(modifyExpenseMessage);
                } else if (ReportActionsUtils.isReimbursementDeQueuedAction(reportAction)) {
                    const {expenseReportID} = ReportActionsUtils.getOriginalMessage(reportAction) ?? {};
                    const displayMessage = ReportUtils.getReimbursementDeQueuedActionMessage(reportAction, expenseReportID);
                    Clipboard.setString(displayMessage);
                } else if (ReportActionsUtils.isMoneyRequestAction(reportAction)) {
                    const displayMessage = ReportUtils.getIOUReportActionDisplayMessage(reportAction, transaction);
                    Clipboard.setString(displayMessage);
                } else if (ReportActionsUtils.isCreatedTaskReportAction(reportAction)) {
                    const taskPreviewMessage = TaskUtils.getTaskCreatedMessage(reportAction);
                    Clipboard.setString(taskPreviewMessage);
                } else if (ReportActionsUtils.isMemberChangeAction(reportAction)) {
                    const logMessage = ReportActionsUtils.getMemberChangeMessageFragment(reportAction).html ?? '';
                    setClipboardMessage(logMessage);
                } else if (ReportActionsUtils.isReimbursementQueuedAction(reportAction)) {
                    Clipboard.setString(ReportUtils.getReimbursementQueuedActionMessage(reportAction, reportID, false));
                } else if (ReportActionsUtils.isActionableMentionWhisper(reportAction)) {
                    const mentionWhisperMessage = ReportActionsUtils.getActionableMentionWhisperMessage(reportAction);
                    setClipboardMessage(mentionWhisperMessage);
                } else if (ReportActionsUtils.isActionableTrackExpense(reportAction)) {
                    setClipboardMessage(CONST.ACTIONABLE_TRACK_EXPENSE_WHISPER_MESSAGE);
                } else if (reportAction?.actionName === CONST.REPORT.ACTIONS.TYPE.SUBMITTED) {
                    const displayMessage = ReportUtils.getIOUSubmittedMessage(reportID);
                    Clipboard.setString(displayMessage);
                } else if (reportAction?.actionName === CONST.REPORT.ACTIONS.TYPE.APPROVED) {
                    const displayMessage = ReportUtils.getIOUApprovedMessage(reportID);
                    Clipboard.setString(displayMessage);
                } else if (reportAction?.actionName === CONST.REPORT.ACTIONS.TYPE.FORWARDED) {
                    const displayMessage = ReportUtils.getIOUForwardedMessage(reportID);
                    Clipboard.setString(displayMessage);
                } else if (reportAction?.actionName === CONST.REPORT.ACTIONS.TYPE.HOLD) {
                    Clipboard.setString(Localize.translateLocal('iou.heldExpense'));
                } else if (reportAction?.actionName === CONST.REPORT.ACTIONS.TYPE.UNHOLD) {
                    Clipboard.setString(Localize.translateLocal('iou.unheldExpense'));
                } else if (ReportActionsUtils.isOldDotReportAction(reportAction)) {
                    const oldDotActionMessage = ReportActionsUtils.getMessageOfOldDotReportAction(reportAction);
                    Clipboard.setString(oldDotActionMessage);
                } else if (reportAction?.actionName === CONST.REPORT.ACTIONS.TYPE.DISMISSED_VIOLATION) {
                    const originalMessage = ReportActionsUtils.getOriginalMessage(reportAction) as ReportAction<typeof CONST.REPORT.ACTIONS.TYPE.DISMISSED_VIOLATION>['originalMessage'];
                    const reason = originalMessage?.reason;
                    const violationName = originalMessage?.violationName;
                    Clipboard.setString(Localize.translateLocal(`violationDismissal.${violationName}.${reason}` as TranslationPaths));
                } else if (reportAction?.actionName === CONST.REPORT.ACTIONS.TYPE.EXPORTED_TO_INTEGRATION) {
                    setClipboardMessage(ReportActionsUtils.getExportIntegrationMessageHTML(reportAction));
                } else if (reportAction?.actionName === CONST.REPORT.ACTIONS.TYPE.ROOM_CHANGE_LOG.UPDATE_ROOM_DESCRIPTION) {
                    setClipboardMessage(ReportActionsUtils.getUpdateRoomDescriptionMessage(reportAction));
                } else if (content) {
                    setClipboardMessage(
                        content.replace(/(<mention-user>)(.*?)(<\/mention-user>)/gi, (match, openTag: string, innerContent: string, closeTag: string): string => {
                            const modifiedContent = Str.removeSMSDomain(innerContent) || '';
                            return openTag + modifiedContent + closeTag || '';
                        }),
                    );
                } else if (messageText) {
                    Clipboard.setString(messageText);
                }
            }

            if (closePopover) {
                hideContextMenu(true, ReportActionComposeFocusManager.focus);
            }
        },
        getDescription: () => {},
    },
    {
        isAnonymousAction: true,
        textTranslateKey: 'reportActionContextMenu.copyLink',
        icon: Expensicons.LinkCopy,
        successIcon: Expensicons.Checkmark,
        successTextTranslateKey: 'reportActionContextMenu.copied',
        shouldShow: (type, reportAction, isArchivedRoom, betas, menuTarget) => {
            const isAttachment = ReportActionsUtils.isReportActionAttachment(reportAction);

            // Only hide the copylink menu item when context menu is opened over img element.
            const isAttachmentTarget = menuTarget?.current && 'tagName' in menuTarget.current && menuTarget?.current.tagName === 'IMG' && isAttachment;
            return type === CONST.CONTEXT_MENU_TYPES.REPORT_ACTION && !isAttachmentTarget && !ReportActionsUtils.isMessageDeleted(reportAction);
        },
        onPress: (closePopover, {reportAction, reportID}) => {
            const originalReportID = ReportUtils.getOriginalReportID(reportID, reportAction);
            Environment.getEnvironmentURL().then((environmentURL) => {
                const reportActionID = reportAction?.reportActionID;
                Clipboard.setString(`${environmentURL}/r/${originalReportID}/${reportActionID}`);
            });
            hideContextMenu(true, ReportActionComposeFocusManager.focus);
        },
        getDescription: () => {},
    },
    {
        isAnonymousAction: false,
        textTranslateKey: 'common.pin',
        icon: Expensicons.Pin,
        shouldShow: (type, reportAction, isArchivedRoom, betas, menuTarget, isChronosReport, reportID, isPinnedChat) => type === CONST.CONTEXT_MENU_TYPES.REPORT && !isPinnedChat,
        onPress: (closePopover, {reportID}) => {
            Report.togglePinnedState(reportID, false);
            if (closePopover) {
                hideContextMenu(false, ReportActionComposeFocusManager.focus);
            }
        },
        getDescription: () => {},
    },
    {
        isAnonymousAction: false,
        textTranslateKey: 'common.unPin',
        icon: Expensicons.Pin,
        shouldShow: (type, reportAction, isArchivedRoom, betas, menuTarget, isChronosReport, reportID, isPinnedChat) => type === CONST.CONTEXT_MENU_TYPES.REPORT && isPinnedChat,
        onPress: (closePopover, {reportID}) => {
            Report.togglePinnedState(reportID, true);
            if (closePopover) {
                hideContextMenu(false, ReportActionComposeFocusManager.focus);
            }
        },
        getDescription: () => {},
    },
    {
        isAnonymousAction: false,
        textTranslateKey: 'reportActionContextMenu.flagAsOffensive',
        icon: Expensicons.Flag,
        shouldShow: (type, reportAction, isArchivedRoom, betas, menuTarget, isChronosReport, reportID) =>
            type === CONST.CONTEXT_MENU_TYPES.REPORT_ACTION &&
            ReportUtils.canFlagReportAction(reportAction, reportID) &&
            !isArchivedRoom &&
            !isChronosReport &&
            reportAction?.actorAccountID !== CONST.ACCOUNT_ID.CONCIERGE,
        onPress: (closePopover, {reportID, reportAction}) => {
            if (closePopover) {
                hideContextMenu(false, () => Navigation.navigate(ROUTES.FLAG_COMMENT.getRoute(reportID, reportAction?.reportActionID)));
                return;
            }

            Navigation.navigate(ROUTES.FLAG_COMMENT.getRoute(reportID, reportAction?.reportActionID));
        },
        getDescription: () => {},
    },
    {
        isAnonymousAction: true,
        textTranslateKey: 'common.download',
        icon: Expensicons.Download,
        successTextTranslateKey: 'common.download',
        successIcon: Expensicons.Download,
        shouldShow: (type, reportAction, isArchivedRoom, betas, menuTarget, isChronosReport, reportID, isPinnedChat, isUnreadChat, isOffline): reportAction is ReportAction => {
            const isAttachment = ReportActionsUtils.isReportActionAttachment(reportAction);
            const html = getActionHtml(reportAction);
            const isUploading = html.includes(CONST.ATTACHMENT_OPTIMISTIC_SOURCE_ATTRIBUTE);
            return isAttachment && !isUploading && !!reportAction?.reportActionID && !ReportActionsUtils.isMessageDeleted(reportAction) && !isOffline;
        },
        onPress: (closePopover, {reportAction}) => {
            const html = getActionHtml(reportAction);
            const {originalFileName, sourceURL} = getAttachmentDetails(html);
            const sourceURLWithAuth = addEncryptedAuthTokenToURL(sourceURL ?? '');
            const sourceID = (sourceURL?.match(CONST.REGEX.ATTACHMENT_ID) ?? [])[1];
            Download.setDownload(sourceID, true);
            const anchorRegex = CONST.REGEX_LINK_IN_ANCHOR;
            const isAnchorTag = anchorRegex.test(html);
            fileDownload(sourceURLWithAuth, originalFileName ?? '', '', isAnchorTag && Browser.isMobileSafari()).then(() => Download.setDownload(sourceID, false));
            if (closePopover) {
                hideContextMenu(true, ReportActionComposeFocusManager.focus);
            }
        },
        getDescription: () => {},
        shouldDisable: (download) => download?.isDownloading ?? false,
    },
    {
        isAnonymousAction: true,
        textTranslateKey: 'reportActionContextMenu.copyOnyxData',
        icon: Expensicons.Copy,
        successTextTranslateKey: 'reportActionContextMenu.copied',
        successIcon: Expensicons.Checkmark,
        shouldShow: (type, isProduction) => type === CONST.CONTEXT_MENU_TYPES.REPORT && !isProduction,
        onPress: (closePopover, {reportID}) => {
            const report = ReportConnection.getAllReports()?.[`${ONYXKEYS.COLLECTION.REPORT}${reportID}`];
            Clipboard.setString(JSON.stringify(report, null, 4));
            hideContextMenu(true, ReportActionComposeFocusManager.focus);
        },
        getDescription: () => {},
    },
    {
        isAnonymousAction: false,
        textTranslateKey: 'reportActionContextMenu.deleteAction',
        icon: Expensicons.Trashcan,
        shouldShow: (type, reportAction, isArchivedRoom, betas, menuTarget, isChronosReport, reportID) =>
            // Until deleting parent threads is supported in FE, we will prevent the user from deleting a thread parent
            type === CONST.CONTEXT_MENU_TYPES.REPORT_ACTION &&
            ReportUtils.canDeleteReportAction(reportAction, reportID) &&
            !isArchivedRoom &&
            !isChronosReport &&
            !ReportActionsUtils.isMessageDeleted(reportAction),
        onPress: (closePopover, {reportID, reportAction}) => {
            if (closePopover) {
                // Hide popover, then call showDeleteConfirmModal
                hideContextMenu(false, () => showDeleteModal(reportID, reportAction));
                return;
            }

            // No popover to hide, call showDeleteConfirmModal immediately
            showDeleteModal(reportID, reportAction);
        },
        getDescription: () => {},
    },
    {
        isAnonymousAction: true,
        textTranslateKey: 'reportActionContextMenu.menu',
        icon: Expensicons.ThreeDots,
        shouldShow: (type, reportAction, isArchivedRoom, betas, anchor, isChronosReport, reportID, isPinnedChat, isUnreadChat, isOffline, isMini) => isMini,
        onPress: (closePopover, {openOverflowMenu, event, openContextMenu, anchorRef}) => {
            openOverflowMenu(event as GestureResponderEvent | MouseEvent, anchorRef ?? {current: null});
            openContextMenu();
        },
        getDescription: () => {},
        shouldPreventDefaultFocusOnPress: false,
    },
];

const restrictedReadOnlyActions: TranslationPaths[] = [
    'common.download',
    'reportActionContextMenu.replyInThread',
    'reportActionContextMenu.editAction',
    'reportActionContextMenu.joinThread',
    'reportActionContextMenu.deleteAction',
];

const RestrictedReadOnlyContextMenuActions: ContextMenuAction[] = ContextMenuActions.filter(
    (action) => 'textTranslateKey' in action && restrictedReadOnlyActions.includes(action.textTranslateKey),
);

export {RestrictedReadOnlyContextMenuActions};
export default ContextMenuActions;
export type {ContextMenuActionPayload, ContextMenuAction};<|MERGE_RESOLUTION|>--- conflicted
+++ resolved
@@ -66,12 +66,9 @@
     isUnreadChat: boolean,
     isOffline: boolean,
     isMini: boolean,
-<<<<<<< HEAD
+    isProduction: boolean,
     moneyRequestAction: ReportAction | undefined,
     areHoldRequirementsMet: boolean,
-=======
-    isProduction: boolean,
->>>>>>> 3666caa1
 ) => boolean;
 
 type ContextMenuActionPayload = {
@@ -282,6 +279,7 @@
             isUnreadChat,
             isOffline,
             isMini,
+            isProduction,
             moneyRequestAction,
             areHoldRequirementsMet,
         ) => type === CONST.CONTEXT_MENU_TYPES.REPORT_ACTION && areHoldRequirementsMet && ReportUtils.canHoldUnholdReportAction(moneyRequestAction).canUnholdRequest,
@@ -312,6 +310,7 @@
             isUnreadChat,
             isOffline,
             isMini,
+            isProduction,
             moneyRequestAction,
             areHoldRequirementsMet,
         ) => type === CONST.CONTEXT_MENU_TYPES.REPORT_ACTION && areHoldRequirementsMet && ReportUtils.canHoldUnholdReportAction(moneyRequestAction).canHoldRequest,
