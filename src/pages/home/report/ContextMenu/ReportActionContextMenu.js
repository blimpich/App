--- conflicted
+++ resolved
@@ -37,14 +37,11 @@
     if (!contextMenuRef.current) {
         return;
     }
-<<<<<<< HEAD
     // If there is an already open context menu, close it first before opening
     // a new one.
     if (contextMenuRef.current.instanceID) {
         contextMenuRef.current.runAndResetOnPopoverHide();
     }
-    contextMenuRef.current.showContextMenu(type, event, selection, contextMenuAnchor, reportID, reportAction, draftMessage, onShow, onHide, isArchivedRoom, isChronosReport, isPinnedChat);
-=======
     contextMenuRef.current.showContextMenu(
         type,
         event,
@@ -60,7 +57,6 @@
         isPinnedChat,
         isUnreadChat,
     );
->>>>>>> ec3c9a26
 }
 
 /**
