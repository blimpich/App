--- conflicted
+++ resolved
@@ -132,11 +132,7 @@
     getRejectedReportMessage,
     getReportAutomaticallyApprovedMessage,
     getReportAutomaticallySubmittedMessage,
-<<<<<<< HEAD
     getTravelUpdateMessage,
-    getUnreportedTransactionMessage,
-=======
->>>>>>> c84977b6
     getUpgradeWorkspaceMessage,
     getWhisperDisplayNames,
     getWorkspaceNameUpdatedMessage,
