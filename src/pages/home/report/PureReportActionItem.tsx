import {deepEqual} from 'fast-equals';
import mapValues from 'lodash/mapValues';
import React, {memo, useCallback, useContext, useEffect, useMemo, useRef, useState} from 'react';
import type {GestureResponderEvent, TextInput} from 'react-native';
import {InteractionManager, Keyboard, View} from 'react-native';
import type {OnyxCollection, OnyxEntry} from 'react-native-onyx';
import type {ValueOf} from 'type-fest';
import type {Emoji} from '@assets/emojis/types';
import * as ActionSheetAwareScrollView from '@components/ActionSheetAwareScrollView';
import {AttachmentContext} from '@components/AttachmentContext';
import Button from '@components/Button';
import ConfirmModal from '@components/ConfirmModal';
import DisplayNames from '@components/DisplayNames';
import Hoverable from '@components/Hoverable';
import MentionReportContext from '@components/HTMLEngineProvider/HTMLRenderers/MentionReportRenderer/MentionReportContext';
import Icon from '@components/Icon';
import {Eye} from '@components/Icon/Expensicons';
import InlineSystemMessage from '@components/InlineSystemMessage';
import KYCWall from '@components/KYCWall';
import OfflineWithFeedback from '@components/OfflineWithFeedback';
import PressableWithSecondaryInteraction from '@components/PressableWithSecondaryInteraction';
import ReportActionItemEmojiReactions from '@components/Reactions/ReportActionItemEmojiReactions';
import RenderHTML from '@components/RenderHTML';
import type {ActionableItem} from '@components/ReportActionItem/ActionableItemButtons';
import ActionableItemButtons from '@components/ReportActionItem/ActionableItemButtons';
import ChronosOOOListActions from '@components/ReportActionItem/ChronosOOOListActions';
import ExportIntegration from '@components/ReportActionItem/ExportIntegration';
import IssueCardMessage from '@components/ReportActionItem/IssueCardMessage';
import MoneyRequestAction from '@components/ReportActionItem/MoneyRequestAction';
import MoneyRequestReportPreview from '@components/ReportActionItem/MoneyRequestReportPreview';
import TaskAction from '@components/ReportActionItem/TaskAction';
import TaskPreview from '@components/ReportActionItem/TaskPreview';
import TransactionPreview from '@components/ReportActionItem/TransactionPreview';
import TripRoomPreview from '@components/ReportActionItem/TripRoomPreview';
import {useSearchContext} from '@components/Search/SearchContext';
import {ShowContextMenuContext} from '@components/ShowContextMenuContext';
import Text from '@components/Text';
import TextLink from '@components/TextLink';
import UnreadActionIndicator from '@components/UnreadActionIndicator';
import useLocalize from '@hooks/useLocalize';
import usePermissions from '@hooks/usePermissions';
import usePrevious from '@hooks/usePrevious';
import useResponsiveLayout from '@hooks/useResponsiveLayout';
import useStyleUtils from '@hooks/useStyleUtils';
import useTheme from '@hooks/useTheme';
import useThemeStyles from '@hooks/useThemeStyles';
import ControlSelection from '@libs/ControlSelection';
import {canUseTouchScreen} from '@libs/DeviceCapabilities';
import type {OnyxDataWithErrors} from '@libs/ErrorUtils';
import {getLatestErrorMessageField, isReceiptError} from '@libs/ErrorUtils';
import focusComposerWithDelay from '@libs/focusComposerWithDelay';
import {isReportMessageAttachment} from '@libs/isReportMessageAttachment';
import {formatPhoneNumber} from '@libs/LocalePhoneNumber';
import Navigation from '@libs/Navigation/Navigation';
import Permissions from '@libs/Permissions';
import {getDisplayNameOrDefault} from '@libs/PersonalDetailsUtils';
import {getCleanedTagName} from '@libs/PolicyUtils';
import {
    extractLinksFromMessageHtml,
    getAddedApprovalRuleMessage,
    getAddedConnectionMessage,
    getDeletedApprovalRuleMessage,
    getDemotedFromWorkspaceMessage,
    getDismissedViolationMessageText,
    getIntegrationSyncFailedMessage,
    getIOUReportIDFromReportActionPreview,
    getJoinRequestMessage,
    getOriginalMessage,
    getPolicyChangeLogAddEmployeeMessage,
    getPolicyChangeLogDefaultBillableMessage,
    getPolicyChangeLogDefaultTitleEnforcedMessage,
    getPolicyChangeLogDeleteMemberMessage,
    getPolicyChangeLogMaxExpenseAmountMessage,
    getPolicyChangeLogMaxExpenseAmountNoReceiptMessage,
    getPolicyChangeLogUpdateEmployee,
    getRemovedConnectionMessage,
    getRemovedFromApprovalChainMessage,
    getRenamedAction,
    getReopenedMessage,
    getReportActionMessage,
    getReportActionText,
    getTagListNameUpdatedMessage,
    getTravelUpdateMessage,
    getUpdatedApprovalRuleMessage,
    getUpdatedAuditRateMessage,
    getUpdatedManualApprovalThresholdMessage,
    getWhisperedTo,
    getWorkspaceCategoryUpdateMessage,
    getWorkspaceCurrencyUpdateMessage,
    getWorkspaceCustomUnitRateAddedMessage,
    getWorkspaceCustomUnitRateDeletedMessage,
    getWorkspaceCustomUnitRateUpdatedMessage,
    getWorkspaceCustomUnitUpdatedMessage,
    getWorkspaceFrequencyUpdateMessage,
    getWorkspaceReportFieldAddMessage,
    getWorkspaceReportFieldDeleteMessage,
    getWorkspaceReportFieldUpdateMessage,
    getWorkspaceTagUpdateMessage,
    getWorkspaceUpdateFieldMessage,
    isActionableAddPaymentCard,
    isActionableJoinRequest,
    isActionableMentionWhisper,
    isActionableReportMentionWhisper,
    isActionableTrackExpense,
    isActionOfType,
    isCardIssuedAction,
    isChronosOOOListAction,
    isConciergeCategoryOptions,
    isCreatedTaskReportAction,
    isDeletedAction,
    isDeletedParentAction as isDeletedParentActionUtils,
    isIOURequestReportAction,
    isMarkAsClosedAction,
    isMessageDeleted,
    isMoneyRequestAction,
    isPendingRemove,
    isReimbursementDeQueuedOrCanceledAction,
    isReimbursementQueuedAction,
    isRenamedAction,
    isResolvedConciergeCategoryOptions,
    isSplitBillAction as isSplitBillActionReportActionsUtils,
    isTagModificationAction,
    isTaskAction,
    isTrackExpenseAction as isTrackExpenseActionReportActionsUtils,
    isTripPreview,
    isUnapprovedAction,
    isWhisperActionTargetedToOthers,
    useTableReportViewActionRenderConditionals,
} from '@libs/ReportActionsUtils';
import type {MissingPaymentMethod} from '@libs/ReportUtils';
import {
    canWriteInReport,
    chatIncludesConcierge,
    getChatListItemReportName,
    getDeletedTransactionMessage,
    getDisplayNamesWithTooltips,
    getDowngradeWorkspaceMessage,
    getIconsForParticipants,
    getMovedTransactionMessage,
    getPolicyChangeMessage,
    getRejectedReportMessage,
    getUpgradeWorkspaceMessage,
    getWhisperDisplayNames,
    getWorkspaceNameUpdatedMessage,
    isArchivedNonExpenseReport,
    isChatThread,
    isCompletedTaskReport,
    isExpenseReport,
    isTaskReport,
    shouldDisplayThreadReplies as shouldDisplayThreadRepliesUtils,
} from '@libs/ReportUtils';
import SelectionScraper from '@libs/SelectionScraper';
import shouldRenderAddPaymentCard from '@libs/shouldRenderAppPaymentCard';
import {ReactionListContext} from '@pages/home/ReportScreenContext';
import variables from '@styles/variables';
import {openPersonalBankAccountSetupView} from '@userActions/BankAccounts';
import {hideEmojiPicker, isActive} from '@userActions/EmojiPickerAction';
import {acceptJoinRequest, declineJoinRequest} from '@userActions/Policy/Member';
import {addComment, expandURLPreview} from '@userActions/Report';
import type {IgnoreDirection} from '@userActions/ReportActions';
import {isAnonymousUser, signOutAndRedirectToSignIn} from '@userActions/Session';
import {isBlockedFromConcierge} from '@userActions/User';
import type {IOUAction} from '@src/CONST';
import CONST from '@src/CONST';
import ROUTES from '@src/ROUTES';
import type * as OnyxTypes from '@src/types/onyx';
import type {Errors} from '@src/types/onyx/OnyxCommon';
import type {JoinWorkspaceResolution} from '@src/types/onyx/OriginalMessage';
import type {SearchReport} from '@src/types/onyx/SearchResults';
import {isEmptyObject} from '@src/types/utils/EmptyObject';
import {RestrictedReadOnlyContextMenuActions} from './ContextMenu/ContextMenuActions';
import MiniReportActionContextMenu from './ContextMenu/MiniReportActionContextMenu';
import type {ContextMenuAnchor} from './ContextMenu/ReportActionContextMenu';
import {hideContextMenu, hideDeleteModal, isActiveReportAction, showContextMenu} from './ContextMenu/ReportActionContextMenu';
import LinkPreviewer from './LinkPreviewer';
import ReportActionItemBasicMessage from './ReportActionItemBasicMessage';
import ReportActionItemContentCreated from './ReportActionItemContentCreated';
import ReportActionItemDraft from './ReportActionItemDraft';
import ReportActionItemGrouped from './ReportActionItemGrouped';
import ReportActionItemMessage from './ReportActionItemMessage';
import ReportActionItemMessageEdit from './ReportActionItemMessageEdit';
import ReportActionItemSingle from './ReportActionItemSingle';
import ReportActionItemThread from './ReportActionItemThread';
import ReportAttachmentsContext from './ReportAttachmentsContext';
import TripSummary from './TripSummary';

type PureReportActionItemProps = {
    /** Report for this action */
    report: OnyxEntry<OnyxTypes.Report>;

    /** Policy for this action */
    policy?: OnyxEntry<OnyxTypes.Policy>;

    /** The transaction thread report associated with the report for this action, if any */
    transactionThreadReport?: OnyxEntry<OnyxTypes.Report>;

    /** Array of report actions for the report for this action */
    // eslint-disable-next-line react/no-unused-prop-types
    reportActions: OnyxTypes.ReportAction[];

    /** Report action belonging to the report's parent */
    parentReportAction: OnyxEntry<OnyxTypes.ReportAction>;

    /** The transaction thread report's parentReportAction */
    /** It's used by withOnyx HOC */
    // eslint-disable-next-line react/no-unused-prop-types
    parentReportActionForTransactionThread?: OnyxEntry<OnyxTypes.ReportAction>;

    /** All the data of the action item */
    action: OnyxTypes.ReportAction;

    /** Should the comment have the appearance of being grouped with the previous comment? */
    displayAsGroup: boolean;

    /** Is this the most recent IOU Action? */
    isMostRecentIOUReportAction: boolean;

    /** Should we display the new marker on top of the comment? */
    shouldDisplayNewMarker: boolean;

    /** Determines if the avatar is displayed as a subscript (positioned lower than normal) */
    shouldShowSubscriptAvatar?: boolean;

    /** Position index of the report action in the overall report FlatList view */
    index: number;

    /** Flag to show, hide the thread divider line */
    shouldHideThreadDividerLine?: boolean;

    /** Report action ID that was referenced in the deeplink to report  */
    linkedReportActionID?: string;

    /** Callback to be called on onPress */
    onPress?: () => void;

    /** If this is the first visible report action */
    isFirstVisibleReportAction: boolean;

    /**
     * Is the action a thread's parent reportAction viewed from within the thread report?
     * It will be false if we're viewing the same parent report action from the report it belongs to rather than the thread.
     */
    isThreadReportParentAction?: boolean;

    /** IF the thread divider line will be used */
    shouldUseThreadDividerLine?: boolean;

    /** Whether context menu should be displayed */
    shouldDisplayContextMenu?: boolean;

    /** ReportAction draft message */
    draftMessage?: string;

    /** The IOU/Expense report we are paying */
    iouReport?: OnyxTypes.Report;

    /** The task report associated with this action, if any */
    taskReport: OnyxEntry<OnyxTypes.Report>;

    /** The linked report associated with this action, if any */
    linkedReport: OnyxEntry<OnyxTypes.Report>;

    /** The iou report associated with the linked report, if any */
    iouReportOfLinkedReport: OnyxEntry<OnyxTypes.Report>;

    /** All the emoji reactions for the report action. */
    emojiReactions?: OnyxTypes.ReportActionReactions;

    /** Linked transaction route error */
    linkedTransactionRouteError?: Errors;

    /** Optional property for report name-value pairs */
    reportNameValuePairs?: OnyxTypes.ReportNameValuePairs;

    /** Optional property to indicate if the user is validated */
    isUserValidated?: boolean;

    /** Parent report */
    parentReport?: OnyxTypes.Report;

    /** Personal details list */
    personalDetails?: OnyxTypes.PersonalDetailsList;

    /** Whether or not the user is blocked from concierge */
    blockedFromConcierge?: OnyxTypes.BlockedFromConcierge;

    /** ID of the original report from which the given reportAction is first created */
    originalReportID?: string;

    /** Function to deletes the draft for a comment report action. */
    deleteReportActionDraft?: (reportID: string | undefined, action: OnyxTypes.ReportAction) => void;

    /** Whether the room is archived */
    isArchivedRoom?: boolean;

    /** Whether the room is a chronos report */
    isChronosReport?: boolean;

    /** Function to toggle emoji reaction */
    toggleEmojiReaction?: (
        reportID: string | undefined,
        reportAction: OnyxTypes.ReportAction,
        reactionObject: Emoji,
        existingReactions: OnyxEntry<OnyxTypes.ReportActionReactions>,
        paramSkinTone: number | undefined,
        ignoreSkinToneOnCompare: boolean | undefined,
    ) => void;

    /** Function to create a draft transaction and navigate to participant selector */
    createDraftTransactionAndNavigateToParticipantSelector?: (transactionID: string | undefined, reportID: string | undefined, actionName: IOUAction, reportActionID: string) => void;

    /** Function to resolve actionable report mention whisper */
    resolveActionableReportMentionWhisper?: (
        reportId: string | undefined,
        reportAction: OnyxEntry<OnyxTypes.ReportAction>,
        resolution: ValueOf<typeof CONST.REPORT.ACTIONABLE_REPORT_MENTION_WHISPER_RESOLUTION>,
    ) => void;

    /** Function to resolve actionable mention whisper */
    resolveActionableMentionWhisper?: (
        reportId: string | undefined,
        reportAction: OnyxEntry<OnyxTypes.ReportAction>,
        resolution: ValueOf<typeof CONST.REPORT.ACTIONABLE_MENTION_WHISPER_RESOLUTION>,
    ) => void;

    /** Whether the provided report is a closed expense report with no expenses */
    isClosedExpenseReportWithNoExpenses?: boolean;

    /** What missing payment method does this report action indicate, if any? */
    missingPaymentMethod?: MissingPaymentMethod | undefined;

    /** Returns the preview message for `REIMBURSEMENT_DEQUEUED` or `REIMBURSEMENT_ACH_CANCELED` action */
    reimbursementDeQueuedOrCanceledActionMessage?: string;

    /** The report action message when expense has been modified. */
    modifiedExpenseMessage?: string;

    /** Gets all transactions on an IOU report with a receipt */
    getTransactionsWithReceipts?: (iouReportID: string | undefined) => OnyxTypes.Transaction[];

    /** Whether the current user is the only participant in the report */
    isCurrentUserTheOnlyParticipant?: (participantAccountIDs?: number[]) => boolean;

    /** Function to clear an error from a transaction */
    clearError?: (transactionID: string) => void;

    /** Function to clear all errors from a report action */
    clearAllRelatedReportActionErrors?: (reportID: string | undefined, reportAction: OnyxTypes.ReportAction | null | undefined, ignore?: IgnoreDirection, keys?: string[]) => void;

    /** Function to dismiss the actionable whisper for tracking expenses */
    dismissTrackExpenseActionableWhisper?: (reportID: string | undefined, reportAction: OnyxEntry<OnyxTypes.ReportAction>) => void;

    /** User payment card ID */
    userBillingFundID?: number;

    /** Policies */
    policies?: OnyxCollection<OnyxTypes.Policy>;

    /** Whether to show border for MoneyRequestReportPreviewContent */
    shouldShowBorder?: boolean;
};

// This is equivalent to returning a negative boolean in normal functions, but we can keep the element return type
// If the child was rendered using RenderHTML and an empty html string, it has an empty prop called html
// If we render an empty component/fragment, this does not apply
const emptyHTML = <RenderHTML html="" />;
const isEmptyHTML = <T extends React.JSX.Element>({props: {html}}: T): boolean => typeof html === 'string' && html.length === 0;

/**
 * This is a pure version of ReportActionItem, used in ReportActionList and Search result chat list items.
 * Since the search result has a separate Onyx key under the 'snapshot_' prefix, we should not connect this component with Onyx.
 * Instead, pass all Onyx read/write operations as props.
 */
function PureReportActionItem({
    action,
    report,
    policy,
    transactionThreadReport,
    linkedReportActionID,
    displayAsGroup,
    index,
    isMostRecentIOUReportAction,
    parentReportAction,
    shouldDisplayNewMarker,
    shouldHideThreadDividerLine = false,
    shouldShowSubscriptAvatar = false,
    onPress = undefined,
    isFirstVisibleReportAction = false,
    isThreadReportParentAction = false,
    shouldUseThreadDividerLine = false,
    shouldDisplayContextMenu = true,
    parentReportActionForTransactionThread,
    draftMessage,
    iouReport,
    taskReport,
    linkedReport,
    iouReportOfLinkedReport,
    emojiReactions,
    linkedTransactionRouteError,
    reportNameValuePairs,
    isUserValidated,
    parentReport,
    personalDetails,
    blockedFromConcierge,
    originalReportID = '-1',
    deleteReportActionDraft = () => {},
    isArchivedRoom,
    isChronosReport,
    toggleEmojiReaction = () => {},
    createDraftTransactionAndNavigateToParticipantSelector = () => {},
    resolveActionableReportMentionWhisper = () => {},
    resolveActionableMentionWhisper = () => {},
    isClosedExpenseReportWithNoExpenses,
    isCurrentUserTheOnlyParticipant = () => false,
    missingPaymentMethod,
    reimbursementDeQueuedOrCanceledActionMessage = '',
    modifiedExpenseMessage = '',
    getTransactionsWithReceipts = () => [],
    clearError = () => {},
    clearAllRelatedReportActionErrors = () => {},
    dismissTrackExpenseActionableWhisper = () => {},
    userBillingFundID,
    policies,
    shouldShowBorder,
}: PureReportActionItemProps) {
    const actionSheetAwareScrollViewContext = useContext(ActionSheetAwareScrollView.ActionSheetAwareScrollViewContext);
    const {translate, datetimeToCalendarTime} = useLocalize();
    const {shouldUseNarrowLayout} = useResponsiveLayout();
    const reportID = report?.reportID ?? action?.reportID;
    const theme = useTheme();
    const styles = useThemeStyles();
    const StyleUtils = useStyleUtils();
    const [isContextMenuActive, setIsContextMenuActive] = useState(() => isActiveReportAction(action.reportActionID));
    const [isEmojiPickerActive, setIsEmojiPickerActive] = useState<boolean | undefined>();
    const [isPaymentMethodPopoverActive, setIsPaymentMethodPopoverActive] = useState<boolean | undefined>();
    const {isBetaEnabled} = usePermissions();
    const shouldRenderViewBasedOnAction = useTableReportViewActionRenderConditionals(action);
    const [isHidden, setIsHidden] = useState(false);
    const [moderationDecision, setModerationDecision] = useState<OnyxTypes.DecisionName>(CONST.MODERATION.MODERATOR_DECISION_APPROVED);
    const reactionListRef = useContext(ReactionListContext);
    const {updateHiddenAttachments} = useContext(ReportAttachmentsContext);
    const composerTextInputRef = useRef<TextInput | HTMLTextAreaElement>(null);
    const popoverAnchorRef = useRef<Exclude<ContextMenuAnchor, TextInput>>(null);
    const downloadedPreviews = useRef<string[]>([]);
    const prevDraftMessage = usePrevious(draftMessage);
    const isReportActionLinked = linkedReportActionID && action.reportActionID && linkedReportActionID === action.reportActionID;
    const [isReportActionActive, setIsReportActionActive] = useState(!!isReportActionLinked);
    const isActionableWhisper = isActionableMentionWhisper(action) || isActionableTrackExpense(action) || isActionableReportMentionWhisper(action);

    const highlightedBackgroundColorIfNeeded = useMemo(
        () => (isReportActionLinked ? StyleUtils.getBackgroundColorStyle(theme.messageHighlightBG) : {}),
        [StyleUtils, isReportActionLinked, theme.messageHighlightBG],
    );

    const reportPreviewStyles = StyleUtils.getMoneyRequestReportPreviewStyle(shouldUseNarrowLayout, 1, undefined, undefined);

    const isDeletedParentAction = isDeletedParentActionUtils(action);

    // IOUDetails only exists when we are sending money
    const isSendingMoney = isMoneyRequestAction(action) && getOriginalMessage(action)?.type === CONST.IOU.REPORT_ACTION_TYPE.PAY && getOriginalMessage(action)?.IOUDetails;

    const updateHiddenState = useCallback(
        (isHiddenValue: boolean) => {
            setIsHidden(isHiddenValue);
            const message = Array.isArray(action.message) ? action.message?.at(-1) : action.message;
            const isAttachment = CONST.ATTACHMENT_REGEX.test(message?.html ?? '') || isReportMessageAttachment(message);
            if (!isAttachment) {
                return;
            }
            updateHiddenAttachments(action.reportActionID, isHiddenValue);
        },
        [action.reportActionID, action.message, updateHiddenAttachments],
    );
    const {isOnSearch, currentSearchHash} = useSearchContext();
    const [showConfirmDismissReceiptError, setShowConfirmDismissReceiptError] = useState(false);
    const dismissError = useCallback(() => {
        const transactionID = isMoneyRequestAction(action) ? getOriginalMessage(action)?.IOUTransactionID : undefined;
        if (transactionID) {
            clearError(transactionID);
        }
        clearAllRelatedReportActionErrors(reportID, action);
    }, [reportID, clearError, clearAllRelatedReportActionErrors, action]);

    const onClose = () => {
        const errors = linkedTransactionRouteError ?? getLatestErrorMessageField(action as OnyxDataWithErrors);
        const errorEntries = Object.entries(errors ?? {});
        const errorMessages = mapValues(Object.fromEntries(errorEntries), (error) => error);
        const hasReceiptError = Object.values(errorMessages).some((error) => isReceiptError(error));

        if (hasReceiptError) {
            setShowConfirmDismissReceiptError(true);
        } else {
            dismissError();
        }
    };
    useEffect(
        () => () => {
            // ReportActionContextMenu, EmojiPicker and PopoverReactionList are global components,
            // we should also hide them when the current component is destroyed
            if (isActiveReportAction(action.reportActionID)) {
                hideContextMenu();
                hideDeleteModal();
            }
            if (isActive(action.reportActionID)) {
                hideEmojiPicker(true);
            }
            if (reactionListRef?.current?.isActiveReportAction(action.reportActionID)) {
                reactionListRef?.current?.hideReactionList();
            }
        },
        [action.reportActionID, reactionListRef],
    );

    useEffect(() => {
        // We need to hide EmojiPicker when this is a deleted parent action
        if (!isDeletedParentAction || !isActive(action.reportActionID)) {
            return;
        }

        hideEmojiPicker(true);
    }, [isDeletedParentAction, action.reportActionID]);

    useEffect(() => {
        if (prevDraftMessage !== undefined || draftMessage === undefined) {
            return;
        }

        focusComposerWithDelay(composerTextInputRef.current)(true);
    }, [prevDraftMessage, draftMessage]);

    useEffect(() => {
        if (!Permissions.canUseLinkPreviews()) {
            return;
        }

        const urls = extractLinksFromMessageHtml(action);
        if (deepEqual(downloadedPreviews.current, urls) || action.pendingAction === CONST.RED_BRICK_ROAD_PENDING_ACTION.DELETE) {
            return;
        }

        downloadedPreviews.current = urls;
        expandURLPreview(reportID, action.reportActionID);
    }, [action, reportID]);

    useEffect(() => {
        if (draftMessage === undefined || !isDeletedAction(action)) {
            return;
        }
        deleteReportActionDraft(reportID, action);
    }, [draftMessage, action, reportID, deleteReportActionDraft]);

    // Hide the message if it is being moderated for a higher offense, or is hidden by a moderator
    // Removed messages should not be shown anyway and should not need this flow
    const latestDecision = getReportActionMessage(action)?.moderationDecision?.decision ?? '';
    useEffect(() => {
        if (action.actionName !== CONST.REPORT.ACTIONS.TYPE.ADD_COMMENT) {
            return;
        }

        // Hide reveal message button and show the message if latestDecision is changed to empty
        if (!latestDecision) {
            setModerationDecision(CONST.MODERATION.MODERATOR_DECISION_APPROVED);
            setIsHidden(false);
            return;
        }

        setModerationDecision(latestDecision);
        if (![CONST.MODERATION.MODERATOR_DECISION_APPROVED, CONST.MODERATION.MODERATOR_DECISION_PENDING].some((item) => item === latestDecision) && !isPendingRemove(action)) {
            setIsHidden(true);
            return;
        }
        setIsHidden(false);
    }, [latestDecision, action]);

    const toggleContextMenuFromActiveReportAction = useCallback(() => {
        setIsContextMenuActive(isActiveReportAction(action.reportActionID));
    }, [action.reportActionID]);

    const handleShowContextMenu = useCallback(
        (callback: () => void) => {
            if (!(popoverAnchorRef.current && 'measureInWindow' in popoverAnchorRef.current)) {
                return;
            }

            // eslint-disable-next-line @typescript-eslint/naming-convention
            popoverAnchorRef.current?.measureInWindow((_fx, frameY, _width, height) => {
                actionSheetAwareScrollViewContext.transitionActionSheetState({
                    type: ActionSheetAwareScrollView.Actions.OPEN_POPOVER,
                    payload: {
                        popoverHeight: 0,
                        frameY,
                        height,
                    },
                });

                callback();
            });
        },
        [actionSheetAwareScrollViewContext],
    );

    const disabledActions = useMemo(() => (!canWriteInReport(report) ? RestrictedReadOnlyContextMenuActions : []), [report]);

    /**
     * Show the ReportActionContextMenu modal popover.
     *
     * @param [event] - A press event.
     */
    const showPopover = useCallback(
        (event: GestureResponderEvent | MouseEvent) => {
            // Block menu on the message being Edited or if the report action item has errors
            if (draftMessage !== undefined || !isEmptyObject(action.errors) || !shouldDisplayContextMenu) {
                return;
            }

            handleShowContextMenu(() => {
                setIsContextMenuActive(true);
                const selection = SelectionScraper.getCurrentSelection();
                showContextMenu({
                    type: CONST.CONTEXT_MENU_TYPES.REPORT_ACTION,
                    event,
                    selection,
                    contextMenuAnchor: popoverAnchorRef.current,
                    report: {
                        reportID,
                        originalReportID,
                        isArchivedRoom,
                        isChronos: isChronosReport,
                    },
                    reportAction: {
                        reportActionID: action.reportActionID,
                        draftMessage,
                        isThreadReportParentAction,
                    },
                    callbacks: {
                        onShow: toggleContextMenuFromActiveReportAction,
                        onHide: toggleContextMenuFromActiveReportAction,
                        setIsEmojiPickerActive: setIsEmojiPickerActive as () => void,
                    },
                    disabledOptions: disabledActions,
                });
            });
        },
        [
            draftMessage,
            action,
            reportID,
            toggleContextMenuFromActiveReportAction,
            originalReportID,
            shouldDisplayContextMenu,
            disabledActions,
            isArchivedRoom,
            isChronosReport,
            handleShowContextMenu,
            isThreadReportParentAction,
        ],
    );

    const toggleReaction = useCallback(
        (emoji: Emoji, ignoreSkinToneOnCompare?: boolean) => {
            toggleEmojiReaction(reportID, action, emoji, emojiReactions, undefined, ignoreSkinToneOnCompare);
        },
        [reportID, action, emojiReactions, toggleEmojiReaction],
    );

    const contextValue = useMemo(
        () => ({
            anchor: popoverAnchorRef.current,
            report,
            reportNameValuePairs,
            action,
            transactionThreadReport,
            checkIfContextMenuActive: toggleContextMenuFromActiveReportAction,
            onShowContextMenu: handleShowContextMenu,
            isDisabled: false,
            shouldDisplayContextMenu,
        }),
        [report, action, toggleContextMenuFromActiveReportAction, transactionThreadReport, handleShowContextMenu, reportNameValuePairs, shouldDisplayContextMenu],
    );

    const attachmentContextValue = useMemo(() => {
        if (isOnSearch) {
            return {type: CONST.ATTACHMENT_TYPE.SEARCH, currentSearchHash};
        }
        return {reportID, type: CONST.ATTACHMENT_TYPE.REPORT};
    }, [reportID, isOnSearch, currentSearchHash]);

    const mentionReportContextValue = useMemo(() => ({currentReportID: report?.reportID, exactlyMatch: true}), [report?.reportID]);
    const actionableItemButtons: ActionableItem[] = useMemo(() => {
        if (isActionableAddPaymentCard(action) && userBillingFundID === undefined && shouldRenderAddPaymentCard()) {
            return [
                {
                    text: 'subscription.cardSection.addCardButton',
                    key: `${action.reportActionID}-actionableAddPaymentCard-submit`,
                    onPress: () => {
                        Navigation.navigate(ROUTES.SETTINGS_SUBSCRIPTION_ADD_PAYMENT_CARD);
                    },
                    isPrimary: true,
                },
            ];
        }

        if (isConciergeCategoryOptions(action)) {
            const options = getOriginalMessage(action)?.options;
            if (!options) {
                return [];
            }

            if (isResolvedConciergeCategoryOptions(action)) {
                return [];
            }

            return options.map((option, i) => ({
                text: `${i + 1} - ${option}`,
                key: `${action.reportActionID}-conciergeCategoryOptions-${option}`,
                onPress: () => {
                    addComment(originalReportID, option);
                },
            }));
        }

        if (!isActionableWhisper && (!isActionableJoinRequest(action) || getOriginalMessage(action)?.choice !== ('' as JoinWorkspaceResolution))) {
            return [];
        }

        if (isActionableTrackExpense(action)) {
            const transactionID = getOriginalMessage(action)?.transactionID;
            const options = [
                {
                    text: 'actionableMentionTrackExpense.submit',
                    key: `${action.reportActionID}-actionableMentionTrackExpense-submit`,
                    onPress: () => {
                        createDraftTransactionAndNavigateToParticipantSelector(transactionID, reportID, CONST.IOU.ACTION.SUBMIT, action.reportActionID);
                    },
                },
            ];

            if (isBetaEnabled(CONST.BETAS.TRACK_FLOWS)) {
                options.push(
                    {
                        text: 'actionableMentionTrackExpense.categorize',
                        key: `${action.reportActionID}-actionableMentionTrackExpense-categorize`,
                        onPress: () => {
                            createDraftTransactionAndNavigateToParticipantSelector(transactionID, reportID, CONST.IOU.ACTION.CATEGORIZE, action.reportActionID);
                        },
                    },
                    {
                        text: 'actionableMentionTrackExpense.share',
                        key: `${action.reportActionID}-actionableMentionTrackExpense-share`,
                        onPress: () => {
                            createDraftTransactionAndNavigateToParticipantSelector(transactionID, reportID, CONST.IOU.ACTION.SHARE, action.reportActionID);
                        },
                    },
                );
            }
            options.push({
                text: 'actionableMentionTrackExpense.nothing',
                key: `${action.reportActionID}-actionableMentionTrackExpense-nothing`,
                onPress: () => {
                    dismissTrackExpenseActionableWhisper(reportID, action);
                },
            });
            return options;
        }

        if (isActionableJoinRequest(action)) {
            return [
                {
                    text: 'actionableMentionJoinWorkspaceOptions.accept',
                    key: `${action.reportActionID}-actionableMentionJoinWorkspace-${CONST.REPORT.ACTIONABLE_MENTION_JOIN_WORKSPACE_RESOLUTION.ACCEPT}`,
                    onPress: () => acceptJoinRequest(reportID, action),
                    isPrimary: true,
                },
                {
                    text: 'actionableMentionJoinWorkspaceOptions.decline',
                    key: `${action.reportActionID}-actionableMentionJoinWorkspace-${CONST.REPORT.ACTIONABLE_MENTION_JOIN_WORKSPACE_RESOLUTION.DECLINE}`,
                    onPress: () => declineJoinRequest(reportID, action),
                },
            ];
        }

        if (isActionableReportMentionWhisper(action)) {
            return [
                {
                    text: 'common.yes',
                    key: `${action.reportActionID}-actionableReportMentionWhisper-${CONST.REPORT.ACTIONABLE_REPORT_MENTION_WHISPER_RESOLUTION.CREATE}`,
                    onPress: () => resolveActionableReportMentionWhisper(reportID, action, CONST.REPORT.ACTIONABLE_REPORT_MENTION_WHISPER_RESOLUTION.CREATE),
                    isPrimary: true,
                },
                {
                    text: 'common.no',
                    key: `${action.reportActionID}-actionableReportMentionWhisper-${CONST.REPORT.ACTIONABLE_REPORT_MENTION_WHISPER_RESOLUTION.NOTHING}`,
                    onPress: () => resolveActionableReportMentionWhisper(reportID, action, CONST.REPORT.ACTIONABLE_REPORT_MENTION_WHISPER_RESOLUTION.NOTHING),
                },
            ];
        }

        return [
            {
                text: 'actionableMentionWhisperOptions.invite',
                key: `${action.reportActionID}-actionableMentionWhisper-${CONST.REPORT.ACTIONABLE_MENTION_WHISPER_RESOLUTION.INVITE}`,
                onPress: () => resolveActionableMentionWhisper(reportID, action, CONST.REPORT.ACTIONABLE_MENTION_WHISPER_RESOLUTION.INVITE),
                isPrimary: true,
            },
            {
                text: 'actionableMentionWhisperOptions.nothing',
                key: `${action.reportActionID}-actionableMentionWhisper-${CONST.REPORT.ACTIONABLE_MENTION_WHISPER_RESOLUTION.NOTHING}`,
                onPress: () => resolveActionableMentionWhisper(reportID, action, CONST.REPORT.ACTIONABLE_MENTION_WHISPER_RESOLUTION.NOTHING),
            },
        ];
    }, [
        action,
        isActionableWhisper,
        reportID,
        userBillingFundID,
        createDraftTransactionAndNavigateToParticipantSelector,
        dismissTrackExpenseActionableWhisper,
        resolveActionableReportMentionWhisper,
        resolveActionableMentionWhisper,
        originalReportID,
        isBetaEnabled,
    ]);

    /**
     * Get the content of ReportActionItem
     * @param hovered whether the ReportActionItem is hovered
     * @param isWhisper whether the report action is a whisper
     * @param hasErrors whether the report action has any errors
     * @returns child component(s)
     */
    const renderItemContent = (hovered = false, isWhisper = false, hasErrors = false): React.JSX.Element => {
        let children;
        const moneyRequestOriginalMessage = isMoneyRequestAction(action) ? getOriginalMessage(action) : undefined;
        const moneyRequestActionType = moneyRequestOriginalMessage?.type;

        // Show the preview for when expense is present
        if (isIOURequestReportAction(action)) {
            const isSplitScanWithNoAmount = moneyRequestActionType === CONST.IOU.REPORT_ACTION_TYPE.SPLIT && moneyRequestOriginalMessage?.amount === 0;
            const chatReportID = moneyRequestOriginalMessage?.IOUReportID ? report?.chatReportID : reportID;
            // There is no single iouReport for bill splits, so only 1:1 requests require an iouReportID
            const iouReportID = moneyRequestOriginalMessage?.IOUReportID?.toString();
            children = (
                <MoneyRequestAction
                    // If originalMessage.iouReportID is set, this is a 1:1 IOU expense in a DM chat whose reportID is report.chatReportID
                    chatReportID={chatReportID}
                    requestReportID={iouReportID}
                    reportID={reportID}
                    action={action}
                    isMostRecentIOUReportAction={isMostRecentIOUReportAction}
                    isHovered={hovered}
                    contextMenuAnchor={popoverAnchorRef.current}
                    checkIfContextMenuActive={toggleContextMenuFromActiveReportAction}
                    style={displayAsGroup ? [] : [styles.mt2]}
                    isWhisper={isWhisper}
                    shouldDisplayContextMenu={shouldDisplayContextMenu}
                />
            );

<<<<<<< HEAD
            // Table Report View does not display these components as separate messages, except for self-DM
            if (report?.type === CONST.REPORT.TYPE.CHAT) {
                const isSplitBill = moneyRequestActionType === CONST.IOU.REPORT_ACTION_TYPE.SPLIT;
                const shouldShowSplitPreview = isSplitBill || isSplitScanWithNoAmount;
=======
            if (report?.type === CONST.REPORT.TYPE.CHAT) {
>>>>>>> a304fb67
                if (report.chatType === CONST.REPORT.CHAT_TYPE.SELF_DM || shouldShowSplitPreview) {
                    children = (
                        <View style={[styles.mt1, styles.w100]}>
                            <TransactionPreview
                                iouReportID={getIOUReportIDFromReportActionPreview(action)}
                                chatReportID={reportID}
                                reportID={reportID}
                                action={action}
                                shouldDisplayContextMenu={shouldDisplayContextMenu}
                                isBillSplit={isSplitBillActionReportActionsUtils(action)}
                                transactionID={shouldShowSplitPreview ? moneyRequestOriginalMessage?.IOUTransactionID : undefined}
                                containerStyles={[shouldUseNarrowLayout ? {...styles.w100, ...styles.mw100} : reportPreviewStyles.transactionPreviewStyle, styles.mt1]}
                                transactionPreviewWidth={shouldUseNarrowLayout ? styles.w100.width : reportPreviewStyles.transactionPreviewStyle.width}
                                onPreviewPressed={() => {
                                    if (shouldShowSplitPreview) {
                                        Navigation.navigate(ROUTES.SPLIT_BILL_DETAILS.getRoute(chatReportID, action.reportActionID, Navigation.getReportRHPActiveRoute()));
                                        return;
                                    }

                                    if (!action.childReportID) {
                                        return;
                                    }

                                    Navigation.navigate(ROUTES.REPORT_WITH_ID.getRoute(action.childReportID, undefined, undefined, undefined, undefined, Navigation.getActiveRoute()));
                                }}
                                isTrackExpense={isTrackExpenseActionReportActionsUtils(action)}
                            />
                        </View>
                    );
                } else {
                    children = emptyHTML;
                }
            }
        } else if (isTripPreview(action)) {
            children = (
                <TripRoomPreview
                    action={action}
                    chatReport={linkedReport}
                    iouReport={iouReportOfLinkedReport}
                    isHovered={hovered}
                    contextMenuAnchor={popoverAnchorRef.current}
                    containerStyles={displayAsGroup ? [] : [styles.mt2]}
                    checkIfContextMenuActive={toggleContextMenuFromActiveReportAction}
                    shouldDisplayContextMenu={shouldDisplayContextMenu}
                />
            );
        } else if (action.actionName === CONST.REPORT.ACTIONS.TYPE.REPORT_PREVIEW && isClosedExpenseReportWithNoExpenses) {
            children = <RenderHTML html={`<deleted-action>${translate('parentReportAction.deletedReport')}</deleted-action>`} />;
        } else if (action.actionName === CONST.REPORT.ACTIONS.TYPE.REPORT_PREVIEW) {
            children = (
                <MoneyRequestReportPreview
                    iouReportID={getIOUReportIDFromReportActionPreview(action)}
                    policyID={report?.policyID}
                    chatReportID={reportID}
                    action={action}
                    contextMenuAnchor={popoverAnchorRef.current}
                    isHovered={hovered}
                    isWhisper={isWhisper}
                    isInvoice={action.childType === CONST.REPORT.CHAT_TYPE.INVOICE}
                    checkIfContextMenuActive={toggleContextMenuFromActiveReportAction}
                    onPaymentOptionsShow={() => setIsPaymentMethodPopoverActive(true)}
                    onPaymentOptionsHide={() => setIsPaymentMethodPopoverActive(false)}
                    shouldDisplayContextMenu={shouldDisplayContextMenu}
                    shouldShowBorder={shouldShowBorder}
                />
            );
        } else if (isTaskAction(action)) {
            children = <TaskAction action={action} />;
        } else if (isCreatedTaskReportAction(action)) {
            children = (
                <ShowContextMenuContext.Provider value={contextValue}>
                    <TaskPreview
                        style={displayAsGroup ? [] : [styles.mt1]}
                        taskReport={taskReport}
                        chatReportID={reportID}
                        action={action}
                        isHovered={hovered}
                        onShowContextMenu={handleShowContextMenu}
                        contextMenuAnchor={popoverAnchorRef.current}
                        checkIfContextMenuActive={toggleContextMenuFromActiveReportAction}
                        policyID={report?.policyID}
                        shouldDisplayContextMenu={shouldDisplayContextMenu}
                    />
                </ShowContextMenuContext.Provider>
            );
        } else if (isReimbursementQueuedAction(action)) {
            const targetReport = isChatThread(report) ? parentReport : report;
            const submitterDisplayName = formatPhoneNumber(getDisplayNameOrDefault(personalDetails?.[targetReport?.ownerAccountID ?? CONST.DEFAULT_NUMBER_ID]));
            const paymentType = getOriginalMessage(action)?.paymentType ?? '';

            children = (
                <ReportActionItemBasicMessage
                    message={translate(paymentType === CONST.IOU.PAYMENT_TYPE.EXPENSIFY ? 'iou.waitingOnEnabledWallet' : 'iou.waitingOnBankAccount', {submitterDisplayName})}
                >
                    <>
                        {missingPaymentMethod === 'bankAccount' && (
                            <Button
                                success
                                style={[styles.w100, styles.requestPreviewBox]}
                                text={translate('bankAccount.addBankAccount')}
                                onPress={() => openPersonalBankAccountSetupView(Navigation.getTopmostReportId() ?? targetReport?.reportID, undefined, undefined, isUserValidated)}
                                pressOnEnter
                                large
                            />
                        )}
                        {missingPaymentMethod === 'wallet' && (
                            <KYCWall
                                onSuccessfulKYC={() => Navigation.navigate(ROUTES.ENABLE_PAYMENTS)}
                                enablePaymentsRoute={ROUTES.ENABLE_PAYMENTS}
                                addBankAccountRoute={ROUTES.BANK_ACCOUNT_PERSONAL}
                                addDebitCardRoute={ROUTES.SETTINGS_ADD_DEBIT_CARD}
                                chatReportID={targetReport?.reportID}
                                iouReport={iouReport}
                            >
                                {(triggerKYCFlow, buttonRef) => (
                                    <Button
                                        ref={buttonRef}
                                        success
                                        large
                                        style={[styles.w100, styles.requestPreviewBox]}
                                        text={translate('iou.enableWallet')}
                                        onPress={triggerKYCFlow}
                                    />
                                )}
                            </KYCWall>
                        )}
                    </>
                </ReportActionItemBasicMessage>
            );
        } else if (isReimbursementDeQueuedOrCanceledAction(action)) {
            children = <ReportActionItemBasicMessage message={reimbursementDeQueuedOrCanceledActionMessage} />;
        } else if (action.actionName === CONST.REPORT.ACTIONS.TYPE.MODIFIED_EXPENSE) {
            children = <ReportActionItemBasicMessage message={modifiedExpenseMessage} />;
        } else if (isActionOfType(action, CONST.REPORT.ACTIONS.TYPE.SUBMITTED) || isActionOfType(action, CONST.REPORT.ACTIONS.TYPE.SUBMITTED_AND_CLOSED) || isMarkAsClosedAction(action)) {
            const wasSubmittedViaHarvesting = !isMarkAsClosedAction(action) ? (getOriginalMessage(action)?.harvesting ?? false) : false;
            if (wasSubmittedViaHarvesting) {
                children = (
                    <ReportActionItemBasicMessage>
                        <RenderHTML html={`<comment><muted-text>${translate('iou.automaticallySubmitted')}</muted-text></comment>`} />
                    </ReportActionItemBasicMessage>
                );
            } else {
                children = <ReportActionItemBasicMessage message={translate('iou.submitted')} />;
            }
        } else if (isActionOfType(action, CONST.REPORT.ACTIONS.TYPE.APPROVED)) {
            const wasAutoApproved = getOriginalMessage(action)?.automaticAction ?? false;
            if (wasAutoApproved) {
                children = (
                    <ReportActionItemBasicMessage>
                        <RenderHTML html={`<comment><muted-text>${translate('iou.automaticallyApproved')}</muted-text></comment>`} />
                    </ReportActionItemBasicMessage>
                );
            } else {
                children = <ReportActionItemBasicMessage message={translate('iou.approvedMessage')} />;
            }
        } else if (isActionOfType(action, CONST.REPORT.ACTIONS.TYPE.IOU) && getOriginalMessage(action)?.type === CONST.IOU.REPORT_ACTION_TYPE.PAY) {
            const wasAutoPaid = getOriginalMessage(action)?.automaticAction ?? false;
            const paymentType = getOriginalMessage(action)?.paymentType;
            if (paymentType === CONST.IOU.PAYMENT_TYPE.ELSEWHERE) {
                children = <ReportActionItemBasicMessage message={translate('iou.paidElsewhere')} />;
            } else if (wasAutoPaid) {
                children = (
                    <ReportActionItemBasicMessage>
                        <RenderHTML html={`<comment><muted-text>${translate('iou.automaticallyPaidWithExpensify')}</muted-text></comment>`} />
                    </ReportActionItemBasicMessage>
                );
            } else {
                children = <ReportActionItemBasicMessage message={translate('iou.paidWithExpensify')} />;
            }
        } else if (isUnapprovedAction(action)) {
            children = <ReportActionItemBasicMessage message={translate('iou.unapproved')} />;
        } else if (isActionOfType(action, CONST.REPORT.ACTIONS.TYPE.FORWARDED)) {
            const wasAutoForwarded = getOriginalMessage(action)?.automaticAction ?? false;
            if (wasAutoForwarded) {
                children = (
                    <ReportActionItemBasicMessage>
                        <RenderHTML html={`<comment><muted-text>${translate('iou.automaticallyForwarded')}</muted-text></comment>`} />
                    </ReportActionItemBasicMessage>
                );
            } else {
                children = <ReportActionItemBasicMessage message={translate('iou.forwarded')} />;
            }
        } else if (action.actionName === CONST.REPORT.ACTIONS.TYPE.REJECTED) {
            children = <ReportActionItemBasicMessage message={getRejectedReportMessage()} />;
        } else if (action.actionName === CONST.REPORT.ACTIONS.TYPE.POLICY_CHANGE_LOG.CORPORATE_UPGRADE) {
            children = <ReportActionItemBasicMessage message={getUpgradeWorkspaceMessage()} />;
        } else if (action.actionName === CONST.REPORT.ACTIONS.TYPE.POLICY_CHANGE_LOG.TEAM_DOWNGRADE) {
            children = <ReportActionItemBasicMessage message={getDowngradeWorkspaceMessage()} />;
        } else if (action.actionName === CONST.REPORT.ACTIONS.TYPE.HOLD) {
            children = <ReportActionItemBasicMessage message={translate('iou.heldExpense')} />;
        } else if (action.actionName === CONST.REPORT.ACTIONS.TYPE.HOLD_COMMENT) {
            children = <ReportActionItemBasicMessage message={getReportActionText(action)} />;
        } else if (action.actionName === CONST.REPORT.ACTIONS.TYPE.UNHOLD) {
            children = <ReportActionItemBasicMessage message={translate('iou.unheldExpense')} />;
        } else if (action.actionName === CONST.REPORT.ACTIONS.TYPE.RETRACTED) {
            children = <ReportActionItemBasicMessage message={translate('iou.retracted')} />;
        } else if (action.actionName === CONST.REPORT.ACTIONS.TYPE.REOPENED) {
            children = <ReportActionItemBasicMessage message={getReopenedMessage()} />;
        } else if (action.actionName === CONST.REPORT.ACTIONS.TYPE.CHANGE_POLICY) {
            children = <ReportActionItemBasicMessage message={getPolicyChangeMessage(action)} />;
        } else if (action.actionName === CONST.REPORT.ACTIONS.TYPE.DELETED_TRANSACTION) {
            children = <ReportActionItemBasicMessage message={getDeletedTransactionMessage(action)} />;
        } else if (action.actionName === CONST.REPORT.ACTIONS.TYPE.MOVED_TRANSACTION) {
            children = (
                <ReportActionItemBasicMessage message="">
                    <RenderHTML html={`<comment><muted-text>${getMovedTransactionMessage(action)}</muted-text></comment>`} />
                </ReportActionItemBasicMessage>
            );
        } else if (isActionOfType(action, CONST.REPORT.ACTIONS.TYPE.TRAVEL_UPDATE)) {
            children = (
                <ReportActionItemBasicMessage message="">
                    <RenderHTML html={`<comment><muted-text>${getTravelUpdateMessage(action, datetimeToCalendarTime)}</muted-text></comment>`} />
                </ReportActionItemBasicMessage>
            );
        } else if (action.actionName === CONST.REPORT.ACTIONS.TYPE.UNREPORTED_TRANSACTION) {
            children = <ReportActionItemBasicMessage message={translate('iou.unreportedTransaction')} />;
        } else if (action.actionName === CONST.REPORT.ACTIONS.TYPE.MERGED_WITH_CASH_TRANSACTION) {
            children = <ReportActionItemBasicMessage message={translate('systemMessage.mergedWithCashTransaction')} />;
        } else if (isActionOfType(action, CONST.REPORT.ACTIONS.TYPE.DISMISSED_VIOLATION)) {
            children = <ReportActionItemBasicMessage message={getDismissedViolationMessageText(getOriginalMessage(action))} />;
        } else if (isActionOfType(action, CONST.REPORT.ACTIONS.TYPE.RESOLVED_DUPLICATES)) {
            children = <ReportActionItemBasicMessage message={translate('violations.resolvedDuplicates')} />;
        } else if (action.actionName === CONST.REPORT.ACTIONS.TYPE.POLICY_CHANGE_LOG.UPDATE_NAME) {
            children = <ReportActionItemBasicMessage message={getWorkspaceNameUpdatedMessage(action)} />;
        } else if (action.actionName === CONST.REPORT.ACTIONS.TYPE.POLICY_CHANGE_LOG.UPDATE_CURRENCY) {
            children = <ReportActionItemBasicMessage message={getWorkspaceCurrencyUpdateMessage(action)} />;
        } else if (action.actionName === CONST.REPORT.ACTIONS.TYPE.POLICY_CHANGE_LOG.UPDATE_AUTO_REPORTING_FREQUENCY) {
            children = <ReportActionItemBasicMessage message={getWorkspaceFrequencyUpdateMessage(action)} />;
        } else if (
            action.actionName === CONST.REPORT.ACTIONS.TYPE.POLICY_CHANGE_LOG.ADD_CATEGORY ||
            action.actionName === CONST.REPORT.ACTIONS.TYPE.POLICY_CHANGE_LOG.DELETE_CATEGORY ||
            action.actionName === CONST.REPORT.ACTIONS.TYPE.POLICY_CHANGE_LOG.UPDATE_CATEGORY ||
            action.actionName === CONST.REPORT.ACTIONS.TYPE.POLICY_CHANGE_LOG.SET_CATEGORY_NAME
        ) {
            children = <ReportActionItemBasicMessage message={getWorkspaceCategoryUpdateMessage(action, policy)} />;
        } else if (action.actionName === CONST.REPORT.ACTIONS.TYPE.POLICY_CHANGE_LOG.UPDATE_TAG_LIST_NAME) {
            children = <ReportActionItemBasicMessage message={getCleanedTagName(getTagListNameUpdatedMessage(action))} />;
        } else if (isTagModificationAction(action.actionName)) {
            children = <ReportActionItemBasicMessage message={getCleanedTagName(getWorkspaceTagUpdateMessage(action))} />;
        } else if (action.actionName === CONST.REPORT.ACTIONS.TYPE.POLICY_CHANGE_LOG.UPDATE_CUSTOM_UNIT) {
            children = <ReportActionItemBasicMessage message={getWorkspaceCustomUnitUpdatedMessage(action)} />;
        } else if (action.actionName === CONST.REPORT.ACTIONS.TYPE.POLICY_CHANGE_LOG.ADD_CUSTOM_UNIT_RATE) {
            children = <ReportActionItemBasicMessage message={getWorkspaceCustomUnitRateAddedMessage(action)} />;
        } else if (action.actionName === CONST.REPORT.ACTIONS.TYPE.POLICY_CHANGE_LOG.UPDATE_CUSTOM_UNIT_RATE) {
            children = <ReportActionItemBasicMessage message={getWorkspaceCustomUnitRateUpdatedMessage(action)} />;
        } else if (action.actionName === CONST.REPORT.ACTIONS.TYPE.POLICY_CHANGE_LOG.DELETE_CUSTOM_UNIT_RATE) {
            children = <ReportActionItemBasicMessage message={getWorkspaceCustomUnitRateDeletedMessage(action)} />;
        } else if (action.actionName === CONST.REPORT.ACTIONS.TYPE.POLICY_CHANGE_LOG.ADD_REPORT_FIELD) {
            children = <ReportActionItemBasicMessage message={getWorkspaceReportFieldAddMessage(action)} />;
        } else if (action.actionName === CONST.REPORT.ACTIONS.TYPE.POLICY_CHANGE_LOG.UPDATE_REPORT_FIELD) {
            children = <ReportActionItemBasicMessage message={getWorkspaceReportFieldUpdateMessage(action)} />;
        } else if (action.actionName === CONST.REPORT.ACTIONS.TYPE.POLICY_CHANGE_LOG.DELETE_REPORT_FIELD) {
            children = <ReportActionItemBasicMessage message={getWorkspaceReportFieldDeleteMessage(action)} />;
        } else if (isActionOfType(action, CONST.REPORT.ACTIONS.TYPE.POLICY_CHANGE_LOG.UPDATE_FIELD)) {
            children = <ReportActionItemBasicMessage message={getWorkspaceUpdateFieldMessage(action)} />;
        } else if (isActionOfType(action, CONST.REPORT.ACTIONS.TYPE.POLICY_CHANGE_LOG.UPDATE_MAX_EXPENSE_AMOUNT_NO_RECEIPT)) {
            children = <ReportActionItemBasicMessage message={getPolicyChangeLogMaxExpenseAmountNoReceiptMessage(action)} />;
        } else if (isActionOfType(action, CONST.REPORT.ACTIONS.TYPE.POLICY_CHANGE_LOG.UPDATE_MAX_EXPENSE_AMOUNT)) {
            children = <ReportActionItemBasicMessage message={getPolicyChangeLogMaxExpenseAmountMessage(action)} />;
        } else if (isActionOfType(action, CONST.REPORT.ACTIONS.TYPE.POLICY_CHANGE_LOG.UPDATE_DEFAULT_BILLABLE)) {
            children = <ReportActionItemBasicMessage message={getPolicyChangeLogDefaultBillableMessage(action)} />;
        } else if (isActionOfType(action, CONST.REPORT.ACTIONS.TYPE.POLICY_CHANGE_LOG.UPDATE_DEFAULT_TITLE_ENFORCED)) {
            children = <ReportActionItemBasicMessage message={getPolicyChangeLogDefaultTitleEnforcedMessage(action)} />;
        } else if (action.actionName === CONST.REPORT.ACTIONS.TYPE.POLICY_CHANGE_LOG.ADD_EMPLOYEE) {
            children = <ReportActionItemBasicMessage message={getPolicyChangeLogAddEmployeeMessage(action)} />;
        } else if (action.actionName === CONST.REPORT.ACTIONS.TYPE.POLICY_CHANGE_LOG.UPDATE_EMPLOYEE) {
            children = <ReportActionItemBasicMessage message={getPolicyChangeLogUpdateEmployee(action)} />;
        } else if (action.actionName === CONST.REPORT.ACTIONS.TYPE.POLICY_CHANGE_LOG.DELETE_EMPLOYEE) {
            children = <ReportActionItemBasicMessage message={getPolicyChangeLogDeleteMemberMessage(action)} />;
        } else if (isActionOfType(action, CONST.REPORT.ACTIONS.TYPE.POLICY_CHANGE_LOG.ADD_APPROVER_RULE)) {
            children = <ReportActionItemBasicMessage message={getAddedApprovalRuleMessage(action)} />;
        } else if (isActionOfType(action, CONST.REPORT.ACTIONS.TYPE.POLICY_CHANGE_LOG.DELETE_APPROVER_RULE)) {
            children = <ReportActionItemBasicMessage message={getDeletedApprovalRuleMessage(action)} />;
        } else if (isActionOfType(action, CONST.REPORT.ACTIONS.TYPE.POLICY_CHANGE_LOG.UPDATE_APPROVER_RULE)) {
            children = <ReportActionItemBasicMessage message={getUpdatedApprovalRuleMessage(action)} />;
        } else if (isActionOfType(action, CONST.REPORT.ACTIONS.TYPE.REMOVED_FROM_APPROVAL_CHAIN)) {
            children = <ReportActionItemBasicMessage message={getRemovedFromApprovalChainMessage(action)} />;
        } else if (isActionableJoinRequest(action)) {
            children = (
                <View>
                    <ReportActionItemBasicMessage message={getJoinRequestMessage(action)} />
                    {actionableItemButtons.length > 0 && (
                        <ActionableItemButtons
                            items={actionableItemButtons}
                            shouldUseLocalization
                            layout={isActionableTrackExpense(action) ? 'vertical' : 'horizontal'}
                        />
                    )}
                </View>
            );
        } else if (isActionOfType(action, CONST.REPORT.ACTIONS.TYPE.DEMOTED_FROM_WORKSPACE)) {
            children = <ReportActionItemBasicMessage message={getDemotedFromWorkspaceMessage(action)} />;
        } else if (isCardIssuedAction(action)) {
            children = (
                <IssueCardMessage
                    action={action}
                    policyID={report?.policyID}
                />
            );
        } else if (isActionOfType(action, CONST.REPORT.ACTIONS.TYPE.EXPORTED_TO_INTEGRATION)) {
            children = <ExportIntegration action={action} />;
        } else if (isRenamedAction(action)) {
            const message = getRenamedAction(action, isExpenseReport(report));
            children = <ReportActionItemBasicMessage message={message} />;
        } else if (isActionOfType(action, CONST.REPORT.ACTIONS.TYPE.INTEGRATION_SYNC_FAILED)) {
            children = <ReportActionItemBasicMessage message={getIntegrationSyncFailedMessage(action)} />;
        } else if (isActionOfType(action, CONST.REPORT.ACTIONS.TYPE.POLICY_CHANGE_LOG.ADD_INTEGRATION)) {
            children = <ReportActionItemBasicMessage message={getAddedConnectionMessage(action)} />;
        } else if (isActionOfType(action, CONST.REPORT.ACTIONS.TYPE.POLICY_CHANGE_LOG.DELETE_INTEGRATION)) {
            children = <ReportActionItemBasicMessage message={getRemovedConnectionMessage(action)} />;
        } else if (isActionOfType(action, CONST.REPORT.ACTIONS.TYPE.POLICY_CHANGE_LOG.UPDATE_AUDIT_RATE)) {
            children = <ReportActionItemBasicMessage message={getUpdatedAuditRateMessage(action)} />;
        } else if (isActionOfType(action, CONST.REPORT.ACTIONS.TYPE.POLICY_CHANGE_LOG.UPDATE_MANUAL_APPROVAL_THRESHOLD)) {
            children = <ReportActionItemBasicMessage message={getUpdatedManualApprovalThresholdMessage(action)} />;
        } else {
            const hasBeenFlagged =
                ![CONST.MODERATION.MODERATOR_DECISION_APPROVED, CONST.MODERATION.MODERATOR_DECISION_PENDING].some((item) => item === moderationDecision) && !isPendingRemove(action);
            children = (
                <MentionReportContext.Provider value={mentionReportContextValue}>
                    <ShowContextMenuContext.Provider value={contextValue}>
                        <AttachmentContext.Provider value={attachmentContextValue}>
                            {draftMessage === undefined ? (
                                <View style={displayAsGroup && hasBeenFlagged ? styles.blockquote : {}}>
                                    <ReportActionItemMessage
                                        reportID={reportID}
                                        action={action}
                                        displayAsGroup={displayAsGroup}
                                        isHidden={isHidden}
                                    />
                                    {hasBeenFlagged && (
                                        <Button
                                            small
                                            style={[styles.mt2, styles.alignSelfStart]}
                                            onPress={() => updateHiddenState(!isHidden)}
                                        >
                                            <Text
                                                style={[styles.buttonSmallText, styles.userSelectNone]}
                                                dataSet={{[CONST.SELECTION_SCRAPER_HIDDEN_ELEMENT]: true}}
                                            >
                                                {isHidden ? translate('moderation.revealMessage') : translate('moderation.hideMessage')}
                                            </Text>
                                        </Button>
                                    )}
                                    {/**
                                These are the actionable buttons that appear at the bottom of a Concierge message
                                for example: Invite a user mentioned but not a member of the room
                                https://github.com/Expensify/App/issues/32741
                            */}
                                    {actionableItemButtons.length > 0 && (
                                        <ActionableItemButtons
                                            items={actionableItemButtons}
                                            layout={isActionableTrackExpense(action) || isConciergeCategoryOptions(action) ? 'vertical' : 'horizontal'}
                                            shouldUseLocalization={!isConciergeCategoryOptions(action)}
                                        />
                                    )}
                                </View>
                            ) : (
                                <ReportActionItemMessageEdit
                                    action={action}
                                    draftMessage={draftMessage}
                                    reportID={reportID}
                                    policyID={report?.policyID}
                                    index={index}
                                    ref={composerTextInputRef}
                                    shouldDisableEmojiPicker={
                                        (chatIncludesConcierge(report) && isBlockedFromConcierge(blockedFromConcierge)) || isArchivedNonExpenseReport(report, reportNameValuePairs)
                                    }
                                    isGroupPolicyReport={!!report?.policyID && report.policyID !== CONST.POLICY.ID_FAKE}
                                />
                            )}
                        </AttachmentContext.Provider>
                    </ShowContextMenuContext.Provider>
                </MentionReportContext.Provider>
            );
        }
        const numberOfThreadReplies = action.childVisibleActionCount ?? 0;

        const shouldDisplayThreadReplies = shouldDisplayThreadRepliesUtils(action, isThreadReportParentAction) && !isOnSearch;
        const oldestFourAccountIDs =
            action.childOldestFourAccountIDs
                ?.split(',')
                .map((accountID) => Number(accountID))
                .filter((accountID): accountID is number => typeof accountID === 'number') ?? [];
        const draftMessageRightAlign = draftMessage !== undefined ? styles.chatItemReactionsDraftRight : {};

        const itemContent = (
            <>
                {children}
                {Permissions.canUseLinkPreviews() && !isHidden && (action.linkMetadata?.length ?? 0) > 0 && (
                    <View style={draftMessage !== undefined ? styles.chatItemReactionsDraftRight : {}}>
                        <LinkPreviewer linkMetadata={action.linkMetadata?.filter((item) => !isEmptyObject(item))} />
                    </View>
                )}
                {!isMessageDeleted(action) && (
                    <View style={draftMessageRightAlign}>
                        <ReportActionItemEmojiReactions
                            reportAction={action}
                            emojiReactions={isOnSearch ? {} : emojiReactions}
                            shouldBlockReactions={hasErrors}
                            toggleReaction={(emoji, ignoreSkinToneOnCompare) => {
                                if (isAnonymousUser()) {
                                    hideContextMenu(false);

                                    InteractionManager.runAfterInteractions(() => {
                                        signOutAndRedirectToSignIn();
                                    });
                                } else {
                                    toggleReaction(emoji, ignoreSkinToneOnCompare);
                                }
                            }}
                            setIsEmojiPickerActive={setIsEmojiPickerActive}
                        />
                    </View>
                )}

                {shouldDisplayThreadReplies && (
                    <View style={draftMessageRightAlign}>
                        <ReportActionItemThread
                            reportAction={action}
                            reportID={reportID}
                            numberOfReplies={numberOfThreadReplies}
                            mostRecentReply={`${action.childLastVisibleActionCreated}`}
                            isHovered={hovered || isContextMenuActive}
                            icons={getIconsForParticipants(oldestFourAccountIDs, personalDetails)}
                            onSecondaryInteraction={showPopover}
                            isActive={isReportActionActive && !isContextMenuActive}
                        />
                    </View>
                )}
            </>
        );

        return isEmptyHTML(children) ? emptyHTML : itemContent;
    };

    /**
     * Get ReportActionItem with a proper wrapper
     * @param hovered whether the ReportActionItem is hovered
     * @param isWhisper whether the ReportActionItem is a whisper
     * @param hasErrors whether the report action has any errors
     * @returns report action item
     */

    const renderReportActionItem = (hovered: boolean, isWhisper: boolean, hasErrors: boolean): React.JSX.Element => {
        const content = renderItemContent(hovered || isContextMenuActive || isEmojiPickerActive, isWhisper, hasErrors);

        if (isEmptyHTML(content) || (!shouldRenderViewBasedOnAction && !isClosedExpenseReportWithNoExpenses)) {
            return emptyHTML;
        }

        if (draftMessage !== undefined) {
            return <ReportActionItemDraft>{content}</ReportActionItemDraft>;
        }

        if (!displayAsGroup) {
            return (
                <ReportActionItemSingle
                    action={action}
                    showHeader={draftMessage === undefined}
                    wrapperStyle={{
                        ...(isOnSearch && styles.p0),
                        ...(isWhisper && styles.pt1),
                    }}
                    shouldShowSubscriptAvatar={shouldShowSubscriptAvatar}
                    report={report}
                    iouReport={iouReport}
                    isHovered={hovered || isContextMenuActive}
                    isActive={isReportActionActive && !isContextMenuActive}
                    hasBeenFlagged={
                        ![CONST.MODERATION.MODERATOR_DECISION_APPROVED, CONST.MODERATION.MODERATOR_DECISION_PENDING].some((item) => item === moderationDecision) && !isPendingRemove(action)
                    }
                    policies={policies}
                >
                    {content}
                </ReportActionItemSingle>
            );
        }

        return <ReportActionItemGrouped wrapperStyle={isWhisper ? styles.pt1 : {}}>{content}</ReportActionItemGrouped>;
    };
    if (action.actionName === CONST.REPORT.ACTIONS.TYPE.CREATED) {
        const transactionID = isMoneyRequestAction(parentReportActionForTransactionThread) ? getOriginalMessage(parentReportActionForTransactionThread)?.IOUTransactionID : undefined;

        return (
            <ReportActionItemContentCreated
                contextValue={contextValue}
                parentReportAction={parentReportAction}
                parentReport={parentReport}
                transactionID={transactionID}
                draftMessage={draftMessage}
                shouldHideThreadDividerLine={shouldHideThreadDividerLine}
            />
        );
    }

    if (isTripPreview(action) && isThreadReportParentAction) {
        return <TripSummary reportID={getOriginalMessage(action)?.linkedReportID} />;
    }

    if (isChronosOOOListAction(action)) {
        return (
            <ChronosOOOListActions
                action={action}
                reportID={reportID}
            />
        );
    }

    // For the `pay` IOU action on non-pay expense flow, we don't want to render anything if `isWaitingOnBankAccount` is true
    // Otherwise, we will see two system messages informing the payee needs to add a bank account or wallet
    if (isMoneyRequestAction(action) && !!report?.isWaitingOnBankAccount && getOriginalMessage(action)?.type === CONST.IOU.REPORT_ACTION_TYPE.PAY && !isSendingMoney) {
        return null;
    }

    // We currently send whispers to all report participants and hide them in the UI for users that shouldn't see them.
    // This is a temporary solution needed for comment-linking.
    // The long term solution will leverage end-to-end encryption and only targeted users will be able to decrypt.
    if (isWhisperActionTargetedToOthers(action)) {
        return null;
    }

    const hasErrors = !isEmptyObject(action.errors);
    const whisperedTo = getWhisperedTo(action);
    const isMultipleParticipant = whisperedTo.length > 1;

    const iouReportID = isMoneyRequestAction(action) && getOriginalMessage(action)?.IOUReportID ? getOriginalMessage(action)?.IOUReportID?.toString() : undefined;
    const transactionsWithReceipts = getTransactionsWithReceipts(iouReportID);
    const isWhisper = whisperedTo.length > 0 && transactionsWithReceipts.length === 0;
    const whisperedToPersonalDetails = isWhisper
        ? (Object.values(personalDetails ?? {}).filter((details) => whisperedTo.includes(details?.accountID ?? CONST.DEFAULT_NUMBER_ID)) as OnyxTypes.PersonalDetails[])
        : [];
    const isWhisperOnlyVisibleByUser = isWhisper && isCurrentUserTheOnlyParticipant(whisperedTo);
    const displayNamesWithTooltips = isWhisper ? getDisplayNamesWithTooltips(whisperedToPersonalDetails, isMultipleParticipant) : [];

    const renderSearchHeader = (children: React.ReactNode) => {
        if (!isOnSearch) {
            return children;
        }

        return (
            <View style={[styles.p4]}>
                <View style={styles.webViewStyles.tagStyles.ol}>
                    <View style={[styles.flexRow, styles.alignItemsCenter, !isWhisper ? styles.mb3 : {}]}>
                        <Text style={styles.chatItemMessageHeaderPolicy}>{translate('common.in')}&nbsp;</Text>
                        <TextLink
                            fontSize={variables.fontSizeSmall}
                            onPress={() => {
                                onPress?.();
                            }}
                            numberOfLines={1}
                        >
                            {getChatListItemReportName(action, report as SearchReport)}
                        </TextLink>
                    </View>
                    {children}
                </View>
            </View>
        );
    };

    return (
        <PressableWithSecondaryInteraction
            ref={popoverAnchorRef}
            onPress={() => {
                if (draftMessage === undefined) {
                    onPress?.();
                }
                if (!Keyboard.isVisible()) {
                    return;
                }
                Keyboard.dismiss();
            }}
            style={[action.pendingAction === CONST.RED_BRICK_ROAD_PENDING_ACTION.DELETE && !isDeletedParentAction ? styles.pointerEventsNone : styles.pointerEventsAuto]}
            onPressIn={() => shouldUseNarrowLayout && canUseTouchScreen() && ControlSelection.block()}
            onPressOut={() => ControlSelection.unblock()}
            onSecondaryInteraction={showPopover}
            preventDefaultContextMenu={draftMessage === undefined && !hasErrors}
            withoutFocusOnSecondaryInteraction
            accessibilityLabel={translate('accessibilityHints.chatMessage')}
            accessible
        >
            <Hoverable
                shouldHandleScroll
                isDisabled={draftMessage !== undefined}
                shouldFreezeCapture={isPaymentMethodPopoverActive}
                onHoverIn={() => {
                    setIsReportActionActive(false);
                }}
                onHoverOut={() => {
                    setIsReportActionActive(!!isReportActionLinked);
                }}
            >
                {(hovered) => (
                    <View style={highlightedBackgroundColorIfNeeded}>
                        {shouldDisplayNewMarker && (!shouldUseThreadDividerLine || !isFirstVisibleReportAction) && <UnreadActionIndicator reportActionID={action.reportActionID} />}
                        {shouldDisplayContextMenu && (
                            <MiniReportActionContextMenu
                                reportID={reportID}
                                reportActionID={action.reportActionID}
                                anchor={popoverAnchorRef}
                                originalReportID={originalReportID}
                                isArchivedRoom={isArchivedRoom}
                                displayAsGroup={displayAsGroup}
                                disabledActions={disabledActions}
                                isVisible={hovered && draftMessage === undefined && !hasErrors}
                                isThreadReportParentAction={isThreadReportParentAction}
                                draftMessage={draftMessage}
                                isChronosReport={isChronosReport}
                                checkIfContextMenuActive={toggleContextMenuFromActiveReportAction}
                                setIsEmojiPickerActive={setIsEmojiPickerActive}
                            />
                        )}
                        <View
                            style={StyleUtils.getReportActionItemStyle(
                                hovered || isWhisper || isContextMenuActive || !!isEmojiPickerActive || draftMessage !== undefined || isPaymentMethodPopoverActive,
                                draftMessage === undefined && !!onPress,
                            )}
                        >
                            <OfflineWithFeedback
                                onClose={onClose}
                                dismissError={dismissError}
                                // eslint-disable-next-line @typescript-eslint/prefer-nullish-coalescing
                                pendingAction={
                                    draftMessage !== undefined ? undefined : (action.pendingAction ?? (action.isOptimisticAction ? CONST.RED_BRICK_ROAD_PENDING_ACTION.ADD : undefined))
                                }
                                shouldHideOnDelete={!isDeletedParentAction}
                                errors={(linkedTransactionRouteError ?? !isOnSearch) ? getLatestErrorMessageField(action as OnyxDataWithErrors) : {}}
                                errorRowStyles={[styles.ml10, styles.mr2]}
                                needsOffscreenAlphaCompositing={isMoneyRequestAction(action)}
                                shouldDisableStrikeThrough
                            >
                                {renderSearchHeader(
                                    <>
                                        {isWhisper && (
                                            <View style={[styles.flexRow, styles.pl5, styles.pt2, styles.pr3]}>
                                                <View style={[styles.pl6, styles.mr3]}>
                                                    <Icon
                                                        fill={theme.icon}
                                                        src={Eye}
                                                        small
                                                    />
                                                </View>
                                                <Text style={[styles.chatItemMessageHeaderTimestamp]}>
                                                    {translate('reportActionContextMenu.onlyVisible')}
                                                    &nbsp;
                                                </Text>
                                                <DisplayNames
                                                    fullTitle={getWhisperDisplayNames(whisperedTo) ?? ''}
                                                    displayNamesWithTooltips={displayNamesWithTooltips}
                                                    tooltipEnabled
                                                    numberOfLines={1}
                                                    textStyles={[styles.chatItemMessageHeaderTimestamp, styles.flex1]}
                                                    shouldUseFullTitle={isWhisperOnlyVisibleByUser}
                                                />
                                            </View>
                                        )}
                                        {renderReportActionItem(!!hovered || !!isReportActionLinked, isWhisper, hasErrors)}
                                    </>,
                                )}
                            </OfflineWithFeedback>
                        </View>
                    </View>
                )}
            </Hoverable>
            <View style={styles.reportActionSystemMessageContainer}>
                <InlineSystemMessage message={action.error} />
            </View>
            <ConfirmModal
                isVisible={showConfirmDismissReceiptError}
                onConfirm={() => {
                    dismissError();
                    setShowConfirmDismissReceiptError(false);
                }}
                onCancel={() => {
                    setShowConfirmDismissReceiptError(false);
                }}
                title={translate('iou.dismissReceiptError')}
                prompt={translate('iou.dismissReceiptErrorConfirmation')}
                confirmText={translate('common.dismiss')}
                cancelText={translate('common.cancel')}
                shouldShowCancelButton
                danger
            />
        </PressableWithSecondaryInteraction>
    );
}
export type {PureReportActionItemProps};
export default memo(PureReportActionItem, (prevProps, nextProps) => {
    const prevParentReportAction = prevProps.parentReportAction;
    const nextParentReportAction = nextProps.parentReportAction;
    return (
        prevProps.displayAsGroup === nextProps.displayAsGroup &&
        prevProps.isMostRecentIOUReportAction === nextProps.isMostRecentIOUReportAction &&
        prevProps.shouldDisplayNewMarker === nextProps.shouldDisplayNewMarker &&
        deepEqual(prevProps.action, nextProps.action) &&
        deepEqual(prevProps.report?.pendingFields, nextProps.report?.pendingFields) &&
        deepEqual(prevProps.report?.isDeletedParentAction, nextProps.report?.isDeletedParentAction) &&
        deepEqual(prevProps.report?.errorFields, nextProps.report?.errorFields) &&
        prevProps.report?.statusNum === nextProps.report?.statusNum &&
        prevProps.report?.stateNum === nextProps.report?.stateNum &&
        prevProps.report?.parentReportID === nextProps.report?.parentReportID &&
        prevProps.report?.parentReportActionID === nextProps.report?.parentReportActionID &&
        // TaskReport's created actions render the TaskView, which updates depending on certain fields in the TaskReport
        isTaskReport(prevProps.report) === isTaskReport(nextProps.report) &&
        prevProps.action.actionName === nextProps.action.actionName &&
        prevProps.report?.reportName === nextProps.report?.reportName &&
        prevProps.report?.description === nextProps.report?.description &&
        isCompletedTaskReport(prevProps.report) === isCompletedTaskReport(nextProps.report) &&
        prevProps.report?.managerID === nextProps.report?.managerID &&
        prevProps.shouldHideThreadDividerLine === nextProps.shouldHideThreadDividerLine &&
        prevProps.report?.total === nextProps.report?.total &&
        prevProps.report?.nonReimbursableTotal === nextProps.report?.nonReimbursableTotal &&
        prevProps.report?.policyAvatar === nextProps.report?.policyAvatar &&
        prevProps.linkedReportActionID === nextProps.linkedReportActionID &&
        deepEqual(prevProps.report?.fieldList, nextProps.report?.fieldList) &&
        deepEqual(prevProps.transactionThreadReport, nextProps.transactionThreadReport) &&
        deepEqual(prevProps.reportActions, nextProps.reportActions) &&
        deepEqual(prevParentReportAction, nextParentReportAction) &&
        prevProps.draftMessage === nextProps.draftMessage &&
        prevProps.iouReport?.reportID === nextProps.iouReport?.reportID &&
        deepEqual(prevProps.emojiReactions, nextProps.emojiReactions) &&
        deepEqual(prevProps.linkedTransactionRouteError, nextProps.linkedTransactionRouteError) &&
        deepEqual(prevProps.reportNameValuePairs, nextProps.reportNameValuePairs) &&
        prevProps.isUserValidated === nextProps.isUserValidated &&
        prevProps.parentReport?.reportID === nextProps.parentReport?.reportID &&
        deepEqual(prevProps.personalDetails, nextProps.personalDetails) &&
        deepEqual(prevProps.blockedFromConcierge, nextProps.blockedFromConcierge) &&
        prevProps.originalReportID === nextProps.originalReportID &&
        prevProps.isArchivedRoom === nextProps.isArchivedRoom &&
        prevProps.isChronosReport === nextProps.isChronosReport &&
        prevProps.isClosedExpenseReportWithNoExpenses === nextProps.isClosedExpenseReportWithNoExpenses &&
        deepEqual(prevProps.missingPaymentMethod, nextProps.missingPaymentMethod) &&
        prevProps.reimbursementDeQueuedOrCanceledActionMessage === nextProps.reimbursementDeQueuedOrCanceledActionMessage &&
        prevProps.modifiedExpenseMessage === nextProps.modifiedExpenseMessage &&
        prevProps.userBillingFundID === nextProps.userBillingFundID
    );
});<|MERGE_RESOLUTION|>--- conflicted
+++ resolved
@@ -856,14 +856,9 @@
                 />
             );
 
-<<<<<<< HEAD
-            // Table Report View does not display these components as separate messages, except for self-DM
             if (report?.type === CONST.REPORT.TYPE.CHAT) {
                 const isSplitBill = moneyRequestActionType === CONST.IOU.REPORT_ACTION_TYPE.SPLIT;
                 const shouldShowSplitPreview = isSplitBill || isSplitScanWithNoAmount;
-=======
-            if (report?.type === CONST.REPORT.TYPE.CHAT) {
->>>>>>> a304fb67
                 if (report.chatType === CONST.REPORT.CHAT_TYPE.SELF_DM || shouldShowSplitPreview) {
                     children = (
                         <View style={[styles.mt1, styles.w100]}>
