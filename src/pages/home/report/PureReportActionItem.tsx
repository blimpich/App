--- conflicted
+++ resolved
@@ -85,13 +85,9 @@
     getWorkspaceCategoryUpdateMessage,
     getWorkspaceCurrencyUpdateMessage,
     getWorkspaceCustomUnitRateAddedMessage,
-<<<<<<< HEAD
     getWorkspaceCustomUnitRateDeletedMessage,
     getWorkspaceCustomUnitRateUpdatedMessage,
     getWorkspaceCustomUnitUpdatedMessage,
-    getWorkspaceDescriptionUpdatedMessage,
-=======
->>>>>>> 74b93b92
     getWorkspaceFrequencyUpdateMessage,
     getWorkspaceReportFieldAddMessage,
     getWorkspaceReportFieldDeleteMessage,
