--- conflicted
+++ resolved
@@ -1157,14 +1157,9 @@
             const message = getRenamedAction(action, isExpenseReport(report));
             children = <ReportActionItemBasicMessage message={message} />;
         } else if (isActionOfType(action, CONST.REPORT.ACTIONS.TYPE.INTEGRATION_SYNC_FAILED)) {
-<<<<<<< HEAD
-            const {label, errorMessage} = getOriginalMessage(action) ?? {label: '', errorMessage: ''};
-            children = <ReportActionItemBasicMessage message={translate('report.actions.type.integrationSyncFailed', {label, errorMessage})} />;
+            children = <ReportActionItemBasicMessage message={getIntegrationSyncFailedMessage(action)} />;
         } else if (isActionOfType(action, CONST.REPORT.ACTIONS.TYPE.POLICY_CHANGE_LOG.ADD_INTEGRATION)) {
             children = <ReportActionItemBasicMessage message={getAddedConnectionMessage(action)} />;
-=======
-            children = <ReportActionItemBasicMessage message={getIntegrationSyncFailedMessage(action)} />;
->>>>>>> 4510fc76
         } else if (isActionOfType(action, CONST.REPORT.ACTIONS.TYPE.POLICY_CHANGE_LOG.DELETE_INTEGRATION)) {
             children = <ReportActionItemBasicMessage message={getRemovedConnectionMessage(action)} />;
         } else if (isActionOfType(action, CONST.REPORT.ACTIONS.TYPE.POLICY_CHANGE_LOG.UPDATE_AUDIT_RATE)) {
