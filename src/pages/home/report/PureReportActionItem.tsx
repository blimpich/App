--- conflicted
+++ resolved
@@ -834,14 +834,9 @@
             );
 
             // Table Report View does not display these components as separate messages, except for self-DM
-<<<<<<< HEAD
-            if (canUseTableReportView && report?.type === CONST.REPORT.TYPE.CHAT) {
+            if (isBetaEnabled(CONST.BETAS.TABLE_REPORT_VIEW) && report?.type === CONST.REPORT.TYPE.CHAT) {
                 const isSplitBill = moneyRequestActionType === CONST.IOU.REPORT_ACTION_TYPE.SPLIT;
                 if ((report.chatType === CONST.REPORT.CHAT_TYPE.SELF_DM && !isDeletedAction(action)) || isSplitBill) {
-=======
-            if (isBetaEnabled(CONST.BETAS.TABLE_REPORT_VIEW) && report?.type === CONST.REPORT.TYPE.CHAT) {
-                if (report.chatType === CONST.REPORT.CHAT_TYPE.SELF_DM || isSplitInGroupChat) {
->>>>>>> fdf965c9
                     children = (
                         <View style={[styles.mt1, styles.w100]}>
                             <TransactionPreview
