--- conflicted
+++ resolved
@@ -465,6 +465,7 @@
     const isActionableWhisper =
         isActionableMentionWhisper(action) || isActionableMentionInviteToSubmitExpenseConfirmWhisper(action) || isActionableTrackExpense(action) || isActionableReportMentionWhisper(action);
     const isReportArchived = useReportIsArchived(report?.reportID);
+    const isOriginalReportArchived = useReportIsArchived(originalReportID);
 
     const highlightedBackgroundColorIfNeeded = useMemo(
         // eslint-disable-next-line @typescript-eslint/prefer-nullish-coalescing
@@ -827,18 +828,11 @@
                     key: `${action.reportActionID}-actionableReportMentionConfirmWhisper-${CONST.REPORT.ACTIONABLE_MENTION_INVITE_TO_SUBMIT_EXPENSE_CONFIRM_WHISPER.DONE}`,
                     onPress: () =>
                         resolveActionableMentionConfirmWhisper(
-<<<<<<< HEAD
                             reportActionReportID,
                             action,
                             CONST.REPORT.ACTIONABLE_MENTION_INVITE_TO_SUBMIT_EXPENSE_CONFIRM_WHISPER.DONE,
                             formatPhoneNumber,
-=======
-                            reportID,
-                            action,
-                            CONST.REPORT.ACTIONABLE_MENTION_INVITE_TO_SUBMIT_EXPENSE_CONFIRM_WHISPER.DONE,
-                            formatPhoneNumber,
-                            isReportArchived,
->>>>>>> 1e8da5d3
+                            isOriginalReportArchived,
                         ),
                     isPrimary: true,
                 },
@@ -853,18 +847,14 @@
                 text: 'actionableMentionWhisperOptions.inviteToSubmitExpense',
                 key: `${action.reportActionID}-actionableMentionWhisper-${CONST.REPORT.ACTIONABLE_MENTION_WHISPER_RESOLUTION.INVITE_TO_SUBMIT_EXPENSE}`,
                 onPress: () =>
-<<<<<<< HEAD
-                    resolveActionableMentionWhisper(reportActionReportID, action, CONST.REPORT.ACTIONABLE_MENTION_WHISPER_RESOLUTION.INVITE_TO_SUBMIT_EXPENSE, formatPhoneNumber, policy),
-=======
                     resolveActionableMentionWhisper(
-                        reportID,
+                        reportActionReportID,
                         action,
                         CONST.REPORT.ACTIONABLE_MENTION_WHISPER_RESOLUTION.INVITE_TO_SUBMIT_EXPENSE,
                         formatPhoneNumber,
                         policy,
-                        isReportArchived,
+                        isOriginalReportArchived,
                     ),
->>>>>>> 1e8da5d3
                 isMediumSized: true,
             });
         }
@@ -873,21 +863,13 @@
             {
                 text: 'actionableMentionWhisperOptions.inviteToChat',
                 key: `${action.reportActionID}-actionableMentionWhisper-${CONST.REPORT.ACTIONABLE_MENTION_WHISPER_RESOLUTION.INVITE}`,
-<<<<<<< HEAD
-                onPress: () => resolveActionableMentionWhisper(reportActionReportID, action, CONST.REPORT.ACTIONABLE_MENTION_WHISPER_RESOLUTION.INVITE, formatPhoneNumber, policy),
-=======
-                onPress: () => resolveActionableMentionWhisper(reportID, action, CONST.REPORT.ACTIONABLE_MENTION_WHISPER_RESOLUTION.INVITE, formatPhoneNumber, policy, isReportArchived),
->>>>>>> 1e8da5d3
+                onPress: () => resolveActionableMentionWhisper(reportActionReportID, action, CONST.REPORT.ACTIONABLE_MENTION_WHISPER_RESOLUTION.INVITE, formatPhoneNumber, policy, isOriginalReportArchived),
                 isMediumSized: true,
             },
             {
                 text: 'actionableMentionWhisperOptions.nothing',
                 key: `${action.reportActionID}-actionableMentionWhisper-${CONST.REPORT.ACTIONABLE_MENTION_WHISPER_RESOLUTION.NOTHING}`,
-<<<<<<< HEAD
-                onPress: () => resolveActionableMentionWhisper(reportActionReportID, action, CONST.REPORT.ACTIONABLE_MENTION_WHISPER_RESOLUTION.NOTHING, formatPhoneNumber, policy),
-=======
-                onPress: () => resolveActionableMentionWhisper(reportID, action, CONST.REPORT.ACTIONABLE_MENTION_WHISPER_RESOLUTION.NOTHING, formatPhoneNumber, policy, isReportArchived),
->>>>>>> 1e8da5d3
+                onPress: () => resolveActionableMentionWhisper(reportActionReportID, action, CONST.REPORT.ACTIONABLE_MENTION_WHISPER_RESOLUTION.NOTHING, formatPhoneNumber, policy, isOriginalReportArchived),
                 isMediumSized: true,
             },
         );
