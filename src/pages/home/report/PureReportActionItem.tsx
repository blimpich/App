--- conflicted
+++ resolved
@@ -1233,11 +1233,7 @@
                                     index={index}
                                     ref={composerTextInputRef}
                                     shouldDisableEmojiPicker={
-<<<<<<< HEAD
-                                        (chatIncludesConcierge(report) && isBlockedFromConcierge(blockedFromConcierge)) || isArchivedNonExpenseReport(report, isReportArchived)
-=======
                                         (chatIncludesConcierge(report) && isBlockedFromConcierge(blockedFromConcierge)) || isArchivedNonExpenseReport(report, isArchivedRoom)
->>>>>>> a8246a84
                                     }
                                     isGroupPolicyReport={!!report?.policyID && report.policyID !== CONST.POLICY.ID_FAKE}
                                 />
