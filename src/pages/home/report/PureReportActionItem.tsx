--- conflicted
+++ resolved
@@ -493,8 +493,7 @@
     }, [latestDecision, action]);
 
     const toggleContextMenuFromActiveReportAction = useCallback(() => {
-<<<<<<< HEAD
-        setIsContextMenuActive(ReportActionContextMenu.isActiveReportAction(action.reportActionID));
+        setIsContextMenuActive(isActiveReportAction(action.reportActionID));
 
         actionSheetAwareScrollViewContext.transitionActionSheetState({
             type: ActionSheetAwareScrollView.Actions.CLOSE_POPOVER,
@@ -523,10 +522,6 @@
         },
         [actionSheetAwareScrollViewContext],
     );
-=======
-        setIsContextMenuActive(isActiveReportAction(action.reportActionID));
-    }, [action.reportActionID]);
->>>>>>> b883a37a
 
     const disabledActions = useMemo(() => (!canWriteInReport(report) ? RestrictedReadOnlyContextMenuActions : []), [report]);
 
@@ -542,11 +537,10 @@
                 return;
             }
 
-<<<<<<< HEAD
             handleShowContextMenu(() => {
                 setIsContextMenuActive(true);
                 const selection = SelectionScraper.getCurrentSelection();
-                ReportActionContextMenu.showContextMenu(
+                showContextMenu(
                     CONST.CONTEXT_MENU_TYPES.REPORT_ACTION,
                     event,
                     selection,
@@ -568,31 +562,6 @@
                     isThreadReportParentAction,
                 );
             });
-=======
-            setIsContextMenuActive(true);
-            const selection = SelectionScraper.getCurrentSelection();
-            showContextMenu(
-                CONST.CONTEXT_MENU_TYPES.REPORT_ACTION,
-                event,
-                selection,
-                popoverAnchorRef.current,
-                reportID,
-                action.reportActionID,
-                originalReportID,
-                draftMessage ?? '',
-                () => setIsContextMenuActive(true),
-                toggleContextMenuFromActiveReportAction,
-                isArchivedRoom,
-                isChronosReport,
-                false,
-                false,
-                disabledActions,
-                false,
-                setIsEmojiPickerActive as () => void,
-                undefined,
-                isThreadReportParentAction,
-            );
->>>>>>> b883a37a
         },
         [
             draftMessage,
