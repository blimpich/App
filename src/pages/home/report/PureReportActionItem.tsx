import lodashIsEqual from 'lodash/isEqual';
import mapValues from 'lodash/mapValues';
import React, {memo, useCallback, useContext, useEffect, useMemo, useRef, useState} from 'react';
import type {GestureResponderEvent, TextInput} from 'react-native';
import {InteractionManager, Keyboard, View} from 'react-native';
import type {OnyxCollection, OnyxEntry} from 'react-native-onyx';
import type {ValueOf} from 'type-fest';
import type {Emoji} from '@assets/emojis/types';
import * as ActionSheetAwareScrollView from '@components/ActionSheetAwareScrollView';
import {AttachmentContext} from '@components/AttachmentContext';
import Button from '@components/Button';
import ConfirmModal from '@components/ConfirmModal';
import DisplayNames from '@components/DisplayNames';
import Hoverable from '@components/Hoverable';
import MentionReportContext from '@components/HTMLEngineProvider/HTMLRenderers/MentionReportRenderer/MentionReportContext';
import Icon from '@components/Icon';
import {Eye} from '@components/Icon/Expensicons';
import InlineSystemMessage from '@components/InlineSystemMessage';
import KYCWall from '@components/KYCWall';
import OfflineWithFeedback from '@components/OfflineWithFeedback';
import PressableWithSecondaryInteraction from '@components/PressableWithSecondaryInteraction';
import ReportActionItemEmojiReactions from '@components/Reactions/ReportActionItemEmojiReactions';
import RenderHTML from '@components/RenderHTML';
import type {ActionableItem} from '@components/ReportActionItem/ActionableItemButtons';
import ActionableItemButtons from '@components/ReportActionItem/ActionableItemButtons';
import ChronosOOOListActions from '@components/ReportActionItem/ChronosOOOListActions';
import ExportIntegration from '@components/ReportActionItem/ExportIntegration';
import IssueCardMessage from '@components/ReportActionItem/IssueCardMessage';
import MoneyRequestAction from '@components/ReportActionItem/MoneyRequestAction';
import MoneyRequestReportPreview from '@components/ReportActionItem/MoneyRequestReportPreview';
import ReportPreview from '@components/ReportActionItem/ReportPreview';
import TaskAction from '@components/ReportActionItem/TaskAction';
import TaskPreview from '@components/ReportActionItem/TaskPreview';
import TransactionPreview from '@components/ReportActionItem/TransactionPreview';
import TripRoomPreview from '@components/ReportActionItem/TripRoomPreview';
import {useSearchContext} from '@components/Search/SearchContext';
import {ShowContextMenuContext} from '@components/ShowContextMenuContext';
import Text from '@components/Text';
import TextLink from '@components/TextLink';
import UnreadActionIndicator from '@components/UnreadActionIndicator';
import useLocalize from '@hooks/useLocalize';
import usePermissions from '@hooks/usePermissions';
import usePrevious from '@hooks/usePrevious';
import useResponsiveLayout from '@hooks/useResponsiveLayout';
import useStyleUtils from '@hooks/useStyleUtils';
import useTheme from '@hooks/useTheme';
import useThemeStyles from '@hooks/useThemeStyles';
import ControlSelection from '@libs/ControlSelection';
import {canUseTouchScreen} from '@libs/DeviceCapabilities';
import type {OnyxDataWithErrors} from '@libs/ErrorUtils';
import {getLatestErrorMessageField, isReceiptError} from '@libs/ErrorUtils';
import focusComposerWithDelay from '@libs/focusComposerWithDelay';
import {isReportMessageAttachment} from '@libs/isReportMessageAttachment';
import {formatPhoneNumber} from '@libs/LocalePhoneNumber';
import Navigation from '@libs/Navigation/Navigation';
import Permissions from '@libs/Permissions';
import {getDisplayNameOrDefault} from '@libs/PersonalDetailsUtils';
import {getCleanedTagName} from '@libs/PolicyUtils';
import {
    extractLinksFromMessageHtml,
    getDemotedFromWorkspaceMessage,
    getDismissedViolationMessageText,
    getIOUReportIDFromReportActionPreview,
    getJoinRequestMessage,
    getOriginalMessage,
    getPolicyChangeLogAddEmployeeMessage,
    getPolicyChangeLogDefaultBillableMessage,
    getPolicyChangeLogDefaultTitleEnforcedMessage,
    getPolicyChangeLogDeleteMemberMessage,
    getPolicyChangeLogMaxExpenseAmountMessage,
    getPolicyChangeLogMaxExpenseAmountNoReceiptMessage,
    getPolicyChangeLogUpdateEmployee,
    getRemovedConnectionMessage,
    getRemovedFromApprovalChainMessage,
    getRenamedAction,
    getReopenedMessage,
    getReportActionMessage,
    getReportActionText,
    getWhisperedTo,
    getWorkspaceCategoryUpdateMessage,
    getWorkspaceCurrencyUpdateMessage,
    getWorkspaceCustomUnitRateAddedMessage,
    getWorkspaceFrequencyUpdateMessage,
    getWorkspaceReportFieldAddMessage,
    getWorkspaceReportFieldDeleteMessage,
    getWorkspaceReportFieldUpdateMessage,
    getWorkspaceTagUpdateMessage,
    getWorkspaceUpdateFieldMessage,
    isActionableAddPaymentCard,
    isActionableJoinRequest,
    isActionableMentionWhisper,
    isActionableReportMentionWhisper,
    isActionableTrackExpense,
    isActionOfType,
    isChronosOOOListAction,
    isConciergeCategoryOptions,
    isCreatedTaskReportAction,
    isDeletedAction,
    isDeletedParentAction as isDeletedParentActionUtils,
    isIOURequestReportAction,
    isMarkAsClosedAction,
    isMessageDeleted,
    isMoneyRequestAction,
    isPendingRemove,
    isReimbursementDeQueuedOrCanceledAction,
    isReimbursementQueuedAction,
    isRenamedAction,
    isResolvedConciergeCategoryOptions,
    isSplitBillAction as isSplitBillActionReportActionsUtils,
    isTagModificationAction,
    isTaskAction,
    isTrackExpenseAction as isTrackExpenseActionReportActionsUtils,
    isTripPreview,
    isUnapprovedAction,
    isWhisperActionTargetedToOthers,
    useNewTableReportViewActionRenderConditionals,
} from '@libs/ReportActionsUtils';
import type {MissingPaymentMethod} from '@libs/ReportUtils';
import {
    canWriteInReport,
    chatIncludesConcierge,
    getChatListItemReportName,
    getDeletedTransactionMessage,
    getDisplayNamesWithTooltips,
    getDowngradeWorkspaceMessage,
    getIconsForParticipants,
    getIOUApprovedMessage,
    getIOUForwardedMessage,
    getIOUSubmittedMessage,
    getIOUUnapprovedMessage,
    getMovedTransactionMessage,
    getPolicyChangeMessage,
    getRejectedReportMessage,
    getReportAutomaticallyApprovedMessage,
    getReportAutomaticallySubmittedMessage,
    getTravelUpdateMessage,
    getUpgradeWorkspaceMessage,
    getWhisperDisplayNames,
    getWorkspaceNameUpdatedMessage,
    isArchivedNonExpenseReport,
    isChatThread,
    isCompletedTaskReport,
    isExpenseReport,
    isTaskReport,
    shouldDisplayThreadReplies as shouldDisplayThreadRepliesUtils,
} from '@libs/ReportUtils';
import SelectionScraper from '@libs/SelectionScraper';
import shouldRenderAddPaymentCard from '@libs/shouldRenderAppPaymentCard';
import {ReactionListContext} from '@pages/home/ReportScreenContext';
import variables from '@styles/variables';
import {openPersonalBankAccountSetupView} from '@userActions/BankAccounts';
import {hideEmojiPicker, isActive} from '@userActions/EmojiPickerAction';
import {acceptJoinRequest, declineJoinRequest} from '@userActions/Policy/Member';
import {addComment, expandURLPreview} from '@userActions/Report';
import type {IgnoreDirection} from '@userActions/ReportActions';
import {isAnonymousUser, signOutAndRedirectToSignIn} from '@userActions/Session';
import {isBlockedFromConcierge} from '@userActions/User';
import type {IOUAction} from '@src/CONST';
import CONST from '@src/CONST';
import ROUTES from '@src/ROUTES';
import type * as OnyxTypes from '@src/types/onyx';
import type {Errors} from '@src/types/onyx/OnyxCommon';
import type {JoinWorkspaceResolution} from '@src/types/onyx/OriginalMessage';
import type {SearchReport} from '@src/types/onyx/SearchResults';
import {isEmptyObject} from '@src/types/utils/EmptyObject';
import {RestrictedReadOnlyContextMenuActions} from './ContextMenu/ContextMenuActions';
import MiniReportActionContextMenu from './ContextMenu/MiniReportActionContextMenu';
import type {ContextMenuAnchor} from './ContextMenu/ReportActionContextMenu';
import {hideContextMenu, hideDeleteModal, isActiveReportAction, showContextMenu} from './ContextMenu/ReportActionContextMenu';
import LinkPreviewer from './LinkPreviewer';
import ReportActionItemBasicMessage from './ReportActionItemBasicMessage';
import ReportActionItemContentCreated from './ReportActionItemContentCreated';
import ReportActionItemDraft from './ReportActionItemDraft';
import ReportActionItemGrouped from './ReportActionItemGrouped';
import ReportActionItemMessage from './ReportActionItemMessage';
import ReportActionItemMessageEdit from './ReportActionItemMessageEdit';
import ReportActionItemSingle from './ReportActionItemSingle';
import ReportActionItemThread from './ReportActionItemThread';
import ReportAttachmentsContext from './ReportAttachmentsContext';
import TripSummary from './TripSummary';

type PureReportActionItemProps = {
    /** Report for this action */
    report: OnyxEntry<OnyxTypes.Report>;

    /** The transaction thread report associated with the report for this action, if any */
    transactionThreadReport?: OnyxEntry<OnyxTypes.Report>;

    /** Array of report actions for the report for this action */
    // eslint-disable-next-line react/no-unused-prop-types
    reportActions: OnyxTypes.ReportAction[];

    /** Report action belonging to the report's parent */
    parentReportAction: OnyxEntry<OnyxTypes.ReportAction>;

    /** The transaction thread report's parentReportAction */
    /** It's used by withOnyx HOC */
    // eslint-disable-next-line react/no-unused-prop-types
    parentReportActionForTransactionThread?: OnyxEntry<OnyxTypes.ReportAction>;

    /** All the data of the action item */
    action: OnyxTypes.ReportAction;

    /** Should the comment have the appearance of being grouped with the previous comment? */
    displayAsGroup: boolean;

    /** Is this the most recent IOU Action? */
    isMostRecentIOUReportAction: boolean;

    /** Should we display the new marker on top of the comment? */
    shouldDisplayNewMarker: boolean;

    /** Determines if the avatar is displayed as a subscript (positioned lower than normal) */
    shouldShowSubscriptAvatar?: boolean;

    /** Position index of the report action in the overall report FlatList view */
    index: number;

    /** Flag to show, hide the thread divider line */
    shouldHideThreadDividerLine?: boolean;

    /** Report action ID that was referenced in the deeplink to report  */
    linkedReportActionID?: string;

    /** Callback to be called on onPress */
    onPress?: () => void;

    /** If this is the first visible report action */
    isFirstVisibleReportAction: boolean;

    /**
     * Is the action a thread's parent reportAction viewed from within the thread report?
     * It will be false if we're viewing the same parent report action from the report it belongs to rather than the thread.
     */
    isThreadReportParentAction?: boolean;

    /** IF the thread divider line will be used */
    shouldUseThreadDividerLine?: boolean;

    /** Whether context menu should be displayed */
    shouldDisplayContextMenu?: boolean;

    /** ReportAction draft message */
    draftMessage?: string;

    /** The IOU/Expense report we are paying */
    iouReport?: OnyxTypes.Report;

    /** All the emoji reactions for the report action. */
    emojiReactions?: OnyxTypes.ReportActionReactions;

    /** Linked transaction route error */
    linkedTransactionRouteError?: Errors;

    /** Optional property for report name-value pairs */
    reportNameValuePairs?: OnyxTypes.ReportNameValuePairs;

    /** Optional property to indicate if the user is validated */
    isUserValidated?: boolean;

    /** Parent report */
    parentReport?: OnyxTypes.Report;

    /** Personal details list */
    personalDetails?: OnyxTypes.PersonalDetailsList;

    /** Whether or not the user is blocked from concierge */
    blockedFromConcierge?: OnyxTypes.BlockedFromConcierge;

    /** ID of the original report from which the given reportAction is first created */
    originalReportID?: string;

    /** Function to deletes the draft for a comment report action. */
    deleteReportActionDraft?: (reportID: string | undefined, action: OnyxTypes.ReportAction) => void;

    /** Whether the room is archived */
    isArchivedRoom?: boolean;

    /** Whether the room is a chronos report */
    isChronosReport?: boolean;

    /** Function to toggle emoji reaction */
    toggleEmojiReaction?: (
        reportID: string | undefined,
        reportAction: OnyxTypes.ReportAction,
        reactionObject: Emoji,
        existingReactions: OnyxEntry<OnyxTypes.ReportActionReactions>,
        paramSkinTone: number | undefined,
        ignoreSkinToneOnCompare: boolean | undefined,
    ) => void;

    /** Function to create a draft transaction and navigate to participant selector */
    createDraftTransactionAndNavigateToParticipantSelector?: (transactionID: string | undefined, reportID: string | undefined, actionName: IOUAction, reportActionID: string) => void;

    /** Function to resolve actionable report mention whisper */
    resolveActionableReportMentionWhisper?: (
        reportId: string | undefined,
        reportAction: OnyxEntry<OnyxTypes.ReportAction>,
        resolution: ValueOf<typeof CONST.REPORT.ACTIONABLE_REPORT_MENTION_WHISPER_RESOLUTION>,
    ) => void;

    /** Function to resolve actionable mention whisper */
    resolveActionableMentionWhisper?: (
        reportId: string | undefined,
        reportAction: OnyxEntry<OnyxTypes.ReportAction>,
        resolution: ValueOf<typeof CONST.REPORT.ACTIONABLE_MENTION_WHISPER_RESOLUTION>,
    ) => void;

    /** Whether the provided report is a closed expense report with no expenses */
    isClosedExpenseReportWithNoExpenses?: boolean;

    /** What missing payment method does this report action indicate, if any? */
    missingPaymentMethod?: MissingPaymentMethod | undefined;

    /** Returns the preview message for `REIMBURSEMENT_DEQUEUED` or `REIMBURSEMENT_ACH_CANCELED` action */
    reimbursementDeQueuedOrCanceledActionMessage?: string;

    /** The report action message when expense has been modified. */
    modifiedExpenseMessage?: string;

    /** Gets all transactions on an IOU report with a receipt */
    getTransactionsWithReceipts?: (iouReportID: string | undefined) => OnyxTypes.Transaction[];

    /** Whether the current user is the only participant in the report */
    isCurrentUserTheOnlyParticipant?: (participantAccountIDs?: number[]) => boolean;

    /** Function to clear an error from a transaction */
    clearError?: (transactionID: string) => void;

    /** Function to clear all errors from a report action */
    clearAllRelatedReportActionErrors?: (reportID: string | undefined, reportAction: OnyxTypes.ReportAction | null | undefined, ignore?: IgnoreDirection, keys?: string[]) => void;

    /** Function to dismiss the actionable whisper for tracking expenses */
    dismissTrackExpenseActionableWhisper?: (reportID: string | undefined, reportAction: OnyxEntry<OnyxTypes.ReportAction>) => void;

    /** User payment card ID */
    userBillingFundID?: number;

    /** A message related to a report action that has been automatically forwarded */
    reportAutomaticallyForwardedMessage?: string;

    /** Policies */
    policies?: OnyxCollection<OnyxTypes.Policy>;

    /** Whether to show border for MoneyRequestReportPreviewContent */
    shouldShowBorder?: boolean;
};

// This is equivalent to returning a negative boolean in normal functions, but we can keep the element return type
// If the child was rendered using RenderHTML and an empty html string, it has an empty prop called html
// If we render an empty component/fragment, this does not apply
const emptyHTML = <RenderHTML html="" />;
const isEmptyHTML = <T extends React.JSX.Element>({props: {html}}: T): boolean => typeof html === 'string' && html.length === 0;

/**
 * This is a pure version of ReportActionItem, used in ReportActionList and Search result chat list items.
 * Since the search result has a separate Onyx key under the 'snapshot_' prefix, we should not connect this component with Onyx.
 * Instead, pass all Onyx read/write operations as props.
 */
function PureReportActionItem({
    action,
    report,
    transactionThreadReport,
    linkedReportActionID,
    displayAsGroup,
    index,
    isMostRecentIOUReportAction,
    parentReportAction,
    shouldDisplayNewMarker,
    shouldHideThreadDividerLine = false,
    shouldShowSubscriptAvatar = false,
    onPress = undefined,
    isFirstVisibleReportAction = false,
    isThreadReportParentAction = false,
    shouldUseThreadDividerLine = false,
    shouldDisplayContextMenu = true,
    parentReportActionForTransactionThread,
    draftMessage,
    iouReport,
    emojiReactions,
    linkedTransactionRouteError,
    reportNameValuePairs,
    isUserValidated,
    parentReport,
    personalDetails,
    blockedFromConcierge,
    originalReportID = '-1',
    deleteReportActionDraft = () => {},
    isArchivedRoom,
    isChronosReport,
    toggleEmojiReaction = () => {},
    createDraftTransactionAndNavigateToParticipantSelector = () => {},
    resolveActionableReportMentionWhisper = () => {},
    resolveActionableMentionWhisper = () => {},
    isClosedExpenseReportWithNoExpenses,
    isCurrentUserTheOnlyParticipant = () => false,
    missingPaymentMethod,
    reimbursementDeQueuedOrCanceledActionMessage = '',
    modifiedExpenseMessage = '',
    getTransactionsWithReceipts = () => [],
    clearError = () => {},
    clearAllRelatedReportActionErrors = () => {},
    dismissTrackExpenseActionableWhisper = () => {},
    userBillingFundID,
    reportAutomaticallyForwardedMessage,
    policies,
    shouldShowBorder,
}: PureReportActionItemProps) {
<<<<<<< HEAD
    const {translate, datetimeToCalendarTime} = useLocalize();
=======
    const actionSheetAwareScrollViewContext = useContext(ActionSheetAwareScrollView.ActionSheetAwareScrollViewContext);
    const {translate} = useLocalize();
>>>>>>> 4de0b0b7
    const {shouldUseNarrowLayout} = useResponsiveLayout();
    const reportID = report?.reportID ?? action?.reportID;
    const theme = useTheme();
    const styles = useThemeStyles();
    const StyleUtils = useStyleUtils();
    const [isContextMenuActive, setIsContextMenuActive] = useState(() => isActiveReportAction(action.reportActionID));
    const [isEmojiPickerActive, setIsEmojiPickerActive] = useState<boolean | undefined>();
    const [isPaymentMethodPopoverActive, setIsPaymentMethodPopoverActive] = useState<boolean | undefined>();
    const {canUseTableReportView} = usePermissions();
    const shouldRenderViewBasedOnAction = useNewTableReportViewActionRenderConditionals(action);
    const [isHidden, setIsHidden] = useState(false);
    const [moderationDecision, setModerationDecision] = useState<OnyxTypes.DecisionName>(CONST.MODERATION.MODERATOR_DECISION_APPROVED);
    const reactionListRef = useContext(ReactionListContext);
    const {updateHiddenAttachments} = useContext(ReportAttachmentsContext);
    const composerTextInputRef = useRef<TextInput | HTMLTextAreaElement>(null);
    const popoverAnchorRef = useRef<Exclude<ContextMenuAnchor, TextInput>>(null);
    const downloadedPreviews = useRef<string[]>([]);
    const prevDraftMessage = usePrevious(draftMessage);
    const isReportActionLinked = linkedReportActionID && action.reportActionID && linkedReportActionID === action.reportActionID;
    const [isReportActionActive, setIsReportActionActive] = useState(!!isReportActionLinked);
    const isActionableWhisper = isActionableMentionWhisper(action) || isActionableTrackExpense(action) || isActionableReportMentionWhisper(action);

    const highlightedBackgroundColorIfNeeded = useMemo(
        () => (isReportActionLinked ? StyleUtils.getBackgroundColorStyle(theme.messageHighlightBG) : {}),
        [StyleUtils, isReportActionLinked, theme.messageHighlightBG],
    );

    const reportPreviewStyles = StyleUtils.getMoneyRequestReportPreviewStyle(shouldUseNarrowLayout, undefined, undefined, true);

    const isDeletedParentAction = isDeletedParentActionUtils(action);

    // IOUDetails only exists when we are sending money
    const isSendingMoney = isMoneyRequestAction(action) && getOriginalMessage(action)?.type === CONST.IOU.REPORT_ACTION_TYPE.PAY && getOriginalMessage(action)?.IOUDetails;

    const updateHiddenState = useCallback(
        (isHiddenValue: boolean) => {
            setIsHidden(isHiddenValue);
            const message = Array.isArray(action.message) ? action.message?.at(-1) : action.message;
            const isAttachment = CONST.ATTACHMENT_REGEX.test(message?.html ?? '') || isReportMessageAttachment(message);
            if (!isAttachment) {
                return;
            }
            updateHiddenAttachments(action.reportActionID, isHiddenValue);
        },
        [action.reportActionID, action.message, updateHiddenAttachments],
    );
    const {isOnSearch, currentSearchHash} = useSearchContext();
    const [showConfirmDismissReceiptError, setShowConfirmDismissReceiptError] = useState(false);
    const dismissError = useCallback(() => {
        const transactionID = isMoneyRequestAction(action) ? getOriginalMessage(action)?.IOUTransactionID : undefined;
        if (transactionID) {
            clearError(transactionID);
        }
        clearAllRelatedReportActionErrors(reportID, action);
    }, [reportID, clearError, clearAllRelatedReportActionErrors, action]);

    const onClose = () => {
        const errors = linkedTransactionRouteError ?? getLatestErrorMessageField(action as OnyxDataWithErrors);
        const errorEntries = Object.entries(errors ?? {});
        const errorMessages = mapValues(Object.fromEntries(errorEntries), (error) => error);
        const hasReceiptError = Object.values(errorMessages).some((error) => isReceiptError(error));

        if (hasReceiptError) {
            setShowConfirmDismissReceiptError(true);
        } else {
            dismissError();
        }
    };
    useEffect(
        () => () => {
            // ReportActionContextMenu, EmojiPicker and PopoverReactionList are global components,
            // we should also hide them when the current component is destroyed
            if (isActiveReportAction(action.reportActionID)) {
                hideContextMenu();
                hideDeleteModal();
            }
            if (isActive(action.reportActionID)) {
                hideEmojiPicker(true);
            }
            if (reactionListRef?.current?.isActiveReportAction(action.reportActionID)) {
                reactionListRef?.current?.hideReactionList();
            }
        },
        [action.reportActionID, reactionListRef],
    );

    useEffect(() => {
        // We need to hide EmojiPicker when this is a deleted parent action
        if (!isDeletedParentAction || !isActive(action.reportActionID)) {
            return;
        }

        hideEmojiPicker(true);
    }, [isDeletedParentAction, action.reportActionID]);

    useEffect(() => {
        if (prevDraftMessage !== undefined || draftMessage === undefined) {
            return;
        }

        focusComposerWithDelay(composerTextInputRef.current)(true);
    }, [prevDraftMessage, draftMessage]);

    useEffect(() => {
        if (!Permissions.canUseLinkPreviews()) {
            return;
        }

        const urls = extractLinksFromMessageHtml(action);
        if (lodashIsEqual(downloadedPreviews.current, urls) || action.pendingAction === CONST.RED_BRICK_ROAD_PENDING_ACTION.DELETE) {
            return;
        }

        downloadedPreviews.current = urls;
        expandURLPreview(reportID, action.reportActionID);
    }, [action, reportID]);

    useEffect(() => {
        if (draftMessage === undefined || !isDeletedAction(action)) {
            return;
        }
        deleteReportActionDraft(reportID, action);
    }, [draftMessage, action, reportID, deleteReportActionDraft]);

    // Hide the message if it is being moderated for a higher offense, or is hidden by a moderator
    // Removed messages should not be shown anyway and should not need this flow
    const latestDecision = getReportActionMessage(action)?.moderationDecision?.decision ?? '';
    useEffect(() => {
        if (action.actionName !== CONST.REPORT.ACTIONS.TYPE.ADD_COMMENT) {
            return;
        }

        // Hide reveal message button and show the message if latestDecision is changed to empty
        if (!latestDecision) {
            setModerationDecision(CONST.MODERATION.MODERATOR_DECISION_APPROVED);
            setIsHidden(false);
            return;
        }

        setModerationDecision(latestDecision);
        if (![CONST.MODERATION.MODERATOR_DECISION_APPROVED, CONST.MODERATION.MODERATOR_DECISION_PENDING].some((item) => item === latestDecision) && !isPendingRemove(action)) {
            setIsHidden(true);
            return;
        }
        setIsHidden(false);
    }, [latestDecision, action]);

    const toggleContextMenuFromActiveReportAction = useCallback(() => {
        setIsContextMenuActive(isActiveReportAction(action.reportActionID));
    }, [action.reportActionID]);

    const handleShowContextMenu = useCallback(
        (callback: () => void) => {
            if (!(popoverAnchorRef.current && 'measureInWindow' in popoverAnchorRef.current)) {
                return;
            }

            // eslint-disable-next-line @typescript-eslint/naming-convention
            popoverAnchorRef.current?.measureInWindow((_fx, frameY, _width, height) => {
                actionSheetAwareScrollViewContext.transitionActionSheetState({
                    type: ActionSheetAwareScrollView.Actions.OPEN_POPOVER,
                    payload: {
                        popoverHeight: 0,
                        frameY,
                        height,
                    },
                });

                callback();
            });
        },
        [actionSheetAwareScrollViewContext],
    );

    const disabledActions = useMemo(() => (!canWriteInReport(report) ? RestrictedReadOnlyContextMenuActions : []), [report]);

    /**
     * Show the ReportActionContextMenu modal popover.
     *
     * @param [event] - A press event.
     */
    const showPopover = useCallback(
        (event: GestureResponderEvent | MouseEvent) => {
            // Block menu on the message being Edited or if the report action item has errors
            if (draftMessage !== undefined || !isEmptyObject(action.errors) || !shouldDisplayContextMenu) {
                return;
            }

            handleShowContextMenu(() => {
                setIsContextMenuActive(true);
                const selection = SelectionScraper.getCurrentSelection();
                showContextMenu({
                    type: CONST.CONTEXT_MENU_TYPES.REPORT_ACTION,
                    event,
                    selection,
                    contextMenuAnchor: popoverAnchorRef.current,
                    report: {
                        reportID,
                        originalReportID,
                        isArchivedRoom,
                        isChronos: isChronosReport,
                    },
                    reportAction: {
                        reportActionID: action.reportActionID,
                        draftMessage,
                        isThreadReportParentAction,
                    },
                    callbacks: {
                        onShow: toggleContextMenuFromActiveReportAction,
                        onHide: toggleContextMenuFromActiveReportAction,
                        setIsEmojiPickerActive: setIsEmojiPickerActive as () => void,
                    },
                    disabledOptions: disabledActions,
                });
            });
        },
        [
            draftMessage,
            action,
            reportID,
            toggleContextMenuFromActiveReportAction,
            originalReportID,
            shouldDisplayContextMenu,
            disabledActions,
            isArchivedRoom,
            isChronosReport,
            handleShowContextMenu,
            isThreadReportParentAction,
        ],
    );

    const toggleReaction = useCallback(
        (emoji: Emoji, ignoreSkinToneOnCompare?: boolean) => {
            toggleEmojiReaction(reportID, action, emoji, emojiReactions, undefined, ignoreSkinToneOnCompare);
        },
        [reportID, action, emojiReactions, toggleEmojiReaction],
    );

    const contextValue = useMemo(
        () => ({
            anchor: popoverAnchorRef.current,
            report,
            reportNameValuePairs,
            action,
            transactionThreadReport,
            checkIfContextMenuActive: toggleContextMenuFromActiveReportAction,
            onShowContextMenu: handleShowContextMenu,
            isDisabled: false,
            shouldDisplayContextMenu,
        }),
        [report, action, toggleContextMenuFromActiveReportAction, transactionThreadReport, handleShowContextMenu, reportNameValuePairs, shouldDisplayContextMenu],
    );

    const attachmentContextValue = useMemo(() => {
        if (isOnSearch) {
            return {type: CONST.ATTACHMENT_TYPE.SEARCH, currentSearchHash};
        }
        return {reportID, type: CONST.ATTACHMENT_TYPE.REPORT};
    }, [reportID, isOnSearch, currentSearchHash]);

    const mentionReportContextValue = useMemo(() => ({currentReportID: report?.reportID, exactlyMatch: true}), [report?.reportID]);
    const actionableItemButtons: ActionableItem[] = useMemo(() => {
        if (isActionableAddPaymentCard(action) && userBillingFundID === undefined && shouldRenderAddPaymentCard()) {
            return [
                {
                    text: 'subscription.cardSection.addCardButton',
                    key: `${action.reportActionID}-actionableAddPaymentCard-submit`,
                    onPress: () => {
                        Navigation.navigate(ROUTES.SETTINGS_SUBSCRIPTION_ADD_PAYMENT_CARD);
                    },
                    isPrimary: true,
                },
            ];
        }

        if (isConciergeCategoryOptions(action)) {
            const options = getOriginalMessage(action)?.options;
            if (!options) {
                return [];
            }

            if (isResolvedConciergeCategoryOptions(action)) {
                return [];
            }

            return options.map((option, i) => ({
                text: `${i + 1} - ${option}`,
                key: `${action.reportActionID}-conciergeCategoryOptions-${option}`,
                onPress: () => {
                    addComment(originalReportID, option);
                },
            }));
        }

        if (!isActionableWhisper && (!isActionableJoinRequest(action) || getOriginalMessage(action)?.choice !== ('' as JoinWorkspaceResolution))) {
            return [];
        }

        if (isActionableTrackExpense(action)) {
            const transactionID = getOriginalMessage(action)?.transactionID;
            return [
                {
                    text: 'actionableMentionTrackExpense.submit',
                    key: `${action.reportActionID}-actionableMentionTrackExpense-submit`,
                    onPress: () => {
                        createDraftTransactionAndNavigateToParticipantSelector(transactionID, reportID, CONST.IOU.ACTION.SUBMIT, action.reportActionID);
                    },
                },
                {
                    text: 'actionableMentionTrackExpense.categorize',
                    key: `${action.reportActionID}-actionableMentionTrackExpense-categorize`,
                    onPress: () => {
                        createDraftTransactionAndNavigateToParticipantSelector(transactionID, reportID, CONST.IOU.ACTION.CATEGORIZE, action.reportActionID);
                    },
                },
                {
                    text: 'actionableMentionTrackExpense.share',
                    key: `${action.reportActionID}-actionableMentionTrackExpense-share`,
                    onPress: () => {
                        createDraftTransactionAndNavigateToParticipantSelector(transactionID, reportID, CONST.IOU.ACTION.SHARE, action.reportActionID);
                    },
                },
                {
                    text: 'actionableMentionTrackExpense.nothing',
                    key: `${action.reportActionID}-actionableMentionTrackExpense-nothing`,
                    onPress: () => {
                        dismissTrackExpenseActionableWhisper(reportID, action);
                    },
                },
            ];
        }

        if (isActionableJoinRequest(action)) {
            return [
                {
                    text: 'actionableMentionJoinWorkspaceOptions.accept',
                    key: `${action.reportActionID}-actionableMentionJoinWorkspace-${CONST.REPORT.ACTIONABLE_MENTION_JOIN_WORKSPACE_RESOLUTION.ACCEPT}`,
                    onPress: () => acceptJoinRequest(reportID, action),
                    isPrimary: true,
                },
                {
                    text: 'actionableMentionJoinWorkspaceOptions.decline',
                    key: `${action.reportActionID}-actionableMentionJoinWorkspace-${CONST.REPORT.ACTIONABLE_MENTION_JOIN_WORKSPACE_RESOLUTION.DECLINE}`,
                    onPress: () => declineJoinRequest(reportID, action),
                },
            ];
        }

        if (isActionableReportMentionWhisper(action)) {
            return [
                {
                    text: 'common.yes',
                    key: `${action.reportActionID}-actionableReportMentionWhisper-${CONST.REPORT.ACTIONABLE_REPORT_MENTION_WHISPER_RESOLUTION.CREATE}`,
                    onPress: () => resolveActionableReportMentionWhisper(reportID, action, CONST.REPORT.ACTIONABLE_REPORT_MENTION_WHISPER_RESOLUTION.CREATE),
                    isPrimary: true,
                },
                {
                    text: 'common.no',
                    key: `${action.reportActionID}-actionableReportMentionWhisper-${CONST.REPORT.ACTIONABLE_REPORT_MENTION_WHISPER_RESOLUTION.NOTHING}`,
                    onPress: () => resolveActionableReportMentionWhisper(reportID, action, CONST.REPORT.ACTIONABLE_REPORT_MENTION_WHISPER_RESOLUTION.NOTHING),
                },
            ];
        }

        return [
            {
                text: 'actionableMentionWhisperOptions.invite',
                key: `${action.reportActionID}-actionableMentionWhisper-${CONST.REPORT.ACTIONABLE_MENTION_WHISPER_RESOLUTION.INVITE}`,
                onPress: () => resolveActionableMentionWhisper(reportID, action, CONST.REPORT.ACTIONABLE_MENTION_WHISPER_RESOLUTION.INVITE),
                isPrimary: true,
            },
            {
                text: 'actionableMentionWhisperOptions.nothing',
                key: `${action.reportActionID}-actionableMentionWhisper-${CONST.REPORT.ACTIONABLE_MENTION_WHISPER_RESOLUTION.NOTHING}`,
                onPress: () => resolveActionableMentionWhisper(reportID, action, CONST.REPORT.ACTIONABLE_MENTION_WHISPER_RESOLUTION.NOTHING),
            },
        ];
    }, [
        action,
        isActionableWhisper,
        reportID,
        userBillingFundID,
        createDraftTransactionAndNavigateToParticipantSelector,
        dismissTrackExpenseActionableWhisper,
        resolveActionableReportMentionWhisper,
        resolveActionableMentionWhisper,
        originalReportID,
    ]);

    /**
     * Get the content of ReportActionItem
     * @param hovered whether the ReportActionItem is hovered
     * @param isWhisper whether the report action is a whisper
     * @param hasErrors whether the report action has any errors
     * @returns child component(s)
     */
    const renderItemContent = (hovered = false, isWhisper = false, hasErrors = false): React.JSX.Element => {
        let children;
        const moneyRequestOriginalMessage = isMoneyRequestAction(action) ? getOriginalMessage(action) : undefined;
        const moneyRequestActionType = moneyRequestOriginalMessage?.type;

        // Show the MoneyRequestPreview for when expense is present
        if (isIOURequestReportAction(action)) {
            const isSplitInGroupChat = moneyRequestActionType === CONST.IOU.REPORT_ACTION_TYPE.SPLIT && report?.chatType === CONST.REPORT.CHAT_TYPE.GROUP;
            const chatReportID = moneyRequestOriginalMessage?.IOUReportID ? report?.chatReportID : reportID;
            // There is no single iouReport for bill splits, so only 1:1 requests require an iouReportID
            const iouReportID = moneyRequestOriginalMessage?.IOUReportID?.toString();
            children = (
                <MoneyRequestAction
                    // If originalMessage.iouReportID is set, this is a 1:1 IOU expense in a DM chat whose reportID is report.chatReportID
                    chatReportID={chatReportID}
                    requestReportID={iouReportID}
                    reportID={reportID}
                    action={action}
                    isMostRecentIOUReportAction={isMostRecentIOUReportAction}
                    isHovered={hovered}
                    contextMenuAnchor={popoverAnchorRef.current}
                    onShowContextMenu={handleShowContextMenu}
                    checkIfContextMenuActive={toggleContextMenuFromActiveReportAction}
                    style={displayAsGroup ? [] : [styles.mt2]}
                    isWhisper={isWhisper}
                    shouldDisplayContextMenu={shouldDisplayContextMenu}
                />
            );

            // Table Report View does not display these components as separate messages, except for self-DM
            if (canUseTableReportView && report?.type === CONST.REPORT.TYPE.CHAT) {
                if ((report.chatType === CONST.REPORT.CHAT_TYPE.SELF_DM && !isDeletedAction(action)) || isSplitInGroupChat) {
                    children = (
                        <View style={[styles.mt1, styles.w100]}>
                            <TransactionPreview
                                iouReportID={getIOUReportIDFromReportActionPreview(action)}
                                chatReportID={reportID}
                                reportID={reportID}
                                action={action}
                                shouldDisplayContextMenu={shouldDisplayContextMenu}
                                isBillSplit={isSplitBillActionReportActionsUtils(action)}
                                transactionID={isSplitInGroupChat ? moneyRequestOriginalMessage?.IOUTransactionID : undefined}
                                containerStyles={[shouldUseNarrowLayout ? {...styles.w100, ...styles.mw100} : reportPreviewStyles.transactionPreviewStyle, styles.mt1]}
                                transactionPreviewWidth={shouldUseNarrowLayout ? styles.w100.width : reportPreviewStyles.transactionPreviewStyle.width}
                                onPreviewPressed={() => {
                                    if (isSplitInGroupChat) {
                                        Navigation.navigate(ROUTES.SPLIT_BILL_DETAILS.getRoute(chatReportID, action.reportActionID, Navigation.getReportRHPActiveRoute()));
                                        return;
                                    }

                                    if (!action.childReportID) {
                                        return;
                                    }

                                    Navigation.navigate(ROUTES.REPORT_WITH_ID.getRoute(action.childReportID, undefined, undefined, undefined, undefined, Navigation.getActiveRoute()));
                                }}
                                isTrackExpense={isTrackExpenseActionReportActionsUtils(action)}
                            />
                        </View>
                    );
                } else {
                    children = emptyHTML;
                }
            }
        } else if (isTripPreview(action)) {
            children = (
                <TripRoomPreview
                    action={action}
                    chatReportID={getOriginalMessage(action)?.linkedReportID}
                    isHovered={hovered}
                    contextMenuAnchor={popoverAnchorRef.current}
                    containerStyles={displayAsGroup ? [] : [styles.mt2]}
                    checkIfContextMenuActive={toggleContextMenuFromActiveReportAction}
                    shouldDisplayContextMenu={shouldDisplayContextMenu}
                />
            );
        } else if (action.actionName === CONST.REPORT.ACTIONS.TYPE.REPORT_PREVIEW && isClosedExpenseReportWithNoExpenses) {
            children = <RenderHTML html={`<deleted-action>${translate('parentReportAction.deletedReport')}</deleted-action>`} />;
        } else if (action.actionName === CONST.REPORT.ACTIONS.TYPE.REPORT_PREVIEW && canUseTableReportView) {
            children = (
                <MoneyRequestReportPreview
                    iouReportID={getIOUReportIDFromReportActionPreview(action)}
                    policyID={report?.policyID}
                    chatReportID={reportID}
                    action={action}
                    contextMenuAnchor={popoverAnchorRef.current}
                    isHovered={hovered}
                    isWhisper={isWhisper}
                    isInvoice={action.childType === CONST.REPORT.CHAT_TYPE.INVOICE}
                    checkIfContextMenuActive={toggleContextMenuFromActiveReportAction}
                    onPaymentOptionsShow={() => setIsPaymentMethodPopoverActive(true)}
                    onPaymentOptionsHide={() => setIsPaymentMethodPopoverActive(false)}
                    shouldDisplayContextMenu={shouldDisplayContextMenu}
                    shouldShowBorder={shouldShowBorder}
                />
            );
        } else if (action.actionName === CONST.REPORT.ACTIONS.TYPE.REPORT_PREVIEW) {
            children = (
                <ReportPreview
                    iouReportID={getIOUReportIDFromReportActionPreview(action)}
                    chatReportID={reportID}
                    policyID={report?.policyID}
                    containerStyles={displayAsGroup ? [] : [styles.mt2]}
                    action={action}
                    isHovered={hovered}
                    onShowContextMenu={handleShowContextMenu}
                    contextMenuAnchor={popoverAnchorRef.current}
                    checkIfContextMenuActive={toggleContextMenuFromActiveReportAction}
                    onPaymentOptionsShow={() => setIsPaymentMethodPopoverActive(true)}
                    onPaymentOptionsHide={() => setIsPaymentMethodPopoverActive(false)}
                    isWhisper={isWhisper}
                    shouldDisplayContextMenu={shouldDisplayContextMenu}
                />
            );
        } else if (isTaskAction(action)) {
            children = <TaskAction action={action} />;
        } else if (isCreatedTaskReportAction(action)) {
            children = (
                <ShowContextMenuContext.Provider value={contextValue}>
                    <TaskPreview
                        style={displayAsGroup ? [] : [styles.mt1]}
                        taskReportID={getOriginalMessage(action)?.taskReportID?.toString()}
                        chatReportID={reportID}
                        action={action}
                        isHovered={hovered}
                        onShowContextMenu={handleShowContextMenu}
                        contextMenuAnchor={popoverAnchorRef.current}
                        checkIfContextMenuActive={toggleContextMenuFromActiveReportAction}
                        policyID={report?.policyID}
                        shouldDisplayContextMenu={shouldDisplayContextMenu}
                    />
                </ShowContextMenuContext.Provider>
            );
        } else if (isReimbursementQueuedAction(action)) {
            const linkedReport = isChatThread(report) ? parentReport : report;
            const submitterDisplayName = formatPhoneNumber(getDisplayNameOrDefault(personalDetails?.[linkedReport?.ownerAccountID ?? CONST.DEFAULT_NUMBER_ID]));
            const paymentType = getOriginalMessage(action)?.paymentType ?? '';

            children = (
                <ReportActionItemBasicMessage
                    message={translate(paymentType === CONST.IOU.PAYMENT_TYPE.EXPENSIFY ? 'iou.waitingOnEnabledWallet' : 'iou.waitingOnBankAccount', {submitterDisplayName})}
                >
                    <>
                        {missingPaymentMethod === 'bankAccount' && (
                            <Button
                                success
                                style={[styles.w100, styles.requestPreviewBox]}
                                text={translate('bankAccount.addBankAccount')}
                                onPress={() => openPersonalBankAccountSetupView(Navigation.getTopmostReportId() ?? linkedReport?.reportID, undefined, undefined, isUserValidated)}
                                pressOnEnter
                                large
                            />
                        )}
                        {missingPaymentMethod === 'wallet' && (
                            <KYCWall
                                onSuccessfulKYC={() => Navigation.navigate(ROUTES.ENABLE_PAYMENTS)}
                                enablePaymentsRoute={ROUTES.ENABLE_PAYMENTS}
                                addBankAccountRoute={ROUTES.BANK_ACCOUNT_PERSONAL}
                                addDebitCardRoute={ROUTES.SETTINGS_ADD_DEBIT_CARD}
                                chatReportID={linkedReport?.reportID}
                                iouReport={iouReport}
                            >
                                {(triggerKYCFlow, buttonRef) => (
                                    <Button
                                        ref={buttonRef}
                                        success
                                        large
                                        style={[styles.w100, styles.requestPreviewBox]}
                                        text={translate('iou.enableWallet')}
                                        onPress={triggerKYCFlow}
                                    />
                                )}
                            </KYCWall>
                        )}
                    </>
                </ReportActionItemBasicMessage>
            );
        } else if (isReimbursementDeQueuedOrCanceledAction(action)) {
            children = <ReportActionItemBasicMessage message={reimbursementDeQueuedOrCanceledActionMessage} />;
        } else if (action.actionName === CONST.REPORT.ACTIONS.TYPE.MODIFIED_EXPENSE) {
            children = <ReportActionItemBasicMessage message={modifiedExpenseMessage} />;
        } else if (isActionOfType(action, CONST.REPORT.ACTIONS.TYPE.SUBMITTED) || isActionOfType(action, CONST.REPORT.ACTIONS.TYPE.SUBMITTED_AND_CLOSED) || isMarkAsClosedAction(action)) {
            const wasSubmittedViaHarvesting = !isMarkAsClosedAction(action) ? getOriginalMessage(action)?.harvesting ?? false : false;
            if (wasSubmittedViaHarvesting) {
                children = (
                    <ReportActionItemBasicMessage>
                        <RenderHTML html={`<comment><muted-text>${getReportAutomaticallySubmittedMessage(action, report)}</muted-text></comment>`} />
                    </ReportActionItemBasicMessage>
                );
            } else {
                children = <ReportActionItemBasicMessage message={getIOUSubmittedMessage(action, report)} />;
            }
        } else if (isActionOfType(action, CONST.REPORT.ACTIONS.TYPE.APPROVED)) {
            const wasAutoApproved = getOriginalMessage(action)?.automaticAction ?? false;
            if (wasAutoApproved) {
                children = (
                    <ReportActionItemBasicMessage>
                        <RenderHTML html={`<comment><muted-text>${getReportAutomaticallyApprovedMessage(action, report)}</muted-text></comment>`} />
                    </ReportActionItemBasicMessage>
                );
            } else {
                children = <ReportActionItemBasicMessage message={getIOUApprovedMessage(action, report)} />;
            }
        } else if (isUnapprovedAction(action)) {
            children = <ReportActionItemBasicMessage message={getIOUUnapprovedMessage(action, report)} />;
        } else if (isActionOfType(action, CONST.REPORT.ACTIONS.TYPE.FORWARDED)) {
            const wasAutoForwarded = getOriginalMessage(action)?.automaticAction ?? false;
            if (wasAutoForwarded) {
                children = (
                    <ReportActionItemBasicMessage>
                        <RenderHTML html={`<comment><muted-text>${reportAutomaticallyForwardedMessage}</muted-text></comment>`} />
                    </ReportActionItemBasicMessage>
                );
            } else {
                children = <ReportActionItemBasicMessage message={getIOUForwardedMessage(action, report)} />;
            }
        } else if (action.actionName === CONST.REPORT.ACTIONS.TYPE.REJECTED) {
            children = <ReportActionItemBasicMessage message={getRejectedReportMessage()} />;
        } else if (action.actionName === CONST.REPORT.ACTIONS.TYPE.POLICY_CHANGE_LOG.CORPORATE_UPGRADE) {
            children = <ReportActionItemBasicMessage message={getUpgradeWorkspaceMessage()} />;
        } else if (action.actionName === CONST.REPORT.ACTIONS.TYPE.POLICY_CHANGE_LOG.TEAM_DOWNGRADE) {
            children = <ReportActionItemBasicMessage message={getDowngradeWorkspaceMessage()} />;
        } else if (action.actionName === CONST.REPORT.ACTIONS.TYPE.HOLD) {
            children = <ReportActionItemBasicMessage message={translate('iou.heldExpense')} />;
        } else if (action.actionName === CONST.REPORT.ACTIONS.TYPE.HOLD_COMMENT) {
            children = <ReportActionItemBasicMessage message={getReportActionText(action)} />;
        } else if (action.actionName === CONST.REPORT.ACTIONS.TYPE.UNHOLD) {
            children = <ReportActionItemBasicMessage message={translate('iou.unheldExpense')} />;
        } else if (action.actionName === CONST.REPORT.ACTIONS.TYPE.RETRACTED) {
            children = <ReportActionItemBasicMessage message={translate('iou.retracted')} />;
        } else if (action.actionName === CONST.REPORT.ACTIONS.TYPE.REOPENED) {
            children = <ReportActionItemBasicMessage message={getReopenedMessage()} />;
        } else if (action.actionName === CONST.REPORT.ACTIONS.TYPE.CHANGE_POLICY) {
            children = <ReportActionItemBasicMessage message={getPolicyChangeMessage(action)} />;
        } else if (action.actionName === CONST.REPORT.ACTIONS.TYPE.DELETED_TRANSACTION) {
            children = <ReportActionItemBasicMessage message={getDeletedTransactionMessage(action)} />;
        } else if (action.actionName === CONST.REPORT.ACTIONS.TYPE.MOVED_TRANSACTION) {
            children = (
                <ReportActionItemBasicMessage message="">
                    <RenderHTML html={`<comment><muted-text>${getMovedTransactionMessage(action)}</muted-text></comment>`} />
                </ReportActionItemBasicMessage>
            );
        } else if (action.actionName === CONST.REPORT.ACTIONS.TYPE.TRAVEL_UPDATE) {
            children = (
                <ReportActionItemBasicMessage message="">
                    <RenderHTML html={`<comment><muted-text>${getTravelUpdateMessage(action, datetimeToCalendarTime)}</muted-text></comment>`} />
                </ReportActionItemBasicMessage>
            );
        } else if (action.actionName === CONST.REPORT.ACTIONS.TYPE.UNREPORTED_TRANSACTION) {
            children = <ReportActionItemBasicMessage message={translate('iou.unreportedTransaction')} />;
        } else if (action.actionName === CONST.REPORT.ACTIONS.TYPE.MERGED_WITH_CASH_TRANSACTION) {
            children = <ReportActionItemBasicMessage message={translate('systemMessage.mergedWithCashTransaction')} />;
        } else if (isActionOfType(action, CONST.REPORT.ACTIONS.TYPE.DISMISSED_VIOLATION)) {
            children = <ReportActionItemBasicMessage message={getDismissedViolationMessageText(getOriginalMessage(action))} />;
        } else if (isActionOfType(action, CONST.REPORT.ACTIONS.TYPE.RESOLVED_DUPLICATES)) {
            children = <ReportActionItemBasicMessage message={translate('violations.resolvedDuplicates')} />;
        } else if (action.actionName === CONST.REPORT.ACTIONS.TYPE.POLICY_CHANGE_LOG.UPDATE_NAME) {
            children = <ReportActionItemBasicMessage message={getWorkspaceNameUpdatedMessage(action)} />;
        } else if (action.actionName === CONST.REPORT.ACTIONS.TYPE.POLICY_CHANGE_LOG.UPDATE_CURRENCY) {
            children = <ReportActionItemBasicMessage message={getWorkspaceCurrencyUpdateMessage(action)} />;
        } else if (action.actionName === CONST.REPORT.ACTIONS.TYPE.POLICY_CHANGE_LOG.UPDATE_AUTO_REPORTING_FREQUENCY) {
            children = <ReportActionItemBasicMessage message={getWorkspaceFrequencyUpdateMessage(action)} />;
        } else if (
            action.actionName === CONST.REPORT.ACTIONS.TYPE.POLICY_CHANGE_LOG.ADD_CATEGORY ||
            action.actionName === CONST.REPORT.ACTIONS.TYPE.POLICY_CHANGE_LOG.DELETE_CATEGORY ||
            action.actionName === CONST.REPORT.ACTIONS.TYPE.POLICY_CHANGE_LOG.UPDATE_CATEGORY ||
            action.actionName === CONST.REPORT.ACTIONS.TYPE.POLICY_CHANGE_LOG.SET_CATEGORY_NAME
        ) {
            children = <ReportActionItemBasicMessage message={getWorkspaceCategoryUpdateMessage(action)} />;
        } else if (isTagModificationAction(action.actionName)) {
            children = <ReportActionItemBasicMessage message={getCleanedTagName(getWorkspaceTagUpdateMessage(action))} />;
        } else if (action.actionName === CONST.REPORT.ACTIONS.TYPE.POLICY_CHANGE_LOG.ADD_CUSTOM_UNIT_RATE) {
            children = <ReportActionItemBasicMessage message={getWorkspaceCustomUnitRateAddedMessage(action)} />;
        } else if (action.actionName === CONST.REPORT.ACTIONS.TYPE.POLICY_CHANGE_LOG.ADD_REPORT_FIELD) {
            children = <ReportActionItemBasicMessage message={getWorkspaceReportFieldAddMessage(action)} />;
        } else if (action.actionName === CONST.REPORT.ACTIONS.TYPE.POLICY_CHANGE_LOG.UPDATE_REPORT_FIELD) {
            children = <ReportActionItemBasicMessage message={getWorkspaceReportFieldUpdateMessage(action)} />;
        } else if (action.actionName === CONST.REPORT.ACTIONS.TYPE.POLICY_CHANGE_LOG.DELETE_REPORT_FIELD) {
            children = <ReportActionItemBasicMessage message={getWorkspaceReportFieldDeleteMessage(action)} />;
        } else if (isActionOfType(action, CONST.REPORT.ACTIONS.TYPE.POLICY_CHANGE_LOG.UPDATE_FIELD)) {
            children = <ReportActionItemBasicMessage message={getWorkspaceUpdateFieldMessage(action)} />;
        } else if (isActionOfType(action, CONST.REPORT.ACTIONS.TYPE.POLICY_CHANGE_LOG.UPDATE_MAX_EXPENSE_AMOUNT_NO_RECEIPT)) {
            children = <ReportActionItemBasicMessage message={getPolicyChangeLogMaxExpenseAmountNoReceiptMessage(action)} />;
        } else if (isActionOfType(action, CONST.REPORT.ACTIONS.TYPE.POLICY_CHANGE_LOG.UPDATE_MAX_EXPENSE_AMOUNT)) {
            children = <ReportActionItemBasicMessage message={getPolicyChangeLogMaxExpenseAmountMessage(action)} />;
        } else if (isActionOfType(action, CONST.REPORT.ACTIONS.TYPE.POLICY_CHANGE_LOG.UPDATE_DEFAULT_BILLABLE)) {
            children = <ReportActionItemBasicMessage message={getPolicyChangeLogDefaultBillableMessage(action)} />;
        } else if (isActionOfType(action, CONST.REPORT.ACTIONS.TYPE.POLICY_CHANGE_LOG.UPDATE_DEFAULT_TITLE_ENFORCED)) {
            children = <ReportActionItemBasicMessage message={getPolicyChangeLogDefaultTitleEnforcedMessage(action)} />;
        } else if (action.actionName === CONST.REPORT.ACTIONS.TYPE.POLICY_CHANGE_LOG.ADD_EMPLOYEE) {
            children = <ReportActionItemBasicMessage message={getPolicyChangeLogAddEmployeeMessage(action)} />;
        } else if (action.actionName === CONST.REPORT.ACTIONS.TYPE.POLICY_CHANGE_LOG.UPDATE_EMPLOYEE) {
            children = <ReportActionItemBasicMessage message={getPolicyChangeLogUpdateEmployee(action)} />;
        } else if (action.actionName === CONST.REPORT.ACTIONS.TYPE.POLICY_CHANGE_LOG.DELETE_EMPLOYEE) {
            children = <ReportActionItemBasicMessage message={getPolicyChangeLogDeleteMemberMessage(action)} />;
        } else if (isActionOfType(action, CONST.REPORT.ACTIONS.TYPE.REMOVED_FROM_APPROVAL_CHAIN)) {
            children = <ReportActionItemBasicMessage message={getRemovedFromApprovalChainMessage(action)} />;
        } else if (isActionableJoinRequest(action)) {
            children = (
                <View>
                    <ReportActionItemBasicMessage message={getJoinRequestMessage(action)} />
                    {actionableItemButtons.length > 0 && (
                        <ActionableItemButtons
                            items={actionableItemButtons}
                            shouldUseLocalization
                            layout={isActionableTrackExpense(action) ? 'vertical' : 'horizontal'}
                        />
                    )}
                </View>
            );
        } else if (isActionOfType(action, CONST.REPORT.ACTIONS.TYPE.DEMOTED_FROM_WORKSPACE)) {
            children = <ReportActionItemBasicMessage message={getDemotedFromWorkspaceMessage(action)} />;
        } else if (
            isActionOfType(
                action,
                CONST.REPORT.ACTIONS.TYPE.CARD_ISSUED,
                CONST.REPORT.ACTIONS.TYPE.CARD_ISSUED_VIRTUAL,
                CONST.REPORT.ACTIONS.TYPE.CARD_MISSING_ADDRESS,
                CONST.REPORT.ACTIONS.TYPE.CARD_ASSIGNED,
            )
        ) {
            children = (
                <IssueCardMessage
                    action={action}
                    policyID={report?.policyID}
                />
            );
        } else if (isActionOfType(action, CONST.REPORT.ACTIONS.TYPE.EXPORTED_TO_INTEGRATION)) {
            children = <ExportIntegration action={action} />;
        } else if (isRenamedAction(action)) {
            const message = getRenamedAction(action, isExpenseReport(report));
            children = <ReportActionItemBasicMessage message={message} />;
        } else if (isActionOfType(action, CONST.REPORT.ACTIONS.TYPE.INTEGRATION_SYNC_FAILED)) {
            const {label, errorMessage} = getOriginalMessage(action) ?? {label: '', errorMessage: ''};
            children = <ReportActionItemBasicMessage message={translate('report.actions.type.integrationSyncFailed', {label, errorMessage})} />;
        } else if (isActionOfType(action, CONST.REPORT.ACTIONS.TYPE.POLICY_CHANGE_LOG.DELETE_INTEGRATION)) {
            children = <ReportActionItemBasicMessage message={getRemovedConnectionMessage(action)} />;
        } else {
            const hasBeenFlagged =
                ![CONST.MODERATION.MODERATOR_DECISION_APPROVED, CONST.MODERATION.MODERATOR_DECISION_PENDING].some((item) => item === moderationDecision) && !isPendingRemove(action);
            children = (
                <MentionReportContext.Provider value={mentionReportContextValue}>
                    <ShowContextMenuContext.Provider value={contextValue}>
                        <AttachmentContext.Provider value={attachmentContextValue}>
                            {draftMessage === undefined ? (
                                <View style={displayAsGroup && hasBeenFlagged ? styles.blockquote : {}}>
                                    <ReportActionItemMessage
                                        reportID={reportID}
                                        action={action}
                                        displayAsGroup={displayAsGroup}
                                        isHidden={isHidden}
                                    />
                                    {hasBeenFlagged && (
                                        <Button
                                            small
                                            style={[styles.mt2, styles.alignSelfStart]}
                                            onPress={() => updateHiddenState(!isHidden)}
                                        >
                                            <Text
                                                style={[styles.buttonSmallText, styles.userSelectNone]}
                                                dataSet={{[CONST.SELECTION_SCRAPER_HIDDEN_ELEMENT]: true}}
                                            >
                                                {isHidden ? translate('moderation.revealMessage') : translate('moderation.hideMessage')}
                                            </Text>
                                        </Button>
                                    )}
                                    {/**
                                These are the actionable buttons that appear at the bottom of a Concierge message
                                for example: Invite a user mentioned but not a member of the room
                                https://github.com/Expensify/App/issues/32741
                            */}
                                    {actionableItemButtons.length > 0 && (
                                        <ActionableItemButtons
                                            items={actionableItemButtons}
                                            layout={isActionableTrackExpense(action) || isConciergeCategoryOptions(action) ? 'vertical' : 'horizontal'}
                                            shouldUseLocalization={!isConciergeCategoryOptions(action)}
                                        />
                                    )}
                                </View>
                            ) : (
                                <ReportActionItemMessageEdit
                                    action={action}
                                    draftMessage={draftMessage}
                                    reportID={reportID}
                                    policyID={report?.policyID}
                                    index={index}
                                    ref={composerTextInputRef}
                                    shouldDisableEmojiPicker={
                                        (chatIncludesConcierge(report) && isBlockedFromConcierge(blockedFromConcierge)) || isArchivedNonExpenseReport(report, reportNameValuePairs)
                                    }
                                    isGroupPolicyReport={!!report?.policyID && report.policyID !== CONST.POLICY.ID_FAKE}
                                />
                            )}
                        </AttachmentContext.Provider>
                    </ShowContextMenuContext.Provider>
                </MentionReportContext.Provider>
            );
        }
        const numberOfThreadReplies = action.childVisibleActionCount ?? 0;

        const shouldDisplayThreadReplies = shouldDisplayThreadRepliesUtils(action, isThreadReportParentAction) && !isOnSearch;
        const oldestFourAccountIDs =
            action.childOldestFourAccountIDs
                ?.split(',')
                .map((accountID) => Number(accountID))
                .filter((accountID): accountID is number => typeof accountID === 'number') ?? [];
        const draftMessageRightAlign = draftMessage !== undefined ? styles.chatItemReactionsDraftRight : {};

        const itemContent = (
            <>
                {children}
                {Permissions.canUseLinkPreviews() && !isHidden && (action.linkMetadata?.length ?? 0) > 0 && (
                    <View style={draftMessage !== undefined ? styles.chatItemReactionsDraftRight : {}}>
                        <LinkPreviewer linkMetadata={action.linkMetadata?.filter((item) => !isEmptyObject(item))} />
                    </View>
                )}
                {!isMessageDeleted(action) && (
                    <View style={draftMessageRightAlign}>
                        <ReportActionItemEmojiReactions
                            reportAction={action}
                            emojiReactions={isOnSearch ? {} : emojiReactions}
                            shouldBlockReactions={hasErrors}
                            toggleReaction={(emoji, ignoreSkinToneOnCompare) => {
                                if (isAnonymousUser()) {
                                    hideContextMenu(false);

                                    InteractionManager.runAfterInteractions(() => {
                                        signOutAndRedirectToSignIn();
                                    });
                                } else {
                                    toggleReaction(emoji, ignoreSkinToneOnCompare);
                                }
                            }}
                            setIsEmojiPickerActive={setIsEmojiPickerActive}
                        />
                    </View>
                )}

                {shouldDisplayThreadReplies && (
                    <View style={draftMessageRightAlign}>
                        <ReportActionItemThread
                            reportAction={action}
                            reportID={reportID}
                            numberOfReplies={numberOfThreadReplies}
                            mostRecentReply={`${action.childLastVisibleActionCreated}`}
                            isHovered={hovered || isContextMenuActive}
                            icons={getIconsForParticipants(oldestFourAccountIDs, personalDetails)}
                            onSecondaryInteraction={showPopover}
                            isActive={isReportActionActive && !isContextMenuActive}
                        />
                    </View>
                )}
            </>
        );

        return isEmptyHTML(children) ? emptyHTML : itemContent;
    };

    /**
     * Get ReportActionItem with a proper wrapper
     * @param hovered whether the ReportActionItem is hovered
     * @param isWhisper whether the ReportActionItem is a whisper
     * @param hasErrors whether the report action has any errors
     * @returns report action item
     */

    const renderReportActionItem = (hovered: boolean, isWhisper: boolean, hasErrors: boolean): React.JSX.Element => {
        const content = renderItemContent(hovered || isContextMenuActive || isEmojiPickerActive, isWhisper, hasErrors);

        if (canUseTableReportView && (isEmptyHTML(content) || (!shouldRenderViewBasedOnAction && !isClosedExpenseReportWithNoExpenses))) {
            return emptyHTML;
        }

        if (draftMessage !== undefined) {
            return <ReportActionItemDraft>{content}</ReportActionItemDraft>;
        }

        if (!displayAsGroup) {
            return (
                <ReportActionItemSingle
                    action={action}
                    showHeader={draftMessage === undefined}
                    wrapperStyle={{
                        ...(isOnSearch && styles.p0),
                        ...(isWhisper && styles.pt1),
                    }}
                    shouldShowSubscriptAvatar={shouldShowSubscriptAvatar}
                    report={report}
                    iouReport={iouReport}
                    isHovered={hovered || isContextMenuActive}
                    isActive={isReportActionActive && !isContextMenuActive}
                    hasBeenFlagged={
                        ![CONST.MODERATION.MODERATOR_DECISION_APPROVED, CONST.MODERATION.MODERATOR_DECISION_PENDING].some((item) => item === moderationDecision) && !isPendingRemove(action)
                    }
                    policies={policies}
                >
                    {content}
                </ReportActionItemSingle>
            );
        }

        return <ReportActionItemGrouped wrapperStyle={isWhisper ? styles.pt1 : {}}>{content}</ReportActionItemGrouped>;
    };
    if (action.actionName === CONST.REPORT.ACTIONS.TYPE.CREATED) {
        const transactionID = isMoneyRequestAction(parentReportActionForTransactionThread) ? getOriginalMessage(parentReportActionForTransactionThread)?.IOUTransactionID : undefined;

        return (
            <ReportActionItemContentCreated
                contextValue={contextValue}
                parentReportAction={parentReportAction}
                transactionID={transactionID}
                draftMessage={draftMessage}
                shouldHideThreadDividerLine={shouldHideThreadDividerLine}
            />
        );
    }

    if (isTripPreview(action) && isThreadReportParentAction) {
        return <TripSummary reportID={getOriginalMessage(action)?.linkedReportID} />;
    }

    if (isChronosOOOListAction(action)) {
        return (
            <ChronosOOOListActions
                action={action}
                reportID={reportID}
            />
        );
    }

    // For the `pay` IOU action on non-pay expense flow, we don't want to render anything if `isWaitingOnBankAccount` is true
    // Otherwise, we will see two system messages informing the payee needs to add a bank account or wallet
    if (isMoneyRequestAction(action) && !!report?.isWaitingOnBankAccount && getOriginalMessage(action)?.type === CONST.IOU.REPORT_ACTION_TYPE.PAY && !isSendingMoney) {
        return null;
    }

    // We currently send whispers to all report participants and hide them in the UI for users that shouldn't see them.
    // This is a temporary solution needed for comment-linking.
    // The long term solution will leverage end-to-end encryption and only targeted users will be able to decrypt.
    if (isWhisperActionTargetedToOthers(action)) {
        return null;
    }

    const hasErrors = !isEmptyObject(action.errors);
    const whisperedTo = getWhisperedTo(action);
    const isMultipleParticipant = whisperedTo.length > 1;

    const iouReportID = isMoneyRequestAction(action) && getOriginalMessage(action)?.IOUReportID ? getOriginalMessage(action)?.IOUReportID?.toString() : undefined;
    const transactionsWithReceipts = getTransactionsWithReceipts(iouReportID);
    const isWhisper = whisperedTo.length > 0 && transactionsWithReceipts.length === 0;
    const whisperedToPersonalDetails = isWhisper
        ? (Object.values(personalDetails ?? {}).filter((details) => whisperedTo.includes(details?.accountID ?? CONST.DEFAULT_NUMBER_ID)) as OnyxTypes.PersonalDetails[])
        : [];
    const isWhisperOnlyVisibleByUser = isWhisper && isCurrentUserTheOnlyParticipant(whisperedTo);
    const displayNamesWithTooltips = isWhisper ? getDisplayNamesWithTooltips(whisperedToPersonalDetails, isMultipleParticipant) : [];

    const renderSearchHeader = (children: React.ReactNode) => {
        if (!isOnSearch) {
            return children;
        }

        return (
            <View style={[styles.p4]}>
                <View style={styles.webViewStyles.tagStyles.ol}>
                    <View style={[styles.flexRow, styles.alignItemsCenter, !isWhisper ? styles.mb3 : {}]}>
                        <Text style={styles.chatItemMessageHeaderPolicy}>{translate('common.in')}&nbsp;</Text>
                        <TextLink
                            fontSize={variables.fontSizeSmall}
                            onPress={() => {
                                onPress?.();
                            }}
                            numberOfLines={1}
                        >
                            {getChatListItemReportName(action, report as SearchReport)}
                        </TextLink>
                    </View>
                    {children}
                </View>
            </View>
        );
    };

    return (
        <PressableWithSecondaryInteraction
            ref={popoverAnchorRef}
            onPress={() => {
                if (draftMessage === undefined) {
                    onPress?.();
                }
                if (!Keyboard.isVisible()) {
                    return;
                }
                Keyboard.dismiss();
            }}
            style={[action.pendingAction === CONST.RED_BRICK_ROAD_PENDING_ACTION.DELETE && !isDeletedParentAction ? styles.pointerEventsNone : styles.pointerEventsAuto]}
            onPressIn={() => shouldUseNarrowLayout && canUseTouchScreen() && ControlSelection.block()}
            onPressOut={() => ControlSelection.unblock()}
            onSecondaryInteraction={showPopover}
            preventDefaultContextMenu={draftMessage === undefined && !hasErrors}
            withoutFocusOnSecondaryInteraction
            accessibilityLabel={translate('accessibilityHints.chatMessage')}
            accessible
        >
            <Hoverable
                shouldHandleScroll
                isDisabled={draftMessage !== undefined}
                shouldFreezeCapture={isPaymentMethodPopoverActive}
                onHoverIn={() => {
                    setIsReportActionActive(false);
                }}
                onHoverOut={() => {
                    setIsReportActionActive(!!isReportActionLinked);
                }}
            >
                {(hovered) => (
                    <View style={highlightedBackgroundColorIfNeeded}>
                        {shouldDisplayNewMarker && (!shouldUseThreadDividerLine || !isFirstVisibleReportAction) && <UnreadActionIndicator reportActionID={action.reportActionID} />}
                        {shouldDisplayContextMenu && (
                            <MiniReportActionContextMenu
                                reportID={reportID}
                                reportActionID={action.reportActionID}
                                anchor={popoverAnchorRef}
                                originalReportID={originalReportID}
                                isArchivedRoom={isArchivedRoom}
                                displayAsGroup={displayAsGroup}
                                disabledActions={disabledActions}
                                isVisible={hovered && draftMessage === undefined && !hasErrors}
                                isThreadReportParentAction={isThreadReportParentAction}
                                draftMessage={draftMessage}
                                isChronosReport={isChronosReport}
                                checkIfContextMenuActive={toggleContextMenuFromActiveReportAction}
                                setIsEmojiPickerActive={setIsEmojiPickerActive}
                            />
                        )}
                        <View
                            style={StyleUtils.getReportActionItemStyle(
                                hovered || isWhisper || isContextMenuActive || !!isEmojiPickerActive || draftMessage !== undefined || isPaymentMethodPopoverActive,
                                draftMessage === undefined && !!onPress,
                            )}
                        >
                            <OfflineWithFeedback
                                onClose={onClose}
                                dismissError={dismissError}
                                // eslint-disable-next-line @typescript-eslint/prefer-nullish-coalescing
                                pendingAction={
                                    draftMessage !== undefined ? undefined : action.pendingAction ?? (action.isOptimisticAction ? CONST.RED_BRICK_ROAD_PENDING_ACTION.ADD : undefined)
                                }
                                shouldHideOnDelete={!isThreadReportParentAction}
                                errors={linkedTransactionRouteError ?? !isOnSearch ? getLatestErrorMessageField(action as OnyxDataWithErrors) : {}}
                                errorRowStyles={[styles.ml10, styles.mr2]}
                                needsOffscreenAlphaCompositing={isMoneyRequestAction(action)}
                                shouldDisableStrikeThrough
                            >
                                {renderSearchHeader(
                                    <>
                                        {isWhisper && (
                                            <View style={[styles.flexRow, styles.pl5, styles.pt2, styles.pr3]}>
                                                <View style={[styles.pl6, styles.mr3]}>
                                                    <Icon
                                                        fill={theme.icon}
                                                        src={Eye}
                                                        small
                                                    />
                                                </View>
                                                <Text style={[styles.chatItemMessageHeaderTimestamp]}>
                                                    {translate('reportActionContextMenu.onlyVisible')}
                                                    &nbsp;
                                                </Text>
                                                <DisplayNames
                                                    fullTitle={getWhisperDisplayNames(whisperedTo) ?? ''}
                                                    displayNamesWithTooltips={displayNamesWithTooltips}
                                                    tooltipEnabled
                                                    numberOfLines={1}
                                                    textStyles={[styles.chatItemMessageHeaderTimestamp, styles.flex1]}
                                                    shouldUseFullTitle={isWhisperOnlyVisibleByUser}
                                                />
                                            </View>
                                        )}
                                        {renderReportActionItem(!!hovered || !!isReportActionLinked, isWhisper, hasErrors)}
                                    </>,
                                )}
                            </OfflineWithFeedback>
                        </View>
                    </View>
                )}
            </Hoverable>
            <View style={styles.reportActionSystemMessageContainer}>
                <InlineSystemMessage message={action.error} />
            </View>
            <ConfirmModal
                isVisible={showConfirmDismissReceiptError}
                onConfirm={() => {
                    dismissError();
                    setShowConfirmDismissReceiptError(false);
                }}
                onCancel={() => {
                    setShowConfirmDismissReceiptError(false);
                }}
                title={translate('iou.dismissReceiptError')}
                prompt={translate('iou.dismissReceiptErrorConfirmation')}
                confirmText={translate('common.dismiss')}
                cancelText={translate('common.cancel')}
                shouldShowCancelButton
                danger
            />
        </PressableWithSecondaryInteraction>
    );
}
export type {PureReportActionItemProps};
export default memo(PureReportActionItem, (prevProps, nextProps) => {
    const prevParentReportAction = prevProps.parentReportAction;
    const nextParentReportAction = nextProps.parentReportAction;
    return (
        prevProps.displayAsGroup === nextProps.displayAsGroup &&
        prevProps.isMostRecentIOUReportAction === nextProps.isMostRecentIOUReportAction &&
        prevProps.shouldDisplayNewMarker === nextProps.shouldDisplayNewMarker &&
        lodashIsEqual(prevProps.action, nextProps.action) &&
        lodashIsEqual(prevProps.report?.pendingFields, nextProps.report?.pendingFields) &&
        lodashIsEqual(prevProps.report?.isDeletedParentAction, nextProps.report?.isDeletedParentAction) &&
        lodashIsEqual(prevProps.report?.errorFields, nextProps.report?.errorFields) &&
        prevProps.report?.statusNum === nextProps.report?.statusNum &&
        prevProps.report?.stateNum === nextProps.report?.stateNum &&
        prevProps.report?.parentReportID === nextProps.report?.parentReportID &&
        prevProps.report?.parentReportActionID === nextProps.report?.parentReportActionID &&
        // TaskReport's created actions render the TaskView, which updates depending on certain fields in the TaskReport
        isTaskReport(prevProps.report) === isTaskReport(nextProps.report) &&
        prevProps.action.actionName === nextProps.action.actionName &&
        prevProps.report?.reportName === nextProps.report?.reportName &&
        prevProps.report?.description === nextProps.report?.description &&
        isCompletedTaskReport(prevProps.report) === isCompletedTaskReport(nextProps.report) &&
        prevProps.report?.managerID === nextProps.report?.managerID &&
        prevProps.shouldHideThreadDividerLine === nextProps.shouldHideThreadDividerLine &&
        prevProps.report?.total === nextProps.report?.total &&
        prevProps.report?.nonReimbursableTotal === nextProps.report?.nonReimbursableTotal &&
        prevProps.report?.policyAvatar === nextProps.report?.policyAvatar &&
        prevProps.linkedReportActionID === nextProps.linkedReportActionID &&
        lodashIsEqual(prevProps.report?.fieldList, nextProps.report?.fieldList) &&
        lodashIsEqual(prevProps.transactionThreadReport, nextProps.transactionThreadReport) &&
        lodashIsEqual(prevProps.reportActions, nextProps.reportActions) &&
        lodashIsEqual(prevParentReportAction, nextParentReportAction) &&
        prevProps.draftMessage === nextProps.draftMessage &&
        prevProps.iouReport?.reportID === nextProps.iouReport?.reportID &&
        lodashIsEqual(prevProps.emojiReactions, nextProps.emojiReactions) &&
        lodashIsEqual(prevProps.linkedTransactionRouteError, nextProps.linkedTransactionRouteError) &&
        lodashIsEqual(prevProps.reportNameValuePairs, nextProps.reportNameValuePairs) &&
        prevProps.isUserValidated === nextProps.isUserValidated &&
        prevProps.parentReport?.reportID === nextProps.parentReport?.reportID &&
        lodashIsEqual(prevProps.personalDetails, nextProps.personalDetails) &&
        lodashIsEqual(prevProps.blockedFromConcierge, nextProps.blockedFromConcierge) &&
        prevProps.originalReportID === nextProps.originalReportID &&
        prevProps.isArchivedRoom === nextProps.isArchivedRoom &&
        prevProps.isChronosReport === nextProps.isChronosReport &&
        prevProps.isClosedExpenseReportWithNoExpenses === nextProps.isClosedExpenseReportWithNoExpenses &&
        lodashIsEqual(prevProps.missingPaymentMethod, nextProps.missingPaymentMethod) &&
        prevProps.reimbursementDeQueuedOrCanceledActionMessage === nextProps.reimbursementDeQueuedOrCanceledActionMessage &&
        prevProps.modifiedExpenseMessage === nextProps.modifiedExpenseMessage &&
        prevProps.userBillingFundID === nextProps.userBillingFundID &&
        prevProps.reportAutomaticallyForwardedMessage === nextProps.reportAutomaticallyForwardedMessage
    );
});<|MERGE_RESOLUTION|>--- conflicted
+++ resolved
@@ -406,12 +406,8 @@
     policies,
     shouldShowBorder,
 }: PureReportActionItemProps) {
-<<<<<<< HEAD
+    const actionSheetAwareScrollViewContext = useContext(ActionSheetAwareScrollView.ActionSheetAwareScrollViewContext);
     const {translate, datetimeToCalendarTime} = useLocalize();
-=======
-    const actionSheetAwareScrollViewContext = useContext(ActionSheetAwareScrollView.ActionSheetAwareScrollViewContext);
-    const {translate} = useLocalize();
->>>>>>> 4de0b0b7
     const {shouldUseNarrowLayout} = useResponsiveLayout();
     const reportID = report?.reportID ?? action?.reportID;
     const theme = useTheme();
