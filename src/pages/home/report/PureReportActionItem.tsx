import lodashIsEqual from 'lodash/isEqual';
import mapValues from 'lodash/mapValues';
import React, {memo, useCallback, useContext, useEffect, useMemo, useRef, useState} from 'react';
import type {GestureResponderEvent, TextInput} from 'react-native';
import {InteractionManager, Keyboard, View} from 'react-native';
import type {OnyxEntry} from 'react-native-onyx';
import type {ValueOf} from 'type-fest';
import type {Emoji} from '@assets/emojis/types';
import * as ActionSheetAwareScrollView from '@components/ActionSheetAwareScrollView';
import {AttachmentContext} from '@components/AttachmentContext';
import Button from '@components/Button';
import ConfirmModal from '@components/ConfirmModal';
import DisplayNames from '@components/DisplayNames';
import Hoverable from '@components/Hoverable';
import MentionReportContext from '@components/HTMLEngineProvider/HTMLRenderers/MentionReportRenderer/MentionReportContext';
import Icon from '@components/Icon';
import {Eye} from '@components/Icon/Expensicons';
import InlineSystemMessage from '@components/InlineSystemMessage';
import KYCWall from '@components/KYCWall';
import OfflineWithFeedback from '@components/OfflineWithFeedback';
import PressableWithSecondaryInteraction from '@components/PressableWithSecondaryInteraction';
import ReportActionItemEmojiReactions from '@components/Reactions/ReportActionItemEmojiReactions';
import RenderHTML from '@components/RenderHTML';
import type {ActionableItem} from '@components/ReportActionItem/ActionableItemButtons';
import ActionableItemButtons from '@components/ReportActionItem/ActionableItemButtons';
import ChronosOOOListActions from '@components/ReportActionItem/ChronosOOOListActions';
import ExportIntegration from '@components/ReportActionItem/ExportIntegration';
import IssueCardMessage from '@components/ReportActionItem/IssueCardMessage';
import MoneyRequestAction from '@components/ReportActionItem/MoneyRequestAction';
import MoneyRequestReportPreview from '@components/ReportActionItem/MoneyRequestReportPreview';
import ReportPreview from '@components/ReportActionItem/ReportPreview';
import TaskAction from '@components/ReportActionItem/TaskAction';
import TaskPreview from '@components/ReportActionItem/TaskPreview';
import TransactionPreview from '@components/ReportActionItem/TransactionPreview';
import TripRoomPreview from '@components/ReportActionItem/TripRoomPreview';
import {useSearchContext} from '@components/Search/SearchContext';
import {ShowContextMenuContext} from '@components/ShowContextMenuContext';
import Text from '@components/Text';
import TextLink from '@components/TextLink';
import UnreadActionIndicator from '@components/UnreadActionIndicator';
import useLocalize from '@hooks/useLocalize';
import usePermissions from '@hooks/usePermissions';
import usePrevious from '@hooks/usePrevious';
import useResponsiveLayout from '@hooks/useResponsiveLayout';
import useStyleUtils from '@hooks/useStyleUtils';
import useTheme from '@hooks/useTheme';
import useThemeStyles from '@hooks/useThemeStyles';
import ControlSelection from '@libs/ControlSelection';
import {canUseTouchScreen} from '@libs/DeviceCapabilities';
import type {OnyxDataWithErrors} from '@libs/ErrorUtils';
import {getLatestErrorMessageField, isReceiptError} from '@libs/ErrorUtils';
import focusComposerWithDelay from '@libs/focusComposerWithDelay';
import {isReportMessageAttachment} from '@libs/isReportMessageAttachment';
import {formatPhoneNumber} from '@libs/LocalePhoneNumber';
import Navigation from '@libs/Navigation/Navigation';
import Permissions from '@libs/Permissions';
import {getDisplayNameOrDefault} from '@libs/PersonalDetailsUtils';
import {getCleanedTagName} from '@libs/PolicyUtils';
import {
    extractLinksFromMessageHtml,
    getDemotedFromWorkspaceMessage,
    getDismissedViolationMessageText,
    getIOUReportIDFromReportActionPreview,
    getOriginalMessage,
    getPolicyChangeLogAddEmployeeMessage,
    getPolicyChangeLogChangeRoleMessage,
    getPolicyChangeLogDefaultBillableMessage,
    getPolicyChangeLogDefaultTitleEnforcedMessage,
    getPolicyChangeLogDeleteMemberMessage,
    getPolicyChangeLogMaxExpenseAmountMessage,
    getPolicyChangeLogMaxExpesnseAmountNoReceiptMessage,
    getRemovedConnectionMessage,
    getRemovedFromApprovalChainMessage,
    getRenamedAction,
    getReportActionMessage,
    getReportActionText,
    getWhisperedTo,
    getWorkspaceCategoryUpdateMessage,
    getWorkspaceCurrencyUpdateMessage,
    getWorkspaceCustomUnitRateAddedMessage,
    getWorkspaceDescriptionUpdatedMessage,
    getWorkspaceFrequencyUpdateMessage,
    getWorkspaceReportFieldAddMessage,
    getWorkspaceReportFieldDeleteMessage,
    getWorkspaceReportFieldUpdateMessage,
    getWorkspaceTagUpdateMessage,
    getWorkspaceUpdateFieldMessage,
    isActionableAddPaymentCard,
    isActionableJoinRequest,
    isActionableMentionWhisper,
    isActionableReportMentionWhisper,
    isActionableTrackExpense,
    isActionOfType,
    isChronosOOOListAction,
    isConciergeCategoryOptions,
    isCreatedTaskReportAction,
    isDeletedAction,
    isDeletedParentAction as isDeletedParentActionUtils,
    isMessageDeleted,
    isMoneyRequestAction,
    isPendingRemove,
    isReimbursementDeQueuedOrCanceledAction,
    isReimbursementQueuedAction,
    isRenamedAction,
    isSplitBillAction as isSplitBillActionReportActionsUtils,
    isTagModificationAction,
    isTaskAction,
    isTrackExpenseAction as isTrackExpenseActionReportActionsUtils,
    isTripPreview,
    isUnapprovedAction,
    isWhisperActionTargetedToOthers,
} from '@libs/ReportActionsUtils';
import {
    canWriteInReport,
    chatIncludesConcierge,
    getChatListItemReportName,
    getDeletedTransactionMessage,
    getDisplayNamesWithTooltips,
    getDowngradeWorkspaceMessage,
    getIconsForParticipants,
    getIOUApprovedMessage,
    getIOUForwardedMessage,
    getIOUSubmittedMessage,
    getIOUUnapprovedMessage,
    getPolicyChangeMessage,
    getRejectedReportMessage,
    getReportAutomaticallyApprovedMessage,
    getReportAutomaticallySubmittedMessage,
    getUpgradeWorkspaceMessage,
    getWhisperDisplayNames,
    getWorkspaceNameUpdatedMessage,
    isArchivedNonExpenseReport,
    isChatThread,
    isCompletedTaskReport,
    isTaskReport,
    shouldDisplayThreadReplies as shouldDisplayThreadRepliesUtils,
} from '@libs/ReportUtils';
import type {MissingPaymentMethod} from '@libs/ReportUtils';
import SelectionScraper from '@libs/SelectionScraper';
import shouldRenderAddPaymentCard from '@libs/shouldRenderAppPaymentCard';
import {ReactionListContext} from '@pages/home/ReportScreenContext';
import variables from '@styles/variables';
import {openPersonalBankAccountSetupView} from '@userActions/BankAccounts';
import {hideEmojiPicker, isActive} from '@userActions/EmojiPickerAction';
import {acceptJoinRequest, declineJoinRequest} from '@userActions/Policy/Member';
import {addComment, expandURLPreview} from '@userActions/Report';
import type {IgnoreDirection} from '@userActions/ReportActions';
import {isAnonymousUser, signOutAndRedirectToSignIn} from '@userActions/Session';
import {isBlockedFromConcierge} from '@userActions/User';
import CONST from '@src/CONST';
import type {IOUAction} from '@src/CONST';
import ROUTES from '@src/ROUTES';
import type * as OnyxTypes from '@src/types/onyx';
import type {Errors} from '@src/types/onyx/OnyxCommon';
import type {JoinWorkspaceResolution} from '@src/types/onyx/OriginalMessage';
import type {SearchReport} from '@src/types/onyx/SearchResults';
import {isEmptyObject} from '@src/types/utils/EmptyObject';
import {RestrictedReadOnlyContextMenuActions} from './ContextMenu/ContextMenuActions';
import MiniReportActionContextMenu from './ContextMenu/MiniReportActionContextMenu';
import type {ContextMenuAnchor} from './ContextMenu/ReportActionContextMenu';
import {hideContextMenu, hideDeleteModal, isActiveReportAction, showContextMenu} from './ContextMenu/ReportActionContextMenu';
import LinkPreviewer from './LinkPreviewer';
import ReportActionItemBasicMessage from './ReportActionItemBasicMessage';
import ReportActionItemContentCreated from './ReportActionItemContentCreated';
import ReportActionItemDraft from './ReportActionItemDraft';
import ReportActionItemGrouped from './ReportActionItemGrouped';
import ReportActionItemMessage from './ReportActionItemMessage';
import ReportActionItemMessageEdit from './ReportActionItemMessageEdit';
import ReportActionItemSingle from './ReportActionItemSingle';
import ReportActionItemThread from './ReportActionItemThread';
import ReportAttachmentsContext from './ReportAttachmentsContext';
import TripSummary from './TripSummary';

type PureReportActionItemProps = {
    /** Report for this action */
    report: OnyxEntry<OnyxTypes.Report>;

    /** The transaction thread report associated with the report for this action, if any */
    transactionThreadReport?: OnyxEntry<OnyxTypes.Report>;

    /** Array of report actions for the report for this action */
    // eslint-disable-next-line react/no-unused-prop-types
    reportActions: OnyxTypes.ReportAction[];

    /** Report action belonging to the report's parent */
    parentReportAction: OnyxEntry<OnyxTypes.ReportAction>;

    /** The transaction thread report's parentReportAction */
    /** It's used by withOnyx HOC */
    // eslint-disable-next-line react/no-unused-prop-types
    parentReportActionForTransactionThread?: OnyxEntry<OnyxTypes.ReportAction>;

    /** All the data of the action item */
    action: OnyxTypes.ReportAction;

    /** Should the comment have the appearance of being grouped with the previous comment? */
    displayAsGroup: boolean;

    /** Is this the most recent IOU Action? */
    isMostRecentIOUReportAction: boolean;

    /** Should we display the new marker on top of the comment? */
    shouldDisplayNewMarker: boolean;

    /** Determines if the avatar is displayed as a subscript (positioned lower than normal) */
    shouldShowSubscriptAvatar?: boolean;

    /** Position index of the report action in the overall report FlatList view */
    index: number;

    /** Flag to show, hide the thread divider line */
    shouldHideThreadDividerLine?: boolean;

    /** Report action ID that was referenced in the deeplink to report  */
    linkedReportActionID?: string;

    /** Callback to be called on onPress */
    onPress?: () => void;

    /** If this is the first visible report action */
    isFirstVisibleReportAction: boolean;

    /**
     * Is the action a thread's parent reportAction viewed from within the thread report?
     * It will be false if we're viewing the same parent report action from the report it belongs to rather than the thread.
     */
    isThreadReportParentAction?: boolean;

    /** IF the thread divider line will be used */
    shouldUseThreadDividerLine?: boolean;

    /** Whether context menu should be displayed */
    shouldDisplayContextMenu?: boolean;

    /** ReportAction Draftmessage */
    draftMessage?: string;

    /** The IOU/Expense report we are paying */
    iouReport?: OnyxTypes.Report;

    /** All the emoji reactions for the report action. */
    emojiReactions?: OnyxTypes.ReportActionReactions;

    /** Linked transaction route error */
    linkedTransactionRouteError?: Errors;

    /** Optional property for report name-value pairs */
    reportNameValuePairs?: OnyxTypes.ReportNameValuePairs;

    /** Optional property to indicate if the user is validated */
    isUserValidated?: boolean;

    /** Parent report */
    parentReport?: OnyxTypes.Report;

    /** Personal details list */
    personalDetails?: OnyxTypes.PersonalDetailsList;

    /** Whether or not the user is blocked from concierge */
    blockedFromConcierge?: OnyxTypes.BlockedFromConcierge;

    /** ID of the original report from which the given reportAction is first created */
    originalReportID?: string;

    /** Function to deletes the draft for a comment report action. */
    deleteReportActionDraft?: (reportID: string | undefined, action: OnyxTypes.ReportAction) => void;

    /** Whether the room is archived */
    isArchivedRoom?: boolean;

    /** Whether the room is a chronos report */
    isChronosReport?: boolean;

    /** Function to toggle emoji reaction */
    toggleEmojiReaction?: (
        reportID: string | undefined,
        reportAction: OnyxTypes.ReportAction,
        reactionObject: Emoji,
        existingReactions: OnyxEntry<OnyxTypes.ReportActionReactions>,
        paramSkinTone: number | undefined,
        ignoreSkinToneOnCompare: boolean | undefined,
    ) => void;

    /** Function to create a draft transaction and navigate to participant selector */
    createDraftTransactionAndNavigateToParticipantSelector?: (transactionID: string | undefined, reportID: string | undefined, actionName: IOUAction, reportActionID: string) => void;

    /** Function to resolve actionable report mention whisper */
    resolveActionableReportMentionWhisper?: (
        reportId: string | undefined,
        reportAction: OnyxEntry<OnyxTypes.ReportAction>,
        resolution: ValueOf<typeof CONST.REPORT.ACTIONABLE_REPORT_MENTION_WHISPER_RESOLUTION>,
    ) => void;

    /** Function to resolve actionable mention whisper */
    resolveActionableMentionWhisper?: (
        reportId: string | undefined,
        reportAction: OnyxEntry<OnyxTypes.ReportAction>,
        resolution: ValueOf<typeof CONST.REPORT.ACTIONABLE_MENTION_WHISPER_RESOLUTION>,
    ) => void;

    /** Whether the provided report is a closed expense report with no expenses */
    isClosedExpenseReportWithNoExpenses?: boolean;

    /** What missing payment method does this report action indicate, if any? */
    missingPaymentMethod?: MissingPaymentMethod | undefined;

    /** Returns the preview message for `REIMBURSEMENT_DEQUEUED` or `REIMBURSEMENT_ACH_CANCELED` action */
    reimbursementDeQueuedOrCanceledActionMessage?: string;

    /** The report action message when expense has been modified. */
    modifiedExpenseMessage?: string;

    /** Gets all transactions on an IOU report with a receipt */
    getTransactionsWithReceipts?: (iouReportID: string | undefined) => OnyxTypes.Transaction[];

    /** Whether the current user is the only participant in the report */
    isCurrentUserTheOnlyParticipant?: (participantAccountIDs?: number[]) => boolean;

    /** Function to clear an error from a transaction */
    clearError?: (transactionID: string) => void;

    /** Function to clear all errors from a report action */
    clearAllRelatedReportActionErrors?: (reportID: string | undefined, reportAction: OnyxTypes.ReportAction | null | undefined, ignore?: IgnoreDirection, keys?: string[]) => void;

    /** Function to dismiss the actionable whisper for tracking expenses */
    dismissTrackExpenseActionableWhisper?: (reportID: string | undefined, reportAction: OnyxEntry<OnyxTypes.ReportAction>) => void;

    /** User payment card ID */
    userBillingFundID?: number;

    /** A message related to a report action that has been automatically forwarded */
    reportAutomaticallyForwardedMessage?: string;
};

// This is equivalent to returning a negative boolean in normal functions, but we can keep the element return type
// If the child was rendered using RenderHTML and an empty html string, it has an empty prop called html
// If we render an empty component/fragment, this does not apply
const emptyHTML = <RenderHTML html="" />;
const isEmptyHTML = <T extends React.JSX.Element>({props: {html}}: T): boolean => typeof html === 'string' && html.length === 0;

const useNewTableReportViewActionRenderConditionals = ({childMoneyRequestCount, childVisibleActionCount, pendingAction, actionName}: OnyxTypes.ReportAction) => {
    const previousChildMoneyRequestCount = usePrevious(childMoneyRequestCount);

    return !(
        actionName === CONST.REPORT.ACTIONS.TYPE.REPORT_PREVIEW &&
        pendingAction === CONST.RED_BRICK_ROAD_PENDING_ACTION.UPDATE &&
        childMoneyRequestCount === 0 &&
        (childVisibleActionCount ?? 0) > 0 &&
        (previousChildMoneyRequestCount ?? 0) > 0
    );
};

/**
 * This is a pure version of ReportActionItem, used in ReportActionList and Search result chat list items.
 * Since the search result has a separate Onyx key under the 'snapshot_' prefix, we should not connect this component with Onyx.
 * Instead, pass all Onyx read/write operations as props.
 */
function PureReportActionItem({
    action,
    report,
    transactionThreadReport,
    linkedReportActionID,
    displayAsGroup,
    index,
    isMostRecentIOUReportAction,
    parentReportAction,
    shouldDisplayNewMarker,
    shouldHideThreadDividerLine = false,
    shouldShowSubscriptAvatar = false,
    onPress = undefined,
    isFirstVisibleReportAction = false,
    isThreadReportParentAction = false,
    shouldUseThreadDividerLine = false,
    shouldDisplayContextMenu = true,
    parentReportActionForTransactionThread,
    draftMessage,
    iouReport,
    emojiReactions,
    linkedTransactionRouteError,
    reportNameValuePairs,
    isUserValidated,
    parentReport,
    personalDetails,
    blockedFromConcierge,
    originalReportID = '-1',
    deleteReportActionDraft = () => {},
    isArchivedRoom,
    isChronosReport,
    toggleEmojiReaction = () => {},
    createDraftTransactionAndNavigateToParticipantSelector = () => {},
    resolveActionableReportMentionWhisper = () => {},
    resolveActionableMentionWhisper = () => {},
    isClosedExpenseReportWithNoExpenses,
    isCurrentUserTheOnlyParticipant = () => false,
    missingPaymentMethod,
    reimbursementDeQueuedOrCanceledActionMessage = '',
    modifiedExpenseMessage = '',
    getTransactionsWithReceipts = () => [],
    clearError = () => {},
    clearAllRelatedReportActionErrors = () => {},
    dismissTrackExpenseActionableWhisper = () => {},
    userBillingFundID,
    reportAutomaticallyForwardedMessage,
}: PureReportActionItemProps) {
    const actionSheetAwareScrollViewContext = useContext(ActionSheetAwareScrollView.ActionSheetAwareScrollViewContext);
    const {translate} = useLocalize();
    const {shouldUseNarrowLayout} = useResponsiveLayout();
    const reportID = report?.reportID ?? action?.reportID;
    const theme = useTheme();
    const styles = useThemeStyles();
    const StyleUtils = useStyleUtils();
    const [isContextMenuActive, setIsContextMenuActive] = useState(() => isActiveReportAction(action.reportActionID));
    const [isEmojiPickerActive, setIsEmojiPickerActive] = useState<boolean | undefined>();
    const [isPaymentMethodPopoverActive, setIsPaymentMethodPopoverActive] = useState<boolean | undefined>();
    const {canUseTableReportView} = usePermissions();
    const shouldRenderViewBasedOnAction = useNewTableReportViewActionRenderConditionals(action);
    const [isHidden, setIsHidden] = useState(false);
    const [moderationDecision, setModerationDecision] = useState<OnyxTypes.DecisionName>(CONST.MODERATION.MODERATOR_DECISION_APPROVED);
    const reactionListRef = useContext(ReactionListContext);
    const {updateHiddenAttachments} = useContext(ReportAttachmentsContext);
    const composerTextInputRef = useRef<TextInput | HTMLTextAreaElement>(null);
    const popoverAnchorRef = useRef<Exclude<ContextMenuAnchor, TextInput>>(null);
    const downloadedPreviews = useRef<string[]>([]);
    const prevDraftMessage = usePrevious(draftMessage);
    const isReportActionLinked = linkedReportActionID && action.reportActionID && linkedReportActionID === action.reportActionID;
    const [isReportActionActive, setIsReportActionActive] = useState(!!isReportActionLinked);
    const isActionableWhisper = isActionableMentionWhisper(action) || isActionableTrackExpense(action) || isActionableReportMentionWhisper(action);

    const highlightedBackgroundColorIfNeeded = useMemo(
        () => (isReportActionLinked ? StyleUtils.getBackgroundColorStyle(theme.messageHighlightBG) : {}),
        [StyleUtils, isReportActionLinked, theme.messageHighlightBG],
    );

    const reportPreviewStyles = StyleUtils.getMoneyRequestReportPreviewStyle(shouldUseNarrowLayout, undefined, true);

    const isDeletedParentAction = isDeletedParentActionUtils(action);

    // IOUDetails only exists when we are sending money
    const isSendingMoney = isMoneyRequestAction(action) && getOriginalMessage(action)?.type === CONST.IOU.REPORT_ACTION_TYPE.PAY && getOriginalMessage(action)?.IOUDetails;

    const updateHiddenState = useCallback(
        (isHiddenValue: boolean) => {
            setIsHidden(isHiddenValue);
            const message = Array.isArray(action.message) ? action.message?.at(-1) : action.message;
            const isAttachment = CONST.ATTACHMENT_REGEX.test(message?.html ?? '') || isReportMessageAttachment(message);
            if (!isAttachment) {
                return;
            }
            updateHiddenAttachments(action.reportActionID, isHiddenValue);
        },
        [action.reportActionID, action.message, updateHiddenAttachments],
    );
    const {isOnSearch, currentSearchHash} = useSearchContext();
    const [showConfirmDismissReceiptError, setShowConfirmDismissReceiptError] = useState(false);
    const dismissError = useCallback(() => {
        const transactionID = isMoneyRequestAction(action) ? getOriginalMessage(action)?.IOUTransactionID : undefined;
        if (transactionID) {
            clearError(transactionID);
        }
        clearAllRelatedReportActionErrors(reportID, action);
    }, [reportID, clearError, clearAllRelatedReportActionErrors, action]);

    const onClose = () => {
        const errors = linkedTransactionRouteError ?? getLatestErrorMessageField(action as OnyxDataWithErrors);
        const errorEntries = Object.entries(errors ?? {});
        const errorMessages = mapValues(Object.fromEntries(errorEntries), (error) => error);
        const hasReceiptError = Object.values(errorMessages).some((error) => isReceiptError(error));

        if (hasReceiptError) {
            setShowConfirmDismissReceiptError(true);
        } else {
            dismissError();
        }
    };
    useEffect(
        () => () => {
            // ReportActionContextMenu, EmojiPicker and PopoverReactionList are global components,
            // we should also hide them when the current component is destroyed
            if (isActiveReportAction(action.reportActionID)) {
                hideContextMenu();
                hideDeleteModal();
            }
            if (isActive(action.reportActionID)) {
                hideEmojiPicker(true);
            }
            if (reactionListRef?.current?.isActiveReportAction(action.reportActionID)) {
                reactionListRef?.current?.hideReactionList();
            }
        },
        [action.reportActionID, reactionListRef],
    );

    useEffect(() => {
        // We need to hide EmojiPicker when this is a deleted parent action
        if (!isDeletedParentAction || !isActive(action.reportActionID)) {
            return;
        }

        hideEmojiPicker(true);
    }, [isDeletedParentAction, action.reportActionID]);

    useEffect(() => {
        if (prevDraftMessage !== undefined || draftMessage === undefined) {
            return;
        }

        focusComposerWithDelay(composerTextInputRef.current)(true);
    }, [prevDraftMessage, draftMessage]);

    useEffect(() => {
        if (!Permissions.canUseLinkPreviews()) {
            return;
        }

        const urls = extractLinksFromMessageHtml(action);
        if (lodashIsEqual(downloadedPreviews.current, urls) || action.pendingAction === CONST.RED_BRICK_ROAD_PENDING_ACTION.DELETE) {
            return;
        }

        downloadedPreviews.current = urls;
        expandURLPreview(reportID, action.reportActionID);
    }, [action, reportID]);

    useEffect(() => {
        if (draftMessage === undefined || !isDeletedAction(action)) {
            return;
        }
        deleteReportActionDraft(reportID, action);
    }, [draftMessage, action, reportID, deleteReportActionDraft]);

    // Hide the message if it is being moderated for a higher offense, or is hidden by a moderator
    // Removed messages should not be shown anyway and should not need this flow
    const latestDecision = getReportActionMessage(action)?.moderationDecision?.decision ?? '';
    useEffect(() => {
        if (action.actionName !== CONST.REPORT.ACTIONS.TYPE.ADD_COMMENT) {
            return;
        }

        // Hide reveal message button and show the message if latestDecision is changed to empty
        if (!latestDecision) {
            setModerationDecision(CONST.MODERATION.MODERATOR_DECISION_APPROVED);
            setIsHidden(false);
            return;
        }

        setModerationDecision(latestDecision);
        if (![CONST.MODERATION.MODERATOR_DECISION_APPROVED, CONST.MODERATION.MODERATOR_DECISION_PENDING].some((item) => item === latestDecision) && !isPendingRemove(action)) {
            setIsHidden(true);
            return;
        }
        setIsHidden(false);
    }, [latestDecision, action]);

    const toggleContextMenuFromActiveReportAction = useCallback(() => {
        setIsContextMenuActive(isActiveReportAction(action.reportActionID));
    }, [action.reportActionID]);

    const handleShowContextMenu = useCallback(
        (callback: () => void) => {
            if (!(popoverAnchorRef.current && 'measureInWindow' in popoverAnchorRef.current)) {
                return;
            }

            // eslint-disable-next-line @typescript-eslint/naming-convention
            popoverAnchorRef.current?.measureInWindow((_fx, fy, _width, height) => {
                actionSheetAwareScrollViewContext.transitionActionSheetState({
                    type: ActionSheetAwareScrollView.Actions.OPEN_POPOVER,
                    payload: {
                        popoverHeight: 0,
                        fy,
                        height,
                    },
                });

                callback();
            });
        },
        [actionSheetAwareScrollViewContext],
    );

    const disabledActions = useMemo(() => (!canWriteInReport(report) ? RestrictedReadOnlyContextMenuActions : []), [report]);

    /**
     * Show the ReportActionContextMenu modal popover.
     *
     * @param [event] - A press event.
     */
    const showPopover = useCallback(
        (event: GestureResponderEvent | MouseEvent) => {
            // Block menu on the message being Edited or if the report action item has errors
            if (draftMessage !== undefined || !isEmptyObject(action.errors) || !shouldDisplayContextMenu) {
                return;
            }

            handleShowContextMenu(() => {
                setIsContextMenuActive(true);
                const selection = SelectionScraper.getCurrentSelection();
                showContextMenu({
                    type: CONST.CONTEXT_MENU_TYPES.REPORT_ACTION,
                    event,
                    selection,
                    contextMenuAnchor: popoverAnchorRef.current,
                    report: {
                        reportID,
                        originalReportID,
                        isArchivedRoom,
                        isChronos: isChronosReport,
                    },
                    reportAction: {
                        reportActionID: action.reportActionID,
                        draftMessage,
                        isThreadReportParentAction,
                    },
                    callbacks: {
                        onShow: toggleContextMenuFromActiveReportAction,
                        onHide: toggleContextMenuFromActiveReportAction,
                        setIsEmojiPickerActive: setIsEmojiPickerActive as () => void,
                    },
                    disabledOptions: disabledActions,
                });
            });
        },
        [
            draftMessage,
            action,
            reportID,
            toggleContextMenuFromActiveReportAction,
            originalReportID,
            shouldDisplayContextMenu,
            disabledActions,
            isArchivedRoom,
            isChronosReport,
            handleShowContextMenu,
            isThreadReportParentAction,
        ],
    );

    const toggleReaction = useCallback(
        (emoji: Emoji, ignoreSkinToneOnCompare?: boolean) => {
            toggleEmojiReaction(reportID, action, emoji, emojiReactions, undefined, ignoreSkinToneOnCompare);
        },
        [reportID, action, emojiReactions, toggleEmojiReaction],
    );

    const contextValue = useMemo(
        () => ({
            anchor: popoverAnchorRef.current,
            report,
            reportNameValuePairs,
            action,
            transactionThreadReport,
            checkIfContextMenuActive: toggleContextMenuFromActiveReportAction,
            onShowContextMenu: handleShowContextMenu,
            isDisabled: false,
            shouldDisplayContextMenu,
        }),
<<<<<<< HEAD
        [report, action, toggleContextMenuFromActiveReportAction, transactionThreadReport, handleShowContextMenu, reportNameValuePairs],
=======
        [report, action, toggleContextMenuFromActiveReportAction, transactionThreadReport, reportNameValuePairs, shouldDisplayContextMenu],
>>>>>>> dec149db
    );

    const attachmentContextValue = useMemo(() => {
        if (isOnSearch) {
            return {type: CONST.ATTACHMENT_TYPE.SEARCH, currentSearchHash};
        }
        return {reportID, type: CONST.ATTACHMENT_TYPE.REPORT};
    }, [reportID, isOnSearch, currentSearchHash]);

    const mentionReportContextValue = useMemo(() => ({currentReportID: report?.reportID, exactlyMatch: true}), [report?.reportID]);
    const actionableItemButtons: ActionableItem[] = useMemo(() => {
        if (isActionableAddPaymentCard(action) && userBillingFundID === undefined && shouldRenderAddPaymentCard()) {
            return [
                {
                    text: 'subscription.cardSection.addCardButton',
                    key: `${action.reportActionID}-actionableAddPaymentCard-submit`,
                    onPress: () => {
                        Navigation.navigate(ROUTES.SETTINGS_SUBSCRIPTION_ADD_PAYMENT_CARD);
                    },
                    isMediumSized: true,
                    isPrimary: true,
                },
            ];
        }

        if (isConciergeCategoryOptions(action)) {
            const options = getOriginalMessage(action)?.options;
            if (!options) {
                return [];
            }
            return options.map((option, i) => ({
                text: `${i + 1} - ${option}`,
                key: `${action.reportActionID}-conciergeCategoryOptions-${option}`,
                onPress: () => {
                    addComment(originalReportID, option);
                },
            }));
        }

        if (!isActionableWhisper && (!isActionableJoinRequest(action) || getOriginalMessage(action)?.choice !== ('' as JoinWorkspaceResolution))) {
            return [];
        }

        if (isActionableTrackExpense(action)) {
            const transactionID = getOriginalMessage(action)?.transactionID;
            return [
                {
                    text: 'actionableMentionTrackExpense.submit',
                    key: `${action.reportActionID}-actionableMentionTrackExpense-submit`,
                    onPress: () => {
                        createDraftTransactionAndNavigateToParticipantSelector(transactionID, reportID, CONST.IOU.ACTION.SUBMIT, action.reportActionID);
                    },
                    isMediumSized: true,
                },
                {
                    text: 'actionableMentionTrackExpense.categorize',
                    key: `${action.reportActionID}-actionableMentionTrackExpense-categorize`,
                    onPress: () => {
                        createDraftTransactionAndNavigateToParticipantSelector(transactionID, reportID, CONST.IOU.ACTION.CATEGORIZE, action.reportActionID);
                    },
                    isMediumSized: true,
                },
                {
                    text: 'actionableMentionTrackExpense.share',
                    key: `${action.reportActionID}-actionableMentionTrackExpense-share`,
                    onPress: () => {
                        createDraftTransactionAndNavigateToParticipantSelector(transactionID, reportID, CONST.IOU.ACTION.SHARE, action.reportActionID);
                    },
                    isMediumSized: true,
                },
                {
                    text: 'actionableMentionTrackExpense.nothing',
                    key: `${action.reportActionID}-actionableMentionTrackExpense-nothing`,
                    onPress: () => {
                        dismissTrackExpenseActionableWhisper(reportID, action);
                    },
                    isMediumSized: true,
                },
            ];
        }

        if (isActionableJoinRequest(action)) {
            return [
                {
                    text: 'actionableMentionJoinWorkspaceOptions.accept',
                    key: `${action.reportActionID}-actionableMentionJoinWorkspace-${CONST.REPORT.ACTIONABLE_MENTION_JOIN_WORKSPACE_RESOLUTION.ACCEPT}`,
                    onPress: () => acceptJoinRequest(reportID, action),
                    isPrimary: true,
                },
                {
                    text: 'actionableMentionJoinWorkspaceOptions.decline',
                    key: `${action.reportActionID}-actionableMentionJoinWorkspace-${CONST.REPORT.ACTIONABLE_MENTION_JOIN_WORKSPACE_RESOLUTION.DECLINE}`,
                    onPress: () => declineJoinRequest(reportID, action),
                },
            ];
        }

        if (isActionableReportMentionWhisper(action)) {
            return [
                {
                    text: 'common.yes',
                    key: `${action.reportActionID}-actionableReportMentionWhisper-${CONST.REPORT.ACTIONABLE_REPORT_MENTION_WHISPER_RESOLUTION.CREATE}`,
                    onPress: () => resolveActionableReportMentionWhisper(reportID, action, CONST.REPORT.ACTIONABLE_REPORT_MENTION_WHISPER_RESOLUTION.CREATE),
                    isPrimary: true,
                },
                {
                    text: 'common.no',
                    key: `${action.reportActionID}-actionableReportMentionWhisper-${CONST.REPORT.ACTIONABLE_REPORT_MENTION_WHISPER_RESOLUTION.NOTHING}`,
                    onPress: () => resolveActionableReportMentionWhisper(reportID, action, CONST.REPORT.ACTIONABLE_REPORT_MENTION_WHISPER_RESOLUTION.NOTHING),
                },
            ];
        }

        return [
            {
                text: 'actionableMentionWhisperOptions.invite',
                key: `${action.reportActionID}-actionableMentionWhisper-${CONST.REPORT.ACTIONABLE_MENTION_WHISPER_RESOLUTION.INVITE}`,
                onPress: () => resolveActionableMentionWhisper(reportID, action, CONST.REPORT.ACTIONABLE_MENTION_WHISPER_RESOLUTION.INVITE),
                isPrimary: true,
            },
            {
                text: 'actionableMentionWhisperOptions.nothing',
                key: `${action.reportActionID}-actionableMentionWhisper-${CONST.REPORT.ACTIONABLE_MENTION_WHISPER_RESOLUTION.NOTHING}`,
                onPress: () => resolveActionableMentionWhisper(reportID, action, CONST.REPORT.ACTIONABLE_MENTION_WHISPER_RESOLUTION.NOTHING),
            },
        ];
    }, [
        action,
        isActionableWhisper,
        reportID,
        userBillingFundID,
        createDraftTransactionAndNavigateToParticipantSelector,
        dismissTrackExpenseActionableWhisper,
        resolveActionableReportMentionWhisper,
        resolveActionableMentionWhisper,
        originalReportID,
    ]);

    /**
     * Get the content of ReportActionItem
     * @param hovered whether the ReportActionItem is hovered
     * @param isWhisper whether the report action is a whisper
     * @param hasErrors whether the report action has any errors
     * @returns child component(s)
     */
    const renderItemContent = (hovered = false, isWhisper = false, hasErrors = false): React.JSX.Element => {
        let children;

        // Show the MoneyRequestPreview for when expense is present
        if (
            isMoneyRequestAction(action) &&
            getOriginalMessage(action) &&
            // For the pay flow, we only want to show MoneyRequestAction when sending money. When paying, we display a regular system message
            (getOriginalMessage(action)?.type === CONST.IOU.REPORT_ACTION_TYPE.CREATE ||
                getOriginalMessage(action)?.type === CONST.IOU.REPORT_ACTION_TYPE.SPLIT ||
                getOriginalMessage(action)?.type === CONST.IOU.REPORT_ACTION_TYPE.TRACK)
        ) {
            // There is no single iouReport for bill splits, so only 1:1 requests require an iouReportID
            const iouReportID = getOriginalMessage(action)?.IOUReportID?.toString();
            children = (
                <MoneyRequestAction
                    // If originalMessage.iouReportID is set, this is a 1:1 IOU expense in a DM chat whose reportID is report.chatReportID
                    chatReportID={getOriginalMessage(action)?.IOUReportID ? report?.chatReportID : reportID}
                    requestReportID={iouReportID}
                    reportID={reportID}
                    action={action}
                    isMostRecentIOUReportAction={isMostRecentIOUReportAction}
                    isHovered={hovered}
                    contextMenuAnchor={popoverAnchorRef.current}
                    onShowContextMenu={handleShowContextMenu}
                    checkIfContextMenuActive={toggleContextMenuFromActiveReportAction}
                    style={displayAsGroup ? [] : [styles.mt2]}
                    isWhisper={isWhisper}
                    shouldDisplayContextMenu={shouldDisplayContextMenu}
                />
            );

            // Table Report View does not display these components as separate messages, except for self-DM
            if (canUseTableReportView && report?.type === CONST.REPORT.TYPE.CHAT) {
                if (report.chatType === CONST.REPORT.CHAT_TYPE.SELF_DM) {
                    children = (
                        <View style={[styles.mt1, styles.w100]}>
                            <TransactionPreview
                                iouReportID={getIOUReportIDFromReportActionPreview(action)}
                                chatReportID={reportID}
                                reportID={reportID}
                                action={action}
                                isBillSplit={isSplitBillActionReportActionsUtils(action)}
                                wrapperStyle={shouldUseNarrowLayout ? {...styles.w100, ...styles.mw100} : reportPreviewStyles.transactionPreviewStyle}
                                onPreviewPressed={() => {}}
                                isTrackExpense={isTrackExpenseActionReportActionsUtils(action)}
                            />
                        </View>
                    );
                } else {
                    children = emptyHTML;
                }
            }
        } else if (isTripPreview(action)) {
            children = (
                <TripRoomPreview
                    action={action}
                    chatReportID={getOriginalMessage(action)?.linkedReportID}
                    isHovered={hovered}
                    contextMenuAnchor={popoverAnchorRef.current}
                    containerStyles={displayAsGroup ? [] : [styles.mt2]}
                    checkIfContextMenuActive={toggleContextMenuFromActiveReportAction}
                    shouldDisplayContextMenu={shouldDisplayContextMenu}
                />
            );
        } else if (action.actionName === CONST.REPORT.ACTIONS.TYPE.REPORT_PREVIEW && isClosedExpenseReportWithNoExpenses) {
            children = <RenderHTML html={`<deleted-action>${translate('parentReportAction.deletedReport')}</deleted-action>`} />;
        } else if (action.actionName === CONST.REPORT.ACTIONS.TYPE.REPORT_PREVIEW && canUseTableReportView) {
            children = (
                <MoneyRequestReportPreview
                    iouReportID={getIOUReportIDFromReportActionPreview(action)}
                    policyID={report?.policyID}
                    chatReportID={reportID}
                    action={action}
                    contextMenuAnchor={popoverAnchorRef.current}
                    isHovered={hovered}
                    isWhisper={isWhisper}
                    isInvoice={action.childType === CONST.REPORT.CHAT_TYPE.INVOICE}
                    checkIfContextMenuActive={toggleContextMenuFromActiveReportAction}
                    onPaymentOptionsShow={() => setIsPaymentMethodPopoverActive(true)}
                    onPaymentOptionsHide={() => setIsPaymentMethodPopoverActive(false)}
                    shouldDisplayContextMenu={shouldDisplayContextMenu}
                />
            );
        } else if (action.actionName === CONST.REPORT.ACTIONS.TYPE.REPORT_PREVIEW) {
            children = (
                <ReportPreview
                    iouReportID={getIOUReportIDFromReportActionPreview(action)}
                    chatReportID={reportID}
                    policyID={report?.policyID}
                    containerStyles={displayAsGroup ? [] : [styles.mt2]}
                    action={action}
                    isHovered={hovered}
                    onShowContextMenu={handleShowContextMenu}
                    contextMenuAnchor={popoverAnchorRef.current}
                    checkIfContextMenuActive={toggleContextMenuFromActiveReportAction}
                    onPaymentOptionsShow={() => setIsPaymentMethodPopoverActive(true)}
                    onPaymentOptionsHide={() => setIsPaymentMethodPopoverActive(false)}
                    isWhisper={isWhisper}
                    shouldDisplayContextMenu={shouldDisplayContextMenu}
                />
            );
        } else if (isTaskAction(action)) {
            children = <TaskAction action={action} />;
        } else if (isCreatedTaskReportAction(action)) {
            children = (
                <ShowContextMenuContext.Provider value={contextValue}>
                    <TaskPreview
                        style={displayAsGroup ? [] : [styles.mt1]}
                        taskReportID={getOriginalMessage(action)?.taskReportID?.toString()}
                        chatReportID={reportID}
                        action={action}
                        isHovered={hovered}
                        onShowContextMenu={handleShowContextMenu}
                        contextMenuAnchor={popoverAnchorRef.current}
                        checkIfContextMenuActive={toggleContextMenuFromActiveReportAction}
                        policyID={report?.policyID}
                        shouldDisplayContextMenu={shouldDisplayContextMenu}
                    />
                </ShowContextMenuContext.Provider>
            );
        } else if (isReimbursementQueuedAction(action)) {
            const linkedReport = isChatThread(report) ? parentReport : report;
            const submitterDisplayName = formatPhoneNumber(getDisplayNameOrDefault(personalDetails?.[linkedReport?.ownerAccountID ?? CONST.DEFAULT_NUMBER_ID]));
            const paymentType = getOriginalMessage(action)?.paymentType ?? '';

            children = (
                <ReportActionItemBasicMessage
                    message={translate(paymentType === CONST.IOU.PAYMENT_TYPE.EXPENSIFY ? 'iou.waitingOnEnabledWallet' : 'iou.waitingOnBankAccount', {submitterDisplayName})}
                >
                    <>
                        {missingPaymentMethod === 'bankAccount' && (
                            <Button
                                success
                                style={[styles.w100, styles.requestPreviewBox]}
                                text={translate('bankAccount.addBankAccount')}
                                onPress={() => openPersonalBankAccountSetupView(Navigation.getTopmostReportId() ?? linkedReport?.reportID, undefined, undefined, isUserValidated)}
                                pressOnEnter
                                large
                            />
                        )}
                        {missingPaymentMethod === 'wallet' && (
                            <KYCWall
                                onSuccessfulKYC={() => Navigation.navigate(ROUTES.ENABLE_PAYMENTS)}
                                enablePaymentsRoute={ROUTES.ENABLE_PAYMENTS}
                                addBankAccountRoute={ROUTES.BANK_ACCOUNT_PERSONAL}
                                addDebitCardRoute={ROUTES.SETTINGS_ADD_DEBIT_CARD}
                                chatReportID={linkedReport?.reportID}
                                iouReport={iouReport}
                            >
                                {(triggerKYCFlow, buttonRef) => (
                                    <Button
                                        ref={buttonRef}
                                        success
                                        large
                                        style={[styles.w100, styles.requestPreviewBox]}
                                        text={translate('iou.enableWallet')}
                                        onPress={triggerKYCFlow}
                                    />
                                )}
                            </KYCWall>
                        )}
                    </>
                </ReportActionItemBasicMessage>
            );
        } else if (isReimbursementDeQueuedOrCanceledAction(action)) {
            children = <ReportActionItemBasicMessage message={reimbursementDeQueuedOrCanceledActionMessage} />;
        } else if (action.actionName === CONST.REPORT.ACTIONS.TYPE.MODIFIED_EXPENSE) {
            children = <ReportActionItemBasicMessage message={modifiedExpenseMessage} />;
        } else if (isActionOfType(action, CONST.REPORT.ACTIONS.TYPE.SUBMITTED) || isActionOfType(action, CONST.REPORT.ACTIONS.TYPE.SUBMITTED_AND_CLOSED)) {
            const wasSubmittedViaHarvesting = getOriginalMessage(action)?.harvesting ?? false;
            if (wasSubmittedViaHarvesting) {
                children = (
                    <ReportActionItemBasicMessage>
                        <RenderHTML html={`<comment><muted-text>${getReportAutomaticallySubmittedMessage(action, report)}</muted-text></comment>`} />
                    </ReportActionItemBasicMessage>
                );
            } else {
                children = <ReportActionItemBasicMessage message={getIOUSubmittedMessage(action, report)} />;
            }
        } else if (isActionOfType(action, CONST.REPORT.ACTIONS.TYPE.APPROVED)) {
            const wasAutoApproved = getOriginalMessage(action)?.automaticAction ?? false;
            if (wasAutoApproved) {
                children = (
                    <ReportActionItemBasicMessage>
                        <RenderHTML html={`<comment><muted-text>${getReportAutomaticallyApprovedMessage(action, report)}</muted-text></comment>`} />
                    </ReportActionItemBasicMessage>
                );
            } else {
                children = <ReportActionItemBasicMessage message={getIOUApprovedMessage(action, report)} />;
            }
        } else if (isUnapprovedAction(action)) {
            children = <ReportActionItemBasicMessage message={getIOUUnapprovedMessage(action, report)} />;
        } else if (isActionOfType(action, CONST.REPORT.ACTIONS.TYPE.FORWARDED)) {
            const wasAutoForwarded = getOriginalMessage(action)?.automaticAction ?? false;
            if (wasAutoForwarded) {
                children = (
                    <ReportActionItemBasicMessage>
                        <RenderHTML html={`<comment><muted-text>${reportAutomaticallyForwardedMessage}</muted-text></comment>`} />
                    </ReportActionItemBasicMessage>
                );
            } else {
                children = <ReportActionItemBasicMessage message={getIOUForwardedMessage(action, report)} />;
            }
        } else if (action.actionName === CONST.REPORT.ACTIONS.TYPE.REJECTED) {
            children = <ReportActionItemBasicMessage message={getRejectedReportMessage()} />;
        } else if (action.actionName === CONST.REPORT.ACTIONS.TYPE.POLICY_CHANGE_LOG.CORPORATE_UPGRADE) {
            children = <ReportActionItemBasicMessage message={getUpgradeWorkspaceMessage()} />;
        } else if (action.actionName === CONST.REPORT.ACTIONS.TYPE.POLICY_CHANGE_LOG.TEAM_DOWNGRADE) {
            children = <ReportActionItemBasicMessage message={getDowngradeWorkspaceMessage()} />;
        } else if (action.actionName === CONST.REPORT.ACTIONS.TYPE.HOLD) {
            children = <ReportActionItemBasicMessage message={translate('iou.heldExpense')} />;
        } else if (action.actionName === CONST.REPORT.ACTIONS.TYPE.HOLD_COMMENT) {
            children = <ReportActionItemBasicMessage message={getReportActionText(action)} />;
        } else if (action.actionName === CONST.REPORT.ACTIONS.TYPE.UNHOLD) {
            children = <ReportActionItemBasicMessage message={translate('iou.unheldExpense')} />;
        } else if (action.actionName === CONST.REPORT.ACTIONS.TYPE.CHANGE_POLICY) {
            children = <ReportActionItemBasicMessage message={getPolicyChangeMessage(action)} />;
        } else if (action.actionName === CONST.REPORT.ACTIONS.TYPE.DELETED_TRANSACTION) {
            children = <ReportActionItemBasicMessage message={getDeletedTransactionMessage(action)} />;
        } else if (action.actionName === CONST.REPORT.ACTIONS.TYPE.MERGED_WITH_CASH_TRANSACTION) {
            children = <ReportActionItemBasicMessage message={translate('systemMessage.mergedWithCashTransaction')} />;
        } else if (isActionOfType(action, CONST.REPORT.ACTIONS.TYPE.DISMISSED_VIOLATION)) {
            children = <ReportActionItemBasicMessage message={getDismissedViolationMessageText(getOriginalMessage(action))} />;
        } else if (isActionOfType(action, CONST.REPORT.ACTIONS.TYPE.RESOLVED_DUPLICATES)) {
            children = <ReportActionItemBasicMessage message={translate('violations.resolvedDuplicates')} />;
        } else if (action.actionName === CONST.REPORT.ACTIONS.TYPE.POLICY_CHANGE_LOG.UPDATE_NAME) {
            children = <ReportActionItemBasicMessage message={getWorkspaceNameUpdatedMessage(action)} />;
        } else if (action.actionName === CONST.REPORT.ACTIONS.TYPE.POLICY_CHANGE_LOG.UPDATE_DESCRIPTION) {
            children = <ReportActionItemBasicMessage message={getWorkspaceDescriptionUpdatedMessage(action)} />;
        } else if (action.actionName === CONST.REPORT.ACTIONS.TYPE.POLICY_CHANGE_LOG.UPDATE_CURRENCY) {
            children = <ReportActionItemBasicMessage message={getWorkspaceCurrencyUpdateMessage(action)} />;
        } else if (action.actionName === CONST.REPORT.ACTIONS.TYPE.POLICY_CHANGE_LOG.UPDATE_AUTO_REPORTING_FREQUENCY) {
            children = <ReportActionItemBasicMessage message={getWorkspaceFrequencyUpdateMessage(action)} />;
        } else if (
            action.actionName === CONST.REPORT.ACTIONS.TYPE.POLICY_CHANGE_LOG.ADD_CATEGORY ||
            action.actionName === CONST.REPORT.ACTIONS.TYPE.POLICY_CHANGE_LOG.DELETE_CATEGORY ||
            action.actionName === CONST.REPORT.ACTIONS.TYPE.POLICY_CHANGE_LOG.UPDATE_CATEGORY ||
            action.actionName === CONST.REPORT.ACTIONS.TYPE.POLICY_CHANGE_LOG.SET_CATEGORY_NAME
        ) {
            children = <ReportActionItemBasicMessage message={getWorkspaceCategoryUpdateMessage(action)} />;
        } else if (isTagModificationAction(action.actionName)) {
            children = <ReportActionItemBasicMessage message={getCleanedTagName(getWorkspaceTagUpdateMessage(action))} />;
        } else if (action.actionName === CONST.REPORT.ACTIONS.TYPE.POLICY_CHANGE_LOG.ADD_CUSTOM_UNIT_RATE) {
            children = <ReportActionItemBasicMessage message={getWorkspaceCustomUnitRateAddedMessage(action)} />;
        } else if (action.actionName === CONST.REPORT.ACTIONS.TYPE.POLICY_CHANGE_LOG.ADD_REPORT_FIELD) {
            children = <ReportActionItemBasicMessage message={getWorkspaceReportFieldAddMessage(action)} />;
        } else if (action.actionName === CONST.REPORT.ACTIONS.TYPE.POLICY_CHANGE_LOG.UPDATE_REPORT_FIELD) {
            children = <ReportActionItemBasicMessage message={getWorkspaceReportFieldUpdateMessage(action)} />;
        } else if (action.actionName === CONST.REPORT.ACTIONS.TYPE.POLICY_CHANGE_LOG.DELETE_REPORT_FIELD) {
            children = <ReportActionItemBasicMessage message={getWorkspaceReportFieldDeleteMessage(action)} />;
        } else if (isActionOfType(action, CONST.REPORT.ACTIONS.TYPE.POLICY_CHANGE_LOG.UPDATE_FIELD)) {
            children = <ReportActionItemBasicMessage message={getWorkspaceUpdateFieldMessage(action)} />;
        } else if (isActionOfType(action, CONST.REPORT.ACTIONS.TYPE.POLICY_CHANGE_LOG.UPDATE_MAX_EXPENSE_AMOUNT_NO_RECEIPT)) {
            children = <ReportActionItemBasicMessage message={getPolicyChangeLogMaxExpesnseAmountNoReceiptMessage(action)} />;
        } else if (isActionOfType(action, CONST.REPORT.ACTIONS.TYPE.POLICY_CHANGE_LOG.UPDATE_MAX_EXPENSE_AMOUNT)) {
            children = <ReportActionItemBasicMessage message={getPolicyChangeLogMaxExpenseAmountMessage(action)} />;
        } else if (isActionOfType(action, CONST.REPORT.ACTIONS.TYPE.POLICY_CHANGE_LOG.UPDATE_DEFAULT_BILLABLE)) {
            children = <ReportActionItemBasicMessage message={getPolicyChangeLogDefaultBillableMessage(action)} />;
        } else if (isActionOfType(action, CONST.REPORT.ACTIONS.TYPE.POLICY_CHANGE_LOG.UPDATE_DEFAULT_TITLE_ENFORCED)) {
            children = <ReportActionItemBasicMessage message={getPolicyChangeLogDefaultTitleEnforcedMessage(action)} />;
        } else if (action.actionName === CONST.REPORT.ACTIONS.TYPE.POLICY_CHANGE_LOG.ADD_EMPLOYEE) {
            children = <ReportActionItemBasicMessage message={getPolicyChangeLogAddEmployeeMessage(action)} />;
        } else if (action.actionName === CONST.REPORT.ACTIONS.TYPE.POLICY_CHANGE_LOG.UPDATE_EMPLOYEE) {
            children = <ReportActionItemBasicMessage message={getPolicyChangeLogChangeRoleMessage(action)} />;
        } else if (action.actionName === CONST.REPORT.ACTIONS.TYPE.POLICY_CHANGE_LOG.DELETE_EMPLOYEE) {
            children = <ReportActionItemBasicMessage message={getPolicyChangeLogDeleteMemberMessage(action)} />;
        } else if (isActionOfType(action, CONST.REPORT.ACTIONS.TYPE.REMOVED_FROM_APPROVAL_CHAIN)) {
            children = <ReportActionItemBasicMessage message={getRemovedFromApprovalChainMessage(action)} />;
        } else if (isActionOfType(action, CONST.REPORT.ACTIONS.TYPE.DEMOTED_FROM_WORKSPACE)) {
            children = <ReportActionItemBasicMessage message={getDemotedFromWorkspaceMessage(action)} />;
        } else if (
            isActionOfType(
                action,
                CONST.REPORT.ACTIONS.TYPE.CARD_ISSUED,
                CONST.REPORT.ACTIONS.TYPE.CARD_ISSUED_VIRTUAL,
                CONST.REPORT.ACTIONS.TYPE.CARD_MISSING_ADDRESS,
                CONST.REPORT.ACTIONS.TYPE.CARD_ASSIGNED,
            )
        ) {
            children = (
                <IssueCardMessage
                    action={action}
                    policyID={report?.policyID}
                />
            );
        } else if (isActionOfType(action, CONST.REPORT.ACTIONS.TYPE.EXPORTED_TO_INTEGRATION)) {
            children = <ExportIntegration action={action} />;
        } else if (isRenamedAction(action)) {
            const message = getRenamedAction(action);
            children = <ReportActionItemBasicMessage message={message} />;
        } else if (isActionOfType(action, CONST.REPORT.ACTIONS.TYPE.INTEGRATION_SYNC_FAILED)) {
            const {label, errorMessage} = getOriginalMessage(action) ?? {label: '', errorMessage: ''};
            children = <ReportActionItemBasicMessage message={translate('report.actions.type.integrationSyncFailed', {label, errorMessage})} />;
        } else if (isActionOfType(action, CONST.REPORT.ACTIONS.TYPE.POLICY_CHANGE_LOG.DELETE_INTEGRATION)) {
            children = <ReportActionItemBasicMessage message={getRemovedConnectionMessage(action)} />;
        } else {
            const hasBeenFlagged =
                ![CONST.MODERATION.MODERATOR_DECISION_APPROVED, CONST.MODERATION.MODERATOR_DECISION_PENDING].some((item) => item === moderationDecision) && !isPendingRemove(action);
            children = (
                <MentionReportContext.Provider value={mentionReportContextValue}>
                    <ShowContextMenuContext.Provider value={contextValue}>
                        <AttachmentContext.Provider value={attachmentContextValue}>
                            {draftMessage === undefined ? (
                                <View style={displayAsGroup && hasBeenFlagged ? styles.blockquote : {}}>
                                    <ReportActionItemMessage
                                        reportID={reportID}
                                        action={action}
                                        displayAsGroup={displayAsGroup}
                                        isHidden={isHidden}
                                    />
                                    {hasBeenFlagged && (
                                        <Button
                                            small
                                            style={[styles.mt2, styles.alignSelfStart]}
                                            onPress={() => updateHiddenState(!isHidden)}
                                        >
                                            <Text
                                                style={[styles.buttonSmallText, styles.userSelectNone]}
                                                dataSet={{[CONST.SELECTION_SCRAPER_HIDDEN_ELEMENT]: true}}
                                            >
                                                {isHidden ? translate('moderation.revealMessage') : translate('moderation.hideMessage')}
                                            </Text>
                                        </Button>
                                    )}
                                    {/**
                                These are the actionable buttons that appear at the bottom of a Concierge message
                                for example: Invite a user mentioned but not a member of the room
                                https://github.com/Expensify/App/issues/32741
                            */}
                                    {actionableItemButtons.length > 0 && (
                                        <ActionableItemButtons
                                            items={actionableItemButtons}
                                            layout={isActionableTrackExpense(action) || isConciergeCategoryOptions(action) ? 'vertical' : 'horizontal'}
                                            shouldUseLocalization={!isConciergeCategoryOptions(action)}
                                        />
                                    )}
                                </View>
                            ) : (
                                <ReportActionItemMessageEdit
                                    action={action}
                                    draftMessage={draftMessage}
                                    reportID={reportID}
                                    policyID={report?.policyID}
                                    index={index}
                                    ref={composerTextInputRef}
                                    shouldDisableEmojiPicker={
                                        (chatIncludesConcierge(report) && isBlockedFromConcierge(blockedFromConcierge)) || isArchivedNonExpenseReport(report, reportNameValuePairs)
                                    }
                                    isGroupPolicyReport={!!report?.policyID && report.policyID !== CONST.POLICY.ID_FAKE}
                                />
                            )}
                        </AttachmentContext.Provider>
                    </ShowContextMenuContext.Provider>
                </MentionReportContext.Provider>
            );
        }
        const numberOfThreadReplies = action.childVisibleActionCount ?? 0;

        const shouldDisplayThreadReplies = shouldDisplayThreadRepliesUtils(action, isThreadReportParentAction) && !isOnSearch;
        const oldestFourAccountIDs =
            action.childOldestFourAccountIDs
                ?.split(',')
                .map((accountID) => Number(accountID))
                .filter((accountID): accountID is number => typeof accountID === 'number') ?? [];
        const draftMessageRightAlign = draftMessage !== undefined ? styles.chatItemReactionsDraftRight : {};

        const itemContent = (
            <>
                {children}
                {Permissions.canUseLinkPreviews() && !isHidden && (action.linkMetadata?.length ?? 0) > 0 && (
                    <View style={draftMessage !== undefined ? styles.chatItemReactionsDraftRight : {}}>
                        <LinkPreviewer linkMetadata={action.linkMetadata?.filter((item) => !isEmptyObject(item))} />
                    </View>
                )}
                {!isMessageDeleted(action) && (
                    <View style={draftMessageRightAlign}>
                        <ReportActionItemEmojiReactions
                            reportAction={action}
                            emojiReactions={isOnSearch ? {} : emojiReactions}
                            shouldBlockReactions={hasErrors}
                            toggleReaction={(emoji, ignoreSkinToneOnCompare) => {
                                if (isAnonymousUser()) {
                                    hideContextMenu(false);

                                    InteractionManager.runAfterInteractions(() => {
                                        signOutAndRedirectToSignIn();
                                    });
                                } else {
                                    toggleReaction(emoji, ignoreSkinToneOnCompare);
                                }
                            }}
                            setIsEmojiPickerActive={setIsEmojiPickerActive}
                        />
                    </View>
                )}

                {shouldDisplayThreadReplies && (
                    <View style={draftMessageRightAlign}>
                        <ReportActionItemThread
                            reportAction={action}
                            reportID={reportID}
                            numberOfReplies={numberOfThreadReplies}
                            mostRecentReply={`${action.childLastVisibleActionCreated}`}
                            isHovered={hovered || isContextMenuActive}
                            icons={getIconsForParticipants(oldestFourAccountIDs, personalDetails)}
                            onSecondaryInteraction={showPopover}
                            isActive={isReportActionActive && !isContextMenuActive}
                        />
                    </View>
                )}
            </>
        );

        return isEmptyHTML(children) ? emptyHTML : itemContent;
    };

    /**
     * Get ReportActionItem with a proper wrapper
     * @param hovered whether the ReportActionItem is hovered
     * @param isWhisper whether the ReportActionItem is a whisper
     * @param hasErrors whether the report action has any errors
     * @returns report action item
     */

    const renderReportActionItem = (hovered: boolean, isWhisper: boolean, hasErrors: boolean): React.JSX.Element => {
        const content = renderItemContent(hovered || isContextMenuActive || isEmojiPickerActive, isWhisper, hasErrors);

        if (canUseTableReportView && (isEmptyHTML(content) || (!shouldRenderViewBasedOnAction && !isClosedExpenseReportWithNoExpenses))) {
            return emptyHTML;
        }

        if (draftMessage !== undefined) {
            return <ReportActionItemDraft>{content}</ReportActionItemDraft>;
        }

        if (!displayAsGroup) {
            return (
                <ReportActionItemSingle
                    action={action}
                    showHeader={draftMessage === undefined}
                    wrapperStyle={{
                        ...(isOnSearch && styles.p0),
                        ...(isWhisper && styles.pt1),
                    }}
                    shouldShowSubscriptAvatar={shouldShowSubscriptAvatar}
                    report={report}
                    iouReport={iouReport}
                    isHovered={hovered || isContextMenuActive}
                    isActive={isReportActionActive && !isContextMenuActive}
                    hasBeenFlagged={
                        ![CONST.MODERATION.MODERATOR_DECISION_APPROVED, CONST.MODERATION.MODERATOR_DECISION_PENDING].some((item) => item === moderationDecision) && !isPendingRemove(action)
                    }
                >
                    {content}
                </ReportActionItemSingle>
            );
        }

        return <ReportActionItemGrouped wrapperStyle={isWhisper ? styles.pt1 : {}}>{content}</ReportActionItemGrouped>;
    };

    if (action.actionName === CONST.REPORT.ACTIONS.TYPE.CREATED) {
        const transactionID = isMoneyRequestAction(parentReportActionForTransactionThread) ? getOriginalMessage(parentReportActionForTransactionThread)?.IOUTransactionID : undefined;

        return (
            <ReportActionItemContentCreated
                contextValue={contextValue}
                parentReportAction={parentReportAction}
                transactionID={transactionID}
                draftMessage={draftMessage}
                shouldHideThreadDividerLine={shouldHideThreadDividerLine}
            />
        );
    }

    if (isTripPreview(action) && isThreadReportParentAction) {
        return <TripSummary reportID={getOriginalMessage(action)?.linkedReportID} />;
    }

    if (isChronosOOOListAction(action)) {
        return (
            <ChronosOOOListActions
                action={action}
                reportID={reportID}
            />
        );
    }

    // For the `pay` IOU action on non-pay expense flow, we don't want to render anything if `isWaitingOnBankAccount` is true
    // Otherwise, we will see two system messages informing the payee needs to add a bank account or wallet
    if (isMoneyRequestAction(action) && !!report?.isWaitingOnBankAccount && getOriginalMessage(action)?.type === CONST.IOU.REPORT_ACTION_TYPE.PAY && !isSendingMoney) {
        return null;
    }

    // We currently send whispers to all report participants and hide them in the UI for users that shouldn't see them.
    // This is a temporary solution needed for comment-linking.
    // The long term solution will leverage end-to-end encryption and only targeted users will be able to decrypt.
    if (isWhisperActionTargetedToOthers(action)) {
        return null;
    }

    const hasErrors = !isEmptyObject(action.errors);
    const whisperedTo = getWhisperedTo(action);
    const isMultipleParticipant = whisperedTo.length > 1;

    const iouReportID = isMoneyRequestAction(action) && getOriginalMessage(action)?.IOUReportID ? getOriginalMessage(action)?.IOUReportID?.toString() : undefined;
    const transactionsWithReceipts = getTransactionsWithReceipts(iouReportID);
    const isWhisper = whisperedTo.length > 0 && transactionsWithReceipts.length === 0;
    const whisperedToPersonalDetails = isWhisper
        ? (Object.values(personalDetails ?? {}).filter((details) => whisperedTo.includes(details?.accountID ?? CONST.DEFAULT_NUMBER_ID)) as OnyxTypes.PersonalDetails[])
        : [];
    const isWhisperOnlyVisibleByUser = isWhisper && isCurrentUserTheOnlyParticipant(whisperedTo);
    const displayNamesWithTooltips = isWhisper ? getDisplayNamesWithTooltips(whisperedToPersonalDetails, isMultipleParticipant) : [];

    const renderSearchHeader = (children: React.ReactNode) => {
        if (!isOnSearch) {
            return children;
        }

        return (
            <View style={[styles.p4]}>
                <View style={styles.webViewStyles.tagStyles.ol}>
                    <View style={[styles.flexRow, styles.alignItemsCenter, !isWhisper ? styles.mb3 : {}]}>
                        <Text style={styles.chatItemMessageHeaderPolicy}>{translate('common.in')}&nbsp;</Text>
                        <TextLink
                            fontSize={variables.fontSizeSmall}
                            onPress={() => {
                                onPress?.();
                            }}
                            numberOfLines={1}
                        >
                            {getChatListItemReportName(action, report as SearchReport)}
                        </TextLink>
                    </View>
                    {children}
                </View>
            </View>
        );
    };

    return (
        <PressableWithSecondaryInteraction
            ref={popoverAnchorRef}
            onPress={() => {
                if (draftMessage === undefined) {
                    onPress?.();
                }
                if (!Keyboard.isVisible()) {
                    return;
                }
                Keyboard.dismiss();
            }}
            style={[action.pendingAction === CONST.RED_BRICK_ROAD_PENDING_ACTION.DELETE && !isDeletedParentAction ? styles.pointerEventsNone : styles.pointerEventsAuto]}
            onPressIn={() => shouldUseNarrowLayout && canUseTouchScreen() && ControlSelection.block()}
            onPressOut={() => ControlSelection.unblock()}
            onSecondaryInteraction={showPopover}
            preventDefaultContextMenu={draftMessage === undefined && !hasErrors}
            withoutFocusOnSecondaryInteraction
            accessibilityLabel={translate('accessibilityHints.chatMessage')}
            accessible
        >
            <Hoverable
                shouldHandleScroll
                isDisabled={draftMessage !== undefined}
                shouldFreezeCapture={isPaymentMethodPopoverActive}
                onHoverIn={() => {
                    setIsReportActionActive(false);
                }}
                onHoverOut={() => {
                    setIsReportActionActive(!!isReportActionLinked);
                }}
            >
                {(hovered) => (
                    <View style={highlightedBackgroundColorIfNeeded}>
                        {shouldDisplayNewMarker && (!shouldUseThreadDividerLine || !isFirstVisibleReportAction) && <UnreadActionIndicator reportActionID={action.reportActionID} />}
                        {shouldDisplayContextMenu && (
                            <MiniReportActionContextMenu
                                reportID={reportID}
                                reportActionID={action.reportActionID}
                                anchor={popoverAnchorRef}
                                originalReportID={originalReportID}
                                isArchivedRoom={isArchivedRoom}
                                displayAsGroup={displayAsGroup}
                                disabledActions={disabledActions}
                                isVisible={hovered && draftMessage === undefined && !hasErrors}
                                isThreadReportParentAction={isThreadReportParentAction}
                                draftMessage={draftMessage}
                                isChronosReport={isChronosReport}
                                checkIfContextMenuActive={toggleContextMenuFromActiveReportAction}
                                setIsEmojiPickerActive={setIsEmojiPickerActive}
                            />
                        )}
                        <View
                            style={StyleUtils.getReportActionItemStyle(
                                hovered || isWhisper || isContextMenuActive || !!isEmojiPickerActive || draftMessage !== undefined || isPaymentMethodPopoverActive,
                                draftMessage === undefined && !!onPress,
                            )}
                        >
                            <OfflineWithFeedback
                                onClose={onClose}
                                dismissError={dismissError}
                                // eslint-disable-next-line @typescript-eslint/prefer-nullish-coalescing
                                pendingAction={
                                    draftMessage !== undefined ? undefined : action.pendingAction ?? (action.isOptimisticAction ? CONST.RED_BRICK_ROAD_PENDING_ACTION.ADD : undefined)
                                }
                                shouldHideOnDelete={!isThreadReportParentAction}
                                errors={linkedTransactionRouteError ?? !isOnSearch ? getLatestErrorMessageField(action as OnyxDataWithErrors) : {}}
                                errorRowStyles={[styles.ml10, styles.mr2]}
                                needsOffscreenAlphaCompositing={isMoneyRequestAction(action)}
                                shouldDisableStrikeThrough
                            >
                                {renderSearchHeader(
                                    <>
                                        {isWhisper && (
                                            <View style={[styles.flexRow, styles.pl5, styles.pt2, styles.pr3]}>
                                                <View style={[styles.pl6, styles.mr3]}>
                                                    <Icon
                                                        fill={theme.icon}
                                                        src={Eye}
                                                        small
                                                    />
                                                </View>
                                                <Text style={[styles.chatItemMessageHeaderTimestamp]}>
                                                    {translate('reportActionContextMenu.onlyVisible')}
                                                    &nbsp;
                                                </Text>
                                                <DisplayNames
                                                    fullTitle={getWhisperDisplayNames(whisperedTo) ?? ''}
                                                    displayNamesWithTooltips={displayNamesWithTooltips}
                                                    tooltipEnabled
                                                    numberOfLines={1}
                                                    textStyles={[styles.chatItemMessageHeaderTimestamp, styles.flex1]}
                                                    shouldUseFullTitle={isWhisperOnlyVisibleByUser}
                                                />
                                            </View>
                                        )}
                                        {renderReportActionItem(!!hovered || !!isReportActionLinked, isWhisper, hasErrors)}
                                    </>,
                                )}
                            </OfflineWithFeedback>
                        </View>
                    </View>
                )}
            </Hoverable>
            <View style={styles.reportActionSystemMessageContainer}>
                <InlineSystemMessage message={action.error} />
            </View>
            <ConfirmModal
                isVisible={showConfirmDismissReceiptError}
                onConfirm={() => {
                    dismissError();
                    setShowConfirmDismissReceiptError(false);
                }}
                onCancel={() => {
                    setShowConfirmDismissReceiptError(false);
                }}
                title={translate('iou.dismissReceiptError')}
                prompt={translate('iou.dismissReceiptErrorConfirmation')}
                confirmText={translate('common.dismiss')}
                cancelText={translate('common.cancel')}
                shouldShowCancelButton
                danger
            />
        </PressableWithSecondaryInteraction>
    );
}
export type {PureReportActionItemProps};
export default memo(PureReportActionItem, (prevProps, nextProps) => {
    const prevParentReportAction = prevProps.parentReportAction;
    const nextParentReportAction = nextProps.parentReportAction;
    return (
        prevProps.displayAsGroup === nextProps.displayAsGroup &&
        prevProps.isMostRecentIOUReportAction === nextProps.isMostRecentIOUReportAction &&
        prevProps.shouldDisplayNewMarker === nextProps.shouldDisplayNewMarker &&
        lodashIsEqual(prevProps.action, nextProps.action) &&
        lodashIsEqual(prevProps.report?.pendingFields, nextProps.report?.pendingFields) &&
        lodashIsEqual(prevProps.report?.isDeletedParentAction, nextProps.report?.isDeletedParentAction) &&
        lodashIsEqual(prevProps.report?.errorFields, nextProps.report?.errorFields) &&
        prevProps.report?.statusNum === nextProps.report?.statusNum &&
        prevProps.report?.stateNum === nextProps.report?.stateNum &&
        prevProps.report?.parentReportID === nextProps.report?.parentReportID &&
        prevProps.report?.parentReportActionID === nextProps.report?.parentReportActionID &&
        // TaskReport's created actions render the TaskView, which updates depending on certain fields in the TaskReport
        isTaskReport(prevProps.report) === isTaskReport(nextProps.report) &&
        prevProps.action.actionName === nextProps.action.actionName &&
        prevProps.report?.reportName === nextProps.report?.reportName &&
        prevProps.report?.description === nextProps.report?.description &&
        isCompletedTaskReport(prevProps.report) === isCompletedTaskReport(nextProps.report) &&
        prevProps.report?.managerID === nextProps.report?.managerID &&
        prevProps.shouldHideThreadDividerLine === nextProps.shouldHideThreadDividerLine &&
        prevProps.report?.total === nextProps.report?.total &&
        prevProps.report?.nonReimbursableTotal === nextProps.report?.nonReimbursableTotal &&
        prevProps.report?.policyAvatar === nextProps.report?.policyAvatar &&
        prevProps.linkedReportActionID === nextProps.linkedReportActionID &&
        lodashIsEqual(prevProps.report?.fieldList, nextProps.report?.fieldList) &&
        lodashIsEqual(prevProps.transactionThreadReport, nextProps.transactionThreadReport) &&
        lodashIsEqual(prevProps.reportActions, nextProps.reportActions) &&
        lodashIsEqual(prevParentReportAction, nextParentReportAction) &&
        prevProps.draftMessage === nextProps.draftMessage &&
        prevProps.iouReport?.reportID === nextProps.iouReport?.reportID &&
        lodashIsEqual(prevProps.emojiReactions, nextProps.emojiReactions) &&
        lodashIsEqual(prevProps.linkedTransactionRouteError, nextProps.linkedTransactionRouteError) &&
        lodashIsEqual(prevProps.reportNameValuePairs, nextProps.reportNameValuePairs) &&
        prevProps.isUserValidated === nextProps.isUserValidated &&
        prevProps.parentReport?.reportID === nextProps.parentReport?.reportID &&
        lodashIsEqual(prevProps.personalDetails, nextProps.personalDetails) &&
        lodashIsEqual(prevProps.blockedFromConcierge, nextProps.blockedFromConcierge) &&
        prevProps.originalReportID === nextProps.originalReportID &&
        prevProps.isArchivedRoom === nextProps.isArchivedRoom &&
        prevProps.isChronosReport === nextProps.isChronosReport &&
        prevProps.isClosedExpenseReportWithNoExpenses === nextProps.isClosedExpenseReportWithNoExpenses &&
        lodashIsEqual(prevProps.missingPaymentMethod, nextProps.missingPaymentMethod) &&
        prevProps.reimbursementDeQueuedOrCanceledActionMessage === nextProps.reimbursementDeQueuedOrCanceledActionMessage &&
        prevProps.modifiedExpenseMessage === nextProps.modifiedExpenseMessage &&
        prevProps.userBillingFundID === nextProps.userBillingFundID &&
        prevProps.reportAutomaticallyForwardedMessage === nextProps.reportAutomaticallyForwardedMessage
    );
});<|MERGE_RESOLUTION|>--- conflicted
+++ resolved
@@ -654,11 +654,7 @@
             isDisabled: false,
             shouldDisplayContextMenu,
         }),
-<<<<<<< HEAD
-        [report, action, toggleContextMenuFromActiveReportAction, transactionThreadReport, handleShowContextMenu, reportNameValuePairs],
-=======
-        [report, action, toggleContextMenuFromActiveReportAction, transactionThreadReport, reportNameValuePairs, shouldDisplayContextMenu],
->>>>>>> dec149db
+        [report, action, toggleContextMenuFromActiveReportAction, transactionThreadReport, handleShowContextMenu, reportNameValuePairs, shouldDisplayContextMenu],
     );
 
     const attachmentContextValue = useMemo(() => {
