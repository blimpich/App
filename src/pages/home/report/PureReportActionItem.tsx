import lodashIsEqual from 'lodash/isEqual';
import mapValues from 'lodash/mapValues';
import React, {memo, useCallback, useContext, useEffect, useMemo, useRef, useState} from 'react';
import type {GestureResponderEvent, TextInput} from 'react-native';
import {InteractionManager, Keyboard, View} from 'react-native';
import type {OnyxCollection, OnyxEntry} from 'react-native-onyx';
import type {ValueOf} from 'type-fest';
import type {Emoji} from '@assets/emojis/types';
import {AttachmentContext} from '@components/AttachmentContext';
import Button from '@components/Button';
import ConfirmModal from '@components/ConfirmModal';
import DisplayNames from '@components/DisplayNames';
import Hoverable from '@components/Hoverable';
import MentionReportContext from '@components/HTMLEngineProvider/HTMLRenderers/MentionReportRenderer/MentionReportContext';
import Icon from '@components/Icon';
import {Eye} from '@components/Icon/Expensicons';
import InlineSystemMessage from '@components/InlineSystemMessage';
import KYCWall from '@components/KYCWall';
import OfflineWithFeedback from '@components/OfflineWithFeedback';
import PressableWithSecondaryInteraction from '@components/PressableWithSecondaryInteraction';
import ReportActionItemEmojiReactions from '@components/Reactions/ReportActionItemEmojiReactions';
import RenderHTML from '@components/RenderHTML';
import type {ActionableItem} from '@components/ReportActionItem/ActionableItemButtons';
import ActionableItemButtons from '@components/ReportActionItem/ActionableItemButtons';
import ChronosOOOListActions from '@components/ReportActionItem/ChronosOOOListActions';
import ExportIntegration from '@components/ReportActionItem/ExportIntegration';
import IssueCardMessage from '@components/ReportActionItem/IssueCardMessage';
import MoneyRequestAction from '@components/ReportActionItem/MoneyRequestAction';
import MoneyRequestReportPreview from '@components/ReportActionItem/MoneyRequestReportPreview';
import ReportPreview from '@components/ReportActionItem/ReportPreview';
import ReportPreviewOld from '@components/ReportActionItem/ReportPreviewOld';
import TaskAction from '@components/ReportActionItem/TaskAction';
import TaskPreview from '@components/ReportActionItem/TaskPreview';
import TransactionPreview from '@components/ReportActionItem/TransactionPreview';
import TripRoomPreview from '@components/ReportActionItem/TripRoomPreview';
import {useSearchContext} from '@components/Search/SearchContext';
import {ShowContextMenuContext} from '@components/ShowContextMenuContext';
import Text from '@components/Text';
import TextLink from '@components/TextLink';
import UnreadActionIndicator from '@components/UnreadActionIndicator';
import useLocalize from '@hooks/useLocalize';
import usePermissions from '@hooks/usePermissions';
import usePrevious from '@hooks/usePrevious';
import useResponsiveLayout from '@hooks/useResponsiveLayout';
import useStyleUtils from '@hooks/useStyleUtils';
import useTheme from '@hooks/useTheme';
import useThemeStyles from '@hooks/useThemeStyles';
import ControlSelection from '@libs/ControlSelection';
import {canUseTouchScreen} from '@libs/DeviceCapabilities';
import type {OnyxDataWithErrors} from '@libs/ErrorUtils';
import {getLatestErrorMessageField, isReceiptError} from '@libs/ErrorUtils';
import focusComposerWithDelay from '@libs/focusComposerWithDelay';
import {isReportMessageAttachment} from '@libs/isReportMessageAttachment';
import {formatPhoneNumber} from '@libs/LocalePhoneNumber';
import Navigation from '@libs/Navigation/Navigation';
import Permissions from '@libs/Permissions';
import {getDisplayNameOrDefault} from '@libs/PersonalDetailsUtils';
import {getCleanedTagName} from '@libs/PolicyUtils';
import {
    extractLinksFromMessageHtml,
    getDemotedFromWorkspaceMessage,
    getDismissedViolationMessageText,
    getIOUReportIDFromReportActionPreview,
    getOriginalMessage,
    getPolicyChangeLogAddEmployeeMessage,
    getPolicyChangeLogDefaultBillableMessage,
    getPolicyChangeLogDefaultTitleEnforcedMessage,
    getPolicyChangeLogDeleteMemberMessage,
    getPolicyChangeLogMaxExpenseAmountMessage,
    getPolicyChangeLogMaxExpesnseAmountNoReceiptMessage,
    getPolicyChangeLogUpdateEmployee,
    getRemovedConnectionMessage,
    getRemovedFromApprovalChainMessage,
    getRenamedAction,
    getReopenedMessage,
    getReportActionMessage,
    getReportActionText,
    getWhisperedTo,
    getWorkspaceCategoryUpdateMessage,
    getWorkspaceCurrencyUpdateMessage,
    getWorkspaceCustomUnitRateAddedMessage,
    getWorkspaceFrequencyUpdateMessage,
    getWorkspaceReportFieldAddMessage,
    getWorkspaceReportFieldDeleteMessage,
    getWorkspaceReportFieldUpdateMessage,
    getWorkspaceTagUpdateMessage,
    getWorkspaceUpdateFieldMessage,
    isActionableAddPaymentCard,
    isActionableJoinRequest,
    isActionableMentionWhisper,
    isActionableReportMentionWhisper,
    isActionableTrackExpense,
    isActionOfType,
    isChronosOOOListAction,
    isConciergeCategoryOptions,
    isCreatedTaskReportAction,
    isDeletedAction,
    isDeletedParentAction as isDeletedParentActionUtils,
    isIOURequestReportAction,
    isMarkAsClosedAction,
    isMessageDeleted,
    isMoneyRequestAction,
    isPendingRemove,
    isReimbursementDeQueuedOrCanceledAction,
    isReimbursementQueuedAction,
    isRenamedAction,
    isResolvedConciergeCategoryOptions,
    isSplitBillAction as isSplitBillActionReportActionsUtils,
    isTagModificationAction,
    isTaskAction,
    isTrackExpenseAction as isTrackExpenseActionReportActionsUtils,
    isTripPreview,
    isUnapprovedAction,
    isWhisperActionTargetedToOthers,
    useNewTableReportViewActionRenderConditionals,
} from '@libs/ReportActionsUtils';
import type {MissingPaymentMethod} from '@libs/ReportUtils';
import {
    canWriteInReport,
    chatIncludesConcierge,
    getChatListItemReportName,
    getDeletedTransactionMessage,
    getDisplayNamesWithTooltips,
    getDowngradeWorkspaceMessage,
    getIconsForParticipants,
    getIOUApprovedMessage,
    getIOUForwardedMessage,
    getIOUSubmittedMessage,
    getIOUUnapprovedMessage,
    getMovedTransactionMessage,
    getPolicyChangeMessage,
    getRejectedReportMessage,
    getReportAutomaticallyApprovedMessage,
    getReportAutomaticallySubmittedMessage,
    getUnreportedTransactionMessage,
    getUpgradeWorkspaceMessage,
    getWhisperDisplayNames,
    getWorkspaceNameUpdatedMessage,
    isArchivedNonExpenseReport,
    isChatThread,
    isCompletedTaskReport,
    isExpenseReport,
    isTaskReport,
    shouldDisplayThreadReplies as shouldDisplayThreadRepliesUtils,
} from '@libs/ReportUtils';
import SelectionScraper from '@libs/SelectionScraper';
import shouldRenderAddPaymentCard from '@libs/shouldRenderAppPaymentCard';
import {ReactionListContext} from '@pages/home/ReportScreenContext';
import variables from '@styles/variables';
import {openPersonalBankAccountSetupView} from '@userActions/BankAccounts';
import {hideEmojiPicker, isActive} from '@userActions/EmojiPickerAction';
import {acceptJoinRequest, declineJoinRequest} from '@userActions/Policy/Member';
import {addComment, expandURLPreview} from '@userActions/Report';
import type {IgnoreDirection} from '@userActions/ReportActions';
import {isAnonymousUser, signOutAndRedirectToSignIn} from '@userActions/Session';
import {isBlockedFromConcierge} from '@userActions/User';
import type {IOUAction} from '@src/CONST';
import CONST from '@src/CONST';
import ROUTES from '@src/ROUTES';
import type * as OnyxTypes from '@src/types/onyx';
import type {Errors} from '@src/types/onyx/OnyxCommon';
import type {JoinWorkspaceResolution} from '@src/types/onyx/OriginalMessage';
import type {SearchReport} from '@src/types/onyx/SearchResults';
import {isEmptyObject} from '@src/types/utils/EmptyObject';
import {RestrictedReadOnlyContextMenuActions} from './ContextMenu/ContextMenuActions';
import MiniReportActionContextMenu from './ContextMenu/MiniReportActionContextMenu';
import type {ContextMenuAnchor} from './ContextMenu/ReportActionContextMenu';
import {hideContextMenu, hideDeleteModal, isActiveReportAction, showContextMenu} from './ContextMenu/ReportActionContextMenu';
import LinkPreviewer from './LinkPreviewer';
import ReportActionItemBasicMessage from './ReportActionItemBasicMessage';
import ReportActionItemContentCreated from './ReportActionItemContentCreated';
import ReportActionItemDraft from './ReportActionItemDraft';
import ReportActionItemGrouped from './ReportActionItemGrouped';
import ReportActionItemMessage from './ReportActionItemMessage';
import ReportActionItemMessageEdit from './ReportActionItemMessageEdit';
import ReportActionItemSingle from './ReportActionItemSingle';
import ReportActionItemThread from './ReportActionItemThread';
import ReportAttachmentsContext from './ReportAttachmentsContext';
import TripSummary from './TripSummary';

type PureReportActionItemProps = {
    /** Report for this action */
    report: OnyxEntry<OnyxTypes.Report>;

    /** The transaction thread report associated with the report for this action, if any */
    transactionThreadReport?: OnyxEntry<OnyxTypes.Report>;

    /** Array of report actions for the report for this action */
    // eslint-disable-next-line react/no-unused-prop-types
    reportActions: OnyxTypes.ReportAction[];

    /** Report action belonging to the report's parent */
    parentReportAction: OnyxEntry<OnyxTypes.ReportAction>;

    /** The transaction thread report's parentReportAction */
    /** It's used by withOnyx HOC */
    // eslint-disable-next-line react/no-unused-prop-types
    parentReportActionForTransactionThread?: OnyxEntry<OnyxTypes.ReportAction>;

    /** All the data of the action item */
    action: OnyxTypes.ReportAction;

    /** Should the comment have the appearance of being grouped with the previous comment? */
    displayAsGroup: boolean;

    /** Is this the most recent IOU Action? */
    isMostRecentIOUReportAction: boolean;

    /** Should we display the new marker on top of the comment? */
    shouldDisplayNewMarker: boolean;

    /** Determines if the avatar is displayed as a subscript (positioned lower than normal) */
    shouldShowSubscriptAvatar?: boolean;

    /** Position index of the report action in the overall report FlatList view */
    index: number;

    /** Flag to show, hide the thread divider line */
    shouldHideThreadDividerLine?: boolean;

    /** Report action ID that was referenced in the deeplink to report  */
    linkedReportActionID?: string;

    /** Callback to be called on onPress */
    onPress?: () => void;

    /** If this is the first visible report action */
    isFirstVisibleReportAction: boolean;

    /**
     * Is the action a thread's parent reportAction viewed from within the thread report?
     * It will be false if we're viewing the same parent report action from the report it belongs to rather than the thread.
     */
    isThreadReportParentAction?: boolean;

    /** IF the thread divider line will be used */
    shouldUseThreadDividerLine?: boolean;

    /** Whether context menu should be displayed */
    shouldDisplayContextMenu?: boolean;

    /** ReportAction Draftmessage */
    draftMessage?: string;

    /** The IOU/Expense report we are paying */
    iouReport?: OnyxTypes.Report;

    /** All the emoji reactions for the report action. */
    emojiReactions?: OnyxTypes.ReportActionReactions;

    /** Linked transaction route error */
    linkedTransactionRouteError?: Errors;

    /** Optional property for report name-value pairs */
    reportNameValuePairs?: OnyxTypes.ReportNameValuePairs;

    /** Optional property to indicate if the user is validated */
    isUserValidated?: boolean;

    /** Parent report */
    parentReport?: OnyxTypes.Report;

    /** Personal details list */
    personalDetails?: OnyxTypes.PersonalDetailsList;

    /** Whether or not the user is blocked from concierge */
    blockedFromConcierge?: OnyxTypes.BlockedFromConcierge;

    /** ID of the original report from which the given reportAction is first created */
    originalReportID?: string;

    /** Function to deletes the draft for a comment report action. */
    deleteReportActionDraft?: (reportID: string | undefined, action: OnyxTypes.ReportAction) => void;

    /** Whether the room is archived */
    isArchivedRoom?: boolean;

    /** Whether the room is a chronos report */
    isChronosReport?: boolean;

    /** Function to toggle emoji reaction */
    toggleEmojiReaction?: (
        reportID: string | undefined,
        reportAction: OnyxTypes.ReportAction,
        reactionObject: Emoji,
        existingReactions: OnyxEntry<OnyxTypes.ReportActionReactions>,
        paramSkinTone: number | undefined,
        ignoreSkinToneOnCompare: boolean | undefined,
    ) => void;

    /** Function to create a draft transaction and navigate to participant selector */
    createDraftTransactionAndNavigateToParticipantSelector?: (transactionID: string | undefined, reportID: string | undefined, actionName: IOUAction, reportActionID: string) => void;

    /** Function to resolve actionable report mention whisper */
    resolveActionableReportMentionWhisper?: (
        reportId: string | undefined,
        reportAction: OnyxEntry<OnyxTypes.ReportAction>,
        resolution: ValueOf<typeof CONST.REPORT.ACTIONABLE_REPORT_MENTION_WHISPER_RESOLUTION>,
    ) => void;

    /** Function to resolve actionable mention whisper */
    resolveActionableMentionWhisper?: (
        reportId: string | undefined,
        reportAction: OnyxEntry<OnyxTypes.ReportAction>,
        resolution: ValueOf<typeof CONST.REPORT.ACTIONABLE_MENTION_WHISPER_RESOLUTION>,
    ) => void;

    /** Whether the provided report is a closed expense report with no expenses */
    isClosedExpenseReportWithNoExpenses?: boolean;

    /** What missing payment method does this report action indicate, if any? */
    missingPaymentMethod?: MissingPaymentMethod | undefined;

    /** Returns the preview message for `REIMBURSEMENT_DEQUEUED` or `REIMBURSEMENT_ACH_CANCELED` action */
    reimbursementDeQueuedOrCanceledActionMessage?: string;

    /** The report action message when expense has been modified. */
    modifiedExpenseMessage?: string;

    /** Gets all transactions on an IOU report with a receipt */
    getTransactionsWithReceipts?: (iouReportID: string | undefined) => OnyxTypes.Transaction[];

    /** Whether the current user is the only participant in the report */
    isCurrentUserTheOnlyParticipant?: (participantAccountIDs?: number[]) => boolean;

    /** Function to clear an error from a transaction */
    clearError?: (transactionID: string) => void;

    /** Function to clear all errors from a report action */
    clearAllRelatedReportActionErrors?: (reportID: string | undefined, reportAction: OnyxTypes.ReportAction | null | undefined, ignore?: IgnoreDirection, keys?: string[]) => void;

    /** Function to dismiss the actionable whisper for tracking expenses */
    dismissTrackExpenseActionableWhisper?: (reportID: string | undefined, reportAction: OnyxEntry<OnyxTypes.ReportAction>) => void;

    /** User payment card ID */
    userBillingFundID?: number;

    /** A message related to a report action that has been automatically forwarded */
    reportAutomaticallyForwardedMessage?: string;

    /** Policies */
    policies?: OnyxCollection<OnyxTypes.Policy>;

    /** Whether to show border for MoneyRequestReportPreviewContent */
    shouldShowBorder?: boolean;
};

// This is equivalent to returning a negative boolean in normal functions, but we can keep the element return type
// If the child was rendered using RenderHTML and an empty html string, it has an empty prop called html
// If we render an empty component/fragment, this does not apply
const emptyHTML = <RenderHTML html="" />;
const isEmptyHTML = <T extends React.JSX.Element>({props: {html}}: T): boolean => typeof html === 'string' && html.length === 0;

/**
 * This is a pure version of ReportActionItem, used in ReportActionList and Search result chat list items.
 * Since the search result has a separate Onyx key under the 'snapshot_' prefix, we should not connect this component with Onyx.
 * Instead, pass all Onyx read/write operations as props.
 */
function PureReportActionItem({
    action,
    report,
    transactionThreadReport,
    linkedReportActionID,
    displayAsGroup,
    index,
    isMostRecentIOUReportAction,
    parentReportAction,
    shouldDisplayNewMarker,
    shouldHideThreadDividerLine = false,
    shouldShowSubscriptAvatar = false,
    onPress = undefined,
    isFirstVisibleReportAction = false,
    isThreadReportParentAction = false,
    shouldUseThreadDividerLine = false,
    shouldDisplayContextMenu = true,
    parentReportActionForTransactionThread,
    draftMessage,
    iouReport,
    emojiReactions,
    linkedTransactionRouteError,
    reportNameValuePairs,
    isUserValidated,
    parentReport,
    personalDetails,
    blockedFromConcierge,
    originalReportID = '-1',
    deleteReportActionDraft = () => {},
    isArchivedRoom,
    isChronosReport,
    toggleEmojiReaction = () => {},
    createDraftTransactionAndNavigateToParticipantSelector = () => {},
    resolveActionableReportMentionWhisper = () => {},
    resolveActionableMentionWhisper = () => {},
    isClosedExpenseReportWithNoExpenses,
    isCurrentUserTheOnlyParticipant = () => false,
    missingPaymentMethod,
    reimbursementDeQueuedOrCanceledActionMessage = '',
    modifiedExpenseMessage = '',
    getTransactionsWithReceipts = () => [],
    clearError = () => {},
    clearAllRelatedReportActionErrors = () => {},
    dismissTrackExpenseActionableWhisper = () => {},
    userBillingFundID,
    reportAutomaticallyForwardedMessage,
    policies,
    shouldShowBorder,
}: PureReportActionItemProps) {
    const {translate} = useLocalize();
    const {shouldUseNarrowLayout} = useResponsiveLayout();
    const reportID = report?.reportID ?? action?.reportID;
    const theme = useTheme();
    const styles = useThemeStyles();
    const StyleUtils = useStyleUtils();
    const [isContextMenuActive, setIsContextMenuActive] = useState(() => isActiveReportAction(action.reportActionID));
    const [isEmojiPickerActive, setIsEmojiPickerActive] = useState<boolean | undefined>();
    const [isPaymentMethodPopoverActive, setIsPaymentMethodPopoverActive] = useState<boolean | undefined>();
    const {canUseTableReportView} = usePermissions();
    const shouldRenderViewBasedOnAction = useNewTableReportViewActionRenderConditionals(action);
    const [isHidden, setIsHidden] = useState(false);
    const [moderationDecision, setModerationDecision] = useState<OnyxTypes.DecisionName>(CONST.MODERATION.MODERATOR_DECISION_APPROVED);
    const reactionListRef = useContext(ReactionListContext);
    const {updateHiddenAttachments} = useContext(ReportAttachmentsContext);
    const composerTextInputRef = useRef<TextInput | HTMLTextAreaElement>(null);
    const popoverAnchorRef = useRef<Exclude<ContextMenuAnchor, TextInput>>(null);
    const downloadedPreviews = useRef<string[]>([]);
    const prevDraftMessage = usePrevious(draftMessage);
    const isReportActionLinked = linkedReportActionID && action.reportActionID && linkedReportActionID === action.reportActionID;
    const [isReportActionActive, setIsReportActionActive] = useState(!!isReportActionLinked);
    const isActionableWhisper = isActionableMentionWhisper(action) || isActionableTrackExpense(action) || isActionableReportMentionWhisper(action);

    const highlightedBackgroundColorIfNeeded = useMemo(
        () => (isReportActionLinked ? StyleUtils.getBackgroundColorStyle(theme.messageHighlightBG) : {}),
        [StyleUtils, isReportActionLinked, theme.messageHighlightBG],
    );

    const reportPreviewStyles = StyleUtils.getMoneyRequestReportPreviewStyle(shouldUseNarrowLayout, undefined, true);

    const isDeletedParentAction = isDeletedParentActionUtils(action);

    // IOUDetails only exists when we are sending money
    const isSendingMoney = isMoneyRequestAction(action) && getOriginalMessage(action)?.type === CONST.IOU.REPORT_ACTION_TYPE.PAY && getOriginalMessage(action)?.IOUDetails;

    const updateHiddenState = useCallback(
        (isHiddenValue: boolean) => {
            setIsHidden(isHiddenValue);
            const message = Array.isArray(action.message) ? action.message?.at(-1) : action.message;
            const isAttachment = CONST.ATTACHMENT_REGEX.test(message?.html ?? '') || isReportMessageAttachment(message);
            if (!isAttachment) {
                return;
            }
            updateHiddenAttachments(action.reportActionID, isHiddenValue);
        },
        [action.reportActionID, action.message, updateHiddenAttachments],
    );
    const {isOnSearch, currentSearchHash} = useSearchContext();
    const [showConfirmDismissReceiptError, setShowConfirmDismissReceiptError] = useState(false);
    const dismissError = useCallback(() => {
        const transactionID = isMoneyRequestAction(action) ? getOriginalMessage(action)?.IOUTransactionID : undefined;
        if (transactionID) {
            clearError(transactionID);
        }
        clearAllRelatedReportActionErrors(reportID, action);
    }, [reportID, clearError, clearAllRelatedReportActionErrors, action]);

    const onClose = () => {
        const errors = linkedTransactionRouteError ?? getLatestErrorMessageField(action as OnyxDataWithErrors);
        const errorEntries = Object.entries(errors ?? {});
        const errorMessages = mapValues(Object.fromEntries(errorEntries), (error) => error);
        const hasReceiptError = Object.values(errorMessages).some((error) => isReceiptError(error));

        if (hasReceiptError) {
            setShowConfirmDismissReceiptError(true);
        } else {
            dismissError();
        }
    };
    useEffect(
        () => () => {
            // ReportActionContextMenu, EmojiPicker and PopoverReactionList are global components,
            // we should also hide them when the current component is destroyed
            if (isActiveReportAction(action.reportActionID)) {
                hideContextMenu();
                hideDeleteModal();
            }
            if (isActive(action.reportActionID)) {
                hideEmojiPicker(true);
            }
            if (reactionListRef?.current?.isActiveReportAction(action.reportActionID)) {
                reactionListRef?.current?.hideReactionList();
            }
        },
        [action.reportActionID, reactionListRef],
    );

    useEffect(() => {
        // We need to hide EmojiPicker when this is a deleted parent action
        if (!isDeletedParentAction || !isActive(action.reportActionID)) {
            return;
        }

        hideEmojiPicker(true);
    }, [isDeletedParentAction, action.reportActionID]);

    useEffect(() => {
        if (prevDraftMessage !== undefined || draftMessage === undefined) {
            return;
        }

        focusComposerWithDelay(composerTextInputRef.current)(true);
    }, [prevDraftMessage, draftMessage]);

    useEffect(() => {
        if (!Permissions.canUseLinkPreviews()) {
            return;
        }

        const urls = extractLinksFromMessageHtml(action);
        if (lodashIsEqual(downloadedPreviews.current, urls) || action.pendingAction === CONST.RED_BRICK_ROAD_PENDING_ACTION.DELETE) {
            return;
        }

        downloadedPreviews.current = urls;
        expandURLPreview(reportID, action.reportActionID);
    }, [action, reportID]);

    useEffect(() => {
        if (draftMessage === undefined || !isDeletedAction(action)) {
            return;
        }
        deleteReportActionDraft(reportID, action);
    }, [draftMessage, action, reportID, deleteReportActionDraft]);

    // Hide the message if it is being moderated for a higher offense, or is hidden by a moderator
    // Removed messages should not be shown anyway and should not need this flow
    const latestDecision = getReportActionMessage(action)?.moderationDecision?.decision ?? '';
    useEffect(() => {
        if (action.actionName !== CONST.REPORT.ACTIONS.TYPE.ADD_COMMENT) {
            return;
        }

        // Hide reveal message button and show the message if latestDecision is changed to empty
        if (!latestDecision) {
            setModerationDecision(CONST.MODERATION.MODERATOR_DECISION_APPROVED);
            setIsHidden(false);
            return;
        }

        setModerationDecision(latestDecision);
        if (![CONST.MODERATION.MODERATOR_DECISION_APPROVED, CONST.MODERATION.MODERATOR_DECISION_PENDING].some((item) => item === latestDecision) && !isPendingRemove(action)) {
            setIsHidden(true);
            return;
        }
        setIsHidden(false);
    }, [latestDecision, action]);

    const toggleContextMenuFromActiveReportAction = useCallback(() => {
        setIsContextMenuActive(isActiveReportAction(action.reportActionID));
    }, [action.reportActionID]);

    const disabledActions = useMemo(() => (!canWriteInReport(report) ? RestrictedReadOnlyContextMenuActions : []), [report]);

    /**
     * Show the ReportActionContextMenu modal popover.
     *
     * @param [event] - A press event.
     */
    const showPopover = useCallback(
        (event: GestureResponderEvent | MouseEvent) => {
            // Block menu on the message being Edited or if the report action item has errors
            if (draftMessage !== undefined || !isEmptyObject(action.errors) || !shouldDisplayContextMenu) {
                return;
            }

            setIsContextMenuActive(true);
            const selection = SelectionScraper.getCurrentSelection();
            showContextMenu({
                type: CONST.CONTEXT_MENU_TYPES.REPORT_ACTION,
                event,
                selection,
                contextMenuAnchor: popoverAnchorRef.current,
                report: {
                    reportID,
                    originalReportID,
                    isArchivedRoom,
                    isChronos: isChronosReport,
                },
                reportAction: {
                    reportActionID: action.reportActionID,
                    draftMessage,
                    isThreadReportParentAction,
                },
                callbacks: {
                    onShow: toggleContextMenuFromActiveReportAction,
                    onHide: toggleContextMenuFromActiveReportAction,
                    setIsEmojiPickerActive: setIsEmojiPickerActive as () => void,
                },
                disabledOptions: disabledActions,
            });
        },
        [
            draftMessage,
            action,
            reportID,
            toggleContextMenuFromActiveReportAction,
            originalReportID,
            shouldDisplayContextMenu,
            disabledActions,
            isArchivedRoom,
            isChronosReport,
            isThreadReportParentAction,
        ],
    );

    const toggleReaction = useCallback(
        (emoji: Emoji, ignoreSkinToneOnCompare?: boolean) => {
            toggleEmojiReaction(reportID, action, emoji, emojiReactions, undefined, ignoreSkinToneOnCompare);
        },
        [reportID, action, emojiReactions, toggleEmojiReaction],
    );

    const contextValue = useMemo(
        () => ({
            anchor: popoverAnchorRef.current,
            report,
            reportNameValuePairs,
            action,
            transactionThreadReport,
            checkIfContextMenuActive: toggleContextMenuFromActiveReportAction,
            isDisabled: false,
            shouldDisplayContextMenu,
        }),
        [report, action, toggleContextMenuFromActiveReportAction, transactionThreadReport, reportNameValuePairs, shouldDisplayContextMenu],
    );

    const attachmentContextValue = useMemo(() => {
        if (isOnSearch) {
            return {type: CONST.ATTACHMENT_TYPE.SEARCH, currentSearchHash};
        }
        return {reportID, type: CONST.ATTACHMENT_TYPE.REPORT};
    }, [reportID, isOnSearch, currentSearchHash]);

    const mentionReportContextValue = useMemo(() => ({currentReportID: report?.reportID, exactlyMatch: true}), [report?.reportID]);
    const actionableItemButtons: ActionableItem[] = useMemo(() => {
        if (isActionableAddPaymentCard(action) && userBillingFundID === undefined && shouldRenderAddPaymentCard()) {
            return [
                {
                    text: 'subscription.cardSection.addCardButton',
                    key: `${action.reportActionID}-actionableAddPaymentCard-submit`,
                    onPress: () => {
                        Navigation.navigate(ROUTES.SETTINGS_SUBSCRIPTION_ADD_PAYMENT_CARD);
                    },
                    isMediumSized: true,
                    isPrimary: true,
                },
            ];
        }

        if (isConciergeCategoryOptions(action)) {
            const options = getOriginalMessage(action)?.options;
            if (!options) {
                return [];
            }

            if (isResolvedConciergeCategoryOptions(action)) {
                return [];
            }

            return options.map((option, i) => ({
                text: `${i + 1} - ${option}`,
                key: `${action.reportActionID}-conciergeCategoryOptions-${option}`,
                onPress: () => {
                    addComment(originalReportID, option);
                },
            }));
        }

        if (!isActionableWhisper && (!isActionableJoinRequest(action) || getOriginalMessage(action)?.choice !== ('' as JoinWorkspaceResolution))) {
            return [];
        }

        if (isActionableTrackExpense(action)) {
            const transactionID = getOriginalMessage(action)?.transactionID;
            return [
                {
                    text: 'actionableMentionTrackExpense.submit',
                    key: `${action.reportActionID}-actionableMentionTrackExpense-submit`,
                    onPress: () => {
                        createDraftTransactionAndNavigateToParticipantSelector(transactionID, reportID, CONST.IOU.ACTION.SUBMIT, action.reportActionID);
                    },
                    isMediumSized: true,
                },
                {
                    text: 'actionableMentionTrackExpense.categorize',
                    key: `${action.reportActionID}-actionableMentionTrackExpense-categorize`,
                    onPress: () => {
                        createDraftTransactionAndNavigateToParticipantSelector(transactionID, reportID, CONST.IOU.ACTION.CATEGORIZE, action.reportActionID);
                    },
                    isMediumSized: true,
                },
                {
                    text: 'actionableMentionTrackExpense.share',
                    key: `${action.reportActionID}-actionableMentionTrackExpense-share`,
                    onPress: () => {
                        createDraftTransactionAndNavigateToParticipantSelector(transactionID, reportID, CONST.IOU.ACTION.SHARE, action.reportActionID);
                    },
                    isMediumSized: true,
                },
                {
                    text: 'actionableMentionTrackExpense.nothing',
                    key: `${action.reportActionID}-actionableMentionTrackExpense-nothing`,
                    onPress: () => {
                        dismissTrackExpenseActionableWhisper(reportID, action);
                    },
                    isMediumSized: true,
                },
            ];
        }

        if (isActionableJoinRequest(action)) {
            return [
                {
                    text: 'actionableMentionJoinWorkspaceOptions.accept',
                    key: `${action.reportActionID}-actionableMentionJoinWorkspace-${CONST.REPORT.ACTIONABLE_MENTION_JOIN_WORKSPACE_RESOLUTION.ACCEPT}`,
                    onPress: () => acceptJoinRequest(reportID, action),
                    isPrimary: true,
                },
                {
                    text: 'actionableMentionJoinWorkspaceOptions.decline',
                    key: `${action.reportActionID}-actionableMentionJoinWorkspace-${CONST.REPORT.ACTIONABLE_MENTION_JOIN_WORKSPACE_RESOLUTION.DECLINE}`,
                    onPress: () => declineJoinRequest(reportID, action),
                },
            ];
        }

        if (isActionableReportMentionWhisper(action)) {
            return [
                {
                    text: 'common.yes',
                    key: `${action.reportActionID}-actionableReportMentionWhisper-${CONST.REPORT.ACTIONABLE_REPORT_MENTION_WHISPER_RESOLUTION.CREATE}`,
                    onPress: () => resolveActionableReportMentionWhisper(reportID, action, CONST.REPORT.ACTIONABLE_REPORT_MENTION_WHISPER_RESOLUTION.CREATE),
                    isPrimary: true,
                },
                {
                    text: 'common.no',
                    key: `${action.reportActionID}-actionableReportMentionWhisper-${CONST.REPORT.ACTIONABLE_REPORT_MENTION_WHISPER_RESOLUTION.NOTHING}`,
                    onPress: () => resolveActionableReportMentionWhisper(reportID, action, CONST.REPORT.ACTIONABLE_REPORT_MENTION_WHISPER_RESOLUTION.NOTHING),
                },
            ];
        }

        return [
            {
                text: 'actionableMentionWhisperOptions.invite',
                key: `${action.reportActionID}-actionableMentionWhisper-${CONST.REPORT.ACTIONABLE_MENTION_WHISPER_RESOLUTION.INVITE}`,
                onPress: () => resolveActionableMentionWhisper(reportID, action, CONST.REPORT.ACTIONABLE_MENTION_WHISPER_RESOLUTION.INVITE),
                isPrimary: true,
            },
            {
                text: 'actionableMentionWhisperOptions.nothing',
                key: `${action.reportActionID}-actionableMentionWhisper-${CONST.REPORT.ACTIONABLE_MENTION_WHISPER_RESOLUTION.NOTHING}`,
                onPress: () => resolveActionableMentionWhisper(reportID, action, CONST.REPORT.ACTIONABLE_MENTION_WHISPER_RESOLUTION.NOTHING),
            },
        ];
    }, [
        action,
        isActionableWhisper,
        reportID,
        userBillingFundID,
        createDraftTransactionAndNavigateToParticipantSelector,
        dismissTrackExpenseActionableWhisper,
        resolveActionableReportMentionWhisper,
        resolveActionableMentionWhisper,
        originalReportID,
    ]);

    /**
     * Get the content of ReportActionItem
     * @param hovered whether the ReportActionItem is hovered
     * @param isWhisper whether the report action is a whisper
     * @param hasErrors whether the report action has any errors
     * @returns child component(s)
     */
    const renderItemContent = (hovered = false, isWhisper = false, hasErrors = false): React.JSX.Element => {
        let children;
        const moneyRequestOriginalMessage = isMoneyRequestAction(action) ? getOriginalMessage(action) : undefined;
        const moneyRequestActionType = moneyRequestOriginalMessage?.type;

        // Show the MoneyRequestPreview for when expense is present
        if (isIOURequestReportAction(action)) {
            const isSplitInGroupChat = moneyRequestActionType === CONST.IOU.REPORT_ACTION_TYPE.SPLIT && report?.chatType === CONST.REPORT.CHAT_TYPE.GROUP;
            const chatReportID = moneyRequestOriginalMessage?.IOUReportID ? report?.chatReportID : reportID;
            // There is no single iouReport for bill splits, so only 1:1 requests require an iouReportID
            const iouReportID = moneyRequestOriginalMessage?.IOUReportID?.toString();
            children = (
                <MoneyRequestAction
                    // If originalMessage.iouReportID is set, this is a 1:1 IOU expense in a DM chat whose reportID is report.chatReportID
                    chatReportID={chatReportID}
                    requestReportID={iouReportID}
                    reportID={reportID}
                    action={action}
                    isMostRecentIOUReportAction={isMostRecentIOUReportAction}
                    isHovered={hovered}
                    contextMenuAnchor={popoverAnchorRef.current}
                    checkIfContextMenuActive={toggleContextMenuFromActiveReportAction}
                    style={displayAsGroup ? [] : [styles.mt2]}
                    isWhisper={isWhisper}
                    shouldDisplayContextMenu={shouldDisplayContextMenu}
                />
            );

            // Table Report View does not display these components as separate messages, except for self-DM
            if (canUseTableReportView && report?.type === CONST.REPORT.TYPE.CHAT) {
                if ((report.chatType === CONST.REPORT.CHAT_TYPE.SELF_DM && !isDeletedAction(action)) || isSplitInGroupChat) {
                    children = (
                        <View style={[styles.mt1, styles.w100]}>
                            <TransactionPreview
                                iouReportID={getIOUReportIDFromReportActionPreview(action)}
                                chatReportID={reportID}
                                reportID={reportID}
                                action={action}
                                shouldDisplayContextMenu={shouldDisplayContextMenu}
                                isBillSplit={isSplitBillActionReportActionsUtils(action)}
                                transactionID={isSplitInGroupChat ? moneyRequestOriginalMessage?.IOUTransactionID : undefined}
                                containerStyles={[shouldUseNarrowLayout ? {...styles.w100, ...styles.mw100} : reportPreviewStyles.transactionPreviewStyle, styles.mt1]}
                                transactionPreviewWidth={shouldUseNarrowLayout ? styles.w100.width : reportPreviewStyles.transactionPreviewStyle.width}
                                onPreviewPressed={() => {
                                    if (isSplitInGroupChat) {
                                        Navigation.navigate(ROUTES.SPLIT_BILL_DETAILS.getRoute(chatReportID, action.reportActionID, Navigation.getReportRHPActiveRoute()));
                                        return;
                                    }

                                    if (!action.childReportID) {
                                        return;
                                    }

                                    Navigation.navigate(ROUTES.REPORT_WITH_ID.getRoute(action.childReportID, undefined, undefined, undefined, undefined, Navigation.getActiveRoute()));
                                }}
                                isTrackExpense={isTrackExpenseActionReportActionsUtils(action)}
                            />
                        </View>
                    );
                } else {
                    children = emptyHTML;
                }
            }
        } else if (isTripPreview(action)) {
            children = (
                <TripRoomPreview
                    action={action}
                    chatReportID={getOriginalMessage(action)?.linkedReportID}
                    isHovered={hovered}
                    contextMenuAnchor={popoverAnchorRef.current}
                    containerStyles={displayAsGroup ? [] : [styles.mt2]}
                    checkIfContextMenuActive={toggleContextMenuFromActiveReportAction}
                    shouldDisplayContextMenu={shouldDisplayContextMenu}
                />
            );
        } else if (action.actionName === CONST.REPORT.ACTIONS.TYPE.REPORT_PREVIEW && isClosedExpenseReportWithNoExpenses) {
            children = <RenderHTML html={`<deleted-action>${translate('parentReportAction.deletedReport')}</deleted-action>`} />;
        } else if (action.actionName === CONST.REPORT.ACTIONS.TYPE.REPORT_PREVIEW && canUseTableReportView) {
            children = (
                <MoneyRequestReportPreview
                    iouReportID={getIOUReportIDFromReportActionPreview(action)}
                    policyID={report?.policyID}
                    chatReportID={reportID}
                    action={action}
                    contextMenuAnchor={popoverAnchorRef.current}
                    isHovered={hovered}
                    isWhisper={isWhisper}
                    isInvoice={action.childType === CONST.REPORT.CHAT_TYPE.INVOICE}
                    checkIfContextMenuActive={toggleContextMenuFromActiveReportAction}
                    onPaymentOptionsShow={() => setIsPaymentMethodPopoverActive(true)}
                    onPaymentOptionsHide={() => setIsPaymentMethodPopoverActive(false)}
                    shouldDisplayContextMenu={shouldDisplayContextMenu}
                    shouldShowBorder={shouldShowBorder}
                />
            );
        } else if (action.actionName === CONST.REPORT.ACTIONS.TYPE.REPORT_PREVIEW) {
            children = canUseTableReportView ? (
                <ReportPreview
                    iouReportID={getIOUReportIDFromReportActionPreview(action)}
                    chatReportID={reportID}
                    policyID={report?.policyID}
                    containerStyles={displayAsGroup ? [] : [styles.mt2]}
                    action={action}
                    isHovered={hovered}
                    contextMenuAnchor={popoverAnchorRef.current}
                    checkIfContextMenuActive={toggleContextMenuFromActiveReportAction}
                    onPaymentOptionsShow={() => setIsPaymentMethodPopoverActive(true)}
                    onPaymentOptionsHide={() => setIsPaymentMethodPopoverActive(false)}
                    isWhisper={isWhisper}
                    shouldDisplayContextMenu={shouldDisplayContextMenu}
                />
            ) : (
                <ReportPreviewOld
                    iouReportID={getIOUReportIDFromReportActionPreview(action)}
                    chatReportID={reportID}
                    policyID={report?.policyID}
                    containerStyles={displayAsGroup ? [] : [styles.mt2]}
                    action={action}
                    isHovered={hovered}
                    contextMenuAnchor={popoverAnchorRef.current}
                    checkIfContextMenuActive={toggleContextMenuFromActiveReportAction}
                    onPaymentOptionsShow={() => setIsPaymentMethodPopoverActive(true)}
                    onPaymentOptionsHide={() => setIsPaymentMethodPopoverActive(false)}
                    isWhisper={isWhisper}
                    shouldDisplayContextMenu={shouldDisplayContextMenu}
                />
            );
        } else if (isTaskAction(action)) {
            children = <TaskAction action={action} />;
        } else if (isCreatedTaskReportAction(action)) {
            children = (
                <ShowContextMenuContext.Provider value={contextValue}>
                    <TaskPreview
                        style={displayAsGroup ? [] : [styles.mt1]}
                        taskReportID={getOriginalMessage(action)?.taskReportID?.toString()}
                        chatReportID={reportID}
                        action={action}
                        isHovered={hovered}
                        contextMenuAnchor={popoverAnchorRef.current}
                        checkIfContextMenuActive={toggleContextMenuFromActiveReportAction}
                        policyID={report?.policyID}
                        shouldDisplayContextMenu={shouldDisplayContextMenu}
                    />
                </ShowContextMenuContext.Provider>
            );
        } else if (isReimbursementQueuedAction(action)) {
            const linkedReport = isChatThread(report) ? parentReport : report;
            const submitterDisplayName = formatPhoneNumber(getDisplayNameOrDefault(personalDetails?.[linkedReport?.ownerAccountID ?? CONST.DEFAULT_NUMBER_ID]));
            const paymentType = getOriginalMessage(action)?.paymentType ?? '';

            children = (
                <ReportActionItemBasicMessage
                    message={translate(paymentType === CONST.IOU.PAYMENT_TYPE.EXPENSIFY ? 'iou.waitingOnEnabledWallet' : 'iou.waitingOnBankAccount', {submitterDisplayName})}
                >
                    <>
                        {missingPaymentMethod === 'bankAccount' && (
                            <Button
                                success
                                style={[styles.w100, styles.requestPreviewBox]}
                                text={translate('bankAccount.addBankAccount')}
                                onPress={() => openPersonalBankAccountSetupView(Navigation.getTopmostReportId() ?? linkedReport?.reportID, undefined, undefined, isUserValidated)}
                                pressOnEnter
                                large
                            />
                        )}
                        {missingPaymentMethod === 'wallet' && (
                            <KYCWall
                                onSuccessfulKYC={() => Navigation.navigate(ROUTES.ENABLE_PAYMENTS)}
                                enablePaymentsRoute={ROUTES.ENABLE_PAYMENTS}
                                addBankAccountRoute={ROUTES.BANK_ACCOUNT_PERSONAL}
                                addDebitCardRoute={ROUTES.SETTINGS_ADD_DEBIT_CARD}
                                chatReportID={linkedReport?.reportID}
                                iouReport={iouReport}
                            >
                                {(triggerKYCFlow, buttonRef) => (
                                    <Button
                                        ref={buttonRef}
                                        success
                                        large
                                        style={[styles.w100, styles.requestPreviewBox]}
                                        text={translate('iou.enableWallet')}
                                        onPress={triggerKYCFlow}
                                    />
                                )}
                            </KYCWall>
                        )}
                    </>
                </ReportActionItemBasicMessage>
            );
        } else if (isReimbursementDeQueuedOrCanceledAction(action)) {
            children = <ReportActionItemBasicMessage message={reimbursementDeQueuedOrCanceledActionMessage} />;
        } else if (action.actionName === CONST.REPORT.ACTIONS.TYPE.MODIFIED_EXPENSE) {
            children = <ReportActionItemBasicMessage message={modifiedExpenseMessage} />;
        } else if (isActionOfType(action, CONST.REPORT.ACTIONS.TYPE.SUBMITTED) || isActionOfType(action, CONST.REPORT.ACTIONS.TYPE.SUBMITTED_AND_CLOSED) || isMarkAsClosedAction(action)) {
            const wasSubmittedViaHarvesting = !isMarkAsClosedAction(action) ? getOriginalMessage(action)?.harvesting ?? false : false;
            if (wasSubmittedViaHarvesting) {
                children = (
                    <ReportActionItemBasicMessage>
                        <RenderHTML html={`<comment><muted-text>${getReportAutomaticallySubmittedMessage(action, report)}</muted-text></comment>`} />
                    </ReportActionItemBasicMessage>
                );
            } else {
                children = <ReportActionItemBasicMessage message={getIOUSubmittedMessage(action, report)} />;
            }
        } else if (isActionOfType(action, CONST.REPORT.ACTIONS.TYPE.APPROVED)) {
            const wasAutoApproved = getOriginalMessage(action)?.automaticAction ?? false;
            if (wasAutoApproved) {
                children = (
                    <ReportActionItemBasicMessage>
                        <RenderHTML html={`<comment><muted-text>${getReportAutomaticallyApprovedMessage(action, report)}</muted-text></comment>`} />
                    </ReportActionItemBasicMessage>
                );
            } else {
                children = <ReportActionItemBasicMessage message={getIOUApprovedMessage(action, report)} />;
            }
        } else if (isUnapprovedAction(action)) {
            children = <ReportActionItemBasicMessage message={getIOUUnapprovedMessage(action, report)} />;
        } else if (isActionOfType(action, CONST.REPORT.ACTIONS.TYPE.FORWARDED)) {
            const wasAutoForwarded = getOriginalMessage(action)?.automaticAction ?? false;
            if (wasAutoForwarded) {
                children = (
                    <ReportActionItemBasicMessage>
                        <RenderHTML html={`<comment><muted-text>${reportAutomaticallyForwardedMessage}</muted-text></comment>`} />
                    </ReportActionItemBasicMessage>
                );
            } else {
                children = <ReportActionItemBasicMessage message={getIOUForwardedMessage(action, report)} />;
            }
        } else if (action.actionName === CONST.REPORT.ACTIONS.TYPE.REJECTED) {
            children = <ReportActionItemBasicMessage message={getRejectedReportMessage()} />;
        } else if (action.actionName === CONST.REPORT.ACTIONS.TYPE.POLICY_CHANGE_LOG.CORPORATE_UPGRADE) {
            children = <ReportActionItemBasicMessage message={getUpgradeWorkspaceMessage()} />;
        } else if (action.actionName === CONST.REPORT.ACTIONS.TYPE.POLICY_CHANGE_LOG.TEAM_DOWNGRADE) {
            children = <ReportActionItemBasicMessage message={getDowngradeWorkspaceMessage()} />;
        } else if (action.actionName === CONST.REPORT.ACTIONS.TYPE.HOLD) {
            children = <ReportActionItemBasicMessage message={translate('iou.heldExpense')} />;
        } else if (action.actionName === CONST.REPORT.ACTIONS.TYPE.HOLD_COMMENT) {
            children = <ReportActionItemBasicMessage message={getReportActionText(action)} />;
        } else if (action.actionName === CONST.REPORT.ACTIONS.TYPE.UNHOLD) {
            children = <ReportActionItemBasicMessage message={translate('iou.unheldExpense')} />;
<<<<<<< HEAD
        } else if (action.actionName === CONST.REPORT.ACTIONS.TYPE.RETRACTED) {
            children = <ReportActionItemBasicMessage message={translate('iou.retracted')} />;
=======
        } else if (action.actionName === CONST.REPORT.ACTIONS.TYPE.REOPENED) {
            children = <ReportActionItemBasicMessage message={getReopenedMessage()} />;
>>>>>>> 074a9fdd
        } else if (action.actionName === CONST.REPORT.ACTIONS.TYPE.CHANGE_POLICY) {
            children = <ReportActionItemBasicMessage message={getPolicyChangeMessage(action)} />;
        } else if (action.actionName === CONST.REPORT.ACTIONS.TYPE.DELETED_TRANSACTION) {
            children = <ReportActionItemBasicMessage message={getDeletedTransactionMessage(action)} />;
        } else if (action.actionName === CONST.REPORT.ACTIONS.TYPE.MOVED_TRANSACTION) {
            children = (
                <ReportActionItemBasicMessage message="">
                    <RenderHTML html={`<comment><muted-text>${getMovedTransactionMessage(action)}</muted-text></comment>`} />
                </ReportActionItemBasicMessage>
            );
        } else if (action.actionName === CONST.REPORT.ACTIONS.TYPE.UNREPORTED_TRANSACTION) {
            children = (
                <ReportActionItemBasicMessage message="">
                    <RenderHTML html={`<comment><muted-text>${getUnreportedTransactionMessage(action)}</muted-text></comment>`} />
                </ReportActionItemBasicMessage>
            );
        } else if (action.actionName === CONST.REPORT.ACTIONS.TYPE.MERGED_WITH_CASH_TRANSACTION) {
            children = <ReportActionItemBasicMessage message={translate('systemMessage.mergedWithCashTransaction')} />;
        } else if (isActionOfType(action, CONST.REPORT.ACTIONS.TYPE.DISMISSED_VIOLATION)) {
            children = <ReportActionItemBasicMessage message={getDismissedViolationMessageText(getOriginalMessage(action))} />;
        } else if (isActionOfType(action, CONST.REPORT.ACTIONS.TYPE.RESOLVED_DUPLICATES)) {
            children = <ReportActionItemBasicMessage message={translate('violations.resolvedDuplicates')} />;
        } else if (action.actionName === CONST.REPORT.ACTIONS.TYPE.POLICY_CHANGE_LOG.UPDATE_NAME) {
            children = <ReportActionItemBasicMessage message={getWorkspaceNameUpdatedMessage(action)} />;
        } else if (action.actionName === CONST.REPORT.ACTIONS.TYPE.POLICY_CHANGE_LOG.UPDATE_CURRENCY) {
            children = <ReportActionItemBasicMessage message={getWorkspaceCurrencyUpdateMessage(action)} />;
        } else if (action.actionName === CONST.REPORT.ACTIONS.TYPE.POLICY_CHANGE_LOG.UPDATE_AUTO_REPORTING_FREQUENCY) {
            children = <ReportActionItemBasicMessage message={getWorkspaceFrequencyUpdateMessage(action)} />;
        } else if (
            action.actionName === CONST.REPORT.ACTIONS.TYPE.POLICY_CHANGE_LOG.ADD_CATEGORY ||
            action.actionName === CONST.REPORT.ACTIONS.TYPE.POLICY_CHANGE_LOG.DELETE_CATEGORY ||
            action.actionName === CONST.REPORT.ACTIONS.TYPE.POLICY_CHANGE_LOG.UPDATE_CATEGORY ||
            action.actionName === CONST.REPORT.ACTIONS.TYPE.POLICY_CHANGE_LOG.SET_CATEGORY_NAME
        ) {
            children = <ReportActionItemBasicMessage message={getWorkspaceCategoryUpdateMessage(action)} />;
        } else if (isTagModificationAction(action.actionName)) {
            children = <ReportActionItemBasicMessage message={getCleanedTagName(getWorkspaceTagUpdateMessage(action))} />;
        } else if (action.actionName === CONST.REPORT.ACTIONS.TYPE.POLICY_CHANGE_LOG.ADD_CUSTOM_UNIT_RATE) {
            children = <ReportActionItemBasicMessage message={getWorkspaceCustomUnitRateAddedMessage(action)} />;
        } else if (action.actionName === CONST.REPORT.ACTIONS.TYPE.POLICY_CHANGE_LOG.ADD_REPORT_FIELD) {
            children = <ReportActionItemBasicMessage message={getWorkspaceReportFieldAddMessage(action)} />;
        } else if (action.actionName === CONST.REPORT.ACTIONS.TYPE.POLICY_CHANGE_LOG.UPDATE_REPORT_FIELD) {
            children = <ReportActionItemBasicMessage message={getWorkspaceReportFieldUpdateMessage(action)} />;
        } else if (action.actionName === CONST.REPORT.ACTIONS.TYPE.POLICY_CHANGE_LOG.DELETE_REPORT_FIELD) {
            children = <ReportActionItemBasicMessage message={getWorkspaceReportFieldDeleteMessage(action)} />;
        } else if (isActionOfType(action, CONST.REPORT.ACTIONS.TYPE.POLICY_CHANGE_LOG.UPDATE_FIELD)) {
            children = <ReportActionItemBasicMessage message={getWorkspaceUpdateFieldMessage(action)} />;
        } else if (isActionOfType(action, CONST.REPORT.ACTIONS.TYPE.POLICY_CHANGE_LOG.UPDATE_MAX_EXPENSE_AMOUNT_NO_RECEIPT)) {
            children = <ReportActionItemBasicMessage message={getPolicyChangeLogMaxExpesnseAmountNoReceiptMessage(action)} />;
        } else if (isActionOfType(action, CONST.REPORT.ACTIONS.TYPE.POLICY_CHANGE_LOG.UPDATE_MAX_EXPENSE_AMOUNT)) {
            children = <ReportActionItemBasicMessage message={getPolicyChangeLogMaxExpenseAmountMessage(action)} />;
        } else if (isActionOfType(action, CONST.REPORT.ACTIONS.TYPE.POLICY_CHANGE_LOG.UPDATE_DEFAULT_BILLABLE)) {
            children = <ReportActionItemBasicMessage message={getPolicyChangeLogDefaultBillableMessage(action)} />;
        } else if (isActionOfType(action, CONST.REPORT.ACTIONS.TYPE.POLICY_CHANGE_LOG.UPDATE_DEFAULT_TITLE_ENFORCED)) {
            children = <ReportActionItemBasicMessage message={getPolicyChangeLogDefaultTitleEnforcedMessage(action)} />;
        } else if (action.actionName === CONST.REPORT.ACTIONS.TYPE.POLICY_CHANGE_LOG.ADD_EMPLOYEE) {
            children = <ReportActionItemBasicMessage message={getPolicyChangeLogAddEmployeeMessage(action)} />;
        } else if (action.actionName === CONST.REPORT.ACTIONS.TYPE.POLICY_CHANGE_LOG.UPDATE_EMPLOYEE) {
            children = <ReportActionItemBasicMessage message={getPolicyChangeLogUpdateEmployee(action)} />;
        } else if (action.actionName === CONST.REPORT.ACTIONS.TYPE.POLICY_CHANGE_LOG.DELETE_EMPLOYEE) {
            children = <ReportActionItemBasicMessage message={getPolicyChangeLogDeleteMemberMessage(action)} />;
        } else if (isActionOfType(action, CONST.REPORT.ACTIONS.TYPE.REMOVED_FROM_APPROVAL_CHAIN)) {
            children = <ReportActionItemBasicMessage message={getRemovedFromApprovalChainMessage(action)} />;
        } else if (isActionOfType(action, CONST.REPORT.ACTIONS.TYPE.DEMOTED_FROM_WORKSPACE)) {
            children = <ReportActionItemBasicMessage message={getDemotedFromWorkspaceMessage(action)} />;
        } else if (
            isActionOfType(
                action,
                CONST.REPORT.ACTIONS.TYPE.CARD_ISSUED,
                CONST.REPORT.ACTIONS.TYPE.CARD_ISSUED_VIRTUAL,
                CONST.REPORT.ACTIONS.TYPE.CARD_MISSING_ADDRESS,
                CONST.REPORT.ACTIONS.TYPE.CARD_ASSIGNED,
            )
        ) {
            children = (
                <IssueCardMessage
                    action={action}
                    policyID={report?.policyID}
                />
            );
        } else if (isActionOfType(action, CONST.REPORT.ACTIONS.TYPE.EXPORTED_TO_INTEGRATION)) {
            children = <ExportIntegration action={action} />;
        } else if (isRenamedAction(action)) {
            const message = getRenamedAction(action, isExpenseReport(report));
            children = <ReportActionItemBasicMessage message={message} />;
        } else if (isActionOfType(action, CONST.REPORT.ACTIONS.TYPE.INTEGRATION_SYNC_FAILED)) {
            const {label, errorMessage} = getOriginalMessage(action) ?? {label: '', errorMessage: ''};
            children = <ReportActionItemBasicMessage message={translate('report.actions.type.integrationSyncFailed', {label, errorMessage})} />;
        } else if (isActionOfType(action, CONST.REPORT.ACTIONS.TYPE.POLICY_CHANGE_LOG.DELETE_INTEGRATION)) {
            children = <ReportActionItemBasicMessage message={getRemovedConnectionMessage(action)} />;
        } else {
            const hasBeenFlagged =
                ![CONST.MODERATION.MODERATOR_DECISION_APPROVED, CONST.MODERATION.MODERATOR_DECISION_PENDING].some((item) => item === moderationDecision) && !isPendingRemove(action);
            children = (
                <MentionReportContext.Provider value={mentionReportContextValue}>
                    <ShowContextMenuContext.Provider value={contextValue}>
                        <AttachmentContext.Provider value={attachmentContextValue}>
                            {draftMessage === undefined ? (
                                <View style={displayAsGroup && hasBeenFlagged ? styles.blockquote : {}}>
                                    <ReportActionItemMessage
                                        reportID={reportID}
                                        action={action}
                                        displayAsGroup={displayAsGroup}
                                        isHidden={isHidden}
                                    />
                                    {hasBeenFlagged && (
                                        <Button
                                            small
                                            style={[styles.mt2, styles.alignSelfStart]}
                                            onPress={() => updateHiddenState(!isHidden)}
                                        >
                                            <Text
                                                style={[styles.buttonSmallText, styles.userSelectNone]}
                                                dataSet={{[CONST.SELECTION_SCRAPER_HIDDEN_ELEMENT]: true}}
                                            >
                                                {isHidden ? translate('moderation.revealMessage') : translate('moderation.hideMessage')}
                                            </Text>
                                        </Button>
                                    )}
                                    {/**
                                These are the actionable buttons that appear at the bottom of a Concierge message
                                for example: Invite a user mentioned but not a member of the room
                                https://github.com/Expensify/App/issues/32741
                            */}
                                    {actionableItemButtons.length > 0 && (
                                        <ActionableItemButtons
                                            items={actionableItemButtons}
                                            layout={isActionableTrackExpense(action) || isConciergeCategoryOptions(action) ? 'vertical' : 'horizontal'}
                                            shouldUseLocalization={!isConciergeCategoryOptions(action)}
                                        />
                                    )}
                                </View>
                            ) : (
                                <ReportActionItemMessageEdit
                                    action={action}
                                    draftMessage={draftMessage}
                                    reportID={reportID}
                                    policyID={report?.policyID}
                                    index={index}
                                    ref={composerTextInputRef}
                                    shouldDisableEmojiPicker={
                                        (chatIncludesConcierge(report) && isBlockedFromConcierge(blockedFromConcierge)) || isArchivedNonExpenseReport(report, reportNameValuePairs)
                                    }
                                    isGroupPolicyReport={!!report?.policyID && report.policyID !== CONST.POLICY.ID_FAKE}
                                />
                            )}
                        </AttachmentContext.Provider>
                    </ShowContextMenuContext.Provider>
                </MentionReportContext.Provider>
            );
        }
        const numberOfThreadReplies = action.childVisibleActionCount ?? 0;

        const shouldDisplayThreadReplies = shouldDisplayThreadRepliesUtils(action, isThreadReportParentAction) && !isOnSearch;
        const oldestFourAccountIDs =
            action.childOldestFourAccountIDs
                ?.split(',')
                .map((accountID) => Number(accountID))
                .filter((accountID): accountID is number => typeof accountID === 'number') ?? [];
        const draftMessageRightAlign = draftMessage !== undefined ? styles.chatItemReactionsDraftRight : {};

        const itemContent = (
            <>
                {children}
                {Permissions.canUseLinkPreviews() && !isHidden && (action.linkMetadata?.length ?? 0) > 0 && (
                    <View style={draftMessage !== undefined ? styles.chatItemReactionsDraftRight : {}}>
                        <LinkPreviewer linkMetadata={action.linkMetadata?.filter((item) => !isEmptyObject(item))} />
                    </View>
                )}
                {!isMessageDeleted(action) && (
                    <View style={draftMessageRightAlign}>
                        <ReportActionItemEmojiReactions
                            reportAction={action}
                            emojiReactions={isOnSearch ? {} : emojiReactions}
                            shouldBlockReactions={hasErrors}
                            toggleReaction={(emoji, ignoreSkinToneOnCompare) => {
                                if (isAnonymousUser()) {
                                    hideContextMenu(false);

                                    InteractionManager.runAfterInteractions(() => {
                                        signOutAndRedirectToSignIn();
                                    });
                                } else {
                                    toggleReaction(emoji, ignoreSkinToneOnCompare);
                                }
                            }}
                            setIsEmojiPickerActive={setIsEmojiPickerActive}
                        />
                    </View>
                )}

                {shouldDisplayThreadReplies && (
                    <View style={draftMessageRightAlign}>
                        <ReportActionItemThread
                            reportAction={action}
                            reportID={reportID}
                            numberOfReplies={numberOfThreadReplies}
                            mostRecentReply={`${action.childLastVisibleActionCreated}`}
                            isHovered={hovered || isContextMenuActive}
                            icons={getIconsForParticipants(oldestFourAccountIDs, personalDetails)}
                            onSecondaryInteraction={showPopover}
                            isActive={isReportActionActive && !isContextMenuActive}
                        />
                    </View>
                )}
            </>
        );

        return isEmptyHTML(children) ? emptyHTML : itemContent;
    };

    /**
     * Get ReportActionItem with a proper wrapper
     * @param hovered whether the ReportActionItem is hovered
     * @param isWhisper whether the ReportActionItem is a whisper
     * @param hasErrors whether the report action has any errors
     * @returns report action item
     */

    const renderReportActionItem = (hovered: boolean, isWhisper: boolean, hasErrors: boolean): React.JSX.Element => {
        const content = renderItemContent(hovered || isContextMenuActive || isEmojiPickerActive, isWhisper, hasErrors);

        if (canUseTableReportView && (isEmptyHTML(content) || (!shouldRenderViewBasedOnAction && !isClosedExpenseReportWithNoExpenses))) {
            return emptyHTML;
        }

        if (draftMessage !== undefined) {
            return <ReportActionItemDraft>{content}</ReportActionItemDraft>;
        }

        if (!displayAsGroup) {
            return (
                <ReportActionItemSingle
                    action={action}
                    showHeader={draftMessage === undefined}
                    wrapperStyle={{
                        ...(isOnSearch && styles.p0),
                        ...(isWhisper && styles.pt1),
                    }}
                    shouldShowSubscriptAvatar={shouldShowSubscriptAvatar}
                    report={report}
                    iouReport={iouReport}
                    isHovered={hovered || isContextMenuActive}
                    isActive={isReportActionActive && !isContextMenuActive}
                    hasBeenFlagged={
                        ![CONST.MODERATION.MODERATOR_DECISION_APPROVED, CONST.MODERATION.MODERATOR_DECISION_PENDING].some((item) => item === moderationDecision) && !isPendingRemove(action)
                    }
                    policies={policies}
                >
                    {content}
                </ReportActionItemSingle>
            );
        }

        return <ReportActionItemGrouped wrapperStyle={isWhisper ? styles.pt1 : {}}>{content}</ReportActionItemGrouped>;
    };
    if (action.actionName === CONST.REPORT.ACTIONS.TYPE.CREATED) {
        const transactionID = isMoneyRequestAction(parentReportActionForTransactionThread) ? getOriginalMessage(parentReportActionForTransactionThread)?.IOUTransactionID : undefined;

        return (
            <ReportActionItemContentCreated
                contextValue={contextValue}
                parentReportAction={parentReportAction}
                transactionID={transactionID}
                draftMessage={draftMessage}
                shouldHideThreadDividerLine={shouldHideThreadDividerLine}
            />
        );
    }

    if (isTripPreview(action) && isThreadReportParentAction) {
        return <TripSummary reportID={getOriginalMessage(action)?.linkedReportID} />;
    }

    if (isChronosOOOListAction(action)) {
        return (
            <ChronosOOOListActions
                action={action}
                reportID={reportID}
            />
        );
    }

    // For the `pay` IOU action on non-pay expense flow, we don't want to render anything if `isWaitingOnBankAccount` is true
    // Otherwise, we will see two system messages informing the payee needs to add a bank account or wallet
    if (isMoneyRequestAction(action) && !!report?.isWaitingOnBankAccount && getOriginalMessage(action)?.type === CONST.IOU.REPORT_ACTION_TYPE.PAY && !isSendingMoney) {
        return null;
    }

    // We currently send whispers to all report participants and hide them in the UI for users that shouldn't see them.
    // This is a temporary solution needed for comment-linking.
    // The long term solution will leverage end-to-end encryption and only targeted users will be able to decrypt.
    if (isWhisperActionTargetedToOthers(action)) {
        return null;
    }

    const hasErrors = !isEmptyObject(action.errors);
    const whisperedTo = getWhisperedTo(action);
    const isMultipleParticipant = whisperedTo.length > 1;

    const iouReportID = isMoneyRequestAction(action) && getOriginalMessage(action)?.IOUReportID ? getOriginalMessage(action)?.IOUReportID?.toString() : undefined;
    const transactionsWithReceipts = getTransactionsWithReceipts(iouReportID);
    const isWhisper = whisperedTo.length > 0 && transactionsWithReceipts.length === 0;
    const whisperedToPersonalDetails = isWhisper
        ? (Object.values(personalDetails ?? {}).filter((details) => whisperedTo.includes(details?.accountID ?? CONST.DEFAULT_NUMBER_ID)) as OnyxTypes.PersonalDetails[])
        : [];
    const isWhisperOnlyVisibleByUser = isWhisper && isCurrentUserTheOnlyParticipant(whisperedTo);
    const displayNamesWithTooltips = isWhisper ? getDisplayNamesWithTooltips(whisperedToPersonalDetails, isMultipleParticipant) : [];

    const renderSearchHeader = (children: React.ReactNode) => {
        if (!isOnSearch) {
            return children;
        }

        return (
            <View style={[styles.p4]}>
                <View style={styles.webViewStyles.tagStyles.ol}>
                    <View style={[styles.flexRow, styles.alignItemsCenter, !isWhisper ? styles.mb3 : {}]}>
                        <Text style={styles.chatItemMessageHeaderPolicy}>{translate('common.in')}&nbsp;</Text>
                        <TextLink
                            fontSize={variables.fontSizeSmall}
                            onPress={() => {
                                onPress?.();
                            }}
                            numberOfLines={1}
                        >
                            {getChatListItemReportName(action, report as SearchReport)}
                        </TextLink>
                    </View>
                    {children}
                </View>
            </View>
        );
    };

    return (
        <PressableWithSecondaryInteraction
            ref={popoverAnchorRef}
            onPress={() => {
                if (draftMessage === undefined) {
                    onPress?.();
                }
                if (!Keyboard.isVisible()) {
                    return;
                }
                Keyboard.dismiss();
            }}
            style={[action.pendingAction === CONST.RED_BRICK_ROAD_PENDING_ACTION.DELETE && !isDeletedParentAction ? styles.pointerEventsNone : styles.pointerEventsAuto]}
            onPressIn={() => shouldUseNarrowLayout && canUseTouchScreen() && ControlSelection.block()}
            onPressOut={() => ControlSelection.unblock()}
            onSecondaryInteraction={showPopover}
            preventDefaultContextMenu={draftMessage === undefined && !hasErrors}
            withoutFocusOnSecondaryInteraction
            accessibilityLabel={translate('accessibilityHints.chatMessage')}
            accessible
        >
            <Hoverable
                shouldHandleScroll
                isDisabled={draftMessage !== undefined}
                shouldFreezeCapture={isPaymentMethodPopoverActive}
                onHoverIn={() => {
                    setIsReportActionActive(false);
                }}
                onHoverOut={() => {
                    setIsReportActionActive(!!isReportActionLinked);
                }}
            >
                {(hovered) => (
                    <View style={highlightedBackgroundColorIfNeeded}>
                        {shouldDisplayNewMarker && (!shouldUseThreadDividerLine || !isFirstVisibleReportAction) && <UnreadActionIndicator reportActionID={action.reportActionID} />}
                        {shouldDisplayContextMenu && (
                            <MiniReportActionContextMenu
                                reportID={reportID}
                                reportActionID={action.reportActionID}
                                anchor={popoverAnchorRef}
                                originalReportID={originalReportID}
                                isArchivedRoom={isArchivedRoom}
                                displayAsGroup={displayAsGroup}
                                disabledActions={disabledActions}
                                isVisible={hovered && draftMessage === undefined && !hasErrors}
                                isThreadReportParentAction={isThreadReportParentAction}
                                draftMessage={draftMessage}
                                isChronosReport={isChronosReport}
                                checkIfContextMenuActive={toggleContextMenuFromActiveReportAction}
                                setIsEmojiPickerActive={setIsEmojiPickerActive}
                            />
                        )}
                        <View
                            style={StyleUtils.getReportActionItemStyle(
                                hovered || isWhisper || isContextMenuActive || !!isEmojiPickerActive || draftMessage !== undefined || isPaymentMethodPopoverActive,
                                draftMessage === undefined && !!onPress,
                            )}
                        >
                            <OfflineWithFeedback
                                onClose={onClose}
                                dismissError={dismissError}
                                // eslint-disable-next-line @typescript-eslint/prefer-nullish-coalescing
                                pendingAction={
                                    draftMessage !== undefined ? undefined : action.pendingAction ?? (action.isOptimisticAction ? CONST.RED_BRICK_ROAD_PENDING_ACTION.ADD : undefined)
                                }
                                shouldHideOnDelete={!isThreadReportParentAction}
                                errors={linkedTransactionRouteError ?? !isOnSearch ? getLatestErrorMessageField(action as OnyxDataWithErrors) : {}}
                                errorRowStyles={[styles.ml10, styles.mr2]}
                                needsOffscreenAlphaCompositing={isMoneyRequestAction(action)}
                                shouldDisableStrikeThrough
                            >
                                {renderSearchHeader(
                                    <>
                                        {isWhisper && (
                                            <View style={[styles.flexRow, styles.pl5, styles.pt2, styles.pr3]}>
                                                <View style={[styles.pl6, styles.mr3]}>
                                                    <Icon
                                                        fill={theme.icon}
                                                        src={Eye}
                                                        small
                                                    />
                                                </View>
                                                <Text style={[styles.chatItemMessageHeaderTimestamp]}>
                                                    {translate('reportActionContextMenu.onlyVisible')}
                                                    &nbsp;
                                                </Text>
                                                <DisplayNames
                                                    fullTitle={getWhisperDisplayNames(whisperedTo) ?? ''}
                                                    displayNamesWithTooltips={displayNamesWithTooltips}
                                                    tooltipEnabled
                                                    numberOfLines={1}
                                                    textStyles={[styles.chatItemMessageHeaderTimestamp, styles.flex1]}
                                                    shouldUseFullTitle={isWhisperOnlyVisibleByUser}
                                                />
                                            </View>
                                        )}
                                        {renderReportActionItem(!!hovered || !!isReportActionLinked, isWhisper, hasErrors)}
                                    </>,
                                )}
                            </OfflineWithFeedback>
                        </View>
                    </View>
                )}
            </Hoverable>
            <View style={styles.reportActionSystemMessageContainer}>
                <InlineSystemMessage message={action.error} />
            </View>
            <ConfirmModal
                isVisible={showConfirmDismissReceiptError}
                onConfirm={() => {
                    dismissError();
                    setShowConfirmDismissReceiptError(false);
                }}
                onCancel={() => {
                    setShowConfirmDismissReceiptError(false);
                }}
                title={translate('iou.dismissReceiptError')}
                prompt={translate('iou.dismissReceiptErrorConfirmation')}
                confirmText={translate('common.dismiss')}
                cancelText={translate('common.cancel')}
                shouldShowCancelButton
                danger
            />
        </PressableWithSecondaryInteraction>
    );
}
export type {PureReportActionItemProps};
export default memo(PureReportActionItem, (prevProps, nextProps) => {
    const prevParentReportAction = prevProps.parentReportAction;
    const nextParentReportAction = nextProps.parentReportAction;
    return (
        prevProps.displayAsGroup === nextProps.displayAsGroup &&
        prevProps.isMostRecentIOUReportAction === nextProps.isMostRecentIOUReportAction &&
        prevProps.shouldDisplayNewMarker === nextProps.shouldDisplayNewMarker &&
        lodashIsEqual(prevProps.action, nextProps.action) &&
        lodashIsEqual(prevProps.report?.pendingFields, nextProps.report?.pendingFields) &&
        lodashIsEqual(prevProps.report?.isDeletedParentAction, nextProps.report?.isDeletedParentAction) &&
        lodashIsEqual(prevProps.report?.errorFields, nextProps.report?.errorFields) &&
        prevProps.report?.statusNum === nextProps.report?.statusNum &&
        prevProps.report?.stateNum === nextProps.report?.stateNum &&
        prevProps.report?.parentReportID === nextProps.report?.parentReportID &&
        prevProps.report?.parentReportActionID === nextProps.report?.parentReportActionID &&
        // TaskReport's created actions render the TaskView, which updates depending on certain fields in the TaskReport
        isTaskReport(prevProps.report) === isTaskReport(nextProps.report) &&
        prevProps.action.actionName === nextProps.action.actionName &&
        prevProps.report?.reportName === nextProps.report?.reportName &&
        prevProps.report?.description === nextProps.report?.description &&
        isCompletedTaskReport(prevProps.report) === isCompletedTaskReport(nextProps.report) &&
        prevProps.report?.managerID === nextProps.report?.managerID &&
        prevProps.shouldHideThreadDividerLine === nextProps.shouldHideThreadDividerLine &&
        prevProps.report?.total === nextProps.report?.total &&
        prevProps.report?.nonReimbursableTotal === nextProps.report?.nonReimbursableTotal &&
        prevProps.report?.policyAvatar === nextProps.report?.policyAvatar &&
        prevProps.linkedReportActionID === nextProps.linkedReportActionID &&
        lodashIsEqual(prevProps.report?.fieldList, nextProps.report?.fieldList) &&
        lodashIsEqual(prevProps.transactionThreadReport, nextProps.transactionThreadReport) &&
        lodashIsEqual(prevProps.reportActions, nextProps.reportActions) &&
        lodashIsEqual(prevParentReportAction, nextParentReportAction) &&
        prevProps.draftMessage === nextProps.draftMessage &&
        prevProps.iouReport?.reportID === nextProps.iouReport?.reportID &&
        lodashIsEqual(prevProps.emojiReactions, nextProps.emojiReactions) &&
        lodashIsEqual(prevProps.linkedTransactionRouteError, nextProps.linkedTransactionRouteError) &&
        lodashIsEqual(prevProps.reportNameValuePairs, nextProps.reportNameValuePairs) &&
        prevProps.isUserValidated === nextProps.isUserValidated &&
        prevProps.parentReport?.reportID === nextProps.parentReport?.reportID &&
        lodashIsEqual(prevProps.personalDetails, nextProps.personalDetails) &&
        lodashIsEqual(prevProps.blockedFromConcierge, nextProps.blockedFromConcierge) &&
        prevProps.originalReportID === nextProps.originalReportID &&
        prevProps.isArchivedRoom === nextProps.isArchivedRoom &&
        prevProps.isChronosReport === nextProps.isChronosReport &&
        prevProps.isClosedExpenseReportWithNoExpenses === nextProps.isClosedExpenseReportWithNoExpenses &&
        lodashIsEqual(prevProps.missingPaymentMethod, nextProps.missingPaymentMethod) &&
        prevProps.reimbursementDeQueuedOrCanceledActionMessage === nextProps.reimbursementDeQueuedOrCanceledActionMessage &&
        prevProps.modifiedExpenseMessage === nextProps.modifiedExpenseMessage &&
        prevProps.userBillingFundID === nextProps.userBillingFundID &&
        prevProps.reportAutomaticallyForwardedMessage === nextProps.reportAutomaticallyForwardedMessage
    );
});<|MERGE_RESOLUTION|>--- conflicted
+++ resolved
@@ -1020,13 +1020,10 @@
             children = <ReportActionItemBasicMessage message={getReportActionText(action)} />;
         } else if (action.actionName === CONST.REPORT.ACTIONS.TYPE.UNHOLD) {
             children = <ReportActionItemBasicMessage message={translate('iou.unheldExpense')} />;
-<<<<<<< HEAD
         } else if (action.actionName === CONST.REPORT.ACTIONS.TYPE.RETRACTED) {
             children = <ReportActionItemBasicMessage message={translate('iou.retracted')} />;
-=======
         } else if (action.actionName === CONST.REPORT.ACTIONS.TYPE.REOPENED) {
             children = <ReportActionItemBasicMessage message={getReopenedMessage()} />;
->>>>>>> 074a9fdd
         } else if (action.actionName === CONST.REPORT.ACTIONS.TYPE.CHANGE_POLICY) {
             children = <ReportActionItemBasicMessage message={getPolicyChangeMessage(action)} />;
         } else if (action.actionName === CONST.REPORT.ACTIONS.TYPE.DELETED_TRANSACTION) {
