--- conflicted
+++ resolved
@@ -1019,7 +1019,6 @@
         // In this case, we should synchronize the value between tabs.
         const shouldSyncComment = prevCommentProp !== comment && value === comment;
 
-<<<<<<< HEAD
         // As the report IDs change, make sure to update the composer comment as we need to make sure
         // we do not show incorrect data in there (ie. draft of message from other report).
         if (preferredLocale === prevPreferredLocale && report.reportID === prevReportId && !shouldSyncComment) {
@@ -1050,215 +1049,33 @@
             runOnJS(submitForm)();
         });
 
-    const menuItems = [
-        ...moneyRequestOptions,
-        ...taskOption,
-        {
-            icon: Expensicons.Paperclip,
-            text: translate('reportActionCompose.addAttachment'),
-            onSelected: () => {},
-        },
-    ];
-
-    return (
-        <View style={[shouldShowReportRecipientLocalTime && !lodashGet(network, 'isOffline') && styles.chatItemComposeWithFirstRow, isComposerFullSize && styles.chatItemFullComposeRow]}>
-            <OfflineWithFeedback
-                pendingAction={pendingAction}
-                style={isComposerFullSize ? styles.chatItemFullComposeRow : {}}
-                contentContainerStyle={isComposerFullSize ? styles.flex1 : {}}
-=======
         return (
             <View
                 style={[
-                    shouldShowReportRecipientLocalTime && !lodashGet(this.props.network, 'isOffline') && styles.chatItemComposeWithFirstRow,
-                    this.props.isComposerFullSize && styles.chatItemFullComposeRow,
+                    shouldShowReportRecipientLocalTime && !lodashGet(network, 'isOffline') && styles.chatItemComposeWithFirstRow,
+                    isComposerFullSize && styles.chatItemFullComposeRow,
                 ]}
->>>>>>> fdcae9ff
             >
-                {shouldShowReportRecipientLocalTime && hasReportRecipient && <ParticipantLocalTime participant={reportRecipient} />}
-                <View
-                    style={[
-                        shouldUseFocusedColor ? styles.chatItemComposeBoxFocusedColor : styles.chatItemComposeBoxColor,
-                        styles.flexRow,
-                        styles.chatItemComposeBox,
-                        isComposerFullSize && styles.chatItemFullComposeBox,
-                        hasExceededMaxCommentLength && styles.borderColorDanger,
-                    ]}
+                <OfflineWithFeedback
+                    pendingAction={pendingAction}
+                    style={isComposerFullSize ? styles.chatItemFullComposeRow : {}}
+                    contentContainerStyle={isComposerFullSize ? styles.flex1 : {}}
                 >
-                    <AttachmentModal
-                        headerTitle={translate('reportActionCompose.sendAttachment')}
-                        onConfirm={addAttachment}
-                        onModalShow={() => setIsAttachmentPreviewActive(true)}
-                        onModalHide={attachmentPreviewClosed}
+                    {shouldShowReportRecipientLocalTime && hasReportRecipient && <ParticipantLocalTime participant={reportRecipient} />}
+                    <View
+                        style={[
+                            shouldUseFocusedColor ? styles.chatItemComposeBoxFocusedColor : styles.chatItemComposeBoxColor,
+                            styles.flexRow,
+                            styles.chatItemComposeBox,
+                            isComposerFullSize && styles.chatItemFullComposeBox,
+                            hasExceededMaxCommentLength && styles.borderColorDanger,
+                        ]}
                     >
-<<<<<<< HEAD
-                        {({displayFileInModal}) => (
-                            <>
-                                <AttachmentPicker>
-                                    {({openPicker}) => (
-                                        <>
-                                            <View
-                                                style={[
-                                                    styles.dFlex,
-                                                    styles.flexColumn,
-                                                    isFullSizeComposerAvailable || isComposerFullSize ? styles.justifyContentBetween : styles.justifyContentCenter,
-                                                ]}
-                                            >
-                                                {isComposerFullSize && (
-                                                    <Tooltip text={translate('reportActionCompose.collapse')}>
-                                                        <PressableWithFeedback
-                                                            onPress={(e) => {
-                                                                e.preventDefault();
-                                                                updateShouldShowSuggestionMenuToFalse();
-                                                                Report.setIsComposerFullSize(reportID, false);
-                                                            }}
-                                                            // Keep focus on the composer when Collapse button is clicked.
-                                                            onMouseDown={(e) => e.preventDefault()}
-                                                            style={styles.composerSizeButton}
-                                                            disabled={isBlockedFromConcierge || disabled}
-                                                            accessibilityRole={CONST.ACCESSIBILITY_ROLE.BUTTON}
-                                                            accessibilityLabel={translate('reportActionCompose.collapse')}
-                                                        >
-                                                            <Icon src={Expensicons.Collapse} />
-                                                        </PressableWithFeedback>
-                                                    </Tooltip>
-                                                )}
-                                                {!isComposerFullSize && isFullSizeComposerAvailable && (
-                                                    <Tooltip text={translate('reportActionCompose.expand')}>
-                                                        <PressableWithFeedback
-                                                            onPress={(e) => {
-                                                                e.preventDefault();
-                                                                updateShouldShowSuggestionMenuToFalse();
-                                                                Report.setIsComposerFullSize(reportID, true);
-                                                            }}
-                                                            // Keep focus on the composer when Expand button is clicked.
-                                                            onMouseDown={(e) => e.preventDefault()}
-                                                            style={styles.composerSizeButton}
-                                                            disabled={isBlockedFromConcierge || disabled}
-                                                            accessibilityRole={CONST.ACCESSIBILITY_ROLE.BUTTON}
-                                                            accessibilityLabel={translate('reportActionCompose.expand')}
-                                                        >
-                                                            <Icon src={Expensicons.Expand} />
-                                                        </PressableWithFeedback>
-                                                    </Tooltip>
-                                                )}
-                                                <Tooltip text={translate('reportActionCompose.addAction')}>
-                                                    <PressableWithFeedback
-                                                        ref={actionButton}
-                                                        onPress={(e) => {
-                                                            e.preventDefault();
-
-                                                            // Drop focus to avoid blue focus ring.
-                                                            actionButton.current.blur();
-                                                            setMenuVisibility(!isMenuVisible);
-                                                        }}
-                                                        style={styles.composerSizeButton}
-                                                        disabled={isBlockedFromConcierge || disabled}
-                                                        accessibilityRole={CONST.ACCESSIBILITY_ROLE.BUTTON}
-                                                        accessibilityLabel={translate('reportActionCompose.addAction')}
-                                                    >
-                                                        <Icon src={Expensicons.Plus} />
-                                                    </PressableWithFeedback>
-                                                </Tooltip>
-                                            </View>
-                                            <PopoverMenu
-                                                animationInTiming={CONST.ANIMATION_IN_TIMING}
-                                                isVisible={isMenuVisible}
-                                                onClose={() => setMenuVisibility(false)}
-                                                onItemSelected={(_item, index) => {
-                                                    setMenuVisibility(false);
-
-                                                    // In order for the file picker to open dynamically, the click
-                                                    // function must be called from within a event handler that was initiated
-                                                    // by the user.
-                                                    if (index === menuItems.length - 1) {
-                                                        // Set a flag to block suggestion calculation until we're finished using the file picker,
-                                                        // which will stop any flickering as the file picker opens on non-native devices.
-                                                        if (willBlurTextInputOnTapOutside) {
-                                                            shouldBlockEmojiCalc.current = true;
-                                                            shouldBlockMentionCalc.current = true;
-                                                        }
-                                                        openPicker({
-                                                            onPicked: displayFileInModal,
-                                                        });
-                                                    }
-                                                }}
-                                                anchorPosition={styles.createMenuPositionReportActionCompose(windowHeight)}
-                                                anchorAlignment={{horizontal: CONST.MODAL.ANCHOR_ORIGIN_HORIZONTAL.LEFT, vertical: CONST.MODAL.ANCHOR_ORIGIN_VERTICAL.BOTTOM}}
-                                                menuItems={[
-                                                    ...moneyRequestOptions,
-                                                    ...taskOption,
-                                                    {
-                                                        icon: Expensicons.Paperclip,
-                                                        text: translate('reportActionCompose.addAttachment'),
-                                                        onSelected: () => {
-                                                            // Set a flag to block suggestion calculation until we're finished using the file picker,
-                                                            // which will stop any flickering as the file picker opens on non-native devices.
-                                                            if (willBlurTextInputOnTapOutside) {
-                                                                shouldBlockEmojiCalc.current = true;
-                                                                shouldBlockMentionCalc.current = true;
-                                                            }
-
-                                                            openPicker({
-                                                                onPicked: displayFileInModal,
-                                                            });
-                                                        },
-                                                    },
-                                                ]}
-                                                withoutOverlay
-                                                anchorRef={actionButton}
-                                            />
-                                        </>
-                                    )}
-                                </AttachmentPicker>
-                                <View style={[containerComposeStyles, styles.textInputComposeBorder]}>
-                                    <Composer
-                                        checkComposerVisibility={checkComposerVisibility}
-                                        autoFocus={shouldAutoFocus}
-                                        multiline
-                                        ref={setTextInputRef}
-                                        textAlignVertical="top"
-                                        placeholder={inputPlaceholder}
-                                        placeholderTextColor={themeColors.placeholderText}
-                                        onChangeText={(commentValue) => updateComment(commentValue, true)}
-                                        onKeyPress={triggerHotkeyActions}
-                                        style={[styles.textInputCompose, isComposerFullSize ? styles.textInputFullCompose : styles.flex4]}
-                                        maxLines={maxComposerLines}
-                                        onFocus={() => setIsFocused(true)}
-                                        onBlur={() => {
-                                            setIsFocused(false);
-                                            resetSuggestions();
-                                        }}
-                                        onClick={() => {
-                                            shouldBlockEmojiCalc.current = false;
-                                            shouldBlockMentionCalc.current = false;
-                                        }}
-                                        onPasteFile={displayFileInModal}
-                                        shouldClear={textInputShouldClear}
-                                        onClear={() => setTextInputShouldClear(false)}
-                                        isDisabled={isBlockedFromConcierge || disabled}
-                                        selection={selection}
-                                        onSelectionChange={onSelectionChange}
-                                        isFullComposerAvailable={isFullSizeComposerAvailable}
-                                        setIsFullComposerAvailable={setIsFullComposerAvailable}
-                                        isComposerFullSize={isComposerFullSize}
-                                        value={value}
-                                        numberOfLines={numberOfLines}
-                                        onNumberOfLinesChange={updateNumberOfLines}
-                                        shouldCalculateCaretPosition
-                                        onLayout={(e) => {
-                                            const composerLayoutHeight = e.nativeEvent.layout.height;
-                                            if (composerHeight === composerLayoutHeight) {
-=======
                         <AttachmentModal
-                            headerTitle={this.props.translate('reportActionCompose.sendAttachment')}
-                            onConfirm={this.addAttachment}
-                            onModalShow={() => this.setState({isAttachmentPreviewActive: true})}
-                            onModalHide={() => {
-                                this.shouldBlockEmojiCalc = false;
-                                this.shouldBlockMentionCalc = false;
-                                this.setState({isAttachmentPreviewActive: false});
-                            }}
+                            headerTitle={translate('reportActionCompose.sendAttachment')}
+                            onConfirm={addAttachment}
+                            onModalShow={() => setIsAttachmentPreviewActive(true)}
+                            onModalHide={attachmentPreviewClosed}
                         >
                             {({displayFileInModal}) => (
                                 <>
@@ -1267,20 +1084,20 @@
                                             const triggerAttachmentPicker = () => {
                                                 // Set a flag to block suggestion calculation until we're finished using the file picker,
                                                 // which will stop any flickering as the file picker opens on non-native devices.
-                                                if (this.willBlurTextInputOnTapOutside) {
-                                                    this.shouldBlockEmojiCalc = true;
-                                                    this.shouldBlockMentionCalc = true;
+                                                if (willBlurTextInputOnTapOutsideFunc) {
+                                                    shouldBlockEmojiCalc.current = true;
+                                                    shouldBlockMentionCalc.current = true;
                                                 }
                                                 openPicker({
                                                     onPicked: displayFileInModal,
                                                 });
                                             };
                                             const menuItems = [
-                                                ...this.getMoneyRequestOptions(reportParticipants),
-                                                ...this.getTaskOption(),
+                                                ...moneyRequestOptions,
+                                                ...taskOption,
                                                 {
                                                     icon: Expensicons.Paperclip,
-                                                    text: this.props.translate('reportActionCompose.addAttachment'),
+                                                    text: translate('reportActionCompose.addAttachment'),
                                                     onSelected: () => {
                                                         if (Browser.isSafari()) {
                                                             return;
@@ -1290,244 +1107,237 @@
                                                 },
                                             ];
                                             return (
-                                                <>
-                                                    <View
-                                                        style={[
-                                                            styles.dFlex,
-                                                            styles.flexColumn,
-                                                            isFullComposerAvailable || this.props.isComposerFullSize ? styles.justifyContentBetween : styles.justifyContentCenter,
-                                                        ]}
-                                                    >
-                                                        {this.props.isComposerFullSize && (
-                                                            <Tooltip text={this.props.translate('reportActionCompose.collapse')}>
-                                                                <PressableWithFeedback
-                                                                    onPress={(e) => {
-                                                                        e.preventDefault();
-                                                                        this.setShouldShowSuggestionMenuToFalse();
-                                                                        Report.setIsComposerFullSize(this.props.reportID, false);
-                                                                    }}
-                                                                    // Keep focus on the composer when Collapse button is clicked.
-                                                                    onMouseDown={(e) => e.preventDefault()}
-                                                                    style={styles.composerSizeButton}
-                                                                    disabled={isBlockedFromConcierge || this.props.disabled}
-                                                                    accessibilityRole={CONST.ACCESSIBILITY_ROLE.BUTTON}
-                                                                    accessibilityLabel={this.props.translate('reportActionCompose.collapse')}
-                                                                >
-                                                                    <Icon src={Expensicons.Collapse} />
-                                                                </PressableWithFeedback>
-                                                            </Tooltip>
-                                                        )}
-                                                        {!this.props.isComposerFullSize && isFullComposerAvailable && (
-                                                            <Tooltip text={this.props.translate('reportActionCompose.expand')}>
-                                                                <PressableWithFeedback
-                                                                    onPress={(e) => {
-                                                                        e.preventDefault();
-                                                                        this.setShouldShowSuggestionMenuToFalse();
-                                                                        Report.setIsComposerFullSize(this.props.reportID, true);
-                                                                    }}
-                                                                    // Keep focus on the composer when Expand button is clicked.
-                                                                    onMouseDown={(e) => e.preventDefault()}
-                                                                    style={styles.composerSizeButton}
-                                                                    disabled={isBlockedFromConcierge || this.props.disabled}
-                                                                    accessibilityRole={CONST.ACCESSIBILITY_ROLE.BUTTON}
-                                                                    accessibilityLabel={this.props.translate('reportActionCompose.expand')}
-                                                                >
-                                                                    <Icon src={Expensicons.Expand} />
-                                                                </PressableWithFeedback>
-                                                            </Tooltip>
-                                                        )}
-                                                        <Tooltip text={this.props.translate('reportActionCompose.addAction')}>
+                                            <>
+                                                <View
+                                                    style={[
+                                                        styles.dFlex,
+                                                        styles.flexColumn,
+                                                        isFullSizeComposerAvailable || isComposerFullSize ? styles.justifyContentBetween : styles.justifyContentCenter,
+                                                    ]}
+                                                >
+                                                    {isComposerFullSize && (
+                                                        <Tooltip text={translate('reportActionCompose.collapse')}>
                                                             <PressableWithFeedback
-                                                                ref={this.actionButtonRef}
                                                                 onPress={(e) => {
                                                                     e.preventDefault();
-
-                                                                    // Drop focus to avoid blue focus ring.
-                                                                    this.actionButtonRef.current.blur();
-                                                                    this.setMenuVisibility(!this.state.isMenuVisible);
+                                                                    setShouldShowSuggestionMenuToFalse();
+                                                                    Report.setIsComposerFullSize(reportID, false);
                                                                 }}
+                                                                // Keep focus on the composer when Collapse button is clicked.
+                                                                onMouseDown={(e) => e.preventDefault()}
+                                                                style={styles.composerSizeButton}
+                                                                disabled={isBlockedFromConcierge || disabled}
+                                                                accessibilityRole={CONST.ACCESSIBILITY_ROLE.BUTTON}
+                                                                accessibilityLabel={translate('reportActionCompose.collapse')}
+                                                            >
+                                                                <Icon src={Expensicons.Collapse} />
+                                                            </PressableWithFeedback>
+                                                        </Tooltip>
+                                                    )}
+                                                    {!isComposerFullSize && isFullSizeComposerAvailable && (
+                                                        <Tooltip text={translate('reportActionCompose.expand')}>
+                                                            <PressableWithFeedback
+                                                                onPress={(e) => {
+                                                                    e.preventDefault();
+                                                                    updateShouldShowSuggestionMenuToFalse();
+                                                                    Report.setIsComposerFullSize(reportID, true);
+                                                                }}
+                                                                // Keep focus on the composer when Expand button is clicked.
+                                                                onMouseDown={(e) => e.preventDefault()}
                                                                 style={styles.composerSizeButton}
                                                                 disabled={isBlockedFromConcierge || this.props.disabled}
                                                                 accessibilityRole={CONST.ACCESSIBILITY_ROLE.BUTTON}
-                                                                accessibilityLabel={this.props.translate('reportActionCompose.addAction')}
+                                                                accessibilityLabel={this.props.translate('reportActionCompose.expand')}
                                                             >
-                                                                <Icon src={Expensicons.Plus} />
+                                                                <Icon src={Expensicons.Expand} />
                                                             </PressableWithFeedback>
                                                         </Tooltip>
-                                                    </View>
-                                                    <PopoverMenu
-                                                        animationInTiming={CONST.ANIMATION_IN_TIMING}
-                                                        isVisible={this.state.isMenuVisible}
-                                                        onClose={() => this.setMenuVisibility(false)}
-                                                        onItemSelected={(item, index) => {
-                                                            this.setMenuVisibility(false);
-
-                                                            // In order for the file picker to open dynamically, the click
-                                                            // function must be called from within a event handler that was initiated
-                                                            // by the user on Safari.
-                                                            if (index === menuItems.length - 1 && Browser.isSafari()) {
-                                                                triggerAttachmentPicker();
-                                                            }
-                                                        }}
-                                                        anchorPosition={styles.createMenuPositionReportActionCompose(this.props.windowHeight)}
-                                                        anchorAlignment={{horizontal: CONST.MODAL.ANCHOR_ORIGIN_HORIZONTAL.LEFT, vertical: CONST.MODAL.ANCHOR_ORIGIN_VERTICAL.BOTTOM}}
-                                                        menuItems={menuItems}
-                                                        withoutOverlay
-                                                        anchorRef={this.actionButtonRef}
-                                                    />
-                                                </>
-                                            );
-                                        }}
+                                                    )}
+                                                    <Tooltip text={translate('reportActionCompose.addAction')}>
+                                                        <PressableWithFeedback
+                                                            ref={actionButton}
+                                                            onPress={(e) => {
+                                                                e.preventDefault();
+
+                                                                // Drop focus to avoid blue focus ring.
+                                                                actionButton.current.blur();
+                                                                setMenuVisibility(!isMenuVisible);
+                                                            }}
+                                                            style={styles.composerSizeButton}
+                                                            disabled={isBlockedFromConcierge || disabled}
+                                                            accessibilityRole={CONST.ACCESSIBILITY_ROLE.BUTTON}
+                                                            accessibilityLabel={translate('reportActionCompose.addAction')}
+                                                        >
+                                                            <Icon src={Expensicons.Plus} />
+                                                        </PressableWithFeedback>
+                                                    </Tooltip>
+                                                </View>
+                                                <PopoverMenu
+                                                    animationInTiming={CONST.ANIMATION_IN_TIMING}
+                                                    isVisible={isMenuVisible}
+                                                    onClose={() => setMenuVisibility(false)}
+                                                    onItemSelected={(item, index) => {
+                                                        this.setMenuVisibility(false);
+
+                                                        // In order for the file picker to open dynamically, the click
+                                                        // function must be called from within a event handler that was initiated
+                                                        // by the user on Safari.
+                                                        if (index === menuItems.length - 1) {
+                                                            triggerAttachmentPicker();
+                                                        }
+                                                    }}
+                                                    anchorPosition={styles.createMenuPositionReportActionCompose(this.props.windowHeight)}
+                                                    anchorAlignment={{horizontal: CONST.MODAL.ANCHOR_ORIGIN_HORIZONTAL.LEFT, vertical: CONST.MODAL.ANCHOR_ORIGIN_VERTICAL.BOTTOM}}
+                                                    menuItems={menuItems}
+                                                    withoutOverlay
+                                                    anchorRef={actionButton}
+                                                />
+                                            </>
+                                        );
+                                    }}
                                     </AttachmentPicker>
                                     <View style={[containerComposeStyles, styles.textInputComposeBorder]}>
                                         <Composer
-                                            checkComposerVisibility={() => this.checkComposerVisibility()}
-                                            autoFocus={this.shouldAutoFocus}
+                                            checkComposerVisibility={checkComposerVisibility}
+                                            autoFocus={shouldAutoFocus}
                                             multiline
-                                            ref={this.setTextInputRef}
+                                            ref={setTextInputRef}
                                             textAlignVertical="top"
                                             placeholder={inputPlaceholder}
                                             placeholderTextColor={themeColors.placeholderText}
-                                            onChangeText={(comment) => this.updateComment(comment, true)}
-                                            onKeyPress={this.triggerHotkeyActions}
-                                            style={[styles.textInputCompose, this.props.isComposerFullSize ? styles.textInputFullCompose : styles.flex4]}
+                                            onChangeText={(commentValue) => updateComment(commentValue, true)}
+                                            onKeyPress={triggerHotkeyActions}
+                                            style={[styles.textInputCompose, isComposerFullSize ? styles.textInputFullCompose : styles.flex4]}
                                             maxLines={maxComposerLines}
-                                            onFocus={() => this.setIsFocused(true)}
+                                            onFocus={() => setIsFocused(true)}
                                             onBlur={() => {
-                                                this.setIsFocused(false);
-                                                this.resetSuggestions();
+                                                setIsFocused(false);
+                                                resetSuggestions();
                                             }}
                                             onClick={() => {
-                                                this.shouldBlockEmojiCalc = false;
-                                                this.shouldBlockMentionCalc = false;
+                                                shouldBlockEmojiCalc.current = false;
+                                                shouldBlockMentionCalc.current = false;
                                             }}
                                             onPasteFile={displayFileInModal}
-                                            shouldClear={this.state.textInputShouldClear}
-                                            onClear={() => this.setTextInputShouldClear(false)}
-                                            isDisabled={isBlockedFromConcierge || this.props.disabled}
-                                            selection={this.state.selection}
-                                            onSelectionChange={this.onSelectionChange}
-                                            isFullComposerAvailable={isFullComposerAvailable}
-                                            setIsFullComposerAvailable={this.setIsFullComposerAvailable}
-                                            isComposerFullSize={this.props.isComposerFullSize}
-                                            value={this.state.value}
-                                            numberOfLines={this.props.numberOfLines}
-                                            onNumberOfLinesChange={this.updateNumberOfLines}
+                                            shouldClear={textInputShouldClear}
+                                            onClear={() => setTextInputShouldClear(false)}
+                                            isDisabled={isBlockedFromConcierge || disabled}
+                                            selection={selection}
+                                            onSelectionChange={onSelectionChange}
+                                            isFullComposerAvailable={isFullSizeComposerAvailable}
+                                            setIsFullComposerAvailable={setIsFullComposerAvailable}
+                                            isComposerFullSize={isComposerFullSize}
+                                            value={value}
+                                            numberOfLines={numberOfLines}
+                                            onNumberOfLinesChange={updateNumberOfLines}
                                             shouldCalculateCaretPosition
                                             onLayout={(e) => {
-                                                const composerHeight = e.nativeEvent.layout.height;
-                                                if (this.state.composerHeight === composerHeight) {
+                                                const composerLayoutHeight = e.nativeEvent.layout.height;
+                                                if (composerHeight === composerLayoutHeight) {
                                                     return;
                                                 }
-                                                this.setState({composerHeight});
+                                                setComposerHeight(composerLayoutHeight);
                                             }}
-                                            onScroll={() => this.setShouldShowSuggestionMenuToFalse()}
+                                            onScroll={() => updateShouldShowSuggestionMenuToFalse()}
                                         />
                                     </View>
                                     <ReportDropUI
                                         onDrop={(e) => {
-                                            if (this.state.isAttachmentPreviewActive) {
->>>>>>> fdcae9ff
+                                            if (isAttachmentPreviewActive) {
                                                 return;
                                             }
-                                            setComposerHeight(composerLayoutHeight);
+                                            const data = lodashGet(e, ['dataTransfer', 'items', 0]);
+                                            displayFileInModal(data);
                                         }}
-                                        onScroll={() => updateShouldShowSuggestionMenuToFalse()}
                                     />
-                                </View>
-                                <ReportDropUI
-                                    onDrop={(e) => {
-                                        if (isAttachmentPreviewActive) {
-                                            return;
-                                        }
-                                        const data = lodashGet(e, ['dataTransfer', 'items', 0]);
-                                        displayFileInModal(data);
-                                    }}
-                                />
-                            </>
+                                </>
+                            )}
+                        </AttachmentModal>
+                        {DeviceCapabilities.canUseTouchScreen() && isMediumScreenWidth ? null : (
+                            <EmojiPickerButton
+                                isDisabled={isBlockedFromConcierge || disabled}
+                                onModalHide={() => focus(true)}
+                                onEmojiSelected={replaceSelectionWithText}
+                            />
                         )}
-                    </AttachmentModal>
-                    {DeviceCapabilities.canUseTouchScreen() && isMediumScreenWidth ? null : (
-                        <EmojiPickerButton
-                            isDisabled={isBlockedFromConcierge || disabled}
-                            onModalHide={() => focus(true)}
-                            onEmojiSelected={replaceSelectionWithText}
+                        <View
+                            style={[styles.justifyContentEnd]}
+                            // Keep focus on the composer when Send message is clicked.
+                            onMouseDown={(e) => e.preventDefault()}
+                        >
+                            <GestureDetector gesture={Tap}>
+                                <Tooltip text={translate('common.send')}>
+                                    <PressableWithFeedback
+                                        style={({pressed, isDisabled}) => [
+                                            styles.chatItemSubmitButton,
+                                            isCommentEmpty || hasExceededMaxCommentLength || pressed || isDisabled ? undefined : styles.buttonSuccess,
+                                        ]}
+                                        accessibilityRole={CONST.ACCESSIBILITY_ROLE.BUTTON}
+                                        accessibilityLabel={translate('common.send')}
+                                    >
+                                        {({pressed}) => (
+                                            <Icon
+                                                src={Expensicons.Send}
+                                                fill={isCommentEmpty || hasExceededMaxCommentLength || pressed ? themeColors.icon : themeColors.textLight}
+                                            />
+                                        )}
+                                    </PressableWithFeedback>
+                                </Tooltip>
+                            </GestureDetector>
+                        </View>
+                    </View>
+                    <View
+                        style={[
+                            styles.flexRow,
+                            styles.justifyContentBetween,
+                            styles.alignItemsCenter,
+                            (!isSmallScreenWidth || (isSmallScreenWidth && !network.isOffline)) && styles.chatItemComposeSecondaryRow,
+                        ]}
+                    >
+                        {!isSmallScreenWidth && <OfflineIndicator containerStyles={[styles.chatItemComposeSecondaryRow]} />}
+                        <ReportTypingIndicator reportID={reportID} />
+                        <ExceededCommentLength
+                            comment={commentRef.current}
+                            onExceededMaxCommentLength={setExceededMaxCommentLength}
                         />
-                    )}
-                    <View
-                        style={[styles.justifyContentEnd]}
-                        // Keep focus on the composer when Send message is clicked.
-                        onMouseDown={(e) => e.preventDefault()}
-                    >
-                        <GestureDetector gesture={Tap}>
-                            <Tooltip text={translate('common.send')}>
-                                <PressableWithFeedback
-                                    style={[styles.chatItemSubmitButton, isCommentEmpty || hasExceededMaxCommentLength ? undefined : styles.buttonSuccess]}
-                                    onPress={submitForm}
-                                    disabled={isCommentEmpty || isBlockedFromConcierge || disabled || hasExceededMaxCommentLength}
-                                    accessibilityRole={CONST.ACCESSIBILITY_ROLE.BUTTON}
-                                    accessibilityLabel={translate('common.send')}
-                                >
-                                    <Icon
-                                        src={Expensicons.Send}
-                                        fill={isCommentEmpty || hasExceededMaxCommentLength ? themeColors.icon : themeColors.textLight}
-                                    />
-                                </PressableWithFeedback>
-                            </Tooltip>
-                        </GestureDetector>
                     </View>
-                </View>
-                <View
-                    style={[
-                        styles.flexRow,
-                        styles.justifyContentBetween,
-                        styles.alignItemsCenter,
-                        (!isSmallScreenWidth || (isSmallScreenWidth && !network.isOffline)) && styles.chatItemComposeSecondaryRow,
-                    ]}
-                >
-                    {!isSmallScreenWidth && <OfflineIndicator containerStyles={[styles.chatItemComposeSecondaryRow]} />}
-                    <ReportTypingIndicator reportID={reportID} />
-                    <ExceededCommentLength
-                        comment={commentRef.current}
-                        onExceededMaxCommentLength={setExceededMaxCommentLength}
-                    />
-                </View>
-            </OfflineWithFeedback>
-            {isEmojiSuggestionsMenuVisible && (
-                <EmojiSuggestions
-                    onClose={() => setSuggestionValues((prevState) => ({...prevState, suggestedEmojis: []}))}
-                    highlightedEmojiIndex={highlightedEmojiIndex}
-                    emojis={suggestionValues.suggestedEmojis}
-                    comment={value}
-                    updateComment={(newComment) => setValue(newComment)}
-                    colonIndex={suggestionValues.colonIndex}
-                    prefix={value.slice(suggestionValues.colonIndex + 1, selection.start)}
-                    onSelect={insertSelectedEmoji}
-                    isComposerFullSize={isComposerFullSize}
-                    preferredSkinToneIndex={preferredSkinTone}
-                    isEmojiPickerLarge={suggestionValues.isAutoSuggestionPickerLarge}
-                    composerHeight={composerHeight}
-                    shouldIncludeReportRecipientLocalTimeHeight={shouldShowReportRecipientLocalTime}
-                />
-            )}
-            {isMentionSuggestionsMenuVisible && (
-                <MentionSuggestions
-                    onClose={() => setSuggestionValues((prevState) => ({...prevState, suggestedMentions: []}))}
-                    highlightedMentionIndex={highlightedMentionIndex}
-                    mentions={suggestionValues.suggestedMentions}
-                    comment={value}
-                    updateComment={(newComment) => setValue(newComment)}
-                    colonIndex={suggestionValues.colonIndex}
-                    prefix={suggestionValues.mentionPrefix}
-                    onSelect={insertSelectedMention}
-                    isComposerFullSize={isComposerFullSize}
-                    isMentionPickerLarge={suggestionValues.isAutoSuggestionPickerLarge}
-                    composerHeight={composerHeight}
-                    shouldIncludeReportRecipientLocalTimeHeight={shouldShowReportRecipientLocalTime}
-                />
-            )}
-        </View>
-    );
+                </OfflineWithFeedback>
+                {isEmojiSuggestionsMenuVisible && (
+                        <EmojiSuggestions
+                            onClose={() => setSuggestionValues((prevState) => ({...prevState, suggestedEmojis: []}))}
+                            highlightedEmojiIndex={highlightedEmojiIndex}
+                            emojis={suggestionValues.suggestedEmojis}
+                            comment={value}
+                            updateComment={(newComment) => setValue(newComment)}
+                            colonIndex={suggestionValues.colonIndex}
+                            prefix={value.slice(suggestionValues.colonIndex + 1, selection.start)}
+                            onSelect={insertSelectedEmoji}
+                            isComposerFullSize={isComposerFullSize}
+                            preferredSkinToneIndex={preferredSkinTone}
+                            isEmojiPickerLarge={suggestionValues.isAutoSuggestionPickerLarge}
+                            composerHeight={composerHeight}
+                            shouldIncludeReportRecipientLocalTimeHeight={shouldShowReportRecipientLocalTime}
+                        />
+                )}
+                {isMentionSuggestionsMenuVisible && (
+                        <MentionSuggestions
+                            onClose={() => setSuggestionValues((prevState) => ({...prevState, suggestedMentions: []}))}
+                            highlightedMentionIndex={highlightedMentionIndex}
+                            mentions={suggestionValues.suggestedMentions}
+                            comment={value}
+                            updateComment={(newComment) => setValue(newComment)}
+                            colonIndex={suggestionValues.colonIndex}
+                            prefix={suggestionValues.mentionPrefix}
+                            onSelect={insertSelectedMention}
+                            isComposerFullSize={isComposerFullSize}
+                            isMentionPickerLarge={suggestionValues.isAutoSuggestionPickerLarge}
+                            composerHeight={composerHeight}
+                            shouldIncludeReportRecipientLocalTimeHeight={shouldShowReportRecipientLocalTime}
+                        />
+                )}
+            </View>
+        );
+    }
 }
 
 ReportActionCompose.propTypes = propTypes;
