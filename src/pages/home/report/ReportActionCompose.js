--- conflicted
+++ resolved
@@ -549,21 +549,13 @@
                             </>
                         )}
                     </AttachmentModal>
-<<<<<<< HEAD
-                    <EmojiPickerButton
-                        isDisabled={isBlockedFromConcierge}
-                        onModalHide={() => this.focus(true)}
-                        onEmojiSelected={this.addEmojiToTextBox}
-                    />
-=======
                     {canUseTouchScreen() && !this.props.isSmallScreenWidth ? null : (
                         <EmojiPickerButton
-                            isDisabled={isBlockedFromConcierge || isArchivedChatRoom}
+                            isDisabled={isBlockedFromConcierge}
                             onModalHide={() => this.focus(true)}
                             onEmojiSelected={this.addEmojiToTextBox}
                         />
                     )}
->>>>>>> bcc7630a
                     <View style={[styles.justifyContentEnd]}>
                         <Tooltip text={this.props.translate('common.send')}>
                             <TouchableOpacity
