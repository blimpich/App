--- conflicted
+++ resolved
@@ -945,7 +945,6 @@
 
             displayFileInModal(file);
 
-<<<<<<< HEAD
             setIsDraggingOver(false);
         },
         [isAttachmentPreviewActive],
@@ -956,6 +955,7 @@
     const reportRecipient = props.personalDetails[participantsWithoutExpensifyEmails[0]];
     const shouldUseFocusedColor = !isBlockedFromConcierge && !props.disabled && (isFocused || isDraggingOver);
     const isFullSizeComposerAvailable = isFullComposerAvailable && !_.isEmpty(value);
+    const hasReportRecipient = _.isObject(reportRecipient) && !_.isEmpty(reportRecipient);
 
     return (
         <View
@@ -968,40 +968,8 @@
                 pendingAction={props.pendingAction}
                 style={props.isComposerFullSize ? styles.chatItemFullComposeRow : {}}
                 contentContainerStyle={props.isComposerFullSize ? styles.flex1 : {}}
-=======
-    /**
-     * Used to show Popover menu on Workspace chat at first sign-in
-     * @returns {Boolean}
-     */
-    showPopoverMenu() {
-        this.setMenuVisibility(true);
-        return true;
-    }
-
-    render() {
-        const reportParticipants = _.without(lodashGet(this.props.report, 'participants', []), this.props.currentUserPersonalDetails.login);
-        const participantsWithoutExpensifyEmails = _.difference(reportParticipants, CONST.EXPENSIFY_EMAILS);
-        const reportRecipient = this.props.personalDetails[participantsWithoutExpensifyEmails[0]];
-        const shouldShowReportRecipientLocalTime = ReportUtils.canShowReportRecipientLocalTime(this.props.personalDetails, this.props.report) && !this.props.isComposerFullSize;
-
-        // Prevents focusing and showing the keyboard while the drawer is covering the chat.
-        const isComposeDisabled = this.props.isDrawerOpen && this.props.isSmallScreenWidth;
-        const isBlockedFromConcierge = ReportUtils.chatIncludesConcierge(this.props.report) && User.isBlockedFromConcierge(this.props.blockedFromConcierge);
-        const inputPlaceholder = this.getInputPlaceholder();
-        const shouldUseFocusedColor = !isBlockedFromConcierge && !this.props.disabled && (this.state.isFocused || this.state.isDraggingOver);
-        const hasExceededMaxCommentLength = this.state.hasExceededMaxCommentLength;
-        const isFullComposerAvailable = this.state.isFullComposerAvailable && !_.isEmpty(this.state.value);
-        const hasReportRecipient = _.isObject(reportRecipient) && !_.isEmpty(reportRecipient);
-
-        return (
-            <View
-                style={[
-                    shouldShowReportRecipientLocalTime && !lodashGet(this.props.network, 'isOffline') && styles.chatItemComposeWithFirstRow,
-                    this.props.isComposerFullSize && styles.chatItemFullComposeRow,
-                ]}
->>>>>>> 9fa12f3c
             >
-                {shouldShowReportRecipientLocalTime && <ParticipantLocalTime participant={reportRecipient} />}
+                {shouldShowReportRecipientLocalTime && hasReportRecipient && <ParticipantLocalTime participant={reportRecipient} />}
                 <View
                     style={[
                         shouldUseFocusedColor ? styles.chatItemComposeBoxFocusedColor : styles.chatItemComposeBoxColor,
@@ -1011,23 +979,11 @@
                         hasExceededMaxCommentLength && styles.borderColorDanger,
                     ]}
                 >
-<<<<<<< HEAD
                     <AttachmentModal
                         headerTitle={props.translate('reportActionCompose.sendAttachment')}
                         onConfirm={addAttachment}
                         onModalShow={() => setIsAttachmentPreviewActive(true)}
                         onModalHide={attachmentPreviewClosed}
-=======
-                    {shouldShowReportRecipientLocalTime && hasReportRecipient && <ParticipantLocalTime participant={reportRecipient} />}
-                    <View
-                        style={[
-                            shouldUseFocusedColor ? styles.chatItemComposeBoxFocusedColor : styles.chatItemComposeBoxColor,
-                            styles.flexRow,
-                            styles.chatItemComposeBox,
-                            this.props.isComposerFullSize && styles.chatItemFullComposeBox,
-                            hasExceededMaxCommentLength && styles.borderColorDanger,
-                        ]}
->>>>>>> 9fa12f3c
                     >
                         {({displayFileInModal}) => (
                             <>
