--- conflicted
+++ resolved
@@ -168,85 +168,12 @@
     return emojiRowCount - 1;
 };
 
-<<<<<<< HEAD
 const willBlurTextInputOnTapOutside = willBlurTextInputOnTapOutsideFunc();
-=======
-class ReportActionCompose extends React.Component {
-    constructor(props) {
-        super(props);
-        this.calculateEmojiSuggestion = _.debounce(this.calculateEmojiSuggestion, 10, false);
-        this.calculateMentionSuggestion = _.debounce(this.calculateMentionSuggestion, 10, false);
-        this.updateComment = this.updateComment.bind(this);
-        this.debouncedSaveReportComment = _.debounce(this.debouncedSaveReportComment.bind(this), 1000, false);
-        this.debouncedBroadcastUserIsTyping = _.debounce(this.debouncedBroadcastUserIsTyping.bind(this), 100, true);
-        this.triggerHotkeyActions = this.triggerHotkeyActions.bind(this);
-        this.submitForm = this.submitForm.bind(this);
-        this.setIsFocused = this.setIsFocused.bind(this);
-        this.setIsFullComposerAvailable = this.setIsFullComposerAvailable.bind(this);
-        this.focus = this.focus.bind(this);
-        this.addEmojiToTextBox = this.addEmojiToTextBox.bind(this);
-        this.onSelectionChange = this.onSelectionChange.bind(this);
-        this.isEmojiCode = this.isEmojiCode.bind(this);
-        this.isMentionCode = this.isMentionCode.bind(this);
-        this.setTextInputRef = this.setTextInputRef.bind(this);
-        this.getInputPlaceholder = this.getInputPlaceholder.bind(this);
-        this.getMoneyRequestOptions = this.getMoneyRequestOptions.bind(this);
-        this.getTaskOption = this.getTaskOption.bind(this);
-        this.addAttachment = this.addAttachment.bind(this);
-        this.insertSelectedEmoji = this.insertSelectedEmoji.bind(this);
-        this.insertSelectedMention = this.insertSelectedMention.bind(this);
-        this.setExceededMaxCommentLength = this.setExceededMaxCommentLength.bind(this);
-        this.updateNumberOfLines = this.updateNumberOfLines.bind(this);
-        this.showPopoverMenu = this.showPopoverMenu.bind(this);
-        this.comment = props.comment;
-
-        // React Native will retain focus on an input for native devices but web/mWeb behave differently so we have some focus management
-        // code that will refocus the compose input after a user closes a modal or some other actions, see usage of ReportActionComposeFocusManager
-        this.willBlurTextInputOnTapOutside = willBlurTextInputOnTapOutside();
-
-        // We want consistent auto focus behavior on input between native and mWeb so we have some auto focus management code that will
-        // prevent auto focus on existing chat for mobile device
-        this.shouldFocusInputOnScreenFocus = canFocusInputOnScreenFocus();
-
-        this.shouldAutoFocus = !props.modal.isVisible && (this.shouldFocusInputOnScreenFocus || this.isEmptyChat()) && props.shouldShowComposeInput;
-
-        // These variables are used to decide whether to block the suggestions list from showing to prevent flickering
-        this.shouldBlockEmojiCalc = false;
-        this.shouldBlockMentionCalc = false;
-
-        // For mobile Safari, updating the selection prop on an unfocused input will cause it to automatically gain focus
-        // and subsequent programmatic focus shifts (e.g., modal focus trap) to show the blue frame (:focus-visible style),
-        // so we need to ensure that it is only updated after focus.
-        const isMobileSafari = Browser.isMobileSafari();
-
-        this.state = {
-            isFocused: this.shouldFocusInputOnScreenFocus && !this.props.modal.isVisible && !this.props.modal.willAlertModalBecomeVisible && this.props.shouldShowComposeInput,
-            isFullComposerAvailable: props.isComposerFullSize,
-            textInputShouldClear: false,
-            isCommentEmpty: props.comment.length === 0,
-            isMenuVisible: false,
-            isDraggingOver: false,
-            selection: {
-                start: isMobileSafari && !this.shouldAutoFocus ? 0 : props.comment.length,
-                end: isMobileSafari && !this.shouldAutoFocus ? 0 : props.comment.length,
-            },
-            value: props.comment,
-
-            // If we are on a small width device then don't show last 3 items from conciergePlaceholderOptions
-            conciergePlaceholderRandomIndex: _.random(this.props.translate('reportActionCompose.conciergePlaceholderOptions').length - (this.props.isSmallScreenWidth ? 4 : 1)),
-            composerHeight: 0,
-            hasExceededMaxCommentLength: false,
-            isAttachmentPreviewActive: false,
-            ...this.getDefaultSuggestionsValues(),
-        };
-    }
->>>>>>> 93957f0e
 
 // We want consistent auto focus behavior on input between native and mWeb so we have some auto focus management code that will
 // prevent auto focus on existing chat for mobile device
 const shouldFocusInputOnScreenFocus = canFocusInputOnScreenFocus();
 
-<<<<<<< HEAD
 /**
  * Save draft report comment. Debounced to happen at most once per second.
  * @param {String} reportID
@@ -255,21 +182,6 @@
 const debouncedSaveReportComment = _.debounce((reportID, comment) => {
     Report.saveReportComment(reportID, comment || '');
 }, 1000);
-=======
-            this.focus(false);
-        });
-
-        this.updateComment(this.comment);
-
-        // Shows Popover Menu on Workspace Chat at first sign-in
-        if (!this.props.disabled) {
-            Welcome.show({
-                routes: lodashGet(this.props.navigation.getState(), 'routes', []),
-                showPopoverMenu: this.showPopoverMenu,
-            });
-        }
-    }
->>>>>>> 93957f0e
 
 /**
  * Broadcast that the user is typing. Debounced to limit how often we publish client events.
@@ -279,7 +191,6 @@
     Report.broadcastUserIsTyping(reportID);
 }, 100);
 
-<<<<<<< HEAD
 /**
  * Check if this piece of string looks like an emoji
  * @param {String} str
@@ -298,11 +209,6 @@
  * @returns {Boolean}
  */
 const isMentionCode = (str) => CONST.REGEX.HAS_AT_MOST_TWO_AT_SIGNS.test(str);
-=======
-        // Value state does not have the same value as comment props when the comment gets changed from another tab.
-        // In this case, we should synchronize the value between tabs.
-        const shouldSyncComment = prevProps.comment !== this.props.comment && this.state.value !== this.props.comment;
->>>>>>> 93957f0e
 
 /**
  * Trims first character of the string if it is a space
@@ -346,7 +252,6 @@
         start: isMobileSafari && !shouldAutoFocus ? 0 : props.comment.length,
         end: isMobileSafari && !shouldAutoFocus ? 0 : props.comment.length,
     });
-    const [maxLines, setMaxLines] = useState(props.isSmallScreenWidth ? CONST.COMPOSER.MAX_LINES_SMALL_SCREEN : CONST.COMPOSER.MAX_LINES);
     const [value, setValue] = useState(props.comment);
 
     const [composerHeight, setComposerHeight] = useState(0);
@@ -478,29 +383,6 @@
         [props.isSmallScreenWidth, props.preferredSkinTone, props.reportID, selection.end, value],
     );
 
-<<<<<<< HEAD
-    /**
-     * Set the maximum number of lines for the composer
-     */
-    const updateMaxLines = useCallback(() => {
-        let maxLinesNumber = props.isSmallScreenWidth ? CONST.COMPOSER.MAX_LINES_SMALL_SCREEN : CONST.COMPOSER.MAX_LINES;
-        if (props.isComposerFullSize) {
-            maxLinesNumber = CONST.COMPOSER.MAX_LINES_FULL;
-        }
-        setMaxLines(maxLinesNumber);
-    }, [props.isSmallScreenWidth, props.isComposerFullSize]);
-=======
-    // eslint-disable-next-line rulesdir/prefer-early-return
-    setShouldShowSuggestionMenuToFalse() {
-        if (this.state && this.state.shouldShowEmojiSuggestionMenu) {
-            this.setState({shouldShowEmojiSuggestionMenu: false});
-        }
-        if (this.state && this.state.shouldShowMentionSuggestionMenu) {
-            this.setState({shouldShowMentionSuggestionMenu: false});
-        }
-    }
->>>>>>> 93957f0e
-
     /**
      * Used to show Popover menu on Workspace chat at first sign-in
      * @returns {Boolean}
@@ -536,7 +418,6 @@
             focus(false);
         });
 
-        updateMaxLines();
         updateComment(comment.current);
 
         // Shows Popover Menu on Workspace Chat at first sign-in
@@ -550,11 +431,7 @@
         return () => {
             ReportActionComposeFocusManager.clear();
         };
-    }, [focus, isFocused, props.disabled, props.isFocused, props.navigation, showPopoverMenu, updateComment, updateMaxLines]);
-
-    useEffect(() => {
-        updateMaxLines();
-    }, [props.isComposerFullSize, updateMaxLines]);
+    }, [focus, isFocused, props.disabled, props.isFocused, props.navigation, showPopoverMenu, updateComment]);
 
     // eslint-disable-next-line rulesdir/prefer-early-return
     useEffect(() => {
@@ -1057,7 +934,6 @@
 
             displayFileInModal(file);
 
-<<<<<<< HEAD
             setIsDraggingOver(false);
         },
         [isAttachmentPreviewActive],
@@ -1067,6 +943,7 @@
     const reportRecipient = props.personalDetails[participantsWithoutExpensifyEmails[0]];
     const shouldUseFocusedColor = !isBlockedFromConcierge && !props.disabled && (isFocused || isDraggingOver);
     const isFullSizeComposerAvailable = isFullComposerAvailable && !_.isEmpty(value);
+    const maxComposerLines = props.isSmallScreenWidth ? CONST.COMPOSER.MAX_LINES_SMALL_SCREEN : CONST.COMPOSER.MAX_LINES;
     const hasReportRecipient = _.isObject(reportRecipient) && !_.isEmpty(reportRecipient);
 
     return (
@@ -1080,39 +957,6 @@
                 pendingAction={props.pendingAction}
                 style={props.isComposerFullSize ? styles.chatItemFullComposeRow : {}}
                 contentContainerStyle={props.isComposerFullSize ? styles.flex1 : {}}
-=======
-    /**
-     * Used to show Popover menu on Workspace chat at first sign-in
-     * @returns {Boolean}
-     */
-    showPopoverMenu() {
-        this.setMenuVisibility(true);
-        return true;
-    }
-
-    render() {
-        const reportParticipants = _.without(lodashGet(this.props.report, 'participants', []), this.props.currentUserPersonalDetails.login);
-        const participantsWithoutExpensifyEmails = _.difference(reportParticipants, CONST.EXPENSIFY_EMAILS);
-        const reportRecipient = this.props.personalDetails[participantsWithoutExpensifyEmails[0]];
-        const shouldShowReportRecipientLocalTime =
-            ReportUtils.canShowReportRecipientLocalTime(this.props.personalDetails, this.props.report, this.props.currentUserPersonalDetails.login) && !this.props.isComposerFullSize;
-
-        // Prevents focusing and showing the keyboard while the drawer is covering the chat.
-        const isBlockedFromConcierge = ReportUtils.chatIncludesConcierge(this.props.report) && User.isBlockedFromConcierge(this.props.blockedFromConcierge);
-        const inputPlaceholder = this.getInputPlaceholder();
-        const shouldUseFocusedColor = !isBlockedFromConcierge && !this.props.disabled && (this.state.isFocused || this.state.isDraggingOver);
-        const hasExceededMaxCommentLength = this.state.hasExceededMaxCommentLength;
-        const isFullComposerAvailable = this.state.isFullComposerAvailable && !_.isEmpty(this.state.value);
-        const hasReportRecipient = _.isObject(reportRecipient) && !_.isEmpty(reportRecipient);
-        const maxComposerLines = this.props.isSmallScreenWidth ? CONST.COMPOSER.MAX_LINES_SMALL_SCREEN : CONST.COMPOSER.MAX_LINES;
-
-        return (
-            <View
-                style={[
-                    shouldShowReportRecipientLocalTime && !lodashGet(this.props.network, 'isOffline') && styles.chatItemComposeWithFirstRow,
-                    this.props.isComposerFullSize && styles.chatItemFullComposeRow,
-                ]}
->>>>>>> 93957f0e
             >
                 {shouldShowReportRecipientLocalTime && hasReportRecipient && <ParticipantLocalTime participant={reportRecipient} />}
                 <View
@@ -1242,7 +1086,7 @@
                                             onChangeText={(commentValue) => updateComment(commentValue, true)}
                                             onKeyPress={triggerHotkeyActions}
                                             style={[styles.textInputCompose, props.isComposerFullSize ? styles.textInputFullCompose : styles.flex4]}
-                                            maxLines={maxLines}
+                                            maxLines={maxComposerLines}
                                             onFocus={() => setIsFocused(true)}
                                             onBlur={() => {
                                                 setIsFocused(false);
@@ -1272,71 +1116,11 @@
                                                 }
                                                 setComposerHeight(composerLayoutHeight);
                                             }}
-<<<<<<< HEAD
                                             onScroll={() => updateShouldShowSuggestionMenuToFalse()}
                                         />
                                     </DragAndDrop>
                                 </View>
                             </>
-=======
-                                            disabled={this.props.disabled}
-                                        >
-                                            <Composer
-                                                autoFocus={this.shouldAutoFocus}
-                                                multiline
-                                                ref={this.setTextInputRef}
-                                                textAlignVertical="top"
-                                                placeholder={inputPlaceholder}
-                                                placeholderTextColor={themeColors.placeholderText}
-                                                onChangeText={(comment) => this.updateComment(comment, true)}
-                                                onKeyPress={this.triggerHotkeyActions}
-                                                style={[styles.textInputCompose, this.props.isComposerFullSize ? styles.textInputFullCompose : styles.flex4]}
-                                                maxLines={maxComposerLines}
-                                                onFocus={() => this.setIsFocused(true)}
-                                                onBlur={() => {
-                                                    this.setIsFocused(false);
-                                                    this.resetSuggestions();
-                                                }}
-                                                onClick={() => {
-                                                    this.shouldBlockEmojiCalc = false;
-                                                    this.shouldBlockMentionCalc = false;
-                                                }}
-                                                onPasteFile={displayFileInModal}
-                                                shouldClear={this.state.textInputShouldClear}
-                                                onClear={() => this.setTextInputShouldClear(false)}
-                                                isDisabled={isBlockedFromConcierge || this.props.disabled}
-                                                selection={this.state.selection}
-                                                onSelectionChange={this.onSelectionChange}
-                                                isFullComposerAvailable={isFullComposerAvailable}
-                                                setIsFullComposerAvailable={this.setIsFullComposerAvailable}
-                                                isComposerFullSize={this.props.isComposerFullSize}
-                                                value={this.state.value}
-                                                numberOfLines={this.props.numberOfLines}
-                                                onNumberOfLinesChange={this.updateNumberOfLines}
-                                                shouldCalculateCaretPosition
-                                                onLayout={(e) => {
-                                                    const composerHeight = e.nativeEvent.layout.height;
-                                                    if (this.state.composerHeight === composerHeight) {
-                                                        return;
-                                                    }
-                                                    this.setState({composerHeight});
-                                                }}
-                                                onScroll={() => this.setShouldShowSuggestionMenuToFalse()}
-                                            />
-                                        </DragAndDrop>
-                                    </View>
-                                </>
-                            )}
-                        </AttachmentModal>
-                        {DeviceCapabilities.canUseTouchScreen() && this.props.isMediumScreenWidth ? null : (
-                            <EmojiPickerButton
-                                isDisabled={isBlockedFromConcierge || this.props.disabled}
-                                onModalHide={() => {
-                                    this.focus(true);
-                                }}
-                                onEmojiSelected={this.addEmojiToTextBox}
-                            />
->>>>>>> 93957f0e
                         )}
                     </AttachmentModal>
                     {DeviceCapabilities.canUseTouchScreen() && props.isMediumScreenWidth ? null : (
