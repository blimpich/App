--- conflicted
+++ resolved
@@ -52,14 +52,11 @@
 import * as IOU from '../../../libs/actions/IOU';
 import useArrowKeyFocusManager from '../../../hooks/useArrowKeyFocusManager';
 import PressableWithFeedback from '../../../components/Pressable/PressableWithFeedback';
-<<<<<<< HEAD
 import usePrevious from '../../../hooks/usePrevious';
-
-const {RNTextInputReset} = NativeModules;
-=======
 import * as KeyDownListener from '../../../libs/KeyboardShortcut/KeyDownPressListener';
 import * as EmojiPickerActions from '../../../libs/actions/EmojiPickerAction';
->>>>>>> d6b2d073
+
+const {RNTextInputReset} = NativeModules;
 
 const propTypes = {
     /** Beta features list */
@@ -173,113 +170,7 @@
     return rowCount - 1;
 };
 
-<<<<<<< HEAD
 const willBlurTextInputOnTapOutside = willBlurTextInputOnTapOutsideFunc();
-=======
-class ReportActionCompose extends React.Component {
-    constructor(props) {
-        super(props);
-        this.calculateEmojiSuggestion = _.debounce(this.calculateEmojiSuggestion, 10, false);
-        this.calculateMentionSuggestion = _.debounce(this.calculateMentionSuggestion, 10, false);
-        this.updateComment = this.updateComment.bind(this);
-        this.debouncedSaveReportComment = _.debounce(this.debouncedSaveReportComment.bind(this), 1000, false);
-        this.debouncedBroadcastUserIsTyping = _.debounce(this.debouncedBroadcastUserIsTyping.bind(this), 100, true);
-        this.triggerHotkeyActions = this.triggerHotkeyActions.bind(this);
-        this.submitForm = this.submitForm.bind(this);
-        this.setIsFocused = this.setIsFocused.bind(this);
-        this.setIsFullComposerAvailable = this.setIsFullComposerAvailable.bind(this);
-        this.focus = this.focus.bind(this);
-        this.replaceSelectionWithText = this.replaceSelectionWithText.bind(this);
-        this.focusComposerOnKeyPress = this.focusComposerOnKeyPress.bind(this);
-        this.checkComposerVisibility = this.checkComposerVisibility.bind(this);
-        this.onSelectionChange = this.onSelectionChange.bind(this);
-        this.isEmojiCode = this.isEmojiCode.bind(this);
-        this.isMentionCode = this.isMentionCode.bind(this);
-        this.setTextInputRef = this.setTextInputRef.bind(this);
-        this.getInputPlaceholder = this.getInputPlaceholder.bind(this);
-        this.getMoneyRequestOptions = this.getMoneyRequestOptions.bind(this);
-        this.getTaskOption = this.getTaskOption.bind(this);
-        this.addAttachment = this.addAttachment.bind(this);
-        this.insertSelectedEmoji = this.insertSelectedEmoji.bind(this);
-        this.insertSelectedMention = this.insertSelectedMention.bind(this);
-        this.setExceededMaxCommentLength = this.setExceededMaxCommentLength.bind(this);
-        this.updateNumberOfLines = this.updateNumberOfLines.bind(this);
-        this.showPopoverMenu = this.showPopoverMenu.bind(this);
-        this.debouncedUpdateFrequentlyUsedEmojis = _.debounce(this.debouncedUpdateFrequentlyUsedEmojis.bind(this), 1000, false);
-        this.comment = props.comment;
-        this.insertedEmojis = [];
-
-        this.attachmentModalRef = React.createRef();
-
-        // React Native will retain focus on an input for native devices but web/mWeb behave differently so we have some focus management
-        // code that will refocus the compose input after a user closes a modal or some other actions, see usage of ReportActionComposeFocusManager
-        this.willBlurTextInputOnTapOutside = willBlurTextInputOnTapOutside();
-
-        // We want consistent auto focus behavior on input between native and mWeb so we have some auto focus management code that will
-        // prevent auto focus on existing chat for mobile device
-        this.shouldFocusInputOnScreenFocus = canFocusInputOnScreenFocus();
-
-        this.shouldAutoFocus = !props.modal.isVisible && (this.shouldFocusInputOnScreenFocus || this.isEmptyChat()) && props.shouldShowComposeInput;
-
-        // These variables are used to decide whether to block the suggestions list from showing to prevent flickering
-        this.shouldBlockEmojiCalc = false;
-        this.shouldBlockMentionCalc = false;
-
-        // For mobile Safari, updating the selection prop on an unfocused input will cause it to automatically gain focus
-        // and subsequent programmatic focus shifts (e.g., modal focus trap) to show the blue frame (:focus-visible style),
-        // so we need to ensure that it is only updated after focus.
-        const isMobileSafari = Browser.isMobileSafari();
-
-        this.unsubscribeNavigationBlur = () => null;
-        this.unsubscribeNavigationFocus = () => null;
-
-        this.state = {
-            isFocused: this.shouldFocusInputOnScreenFocus && !this.props.modal.isVisible && !this.props.modal.willAlertModalBecomeVisible && this.props.shouldShowComposeInput,
-            isFullComposerAvailable: props.isComposerFullSize,
-            textInputShouldClear: false,
-            isCommentEmpty: props.comment.length === 0,
-            isMenuVisible: false,
-            isDraggingOver: false,
-            selection: {
-                start: isMobileSafari && !this.shouldAutoFocus ? 0 : props.comment.length,
-                end: isMobileSafari && !this.shouldAutoFocus ? 0 : props.comment.length,
-            },
-            value: props.comment,
-
-            // If we are on a small width device then don't show last 3 items from conciergePlaceholderOptions
-            conciergePlaceholderRandomIndex: _.random(this.props.translate('reportActionCompose.conciergePlaceholderOptions').length - (this.props.isSmallScreenWidth ? 4 : 1)),
-            composerHeight: 0,
-            hasExceededMaxCommentLength: false,
-            isAttachmentPreviewActive: false,
-            ...this.getDefaultSuggestionsValues(),
-        };
-    }
-
-    componentDidMount() {
-        // This callback is used in the contextMenuActions to manage giving focus back to the compose input.
-        // TODO: we should clean up this convoluted code and instead move focus management to something like ReportFooter.js or another higher up component
-        ReportActionComposeFocusManager.onComposerFocus(() => {
-            if (!this.willBlurTextInputOnTapOutside || !this.props.isFocused) {
-                return;
-            }
-
-            this.focus(false);
-        });
-
-        this.unsubscribeNavigationBlur = this.props.navigation.addListener('blur', () => KeyDownListener.removeKeyDownPressListner(this.focusComposerOnKeyPress));
-        this.unsubscribeNavigationFocus = this.props.navigation.addListener('focus', () => KeyDownListener.addKeyDownPressListner(this.focusComposerOnKeyPress));
-        KeyDownListener.addKeyDownPressListner(this.focusComposerOnKeyPress);
-
-        this.updateComment(this.comment);
-
-        // Shows Popover Menu on Workspace Chat at first sign-in
-        if (!this.props.disabled) {
-            Welcome.show({
-                routes: lodashGet(this.props.navigation.getState(), 'routes', []),
-                showPopoverMenu: this.showPopoverMenu,
-            });
-        }
->>>>>>> d6b2d073
 
 // We want consistent auto focus behavior on input between native and mWeb so we have some auto focus management code that will
 // prevent auto focus on existing chat for mobile device
@@ -321,22 +212,12 @@
  */
 const isMentionCode = (str) => CONST.REGEX.HAS_AT_MOST_TWO_AT_SIGNS.test(str);
 
-<<<<<<< HEAD
 /**
  * Trims first character of the string if it is a space
  * @param {String} str
  * @returns {String}
  */
 const trimLeadingSpace = (str) => (str.slice(0, 1) === ' ' ? str.slice(1) : str);
-=======
-    componentWillUnmount() {
-        ReportActionComposeFocusManager.clear();
-
-        KeyDownListener.removeKeyDownPressListner(this.focusComposerOnKeyPress);
-        this.unsubscribeNavigationBlur();
-        this.unsubscribeNavigationFocus();
-    }
->>>>>>> d6b2d073
 
 // For mobile Safari, updating the selection prop on an unfocused input will cause it to automatically gain focus
 // and subsequent programmatic focus shifts (e.g., modal focus trap) to show the blue frame (:focus-visible style),
@@ -539,6 +420,61 @@
         [],
     );
 
+    /**
+     * Callback to add whatever text is chosen into the main input (used f.e as callback for the emoji picker)
+     * @param {String} text
+     * @param {Boolean} shouldAddTrailSpace
+     */
+    const replaceSelectionWithText = useCallback(
+        (text, shouldAddTrailSpace = true) => {
+            const updatedText = shouldAddTrailSpace ? `${text} ` : text;
+            const selectionSpaceLength = shouldAddTrailSpace ? CONST.SPACE_LENGTH : 0;
+            updateComment(ComposerUtils.insertText(comment, selection, updatedText));
+            setSelection((prevSelection) => ({
+                start: prevSelection.start + text.length + selectionSpaceLength,
+                end: prevSelection.start + text.length + selectionSpaceLength,
+            }));
+        },
+        [selection, updateComment],
+    );
+
+    /**
+     * Check if the composer is visible. Returns true if the composer is not covered up by emoji picker or menu. False otherwise.
+     * @returns {Boolean}
+     */
+    const checkComposerVisibility = useCallback(() => {
+        const isComposerCoveredUp = EmojiPickerActions.isEmojiPickerVisible() || isMenuVisible || props.modal.isVisible;
+        return !isComposerCoveredUp;
+    }, [isMenuVisible, props.modal.isVisible]);
+
+    const focusComposerOnKeyPress = useCallback(
+        (e) => {
+            const isComposerVisible = checkComposerVisibility();
+            if (!isComposerVisible) {
+                return;
+            }
+
+            // If the key pressed is non-character keys like Enter, Shift, ... do not focus
+            if (e.key.length > 1) {
+                return;
+            }
+
+            // If a key is pressed in combination with Meta, Control or Alt do not focus
+            if (e.metaKey || e.ctrlKey || e.altKey) {
+                return;
+            }
+
+            // if we're typing on another input/text area, do not focus
+            if (['INPUT', 'TEXTAREA'].includes(e.target.nodeName)) {
+                return;
+            }
+
+            focus();
+            replaceSelectionWithText(e.key, false);
+        },
+        [checkComposerVisibility, focus, replaceSelectionWithText],
+    );
+
     useEffect(() => {
         // This callback is used in the contextMenuActions to manage giving focus back to the compose input.
         // TODO: we should clean up this convoluted code and instead move focus management to something like ReportFooter.js or another higher up component
@@ -549,6 +485,10 @@
 
             focus(false);
         });
+
+        const unsubscribeNavigationBlur = props.navigation.addListener('blur', () => KeyDownListener.removeKeyDownPressListner(focusComposerOnKeyPress));
+        const unsubscribeNavigationFocus = props.navigation.addListener('focus', () => KeyDownListener.addKeyDownPressListner(focusComposerOnKeyPress));
+        KeyDownListener.addKeyDownPressListner(focusComposerOnKeyPress);
 
         updateComment(comment.current);
 
@@ -566,6 +506,10 @@
 
         return () => {
             ReportActionComposeFocusManager.clear();
+
+            KeyDownListener.removeKeyDownPressListner(focusComposerOnKeyPress);
+            unsubscribeNavigationBlur();
+            unsubscribeNavigationFocus();
         };
         // eslint-disable-next-line react-hooks/exhaustive-deps
     }, []);
@@ -806,7 +750,6 @@
     }, [suggestionValues.shouldShowEmojiSuggestionMenu, suggestionValues.shouldShowMentionSuggestionMenu]);
 
     /**
-<<<<<<< HEAD
      * Determines if we can show the task option
      * @returns {Boolean}
      */
@@ -824,67 +767,13 @@
                 icon: Expensicons.Task,
                 text: translate('newTaskPage.assignTask'),
                 onSelected: () => Task.clearOutTaskInfoAndNavigate(props.reportID),
-=======
-     * Callback to add whatever text is chosen into the main input (used f.e as callback for the emoji picker)
-     * @param {String} text
-     * @param {Boolean} shouldAddTrailSpace
-     */
-    replaceSelectionWithText(text, shouldAddTrailSpace = true) {
-        const updatedText = shouldAddTrailSpace ? `${text} ` : text;
-        const selectionSpaceLength = shouldAddTrailSpace ? CONST.SPACE_LENGTH : 0;
-        this.updateComment(ComposerUtils.insertText(this.comment, this.state.selection, updatedText));
-        this.setState((prevState) => ({
-            selection: {
-                start: prevState.selection.start + text.length + selectionSpaceLength,
-                end: prevState.selection.start + text.length + selectionSpaceLength,
->>>>>>> d6b2d073
             },
         ];
     }, [props.betas, props.report, props.reportID, reportParticipants, translate]);
 
     /**
-<<<<<<< HEAD
      * Replace the code of emoji and update selection
      * @param {Number} selectedEmoji
-=======
-     * Check if the composer is visible. Returns true if the composer is not covered up by emoji picker or menu. False otherwise.
-     * @returns {Boolean}
-     */
-    checkComposerVisibility() {
-        const isComposerCoveredUp = EmojiPickerActions.isEmojiPickerVisible() || this.state.isMenuVisible || this.props.modal.isVisible;
-        return !isComposerCoveredUp;
-    }
-
-    focusComposerOnKeyPress(e) {
-        const isComposerVisible = this.checkComposerVisibility();
-        if (!isComposerVisible) {
-            return;
-        }
-
-        // If the key pressed is non-character keys like Enter, Shift, ... do not focus
-        if (e.key.length > 1) {
-            return;
-        }
-
-        // If a key is pressed in combination with Meta, Control or Alt do not focus
-        if (e.metaKey || e.ctrlKey || e.altKey) {
-            return;
-        }
-
-        // if we're typing on another input/text area, do not focus
-        if (['INPUT', 'TEXTAREA'].includes(e.target.nodeName)) {
-            return;
-        }
-
-        this.focus();
-        this.replaceSelectionWithText(e.key, false);
-    }
-
-    /**
-     * Focus the composer text input
-     * @param {Boolean} [shouldelay=false] Impose delay before focusing the composer
-     * @memberof ReportActionCompose
->>>>>>> d6b2d073
      */
     const insertSelectedEmoji = useCallback(
         (selectedEmoji) => {
@@ -936,22 +825,6 @@
             }));
         },
         [suggestionValues, value, updateComment],
-    );
-
-    /**
-     * Callback for the emoji picker to add whatever emoji is chosen into the main input
-     *
-     * @param {String} emoji
-     */
-    const addEmojiToTextBox = useCallback(
-        (emoji) => {
-            updateComment(ComposerUtils.insertText(comment.current, selection, `${emoji} `));
-            setSelection({
-                start: selection.start + emoji.length + CONST.SPACE_LENGTH,
-                end: selection.start + emoji.length + CONST.SPACE_LENGTH,
-            });
-        },
-        [selection, updateComment],
     );
 
     /**
@@ -1269,6 +1142,7 @@
                                         disabled={props.disabled}
                                     >
                                         <Composer
+                                            checkComposerVisibility={checkComposerVisibility}
                                             autoFocus={shouldAutoFocus}
                                             multiline
                                             ref={setTextInputRef}
@@ -1308,79 +1182,18 @@
                                                 }
                                                 setComposerHeight(composerLayoutHeight);
                                             }}
-<<<<<<< HEAD
                                             onScroll={() => updateShouldShowSuggestionMenuToFalse()}
                                         />
                                     </DragAndDrop>
                                 </View>
                             </>
-=======
-                                            disabled={this.props.disabled}
-                                        >
-                                            <Composer
-                                                checkComposerVisibility={() => this.checkComposerVisibility()}
-                                                autoFocus={this.shouldAutoFocus}
-                                                multiline
-                                                ref={this.setTextInputRef}
-                                                textAlignVertical="top"
-                                                placeholder={inputPlaceholder}
-                                                placeholderTextColor={themeColors.placeholderText}
-                                                onChangeText={(comment) => this.updateComment(comment, true)}
-                                                onKeyPress={this.triggerHotkeyActions}
-                                                style={[styles.textInputCompose, this.props.isComposerFullSize ? styles.textInputFullCompose : styles.flex4]}
-                                                maxLines={maxComposerLines}
-                                                onFocus={() => this.setIsFocused(true)}
-                                                onBlur={() => {
-                                                    this.setIsFocused(false);
-                                                    this.resetSuggestions();
-                                                }}
-                                                onClick={() => {
-                                                    this.shouldBlockEmojiCalc = false;
-                                                    this.shouldBlockMentionCalc = false;
-                                                }}
-                                                onPasteFile={displayFileInModal}
-                                                shouldClear={this.state.textInputShouldClear}
-                                                onClear={() => this.setTextInputShouldClear(false)}
-                                                isDisabled={isBlockedFromConcierge || this.props.disabled}
-                                                selection={this.state.selection}
-                                                onSelectionChange={this.onSelectionChange}
-                                                isFullComposerAvailable={isFullComposerAvailable}
-                                                setIsFullComposerAvailable={this.setIsFullComposerAvailable}
-                                                isComposerFullSize={this.props.isComposerFullSize}
-                                                value={this.state.value}
-                                                numberOfLines={this.props.numberOfLines}
-                                                onNumberOfLinesChange={this.updateNumberOfLines}
-                                                shouldCalculateCaretPosition
-                                                onLayout={(e) => {
-                                                    const composerHeight = e.nativeEvent.layout.height;
-                                                    if (this.state.composerHeight === composerHeight) {
-                                                        return;
-                                                    }
-                                                    this.setState({composerHeight});
-                                                }}
-                                                onScroll={() => this.setShouldShowSuggestionMenuToFalse()}
-                                            />
-                                        </DragAndDrop>
-                                    </View>
-                                </>
-                            )}
-                        </AttachmentModal>
-                        {DeviceCapabilities.canUseTouchScreen() && this.props.isMediumScreenWidth ? null : (
-                            <EmojiPickerButton
-                                isDisabled={isBlockedFromConcierge || this.props.disabled}
-                                onModalHide={() => {
-                                    this.focus(true);
-                                }}
-                                onEmojiSelected={this.replaceSelectionWithText}
-                            />
->>>>>>> d6b2d073
                         )}
                     </AttachmentModal>
                     {DeviceCapabilities.canUseTouchScreen() && props.isMediumScreenWidth ? null : (
                         <EmojiPickerButton
                             isDisabled={isBlockedFromConcierge || props.disabled}
                             onModalHide={() => focus(true)}
-                            onEmojiSelected={addEmojiToTextBox}
+                            onEmojiSelected={replaceSelectionWithText}
                         />
                     )}
                     <View
