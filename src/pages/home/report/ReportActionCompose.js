import React, {useCallback, useEffect, useMemo, useRef, useState} from 'react';
import PropTypes from 'prop-types';
import {View, LayoutAnimation, NativeModules, findNodeHandle} from 'react-native';
import {runOnJS} from 'react-native-reanimated';
import {Gesture, GestureDetector} from 'react-native-gesture-handler';
import _ from 'underscore';
import lodashGet from 'lodash/get';
import {withOnyx} from 'react-native-onyx';
import focusWithDelay from '../../../libs/focusWithDelay';
import styles from '../../../styles/styles';
import themeColors from '../../../styles/themes/default';
import Composer from '../../../components/Composer';
import ONYXKEYS from '../../../ONYXKEYS';
import Icon from '../../../components/Icon';
import * as Expensicons from '../../../components/Icon/Expensicons';
import AttachmentPicker from '../../../components/AttachmentPicker';
import * as Report from '../../../libs/actions/Report';
import ReportTypingIndicator from './ReportTypingIndicator';
import AttachmentModal from '../../../components/AttachmentModal';
import compose from '../../../libs/compose';
import PopoverMenu from '../../../components/PopoverMenu';
import withWindowDimensions, {windowDimensionsPropTypes} from '../../../components/withWindowDimensions';
import withLocalize, {withLocalizePropTypes} from '../../../components/withLocalize';
import willBlurTextInputOnTapOutsideFunc from '../../../libs/willBlurTextInputOnTapOutside';
import canFocusInputOnScreenFocus from '../../../libs/canFocusInputOnScreenFocus';
import CONST from '../../../CONST';
import reportActionPropTypes from './reportActionPropTypes';
import * as ReportUtils from '../../../libs/ReportUtils';
import ReportActionComposeFocusManager from '../../../libs/ReportActionComposeFocusManager';
import participantPropTypes from '../../../components/participantPropTypes';
import ParticipantLocalTime from './ParticipantLocalTime';
import withCurrentUserPersonalDetails, {withCurrentUserPersonalDetailsPropTypes, withCurrentUserPersonalDetailsDefaultProps} from '../../../components/withCurrentUserPersonalDetails';
import {withNetwork} from '../../../components/OnyxProvider';
import * as User from '../../../libs/actions/User';
import Tooltip from '../../../components/Tooltip';
import EmojiPickerButton from '../../../components/EmojiPicker/EmojiPickerButton';
import * as DeviceCapabilities from '../../../libs/DeviceCapabilities';
import OfflineIndicator from '../../../components/OfflineIndicator';
import ExceededCommentLength from '../../../components/ExceededCommentLength';
import withNavigationFocus from '../../../components/withNavigationFocus';
import withNavigation from '../../../components/withNavigation';
import * as EmojiUtils from '../../../libs/EmojiUtils';
import * as UserUtils from '../../../libs/UserUtils';
import ReportDropUI from './ReportDropUI';
import reportPropTypes from '../../reportPropTypes';
import EmojiSuggestions from '../../../components/EmojiSuggestions';
import MentionSuggestions from '../../../components/MentionSuggestions';
import withKeyboardState, {keyboardStatePropTypes} from '../../../components/withKeyboardState';
import OfflineWithFeedback from '../../../components/OfflineWithFeedback';
import * as ComposerUtils from '../../../libs/ComposerUtils';
import * as Welcome from '../../../libs/actions/Welcome';
import Permissions from '../../../libs/Permissions';
import containerComposeStyles from '../../../styles/containerComposeStyles';
import * as Task from '../../../libs/actions/Task';
import * as Browser from '../../../libs/Browser';
import * as IOU from '../../../libs/actions/IOU';
import useArrowKeyFocusManager from '../../../hooks/useArrowKeyFocusManager';
import PressableWithFeedback from '../../../components/Pressable/PressableWithFeedback';
import usePrevious from '../../../hooks/usePrevious';
import * as KeyDownListener from '../../../libs/KeyboardShortcut/KeyDownPressListener';
import * as EmojiPickerActions from '../../../libs/actions/EmojiPickerAction';
import withAnimatedRef from '../../../components/withAnimatedRef';
import updatePropsPaperWorklet from '../../../libs/updatePropsPaperWorklet';

const {RNTextInputReset} = NativeModules;

const propTypes = {
    /** Beta features list */
    betas: PropTypes.arrayOf(PropTypes.string),

    /** A method to call when the form is submitted */
    onSubmit: PropTypes.func.isRequired,

    /** The comment left by the user */
    comment: PropTypes.string,

    /** Number of lines for the comment */
    numberOfLines: PropTypes.number,

    /** The ID of the report actions will be created for */
    reportID: PropTypes.string.isRequired,

    /** Details about any modals being used */
    modal: PropTypes.shape({
        /** Indicates if there is a modal currently visible or not */
        isVisible: PropTypes.bool,
    }),

    /** Personal details of all the users */
    personalDetails: PropTypes.objectOf(participantPropTypes),

    /** The report currently being looked at */
    report: reportPropTypes,

    /** Array of report actions for this report */
    reportActions: PropTypes.arrayOf(PropTypes.shape(reportActionPropTypes)),

    /** The actions from the parent report */
    parentReportActions: PropTypes.objectOf(PropTypes.shape(reportActionPropTypes)),

    /** Is the window width narrow, like on a mobile device */
    isSmallScreenWidth: PropTypes.bool.isRequired,

    /** Is composer screen focused */
    isFocused: PropTypes.bool.isRequired,

    /** Is composer full size */
    isComposerFullSize: PropTypes.bool,

    /** Whether user interactions should be disabled */
    disabled: PropTypes.bool,

    // The NVP describing a user's block status
    blockedFromConcierge: PropTypes.shape({
        // The date that the user will be unblocked
        expiresAt: PropTypes.string,
    }),

    /** Whether the composer input should be shown */
    shouldShowComposeInput: PropTypes.bool,

    /** Stores user's preferred skin tone */
    preferredSkinTone: PropTypes.oneOfType([PropTypes.number, PropTypes.string]),

    /** The type of action that's pending  */
    pendingAction: PropTypes.oneOf(['add', 'update', 'delete']),

    /** animated ref from react-native-reanimated */
    animatedRef: PropTypes.oneOfType([PropTypes.func, PropTypes.shape({current: PropTypes.instanceOf(React.Component)})]).isRequired,

    ...windowDimensionsPropTypes,
    ...withLocalizePropTypes,
    ...withCurrentUserPersonalDetailsPropTypes,
    ...keyboardStatePropTypes,
};

const defaultProps = {
    betas: [],
    comment: '',
    numberOfLines: undefined,
    modal: {},
    report: {},
    reportActions: [],
    parentReportActions: {},
    blockedFromConcierge: {},
    personalDetails: {},
    preferredSkinTone: CONST.EMOJI_DEFAULT_SKIN_TONE,
    isComposerFullSize: false,
    pendingAction: null,
    shouldShowComposeInput: true,
    ...withCurrentUserPersonalDetailsDefaultProps,
};

const defaultSuggestionsValues = {
    suggestedEmojis: [],
    suggestedMentions: [],
    colonIndex: -1,
    atSignIndex: -1,
    shouldShowEmojiSuggestionMenu: false,
    shouldShowMentionSuggestionMenu: false,
    mentionPrefix: '',
    isAutoSuggestionPickerLarge: false,
};

/**
 * Return the max available index for arrow manager.
 * @param {Number} numRows
 * @param {Boolean} isAutoSuggestionPickerLarge
 * @returns {Number}
 */
const getMaxArrowIndex = (numRows, isAutoSuggestionPickerLarge) => {
    // rowCount is number of emoji/mention suggestions. For small screen we can fit 3 items
    // and for large we show up to 20 items for mentions/emojis
    const rowCount = isAutoSuggestionPickerLarge
        ? Math.min(numRows, CONST.AUTO_COMPLETE_SUGGESTER.MAX_AMOUNT_OF_SUGGESTIONS)
        : Math.min(numRows, CONST.AUTO_COMPLETE_SUGGESTER.MIN_AMOUNT_OF_SUGGESTIONS);

    // -1 because we start at 0
    return rowCount - 1;
};

<<<<<<< HEAD
const willBlurTextInputOnTapOutside = willBlurTextInputOnTapOutsideFunc();
=======
class ReportActionCompose extends React.Component {
    constructor(props) {
        super(props);
        this.calculateEmojiSuggestion = _.debounce(this.calculateEmojiSuggestion, 10, false);
        this.calculateMentionSuggestion = _.debounce(this.calculateMentionSuggestion, 10, false);
        this.updateComment = this.updateComment.bind(this);
        this.debouncedSaveReportComment = _.debounce(this.debouncedSaveReportComment.bind(this), 1000, false);
        this.debouncedBroadcastUserIsTyping = _.debounce(this.debouncedBroadcastUserIsTyping.bind(this), 100, true);
        this.triggerHotkeyActions = this.triggerHotkeyActions.bind(this);
        this.submitForm = this.submitForm.bind(this);
        this.setIsFocused = this.setIsFocused.bind(this);
        this.setIsFullComposerAvailable = this.setIsFullComposerAvailable.bind(this);
        this.focus = focusWithDelay(this.textInput).bind(this);
        this.replaceSelectionWithText = this.replaceSelectionWithText.bind(this);
        this.focusComposerOnKeyPress = this.focusComposerOnKeyPress.bind(this);
        this.checkComposerVisibility = this.checkComposerVisibility.bind(this);
        this.onSelectionChange = this.onSelectionChange.bind(this);
        this.isEmojiCode = this.isEmojiCode.bind(this);
        this.isMentionCode = this.isMentionCode.bind(this);
        this.setTextInputRef = this.setTextInputRef.bind(this);
        this.getInputPlaceholder = this.getInputPlaceholder.bind(this);
        this.getMoneyRequestOptions = this.getMoneyRequestOptions.bind(this);
        this.getTaskOption = this.getTaskOption.bind(this);
        this.addAttachment = this.addAttachment.bind(this);
        this.insertSelectedEmoji = this.insertSelectedEmoji.bind(this);
        this.insertSelectedMention = this.insertSelectedMention.bind(this);
        this.setExceededMaxCommentLength = this.setExceededMaxCommentLength.bind(this);
        this.updateNumberOfLines = this.updateNumberOfLines.bind(this);
        this.showPopoverMenu = this.showPopoverMenu.bind(this);
        this.debouncedUpdateFrequentlyUsedEmojis = _.debounce(this.debouncedUpdateFrequentlyUsedEmojis.bind(this), 1000, false);
        this.comment = props.comment;
        this.insertedEmojis = [];

        this.attachmentModalRef = React.createRef();

        // React Native will retain focus on an input for native devices but web/mWeb behave differently so we have some focus management
        // code that will refocus the compose input after a user closes a modal or some other actions, see usage of ReportActionComposeFocusManager
        this.willBlurTextInputOnTapOutside = willBlurTextInputOnTapOutside();

        // We want consistent auto focus behavior on input between native and mWeb so we have some auto focus management code that will
        // prevent auto focus on existing chat for mobile device
        this.shouldFocusInputOnScreenFocus = canFocusInputOnScreenFocus();

        this.shouldAutoFocus = !props.modal.isVisible && (this.shouldFocusInputOnScreenFocus || this.isEmptyChat()) && props.shouldShowComposeInput;

        // These variables are used to decide whether to block the suggestions list from showing to prevent flickering
        this.shouldBlockEmojiCalc = false;
        this.shouldBlockMentionCalc = false;

        // For mobile Safari, updating the selection prop on an unfocused input will cause it to automatically gain focus
        // and subsequent programmatic focus shifts (e.g., modal focus trap) to show the blue frame (:focus-visible style),
        // so we need to ensure that it is only updated after focus.
        const isMobileSafari = Browser.isMobileSafari();

        this.unsubscribeNavigationBlur = () => null;
        this.unsubscribeNavigationFocus = () => null;

        this.state = {
            isFocused: this.shouldFocusInputOnScreenFocus && !this.props.modal.isVisible && !this.props.modal.willAlertModalBecomeVisible && this.props.shouldShowComposeInput,
            isFullComposerAvailable: props.isComposerFullSize,
            textInputShouldClear: false,
            isCommentEmpty: props.comment.length === 0,
            isMenuVisible: false,
            selection: {
                start: isMobileSafari && !this.shouldAutoFocus ? 0 : props.comment.length,
                end: isMobileSafari && !this.shouldAutoFocus ? 0 : props.comment.length,
            },
            value: props.comment,

            // If we are on a small width device then don't show last 3 items from conciergePlaceholderOptions
            conciergePlaceholderRandomIndex: _.random(this.props.translate('reportActionCompose.conciergePlaceholderOptions').length - (this.props.isSmallScreenWidth ? 4 : 1)),
            composerHeight: 0,
            hasExceededMaxCommentLength: false,
            isAttachmentPreviewActive: false,
            ...this.getDefaultSuggestionsValues(),
        };

        this.actionButtonRef = React.createRef();
    }

    componentDidMount() {
        this.unsubscribeNavigationBlur = this.props.navigation.addListener('blur', () => KeyDownListener.removeKeyDownPressListner(this.focusComposerOnKeyPress));
        this.unsubscribeNavigationFocus = this.props.navigation.addListener('focus', () => {
            KeyDownListener.addKeyDownPressListner(this.focusComposerOnKeyPress);
            this.setUpComposeFocusManager();
        });
        KeyDownListener.addKeyDownPressListner(this.focusComposerOnKeyPress);
        this.setUpComposeFocusManager();

        this.updateComment(this.comment);

        // Shows Popover Menu on Workspace Chat at first sign-in
        if (!this.props.disabled) {
            Welcome.show({
                routes: lodashGet(this.props.navigation.getState(), 'routes', []),
                showPopoverMenu: this.showPopoverMenu,
            });
        }

        if (this.props.comment.length !== 0) {
            Report.setReportWithDraft(this.props.reportID, true);
        }
    }
>>>>>>> cceb862e

// We want consistent auto focus behavior on input between native and mWeb so we have some auto focus management code that will
// prevent auto focus on existing chat for mobile device
const shouldFocusInputOnScreenFocus = canFocusInputOnScreenFocus();

/**
 * Save draft report comment. Debounced to happen at most once per second.
 * @param {String} reportID
 * @param {String} comment
 */
const debouncedSaveReportComment = _.debounce((reportID, comment) => {
    Report.saveReportComment(reportID, comment || '');
}, 1000);

/**
 * Broadcast that the user is typing. Debounced to limit how often we publish client events.
 * @param {String} reportID
 */
const debouncedBroadcastUserIsTyping = _.debounce((reportID) => {
    Report.broadcastUserIsTyping(reportID);
}, 100);

/**
 * Check if this piece of string looks like an emoji
 * @param {String} str
 * @param {Number} pos
 * @returns {Boolean}
 */
const isEmojiCode = (str, pos) => {
    const leftWords = str.slice(0, pos).split(CONST.REGEX.SPECIAL_CHAR_OR_EMOJI);
    const leftWord = _.last(leftWords);
    return CONST.REGEX.HAS_COLON_ONLY_AT_THE_BEGINNING.test(leftWord) && leftWord.length > 2;
};

/**
 * Check if this piece of string looks like a mention
 * @param {String} str
 * @returns {Boolean}
 */
const isMentionCode = (str) => CONST.REGEX.HAS_AT_MOST_TWO_AT_SIGNS.test(str);

/**
 * Trims first character of the string if it is a space
 * @param {String} str
 * @returns {String}
 */
const trimLeadingSpace = (str) => (str.slice(0, 1) === ' ' ? str.slice(1) : str);

// For mobile Safari, updating the selection prop on an unfocused input will cause it to automatically gain focus
// and subsequent programmatic focus shifts (e.g., modal focus trap) to show the blue frame (:focus-visible style),
// so we need to ensure that it is only updated after focus.
const isMobileSafari = Browser.isMobileSafari();

function ReportActionCompose({
    animatedRef,
    betas,
    blockedFromConcierge,
    comment,
    currentUserPersonalDetails,
    disabled,
    isComposerFullSize,
    isFocused: isFocusedProp,
    isKeyboardShown,
    isMediumScreenWidth,
    isSmallScreenWidth,
    modal,
    navigation,
    network,
    numberOfLines,
    onSubmit,
    parentReportActions,
    pendingAction,
    personalDetails,
    preferredLocale,
    preferredSkinTone,
    report,
    reportActions,
    reportID,
    shouldShowComposeInput,
    translate,
    windowHeight,
}) {
    /**
     * Updates the Highlight state of the composer
     */
    const [isFocused, setIsFocused] = useState(shouldFocusInputOnScreenFocus && !modal.isVisible && !modal.willAlertModalBecomeVisible && shouldShowComposeInput);
    const [isFullComposerAvailable, setIsFullComposerAvailable] = useState(isComposerFullSize);

    const isEmptyChat = useMemo(() => _.size(reportActions) === 1, [reportActions]);

    const shouldAutoFocus = !modal.isVisible && (shouldFocusInputOnScreenFocus || isEmptyChat) && shouldShowComposeInput;

    // These variables are used to decide whether to block the suggestions list from showing to prevent flickering
    const shouldBlockEmojiCalc = useRef(false);
    const shouldBlockMentionCalc = useRef(false);

    /**
     * Updates the should clear state of the composer
     */
    const [textInputShouldClear, setTextInputShouldClear] = useState(false);
    const [isCommentEmpty, setIsCommentEmpty] = useState(comment.length === 0);

    /**
     * Updates the visibility state of the menu
     */
    const [isMenuVisible, setMenuVisibility] = useState(false);
    const [selection, setSelection] = useState({
        start: isMobileSafari && !shouldAutoFocus ? 0 : comment.length,
        end: isMobileSafari && !shouldAutoFocus ? 0 : comment.length,
    });
    const [value, setValue] = useState(comment);

    const [composerHeight, setComposerHeight] = useState(0);
    const [isAttachmentPreviewActive, setIsAttachmentPreviewActive] = useState(false);

    // TODO: rewrite suggestion logic to some hook or state machine or util or something to not make it depend on ReportActionComposer
    const [suggestionValues, setSuggestionValues] = useState(defaultSuggestionsValues);

    const isEmojiSuggestionsMenuVisible = !_.isEmpty(suggestionValues.suggestedEmojis) && suggestionValues.shouldShowEmojiSuggestionMenu;
    const isMentionSuggestionsMenuVisible = !_.isEmpty(suggestionValues.suggestedMentions) && suggestionValues.shouldShowMentionSuggestionMenu;

    const [highlightedEmojiIndex] = useArrowKeyFocusManager({
        isActive: isEmojiSuggestionsMenuVisible,
        maxIndex: getMaxArrowIndex(suggestionValues.suggestedEmojis.length, suggestionValues.isAutoSuggestionPickerLarge),
        shouldExcludeTextAreaNodes: false,
    });
    const [highlightedMentionIndex, setHighlightedMentionIndex] = useArrowKeyFocusManager({
        isActive: isMentionSuggestionsMenuVisible,
        maxIndex: getMaxArrowIndex(suggestionValues.suggestedMentions.length, suggestionValues.isAutoSuggestionPickerLarge),
        shouldExcludeTextAreaNodes: false,
    });

    const insertedEmojisRef = useRef([]);

    /**
     * Update frequently used emojis list. We debounce this method in the constructor so that UpdateFrequentlyUsedEmojis
     * API is not called too often.
     */
<<<<<<< HEAD
    const debouncedUpdateFrequentlyUsedEmojis = useCallback(() => {
        User.updateFrequentlyUsedEmojis(EmojiUtils.getFrequentlyUsedEmojis(insertedEmojisRef.current));
        insertedEmojisRef.current = [];
    }, []);
=======
    setTextInputRef(el) {
        ReportActionComposeFocusManager.composerRef.current = el;
        this.textInput = el;
        if (_.isFunction(this.props.animatedRef)) {
            this.props.animatedRef(el);
        }
        this.focus = focusWithDelay(this.textInput).bind(this);
    }
>>>>>>> cceb862e

    /**
     * Updates the composer when the comment length is exceeded
     * Shows red borders and prevents the comment from being sent
     */
    const [hasExceededMaxCommentLength, setExceededMaxCommentLength] = useState(false);

    const commentRef = useRef(comment);
    const textInputRef = useRef(null);
    const actionButtonRef = useRef(null);

    const reportParticipants = useMemo(() => _.without(lodashGet(report, 'participantAccountIDs', []), currentUserPersonalDetails.accountID), [currentUserPersonalDetails.accountID, report]);
    const participantsWithoutExpensifyAccountIDs = useMemo(() => _.difference(reportParticipants, CONST.EXPENSIFY_ACCOUNT_IDS), [reportParticipants]);

    const shouldShowReportRecipientLocalTime = useMemo(
        () => ReportUtils.canShowReportRecipientLocalTime(personalDetails, report, currentUserPersonalDetails.accountID) && !isComposerFullSize,
        [personalDetails, report, currentUserPersonalDetails.accountID, isComposerFullSize],
    );

    const isBlockedFromConcierge = useMemo(() => ReportUtils.chatIncludesConcierge(report) && User.isBlockedFromConcierge(blockedFromConcierge), [report, blockedFromConcierge]);

    // If we are on a small width device then don't show last 3 items from conciergePlaceholderOptions
    const conciergePlaceholderRandomIndex = useMemo(
        () => _.random(translate('reportActionCompose.conciergePlaceholderOptions').length - (isSmallScreenWidth ? 4 : 1)),
        // eslint-disable-next-line react-hooks/exhaustive-deps
        [],
    );

    // Placeholder to display in the chat input.
    const inputPlaceholder = useMemo(() => {
        if (ReportUtils.chatIncludesConcierge(report)) {
            if (User.isBlockedFromConcierge(blockedFromConcierge)) {
                return translate('reportActionCompose.blockedFromConcierge');
            }

            return translate('reportActionCompose.conciergePlaceholderOptions')[conciergePlaceholderRandomIndex];
        }

        return translate('reportActionCompose.writeSomething');
    }, [report, blockedFromConcierge, translate, conciergePlaceholderRandomIndex]);

    /**
     * Focus the composer text input
     * @param {Boolean} [shouldDelay=false] Impose delay before focusing the composer
     * @memberof ReportActionCompose
     */
    const focus = useCallback((shouldDelay = false) => {
        // There could be other animations running while we trigger manual focus.
        // This prevents focus from making those animations janky.
        InteractionManager.runAfterInteractions(() => {
            if (!textInputRef.current) {
                return;
            }

            if (!shouldDelay) {
                textInputRef.current.focus();
            } else {
                // Keyboard is not opened after Emoji Picker is closed
                // SetTimeout is used as a workaround
                // https://github.com/react-native-modal/react-native-modal/issues/114
                // We carefully choose a delay. 100ms is found enough for keyboard to open.
                setTimeout(() => textInputRef.current.focus(), 100);
            }
        });
    }, []);

    /**
     * Update the value of the comment in Onyx
     *
     * @param {String} comment
     * @param {Boolean} shouldDebounceSaveComment
     */
    const updateComment = useCallback(
        (commentValue, shouldDebounceSaveComment) => {
            const {text: newComment = '', emojis = []} = EmojiUtils.replaceEmojis(commentValue, preferredSkinTone, preferredLocale);

            if (!_.isEmpty(emojis)) {
                User.updateFrequentlyUsedEmojis(EmojiUtils.getFrequentlyUsedEmojis(emojis));
                insertedEmojisRef.current = [...insertedEmojisRef.current, ...emojis];
                debouncedUpdateFrequentlyUsedEmojis();
            }

            setIsCommentEmpty(!!newComment.match(/^(\s)*$/));
            setValue(newComment);
            if (commentValue !== newComment) {
                const remainder = ComposerUtils.getCommonSuffixLength(commentRef.current, newComment);
                setSelection({
                    start: newComment.length - remainder,
                    end: newComment.length - remainder,
                });
            }

            // Indicate that draft has been created.
            if (commentRef.current.length === 0 && newComment.length !== 0) {
                Report.setReportWithDraft(reportID, true);
            }

            // The draft has been deleted.
            if (newComment.length === 0) {
                Report.setReportWithDraft(reportID, false);
            }

            commentRef.current = newComment;
            if (shouldDebounceSaveComment) {
                debouncedSaveReportComment(reportID, newComment);
            } else {
                Report.saveReportComment(reportID, newComment || '');
            }
            if (newComment) {
                debouncedBroadcastUserIsTyping(reportID);
            }
        },
        [debouncedUpdateFrequentlyUsedEmojis, preferredLocale, preferredSkinTone, reportID],
    );

    /**
     * Used to show Popover menu on Workspace chat at first sign-in
     * @returns {Boolean}
     */
    const showPopoverMenu = useMemo(
        () =>
            _.debounce(() => {
                setMenuVisibility(true);
                return true;
            }),
        [],
    );

    /**
     * Callback to add whatever text is chosen into the main input (used f.e as callback for the emoji picker)
     * @param {String} text
     * @param {Boolean} shouldAddTrailSpace
     */
    const replaceSelectionWithText = useCallback(
        (text, shouldAddTrailSpace = true) => {
            const updatedText = shouldAddTrailSpace ? `${text} ` : text;
            const selectionSpaceLength = shouldAddTrailSpace ? CONST.SPACE_LENGTH : 0;
            updateComment(ComposerUtils.insertText(commentRef.current, selection, updatedText));
            setSelection((prevSelection) => ({
                start: prevSelection.start + text.length + selectionSpaceLength,
                end: prevSelection.start + text.length + selectionSpaceLength,
            }));
        },
        [selection, updateComment],
    );

    /**
     * Check if the composer is visible. Returns true if the composer is not covered up by emoji picker or menu. False otherwise.
     * @returns {Boolean}
     */
    const checkComposerVisibility = useCallback(() => {
        const isComposerCoveredUp = EmojiPickerActions.isEmojiPickerVisible() || isMenuVisible || modal.isVisible;
        return !isComposerCoveredUp;
    }, [isMenuVisible, modal.isVisible]);

    const focusComposerOnKeyPress = useCallback(
        (e) => {
            const isComposerVisible = checkComposerVisibility();
            if (!isComposerVisible) {
                return;
            }

            // If the key pressed is non-character keys like Enter, Shift, ... do not focus
            if (e.key.length > 1) {
                return;
            }

            // If a key is pressed in combination with Meta, Control or Alt do not focus
            if (e.metaKey || e.ctrlKey || e.altKey) {
                return;
            }

            // if we're typing on another input/text area, do not focus
            if (['INPUT', 'TEXTAREA'].includes(e.target.nodeName)) {
                return;
            }

            focus();
            replaceSelectionWithText(e.key, false);
        },
        [checkComposerVisibility, focus, replaceSelectionWithText],
    );

    /**
     * Clean data related to EmojiSuggestions
     */
    const resetSuggestions = useCallback(() => {
        setSuggestionValues(defaultSuggestionsValues);
    }, []);

    /**
     * Calculates and cares about the content of an Emoji Suggester
     */
    const calculateEmojiSuggestion = useCallback(
        (selectionEnd) => {
            if (shouldBlockEmojiCalc.current) {
                shouldBlockEmojiCalc.current = false;
                return;
            }
            const leftString = value.substring(0, selectionEnd);
            const colonIndex = leftString.lastIndexOf(':');
            const isCurrentlyShowingEmojiSuggestion = isEmojiCode(value, selectionEnd);

            // the larger composerHeight the less space for EmojiPicker, Pixel 2 has pretty small screen and this value equal 5.3
            const hasEnoughSpaceForLargeSuggestion = windowHeight / composerHeight >= 6.8;
            const isAutoSuggestionPickerLarge = !isSmallScreenWidth || (isSmallScreenWidth && hasEnoughSpaceForLargeSuggestion);

            const nextState = {
                suggestedEmojis: [],
                colonIndex,
                shouldShowEmojiSuggestionMenu: false,
                isAutoSuggestionPickerLarge,
            };
            const newSuggestedEmojis = EmojiUtils.suggestEmojis(leftString, preferredLocale);

            if (newSuggestedEmojis.length && isCurrentlyShowingEmojiSuggestion) {
                nextState.suggestedEmojis = newSuggestedEmojis;
                nextState.shouldShowEmojiSuggestionMenu = !_.isEmpty(newSuggestedEmojis);
            }

            setSuggestionValues((prevState) => ({...prevState, ...nextState}));
        },
        [value, windowHeight, isSmallScreenWidth, preferredLocale, composerHeight],
    );

    const getMentionOptions = useCallback(
        (searchValue = '') => {
            const suggestions = [];

            if (CONST.AUTO_COMPLETE_SUGGESTER.HERE_TEXT.includes(searchValue.toLowerCase())) {
                suggestions.push({
                    text: CONST.AUTO_COMPLETE_SUGGESTER.HERE_TEXT,
                    alternateText: translate('mentionSuggestions.hereAlternateText'),
                    icons: [
                        {
                            source: Expensicons.Megaphone,
                            type: 'avatar',
                        },
                    ],
                });
            }

            const filteredPersonalDetails = _.filter(_.values(personalDetails), (detail) => {
                // If we don't have user's primary login, that member is not known to the current user and hence we do not allow them to be mentioned
                if (!detail.login) {
                    return false;
                }
                if (searchValue && !`${detail.displayName} ${detail.login}`.toLowerCase().includes(searchValue.toLowerCase())) {
                    return false;
                }
                return true;
            });

            const sortedPersonalDetails = _.sortBy(filteredPersonalDetails, (detail) => detail.displayName || detail.login);
            _.each(_.first(sortedPersonalDetails, CONST.AUTO_COMPLETE_SUGGESTER.MAX_AMOUNT_OF_SUGGESTIONS - suggestions.length), (detail) => {
                suggestions.push({
                    text: detail.displayName,
                    alternateText: detail.login,
                    icons: [
                        {
                            name: detail.login,
                            source: UserUtils.getAvatar(detail.avatar, detail.accountID),
                            type: 'avatar',
                        },
                    ],
                });
            });

            return suggestions;
        },
        [personalDetails, translate],
    );

    const calculateMentionSuggestion = useCallback(
        (selectionEnd) => {
            if (shouldBlockMentionCalc.current) {
                shouldBlockMentionCalc.current = false;
                return;
            }

            const valueAfterTheCursor = value.substring(selectionEnd);
            const indexOfFirstWhitespaceCharOrEmojiAfterTheCursor = valueAfterTheCursor.search(CONST.REGEX.NEW_LINE_OR_WHITE_SPACE_OR_EMOJI);

            let indexOfLastNonWhitespaceCharAfterTheCursor;
            if (indexOfFirstWhitespaceCharOrEmojiAfterTheCursor === -1) {
                // we didn't find a whitespace/emoji after the cursor, so we will use the entire string
                indexOfLastNonWhitespaceCharAfterTheCursor = value.length;
            } else {
                indexOfLastNonWhitespaceCharAfterTheCursor = indexOfFirstWhitespaceCharOrEmojiAfterTheCursor + selectionEnd;
            }

            const leftString = value.substring(0, indexOfLastNonWhitespaceCharAfterTheCursor);
            const words = leftString.split(CONST.REGEX.SPECIAL_CHAR_OR_EMOJI);
            const lastWord = _.last(words);

            let atSignIndex;
            if (lastWord.startsWith('@')) {
                atSignIndex = leftString.lastIndexOf(lastWord);
            }

            const prefix = lastWord.substring(1);

            const nextState = {
                suggestedMentions: [],
                atSignIndex,
                mentionPrefix: prefix,
            };

            const isCursorBeforeTheMention = valueAfterTheCursor.startsWith(lastWord);

            if (!isCursorBeforeTheMention && isMentionCode(lastWord)) {
                const suggestions = getMentionOptions(prefix);
                nextState.suggestedMentions = suggestions;
                nextState.shouldShowMentionSuggestionMenu = !_.isEmpty(suggestions);
            }

            setSuggestionValues((prevState) => ({
                ...prevState,
                ...nextState,
            }));
            setHighlightedMentionIndex(0);
        },
        [getMentionOptions, setHighlightedMentionIndex, value],
    );

    const onSelectionChange = useCallback(
        (e) => {
            LayoutAnimation.configureNext(LayoutAnimation.create(50, LayoutAnimation.Types.easeInEaseOut, LayoutAnimation.Properties.opacity));

            if (!value || e.nativeEvent.selection.end < 1) {
                resetSuggestions();
                shouldBlockEmojiCalc.current = false;
                shouldBlockMentionCalc.current = false;
                return;
            }

            setSelection(e.nativeEvent.selection);

            /**
             * we pass here e.nativeEvent.selection.end directly to calculateEmojiSuggestion
             * because in other case calculateEmojiSuggestion will have an old calculation value
             * of suggestion instead of current one
             */
            calculateEmojiSuggestion(e.nativeEvent.selection.end);
            calculateMentionSuggestion(e.nativeEvent.selection.end);
        },
        [calculateEmojiSuggestion, calculateMentionSuggestion, resetSuggestions, value],
    );

    const setUpComposeFocusManager = useCallback(() => {
        // This callback is used in the contextMenuActions to manage giving focus back to the compose input.
        // TODO: we should clean up this convoluted code and instead move focus management to something like ReportFooter.js or another higher up component
        ReportActionComposeFocusManager.onComposerFocus(() => {
            if (!willBlurTextInputOnTapOutside || !isFocusedProp) {
                return;
            }

            focus(false);
        });
    }, [focus, isFocusedProp]);

    /**
     * Set the TextInput Ref
     *
     * @param {Element} el
     * @memberof ReportActionCompose
     */
    const setTextInputRef = useCallback(
        (el) => {
            ReportActionComposeFocusManager.composerRef.current = el;
            textInputRef.current = el;
            if (_.isFunction(animatedRef)) {
                animatedRef(el);
            }
        },
        [animatedRef],
    );

    /**
     * Returns the list of IOU Options
     * @returns {Array<object>}
     */
    const moneyRequestOptions = useMemo(() => {
        const options = {
            [CONST.IOU.MONEY_REQUEST_TYPE.SPLIT]: {
                icon: Expensicons.Receipt,
                text: translate('iou.splitBill'),
            },
            [CONST.IOU.MONEY_REQUEST_TYPE.REQUEST]: {
                icon: Expensicons.MoneyCircle,
                text: translate('iou.requestMoney'),
            },
            [CONST.IOU.MONEY_REQUEST_TYPE.SEND]: {
                icon: Expensicons.Send,
                text: translate('iou.sendMoney'),
            },
        };

        return _.map(ReportUtils.getMoneyRequestOptions(report, reportParticipants, betas), (option) => ({
            ...options[option],
            onSelected: () => IOU.startMoneyRequest(option, report.reportID),
        }));
    }, [betas, report, reportParticipants, translate]);

    // eslint-disable-next-line rulesdir/prefer-early-return
    const updateShouldShowSuggestionMenuToFalse = useCallback(() => {
        if (suggestionValues.shouldShowEmojiSuggestionMenu) {
            setSuggestionValues((prevState) => ({...prevState, shouldShowEmojiSuggestionMenu: false}));
        }
        if (suggestionValues.shouldShowMentionSuggestionMenu) {
            setSuggestionValues((prevState) => ({...prevState, shouldShowMentionSuggestionMenu: false}));
        }
    }, [suggestionValues.shouldShowEmojiSuggestionMenu, suggestionValues.shouldShowMentionSuggestionMenu]);

    /**
     * Determines if we can show the task option
     * @returns {Boolean}
     */
    const taskOption = useMemo(() => {
        // We only prevent the task option from showing if it's a DM and the other user is an Expensify default email
        if (!Permissions.canUseTasks(betas) || ReportUtils.isExpensifyOnlyParticipantInReport(report)) {
            return [];
        }

        return [
            {
                icon: Expensicons.Task,
                text: translate('newTaskPage.assignTask'),
                onSelected: () => Task.clearOutTaskInfoAndNavigate(reportID),
            },
        ];
    }, [betas, report, reportID, translate]);

    /**
<<<<<<< HEAD
     * Replace the code of emoji and update selection
     * @param {Number} selectedEmoji
     */
    const insertSelectedEmoji = useCallback(
        (selectedEmoji) => {
            const commentBeforeColon = value.slice(0, suggestionValues.colonIndex);
            const emojiObject = suggestionValues.suggestedEmojis[selectedEmoji];
            const emojiCode = emojiObject.types && emojiObject.types[preferredSkinTone] ? emojiObject.types[preferredSkinTone] : emojiObject.code;
            const commentAfterColonWithEmojiNameRemoved = value.slice(selection.end);

            updateComment(`${commentBeforeColon}${emojiCode} ${trimLeadingSpace(commentAfterColonWithEmojiNameRemoved)}`, true);

            // In some Android phones keyboard, the text to search for the emoji is not cleared
            // will be added after the user starts typing again on the keyboard. This package is
            // a workaround to reset the keyboard natively.
            if (RNTextInputReset) {
                RNTextInputReset.resetKeyboardInput(findNodeHandle(textInputRef));
            }

            setSelection({
                start: suggestionValues.colonIndex + emojiCode.length + CONST.SPACE_LENGTH,
                end: suggestionValues.colonIndex + emojiCode.length + CONST.SPACE_LENGTH,
            });
            setSuggestionValues((prevState) => ({...prevState, suggestedEmojis: []}));

            insertedEmojisRef.current = [...insertedEmojisRef.current, emojiObject];
            debouncedUpdateFrequentlyUsedEmojis(emojiObject);
        },
        [debouncedUpdateFrequentlyUsedEmojis, preferredSkinTone, selection.end, suggestionValues.colonIndex, suggestionValues.suggestedEmojis, updateComment, value],
    );
=======
     * Save our report comment in Onyx. We debounce this method in the constructor so that it's not called too often
     * to update Onyx and re-render this component.
     *
     * @param {String} comment
     */
    debouncedSaveReportComment(comment) {
        Report.saveReportComment(this.props.reportID, comment || '');
    }
>>>>>>> cceb862e

    /**
     * Replace the code of mention and update selection
     * @param {Number} highlightedMentionIndex
     */
    const insertSelectedMention = useCallback(
        (highlightedMentionIndexInner) => {
            const commentBeforeAtSign = value.slice(0, suggestionValues.atSignIndex);
            const mentionObject = suggestionValues.suggestedMentions[highlightedMentionIndexInner];
            const mentionCode = mentionObject.text === CONST.AUTO_COMPLETE_SUGGESTER.HERE_TEXT ? CONST.AUTO_COMPLETE_SUGGESTER.HERE_TEXT : `@${mentionObject.alternateText}`;
            const commentAfterAtSignWithMentionRemoved = value.slice(suggestionValues.atSignIndex).replace(CONST.REGEX.MENTION_REPLACER, '');

            updateComment(`${commentBeforeAtSign}${mentionCode} ${trimLeadingSpace(commentAfterAtSignWithMentionRemoved)}`, true);
            setSelection({
                start: suggestionValues.atSignIndex + mentionCode.length + CONST.SPACE_LENGTH,
                end: suggestionValues.atSignIndex + mentionCode.length + CONST.SPACE_LENGTH,
            });
            setSuggestionValues((prevState) => ({
                ...prevState,
                suggestedMentions: [],
            }));
        },
        [suggestionValues, value, updateComment],
    );

    /**
     * Update the number of lines for a comment in Onyx
     * @param {Number} numberOfLines
     */
    const updateNumberOfLines = useCallback(
        (newNumberOfLines) => {
            Report.saveReportCommentNumberOfLines(reportID, newNumberOfLines);
        },
        [reportID],
    );

    /**
     * @returns {String}
     */
    const prepareCommentAndResetComposer = useCallback(() => {
        const trimmedComment = commentRef.current.trim();
        const commentLength = ReportUtils.getCommentLength(trimmedComment);

        // Don't submit empty comments or comments that exceed the character limit
        if (!commentLength || commentLength > CONST.MAX_COMMENT_LENGTH) {
            return '';
        }

        updateComment('');
        setTextInputShouldClear(true);
        if (isComposerFullSize) {
            Report.setIsComposerFullSize(reportID, false);
        }
        setIsFullComposerAvailable(false);
        return trimmedComment;
    }, [reportID, updateComment, isComposerFullSize]);

    /**
     * Add a new comment to this chat
     *
     * @param {SyntheticEvent} [e]
     */
    const submitForm = useCallback(
        (e) => {
            if (e) {
                e.preventDefault();
            }

            // Since we're submitting the form here which should clear the composer
            // We don't really care about saving the draft the user was typing
            // We need to make sure an empty draft gets saved instead
            debouncedSaveReportComment.cancel();

            const newComment = prepareCommentAndResetComposer();
            if (!newComment) {
                return;
            }

            onSubmit(newComment);
        },
        [onSubmit, prepareCommentAndResetComposer],
    );

    /**
     * Listens for keyboard shortcuts and applies the action
     *
     * @param {Object} e
     */
    const triggerHotkeyActions = useCallback(
        (e) => {
            if (!e || ComposerUtils.canSkipTriggerHotkeys(isSmallScreenWidth, isKeyboardShown)) {
                return;
            }

            const suggestionsExist = suggestionValues.suggestedEmojis.length > 0 || suggestionValues.suggestedMentions.length > 0;

            if (((!e.shiftKey && e.key === CONST.KEYBOARD_SHORTCUTS.ENTER.shortcutKey) || e.key === CONST.KEYBOARD_SHORTCUTS.TAB.shortcutKey) && suggestionsExist) {
                e.preventDefault();
                if (suggestionValues.suggestedEmojis.length > 0) {
                    insertSelectedEmoji(highlightedEmojiIndex);
                }
                if (suggestionValues.suggestedMentions.length > 0) {
                    insertSelectedMention(highlightedMentionIndex);
                }
                return;
            }

            if (e.key === CONST.KEYBOARD_SHORTCUTS.ESCAPE.shortcutKey) {
                e.preventDefault();

                if (suggestionsExist) {
                    resetSuggestions();
                }

                return;
            }

            // Submit the form when Enter is pressed
            if (e.key === CONST.KEYBOARD_SHORTCUTS.ENTER.shortcutKey && !e.shiftKey) {
                e.preventDefault();
                submitForm();
            }

            // Trigger the edit box for last sent message if ArrowUp is pressed and the comment is empty and Chronos is not in the participants
            if (e.key === CONST.KEYBOARD_SHORTCUTS.ARROW_UP.shortcutKey && textInputRef.current.selectionStart === 0 && value.length === 0 && !ReportUtils.chatIncludesChronos(report)) {
                e.preventDefault();

                const parentReportActionID = lodashGet(report, 'parentReportActionID', '');
                const parentReportAction = lodashGet(parentReportActions, [parentReportActionID], {});
                const lastReportAction = _.find([...reportActions, parentReportAction], (action) => ReportUtils.canEditReportAction(action));

                if (lastReportAction !== -1 && lastReportAction) {
                    Report.saveReportActionDraft(reportID, lastReportAction.reportActionID, _.last(lastReportAction.message).html);
                }
            }
        },
        [
            highlightedEmojiIndex,
            highlightedMentionIndex,
            insertSelectedEmoji,
            insertSelectedMention,
            isKeyboardShown,
            isSmallScreenWidth,
            parentReportActions,
            report,
            reportActions,
            reportID,
            resetSuggestions,
            submitForm,
            suggestionValues.suggestedEmojis.length,
            suggestionValues.suggestedMentions.length,
            value.length,
        ],
    );

    /**
     * @param {Object} file
     */
    const addAttachment = useCallback(
        (file) => {
            // Since we're submitting the form here which should clear the composer
            // We don't really care about saving the draft the user was typing
            // We need to make sure an empty draft gets saved instead
            debouncedSaveReportComment.cancel();
            const newComment = prepareCommentAndResetComposer();
            Report.addAttachment(reportID, file, newComment);
            setTextInputShouldClear(false);
        },
        [reportID, prepareCommentAndResetComposer],
    );

    /**
     * Event handler to update the state after the attachment preview is closed.
     */
    const attachmentPreviewClosed = useCallback(() => {
        shouldBlockEmojiCalc.current = false;
        shouldBlockMentionCalc.current = false;
        setIsAttachmentPreviewActive(false);
    }, []);

    useEffect(() => {
        const unsubscribeNavigationBlur = navigation.addListener('blur', () => KeyDownListener.removeKeyDownPressListner(focusComposerOnKeyPress));
        const unsubscribeNavigationFocus = navigation.addListener('focus', () => {
            KeyDownListener.addKeyDownPressListner(focusComposerOnKeyPress);
            setUpComposeFocusManager();
        });
        KeyDownListener.addKeyDownPressListner(focusComposerOnKeyPress);

        setUpComposeFocusManager();

        updateComment(commentRef.current);

        // Shows Popover Menu on Workspace Chat at first sign-in
        if (!disabled) {
            Welcome.show({
                routes: lodashGet(navigation.getState(), 'routes', []),
                showPopoverMenu,
            });
        }

        if (comment.length !== 0) {
            Report.setReportWithDraft(reportID, true);
        }

        return () => {
            ReportActionComposeFocusManager.clear();

            KeyDownListener.removeKeyDownPressListner(focusComposerOnKeyPress);
            unsubscribeNavigationBlur();
            unsubscribeNavigationFocus();
        };
        // eslint-disable-next-line react-hooks/exhaustive-deps
    }, []);

    const prevIsModalVisible = usePrevious(modal.isVisible);
    const prevIsFocused = usePrevious(isFocusedProp);
    useEffect(() => {
        // We want to focus or refocus the input when a modal has been closed or the underlying screen is refocused.
        // We avoid doing this on native platforms since the software keyboard popping
        // open creates a jarring and broken UX.
        if (!(willBlurTextInputOnTapOutside && !modal.isVisible && isFocusedProp && (prevIsModalVisible || !prevIsFocused))) {
            return;
        }

        focus();
    }, [focus, prevIsFocused, prevIsModalVisible, isFocusedProp, modal.isVisible]);

    const prevCommentProp = usePrevious(comment);
    const prevPreferredLocale = usePrevious(preferredLocale);
    const prevReportId = usePrevious(report.reportID);
    useEffect(() => {
        // Value state does not have the same value as comment props when the comment gets changed from another tab.
        // In this case, we should synchronize the value between tabs.
        const shouldSyncComment = prevCommentProp !== comment && value !== comment;

        // As the report IDs change, make sure to update the composer comment as we need to make sure
        // we do not show incorrect data in there (ie. draft of message from other report).
        if (preferredLocale === prevPreferredLocale && report.reportID === prevReportId && !shouldSyncComment) {
            return;
        }

        updateComment(comment);
    }, [prevCommentProp, prevPreferredLocale, prevReportId, comment, preferredLocale, report.reportID, updateComment, value]);

    // Prevents focusing and showing the keyboard while the drawer is covering the chat.
    const reportRecipient = personalDetails[participantsWithoutExpensifyAccountIDs[0]];
    const shouldUseFocusedColor = !isBlockedFromConcierge && !disabled && isFocused;
    const isFullSizeComposerAvailable = isFullComposerAvailable && !_.isEmpty(value);
    const hasReportRecipient = _.isObject(reportRecipient) && !_.isEmpty(reportRecipient);
    const maxComposerLines = isSmallScreenWidth ? CONST.COMPOSER.MAX_LINES_SMALL_SCREEN : CONST.COMPOSER.MAX_LINES;

    const Tap = Gesture.Tap()
        .enabled(!(isCommentEmpty || isBlockedFromConcierge || disabled || hasExceededMaxCommentLength))
        .onEnd(() => {
            'worklet';

            const viewTag = animatedRef();
            const viewName = 'RCTMultilineTextInputView';
            const updates = {text: ''};
            // we are setting the isCommentEmpty flag to true so the status of it will be in sync of the native text input state
            runOnJS(setIsCommentEmpty)(true);
            updatePropsPaperWorklet(viewTag, viewName, updates); // clears native text input on the UI thread
            runOnJS(submitForm)();
        });

    return (
        <View style={[shouldShowReportRecipientLocalTime && !lodashGet(network, 'isOffline') && styles.chatItemComposeWithFirstRow, isComposerFullSize && styles.chatItemFullComposeRow]}>
            <OfflineWithFeedback
                pendingAction={pendingAction}
                style={isComposerFullSize ? styles.chatItemFullComposeRow : {}}
                contentContainerStyle={isComposerFullSize ? styles.flex1 : {}}
            >
                {shouldShowReportRecipientLocalTime && hasReportRecipient && <ParticipantLocalTime participant={reportRecipient} />}
                <View
                    style={[
                        shouldUseFocusedColor ? styles.chatItemComposeBoxFocusedColor : styles.chatItemComposeBoxColor,
                        styles.flexRow,
                        styles.chatItemComposeBox,
                        isComposerFullSize && styles.chatItemFullComposeBox,
                        hasExceededMaxCommentLength && styles.borderColorDanger,
                    ]}
                >
                    <AttachmentModal
                        headerTitle={translate('reportActionCompose.sendAttachment')}
                        onConfirm={addAttachment}
                        onModalShow={() => setIsAttachmentPreviewActive(true)}
                        onModalHide={attachmentPreviewClosed}
                    >
                        {({displayFileInModal}) => (
                            <>
                                <AttachmentPicker>
                                    {({openPicker}) => {
                                        const triggerAttachmentPicker = () => {
                                            // Set a flag to block suggestion calculation until we're finished using the file picker,
                                            // which will stop any flickering as the file picker opens on non-native devices.
                                            if (willBlurTextInputOnTapOutsideFunc) {
                                                shouldBlockEmojiCalc.current = true;
                                                shouldBlockMentionCalc.current = true;
                                            }
                                            openPicker({
                                                onPicked: displayFileInModal,
                                            });
                                        };
                                        const menuItems = [
                                            ...moneyRequestOptions,
                                            ...taskOption,
                                            {
                                                icon: Expensicons.Paperclip,
                                                text: translate('reportActionCompose.addAttachment'),
                                                onSelected: () => {
                                                    if (Browser.isSafari()) {
                                                        return;
                                                    }
                                                    triggerAttachmentPicker();
                                                },
                                            },
                                        ];
                                        return (
                                            <>
                                                <View
                                                    style={[
                                                        styles.dFlex,
                                                        styles.flexColumn,
                                                        isFullSizeComposerAvailable || isComposerFullSize ? styles.justifyContentBetween : styles.justifyContentCenter,
                                                    ]}
                                                >
                                                    {isComposerFullSize && (
                                                        <Tooltip text={translate('reportActionCompose.collapse')}>
                                                            <PressableWithFeedback
                                                                onPress={(e) => {
                                                                    e.preventDefault();
                                                                    updateShouldShowSuggestionMenuToFalse();
                                                                    Report.setIsComposerFullSize(reportID, false);
                                                                }}
                                                                // Keep focus on the composer when Collapse button is clicked.
                                                                onMouseDown={(e) => e.preventDefault()}
                                                                style={styles.composerSizeButton}
                                                                disabled={isBlockedFromConcierge || disabled}
                                                                accessibilityRole={CONST.ACCESSIBILITY_ROLE.BUTTON}
                                                                accessibilityLabel={translate('reportActionCompose.collapse')}
                                                            >
                                                                <Icon src={Expensicons.Collapse} />
                                                            </PressableWithFeedback>
                                                        </Tooltip>
                                                    )}
                                                    {!isComposerFullSize && isFullSizeComposerAvailable && (
                                                        <Tooltip text={translate('reportActionCompose.expand')}>
                                                            <PressableWithFeedback
                                                                onPress={(e) => {
                                                                    e.preventDefault();
                                                                    updateShouldShowSuggestionMenuToFalse();
                                                                    Report.setIsComposerFullSize(reportID, true);
                                                                }}
                                                                // Keep focus on the composer when Expand button is clicked.
                                                                onMouseDown={(e) => e.preventDefault()}
                                                                style={styles.composerSizeButton}
                                                                disabled={isBlockedFromConcierge || disabled}
                                                                accessibilityRole={CONST.ACCESSIBILITY_ROLE.BUTTON}
                                                                accessibilityLabel={translate('reportActionCompose.expand')}
                                                            >
                                                                <Icon src={Expensicons.Expand} />
                                                            </PressableWithFeedback>
                                                        </Tooltip>
                                                    )}
                                                    <Tooltip text={translate('reportActionCompose.addAction')}>
                                                        <PressableWithFeedback
                                                            ref={actionButtonRef}
                                                            onPress={(e) => {
                                                                e.preventDefault();

                                                                // Drop focus to avoid blue focus ring.
                                                                actionButtonRef.current.blur();
                                                                setMenuVisibility(!isMenuVisible);
                                                            }}
                                                            style={styles.composerSizeButton}
                                                            disabled={isBlockedFromConcierge || disabled}
                                                            accessibilityRole={CONST.ACCESSIBILITY_ROLE.BUTTON}
                                                            accessibilityLabel={translate('reportActionCompose.addAction')}
                                                        >
                                                            <Icon src={Expensicons.Plus} />
                                                        </PressableWithFeedback>
                                                    </Tooltip>
                                                </View>
                                                <PopoverMenu
                                                    animationInTiming={CONST.ANIMATION_IN_TIMING}
                                                    isVisible={isMenuVisible}
                                                    onClose={() => setMenuVisibility(false)}
                                                    onItemSelected={(item, index) => {
                                                        setMenuVisibility(false);

                                                        // In order for the file picker to open dynamically, the click
                                                        // function must be called from within a event handler that was initiated
                                                        // by the user on Safari.
                                                        if (index === menuItems.length - 1) {
                                                            triggerAttachmentPicker();
                                                        }
                                                    }}
                                                    anchorPosition={styles.createMenuPositionReportActionCompose(windowHeight)}
                                                    anchorAlignment={{horizontal: CONST.MODAL.ANCHOR_ORIGIN_HORIZONTAL.LEFT, vertical: CONST.MODAL.ANCHOR_ORIGIN_VERTICAL.BOTTOM}}
                                                    menuItems={menuItems}
                                                    withoutOverlay
                                                    anchorRef={actionButtonRef}
                                                />
                                            </>
                                        );
                                    }}
                                </AttachmentPicker>
                                <View style={[containerComposeStyles, styles.textInputComposeBorder]}>
                                    <Composer
                                        checkComposerVisibility={checkComposerVisibility}
                                        autoFocus={shouldAutoFocus}
                                        multiline
                                        ref={setTextInputRef}
                                        textAlignVertical="top"
                                        placeholder={inputPlaceholder}
                                        placeholderTextColor={themeColors.placeholderText}
                                        onChangeText={(commentValue) => updateComment(commentValue, true)}
                                        onKeyPress={triggerHotkeyActions}
                                        style={[styles.textInputCompose, isComposerFullSize ? styles.textInputFullCompose : styles.flex4]}
                                        maxLines={maxComposerLines}
                                        onFocus={() => setIsFocused(true)}
                                        onBlur={() => {
                                            setIsFocused(false);
                                            resetSuggestions();
                                        }}
                                        onClick={() => {
                                            shouldBlockEmojiCalc.current = false;
                                            shouldBlockMentionCalc.current = false;
                                        }}
                                        onPasteFile={displayFileInModal}
                                        shouldClear={textInputShouldClear}
                                        onClear={() => setTextInputShouldClear(false)}
                                        isDisabled={isBlockedFromConcierge || disabled}
                                        selection={selection}
                                        onSelectionChange={onSelectionChange}
                                        isFullComposerAvailable={isFullSizeComposerAvailable}
                                        setIsFullComposerAvailable={setIsFullComposerAvailable}
                                        isComposerFullSize={isComposerFullSize}
                                        value={value}
                                        numberOfLines={numberOfLines}
                                        onNumberOfLinesChange={updateNumberOfLines}
                                        shouldCalculateCaretPosition
                                        onLayout={(e) => {
                                            const composerLayoutHeight = e.nativeEvent.layout.height;
                                            if (composerHeight === composerLayoutHeight) {
                                                return;
                                            }
                                            setComposerHeight(composerLayoutHeight);
                                        }}
                                        onScroll={() => updateShouldShowSuggestionMenuToFalse()}
                                    />
                                </View>
                                <ReportDropUI
                                    onDrop={(e) => {
                                        if (isAttachmentPreviewActive) {
                                            return;
                                        }
                                        const data = lodashGet(e, ['dataTransfer', 'items', 0]);
                                        displayFileInModal(data);
                                    }}
                                />
                            </>
                        )}
                    </AttachmentModal>
                    {DeviceCapabilities.canUseTouchScreen() && isMediumScreenWidth ? null : (
                        <EmojiPickerButton
                            isDisabled={isBlockedFromConcierge || disabled}
                            onModalHide={() => focus(true)}
                            onEmojiSelected={replaceSelectionWithText}
                        />
                    )}
                    <View
                        style={[styles.justifyContentEnd]}
                        // Keep focus on the composer when Send message is clicked.
                        onMouseDown={(e) => e.preventDefault()}
                    >
                        <GestureDetector gesture={Tap}>
                            <Tooltip text={translate('common.send')}>
                                <PressableWithFeedback
                                    style={({pressed, isDisabled}) => [
                                        styles.chatItemSubmitButton,
                                        isCommentEmpty || hasExceededMaxCommentLength || pressed || isDisabled ? undefined : styles.buttonSuccess,
                                        isCommentEmpty || isBlockedFromConcierge || disabled || hasExceededMaxCommentLength ? styles.cursorDisabled : undefined,
                                    ]}
                                    accessibilityRole={CONST.ACCESSIBILITY_ROLE.BUTTON}
                                    accessibilityLabel={translate('common.send')}
                                >
                                    {({pressed}) => (
                                        <Icon
                                            src={Expensicons.Send}
                                            fill={isCommentEmpty || hasExceededMaxCommentLength || pressed ? themeColors.icon : themeColors.textLight}
                                        />
                                    )}
                                </PressableWithFeedback>
                            </Tooltip>
                        </GestureDetector>
                    </View>
                </View>
                <View
                    style={[
                        styles.flexRow,
                        styles.justifyContentBetween,
                        styles.alignItemsCenter,
                        (!isSmallScreenWidth || (isSmallScreenWidth && !network.isOffline)) && styles.chatItemComposeSecondaryRow,
                    ]}
                >
                    {!isSmallScreenWidth && <OfflineIndicator containerStyles={[styles.chatItemComposeSecondaryRow]} />}
                    <ReportTypingIndicator reportID={reportID} />
                    <ExceededCommentLength
                        comment={commentRef.current}
                        onExceededMaxCommentLength={setExceededMaxCommentLength}
                    />
                </View>
            </OfflineWithFeedback>
            {isEmojiSuggestionsMenuVisible && (
                <EmojiSuggestions
                    onClose={() => setSuggestionValues((prevState) => ({...prevState, suggestedEmojis: []}))}
                    highlightedEmojiIndex={highlightedEmojiIndex}
                    emojis={suggestionValues.suggestedEmojis}
                    comment={value}
                    updateComment={(newComment) => setValue(newComment)}
                    colonIndex={suggestionValues.colonIndex}
                    prefix={value.slice(suggestionValues.colonIndex + 1, selection.start)}
                    onSelect={insertSelectedEmoji}
                    isComposerFullSize={isComposerFullSize}
                    preferredSkinToneIndex={preferredSkinTone}
                    isEmojiPickerLarge={suggestionValues.isAutoSuggestionPickerLarge}
                    composerHeight={composerHeight}
                    shouldIncludeReportRecipientLocalTimeHeight={shouldShowReportRecipientLocalTime}
                />
            )}
            {isMentionSuggestionsMenuVisible && (
                <MentionSuggestions
                    onClose={() => setSuggestionValues((prevState) => ({...prevState, suggestedMentions: []}))}
                    highlightedMentionIndex={highlightedMentionIndex}
                    mentions={suggestionValues.suggestedMentions}
                    comment={value}
                    updateComment={(newComment) => setValue(newComment)}
                    colonIndex={suggestionValues.colonIndex}
                    prefix={suggestionValues.mentionPrefix}
                    onSelect={insertSelectedMention}
                    isComposerFullSize={isComposerFullSize}
                    isMentionPickerLarge={suggestionValues.isAutoSuggestionPickerLarge}
                    composerHeight={composerHeight}
                    shouldIncludeReportRecipientLocalTimeHeight={shouldShowReportRecipientLocalTime}
                />
            )}
        </View>
    );
}

ReportActionCompose.propTypes = propTypes;
ReportActionCompose.defaultProps = defaultProps;

export default compose(
    withWindowDimensions,
    withNavigation,
    withNavigationFocus,
    withLocalize,
    withNetwork(),
    withCurrentUserPersonalDetails,
    withKeyboardState,
    withAnimatedRef,
    withOnyx({
        betas: {
            key: ONYXKEYS.BETAS,
        },
        comment: {
            key: ({reportID}) => `${ONYXKEYS.COLLECTION.REPORT_DRAFT_COMMENT}${reportID}`,
        },
        numberOfLines: {
            key: ({reportID}) => `${ONYXKEYS.COLLECTION.REPORT_DRAFT_COMMENT_NUMBER_OF_LINES}${reportID}`,
        },
        modal: {
            key: ONYXKEYS.MODAL,
        },
        blockedFromConcierge: {
            key: ONYXKEYS.NVP_BLOCKED_FROM_CONCIERGE,
        },
        preferredSkinTone: {
            key: ONYXKEYS.PREFERRED_EMOJI_SKIN_TONE,
            selector: EmojiUtils.getPreferredSkinToneIndex,
        },
        personalDetails: {
            key: ONYXKEYS.PERSONAL_DETAILS_LIST,
        },
        shouldShowComposeInput: {
            key: ONYXKEYS.SHOULD_SHOW_COMPOSE_INPUT,
        },
        parentReportActions: {
            key: ({report}) => `${ONYXKEYS.COLLECTION.REPORT_ACTIONS}${report.parentReportID}`,
            canEvict: false,
        },
    }),
)(ReportActionCompose);<|MERGE_RESOLUTION|>--- conflicted
+++ resolved
@@ -179,113 +179,7 @@
     return rowCount - 1;
 };
 
-<<<<<<< HEAD
 const willBlurTextInputOnTapOutside = willBlurTextInputOnTapOutsideFunc();
-=======
-class ReportActionCompose extends React.Component {
-    constructor(props) {
-        super(props);
-        this.calculateEmojiSuggestion = _.debounce(this.calculateEmojiSuggestion, 10, false);
-        this.calculateMentionSuggestion = _.debounce(this.calculateMentionSuggestion, 10, false);
-        this.updateComment = this.updateComment.bind(this);
-        this.debouncedSaveReportComment = _.debounce(this.debouncedSaveReportComment.bind(this), 1000, false);
-        this.debouncedBroadcastUserIsTyping = _.debounce(this.debouncedBroadcastUserIsTyping.bind(this), 100, true);
-        this.triggerHotkeyActions = this.triggerHotkeyActions.bind(this);
-        this.submitForm = this.submitForm.bind(this);
-        this.setIsFocused = this.setIsFocused.bind(this);
-        this.setIsFullComposerAvailable = this.setIsFullComposerAvailable.bind(this);
-        this.focus = focusWithDelay(this.textInput).bind(this);
-        this.replaceSelectionWithText = this.replaceSelectionWithText.bind(this);
-        this.focusComposerOnKeyPress = this.focusComposerOnKeyPress.bind(this);
-        this.checkComposerVisibility = this.checkComposerVisibility.bind(this);
-        this.onSelectionChange = this.onSelectionChange.bind(this);
-        this.isEmojiCode = this.isEmojiCode.bind(this);
-        this.isMentionCode = this.isMentionCode.bind(this);
-        this.setTextInputRef = this.setTextInputRef.bind(this);
-        this.getInputPlaceholder = this.getInputPlaceholder.bind(this);
-        this.getMoneyRequestOptions = this.getMoneyRequestOptions.bind(this);
-        this.getTaskOption = this.getTaskOption.bind(this);
-        this.addAttachment = this.addAttachment.bind(this);
-        this.insertSelectedEmoji = this.insertSelectedEmoji.bind(this);
-        this.insertSelectedMention = this.insertSelectedMention.bind(this);
-        this.setExceededMaxCommentLength = this.setExceededMaxCommentLength.bind(this);
-        this.updateNumberOfLines = this.updateNumberOfLines.bind(this);
-        this.showPopoverMenu = this.showPopoverMenu.bind(this);
-        this.debouncedUpdateFrequentlyUsedEmojis = _.debounce(this.debouncedUpdateFrequentlyUsedEmojis.bind(this), 1000, false);
-        this.comment = props.comment;
-        this.insertedEmojis = [];
-
-        this.attachmentModalRef = React.createRef();
-
-        // React Native will retain focus on an input for native devices but web/mWeb behave differently so we have some focus management
-        // code that will refocus the compose input after a user closes a modal or some other actions, see usage of ReportActionComposeFocusManager
-        this.willBlurTextInputOnTapOutside = willBlurTextInputOnTapOutside();
-
-        // We want consistent auto focus behavior on input between native and mWeb so we have some auto focus management code that will
-        // prevent auto focus on existing chat for mobile device
-        this.shouldFocusInputOnScreenFocus = canFocusInputOnScreenFocus();
-
-        this.shouldAutoFocus = !props.modal.isVisible && (this.shouldFocusInputOnScreenFocus || this.isEmptyChat()) && props.shouldShowComposeInput;
-
-        // These variables are used to decide whether to block the suggestions list from showing to prevent flickering
-        this.shouldBlockEmojiCalc = false;
-        this.shouldBlockMentionCalc = false;
-
-        // For mobile Safari, updating the selection prop on an unfocused input will cause it to automatically gain focus
-        // and subsequent programmatic focus shifts (e.g., modal focus trap) to show the blue frame (:focus-visible style),
-        // so we need to ensure that it is only updated after focus.
-        const isMobileSafari = Browser.isMobileSafari();
-
-        this.unsubscribeNavigationBlur = () => null;
-        this.unsubscribeNavigationFocus = () => null;
-
-        this.state = {
-            isFocused: this.shouldFocusInputOnScreenFocus && !this.props.modal.isVisible && !this.props.modal.willAlertModalBecomeVisible && this.props.shouldShowComposeInput,
-            isFullComposerAvailable: props.isComposerFullSize,
-            textInputShouldClear: false,
-            isCommentEmpty: props.comment.length === 0,
-            isMenuVisible: false,
-            selection: {
-                start: isMobileSafari && !this.shouldAutoFocus ? 0 : props.comment.length,
-                end: isMobileSafari && !this.shouldAutoFocus ? 0 : props.comment.length,
-            },
-            value: props.comment,
-
-            // If we are on a small width device then don't show last 3 items from conciergePlaceholderOptions
-            conciergePlaceholderRandomIndex: _.random(this.props.translate('reportActionCompose.conciergePlaceholderOptions').length - (this.props.isSmallScreenWidth ? 4 : 1)),
-            composerHeight: 0,
-            hasExceededMaxCommentLength: false,
-            isAttachmentPreviewActive: false,
-            ...this.getDefaultSuggestionsValues(),
-        };
-
-        this.actionButtonRef = React.createRef();
-    }
-
-    componentDidMount() {
-        this.unsubscribeNavigationBlur = this.props.navigation.addListener('blur', () => KeyDownListener.removeKeyDownPressListner(this.focusComposerOnKeyPress));
-        this.unsubscribeNavigationFocus = this.props.navigation.addListener('focus', () => {
-            KeyDownListener.addKeyDownPressListner(this.focusComposerOnKeyPress);
-            this.setUpComposeFocusManager();
-        });
-        KeyDownListener.addKeyDownPressListner(this.focusComposerOnKeyPress);
-        this.setUpComposeFocusManager();
-
-        this.updateComment(this.comment);
-
-        // Shows Popover Menu on Workspace Chat at first sign-in
-        if (!this.props.disabled) {
-            Welcome.show({
-                routes: lodashGet(this.props.navigation.getState(), 'routes', []),
-                showPopoverMenu: this.showPopoverMenu,
-            });
-        }
-
-        if (this.props.comment.length !== 0) {
-            Report.setReportWithDraft(this.props.reportID, true);
-        }
-    }
->>>>>>> cceb862e
 
 // We want consistent auto focus behavior on input between native and mWeb so we have some auto focus management code that will
 // prevent auto focus on existing chat for mobile device
@@ -424,21 +318,10 @@
      * Update frequently used emojis list. We debounce this method in the constructor so that UpdateFrequentlyUsedEmojis
      * API is not called too often.
      */
-<<<<<<< HEAD
     const debouncedUpdateFrequentlyUsedEmojis = useCallback(() => {
         User.updateFrequentlyUsedEmojis(EmojiUtils.getFrequentlyUsedEmojis(insertedEmojisRef.current));
         insertedEmojisRef.current = [];
     }, []);
-=======
-    setTextInputRef(el) {
-        ReportActionComposeFocusManager.composerRef.current = el;
-        this.textInput = el;
-        if (_.isFunction(this.props.animatedRef)) {
-            this.props.animatedRef(el);
-        }
-        this.focus = focusWithDelay(this.textInput).bind(this);
-    }
->>>>>>> cceb862e
 
     /**
      * Updates the composer when the comment length is exceeded
@@ -873,7 +756,6 @@
     }, [betas, report, reportID, translate]);
 
     /**
-<<<<<<< HEAD
      * Replace the code of emoji and update selection
      * @param {Number} selectedEmoji
      */
@@ -904,16 +786,6 @@
         },
         [debouncedUpdateFrequentlyUsedEmojis, preferredSkinTone, selection.end, suggestionValues.colonIndex, suggestionValues.suggestedEmojis, updateComment, value],
     );
-=======
-     * Save our report comment in Onyx. We debounce this method in the constructor so that it's not called too often
-     * to update Onyx and re-render this component.
-     *
-     * @param {String} comment
-     */
-    debouncedSaveReportComment(comment) {
-        Report.saveReportComment(this.props.reportID, comment || '');
-    }
->>>>>>> cceb862e
 
     /**
      * Replace the code of mention and update selection
