--- conflicted
+++ resolved
@@ -16,14 +16,9 @@
 import AttachmentModal from '../../../components/AttachmentModal';
 import compose from '../../../libs/compose';
 import CreateMenu from '../../../components/CreateMenu';
-<<<<<<< HEAD
-import CONST from '../../../CONST';
-import Navigation from '../../../libs/Navigation/Navigation';
 import withNavigationContext, {navigationContextPropTypes} from '../../../components/withNavigationContext';
-=======
 import withWindowDimensions from '../../../components/withWindowDimensions';
 import withDrawerState from '../../../components/withDrawerState';
->>>>>>> f0b26840
 
 const propTypes = {
     // A method to call when the form is submitted
@@ -48,16 +43,14 @@
         participants: PropTypes.arrayOf(PropTypes.string),
     }).isRequired,
 
-<<<<<<< HEAD
-    ...windowDimensionsPropTypes,
-    ...navigationContextPropTypes,
-=======
     /* Is the report view covered by the drawer */
     isDrawerOpen: PropTypes.bool.isRequired,
 
     /* Is the window width narrow, like on a mobile device */
     isSmallScreenWidth: PropTypes.bool.isRequired,
->>>>>>> f0b26840
+
+    ...navigationContextPropTypes,
+
 };
 
 const defaultProps = {
@@ -87,25 +80,10 @@
     }
 
     componentDidUpdate(prevProps) {
-<<<<<<< HEAD
-        // The first time the component loads the props is empty and the next time it may contain value.
-        // If it does let's update this.comment so that it matches the defaultValue that we show in textInput.
-        if (this.props.comment && prevProps.comment === '' && prevProps.comment !== this.props.comment) {
-            this.comment = this.props.comment;
-        }
-
         // When any modal goes from visible to hidden or when the report ID changes,
         // bring focus to the compose field only when the screen is focused.
-        if (this.props.isScreenFocused && (
-            (prevProps.modal.isVisible && !this.props.modal.isVisible)
-            || (prevProps.reportID !== this.props.reportID)
-        )) {
+        if (this.props.isScreenFocused && prevProps.modal.isVisible && !this.props.modal.isVisible) {
             this.setIsFocused(true);
-=======
-        // When any modal goes from visible to hidden, bring focus to the compose field
-        if (prevProps.modal.isVisible && !this.props.modal.isVisible) {
-            this.focus();
->>>>>>> f0b26840
         }
     }
 
@@ -259,9 +237,6 @@
                                                 isVisible={this.state.isMenuVisible}
                                                 onClose={() => this.setMenuVisibility(false)}
                                                 onItemSelected={() => this.setMenuVisibility(false)}
-<<<<<<< HEAD
-                                                menuOptions={[CONST.MENU_ITEM_KEYS.ATTACHMENT_PICKER]}
-=======
                                                 menuItems={[
                                                     {
                                                         icon: Paperclip,
@@ -275,7 +250,6 @@
                                                         },
                                                     },
                                                 ]}
->>>>>>> f0b26840
 
                                             /**
                                              * Temporarily hiding IOU Modal options while Modal is incomplete. Will
@@ -362,9 +336,5 @@
             key: ({reportID}) => `${ONYXKEYS.COLLECTION.REPORT}${reportID}`,
         },
     }),
-<<<<<<< HEAD
-    withWindowDimensions,
     withNavigationContext,
-=======
->>>>>>> f0b26840
 )(ReportActionCompose);