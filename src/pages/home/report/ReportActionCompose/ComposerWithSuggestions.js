--- conflicted
+++ resolved
@@ -106,6 +106,7 @@
     forwardedRef,
     isNextModalWillOpenRef,
     editFocused,
+    parentReportAction,
 }) {
     const {preferredLocale} = useLocalize();
     const isFocused = useIsFocused();
@@ -126,13 +127,7 @@
     const {isSmallScreenWidth, isMediumScreenWidth} = useWindowDimensions();
     const maxComposerLines = isSmallScreenWidth ? CONST.COMPOSER.MAX_LINES_SMALL_SCREEN : CONST.COMPOSER.MAX_LINES;
 
-<<<<<<< HEAD
-    const shouldAutoFocus = !modal.isVisible && (shouldFocusInputOnScreenFocus || isEmptyChat) && shouldShowComposeInput;
-=======
-    const isEmptyChat = useMemo(() => _.size(reportActions) === 1, [reportActions]);
-    const parentAction = ReportActionsUtils.getParentReportAction(report);
-    const shouldAutoFocus = !modal.isVisible && (shouldFocusInputOnScreenFocus || (isEmptyChat && !ReportActionsUtils.isTransactionThread(parentAction))) && shouldShowComposeInput;
->>>>>>> 1c85ebeb
+    const shouldAutoFocus = !modal.isVisible && (shouldFocusInputOnScreenFocus || (isEmptyChat && !ReportActionsUtils.isTransactionThread(parentReportAction))) && shouldShowComposeInput;
 
     const valueRef = useRef(value);
     valueRef.current = value;
@@ -661,18 +656,4 @@
             key: ONYXKEYS.INPUT_FOCUSED,
         },
     }),
-<<<<<<< HEAD
-)(
-    memo(
-        React.forwardRef((props, ref) => (
-            <ComposerWithSuggestions
-                // eslint-disable-next-line react/jsx-props-no-spreading
-                {...props}
-                forwardedRef={ref}
-            />
-        )),
-    ),
-);
-=======
-)(ComposerWithSuggestionsWithRef);
->>>>>>> 1c85ebeb
+)(memo(ComposerWithSuggestionsWithRef));