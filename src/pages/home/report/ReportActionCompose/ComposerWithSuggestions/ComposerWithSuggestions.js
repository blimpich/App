import {useIsFocused, useNavigation} from '@react-navigation/native';
import lodashGet from 'lodash/get';
import React, {memo, useCallback, useEffect, useImperativeHandle, useMemo, useRef, useState} from 'react';
import {findNodeHandle, NativeModules, View} from 'react-native';
import {withOnyx} from 'react-native-onyx';
import {runOnJS, useAnimatedRef} from 'react-native-reanimated';
import _ from 'underscore';
import Composer from '@components/Composer';
import EmojiPickerButton from '@components/EmojiPicker/EmojiPickerButton';
import withKeyboardState from '@components/withKeyboardState';
import useDebounce from '@hooks/useDebounce';
import useLocalize from '@hooks/useLocalize';
import usePrevious from '@hooks/usePrevious';
import useWindowDimensions from '@hooks/useWindowDimensions';
import * as Browser from '@libs/Browser';
import canFocusInputOnScreenFocus from '@libs/canFocusInputOnScreenFocus';
import compose from '@libs/compose';
import * as ComposerUtils from '@libs/ComposerUtils';
import getDraftComment from '@libs/ComposerUtils/getDraftComment';
import convertToLTRForComposer from '@libs/convertToLTRForComposer';
import * as DeviceCapabilities from '@libs/DeviceCapabilities';
import * as EmojiUtils from '@libs/EmojiUtils';
import focusComposerWithDelay from '@libs/focusComposerWithDelay';
import * as KeyDownListener from '@libs/KeyboardShortcut/KeyDownPressListener';
import ReportActionComposeFocusManager from '@libs/ReportActionComposeFocusManager';
import * as ReportActionsUtils from '@libs/ReportActionsUtils';
import * as ReportUtils from '@libs/ReportUtils';
import * as SuggestionUtils from '@libs/SuggestionUtils';
import updateMultilineInputRange from '@libs/UpdateMultilineInputRange';
import updatePropsPaperWorklet from '@libs/updatePropsPaperWorklet';
import willBlurTextInputOnTapOutsideFunc from '@libs/willBlurTextInputOnTapOutside';
import SendButton from '@pages/home/report/ReportActionCompose/SendButton';
import SilentCommentUpdater from '@pages/home/report/ReportActionCompose/SilentCommentUpdater';
import Suggestions from '@pages/home/report/ReportActionCompose/Suggestions';
import containerComposeStyles from '@styles/containerComposeStyles';
import useTheme from '@styles/themes/useTheme';
import useThemeStyles from '@styles/useThemeStyles';
import * as EmojiPickerActions from '@userActions/EmojiPickerAction';
import * as InputFocus from '@userActions/InputFocus';
import * as Report from '@userActions/Report';
import * as User from '@userActions/User';
import CONST from '@src/CONST';
import ONYXKEYS from '@src/ONYXKEYS';
import {defaultProps, propTypes} from './composerWithSuggestionsProps';

const {RNTextInputReset} = NativeModules;

// For mobile Safari, updating the selection prop on an unfocused input will cause it to automatically gain focus
// and subsequent programmatic focus shifts (e.g., modal focus trap) to show the blue frame (:focus-visible style),
// so we need to ensure that it is only updated after focus.
const isMobileSafari = Browser.isMobileSafari();

/**
 * Broadcast that the user is typing. Debounced to limit how often we publish client events.
 * @param {String} reportID
 */
const debouncedBroadcastUserIsTyping = _.debounce((reportID) => {
    Report.broadcastUserIsTyping(reportID);
}, 100);

const willBlurTextInputOnTapOutside = willBlurTextInputOnTapOutsideFunc();

// We want consistent auto focus behavior on input between native and mWeb so we have some auto focus management code that will
// prevent auto focus on existing chat for mobile device
const shouldFocusInputOnScreenFocus = canFocusInputOnScreenFocus();

/**
 * This component holds the value and selection state.
 * If a component really needs access to these state values it should be put here.
 * However, double check if the component really needs access, as it will re-render
 * on every key press.
 * @param {Object} props
 * @returns {React.Component}
 */
function ComposerWithSuggestions({
    // Onyx
    modal,
    preferredSkinTone,
    numberOfLines,
    // HOCs
    isKeyboardShown,
    // Props: Report
    reportID,
    includeChronos,
    isEmptyChat,
    lastReportAction,
    // Focus
    onFocus,
    onBlur,
    // Composer
    isComposerFullSize,
    isMenuVisible,
    inputPlaceholder,
    displayFileInModal,
    textInputShouldClear,
    setTextInputShouldClear,
    isBlockedFromConcierge,
    disabled,
    isFullComposerAvailable,
    setIsFullComposerAvailable,
    isSendDisabled,
    handleSendMessage,
    shouldShowComposeInput,
    measureParentContainer,
    listHeight,
    // Refs
    suggestionsRef,
    forwardedRef,
    isNextModalWillOpenRef,
    editFocused,
    parentReportAction,
    // For testing
    children,
}) {
    const theme = useTheme();
    const styles = useThemeStyles();
    const {preferredLocale} = useLocalize();
    const isFocused = useIsFocused();
    const navigation = useNavigation();
    const emojisPresentBefore = useRef([]);

    const draftComment = getDraftComment(reportID) || '';
    const [isCommentEmpty, setIsCommentEmpty] = useState(() => !draftComment || !!draftComment.match(/^(\s)*$/));
    const animatedRef = useAnimatedRef();
    const [value, setValue] = useState(() => {
        if (draftComment) {
            emojisPresentBefore.current = EmojiUtils.extractEmojis(draftComment);
        }
        return draftComment;
    });
    const commentRef = useRef(value);

    const {isSmallScreenWidth, isMediumScreenWidth} = useWindowDimensions();
    const maxComposerLines = isSmallScreenWidth ? CONST.COMPOSER.MAX_LINES_SMALL_SCREEN : CONST.COMPOSER.MAX_LINES;

    const shouldAutoFocus = !modal.isVisible && (shouldFocusInputOnScreenFocus || (isEmptyChat && !ReportActionsUtils.isTransactionThread(parentReportAction))) && shouldShowComposeInput;

    const valueRef = useRef(value);
    valueRef.current = value;

    const [selection, setSelection] = useState(() => ({
        start: isMobileSafari && !shouldAutoFocus ? 0 : value.length,
        end: isMobileSafari && !shouldAutoFocus ? 0 : value.length,
    }));

    const [composerHeight, setComposerHeight] = useState(0);

    const textInputRef = useRef(null);
    const insertedEmojisRef = useRef([]);

    // A flag to indicate whether the onScroll callback is likely triggered by a layout change (caused by text change) or not
    const isScrollLikelyLayoutTriggered = useRef(false);
    const suggestions = lodashGet(suggestionsRef, 'current.getSuggestions', () => [])();

    const hasEnoughSpaceForLargeSuggestion = SuggestionUtils.hasEnoughSpaceForLargeSuggestionMenu(listHeight, composerHeight, suggestions.length);

    const isAutoSuggestionPickerLarge = !isSmallScreenWidth || (isSmallScreenWidth && hasEnoughSpaceForLargeSuggestion);

    /**
     * Update frequently used emojis list. We debounce this method in the constructor so that UpdateFrequentlyUsedEmojis
     * API is not called too often.
     */
    const debouncedUpdateFrequentlyUsedEmojis = useCallback(() => {
        User.updateFrequentlyUsedEmojis(EmojiUtils.getFrequentlyUsedEmojis(insertedEmojisRef.current));
        insertedEmojisRef.current = [];
    }, []);

    /**
     * Reset isScrollLikelyLayoutTriggered to false.
     *
     * The function is debounced with a handpicked wait time to address 2 issues:
     * 1. There is a slight delay between onChangeText and onScroll
     * 2. Layout change will trigger onScroll multiple times
     */
    const debouncedLowerIsScrollLikelyLayoutTriggered = useDebounce(
        useCallback(() => (isScrollLikelyLayoutTriggered.current = false), []),
        500,
    );

    const raiseIsScrollLikelyLayoutTriggered = useCallback(() => {
        isScrollLikelyLayoutTriggered.current = true;
        debouncedLowerIsScrollLikelyLayoutTriggered();
    }, [debouncedLowerIsScrollLikelyLayoutTriggered]);

    /**
     * Set the TextInput Ref
     *
     * @param {Element} el
     * @memberof ReportActionCompose
     */
    const setTextInputRef = useCallback(
        (el) => {
            ReportActionComposeFocusManager.composerRef.current = el;
            textInputRef.current = el;
            if (_.isFunction(animatedRef)) {
                animatedRef(el);
            }
        },
        [animatedRef],
    );

    const resetKeyboardInput = useCallback(() => {
        if (!RNTextInputReset) {
            return;
        }
        RNTextInputReset.resetKeyboardInput(findNodeHandle(textInputRef.current));
    }, [textInputRef]);

    const debouncedSaveReportComment = useMemo(
        () =>
            _.debounce((selectedReportID, newComment) => {
                Report.saveReportComment(selectedReportID, newComment || '');
            }, 1000),
        [],
    );

    const sendMessage = useCallback(() => {
        'worklet';

        if (isCommentEmpty) {
            return;
        }

        runOnJS(handleSendMessage)();
        const viewTag = animatedRef();
        const viewName = 'RCTMultilineTextInputView';
        const updates = {text: ''};
        updatePropsPaperWorklet(viewTag, viewName, updates); // clears native text input on the UI thread
    }, [animatedRef, handleSendMessage, isCommentEmpty]);

    /**
     * Update the value of the comment in Onyx
     *
     * @param {String} comment
     * @param {Boolean} shouldDebounceSaveComment
     */
    const updateComment = useCallback(
        (commentValue, shouldDebounceSaveComment) => {
            raiseIsScrollLikelyLayoutTriggered();
            const {text: newComment, emojis, cursorPosition} = EmojiUtils.replaceAndExtractEmojis(commentValue, preferredSkinTone, preferredLocale);
            if (!_.isEmpty(emojis)) {
                const newEmojis = EmojiUtils.getAddedEmojis(emojis, emojisPresentBefore.current);
                if (!_.isEmpty(newEmojis)) {
                    // Ensure emoji suggestions are hidden after inserting emoji even when the selection is not changed
                    if (suggestionsRef.current) {
                        suggestionsRef.current.resetSuggestions();
                    }
                    insertedEmojisRef.current = [...insertedEmojisRef.current, ...newEmojis];
                    debouncedUpdateFrequentlyUsedEmojis();
                }
            }
            const newCommentConverted = convertToLTRForComposer(newComment);
            const isNewCommentEmpty = !!newCommentConverted.match(/^(\s)*$/);
            const isPrevCommentEmpty = !!commentRef.current.match(/^(\s)*$/);

            /** Only update isCommentEmpty state if it's different from previous one */
            if (isNewCommentEmpty !== isPrevCommentEmpty) {
                setIsCommentEmpty(isNewCommentEmpty);
            }
            emojisPresentBefore.current = emojis;
<<<<<<< HEAD
            const isNewCommentEmpty = !!newCommentConverted.match(/^(\s)*$/);
            const isPrevCommentEmpty = !!commentRef.current.match(/^(\s)*$/);

            /** Only update isCommentEmpty state if it's different from previous one */
            if (isNewCommentEmpty !== isPrevCommentEmpty) {
                setIsCommentEmpty(isNewCommentEmpty);
            }
=======
>>>>>>> d985a0ee
            setValue(newCommentConverted);
            if (commentValue !== newComment) {
                const position = Math.max(selection.end + (newComment.length - commentRef.current.length), cursorPosition || 0);
                setSelection({
                    start: position,
                    end: position,
                });
            }

            // Indicate that draft has been created.
            if (commentRef.current.length === 0 && newCommentConverted.length !== 0) {
                Report.setReportWithDraft(reportID, true);
            }

            // The draft has been deleted.
            if (newCommentConverted.length === 0) {
                Report.setReportWithDraft(reportID, false);
            }

            commentRef.current = newCommentConverted;
            if (shouldDebounceSaveComment) {
                debouncedSaveReportComment(reportID, newCommentConverted);
            } else {
                Report.saveReportComment(reportID, newCommentConverted || '');
            }
            if (newCommentConverted) {
                debouncedBroadcastUserIsTyping(reportID);
            }
        },
<<<<<<< HEAD
        // eslint-disable-next-line react-hooks/exhaustive-deps
        [preferredSkinTone, reportID, suggestionsRef],
=======
        [
            debouncedUpdateFrequentlyUsedEmojis,
            preferredLocale,
            preferredSkinTone,
            reportID,
            setIsCommentEmpty,
            suggestionsRef,
            raiseIsScrollLikelyLayoutTriggered,
            debouncedSaveReportComment,
            selection.end,
        ],
>>>>>>> d985a0ee
    );

    /**
     * Update the number of lines for a comment in Onyx
     * @param {Number} numberOfLines
     */
    const updateNumberOfLines = useCallback(
        (newNumberOfLines) => {
            if (newNumberOfLines === numberOfLines) {
                return;
            }
            Report.saveReportCommentNumberOfLines(reportID, newNumberOfLines);
        },
        [reportID, numberOfLines],
    );

    /**
     * @returns {String}
     */
    const prepareCommentAndResetComposer = useCallback(() => {
        const trimmedComment = commentRef.current.trim();
        const commentLength = ReportUtils.getCommentLength(trimmedComment);

        // Don't submit empty comments or comments that exceed the character limit
        if (!commentLength || commentLength > CONST.MAX_COMMENT_LENGTH) {
            return '';
        }

        // Since we're submitting the form here which should clear the composer
        // We don't really care about saving the draft the user was typing
        // We need to make sure an empty draft gets saved instead
        debouncedSaveReportComment.cancel();

        updateComment('');
        setTextInputShouldClear(true);
        if (isComposerFullSize) {
            Report.setIsComposerFullSize(reportID, false);
        }
        setIsFullComposerAvailable(false);
        return trimmedComment;
    }, [updateComment, setTextInputShouldClear, isComposerFullSize, setIsFullComposerAvailable, reportID, debouncedSaveReportComment]);

    /**
     * Callback to add whatever text is chosen into the main input (used f.e as callback for the emoji picker)
     * @param {String} text
     * @param {Boolean} shouldAddTrailSpace
     */
    const replaceSelectionWithText = useCallback(
        (text, shouldAddTrailSpace = true) => {
            const updatedText = shouldAddTrailSpace ? `${text} ` : text;
            const selectionSpaceLength = shouldAddTrailSpace ? CONST.SPACE_LENGTH : 0;
            updateComment(ComposerUtils.insertText(commentRef.current, selection, updatedText));
            setSelection((prevSelection) => ({
                start: prevSelection.start + text.length + selectionSpaceLength,
                end: prevSelection.start + text.length + selectionSpaceLength,
            }));
        },
        [selection, updateComment],
    );

    const triggerHotkeyActions = useCallback(
        (e) => {
            if (!e || ComposerUtils.canSkipTriggerHotkeys(isSmallScreenWidth, isKeyboardShown)) {
                return;
            }

            if (suggestionsRef.current.triggerHotkeyActions(e)) {
                return;
            }

            // Submit the form when Enter is pressed
            if (e.key === CONST.KEYBOARD_SHORTCUTS.ENTER.shortcutKey && !e.shiftKey) {
                e.preventDefault();
                sendMessage();
            }

            // Trigger the edit box for last sent message if ArrowUp is pressed and the comment is empty and Chronos is not in the participants
            const valueLength = valueRef.current.length;
            if (e.key === CONST.KEYBOARD_SHORTCUTS.ARROW_UP.shortcutKey && textInputRef.current.selectionStart === 0 && valueLength === 0 && !includeChronos) {
                e.preventDefault();

                if (lastReportAction) {
                    Report.saveReportActionDraft(reportID, lastReportAction, _.last(lastReportAction.message).html);
                }
            }
        },
        [isSmallScreenWidth, isKeyboardShown, suggestionsRef, includeChronos, sendMessage, lastReportAction, reportID],
    );

    const onSelectionChange = useCallback(
        (e) => {
            if (textInputRef.current && textInputRef.current.isFocused() && suggestionsRef.current.onSelectionChange(e)) {
                return;
            }

            setSelection(e.nativeEvent.selection);
        },
        [suggestionsRef],
    );

    const hideSuggestionMenu = useCallback(() => {
        if (!suggestionsRef.current || isScrollLikelyLayoutTriggered.current) {
            return;
        }
        suggestionsRef.current.updateShouldShowSuggestionMenuToFalse(false);
    }, [suggestionsRef]);

    const setShouldBlockSuggestionCalcToFalse = useCallback(() => {
        if (!suggestionsRef.current) {
            return false;
        }
        InputFocus.inputFocusChange(false);
        return suggestionsRef.current.setShouldBlockSuggestionCalc(false);
    }, [suggestionsRef]);

    /**
     * Focus the composer text input
     * @param {Boolean} [shouldDelay=false] Impose delay before focusing the composer
     * @memberof ReportActionCompose
     */
    const focus = useCallback((shouldDelay = false) => {
        focusComposerWithDelay(textInputRef.current)(shouldDelay);
    }, []);

    const setUpComposeFocusManager = useCallback(() => {
        // This callback is used in the contextMenuActions to manage giving focus back to the compose input.
        ReportActionComposeFocusManager.onComposerFocus(() => {
            if (!willBlurTextInputOnTapOutside || !isFocused) {
                return;
            }

            focus(false);
        }, true);
    }, [focus, isFocused]);

    /**
     * Check if the composer is visible. Returns true if the composer is not covered up by emoji picker or menu. False otherwise.
     * @returns {Boolean}
     */
    const checkComposerVisibility = useCallback(() => {
        // Checking whether the screen is focused or not, helps avoid `modal.isVisible` false when popups are closed, even if the modal is opened.
        const isComposerCoveredUp = !isFocused || EmojiPickerActions.isEmojiPickerVisible() || isMenuVisible || modal.isVisible || modal.willAlertModalBecomeVisible;
        return !isComposerCoveredUp;
    }, [isMenuVisible, modal, isFocused]);

    const focusComposerOnKeyPress = useCallback(
        (e) => {
            const isComposerVisible = checkComposerVisibility();
            if (!isComposerVisible) {
                return;
            }

            // If the key pressed is non-character keys like Enter, Shift, ... do not focus
            if (e.key.length > 1) {
                return;
            }

            // If a key is pressed in combination with Meta, Control or Alt do not focus
            if (e.metaKey || e.ctrlKey || e.altKey) {
                return;
            }

            // If the space key is pressed, do not focus
            if (e.code === 'Space') {
                return;
            }

            // if we're typing on another input/text area, do not focus
            if (['INPUT', 'TEXTAREA'].includes(e.target.nodeName)) {
                return;
            }

            focus();
            replaceSelectionWithText(e.key, false);
        },
        [checkComposerVisibility, focus, replaceSelectionWithText],
    );

    const blur = useCallback(() => {
        if (!textInputRef.current) {
            return;
        }
        textInputRef.current.blur();
    }, []);

    useEffect(() => {
        const unsubscribeNavigationBlur = navigation.addListener('blur', () => KeyDownListener.removeKeyDownPressListener(focusComposerOnKeyPress));
        const unsubscribeNavigationFocus = navigation.addListener('focus', () => {
            KeyDownListener.addKeyDownPressListener(focusComposerOnKeyPress);
            setUpComposeFocusManager();
        });
        KeyDownListener.addKeyDownPressListener(focusComposerOnKeyPress);

        setUpComposeFocusManager();

        return () => {
            ReportActionComposeFocusManager.clear(true);

            KeyDownListener.removeKeyDownPressListener(focusComposerOnKeyPress);
            unsubscribeNavigationBlur();
            unsubscribeNavigationFocus();
        };
    }, [focusComposerOnKeyPress, navigation, setUpComposeFocusManager]);

    const prevIsModalVisible = usePrevious(modal.isVisible);
    const prevIsFocused = usePrevious(isFocused);
    useEffect(() => {
        if (modal.isVisible && !prevIsModalVisible) {
            // eslint-disable-next-line no-param-reassign
            isNextModalWillOpenRef.current = false;
        }
        // We want to focus or refocus the input when a modal has been closed or the underlying screen is refocused.
        // We avoid doing this on native platforms since the software keyboard popping
        // open creates a jarring and broken UX.
        if (!(willBlurTextInputOnTapOutside && !isNextModalWillOpenRef.current && !modal.isVisible && isFocused && (prevIsModalVisible || !prevIsFocused))) {
            return;
        }

        if (editFocused) {
            InputFocus.inputFocusChange(false);
            return;
        }
        focus(true);
    }, [focus, prevIsFocused, editFocused, prevIsModalVisible, isFocused, modal.isVisible, isNextModalWillOpenRef]);
    useEffect(() => {
        // Scrolls the composer to the bottom and sets the selection to the end, so that longer drafts are easier to edit
        updateMultilineInputRange(textInputRef.current, shouldAutoFocus);

        if (value.length === 0) {
            return;
        }

        Report.setReportWithDraft(reportID, true);

        // eslint-disable-next-line react-hooks/exhaustive-deps
    }, []);

    useImperativeHandle(
        forwardedRef,
        () => ({
            blur,
            focus,
            replaceSelectionWithText,
            prepareCommentAndResetComposer,
            isFocused: () => textInputRef.current.isFocused(),
        }),
        [blur, focus, prepareCommentAndResetComposer, replaceSelectionWithText],
    );

    const onLayout = useCallback(
        (e) => {
            const composerLayoutHeight = e.nativeEvent.layout.height;
            if (composerHeight === composerLayoutHeight) {
                return;
            }
            setComposerHeight(composerLayoutHeight);
        },
        [composerHeight],
    );

    const onClear = useCallback(() => {
        setTextInputShouldClear(false);
        // eslint-disable-next-line react-hooks/exhaustive-deps
    }, []);

    const onChangeText = useCallback((text) => {
        updateComment(text, true);
        // eslint-disable-next-line react-hooks/exhaustive-deps
    }, []);

    return (
        <>
            <View style={[containerComposeStyles, styles.textInputComposeBorder]}>
                <Composer
                    checkComposerVisibility={checkComposerVisibility}
                    autoFocus={shouldAutoFocus}
                    multiline
                    ref={setTextInputRef}
                    placeholder={inputPlaceholder}
                    placeholderTextColor={theme.placeholderText}
                    onChangeText={onChangeText}
                    onKeyPress={triggerHotkeyActions}
                    textAlignVertical="top"
                    style={[styles.textInputCompose, isComposerFullSize ? styles.textInputFullCompose : styles.flex4]}
                    maxLines={maxComposerLines}
                    onFocus={onFocus}
                    onBlur={onBlur}
                    onClick={setShouldBlockSuggestionCalcToFalse}
                    onPasteFile={displayFileInModal}
                    shouldClear={textInputShouldClear}
                    onClear={onClear}
                    isDisabled={isBlockedFromConcierge || disabled}
                    isReportActionCompose
                    selection={selection}
                    onSelectionChange={onSelectionChange}
                    isFullComposerAvailable={isFullComposerAvailable}
                    setIsFullComposerAvailable={setIsFullComposerAvailable}
                    isComposerFullSize={isComposerFullSize}
                    value={value}
                    testID="composer"
                    numberOfLines={numberOfLines}
                    onNumberOfLinesChange={updateNumberOfLines}
                    shouldCalculateCaretPosition
                    onLayout={onLayout}
                    onScroll={hideSuggestionMenu}
                />

                {DeviceCapabilities.canUseTouchScreen() && isMediumScreenWidth ? null : (
                    <EmojiPickerButton
                        isDisabled={isBlockedFromConcierge || disabled}
                        onModalHide={focus}
                        onEmojiSelected={(...args) => replaceSelectionWithText(...args)}
                        emojiPickerID={reportID}
                    />
                )}
                <SendButton
                    isDisabled={isSendDisabled || isCommentEmpty}
                    handleSendMessage={sendMessage}
                />
            </View>

            <Suggestions
                ref={suggestionsRef}
                isComposerFullSize={isComposerFullSize}
                isComposerFocused={textInputRef.current && textInputRef.current.isFocused()}
                updateComment={updateComment}
                composerHeight={composerHeight}
                measureParentContainer={measureParentContainer}
                isAutoSuggestionPickerLarge={isAutoSuggestionPickerLarge}
                // Input
                value={value}
                setValue={setValue}
                selection={selection}
                setSelection={setSelection}
                resetKeyboardInput={resetKeyboardInput}
            />

            <SilentCommentUpdater
                reportID={reportID}
                value={value}
                updateComment={updateComment}
                commentRef={commentRef}
            />

            {/* Only used for testing so far */}
            {children}
        </>
    );
}

ComposerWithSuggestions.propTypes = propTypes;
ComposerWithSuggestions.defaultProps = defaultProps;
ComposerWithSuggestions.displayName = 'ComposerWithSuggestions';

const ComposerWithSuggestionsWithRef = React.forwardRef((props, ref) => (
    <ComposerWithSuggestions
        // eslint-disable-next-line react/jsx-props-no-spreading
        {...props}
        forwardedRef={ref}
    />
));

ComposerWithSuggestionsWithRef.displayName = 'ComposerWithSuggestionsWithRef';

export default compose(
    withKeyboardState,
    withOnyx({
        numberOfLines: {
            key: ({reportID}) => `${ONYXKEYS.COLLECTION.REPORT_DRAFT_COMMENT_NUMBER_OF_LINES}${reportID}`,
            // We might not have number of lines in onyx yet, for which the composer would be rendered as null
            // during the first render, which we want to avoid:
            initWithStoredValues: false,
        },
        modal: {
            key: ONYXKEYS.MODAL,
        },
        preferredSkinTone: {
            key: ONYXKEYS.PREFERRED_EMOJI_SKIN_TONE,
            selector: EmojiUtils.getPreferredSkinToneIndex,
        },
        editFocused: {
            key: ONYXKEYS.INPUT_FOCUSED,
        },
    }),
)(memo(ComposerWithSuggestionsWithRef));<|MERGE_RESOLUTION|>--- conflicted
+++ resolved
@@ -258,16 +258,6 @@
                 setIsCommentEmpty(isNewCommentEmpty);
             }
             emojisPresentBefore.current = emojis;
-<<<<<<< HEAD
-            const isNewCommentEmpty = !!newCommentConverted.match(/^(\s)*$/);
-            const isPrevCommentEmpty = !!commentRef.current.match(/^(\s)*$/);
-
-            /** Only update isCommentEmpty state if it's different from previous one */
-            if (isNewCommentEmpty !== isPrevCommentEmpty) {
-                setIsCommentEmpty(isNewCommentEmpty);
-            }
-=======
->>>>>>> d985a0ee
             setValue(newCommentConverted);
             if (commentValue !== newComment) {
                 const position = Math.max(selection.end + (newComment.length - commentRef.current.length), cursorPosition || 0);
@@ -297,10 +287,6 @@
                 debouncedBroadcastUserIsTyping(reportID);
             }
         },
-<<<<<<< HEAD
-        // eslint-disable-next-line react-hooks/exhaustive-deps
-        [preferredSkinTone, reportID, suggestionsRef],
-=======
         [
             debouncedUpdateFrequentlyUsedEmojis,
             preferredLocale,
@@ -312,7 +298,6 @@
             debouncedSaveReportComment,
             selection.end,
         ],
->>>>>>> d985a0ee
     );
 
     /**
