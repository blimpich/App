import {useIsFocused, useNavigation} from '@react-navigation/native';
import lodashGet from 'lodash/get';
import React, {useCallback, useEffect, useImperativeHandle, useMemo, useRef, useState} from 'react';
import {findNodeHandle, InteractionManager, NativeModules, View} from 'react-native';
import {withOnyx} from 'react-native-onyx';
import _ from 'underscore';
import Composer from '@components/Composer';
import {PopoverContext} from '@components/PopoverProvider';
import withKeyboardState from '@components/withKeyboardState';
import useLocalize from '@hooks/useLocalize';
import usePrevious from '@hooks/usePrevious';
import useStyleUtils from '@hooks/useStyleUtils';
import useTheme from '@hooks/useTheme';
import useThemeStyles from '@hooks/useThemeStyles';
import useWindowDimensions from '@hooks/useWindowDimensions';
import * as Browser from '@libs/Browser';
import canFocusInputOnScreenFocus from '@libs/canFocusInputOnScreenFocus';
import compose from '@libs/compose';
import * as ComposerUtils from '@libs/ComposerUtils';
import getDraftComment from '@libs/ComposerUtils/getDraftComment';
import convertToLTRForComposer from '@libs/convertToLTRForComposer';
import * as EmojiUtils from '@libs/EmojiUtils';
import focusComposerWithDelay from '@libs/focusComposerWithDelay';
import getPlatform from '@libs/getPlatform';
import * as KeyDownListener from '@libs/KeyboardShortcut/KeyDownPressListener';
import ReportActionComposeFocusManager from '@libs/ReportActionComposeFocusManager';
import * as ReportActionsUtils from '@libs/ReportActionsUtils';
import * as ReportUtils from '@libs/ReportUtils';
import * as SuggestionUtils from '@libs/SuggestionUtils';
import updateMultilineInputRange from '@libs/updateMultilineInputRange';
import willBlurTextInputOnTapOutsideFunc from '@libs/willBlurTextInputOnTapOutside';
import SilentCommentUpdater from '@pages/home/report/ReportActionCompose/SilentCommentUpdater';
import Suggestions from '@pages/home/report/ReportActionCompose/Suggestions';
import * as EmojiPickerActions from '@userActions/EmojiPickerAction';
import * as InputFocus from '@userActions/InputFocus';
import * as Report from '@userActions/Report';
import * as User from '@userActions/User';
import CONST from '@src/CONST';
import ONYXKEYS from '@src/ONYXKEYS';
import {defaultProps, propTypes} from './composerWithSuggestionsProps';

const {RNTextInputReset} = NativeModules;

const isIOSNative = getPlatform() === CONST.PLATFORM.IOS;

/**
 * Broadcast that the user is typing. Debounced to limit how often we publish client events.
 * @param {String} reportID
 */
const debouncedBroadcastUserIsTyping = _.debounce((reportID) => {
    Report.broadcastUserIsTyping(reportID);
}, 100);

const willBlurTextInputOnTapOutside = willBlurTextInputOnTapOutsideFunc();

// We want consistent auto focus behavior on input between native and mWeb so we have some auto focus management code that will
// prevent auto focus on existing chat for mobile device
const shouldFocusInputOnScreenFocus = canFocusInputOnScreenFocus();

/**
 * This component holds the value and selection state.
 * If a component really needs access to these state values it should be put here.
 * However, double check if the component really needs access, as it will re-render
 * on every key press.
 * @param {Object} props
 * @returns {React.Component}
 */
function ComposerWithSuggestions({
    // Onyx
    modal,
    preferredSkinTone,
    parentReportActions,
    numberOfLines,
    // HOCs
    isKeyboardShown,
    // Props: Report
    reportID,
    report,
    reportActions,
    // Focus
    onFocus,
    onBlur,
    onValueChange,
    // Composer
    isComposerFullSize,
    isMenuVisible,
    inputPlaceholder,
    displayFileInModal,
    textInputShouldClear,
    setTextInputShouldClear,
    isBlockedFromConcierge,
    disabled,
    isFullComposerAvailable,
    setIsFullComposerAvailable,
    setIsCommentEmpty,
    handleSendMessage,
    shouldShowComposeInput,
    measureParentContainer,
    listHeight,
    isScrollLikelyLayoutTriggered,
    raiseIsScrollLikelyLayoutTriggered,
    // Refs
    suggestionsRef,
    animatedRef,
    forwardedRef,
    isNextModalWillOpenRef,
    editFocused,
    // For testing
    children,
}) {
    const {isOpen: isPopoverOpen} = React.useContext(PopoverContext);
    const theme = useTheme();
    const styles = useThemeStyles();
    const StyleUtils = useStyleUtils();
    const {preferredLocale} = useLocalize();
    const isFocused = useIsFocused();
    const navigation = useNavigation();
    const emojisPresentBefore = useRef([]);
    const [value, setValue] = useState(() => {
        const draft = getDraftComment(reportID) || '';
        if (draft) {
            emojisPresentBefore.current = EmojiUtils.extractEmojis(draft);
        }
        return draft;
    });
    const commentRef = useRef(value);
    const lastTextRef = useRef(value);

    const {isSmallScreenWidth} = useWindowDimensions();
    const maxComposerLines = isSmallScreenWidth ? CONST.COMPOSER.MAX_LINES_SMALL_SCREEN : CONST.COMPOSER.MAX_LINES;

    const isEmptyChat = useMemo(() => _.size(reportActions) === 1, [reportActions]);
    const parentAction = ReportActionsUtils.getParentReportAction(report);
    const shouldAutoFocus = !modal.isVisible && (shouldFocusInputOnScreenFocus || (isEmptyChat && !ReportActionsUtils.isTransactionThread(parentAction))) && shouldShowComposeInput;

    const valueRef = useRef(value);
    valueRef.current = value;

    const [selection, setSelection] = useState(() => ({start: 0, end: 0}));

    const [composerHeight, setComposerHeight] = useState(0);

    const textInputRef = useRef(null);
    const insertedEmojisRef = useRef([]);

    const syncSelectionWithOnChangeTextRef = useRef(null);

    const suggestions = lodashGet(suggestionsRef, 'current.getSuggestions', () => [])();

    const hasEnoughSpaceForLargeSuggestion = SuggestionUtils.hasEnoughSpaceForLargeSuggestionMenu(listHeight, composerHeight, suggestions.length);

    const isAutoSuggestionPickerLarge = !isSmallScreenWidth || (isSmallScreenWidth && hasEnoughSpaceForLargeSuggestion);

    /**
     * Update frequently used emojis list. We debounce this method in the constructor so that UpdateFrequentlyUsedEmojis
     * API is not called too often.
     */
    const debouncedUpdateFrequentlyUsedEmojis = useCallback(() => {
        User.updateFrequentlyUsedEmojis(EmojiUtils.getFrequentlyUsedEmojis(insertedEmojisRef.current));
        insertedEmojisRef.current = [];
    }, []);

    /**
     * Set the TextInput Ref
     *
     * @param {Element} el
     * @memberof ReportActionCompose
     */
    const setTextInputRef = useCallback(
        (el) => {
            ReportActionComposeFocusManager.composerRef.current = el;
            textInputRef.current = el;
            if (_.isFunction(animatedRef)) {
                animatedRef(el);
            }
        },
        [animatedRef],
    );

    const resetKeyboardInput = useCallback(() => {
        if (!RNTextInputReset) {
            return;
        }
        RNTextInputReset.resetKeyboardInput(findNodeHandle(textInputRef.current));
    }, [textInputRef]);

    const debouncedSaveReportComment = useMemo(
        () =>
            _.debounce((selectedReportID, newComment) => {
                Report.saveReportComment(selectedReportID, newComment || '');
            }, 1000),
        [],
    );

    /**
     * Find the newly added characters between the previous text and the new text based on the selection.
     *
     * @param {string} prevText - The previous text.
     * @param {string} newText - The new text.
     * @returns {object} An object containing information about the newly added characters.
     * @property {number} startIndex - The start index of the newly added characters in the new text.
     * @property {number} endIndex - The end index of the newly added characters in the new text.
     * @property {string} diff - The newly added characters.
     */
    const findNewlyAddedChars = useCallback(
        (prevText, newText) => {
            let startIndex = -1;
            let endIndex = -1;
            let currentIndex = 0;

            // Find the first character mismatch with newText
            while (currentIndex < newText.length && prevText.charAt(currentIndex) === newText.charAt(currentIndex) && selection.start > currentIndex) {
                currentIndex++;
            }

            if (currentIndex < newText.length) {
                startIndex = currentIndex;
                const commonSuffixLength = ComposerUtils.findCommonSuffixLength(prevText, newText);
                // if text is getting pasted over find length of common suffix and subtract it from new text length
                if (commonSuffixLength > 0 || selection.end - selection.start > 0) {
                    endIndex = newText.length - commonSuffixLength;
                } else {
                    endIndex = currentIndex + newText.length;
                }
            }

            return {
                startIndex,
                endIndex,
                diff: newText.substring(startIndex, endIndex),
            };
        },
        [selection.end, selection.start],
    );

    /**
     * Update the value of the comment in Onyx
     *
     * @param {String} comment
     * @param {Boolean} shouldDebounceSaveComment
     */
    const updateComment = useCallback(
        (commentValue, shouldDebounceSaveComment) => {
            raiseIsScrollLikelyLayoutTriggered();
            const {startIndex, endIndex, diff} = findNewlyAddedChars(lastTextRef.current, commentValue);
            const isEmojiInserted = diff.length && endIndex > startIndex && diff.trim() === diff && EmojiUtils.containsOnlyEmojis(diff);
            const {
                text: newComment,
                emojis,
                cursorPosition,
            } = EmojiUtils.replaceAndExtractEmojis(isEmojiInserted ? ComposerUtils.insertWhiteSpaceAtIndex(commentValue, endIndex) : commentValue, preferredSkinTone, preferredLocale);
            if (!_.isEmpty(emojis)) {
                const newEmojis = EmojiUtils.getAddedEmojis(emojis, emojisPresentBefore.current);
                if (!_.isEmpty(newEmojis)) {
                    // Ensure emoji suggestions are hidden after inserting emoji even when the selection is not changed
                    if (suggestionsRef.current) {
                        suggestionsRef.current.resetSuggestions();
                    }
                    insertedEmojisRef.current = [...insertedEmojisRef.current, ...newEmojis];
                    debouncedUpdateFrequentlyUsedEmojis();
                }
            }
            const newCommentConverted = convertToLTRForComposer(newComment);
            const isNewCommentEmpty = !!newCommentConverted.match(/^(\s)*$/);
            const isPrevCommentEmpty = !!commentRef.current.match(/^(\s)*$/);

            /** Only update isCommentEmpty state if it's different from previous one */
            if (isNewCommentEmpty !== isPrevCommentEmpty) {
                setIsCommentEmpty(isNewCommentEmpty);
            }
            emojisPresentBefore.current = emojis;
            setValue(newCommentConverted);
            if (commentValue !== newComment) {
                const position = Math.max(selection.end + (newComment.length - commentRef.current.length), cursorPosition || 0);

                if (isIOSNative) {
                    syncSelectionWithOnChangeTextRef.current = {position, value: newComment};
                }

                setSelection({
                    start: position,
                    end: position,
                });
            }

            // Indicate that draft has been created.
            if (commentRef.current.length === 0 && newCommentConverted.length !== 0) {
                Report.setReportWithDraft(reportID, true);
            }

            // The draft has been deleted.
            if (newCommentConverted.length === 0) {
                Report.setReportWithDraft(reportID, false);
            }

            commentRef.current = newCommentConverted;
            if (shouldDebounceSaveComment) {
                debouncedSaveReportComment(reportID, newCommentConverted);
            } else {
                Report.saveReportComment(reportID, newCommentConverted || '');
            }
            if (newCommentConverted) {
                debouncedBroadcastUserIsTyping(reportID);
            }
        },
        [
            raiseIsScrollLikelyLayoutTriggered,
            findNewlyAddedChars,
            preferredSkinTone,
            preferredLocale,
            setIsCommentEmpty,
            suggestionsRef,
            debouncedUpdateFrequentlyUsedEmojis,
            reportID,
            debouncedSaveReportComment,
            selection.end,
        ],
    );

    /**
     * Update the number of lines for a comment in Onyx
     * @param {Number} numberOfLines
     */
    const updateNumberOfLines = useCallback(
        (newNumberOfLines) => {
            if (newNumberOfLines === numberOfLines) {
                return;
            }
            Report.saveReportCommentNumberOfLines(reportID, newNumberOfLines);
        },
        [reportID, numberOfLines],
    );

    /**
     * @returns {String}
     */
    const prepareCommentAndResetComposer = useCallback(() => {
        const trimmedComment = commentRef.current.trim();
        const commentLength = ReportUtils.getCommentLength(trimmedComment);

        // Don't submit empty comments or comments that exceed the character limit
        if (!commentLength || commentLength > CONST.MAX_COMMENT_LENGTH) {
            return '';
        }

        // Since we're submitting the form here which should clear the composer
        // We don't really care about saving the draft the user was typing
        // We need to make sure an empty draft gets saved instead
        debouncedSaveReportComment.cancel();

        updateComment('');
        setTextInputShouldClear(true);
        if (isComposerFullSize) {
            Report.setIsComposerFullSize(reportID, false);
        }
        setIsFullComposerAvailable(false);
        return trimmedComment;
    }, [updateComment, setTextInputShouldClear, isComposerFullSize, setIsFullComposerAvailable, reportID, debouncedSaveReportComment]);

    /**
     * Callback to add whatever text is chosen into the main input (used f.e as callback for the emoji picker)
     * @param {String} text
     * @param {Boolean} shouldAddTrailSpace
     */
    const replaceSelectionWithText = useCallback(
        (text) => {
            updateComment(ComposerUtils.insertText(commentRef.current, selection, text));
        },
        [selection, updateComment],
    );

    const triggerHotkeyActions = useCallback(
        (e) => {
            if (!e || ComposerUtils.canSkipTriggerHotkeys(isSmallScreenWidth, isKeyboardShown)) {
                return;
            }

            if (suggestionsRef.current.triggerHotkeyActions(e)) {
                return;
            }

            // Submit the form when Enter is pressed
            if (e.key === CONST.KEYBOARD_SHORTCUTS.ENTER.shortcutKey && !e.shiftKey) {
                e.preventDefault();
                handleSendMessage();
            }

            // Trigger the edit box for last sent message if ArrowUp is pressed and the comment is empty and Chronos is not in the participants
            const valueLength = valueRef.current.length;
            if (e.key === CONST.KEYBOARD_SHORTCUTS.ARROW_UP.shortcutKey && textInputRef.current.selectionStart === 0 && valueLength === 0 && !ReportUtils.chatIncludesChronos(report)) {
                e.preventDefault();

                const parentReportActionID = lodashGet(report, 'parentReportActionID', '');
                const parentReportAction = lodashGet(parentReportActions, [parentReportActionID], {});
                const lastReportAction = _.find(
                    [...reportActions, parentReportAction],
                    (action) => ReportUtils.canEditReportAction(action) && !ReportActionsUtils.isMoneyRequestAction(action),
                );
                if (lastReportAction) {
                    Report.saveReportActionDraft(reportID, lastReportAction, _.last(lastReportAction.message).html);
                }
            }
        },
        [isKeyboardShown, isSmallScreenWidth, parentReportActions, report, reportActions, reportID, handleSendMessage, suggestionsRef, valueRef],
    );

    const onChangeText = useCallback(
        (commentValue) => {
            updateComment(commentValue, true);

            if (isIOSNative && syncSelectionWithOnChangeTextRef.current) {
                const positionSnapshot = syncSelectionWithOnChangeTextRef.current.position;
                syncSelectionWithOnChangeTextRef.current = null;

                // ensure that selection is set imperatively after all state changes are effective
                InteractionManager.runAfterInteractions(() => {
                    // note: this implementation is only available on non-web RN, thus the wrapping
                    // 'if' block contains a redundant (since the ref is only used on iOS) platform check
                    textInputRef.current.setSelection(positionSnapshot, positionSnapshot);
                });
            }
        },
        [updateComment],
    );

    const onSelectionChange = useCallback(
        (e) => {
            if (textInputRef.current && textInputRef.current.isFocused() && suggestionsRef.current.onSelectionChange(e)) {
                return;
            }

            setSelection(e.nativeEvent.selection);
        },
        [suggestionsRef],
    );

    const hideSuggestionMenu = useCallback(() => {
        if (!suggestionsRef.current || isScrollLikelyLayoutTriggered.current) {
            return;
        }
        suggestionsRef.current.updateShouldShowSuggestionMenuToFalse(false);
    }, [suggestionsRef, isScrollLikelyLayoutTriggered]);

    const setShouldBlockSuggestionCalcToFalse = useCallback(() => {
        if (!suggestionsRef.current) {
            return false;
        }
        InputFocus.inputFocusChange(false);
        return suggestionsRef.current.setShouldBlockSuggestionCalc(false);
    }, [suggestionsRef]);

    /**
     * Focus the composer text input
     * @param {Boolean} [shouldDelay=false] Impose delay before focusing the composer
     * @memberof ReportActionCompose
     */
    const focus = useCallback(
        (shouldDelay = false) => {
            if (isPopoverOpen) {
                return;
            }
            focusComposerWithDelay(textInputRef.current)(shouldDelay);
        },
        [isPopoverOpen],
    );

    const setUpComposeFocusManager = useCallback(() => {
        // This callback is used in the contextMenuActions to manage giving focus back to the compose input.
        ReportActionComposeFocusManager.onComposerFocus(() => {
            if (!willBlurTextInputOnTapOutside || !isFocused) {
                return;
            }

            focus(false);
        }, true);
    }, [focus, isFocused]);

    /**
     * Check if the composer is visible. Returns true if the composer is not covered up by emoji picker or menu. False otherwise.
     * @returns {Boolean}
     */
    const checkComposerVisibility = useCallback(() => {
        // Checking whether the screen is focused or not, helps avoid `modal.isVisible` false when popups are closed, even if the modal is opened.
        const isComposerCoveredUp = !isFocused || EmojiPickerActions.isEmojiPickerVisible() || isMenuVisible || modal.isVisible || modal.willAlertModalBecomeVisible;
        return !isComposerCoveredUp;
    }, [isMenuVisible, modal, isFocused]);

    const focusComposerOnKeyPress = useCallback(
        (e) => {
            const isComposerVisible = checkComposerVisibility();
            if (!isComposerVisible) {
                return;
            }

            if (!ReportUtils.shouldAutoFocusOnKeyPress(e)) {
                return;
            }

            // if we're typing on another input/text area, do not focus
            if (['INPUT', 'TEXTAREA'].includes(e.target.nodeName)) {
                return;
            }

            focus();

            // Reset cursor to last known location
            setSelection((prevSelection) => ({
                start: prevSelection.start + 1,
                end: prevSelection.end + 1,
            }));
        },
        [checkComposerVisibility, focus],
    );

    const blur = useCallback(() => {
        if (!textInputRef.current) {
            return;
        }
        textInputRef.current.blur();
    }, []);

    useEffect(() => {
        const unsubscribeNavigationBlur = navigation.addListener('blur', () => KeyDownListener.removeKeyDownPressListener(focusComposerOnKeyPress));
        const unsubscribeNavigationFocus = navigation.addListener('focus', () => {
            KeyDownListener.addKeyDownPressListener(focusComposerOnKeyPress);
            setUpComposeFocusManager();
        });
        KeyDownListener.addKeyDownPressListener(focusComposerOnKeyPress);

        setUpComposeFocusManager();

        return () => {
            ReportActionComposeFocusManager.clear(true);

            KeyDownListener.removeKeyDownPressListener(focusComposerOnKeyPress);
            unsubscribeNavigationBlur();
            unsubscribeNavigationFocus();
        };
    }, [focusComposerOnKeyPress, navigation, setUpComposeFocusManager]);

    const prevIsModalVisible = usePrevious(modal.isVisible);
    const prevIsFocused = usePrevious(isFocused);
    useEffect(() => {
        if (modal.isVisible && !prevIsModalVisible) {
            // eslint-disable-next-line no-param-reassign
            isNextModalWillOpenRef.current = false;
        }
        // We want to focus or refocus the input when a modal has been closed or the underlying screen is refocused.
        // We avoid doing this on native platforms since the software keyboard popping
        // open creates a jarring and broken UX.
        if (!((willBlurTextInputOnTapOutside || shouldAutoFocus) && !isNextModalWillOpenRef.current && !modal.isVisible && isFocused && (prevIsModalVisible || !prevIsFocused))) {
            return;
        }

        if (editFocused) {
            InputFocus.inputFocusChange(false);
            return;
        }
        focus(true);
    }, [focus, prevIsFocused, editFocused, prevIsModalVisible, isFocused, modal.isVisible, isNextModalWillOpenRef, shouldAutoFocus]);

    useEffect(() => {
        // Scrolls the composer to the bottom and sets the selection to the end, so that longer drafts are easier to edit
        updateMultilineInputRange(textInputRef.current, shouldAutoFocus);

        if (value.length === 0) {
            return;
        }

        Report.setReportWithDraft(reportID, true);

        // eslint-disable-next-line react-hooks/exhaustive-deps
    }, []);

    useImperativeHandle(
        forwardedRef,
        () => ({
            blur,
            focus,
            replaceSelectionWithText,
            prepareCommentAndResetComposer,
            isFocused: () => textInputRef.current.isFocused(),
        }),
        [blur, focus, prepareCommentAndResetComposer, replaceSelectionWithText],
    );

    useEffect(() => {
<<<<<<< HEAD
        lastTextRef.current = value;
    }, [value]);
=======
        onValueChange(value);
    }, [onValueChange, value]);
>>>>>>> 3b85e1f5

    return (
        <>
            <View style={[StyleUtils.getContainerComposeStyles(), styles.textInputComposeBorder]}>
                <Composer
                    checkComposerVisibility={checkComposerVisibility}
                    autoFocus={shouldAutoFocus}
                    multiline
                    ref={setTextInputRef}
                    placeholder={inputPlaceholder}
                    placeholderTextColor={theme.placeholderText}
                    onChangeText={onChangeText}
                    onKeyPress={triggerHotkeyActions}
                    textAlignVertical="top"
                    style={[styles.textInputCompose, isComposerFullSize ? styles.textInputFullCompose : styles.textInputCollapseCompose]}
                    maxLines={maxComposerLines}
                    onFocus={onFocus}
                    onBlur={onBlur}
                    onClick={setShouldBlockSuggestionCalcToFalse}
                    onPasteFile={displayFileInModal}
                    shouldClear={textInputShouldClear}
                    onClear={() => setTextInputShouldClear(false)}
                    isDisabled={isBlockedFromConcierge || disabled}
                    isReportActionCompose
                    selection={selection}
                    onSelectionChange={onSelectionChange}
                    isFullComposerAvailable={isFullComposerAvailable}
                    setIsFullComposerAvailable={setIsFullComposerAvailable}
                    isComposerFullSize={isComposerFullSize}
                    value={value}
                    testID="composer"
                    numberOfLines={numberOfLines}
                    onNumberOfLinesChange={updateNumberOfLines}
                    shouldCalculateCaretPosition
                    onLayout={(e) => {
                        const composerLayoutHeight = e.nativeEvent.layout.height;
                        if (composerHeight === composerLayoutHeight) {
                            return;
                        }
                        setComposerHeight(composerLayoutHeight);
                    }}
                    onScroll={hideSuggestionMenu}
                    shouldContainScroll={Browser.isMobileSafari()}
                />
            </View>

            <Suggestions
                ref={suggestionsRef}
                isComposerFullSize={isComposerFullSize}
                isComposerFocused={textInputRef.current && textInputRef.current.isFocused()}
                updateComment={updateComment}
                composerHeight={composerHeight}
                measureParentContainer={measureParentContainer}
                isAutoSuggestionPickerLarge={isAutoSuggestionPickerLarge}
                // Input
                value={value}
                setValue={setValue}
                selection={selection}
                setSelection={setSelection}
                resetKeyboardInput={resetKeyboardInput}
            />

            <SilentCommentUpdater
                reportID={reportID}
                report={report}
                value={value}
                updateComment={updateComment}
                commentRef={commentRef}
            />

            {/* Only used for testing so far */}
            {children}
        </>
    );
}

ComposerWithSuggestions.propTypes = propTypes;
ComposerWithSuggestions.defaultProps = defaultProps;
ComposerWithSuggestions.displayName = 'ComposerWithSuggestions';

const ComposerWithSuggestionsWithRef = React.forwardRef((props, ref) => (
    <ComposerWithSuggestions
        // eslint-disable-next-line react/jsx-props-no-spreading
        {...props}
        forwardedRef={ref}
    />
));

ComposerWithSuggestionsWithRef.displayName = 'ComposerWithSuggestionsWithRef';

export default compose(
    withKeyboardState,
    withOnyx({
        numberOfLines: {
            key: ({reportID}) => `${ONYXKEYS.COLLECTION.REPORT_DRAFT_COMMENT_NUMBER_OF_LINES}${reportID}`,
            // We might not have number of lines in onyx yet, for which the composer would be rendered as null
            // during the first render, which we want to avoid:
            initWithStoredValues: false,
        },
        modal: {
            key: ONYXKEYS.MODAL,
        },
        preferredSkinTone: {
            key: ONYXKEYS.PREFERRED_EMOJI_SKIN_TONE,
            selector: EmojiUtils.getPreferredSkinToneIndex,
        },
        editFocused: {
            key: ONYXKEYS.INPUT_FOCUSED,
        },
        parentReportActions: {
            key: ({report}) => `${ONYXKEYS.COLLECTION.REPORT_ACTIONS}${report.parentReportID}`,
            canEvict: false,
            initWithStoredValues: false,
        },
    }),
)(ComposerWithSuggestionsWithRef);<|MERGE_RESOLUTION|>--- conflicted
+++ resolved
@@ -585,13 +585,12 @@
     );
 
     useEffect(() => {
-<<<<<<< HEAD
         lastTextRef.current = value;
     }, [value]);
-=======
+
+    useEffect(() => {
         onValueChange(value);
     }, [onValueChange, value]);
->>>>>>> 3b85e1f5
 
     return (
         <>
