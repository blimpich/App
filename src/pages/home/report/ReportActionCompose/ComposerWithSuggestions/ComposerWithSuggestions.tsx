--- conflicted
+++ resolved
@@ -264,13 +264,9 @@
     const valueRef = useRef(value);
     valueRef.current = value;
 
-<<<<<<< HEAD
     const [showSoftInputOnFocus, setShowSoftInputOnFocus] = useState(false);
 
-    const [selection, setSelection] = useState<TextSelection>(() => ({start: 0, end: 0, positionX: 0, positionY: 0}));
-=======
     const [selection, setSelection] = useState<TextSelection>(() => ({start: value.length, end: value.length, positionX: 0, positionY: 0}));
->>>>>>> 5a29fc13
 
     const [composerHeight, setComposerHeight] = useState(0);
 
