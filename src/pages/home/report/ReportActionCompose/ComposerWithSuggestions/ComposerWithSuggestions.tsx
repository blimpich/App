--- conflicted
+++ resolved
@@ -28,16 +28,7 @@
 import useStyleUtils from '@hooks/useStyleUtils';
 import useTheme from '@hooks/useTheme';
 import useThemeStyles from '@hooks/useThemeStyles';
-<<<<<<< HEAD
-import type {OnEmojiSelected} from '@libs/actions/EmojiPickerAction';
-import {isEmojiPickerVisible} from '@libs/actions/EmojiPickerAction';
-import {inputFocusChange} from '@libs/actions/InputFocus';
-import {areAllModalsHidden} from '@libs/actions/Modal';
-import {broadcastUserIsTyping, saveReportActionDraft, saveReportDraftComment} from '@libs/actions/Report';
-import {isMobileSafari} from '@libs/Browser';
-=======
 import {isMobileSafari, isMobileWebKit} from '@libs/Browser';
->>>>>>> 628a9159
 import canFocusInputOnScreenFocus from '@libs/canFocusInputOnScreenFocus';
 import {forceClearInput} from '@libs/ComponentUtils';
 import {canSkipTriggerHotkeys, findCommonSuffixLength, insertText, insertWhiteSpaceAtIndex} from '@libs/ComposerUtils';
@@ -57,14 +48,11 @@
 import type {SuggestionsRef} from '@pages/home/report/ReportActionCompose/ReportActionCompose';
 import SilentCommentUpdater from '@pages/home/report/ReportActionCompose/SilentCommentUpdater';
 import Suggestions from '@pages/home/report/ReportActionCompose/Suggestions';
-<<<<<<< HEAD
-=======
 import {isEmojiPickerVisible} from '@userActions/EmojiPickerAction';
 import type {OnEmojiSelected} from '@userActions/EmojiPickerAction';
 import {inputFocusChange} from '@userActions/InputFocus';
 import {areAllModalsHidden} from '@userActions/Modal';
 import {broadcastUserIsTyping, saveReportActionDraft, saveReportDraftComment} from '@userActions/Report';
->>>>>>> 628a9159
 import CONST from '@src/CONST';
 import ONYXKEYS from '@src/ONYXKEYS';
 import type * as OnyxTypes from '@src/types/onyx';
@@ -283,11 +271,7 @@
     const {shouldUseNarrowLayout} = useResponsiveLayout();
     const maxComposerLines = shouldUseNarrowLayout ? CONST.COMPOSER.MAX_LINES_SMALL_SCREEN : CONST.COMPOSER.MAX_LINES;
 
-<<<<<<< HEAD
     const shouldAutoFocus = shouldFocusInputOnScreenFocus && !modal?.isVisible && shouldShowComposeInput && areAllModalsHidden() && isFocused && !didHideComposerInput;
-=======
-    const shouldAutoFocus = !modal?.isVisible && shouldShowComposeInput && areAllModalsHidden() && isFocused && !didHideComposerInput;
->>>>>>> 628a9159
 
     const valueRef = useRef(value);
     valueRef.current = value;
@@ -855,13 +839,9 @@
                         if (showSoftInputOnFocus) {
                             return;
                         }
-<<<<<<< HEAD
-                        if (isMobileSafari()) {
-=======
                         if (isMobileWebKit()) {
                             isTouchEndedRef.current = false;
                             // In iOS browsers, open the keyboard after a timeout, or it will close briefly.
->>>>>>> 628a9159
                             setTimeout(() => {
                                 if (!isTouchEndedRef.current) {
                                     // Don't open the keyboard on long press so the callout menu can show.
