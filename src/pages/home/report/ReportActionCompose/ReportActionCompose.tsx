--- conflicted
+++ resolved
@@ -642,65 +642,6 @@
                                                     displayFileInModal(data);
                                                 }
                                             }}
-<<<<<<< HEAD
-                                            suggestionsRef={suggestionsRef}
-                                            isNextModalWillOpenRef={isNextModalWillOpenRef}
-                                            isScrollLikelyLayoutTriggered={isScrollLikelyLayoutTriggered}
-                                            raiseIsScrollLikelyLayoutTriggered={raiseIsScrollLikelyLayoutTriggered}
-                                            reportID={reportID}
-                                            policyID={report?.policyID}
-                                            includeChronos={chatIncludesChronos(report)}
-                                            isGroupPolicyReport={isGroupPolicyReport}
-                                            lastReportAction={lastReportAction}
-                                            isMenuVisible={isMenuVisible}
-                                            inputPlaceholder={inputPlaceholder}
-                                            isComposerFullSize={isComposerFullSize}
-                                            setIsFullComposerAvailable={setIsFullComposerAvailable}
-                                            displayFileInModal={displayFileInModal}
-                                            onCleared={submitForm}
-                                            isBlockedFromConcierge={isBlockedFromConcierge}
-                                            disabled={disabled}
-                                            setIsCommentEmpty={setIsCommentEmpty}
-                                            handleSendMessage={handleSendMessage}
-                                            shouldShowComposeInput={shouldShowComposeInput}
-                                            onFocus={onFocus}
-                                            onBlur={onBlur}
-                                            measureParentContainer={measureContainer}
-                                            onValueChange={onValueChange}
-                                            didHideComposerInput={didHideComposerInput}
-                                        />
-                                        {/* TODO: remove beta check after the feature is enabled */}
-                                        {isBetaEnabled(CONST.BETAS.NEWDOT_MULTI_FILES_DRAG_AND_DROP) && shouldDisplayDualDropZone && (
-                                            <DualDropZone
-                                                isEditing={shouldAddOrReplaceReceipt && hasReceipt}
-                                                onAttachmentDrop={handleAttachmentDrop}
-                                                onReceiptDrop={handleAddingReceipt}
-                                            />
-                                        )}
-                                        {isBetaEnabled(CONST.BETAS.NEWDOT_MULTI_FILES_DRAG_AND_DROP) && !shouldDisplayDualDropZone && (
-                                            <DragAndDropConsumer onDrop={handleAttachmentDrop}>
-                                                <DropZoneUI
-                                                    icon={Expensicons.MessageInABottle}
-                                                    dropTitle={translate('dropzone.addAttachments')}
-                                                    dropStyles={styles.attachmentDropOverlay(true)}
-                                                    dropTextStyles={styles.attachmentDropText}
-                                                    dropInnerWrapperStyles={styles.attachmentDropInnerWrapper(true)}
-                                                />
-                                            </DragAndDropConsumer>
-                                        )}
-                                        {!isBetaEnabled(CONST.BETAS.NEWDOT_MULTI_FILES_DRAG_AND_DROP) && (
-                                            <ReportDropUI
-                                                onDrop={(event: DragEvent) => {
-                                                    if (isAttachmentPreviewActive) {
-                                                        return;
-                                                    }
-                                                    const data = event.dataTransfer?.files[0];
-                                                    if (data) {
-                                                        data.uri = URL.createObjectURL(data);
-                                                        displayFileInModal(data);
-                                                    }
-                                                }}
-=======
                                         >
                                             <DropZoneUI
                                                 icon={Expensicons.MessageInABottle}
@@ -708,7 +649,6 @@
                                                 dropStyles={styles.attachmentDropOverlay(true)}
                                                 dropTextStyles={styles.attachmentDropText}
                                                 dropInnerWrapperStyles={styles.attachmentDropInnerWrapper(true)}
->>>>>>> 9e3b5bd7
                                             />
                                         </DragAndDropConsumer>
                                     )}
