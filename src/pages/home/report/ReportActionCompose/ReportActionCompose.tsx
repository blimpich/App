--- conflicted
+++ resolved
@@ -556,75 +556,6 @@
                             reportID={reportID}
                             shouldHandleNavigationBack
                         >
-<<<<<<< HEAD
-                            {({displayFileInModal, displayMultipleFilesInModal}) => (
-                                <>
-                                    <AttachmentPickerWithMenuItems
-                                        displayFileInModal={displayFileInModal}
-                                        displayMultipleFilesInModal={displayMultipleFilesInModal}
-                                        reportID={reportID}
-                                        report={report}
-                                        currentUserPersonalDetails={currentUserPersonalDetails}
-                                        reportParticipantIDs={reportParticipantIDs}
-                                        isFullComposerAvailable={isFullComposerAvailable}
-                                        isComposerFullSize={isComposerFullSize}
-                                        isBlockedFromConcierge={isBlockedFromConcierge}
-                                        disabled={disabled}
-                                        setMenuVisibility={setMenuVisibility}
-                                        isMenuVisible={isMenuVisible}
-                                        onTriggerAttachmentPicker={onTriggerAttachmentPicker}
-                                        raiseIsScrollLikelyLayoutTriggered={raiseIsScrollLikelyLayoutTriggered}
-                                        onAddActionPressed={onAddActionPressed}
-                                        onItemSelected={onItemSelected}
-                                        onCanceledAttachmentPicker={() => {
-                                            if (!shouldFocusInputOnScreenFocus) {
-                                                return;
-                                            }
-                                            focus();
-                                        }}
-                                        actionButtonRef={actionButtonRef}
-                                        shouldDisableAttachmentItem={!!exceededMaxLength}
-                                    />
-                                    <ComposerWithSuggestions
-                                        ref={(ref) => {
-                                            composerRef.current = ref ?? undefined;
-                                            composerRefShared.set({
-                                                clear: ref?.clear,
-                                            });
-                                        }}
-                                        suggestionsRef={suggestionsRef}
-                                        isNextModalWillOpenRef={isNextModalWillOpenRef}
-                                        isScrollLikelyLayoutTriggered={isScrollLikelyLayoutTriggered}
-                                        raiseIsScrollLikelyLayoutTriggered={raiseIsScrollLikelyLayoutTriggered}
-                                        reportID={reportID}
-                                        policyID={report?.policyID}
-                                        includeChronos={chatIncludesChronos(report)}
-                                        isGroupPolicyReport={isGroupPolicyReport}
-                                        lastReportAction={lastReportAction}
-                                        isMenuVisible={isMenuVisible}
-                                        inputPlaceholder={inputPlaceholder}
-                                        isComposerFullSize={isComposerFullSize}
-                                        setIsFullComposerAvailable={setIsFullComposerAvailable}
-                                        displayFileInModal={displayFileInModal}
-                                        onCleared={submitForm}
-                                        isBlockedFromConcierge={isBlockedFromConcierge}
-                                        disabled={disabled}
-                                        setIsCommentEmpty={setIsCommentEmpty}
-                                        handleSendMessage={handleSendMessage}
-                                        shouldShowComposeInput={shouldShowComposeInput}
-                                        onFocus={onFocus}
-                                        onBlur={onBlur}
-                                        measureParentContainer={measureContainer}
-                                        onValueChange={onValueChange}
-                                        didHideComposerInput={didHideComposerInput}
-                                    />
-                                    {/* TODO: remove beta check after the feature is enabled */}
-                                    {isBetaEnabled(CONST.BETAS.NEWDOT_MULTI_FILES_DRAG_AND_DROP) && shouldDisplayDualDropZone && (
-                                        <DualDropZone
-                                            isEditing={isTransactionThreadView && hasReceipt}
-                                            onAttachmentDrop={(event: DragEvent) => {
-                                                if (isAttachmentPreviewActive) {
-=======
                             {({displayFileInModal, displayMultipleFilesInModal}) => {
                                 const handleAttachmentDrop = (event: DragEvent) => {
                                     if (isAttachmentPreviewActive) {
@@ -668,7 +599,6 @@
                                             onItemSelected={onItemSelected}
                                             onCanceledAttachmentPicker={() => {
                                                 if (!shouldFocusInputOnScreenFocus) {
->>>>>>> e16b05ff
                                                     return;
                                                 }
                                                 focus();
@@ -676,59 +606,12 @@
                                             actionButtonRef={actionButtonRef}
                                             shouldDisableAttachmentItem={!!exceededMaxLength}
                                         />
-<<<<<<< HEAD
-                                    )}
-                                    {isBetaEnabled(CONST.BETAS.NEWDOT_MULTI_FILES_DRAG_AND_DROP) && !shouldDisplayDualDropZone && (
-                                        <DragAndDropConsumer
-                                            onDrop={(event: DragEvent) => {
-                                                if (isAttachmentPreviewActive) {
-                                                    return;
-                                                }
-                                                if (isBetaEnabled(CONST.BETAS.NEWDOT_MULTI_FILES_DRAG_AND_DROP) && event.dataTransfer?.files.length && event.dataTransfer?.files.length > 1) {
-                                                    const files = Array.from(event.dataTransfer?.files).map((file) => {
-                                                        // eslint-disable-next-line no-param-reassign
-                                                        file.uri = URL.createObjectURL(file);
-                                                        return file;
-                                                    });
-                                                    displayMultipleFilesInModal(files);
-                                                    return;
-                                                }
-
-                                                const data = event.dataTransfer?.files[0];
-                                                if (data) {
-                                                    data.uri = URL.createObjectURL(data);
-                                                    displayFileInModal(data);
-                                                }
-                                            }}
-                                        >
-                                            <DropZoneUI
-                                                icon={Expensicons.MessageInABottle}
-                                                dropTitle={translate('dropzone.addAttachments')}
-                                                dropStyles={styles.attachmentDropOverlay(true)}
-                                                dropTextStyles={styles.attachmentDropText}
-                                                dropInnerWrapperStyles={styles.attachmentDropInnerWrapper(true)}
-                                            />
-                                        </DragAndDropConsumer>
-                                    )}
-                                    {!isBetaEnabled(CONST.BETAS.NEWDOT_MULTI_FILES_DRAG_AND_DROP) && (
-                                        <ReportDropUI
-                                            onDrop={(event: DragEvent) => {
-                                                if (isAttachmentPreviewActive) {
-                                                    return;
-                                                }
-                                                const data = event.dataTransfer?.files[0];
-                                                if (data) {
-                                                    data.uri = URL.createObjectURL(data);
-                                                    displayFileInModal(data);
-                                                }
-=======
                                         <ComposerWithSuggestions
                                             ref={(ref) => {
                                                 composerRef.current = ref ?? undefined;
                                                 composerRefShared.set({
                                                     clear: ref?.clear,
                                                 });
->>>>>>> e16b05ff
                                             }}
                                             suggestionsRef={suggestionsRef}
                                             isNextModalWillOpenRef={isNextModalWillOpenRef}
