--- conflicted
+++ resolved
@@ -1,12 +1,6 @@
-<<<<<<< HEAD
+import {useNavigation} from '@react-navigation/native';
 import React, {memo, useCallback, useContext, useEffect, useMemo, useRef, useState} from 'react';
-import type {SyntheticEvent} from 'react';
 import type {LayoutChangeEvent, MeasureInWindowOnSuccessCallback, NativeSyntheticEvent, TextInputFocusEventData, TextInputSelectionChangeEventData} from 'react-native';
-=======
-import {useNavigation} from '@react-navigation/native';
-import React, {memo, useCallback, useEffect, useMemo, useRef, useState} from 'react';
-import type {MeasureInWindowOnSuccessCallback, NativeSyntheticEvent, TextInputFocusEventData, TextInputSelectionChangeEventData} from 'react-native';
->>>>>>> aed3afd5
 import {View} from 'react-native';
 import type {OnyxEntry} from 'react-native-onyx';
 import {withOnyx} from 'react-native-onyx';
@@ -140,11 +134,8 @@
     onComposerFocus,
     onComposerBlur,
 }: ReportActionComposeProps) {
-<<<<<<< HEAD
     const actionSheetAwareScrollViewContext = useContext(ActionSheetAwareScrollView.ActionSheetAwareScrollViewContext);
-=======
     const theme = useTheme();
->>>>>>> aed3afd5
     const styles = useThemeStyles();
     const {translate} = useLocalize();
     const {isMediumScreenWidth, shouldUseNarrowLayout} = useResponsiveLayout();
@@ -364,18 +355,17 @@
     );
 
     useEffect(() => {
-<<<<<<< HEAD
         actionSheetAwareScrollViewContext.transitionActionSheetState({
             type: isMenuVisible ? ActionSheetAwareScrollView.Actions.SHOW_ATTACHMENTS_POPOVER : ActionSheetAwareScrollView.Actions.CLOSE_ATTACHMENTS_POPOVER,
         });
     }, [actionSheetAwareScrollViewContext, isMenuVisible]);
-=======
+
+    useEffect(() => {
         const unsubscribe = navigation.addListener('blur', () => {
             setShouldHideEducationalTooltip(true);
         });
         return unsubscribe;
     }, [navigation]);
->>>>>>> aed3afd5
 
     // When we invite someone to a room they don't have the policy object, but we still want them to be able to mention other reports they are members of, so we only check if the policyID in the report is from a workspace
     const isGroupPolicyReport = useMemo(() => !!report?.policyID && report.policyID !== CONST.POLICY.ID_FAKE, [report]);
