--- conflicted
+++ resolved
@@ -449,7 +449,6 @@
                                 hasExceededMaxCommentLength && styles.borderColorDanger,
                             ]}
                         >
-<<<<<<< HEAD
                             <AttachmentModal
                                 headerTitle={translate('reportActionCompose.sendAttachment')}
                                 onConfirm={addAttachment}
@@ -481,8 +480,13 @@
                                             actionButtonRef={actionButtonRef}
                                         />
                                         <ComposerWithSuggestions
-                                            ref={composerRef}
-                                            animatedRef={animatedRef}
+                                            ref={(ref) => {
+                                                composerRef.current = ref ?? undefined;
+                                                // eslint-disable-next-line react-compiler/react-compiler
+                                                composerRefShared.value = {
+                                                    clear: ref?.clear,
+                                                };
+                                            }}
                                             suggestionsRef={suggestionsRef}
                                             isNextModalWillOpenRef={isNextModalWillOpenRef}
                                             isScrollLikelyLayoutTriggered={isScrollLikelyLayoutTriggered}
@@ -499,8 +503,6 @@
                                             inputPlaceholder={inputPlaceholder}
                                             isComposerFullSize={isComposerFullSize}
                                             displayFileInModal={displayFileInModal}
-                                            textInputShouldClear={textInputShouldClear}
-                                            setTextInputShouldClear={setTextInputShouldClear}
                                             isBlockedFromConcierge={isBlockedFromConcierge}
                                             disabled={!!disabled}
                                             isFullComposerAvailable={isFullComposerAvailable}
@@ -510,6 +512,7 @@
                                             shouldShowComposeInput={shouldShowComposeInput}
                                             onFocus={onFocus}
                                             onBlur={onBlur}
+                                            onCleared={submitForm}
                                             measureParentContainer={measureContainer}
                                             onValueChange={(value) => {
                                                 if (value.length === 0 && isComposerFullSize) {
@@ -543,84 +546,6 @@
                                     emojiPickerID={report?.reportID}
                                     shiftVertical={emojiShiftVertical}
                                 />
-=======
-                            {({displayFileInModal}) => (
-                                <>
-                                    <AttachmentPickerWithMenuItems
-                                        displayFileInModal={displayFileInModal}
-                                        reportID={reportID}
-                                        report={report}
-                                        reportParticipantIDs={reportParticipantIDs}
-                                        isFullComposerAvailable={isFullComposerAvailable}
-                                        isComposerFullSize={isComposerFullSize}
-                                        isBlockedFromConcierge={isBlockedFromConcierge}
-                                        disabled={!!disabled}
-                                        setMenuVisibility={setMenuVisibility}
-                                        isMenuVisible={isMenuVisible}
-                                        onTriggerAttachmentPicker={onTriggerAttachmentPicker}
-                                        raiseIsScrollLikelyLayoutTriggered={raiseIsScrollLikelyLayoutTriggered}
-                                        onCanceledAttachmentPicker={() => {
-                                            isNextModalWillOpenRef.current = false;
-                                            restoreKeyboardState();
-                                        }}
-                                        onMenuClosed={restoreKeyboardState}
-                                        onAddActionPressed={onAddActionPressed}
-                                        onItemSelected={onItemSelected}
-                                        actionButtonRef={actionButtonRef}
-                                    />
-                                    <ComposerWithSuggestions
-                                        ref={(ref) => {
-                                            composerRef.current = ref ?? undefined;
-                                            // eslint-disable-next-line react-compiler/react-compiler
-                                            composerRefShared.value = {
-                                                clear: ref?.clear,
-                                            };
-                                        }}
-                                        suggestionsRef={suggestionsRef}
-                                        isNextModalWillOpenRef={isNextModalWillOpenRef}
-                                        isScrollLikelyLayoutTriggered={isScrollLikelyLayoutTriggered}
-                                        raiseIsScrollLikelyLayoutTriggered={raiseIsScrollLikelyLayoutTriggered}
-                                        reportID={reportID}
-                                        policyID={report?.policyID ?? '-1'}
-                                        parentReportID={report?.parentReportID}
-                                        parentReportActionID={report?.parentReportActionID}
-                                        includeChronos={ReportUtils.chatIncludesChronos(report)}
-                                        isGroupPolicyReport={isGroupPolicyReport}
-                                        isEmptyChat={isEmptyChat}
-                                        lastReportAction={lastReportAction}
-                                        isMenuVisible={isMenuVisible}
-                                        inputPlaceholder={inputPlaceholder}
-                                        isComposerFullSize={isComposerFullSize}
-                                        displayFileInModal={displayFileInModal}
-                                        isBlockedFromConcierge={isBlockedFromConcierge}
-                                        disabled={!!disabled}
-                                        isFullComposerAvailable={isFullComposerAvailable}
-                                        setIsFullComposerAvailable={setIsFullComposerAvailable}
-                                        setIsCommentEmpty={setIsCommentEmpty}
-                                        handleSendMessage={handleSendMessage}
-                                        shouldShowComposeInput={shouldShowComposeInput}
-                                        onFocus={onFocus}
-                                        onBlur={onBlur}
-                                        onCleared={submitForm}
-                                        measureParentContainer={measureContainer}
-                                        onValueChange={(value) => {
-                                            if (value.length === 0 && isComposerFullSize) {
-                                                Report.setIsComposerFullSize(reportID, false);
-                                            }
-                                            validateCommentMaxLength(value, {reportID});
-                                        }}
-                                    />
-                                    <ReportDropUI
-                                        onDrop={(event: DragEvent) => {
-                                            if (isAttachmentPreviewActive) {
-                                                return;
-                                            }
-                                            const data = event.dataTransfer?.items[0];
-                                            displayFileInModal(data as unknown as FileObject);
-                                        }}
-                                    />
-                                </>
->>>>>>> 73ec7f8e
                             )}
                             <SendButton
                                 isDisabled={isSendDisabled}
