--- conflicted
+++ resolved
@@ -34,10 +34,6 @@
 import {canUseTouchScreen} from '@libs/DeviceCapabilities';
 import DomUtils from '@libs/DomUtils';
 import {getDraftComment} from '@libs/DraftCommentUtils';
-<<<<<<< HEAD
-=======
-import {getConfirmModalPrompt} from '@libs/fileDownload/FileUtils';
->>>>>>> 9e3b5bd7
 import getModalState from '@libs/getModalState';
 import Performance from '@libs/Performance';
 import {
@@ -154,12 +150,6 @@
     // TODO: remove beta check after the feature is enabled
     const {isBetaEnabled} = usePermissions();
 
-<<<<<<< HEAD
-=======
-    const {validateAndResizeFile, setIsAttachmentInvalid, isAttachmentInvalid, attachmentInvalidReason, attachmentInvalidReasonTitle, setUploadReceiptError, pdfFile, setPdfFile} =
-        useFileValidation();
-
->>>>>>> 9e3b5bd7
     /**
      * Updates the Highlight state of the composer
      */
@@ -325,7 +315,15 @@
             const newCommentTrimmed = newComment.trim();
 
             if (attachmentFileRef.current) {
-                addAttachmentReportActions(reportID, attachmentFileRef.current, newCommentTrimmed, true);
+                if (Array.isArray(attachmentFileRef.current)) {
+                    // Handle multiple files
+                    attachmentFileRef.current.forEach((file) => {
+                        addAttachmentReportActions(reportID, file, newCommentTrimmed, true);
+                    });
+                } else {
+                    // Handle single file
+                    addAttachmentReportActions(reportID, attachmentFileRef.current, newCommentTrimmed, true);
+                }
                 attachmentFileRef.current = null;
             } else {
                 Performance.markStart(CONST.TIMING.SEND_MESSAGE, {message: newCommentTrimmed});
@@ -524,7 +522,6 @@
             }
         }
 
-<<<<<<< HEAD
         const files = Array.from(e?.dataTransfer?.files ?? []);
         if (files.length === 0) {
             return;
@@ -536,25 +533,6 @@
 
         validateFiles(files);
     };
-=======
-    // TODO: to be refactored in step 3
-    const PDFThumbnailView = pdfFile ? (
-        <PDFThumbnail
-            style={styles.invisiblePDF}
-            previewSourceURL={pdfFile.uri ?? ''}
-            onLoadSuccess={() => {
-                setPdfFile(null);
-                setReceiptAndNavigate(pdfFile, true);
-            }}
-            onPassword={() => {
-                setUploadReceiptError(true, 'attachmentPicker.attachmentError', 'attachmentPicker.protectedPDFNotSupported');
-            }}
-            onLoadError={() => {
-                setUploadReceiptError(true, 'attachmentPicker.attachmentError', 'attachmentPicker.errorWhileSelectingCorruptedAttachment');
-            }}
-        />
-    ) : null;
->>>>>>> 9e3b5bd7
 
     return (
         <View style={[shouldShowReportRecipientLocalTime && !isOffline && styles.chatItemComposeWithFirstRow, isComposerFullSize && styles.chatItemFullComposeRow]}>
@@ -591,121 +569,125 @@
                             reportID={reportID}
                             shouldHandleNavigationBack
                         >
-                            {({displayFileInModal}) => (
-                                <>
-                                    <AttachmentPickerWithMenuItems
-                                        displayFileInModal={displayFileInModal}
-                                        reportID={reportID}
-                                        report={report}
-                                        currentUserPersonalDetails={currentUserPersonalDetails}
-                                        reportParticipantIDs={reportParticipantIDs}
-                                        isFullComposerAvailable={isFullComposerAvailable}
-                                        isComposerFullSize={isComposerFullSize}
-                                        isBlockedFromConcierge={isBlockedFromConcierge}
-                                        disabled={disabled}
-                                        setMenuVisibility={setMenuVisibility}
-                                        isMenuVisible={isMenuVisible}
-                                        onTriggerAttachmentPicker={onTriggerAttachmentPicker}
-                                        raiseIsScrollLikelyLayoutTriggered={raiseIsScrollLikelyLayoutTriggered}
-                                        onAddActionPressed={onAddActionPressed}
-                                        onItemSelected={onItemSelected}
-                                        onCanceledAttachmentPicker={() => {
-                                            if (!shouldFocusInputOnScreenFocus) {
-                                                return;
-                                            }
-                                            focus();
-                                        }}
-                                        actionButtonRef={actionButtonRef}
-                                        shouldDisableAttachmentItem={!!exceededMaxLength}
-                                    />
-                                    <ComposerWithSuggestions
-                                        ref={(ref) => {
-                                            composerRef.current = ref ?? undefined;
-                                            composerRefShared.set({
-                                                clear: ref?.clear,
-                                            });
-                                        }}
-                                        suggestionsRef={suggestionsRef}
-                                        isNextModalWillOpenRef={isNextModalWillOpenRef}
-                                        isScrollLikelyLayoutTriggered={isScrollLikelyLayoutTriggered}
-                                        raiseIsScrollLikelyLayoutTriggered={raiseIsScrollLikelyLayoutTriggered}
-                                        reportID={reportID}
-                                        policyID={report?.policyID}
-                                        includeChronos={chatIncludesChronos(report)}
-                                        isGroupPolicyReport={isGroupPolicyReport}
-                                        lastReportAction={lastReportAction}
-                                        isMenuVisible={isMenuVisible}
-                                        inputPlaceholder={inputPlaceholder}
-                                        isComposerFullSize={isComposerFullSize}
-                                        setIsFullComposerAvailable={setIsFullComposerAvailable}
-                                        displayFileInModal={displayFileInModal}
-                                        onCleared={submitForm}
-                                        isBlockedFromConcierge={isBlockedFromConcierge}
-                                        disabled={disabled}
-                                        setIsCommentEmpty={setIsCommentEmpty}
-                                        handleSendMessage={handleSendMessage}
-                                        shouldShowComposeInput={shouldShowComposeInput}
-                                        onFocus={onFocus}
-                                        onBlur={onBlur}
-                                        measureParentContainer={measureContainer}
-                                        onValueChange={onValueChange}
-                                        didHideComposerInput={didHideComposerInput}
-                                    />
-                                    {/* TODO: remove beta check after the feature is enabled */}
-                                    {isBetaEnabled(CONST.BETAS.NEWDOT_MULTI_FILES_DRAG_AND_DROP) && shouldDisplayDualDropZone && (
-                                        <DualDropZone
-                                            isEditing={isTransactionThreadView && hasReceipt}
-                                            onAttachmentDrop={(event: DragEvent) => {
-                                                if (isAttachmentPreviewActive) {
+                            {({displayFileInModal, displayMultipleFilesInModal}) => {
+                                const handleAttachmentDrop = (event: DragEvent) => {
+                                    if (isAttachmentPreviewActive) {
+                                        return;
+                                    }
+                                    if (isBetaEnabled(CONST.BETAS.NEWDOT_MULTI_FILES_DRAG_AND_DROP) && event.dataTransfer?.files.length && event.dataTransfer?.files.length > 1) {
+                                        const files = Array.from(event.dataTransfer?.files).map((file) => {
+                                            // eslint-disable-next-line no-param-reassign
+                                            file.uri = URL.createObjectURL(file);
+                                            return file;
+                                        });
+                                        displayMultipleFilesInModal(files);
+                                        return;
+                                    }
+
+                                    const data = event.dataTransfer?.files[0];
+                                    if (data) {
+                                        data.uri = URL.createObjectURL(data);
+                                        displayFileInModal(data);
+                                    }
+                                };
+
+                                return (
+                                    <>
+                                        <AttachmentPickerWithMenuItems
+                                            displayFileInModal={displayFileInModal}
+                                            displayMultipleFilesInModal={displayMultipleFilesInModal}
+                                            reportID={reportID}
+                                            report={report}
+                                            currentUserPersonalDetails={currentUserPersonalDetails}
+                                            reportParticipantIDs={reportParticipantIDs}
+                                            isFullComposerAvailable={isFullComposerAvailable}
+                                            isComposerFullSize={isComposerFullSize}
+                                            isBlockedFromConcierge={isBlockedFromConcierge}
+                                            disabled={disabled}
+                                            setMenuVisibility={setMenuVisibility}
+                                            isMenuVisible={isMenuVisible}
+                                            onTriggerAttachmentPicker={onTriggerAttachmentPicker}
+                                            raiseIsScrollLikelyLayoutTriggered={raiseIsScrollLikelyLayoutTriggered}
+                                            onAddActionPressed={onAddActionPressed}
+                                            onItemSelected={onItemSelected}
+                                            onCanceledAttachmentPicker={() => {
+                                                if (!shouldFocusInputOnScreenFocus) {
                                                     return;
                                                 }
-                                                const data = event.dataTransfer?.files[0];
-                                                if (data) {
-                                                    data.uri = URL.createObjectURL(data);
-                                                    displayFileInModal(data);
-                                                }
+                                                focus();
                                             }}
-                                            onReceiptDrop={handleAddingReceipt}
+                                            actionButtonRef={actionButtonRef}
+                                            shouldDisableAttachmentItem={!!exceededMaxLength}
                                         />
-                                    )}
-                                    {isBetaEnabled(CONST.BETAS.NEWDOT_MULTI_FILES_DRAG_AND_DROP) && !shouldDisplayDualDropZone && (
-                                        <DragAndDropConsumer
-                                            onDrop={(event: DragEvent) => {
-                                                if (isAttachmentPreviewActive) {
-                                                    return;
-                                                }
-                                                const data = event.dataTransfer?.files[0];
-                                                if (data) {
-                                                    data.uri = URL.createObjectURL(data);
-                                                    displayFileInModal(data);
-                                                }
+                                        <ComposerWithSuggestions
+                                            ref={(ref) => {
+                                                composerRef.current = ref ?? undefined;
+                                                composerRefShared.set({
+                                                    clear: ref?.clear,
+                                                });
                                             }}
-                                        >
-                                            <DropZoneUI
-                                                icon={Expensicons.MessageInABottle}
-                                                dropTitle={translate('dropzone.addAttachments')}
-                                                dropStyles={styles.attachmentDropOverlay(true)}
-                                                dropTextStyles={styles.attachmentDropText}
-                                                dropInnerWrapperStyles={styles.attachmentDropInnerWrapper(true)}
+                                            suggestionsRef={suggestionsRef}
+                                            isNextModalWillOpenRef={isNextModalWillOpenRef}
+                                            isScrollLikelyLayoutTriggered={isScrollLikelyLayoutTriggered}
+                                            raiseIsScrollLikelyLayoutTriggered={raiseIsScrollLikelyLayoutTriggered}
+                                            reportID={reportID}
+                                            policyID={report?.policyID}
+                                            includeChronos={chatIncludesChronos(report)}
+                                            isGroupPolicyReport={isGroupPolicyReport}
+                                            lastReportAction={lastReportAction}
+                                            isMenuVisible={isMenuVisible}
+                                            inputPlaceholder={inputPlaceholder}
+                                            isComposerFullSize={isComposerFullSize}
+                                            setIsFullComposerAvailable={setIsFullComposerAvailable}
+                                            displayFileInModal={displayFileInModal}
+                                            onCleared={submitForm}
+                                            isBlockedFromConcierge={isBlockedFromConcierge}
+                                            disabled={disabled}
+                                            setIsCommentEmpty={setIsCommentEmpty}
+                                            handleSendMessage={handleSendMessage}
+                                            shouldShowComposeInput={shouldShowComposeInput}
+                                            onFocus={onFocus}
+                                            onBlur={onBlur}
+                                            measureParentContainer={measureContainer}
+                                            onValueChange={onValueChange}
+                                            didHideComposerInput={didHideComposerInput}
+                                        />
+                                        {/* TODO: remove beta check after the feature is enabled */}
+                                        {isBetaEnabled(CONST.BETAS.NEWDOT_MULTI_FILES_DRAG_AND_DROP) && shouldDisplayDualDropZone && (
+                                            <DualDropZone
+                                                isEditing={isTransactionThreadView && hasReceipt}
+                                                onAttachmentDrop={handleAttachmentDrop}
+                                                onReceiptDrop={handleAddingReceipt}
                                             />
-                                        </DragAndDropConsumer>
-                                    )}
-                                    {!isBetaEnabled(CONST.BETAS.NEWDOT_MULTI_FILES_DRAG_AND_DROP) && (
-                                        <ReportDropUI
-                                            onDrop={(event: DragEvent) => {
-                                                if (isAttachmentPreviewActive) {
-                                                    return;
-                                                }
-                                                const data = event.dataTransfer?.files[0];
-                                                if (data) {
-                                                    data.uri = URL.createObjectURL(data);
-                                                    displayFileInModal(data);
-                                                }
-                                            }}
-                                        />
-                                    )}
-                                </>
-                            )}
+                                        )}
+                                        {isBetaEnabled(CONST.BETAS.NEWDOT_MULTI_FILES_DRAG_AND_DROP) && !shouldDisplayDualDropZone && (
+                                            <DragAndDropConsumer onDrop={handleAttachmentDrop}>
+                                                <DropZoneUI
+                                                    icon={Expensicons.MessageInABottle}
+                                                    dropTitle={translate('dropzone.addAttachments')}
+                                                    dropStyles={styles.attachmentDropOverlay(true)}
+                                                    dropTextStyles={styles.attachmentDropText}
+                                                    dropInnerWrapperStyles={styles.attachmentDropInnerWrapper(true)}
+                                                />
+                                            </DragAndDropConsumer>
+                                        )}
+                                        {!isBetaEnabled(CONST.BETAS.NEWDOT_MULTI_FILES_DRAG_AND_DROP) && (
+                                            <ReportDropUI
+                                                onDrop={(event: DragEvent) => {
+                                                    if (isAttachmentPreviewActive) {
+                                                        return;
+                                                    }
+                                                    const data = event.dataTransfer?.files[0];
+                                                    if (data) {
+                                                        data.uri = URL.createObjectURL(data);
+                                                        displayFileInModal(data);
+                                                    }
+                                                }}
+                                            />
+                                        )}
+                                    </>
+                                );
+                            }}
                         </AttachmentModal>
                         {canUseTouchScreen() && isMediumScreenWidth ? null : (
                             <EmojiPickerButton
@@ -730,19 +712,7 @@
                             handleSendMessage={handleSendMessage}
                         />
                     </View>
-<<<<<<< HEAD
                     {ErrorModal}
-=======
-                    <ConfirmModal
-                        title={attachmentInvalidReasonTitle ? translate(attachmentInvalidReasonTitle) : ''}
-                        onConfirm={hideReceiptModal}
-                        onCancel={hideReceiptModal}
-                        isVisible={isAttachmentInvalid}
-                        prompt={getConfirmModalPrompt(attachmentInvalidReason)}
-                        confirmText={translate('common.close')}
-                        shouldShowCancelButton={false}
-                    />
->>>>>>> 9e3b5bd7
                     <View
                         style={[
                             styles.flexRow,
