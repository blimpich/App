--- conflicted
+++ resolved
@@ -9,10 +9,6 @@
 import CONST from '../../../../CONST';
 import Tooltip from '../../../../components/Tooltip';
 import PressableWithFeedback from '../../../../components/Pressable/PressableWithFeedback';
-<<<<<<< HEAD
-import updatePropsWorklet from '../../../../libs/updatePropsWorklet';
-=======
->>>>>>> 8c00c5e7
 import useLocalize from '../../../../hooks/useLocalize';
 
 const propTypes = {
@@ -29,20 +25,7 @@
     const Tap = Gesture.Tap()
         .enabled()
         .onEnd(() => {
-<<<<<<< HEAD
-            'worklet';
-
-            const viewTag = animatedRef();
-            const viewName = 'RCTMultilineTextInputView';
-            const updates = {text: ''};
-            // We are setting the isCommentEmpty flag to true so the status of it will be in sync of the native text input state
-            runOnJS(setIsCommentEmpty)(true);
-            runOnJS(resetFullComposerSize)();
-            updatePropsWorklet(viewTag, viewName, updates); // clears native text input on the UI thread
-            runOnJS(submitForm)();
-=======
             handleSendMessage();
->>>>>>> 8c00c5e7
         });
 
     return (
