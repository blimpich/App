--- conflicted
+++ resolved
@@ -115,17 +115,12 @@
                 icon: Pencil,
                 shouldShow: () => canEditReportAction(this.props.reportAction),
                 onPress: () => {
-<<<<<<< HEAD
                     const editAction = () => saveReportActionDraft(
-=======
-                    this.hidePopover();
-                    saveReportActionDraft(
->>>>>>> 96e897aa
                         this.props.reportID,
                         this.props.reportAction.reportActionID,
                         _.isEmpty(this.props.draftMessage) ? this.getActionText() : '',
                     );
-                    this.props.hidePopover(editAction);
+                    this.hidePopover(false, editAction);
 
                     // When menu is mini, there is no popover. Thus we need to call the editAction manually
                     if (this.props.isMini) {
@@ -175,14 +170,15 @@
      * Hides the popover menu with an optional delay
      *
      * @param {Boolean} shouldDelay whether the menu should close after a delay
+     * @param {Boolean} onHideCallback Callback to be callled after Popover Menu is hidden
      * @memberof ReportActionContextMenu
      */
-    hidePopover(shouldDelay) {
+    hidePopover(shouldDelay, onHideCallback) {
         if (!shouldDelay) {
-            this.props.hidePopover();
+            this.props.hidePopover(onHideCallback);
             return;
         }
-        setTimeout(this.props.hidePopover, 800);
+        setTimeout(() => this.props.hidePopover(onHideCallback), 800);
     }
 
     render() {
