--- conflicted
+++ resolved
@@ -3,11 +3,7 @@
 import {View} from 'react-native';
 import PropTypes from 'prop-types';
 import lodashGet from 'lodash/get';
-<<<<<<< HEAD
-=======
-import {withOnyx} from 'react-native-onyx';
 import Str from 'expensify-common/lib/str';
->>>>>>> e95f5a3d
 import {
     Clipboard as ClipboardIcon, LinkCopy, Mail, Pencil, Trashcan, Checkmark,
 } from '../../../components/Icon/Expensicons';
