--- conflicted
+++ resolved
@@ -49,11 +49,7 @@
 import personalDetailsPropType from '../../personalDetailsPropType';
 import ReportActionItemDraft from './ReportActionItemDraft';
 import TaskPreview from '../../../components/ReportActionItem/TaskPreview';
-<<<<<<< HEAD
-=======
 import TaskAction from '../../../components/ReportActionItem/TaskAction';
-import * as ReportActionUtils from '../../../libs/ReportActionsUtils';
->>>>>>> 896ad77e
 import Permissions from '../../../libs/Permissions';
 
 const propTypes = {
@@ -208,9 +204,6 @@
                     checkIfContextMenuActive={this.checkIfContextMenuActive}
                 />
             );
-<<<<<<< HEAD
-        } else if (ReportActionsUtils.isCreatedTaskReportAction(this.props.action)) {
-=======
         } else if (this.props.action.actionName === CONST.REPORT.ACTIONS.TYPE.TASKCOMPLETED) {
             children = (
                 <TaskAction
@@ -219,8 +212,7 @@
                     isHovered={hovered}
                 />
             );
-        } else if (ReportActionUtils.isCreatedTaskReportAction(this.props.action)) {
->>>>>>> 896ad77e
+        } else if (ReportActionsUtils.isCreatedTaskReportAction(this.props.action)) {
             children = (
                 <TaskPreview
                     taskReportID={this.props.action.originalMessage.taskReportID.toString()}
