import _ from 'underscore';
import lodashGet from 'lodash/get';
import React, {Component} from 'react';
import {View} from 'react-native';
import PropTypes from 'prop-types';
import {withOnyx} from 'react-native-onyx';
import CONST from '../../../CONST';
import ONYXKEYS from '../../../ONYXKEYS';
import reportActionPropTypes from './reportActionPropTypes';
import * as StyleUtils from '../../../styles/StyleUtils';
import PressableWithSecondaryInteraction from '../../../components/PressableWithSecondaryInteraction';
import Hoverable from '../../../components/Hoverable';
import ReportActionItemSingle from './ReportActionItemSingle';
import ReportActionItemGrouped from './ReportActionItemGrouped';
import MoneyRequestAction from '../../../components/ReportActionItem/MoneyRequestAction';
import ReportActionItemMessage from './ReportActionItemMessage';
import UnreadActionIndicator from '../../../components/UnreadActionIndicator';
import ReportActionItemMessageEdit from './ReportActionItemMessageEdit';
import ReportActionItemCreated from './ReportActionItemCreated';
import ReportActionItemThread from './ReportActionItemThread';
import compose from '../../../libs/compose';
import withWindowDimensions, {windowDimensionsPropTypes} from '../../../components/withWindowDimensions';
import ControlSelection from '../../../libs/ControlSelection';
import * as DeviceCapabilities from '../../../libs/DeviceCapabilities';
import MiniReportActionContextMenu from './ContextMenu/MiniReportActionContextMenu';
import * as ReportActionContextMenu from './ContextMenu/ReportActionContextMenu';
import * as ContextMenuActions from './ContextMenu/ContextMenuActions';
import {withBlockedFromConcierge, withNetwork, withPersonalDetails, withReportActionsDrafts} from '../../../components/OnyxProvider';
import RenameAction from '../../../components/ReportActionItem/RenameAction';
import InlineSystemMessage from '../../../components/InlineSystemMessage';
import styles from '../../../styles/styles';
import SelectionScraper from '../../../libs/SelectionScraper';
import * as User from '../../../libs/actions/User';
import * as ReportUtils from '../../../libs/ReportUtils';
import OfflineWithFeedback from '../../../components/OfflineWithFeedback';
import * as ReportActions from '../../../libs/actions/ReportActions';
import * as ReportActionsUtils from '../../../libs/ReportActionsUtils';
import reportPropTypes from '../../reportPropTypes';
import {ShowContextMenuContext} from '../../../components/ShowContextMenuContext';
import focusTextInputAfterAnimation from '../../../libs/focusTextInputAfterAnimation';
import ChronosOOOListActions from '../../../components/ReportActionItem/ChronosOOOListActions';
import ReportActionItemReactions from '../../../components/Reactions/ReportActionItemReactions';
import * as Report from '../../../libs/actions/Report';
import withLocalize from '../../../components/withLocalize';
import Icon from '../../../components/Icon';
import * as Expensicons from '../../../components/Icon/Expensicons';
import Text from '../../../components/Text';
import DisplayNames from '../../../components/DisplayNames';
import personalDetailsPropType from '../../personalDetailsPropType';
import ReportActionItemDraft from './ReportActionItemDraft';
import TaskPreview from '../../../components/ReportActionItem/TaskPreview';
import Permissions from '../../../libs/Permissions';

const propTypes = {
    /** Report for this action */
    report: reportPropTypes.isRequired,

    /** All the data of the action item */
    action: PropTypes.shape(reportActionPropTypes).isRequired,

    /** Should the comment have the appearance of being grouped with the previous comment? */
    displayAsGroup: PropTypes.bool.isRequired,

    /** Is this the most recent IOU Action? */
    isMostRecentIOUReportAction: PropTypes.bool.isRequired,

    /** Whether there is an outstanding amount in IOU */
    hasOutstandingIOU: PropTypes.bool,

    /** Should we display the new marker on top of the comment? */
    shouldDisplayNewMarker: PropTypes.bool.isRequired,

    /** Determines if the avatar is displayed as a subscript (positioned lower than normal) */
    shouldShowSubscriptAvatar: PropTypes.bool,

    /** Position index of the report action in the overall report FlatList view */
    index: PropTypes.number.isRequired,

    /** Draft message - if this is set the comment is in 'edit' mode */
    draftMessage: PropTypes.string,

    /** Stores user's preferred skin tone */
    preferredSkinTone: PropTypes.oneOfType([PropTypes.number, PropTypes.string]),

    /** All of the personalDetails */
    personalDetails: PropTypes.objectOf(personalDetailsPropType),

    /** List of betas available to current user */
    betas: PropTypes.arrayOf(PropTypes.string),

    ...windowDimensionsPropTypes,
};

const defaultProps = {
    draftMessage: '',
    hasOutstandingIOU: false,
    preferredSkinTone: CONST.EMOJI_DEFAULT_SKIN_TONE,
    personalDetails: {},
    shouldShowSubscriptAvatar: false,
    betas: [],
};

class ReportActionItem extends Component {
    constructor(props) {
        super(props);
        this.popoverAnchor = undefined;
        this.state = {
            isContextMenuActive: ReportActionContextMenu.isActiveReportAction(props.action.reportActionID),
        };
        this.checkIfContextMenuActive = this.checkIfContextMenuActive.bind(this);
        this.showPopover = this.showPopover.bind(this);
        this.renderItemContent = this.renderItemContent.bind(this);
        this.toggleReaction = this.toggleReaction.bind(this);
    }

    shouldComponentUpdate(nextProps, nextState) {
        return (
            this.props.displayAsGroup !== nextProps.displayAsGroup ||
            this.props.draftMessage !== nextProps.draftMessage ||
            this.props.isMostRecentIOUReportAction !== nextProps.isMostRecentIOUReportAction ||
            this.props.hasOutstandingIOU !== nextProps.hasOutstandingIOU ||
            this.props.shouldDisplayNewMarker !== nextProps.shouldDisplayNewMarker ||
            !_.isEqual(this.props.action, nextProps.action) ||
            this.state.isContextMenuActive !== nextState.isContextMenuActive ||
            lodashGet(this.props.report, 'statusNum') !== lodashGet(nextProps.report, 'statusNum') ||
            lodashGet(this.props.report, 'stateNum') !== lodashGet(nextProps.report, 'stateNum') ||
            this.props.translate !== nextProps.translate
        );
    }

    componentDidUpdate(prevProps) {
        if (prevProps.draftMessage || !this.props.draftMessage) {
            return;
        }

        // Only focus the input when user edits a message, skip it for existing drafts being edited of the report.
        // There is an animation when the comment is hidden and the edit form is shown, and there can be bugs on different mobile platforms
        // if the input is given focus in the middle of that animation which can prevent the keyboard from opening.
        focusTextInputAfterAnimation(this.textInput, 100);
    }

    checkIfContextMenuActive() {
        this.setState({isContextMenuActive: ReportActionContextMenu.isActiveReportAction(this.props.action.reportActionID)});
    }

    /**
     * Show the ReportActionContextMenu modal popover.
     *
     * @param {Object} [event] - A press event.
     */
    showPopover(event) {
        // Block menu on the message being Edited or if the report action item has errors
        if (this.props.draftMessage || !_.isEmpty(this.props.action.errors)) {
            return;
        }

        this.setState({isContextMenuActive: true});

        const selection = SelectionScraper.getCurrentSelection();
        ReportActionContextMenu.showContextMenu(
            ContextMenuActions.CONTEXT_MENU_TYPES.REPORT_ACTION,
            event,
            selection,
            this.popoverAnchor,
            this.props.report.reportID,
            this.props.action,
            this.props.draftMessage,
            undefined,
            this.checkIfContextMenuActive,
            ReportUtils.isArchivedRoom(this.props.report),
            ReportUtils.chatIncludesChronos(this.props.report),
            this.props.action.childReportID,
        );
    }

    toggleReaction(emoji) {
        Report.toggleEmojiReaction(this.props.report.reportID, this.props.action, emoji);
    }

    /**
     * Get the content of ReportActionItem
     * @param {Boolean} hovered whether the ReportActionItem is hovered
     * @returns {Object} child component(s)
     */
    renderItemContent(hovered = false) {
        let children;
<<<<<<< HEAD
        if (ReportActionsUtils.isMoneyRequestAction(this.props.action)) {
=======
        if (
            this.props.action.actionName === CONST.REPORT.ACTIONS.TYPE.IOU &&
            this.props.action.originalMessage.type !== CONST.IOU.REPORT_ACTION_TYPE.DELETE &&
            this.props.action.originalMessage.type !== CONST.IOU.REPORT_ACTION_TYPE.PAY
        ) {
>>>>>>> 5743b159
            // There is no single iouReport for bill splits, so only 1:1 requests require an iouReportID
            const iouReportID = this.props.action.originalMessage.IOUReportID ? this.props.action.originalMessage.IOUReportID.toString() : '0';

            children = (
                <MoneyRequestAction
                    chatReportID={this.props.report.reportID}
                    requestReportID={iouReportID}
                    action={this.props.action}
                    isMostRecentIOUReportAction={this.props.isMostRecentIOUReportAction}
                    isHovered={hovered}
                    contextMenuAnchor={this.popoverAnchor}
                    checkIfContextMenuActive={this.checkIfContextMenuActive}
                />
            );
        } else if (ReportActionsUtils.isCreatedTaskReportAction(this.props.action)) {
            children = (
                <TaskPreview
                    taskReportID={this.props.action.originalMessage.taskReportID.toString()}
                    action={this.props.action}
                    isHovered={hovered}
                />
            );
        } else {
            const message = _.last(lodashGet(this.props.action, 'message', [{}]));
            const isAttachment = _.has(this.props.action, 'isAttachment') ? this.props.action.isAttachment : ReportUtils.isReportMessageAttachment(message);
            children = (
                <ShowContextMenuContext.Provider
                    value={{
                        anchor: this.popoverAnchor,
                        report: this.props.report,
                        action: this.props.action,
                        checkIfContextMenuActive: this.checkIfContextMenuActive,
                    }}
                >
                    {!this.props.draftMessage ? (
                        <ReportActionItemMessage
                            action={this.props.action}
                            style={[
                                !this.props.displayAsGroup && isAttachment ? styles.mt2 : undefined,
                                _.contains(_.values(CONST.REPORT.ACTIONS.TYPE.POLICYCHANGELOG), this.props.action.actionName) ? styles.colorMuted : undefined,
                            ]}
                        />
                    ) : (
                        <ReportActionItemMessageEdit
                            action={this.props.action}
                            draftMessage={this.props.draftMessage}
                            reportID={this.props.report.reportID}
                            index={this.props.index}
                            ref={(el) => (this.textInput = el)}
                            report={this.props.report}
                            // Avoid defining within component due to an existing Onyx bug
                            preferredSkinTone={this.props.preferredSkinTone}
                            shouldDisableEmojiPicker={
                                (ReportUtils.chatIncludesConcierge(this.props.report) && User.isBlockedFromConcierge(this.props.blockedFromConcierge)) ||
                                ReportUtils.isArchivedRoom(this.props.report)
                            }
                        />
                    )}
                </ShowContextMenuContext.Provider>
            );
        }

        const reactions = _.get(this.props, ['action', 'message', 0, 'reactions'], []);
        const hasReactions = reactions.length > 0;
        const shouldDisplayThreadReplies =
            this.props.action.childCommenterCount && Permissions.canUseThreads(this.props.betas) && !ReportUtils.isThreadFirstChat(this.props.action, this.props.report.reportID);
        const oldestFourEmails = lodashGet(this.props.action, 'childOldestFourEmails', '').split(',');

        return (
            <>
                {children}
                {hasReactions && (
                    <View style={this.props.draftMessage ? styles.chatItemReactionsDraftRight : {}}>
                        <ReportActionItemReactions
                            reactions={reactions}
                            toggleReaction={this.toggleReaction}
                        />
                    </View>
                )}
                {shouldDisplayThreadReplies && (
                    <ReportActionItemThread
                        childReportID={`${this.props.action.childReportID}`}
                        numberOfReplies={this.props.action.childVisibleActionCount || 0}
                        mostRecentReply={`${this.props.action.childLastVisibleActionCreated}`}
                        icons={ReportUtils.getIconsForParticipants(oldestFourEmails, this.props.personalDetails)}
                    />
                )}
            </>
        );
    }

    /**
     * Get ReportActionItem with a proper wrapper
     * @param {Boolean} hovered whether the ReportActionItem is hovered
     * @param {Boolean} isWhisper whether the ReportActionItem is a whisper
     * @returns {Object} report action item
     */
    renderReportActionItem(hovered, isWhisper) {
        const content = this.renderItemContent(hovered || this.state.isContextMenuActive);

        if (this.props.draftMessage) {
            return <ReportActionItemDraft>{content}</ReportActionItemDraft>;
        }

        if (!this.props.displayAsGroup) {
            return (
                <ReportActionItemSingle
                    action={this.props.action}
                    showHeader={!this.props.draftMessage}
                    wrapperStyles={[styles.chatItem, isWhisper ? styles.pt1 : {}]}
                    shouldShowSubscriptAvatar={this.props.shouldShowSubscriptAvatar}
                    report={this.props.report}
                >
                    {content}
                </ReportActionItemSingle>
            );
        }

        return <ReportActionItemGrouped wrapperStyles={[styles.chatItem, isWhisper ? styles.pt1 : {}]}>{content}</ReportActionItemGrouped>;
    }

    render() {
        if (this.props.action.actionName === CONST.REPORT.ACTIONS.TYPE.CREATED) {
            return <ReportActionItemCreated reportID={this.props.report.reportID} />;
        }
        if (this.props.action.actionName === CONST.REPORT.ACTIONS.TYPE.RENAMED) {
            return <RenameAction action={this.props.action} />;
        }
        if (this.props.action.actionName === CONST.REPORT.ACTIONS.TYPE.CHRONOSOOOLIST) {
            return (
                <ChronosOOOListActions
                    action={this.props.action}
                    reportID={this.props.report.reportID}
                />
            );
        }

        const hasErrors = !_.isEmpty(this.props.action.errors);
        const whisperedTo = lodashGet(this.props.action, 'whisperedTo', []);
        const isWhisper = whisperedTo.length > 0;
        const isMultipleParticipant = whisperedTo.length > 1;
        const isWhisperOnlyVisibleByUser = isWhisper && ReportUtils.isCurrentUserTheOnlyParticipant(whisperedTo);
        const whisperedToPersonalDetails = isWhisper ? _.filter(this.props.personalDetails, (details) => _.includes(whisperedTo, details.login)) : [];
        const displayNamesWithTooltips = isWhisper ? ReportUtils.getDisplayNamesWithTooltips(whisperedToPersonalDetails, isMultipleParticipant) : [];
        return (
            <PressableWithSecondaryInteraction
                pointerEvents={this.props.action.pendingAction === CONST.RED_BRICK_ROAD_PENDING_ACTION.DELETE ? 'none' : 'auto'}
                ref={(el) => (this.popoverAnchor = el)}
                onPressIn={() => this.props.isSmallScreenWidth && DeviceCapabilities.canUseTouchScreen() && ControlSelection.block()}
                onPressOut={() => ControlSelection.unblock()}
                onSecondaryInteraction={this.showPopover}
                preventDefaultContextMenu={!this.props.draftMessage && !hasErrors}
                withoutFocusOnSecondaryInteraction
            >
                <Hoverable>
                    {(hovered) => (
                        <View accessibilityLabel={this.props.translate('accessibilityHints.chatMessage')}>
                            {this.props.shouldDisplayNewMarker && <UnreadActionIndicator reportActionID={this.props.action.reportActionID} />}
                            <View
                                style={StyleUtils.getReportActionItemStyle(
                                    hovered || isWhisper || this.state.isContextMenuActive || this.props.draftMessage,
                                    (this.props.network.isOffline && this.props.action.isLoading) || this.props.action.error,
                                )}
                            >
                                <OfflineWithFeedback
                                    onClose={() => ReportActions.clearReportActionErrors(this.props.report.reportID, this.props.action)}
                                    pendingAction={this.props.draftMessage ? null : this.props.action.pendingAction}
                                    errors={this.props.action.errors}
                                    errorRowStyles={[styles.ml10, styles.mr2]}
                                    needsOffscreenAlphaCompositing={ReportActionsUtils.isMoneyRequestAction(this.props.action)}
                                >
                                    {isWhisper && (
                                        <View style={[styles.flexRow, styles.pl5, styles.pt2]}>
                                            <View style={[styles.pl6, styles.mr3]}>
                                                <Icon
                                                    src={Expensicons.Eye}
                                                    small
                                                />
                                            </View>
                                            <Text style={[styles.chatItemMessageHeaderTimestamp]}>
                                                {this.props.translate('reportActionContextMenu.onlyVisible')}
                                                &nbsp;
                                            </Text>
                                            <DisplayNames
                                                fullTitle={ReportUtils.getWhisperDisplayNames(whisperedTo)}
                                                displayNamesWithTooltips={displayNamesWithTooltips}
                                                tooltipEnabled
                                                numberOfLines={1}
                                                textStyles={[styles.chatItemMessageHeaderTimestamp]}
                                                shouldUseFullTitle={isWhisperOnlyVisibleByUser}
                                            />
                                        </View>
                                    )}
                                    {this.renderReportActionItem(hovered, isWhisper)}
                                </OfflineWithFeedback>
                            </View>
                            <MiniReportActionContextMenu
                                reportID={this.props.report.reportID}
                                reportAction={this.props.action}
                                isArchivedRoom={ReportUtils.isArchivedRoom(this.props.report)}
                                displayAsGroup={this.props.displayAsGroup}
                                isVisible={hovered && !this.props.draftMessage && !hasErrors}
                                draftMessage={this.props.draftMessage}
                                isChronosReport={ReportUtils.chatIncludesChronos(this.props.report)}
                                childReportActionID={this.props.action.childReportActionID}
                            />
                        </View>
                    )}
                </Hoverable>
                <View style={styles.reportActionSystemMessageContainer}>
                    <InlineSystemMessage message={this.props.action.error} />
                </View>
            </PressableWithSecondaryInteraction>
        );
    }
}
ReportActionItem.propTypes = propTypes;
ReportActionItem.defaultProps = defaultProps;

export default compose(
    withWindowDimensions,
    withLocalize,
    withNetwork(),
    withPersonalDetails(),
    withBlockedFromConcierge({propName: 'blockedFromConcierge'}),
    withReportActionsDrafts({
        propName: 'draftMessage',
        transformValue: (drafts, props) => {
            const draftKey = `${ONYXKEYS.COLLECTION.REPORT_ACTIONS_DRAFTS}${props.report.reportID}_${props.action.reportActionID}`;
            return lodashGet(drafts, draftKey, '');
        },
    }),
    withOnyx({
        preferredSkinTone: {
            key: ONYXKEYS.PREFERRED_EMOJI_SKIN_TONE,
        },
        betas: {
            key: ONYXKEYS.BETAS,
        },
    }),
)(ReportActionItem);<|MERGE_RESOLUTION|>--- conflicted
+++ resolved
@@ -184,15 +184,11 @@
      */
     renderItemContent(hovered = false) {
         let children;
-<<<<<<< HEAD
-        if (ReportActionsUtils.isMoneyRequestAction(this.props.action)) {
-=======
         if (
             this.props.action.actionName === CONST.REPORT.ACTIONS.TYPE.IOU &&
             this.props.action.originalMessage.type !== CONST.IOU.REPORT_ACTION_TYPE.DELETE &&
             this.props.action.originalMessage.type !== CONST.IOU.REPORT_ACTION_TYPE.PAY
         ) {
->>>>>>> 5743b159
             // There is no single iouReport for bill splits, so only 1:1 requests require an iouReportID
             const iouReportID = this.props.action.originalMessage.IOUReportID ? this.props.action.originalMessage.IOUReportID.toString() : '0';
 
