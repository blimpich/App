--- conflicted
+++ resolved
@@ -328,13 +328,8 @@
         const numberOfThreadReplies = _.get(props, ['action', 'childVisibleActionCount'], 0);
         const hasReplies = numberOfThreadReplies > 0;
 
-<<<<<<< HEAD
         const shouldDisplayThreadReplies = hasReplies && props.action.childCommenterCount && !props.isParentReport;
-        const oldestFourEmails = lodashGet(props.action, 'childOldestFourEmails', '').split(',');
-=======
-        const shouldDisplayThreadReplies = hasReplies && props.action.childCommenterCount && !ReportUtils.isThreadFirstChat(props.action, props.report.reportID);
         const oldestFourAccountIDs = lodashGet(props.action, 'childOldestFourAccountIDs', '').split(',');
->>>>>>> d3964300
         const draftMessageRightAlign = props.draftMessage ? styles.chatItemReactionsDraftRight : {};
 
         return (
