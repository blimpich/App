--- conflicted
+++ resolved
@@ -224,18 +224,13 @@
                 );
         }
         return (
-<<<<<<< HEAD
-            <PressableWithSecondaryInteraction onSecondaryInteraction={this.showPopover}>
-                <Hoverable
-                    resetsOnClickOutside={false}
-                >
-=======
             <PressableWithSecondaryInteraction
                 ref={ref => this.popoverAnchor = ref}
                 onSecondaryInteraction={this.showPopover}
             >
-                <Hoverable>
->>>>>>> cb4c331b
+                <Hoverable
+                    resetsOnClickOutside={false}
+                >
                     {hovered => (
                         <View>
                             {this.props.shouldDisplayNewIndicator && (
