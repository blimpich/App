import _ from 'underscore';
import lodashGet from 'lodash/get';
import React, {useState, useRef, useEffect, memo, useCallback, useContext} from 'react';
import {InteractionManager, View} from 'react-native';
import PropTypes from 'prop-types';
import {withOnyx} from 'react-native-onyx';
import CONST from '../../../CONST';
import ONYXKEYS from '../../../ONYXKEYS';
import reportActionPropTypes from './reportActionPropTypes';
import * as StyleUtils from '../../../styles/StyleUtils';
import PressableWithSecondaryInteraction from '../../../components/PressableWithSecondaryInteraction';
import Hoverable from '../../../components/Hoverable';
import Button from '../../../components/Button';
import ReportActionItemSingle from './ReportActionItemSingle';
import ReportActionItemGrouped from './ReportActionItemGrouped';
import MoneyRequestAction from '../../../components/ReportActionItem/MoneyRequestAction';
import ReportActionItemMessage from './ReportActionItemMessage';
import UnreadActionIndicator from '../../../components/UnreadActionIndicator';
import ReportActionItemMessageEdit from './ReportActionItemMessageEdit';
import ReportActionItemCreated from './ReportActionItemCreated';
import ReportActionItemThread from './ReportActionItemThread';
import LinkPreviewer from './LinkPreviewer';
import compose from '../../../libs/compose';
import withWindowDimensions, {windowDimensionsPropTypes} from '../../../components/withWindowDimensions';
import ControlSelection from '../../../libs/ControlSelection';
import * as DeviceCapabilities from '../../../libs/DeviceCapabilities';
import MiniReportActionContextMenu from './ContextMenu/MiniReportActionContextMenu';
import * as ReportActionContextMenu from './ContextMenu/ReportActionContextMenu';
import * as ContextMenuActions from './ContextMenu/ContextMenuActions';
import * as EmojiPickerAction from '../../../libs/actions/EmojiPickerAction';
import {withBlockedFromConcierge, withNetwork, withPersonalDetails, withReportActionsDrafts} from '../../../components/OnyxProvider';
import RenameAction from '../../../components/ReportActionItem/RenameAction';
import InlineSystemMessage from '../../../components/InlineSystemMessage';
import styles from '../../../styles/styles';
import SelectionScraper from '../../../libs/SelectionScraper';
import focusTextInputAfterAnimation from '../../../libs/focusTextInputAfterAnimation';
import * as User from '../../../libs/actions/User';
import * as ReportUtils from '../../../libs/ReportUtils';
import * as ReportActionsUtils from '../../../libs/ReportActionsUtils';
import OfflineWithFeedback from '../../../components/OfflineWithFeedback';
import * as ReportActions from '../../../libs/actions/ReportActions';
import reportPropTypes from '../../reportPropTypes';
import {ShowContextMenuContext} from '../../../components/ShowContextMenuContext';
import ChronosOOOListActions from '../../../components/ReportActionItem/ChronosOOOListActions';
import ReportActionItemEmojiReactions from '../../../components/Reactions/ReportActionItemEmojiReactions';
import * as Report from '../../../libs/actions/Report';
import withLocalize from '../../../components/withLocalize';
import Icon from '../../../components/Icon';
import * as Expensicons from '../../../components/Icon/Expensicons';
import Text from '../../../components/Text';
import DisplayNames from '../../../components/DisplayNames';
import personalDetailsPropType from '../../personalDetailsPropType';
import ReportPreview from '../../../components/ReportActionItem/ReportPreview';
import ReportActionItemDraft from './ReportActionItemDraft';
import TaskPreview from '../../../components/ReportActionItem/TaskPreview';
import TaskAction from '../../../components/ReportActionItem/TaskAction';
import EmojiReactionsPropTypes from '../../../components/Reactions/EmojiReactionsPropTypes';
import TaskView from '../../../components/ReportActionItem/TaskView';
import MoneyReportView from '../../../components/ReportActionItem/MoneyReportView';
import * as Session from '../../../libs/actions/Session';
import MoneyRequestView from '../../../components/ReportActionItem/MoneyRequestView';
import {hideContextMenu} from './ContextMenu/ReportActionContextMenu';
import * as PersonalDetailsUtils from '../../../libs/PersonalDetailsUtils';
import ReportActionItemBasicMessage from './ReportActionItemBasicMessage';
import * as store from '../../../libs/actions/ReimbursementAccount/store';
import * as BankAccounts from '../../../libs/actions/BankAccounts';
import ReportScreenContext from '../ReportScreenContext';
import Permissions from '../../../libs/Permissions';

const propTypes = {
    ...windowDimensionsPropTypes,

    /** Report for this action */
    report: reportPropTypes.isRequired,

    /** All the data of the action item */
    action: PropTypes.shape(reportActionPropTypes).isRequired,

    /** Should the comment have the appearance of being grouped with the previous comment? */
    displayAsGroup: PropTypes.bool.isRequired,

    /** Is this the most recent IOU Action? */
    isMostRecentIOUReportAction: PropTypes.bool.isRequired,

    /** Should we display the new marker on top of the comment? */
    shouldDisplayNewMarker: PropTypes.bool.isRequired,

    /** Determines if the avatar is displayed as a subscript (positioned lower than normal) */
    shouldShowSubscriptAvatar: PropTypes.bool,

    /** Position index of the report action in the overall report FlatList view */
    index: PropTypes.number.isRequired,

    /** Draft message - if this is set the comment is in 'edit' mode */
    draftMessage: PropTypes.string,

    /* Whether the option has an outstanding IOU */
    // eslint-disable-next-line react/no-unused-prop-types
    hasOutstandingIOU: PropTypes.bool,

    /** Stores user's preferred skin tone */
    preferredSkinTone: PropTypes.oneOfType([PropTypes.number, PropTypes.string]),

    ...windowDimensionsPropTypes,
    emojiReactions: EmojiReactionsPropTypes,
    personalDetailsList: PropTypes.objectOf(personalDetailsPropType),

    /** IOU report for this action, if any */
    iouReport: reportPropTypes,

    /** Flag to show, hide the thread divider line */
    shouldHideThreadDividerLine: PropTypes.bool,
};

const defaultProps = {
    draftMessage: '',
    preferredSkinTone: CONST.EMOJI_DEFAULT_SKIN_TONE,
    emojiReactions: {},
    personalDetailsList: {},
    shouldShowSubscriptAvatar: false,
    hasOutstandingIOU: false,
    iouReport: undefined,
    shouldHideThreadDividerLine: false,
};

function ReportActionItem(props) {
    const [isContextMenuActive, setIsContextMenuActive] = useState(ReportActionContextMenu.isActiveReportAction(props.action.reportActionID));
    const [isHidden, setIsHidden] = useState(false);
    const [moderationDecision, setModerationDecision] = useState(CONST.MODERATION.MODERATOR_DECISION_APPROVED);
    const {reactionListRef} = useContext(ReportScreenContext);
    const textInputRef = useRef();
    const popoverAnchorRef = useRef();
    const downloadedPreviews = useRef([]);

    useEffect(
        () => () => {
            // ReportActionContextMenu, EmojiPicker and PopoverReactionList are global components,
            // we should also hide them when the current component is destroyed
            if (ReportActionContextMenu.isActiveReportAction(props.action.reportActionID)) {
                ReportActionContextMenu.hideContextMenu();
                ReportActionContextMenu.hideDeleteModal();
            }
            if (EmojiPickerAction.isActiveReportAction(props.action.reportActionID)) {
                EmojiPickerAction.hideEmojiPicker(true);
            }
            if (reactionListRef.current && reactionListRef.current.isActiveReportAction(props.action.reportActionID)) {
                reactionListRef.current.hideReactionList();
            }
        },
        [props.action.reportActionID, reactionListRef],
    );

    const isDraftEmpty = !props.draftMessage;
    useEffect(() => {
        if (isDraftEmpty) {
            return;
        }

        focusTextInputAfterAnimation(textInputRef.current, 100);
    }, [isDraftEmpty]);

    useEffect(() => {
        if (!Permissions.canUseLinkPreviews()) {
            return;
        }

        const urls = ReportActionsUtils.extractLinksFromMessageHtml(props.action);
        if (_.isEqual(downloadedPreviews.current, urls) || props.action.pendingAction === CONST.RED_BRICK_ROAD_PENDING_ACTION.DELETE) {
            return;
        }

        downloadedPreviews.current = urls;
        Report.expandURLPreview(props.report.reportID, props.action.reportActionID);
    }, [props.action, props.report.reportID]);

    // Hide the message if it is being moderated for a higher offense, or is hidden by a moderator
    // Removed messages should not be shown anyway and should not need this flow
    const latestDecision = lodashGet(props, ['action', 'message', 0, 'moderationDecision', 'decision'], '');
    useEffect(() => {
        if (props.action.actionName !== CONST.REPORT.ACTIONS.TYPE.ADDCOMMENT) {
            return;
        }

        // Hide reveal message button and show the message if latestDecision is changed to empty
        if (_.isEmpty(latestDecision)) {
            setModerationDecision(CONST.MODERATION.MODERATOR_DECISION_APPROVED);
            setIsHidden(false);
            return;
        }

        setModerationDecision(latestDecision);
        if (!_.contains([CONST.MODERATION.MODERATOR_DECISION_APPROVED, CONST.MODERATION.MODERATOR_DECISION_PENDING], latestDecision)) {
            setIsHidden(true);
            return;
        }
        setIsHidden(false);
    }, [latestDecision, props.action.actionName]);

    const toggleContextMenuFromActiveReportAction = useCallback(() => {
        setIsContextMenuActive(ReportActionContextMenu.isActiveReportAction(props.action.reportActionID));
    }, [props.action.reportActionID]);

    /**
     * Show the ReportActionContextMenu modal popover.
     *
     * @param {Object} [event] - A press event.
     */
    const showPopover = useCallback(
        (event) => {
            // Block menu on the message being Edited or if the report action item has errors
            if (props.draftMessage || !_.isEmpty(props.action.errors)) {
                return;
            }

            setIsContextMenuActive(true);

            const selection = SelectionScraper.getCurrentSelection();
            ReportActionContextMenu.showContextMenu(
                ContextMenuActions.CONTEXT_MENU_TYPES.REPORT_ACTION,
                event,
                selection,
                popoverAnchorRef,
                props.report.reportID,
                props.action,
                props.draftMessage,
                () => {},
                toggleContextMenuFromActiveReportAction,
                ReportUtils.isArchivedRoom(props.report),
                ReportUtils.chatIncludesChronos(props.report),
            );
        },
        [props.draftMessage, props.action, props.report, toggleContextMenuFromActiveReportAction],
    );

    const toggleReaction = useCallback(
        (emoji) => {
            Report.toggleEmojiReaction(props.report.reportID, props.action, emoji, props.emojiReactions);
        },
        [props.report, props.action, props.emojiReactions],
    );

    /**
     * Get the content of ReportActionItem
     * @param {Boolean} hovered whether the ReportActionItem is hovered
     * @returns {Object} child component(s)
     */
    const renderItemContent = (hovered = false) => {
        let children;
        const originalMessage = lodashGet(props.action, 'originalMessage', {});

        // IOUDetails only exists when we are sending money
        const isSendingMoney = originalMessage.type === CONST.IOU.REPORT_ACTION_TYPE.PAY && _.has(originalMessage, 'IOUDetails');

        // Show the IOUPreview for when request was created, bill was split or money was sent
        if (
            props.action.actionName === CONST.REPORT.ACTIONS.TYPE.IOU &&
            originalMessage &&
            // For the pay flow, we only want to show MoneyRequestAction when sending money. When paying, we display a regular system message
            (originalMessage.type === CONST.IOU.REPORT_ACTION_TYPE.CREATE || originalMessage.type === CONST.IOU.REPORT_ACTION_TYPE.SPLIT || isSendingMoney)
        ) {
            // There is no single iouReport for bill splits, so only 1:1 requests require an iouReportID
            const iouReportID = originalMessage.IOUReportID ? originalMessage.IOUReportID.toString() : '0';
            children = (
                <MoneyRequestAction
                    chatReportID={props.report.reportID}
                    requestReportID={iouReportID}
                    action={props.action}
                    isMostRecentIOUReportAction={props.isMostRecentIOUReportAction}
                    isHovered={hovered}
                    contextMenuAnchor={popoverAnchorRef}
                    checkIfContextMenuActive={toggleContextMenuFromActiveReportAction}
                    style={props.displayAsGroup ? [] : [styles.mt2]}
                />
            );
        } else if (props.action.actionName === CONST.REPORT.ACTIONS.TYPE.REPORTPREVIEW) {
            children = (
                <ReportPreview
                    iouReportID={ReportActionsUtils.getIOUReportIDFromReportActionPreview(props.action)}
                    chatReportID={props.report.reportID}
                    containerStyles={props.displayAsGroup ? [] : [styles.mt2]}
                    action={props.action}
                    isHovered={hovered}
                    contextMenuAnchor={popoverAnchorRef}
                    checkIfContextMenuActive={toggleContextMenuFromActiveReportAction}
                />
            );
        } else if (
            props.action.actionName === CONST.REPORT.ACTIONS.TYPE.TASKCOMPLETED ||
            props.action.actionName === CONST.REPORT.ACTIONS.TYPE.TASKCANCELLED ||
            props.action.actionName === CONST.REPORT.ACTIONS.TYPE.TASKREOPENED
        ) {
            children = (
                <TaskAction
                    taskReportID={props.action.originalMessage.taskReportID.toString()}
                    actionName={props.action.actionName}
                />
            );
        } else if (ReportActionsUtils.isCreatedTaskReportAction(props.action)) {
            children = (
                <TaskPreview
                    taskReportID={props.action.originalMessage.taskReportID.toString()}
                    action={props.action}
                    isHovered={hovered}
                />
            );
        } else if (props.action.actionName === CONST.REPORT.ACTIONS.TYPE.REIMBURSEMENTQUEUED) {
            const submitterDisplayName = PersonalDetailsUtils.getDisplayNameOrDefault(props.personalDetailsList, [props.report.ownerAccountID, 'displayName'], props.report.ownerEmail);
            const shouldShowAddCreditBankAccountButton =
                ReportUtils.isCurrentUserSubmitter(props.report.reportID) && !store.hasCreditBankAccount() && !ReportUtils.isSettled(props.report.reportID);

            children = (
                <ReportActionItemBasicMessage message={props.translate('iou.waitingOnBankAccount', {submitterDisplayName})}>
                    {shouldShowAddCreditBankAccountButton ? (
                        <Button
                            success
                            style={[styles.w100, styles.requestPreviewBox]}
                            text={props.translate('bankAccount.addBankAccount')}
                            onPress={() => BankAccounts.openPersonalBankAccountSetupView(props.report.reportID)}
                            pressOnEnter
                        />
                    ) : null}
                </ReportActionItemBasicMessage>
            );
        } else if (props.action.actionName === CONST.REPORT.ACTIONS.TYPE.MODIFIEDEXPENSE) {
            children = <ReportActionItemBasicMessage message={ReportUtils.getModifiedExpenseMessage(props.action)} />;
        } else {
            const hasBeenFlagged = !_.contains([CONST.MODERATION.MODERATOR_DECISION_APPROVED, CONST.MODERATION.MODERATOR_DECISION_PENDING], moderationDecision);
            children = (
                <ShowContextMenuContext.Provider
                    value={{
                        anchor: popoverAnchorRef,
                        report: props.report,
                        action: props.action,
                        checkIfContextMenuActive: toggleContextMenuFromActiveReportAction,
                    }}
                >
                    {!props.draftMessage ? (
                        <View style={props.displayAsGroup && hasBeenFlagged ? styles.blockquote : {}}>
                            <ReportActionItemMessage
                                action={props.action}
                                displayAsGroup={props.displayAsGroup}
                                isHidden={isHidden}
                                style={[
                                    _.contains([..._.values(CONST.REPORT.ACTIONS.TYPE.POLICYCHANGELOG), CONST.REPORT.ACTIONS.TYPE.IOU], props.action.actionName)
                                        ? styles.colorMuted
                                        : undefined,
                                ]}
                            />
                            {hasBeenFlagged && (
                                <Button
                                    small
                                    style={[styles.mt2, styles.alignSelfStart]}
                                    onPress={() => setIsHidden(!isHidden)}
                                >
                                    <Text
<<<<<<< HEAD
                                        style={[styles.buttonSmallText, styles.userSelectNone]}
=======
                                        style={styles.buttonSmallText}
                                        selectable={false}
                                        dataSet={{[CONST.SELECTION_SCRAPER_HIDDEN_ELEMENT]: true}}
>>>>>>> ae6dd7e6
                                    >
                                        {isHidden ? props.translate('moderation.revealMessage') : props.translate('moderation.hideMessage')}
                                    </Text>
                                </Button>
                            )}
                        </View>
                    ) : (
                        <ReportActionItemMessageEdit
                            action={props.action}
                            draftMessage={props.draftMessage}
                            reportID={props.report.reportID}
                            index={props.index}
                            ref={textInputRef}
                            report={props.report}
                            // Avoid defining within component due to an existing Onyx bug
                            preferredSkinTone={props.preferredSkinTone}
                            shouldDisableEmojiPicker={
                                (ReportUtils.chatIncludesConcierge(props.report) && User.isBlockedFromConcierge(props.blockedFromConcierge)) || ReportUtils.isArchivedRoom(props.report)
                            }
                        />
                    )}
                </ShowContextMenuContext.Provider>
            );
        }
        const numberOfThreadReplies = _.get(props, ['action', 'childVisibleActionCount'], 0);
        const hasReplies = numberOfThreadReplies > 0;

        const shouldDisplayThreadReplies = hasReplies && props.action.childCommenterCount && !ReportUtils.isThreadFirstChat(props.action, props.report.reportID);
        const oldestFourAccountIDs = _.map(lodashGet(props.action, 'childOldestFourAccountIDs', '').split(','), (accountID) => Number(accountID));
        const draftMessageRightAlign = props.draftMessage ? styles.chatItemReactionsDraftRight : {};

        return (
            <>
                {children}
                {Permissions.canUseLinkPreviews() && !isHidden && !_.isEmpty(props.action.linkMetadata) && (
                    <View style={props.draftMessage ? styles.chatItemReactionsDraftRight : {}}>
                        <LinkPreviewer linkMetadata={_.filter(props.action.linkMetadata, (item) => !_.isEmpty(item))} />
                    </View>
                )}
                {!ReportActionsUtils.isMessageDeleted(props.action) && (
                    <View style={draftMessageRightAlign}>
                        <ReportActionItemEmojiReactions
                            reportActionID={props.action.reportActionID}
                            emojiReactions={props.emojiReactions}
                            toggleReaction={(emoji) => {
                                if (Session.isAnonymousUser()) {
                                    hideContextMenu(false);

                                    InteractionManager.runAfterInteractions(() => {
                                        Session.signOutAndRedirectToSignIn();
                                    });
                                } else {
                                    toggleReaction(emoji);
                                }
                            }}
                        />
                    </View>
                )}

                {shouldDisplayThreadReplies && (
                    <View style={draftMessageRightAlign}>
                        <ReportActionItemThread
                            childReportID={`${props.action.childReportID}`}
                            numberOfReplies={numberOfThreadReplies}
                            mostRecentReply={`${props.action.childLastVisibleActionCreated}`}
                            isHovered={hovered}
                            icons={ReportUtils.getIconsForParticipants(oldestFourAccountIDs, props.personalDetailsList)}
                            onSecondaryInteraction={showPopover}
                        />
                    </View>
                )}
            </>
        );
    };

    /**
     * Get ReportActionItem with a proper wrapper
     * @param {Boolean} hovered whether the ReportActionItem is hovered
     * @param {Boolean} isWhisper whether the ReportActionItem is a whisper
     * @returns {Object} report action item
     */
    const renderReportActionItem = (hovered, isWhisper) => {
        const content = renderItemContent(hovered || isContextMenuActive);

        if (props.draftMessage) {
            return <ReportActionItemDraft>{content}</ReportActionItemDraft>;
        }

        if (!props.displayAsGroup) {
            return (
                <ReportActionItemSingle
                    action={props.action}
                    showHeader={!props.draftMessage}
                    wrapperStyles={[styles.chatItem, isWhisper ? styles.pt1 : {}]}
                    shouldShowSubscriptAvatar={props.shouldShowSubscriptAvatar}
                    report={props.report}
                    iouReport={props.iouReport}
                    isHovered={hovered}
                    hasBeenFlagged={!_.contains([CONST.MODERATION.MODERATOR_DECISION_APPROVED, CONST.MODERATION.MODERATOR_DECISION_PENDING], moderationDecision)}
                >
                    {content}
                </ReportActionItemSingle>
            );
        }

        return <ReportActionItemGrouped wrapperStyles={[styles.chatItem, isWhisper ? styles.pt1 : {}]}>{content}</ReportActionItemGrouped>;
    };

    if (props.action.actionName === CONST.REPORT.ACTIONS.TYPE.CREATED) {
        const parentReportAction = ReportActionsUtils.getParentReportAction(props.report);
        if (ReportActionsUtils.isTransactionThread(parentReportAction)) {
            return (
                <OfflineWithFeedback pendingAction={props.action.pendingAction}>
                    <MoneyRequestView
                        report={props.report}
                        shouldShowHorizontalRule={!props.shouldHideThreadDividerLine}
                    />
                </OfflineWithFeedback>
            );
        }
        if (ReportUtils.isTaskReport(props.report)) {
            return (
                <OfflineWithFeedback pendingAction={props.action.pendingAction}>
                    <TaskView
                        report={props.report}
                        shouldShowHorizontalRule={!props.shouldHideThreadDividerLine}
                    />
                </OfflineWithFeedback>
            );
        }
        if (ReportUtils.isExpenseReport(props.report) || ReportUtils.isIOUReport(props.report)) {
            return (
                <OfflineWithFeedback pendingAction={props.action.pendingAction}>
                    <MoneyReportView
                        report={props.report}
                        shouldShowHorizontalRule={!props.shouldHideThreadDividerLine}
                    />
                </OfflineWithFeedback>
            );
        }
        return (
            <ReportActionItemCreated
                reportID={props.report.reportID}
                policyID={props.report.policyID}
            />
        );
    }
    if (props.action.actionName === CONST.REPORT.ACTIONS.TYPE.RENAMED) {
        return <RenameAction action={props.action} />;
    }
    if (props.action.actionName === CONST.REPORT.ACTIONS.TYPE.CHRONOSOOOLIST) {
        return (
            <ChronosOOOListActions
                action={props.action}
                reportID={props.report.reportID}
            />
        );
    }

    const hasErrors = !_.isEmpty(props.action.errors);
    const whisperedToAccountIDs = props.action.whisperedToAccountIDs || [];
    const isWhisper = whisperedToAccountIDs.length > 0;
    const isMultipleParticipant = whisperedToAccountIDs.length > 1;
    const isWhisperOnlyVisibleByUser = isWhisper && ReportUtils.isCurrentUserTheOnlyParticipant(whisperedToAccountIDs);
    const whisperedToPersonalDetails = isWhisper ? _.filter(props.personalDetailsList, (details) => _.includes(whisperedToAccountIDs, details.accountID)) : [];
    const displayNamesWithTooltips = isWhisper ? ReportUtils.getDisplayNamesWithTooltips(whisperedToPersonalDetails, isMultipleParticipant) : [];
    return (
        <PressableWithSecondaryInteraction
            ref={popoverAnchorRef}
            style={[props.action.pendingAction === CONST.RED_BRICK_ROAD_PENDING_ACTION.DELETE ? styles.pointerEventsNone : styles.pointerEventsAuto]}
            onPressIn={() => props.isSmallScreenWidth && DeviceCapabilities.canUseTouchScreen() && ControlSelection.block()}
            onPressOut={() => ControlSelection.unblock()}
            onSecondaryInteraction={showPopover}
            preventDefaultContextMenu={!props.draftMessage && !hasErrors}
            withoutFocusOnSecondaryInteraction
            accessibilityLabel={props.translate('accessibilityHints.chatMessage')}
        >
            <Hoverable disabled={Boolean(props.draftMessage)}>
                {(hovered) => (
                    <View>
                        {props.shouldDisplayNewMarker && <UnreadActionIndicator reportActionID={props.action.reportActionID} />}
                        <MiniReportActionContextMenu
                            reportID={props.report.reportID}
                            reportAction={props.action}
                            isArchivedRoom={ReportUtils.isArchivedRoom(props.report)}
                            displayAsGroup={props.displayAsGroup}
                            isVisible={hovered && !props.draftMessage && !hasErrors}
                            draftMessage={props.draftMessage}
                            isChronosReport={ReportUtils.chatIncludesChronos(props.report)}
                        />
                        <View
                            style={StyleUtils.getReportActionItemStyle(
                                hovered || isWhisper || isContextMenuActive || props.draftMessage,
                                (props.network.isOffline && props.action.isLoading) || props.action.error,
                            )}
                        >
                            <OfflineWithFeedback
                                onClose={() => ReportActions.clearReportActionErrors(props.report.reportID, props.action)}
                                pendingAction={props.draftMessage ? null : props.action.pendingAction}
                                shouldHideOnDelete={!ReportActionsUtils.hasCommentThread(props.action)}
                                errors={props.action.errors}
                                errorRowStyles={[styles.ml10, styles.mr2]}
                                needsOffscreenAlphaCompositing={ReportActionsUtils.isMoneyRequestAction(props.action)}
                            >
                                {isWhisper && (
                                    <View style={[styles.flexRow, styles.pl5, styles.pt2]}>
                                        <View style={[styles.pl6, styles.mr3]}>
                                            <Icon
                                                src={Expensicons.Eye}
                                                small
                                            />
                                        </View>
                                        <Text style={[styles.chatItemMessageHeaderTimestamp]}>
                                            {props.translate('reportActionContextMenu.onlyVisible')}
                                            &nbsp;
                                        </Text>
                                        <DisplayNames
                                            fullTitle={ReportUtils.getWhisperDisplayNames(whisperedToAccountIDs)}
                                            displayNamesWithTooltips={displayNamesWithTooltips}
                                            tooltipEnabled
                                            numberOfLines={1}
                                            textStyles={[styles.chatItemMessageHeaderTimestamp]}
                                            shouldUseFullTitle={isWhisperOnlyVisibleByUser}
                                        />
                                    </View>
                                )}
                                {renderReportActionItem(hovered, isWhisper)}
                            </OfflineWithFeedback>
                        </View>
                    </View>
                )}
            </Hoverable>
            <View style={styles.reportActionSystemMessageContainer}>
                <InlineSystemMessage message={props.action.error} />
            </View>
        </PressableWithSecondaryInteraction>
    );
}

ReportActionItem.propTypes = propTypes;
ReportActionItem.defaultProps = defaultProps;

export default compose(
    withWindowDimensions,
    withLocalize,
    withNetwork(),
    withPersonalDetails(),
    withBlockedFromConcierge({propName: 'blockedFromConcierge'}),
    withReportActionsDrafts({
        propName: 'draftMessage',
        transformValue: (drafts, props) => {
            const draftKey = `${ONYXKEYS.COLLECTION.REPORT_ACTIONS_DRAFTS}${props.report.reportID}_${props.action.reportActionID}`;
            return lodashGet(drafts, draftKey, '');
        },
    }),
    withOnyx({
        preferredSkinTone: {
            key: ONYXKEYS.PREFERRED_EMOJI_SKIN_TONE,
        },
        iouReport: {
            key: ({action}) => `${ONYXKEYS.COLLECTION.REPORT}${ReportActionsUtils.getIOUReportIDFromReportActionPreview(action)}`,
        },
        emojiReactions: {
            key: ({action}) => `${ONYXKEYS.COLLECTION.REPORT_ACTIONS_REACTIONS}${action.reportActionID}`,
        },
    }),
)(
    memo(
        ReportActionItem,
        (prevProps, nextProps) =>
            prevProps.displayAsGroup === nextProps.displayAsGroup &&
            prevProps.draftMessage === nextProps.draftMessage &&
            prevProps.isMostRecentIOUReportAction === nextProps.isMostRecentIOUReportAction &&
            prevProps.hasOutstandingIOU === nextProps.hasOutstandingIOU &&
            prevProps.shouldDisplayNewMarker === nextProps.shouldDisplayNewMarker &&
            _.isEqual(prevProps.emojiReactions, nextProps.emojiReactions) &&
            _.isEqual(prevProps.action, nextProps.action) &&
            _.isEqual(prevProps.report.pendingFields, nextProps.report.pendingFields) &&
            _.isEqual(prevProps.report.errorFields, nextProps.report.errorFields) &&
            lodashGet(prevProps.report, 'statusNum') === lodashGet(nextProps.report, 'statusNum') &&
            lodashGet(prevProps.report, 'stateNum') === lodashGet(nextProps.report, 'stateNum') &&
            prevProps.translate === nextProps.translate &&
            // TaskReport's created actions render the TaskView, which updates depending on certain fields in the TaskReport
            ReportUtils.isTaskReport(prevProps.report) === ReportUtils.isTaskReport(nextProps.report) &&
            prevProps.action.actionName === nextProps.action.actionName &&
            prevProps.report.reportName === nextProps.report.reportName &&
            prevProps.report.description === nextProps.report.description &&
            ReportUtils.isCompletedTaskReport(prevProps.report) === ReportUtils.isCompletedTaskReport(nextProps.report) &&
            prevProps.report.managerID === nextProps.report.managerID &&
            prevProps.report.managerEmail === nextProps.report.managerEmail &&
            prevProps.shouldHideThreadDividerLine === nextProps.shouldHideThreadDividerLine &&
            lodashGet(prevProps.report, 'total', 0) === lodashGet(nextProps.report, 'total', 0),
    ),
);<|MERGE_RESOLUTION|>--- conflicted
+++ resolved
@@ -353,13 +353,8 @@
                                     onPress={() => setIsHidden(!isHidden)}
                                 >
                                     <Text
-<<<<<<< HEAD
                                         style={[styles.buttonSmallText, styles.userSelectNone]}
-=======
-                                        style={styles.buttonSmallText}
-                                        selectable={false}
                                         dataSet={{[CONST.SELECTION_SCRAPER_HIDDEN_ELEMENT]: true}}
->>>>>>> ae6dd7e6
                                     >
                                         {isHidden ? props.translate('moderation.revealMessage') : props.translate('moderation.hideMessage')}
                                     </Text>
