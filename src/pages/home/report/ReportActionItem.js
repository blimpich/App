--- conflicted
+++ resolved
@@ -18,6 +18,7 @@
 import ReportActionItemIOUPreview from '../../../components/ReportActionItemIOUPreview';
 import ReportActionItemMessage from './ReportActionItemMessage';
 import UnreadActionIndicator from '../../../components/UnreadActionIndicator';
+import ReportActionItemMessageEdit from './ReportActionItemMessageEdit';
 
 const propTypes = {
     // The ID of the report this action is on.
@@ -48,9 +49,6 @@
 
 const defaultProps = {
     draftMessage: '',
-};
-
-const defaultProps = {
     iouReportID: undefined,
     hasOutstandingIOU: false,
 };
@@ -76,17 +74,12 @@
     shouldComponentUpdate(nextProps, nextState) {
         return this.state.isPopoverVisible !== nextState.isPopoverVisible
             || this.props.displayAsGroup !== nextProps.displayAsGroup
-<<<<<<< HEAD
-            || !_.isEqual(this.props.action, nextProps.action)
             || this.props.draftMessage !== nextProps.draftMessage
-            || this.props.shouldDisplayNewIndicator !== nextProps.shouldDisplayNewIndicator;
-=======
             || this.props.isMostRecentIOUReportAction !== nextProps.isMostRecentIOUReportAction
             || this.props.hasOutstandingIOU !== nextProps.hasOutstandingIOU
             || this.props.iouReportID !== nextProps.iouReportID
-            || (this.props.shouldDisplayNewIndicator !== nextProps.shouldDisplayNewIndicator)
-            || !_.isEqual(this.props.action, nextProps.action);
->>>>>>> 5ed9e261
+            || !_.isEqual(this.props.action, nextProps.action
+            || this.props.shouldDisplayNewIndicator !== nextProps.shouldDisplayNewIndicator);
     }
 
     /**
@@ -129,7 +122,9 @@
                     isMostRecentIOUReportAction={this.props.isMostRecentIOUReportAction}
                 />
             )
-            : <ReportActionItemMessage action={this.props.action} />;
+            : _.isEmpty(this.props.draftMessage)
+                ? <ReportActionItemMessage action={this.props.action} />
+                : <ReportActionItemMessageEdit action={this.props.action} draftMessage={this.props.draftMessage} reportID={this.props.reportID} />;
         return (
             <PressableWithSecondaryInteraction onSecondaryInteraction={this.showPopover}>
                 <Hoverable>
@@ -141,19 +136,6 @@
                             <View style={getReportActionItemStyle(hovered || this.props.draftMessage)}>
                                 {!this.props.displayAsGroup
                                     ? (
-<<<<<<< HEAD
-                                        <ReportActionItemSingle
-                                            action={this.props.action}
-                                            draftMessage={this.props.draftMessage}
-                                            reportID={this.props.reportID}
-                                        />
-                                    ) : (
-                                        <ReportActionItemGrouped
-                                            action={this.props.action}
-                                            draftMessage={this.props.draftMessage}
-                                            reportID={this.props.reportID}
-                                        />
-=======
                                         <ReportActionItemSingle action={this.props.action}>
                                             {children}
                                         </ReportActionItemSingle>
@@ -162,7 +144,6 @@
                                         <ReportActionItemGrouped>
                                             {children}
                                         </ReportActionItemGrouped>
->>>>>>> 5ed9e261
                                     )}
                             </View>
                             <View style={getMiniReportActionContextMenuWrapperStyle(this.props.displayAsGroup)}>
@@ -211,13 +192,9 @@
 
 ReportActionItem.propTypes = propTypes;
 ReportActionItem.defaultProps = defaultProps;
-<<<<<<< HEAD
 
 export default withOnyx({
     draftMessage: {
         key: ({reportID, action}) => `${ONYXKEYS.COLLECTION.REPORT_ACTIONS_DRAFTS}${reportID}_${action.reportActionID}`,
     },
-})(ReportActionItem);
-=======
-export default ReportActionItem;
->>>>>>> 5ed9e261
+})(ReportActionItem);