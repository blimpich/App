--- conflicted
+++ resolved
@@ -261,10 +261,6 @@
 
         const reactions = _.get(props, ['action', 'message', 0, 'reactions'], []);
         const hasReactions = reactions.length > 0;
-<<<<<<< HEAD
-        const shouldDisplayThreadReplies = props.action.childCommenterCount && Permissions.canUseThreads(props.betas) && !ReportUtils.isThreadFirstChat(props.action, props.report.reportID);
-        const oldestFourEmails = lodashGet(props.action, 'childOldestFourEmails', '').split(',');
-=======
         const numberOfThreadReplies = _.get(this.props, ['action', 'childVisibleActionCount'], 0);
         const hasReplies = numberOfThreadReplies > 0;
 
@@ -274,7 +270,6 @@
             Permissions.canUseThreads(this.props.betas) &&
             !ReportUtils.isThreadFirstChat(this.props.action, this.props.report.reportID);
         const oldestFourEmails = lodashGet(this.props.action, 'childOldestFourEmails', '').split(',');
->>>>>>> 5ab5f51f
 
         return (
             <>
@@ -290,15 +285,9 @@
                 )}
                 {shouldDisplayThreadReplies && (
                     <ReportActionItemThread
-<<<<<<< HEAD
-                        childReportID={`${props.action.childReportID}`}
-                        numberOfReplies={props.action.childVisibleActionCount || 0}
-                        mostRecentReply={`${props.action.childLastVisibleActionCreated}`}
-=======
                         childReportID={`${this.props.action.childReportID}`}
                         numberOfReplies={numberOfThreadReplies}
                         mostRecentReply={`${this.props.action.childLastVisibleActionCreated}`}
->>>>>>> 5ab5f51f
                         isHovered={hovered}
                         icons={ReportUtils.getIconsForParticipants(oldestFourEmails, props.personalDetails)}
                     />
