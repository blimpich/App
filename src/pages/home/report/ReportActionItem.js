import _ from 'underscore';
import lodashGet from 'lodash/get';
import React, {useState, useRef, useEffect, memo, useCallback} from 'react';
import {InteractionManager, View} from 'react-native';
import PropTypes from 'prop-types';
import {withOnyx} from 'react-native-onyx';
import CONST from '../../../CONST';
import ONYXKEYS from '../../../ONYXKEYS';
import reportActionPropTypes from './reportActionPropTypes';
import * as StyleUtils from '../../../styles/StyleUtils';
import PressableWithSecondaryInteraction from '../../../components/PressableWithSecondaryInteraction';
import Hoverable from '../../../components/Hoverable';
import Button from '../../../components/Button';
import ReportActionItemSingle from './ReportActionItemSingle';
import ReportActionItemGrouped from './ReportActionItemGrouped';
import MoneyRequestAction from '../../../components/ReportActionItem/MoneyRequestAction';
import ReportActionItemMessage from './ReportActionItemMessage';
import UnreadActionIndicator from '../../../components/UnreadActionIndicator';
import ReportActionItemMessageEdit from './ReportActionItemMessageEdit';
import ReportActionItemCreated from './ReportActionItemCreated';
import ReportActionItemThread from './ReportActionItemThread';
import LinkPreviewer from './LinkPreviewer';
import compose from '../../../libs/compose';
import withWindowDimensions, {windowDimensionsPropTypes} from '../../../components/withWindowDimensions';
import ControlSelection from '../../../libs/ControlSelection';
import * as DeviceCapabilities from '../../../libs/DeviceCapabilities';
import MiniReportActionContextMenu from './ContextMenu/MiniReportActionContextMenu';
import * as ReportActionContextMenu from './ContextMenu/ReportActionContextMenu';
import * as ContextMenuActions from './ContextMenu/ContextMenuActions';
import * as EmojiPickerAction from '../../../libs/actions/EmojiPickerAction';
import {withBlockedFromConcierge, withNetwork, withPersonalDetails, withReportActionsDrafts} from '../../../components/OnyxProvider';
import RenameAction from '../../../components/ReportActionItem/RenameAction';
import InlineSystemMessage from '../../../components/InlineSystemMessage';
import styles from '../../../styles/styles';
import SelectionScraper from '../../../libs/SelectionScraper';
import focusTextInputAfterAnimation from '../../../libs/focusTextInputAfterAnimation';
import * as User from '../../../libs/actions/User';
import * as ReportUtils from '../../../libs/ReportUtils';
import OfflineWithFeedback from '../../../components/OfflineWithFeedback';
import * as ReportActions from '../../../libs/actions/ReportActions';
import * as ReportActionsUtils from '../../../libs/ReportActionsUtils';
import reportPropTypes from '../../reportPropTypes';
import {ShowContextMenuContext} from '../../../components/ShowContextMenuContext';
import ChronosOOOListActions from '../../../components/ReportActionItem/ChronosOOOListActions';
import ReportActionItemReactions from '../../../components/Reactions/ReportActionItemReactions';
import * as Report from '../../../libs/actions/Report';
import withLocalize from '../../../components/withLocalize';
import Icon from '../../../components/Icon';
import * as Expensicons from '../../../components/Icon/Expensicons';
import Text from '../../../components/Text';
import DisplayNames from '../../../components/DisplayNames';
import personalDetailsPropType from '../../personalDetailsPropType';
import ReportPreview from '../../../components/ReportActionItem/ReportPreview';
import ReportActionItemDraft from './ReportActionItemDraft';
import TaskPreview from '../../../components/ReportActionItem/TaskPreview';
import TaskAction from '../../../components/ReportActionItem/TaskAction';
import * as Session from '../../../libs/actions/Session';
import {hideContextMenu} from './ContextMenu/ReportActionContextMenu';

const propTypes = {
    ...windowDimensionsPropTypes,

    /** Report for this action */
    report: reportPropTypes.isRequired,

    /** All the data of the action item */
    action: PropTypes.shape(reportActionPropTypes).isRequired,

    /** Should the comment have the appearance of being grouped with the previous comment? */
    displayAsGroup: PropTypes.bool.isRequired,

    /** Is this the most recent IOU Action? */
    isMostRecentIOUReportAction: PropTypes.bool.isRequired,

    /** Should we display the new marker on top of the comment? */
    shouldDisplayNewMarker: PropTypes.bool.isRequired,

    /** Determines if the avatar is displayed as a subscript (positioned lower than normal) */
    shouldShowSubscriptAvatar: PropTypes.bool,

    /** Position index of the report action in the overall report FlatList view */
    index: PropTypes.number.isRequired,

    /** Draft message - if this is set the comment is in 'edit' mode */
    draftMessage: PropTypes.string,

    /* Whether the option has an outstanding IOU */
    // eslint-disable-next-line react/no-unused-prop-types
    hasOutstandingIOU: PropTypes.bool,

    /** Stores user's preferred skin tone */
    preferredSkinTone: PropTypes.oneOfType([PropTypes.number, PropTypes.string]),

    /** All of the personalDetails */
    personalDetailsList: PropTypes.objectOf(personalDetailsPropType),
};

const defaultProps = {
    draftMessage: '',
    preferredSkinTone: CONST.EMOJI_DEFAULT_SKIN_TONE,
    personalDetailsList: {},
    shouldShowSubscriptAvatar: false,
    hasOutstandingIOU: false,
};

function ReportActionItem(props) {
    const [isContextMenuActive, setIsContextMenuActive] = useState(ReportActionContextMenu.isActiveReportAction(props.action.reportActionID));
    const [isHidden, setIsHidden] = useState(false);
    const [moderationDecision, setModerationDecision] = useState(CONST.MODERATION.MODERATOR_DECISION_APPROVED);
    const textInputRef = useRef();
    const popoverAnchorRef = useRef();
    const downloadedPreviews = useRef([]);

    useEffect(
        () => () => {
            // ReportActionContextMenu and EmojiPicker are global component,
            // we use showContextMenu and showEmojiPicker to show them,
            // so we should also hide them when the current component is destroyed
            if (ReportActionContextMenu.isActiveReportAction(props.action.reportActionID)) {
                ReportActionContextMenu.hideContextMenu();
                ReportActionContextMenu.hideDeleteModal();
            }
            if (EmojiPickerAction.isActiveReportAction(props.action.reportActionID)) {
                EmojiPickerAction.hideEmojiPicker(true);
            }
        },
        [props.action.reportActionID],
    );

    const isDraftEmpty = !props.draftMessage;
    useEffect(() => {
        if (isDraftEmpty) {
            return;
        }

        focusTextInputAfterAnimation(textInputRef.current, 100);
    }, [isDraftEmpty]);

    useEffect(() => {
        const urls = ReportActionsUtils.extractLinksFromMessageHtml(props.action);
        if (_.isEqual(downloadedPreviews.current, urls) || props.action.pendingAction === CONST.RED_BRICK_ROAD_PENDING_ACTION.DELETE) {
            return;
        }

        downloadedPreviews.current = urls;
        Report.expandURLPreview(props.report.reportID, props.action.reportActionID);
    }, [props.action, props.report.reportID]);

    // Hide the message if it is being moderated for a higher offense, or is hidden by a moderator
    // Removed messages should not be shown anyway and should not need this flow
    const decisions = lodashGet(props, ['action', 'message', 0, 'moderationDecisions'], []);
    const latestDecision = lodashGet(_.last(decisions), 'decision', '');
    useEffect(() => {
<<<<<<< HEAD
        if (!props.action.actionName === CONST.REPORT.ACTIONS.TYPE.ADDCOMMENT) {
            return;
        }

        if (_.isEmpty(latestDecision)) {
            setModerationDecision(CONST.MODERATION.MODERATOR_DECISION_APPROVED);
            setIsHidden(false);
=======
        if (props.action.actionName !== CONST.REPORT.ACTIONS.TYPE.ADDCOMMENT || _.isEmpty(latestDecision)) {
>>>>>>> 35e8d464
            return;
        }

        if (_.contains([CONST.MODERATION.MODERATOR_DECISION_PENDING_HIDE, CONST.MODERATION.MODERATOR_DECISION_HIDDEN], latestDecision)) {
            setIsHidden(true);
        }
        setModerationDecision(latestDecision);
    }, [latestDecision, props.action.actionName]);

    const toggleContextMenuFromActiveReportAction = useCallback(() => {
        setIsContextMenuActive(ReportActionContextMenu.isActiveReportAction(props.action.reportActionID));
    }, [props.action.reportActionID]);

    /**
     * Show the ReportActionContextMenu modal popover.
     *
     * @param {Object} [event] - A press event.
     */
    const showPopover = useCallback(
        (event) => {
            // Block menu on the message being Edited or if the report action item has errors
            if (props.draftMessage || !_.isEmpty(props.action.errors)) {
                return;
            }

            setIsContextMenuActive(true);

            const selection = SelectionScraper.getCurrentSelection();
            ReportActionContextMenu.showContextMenu(
                ContextMenuActions.CONTEXT_MENU_TYPES.REPORT_ACTION,
                event,
                selection,
                popoverAnchorRef,
                props.report.reportID,
                props.action,
                props.draftMessage,
                () => {},
                toggleContextMenuFromActiveReportAction,
                ReportUtils.isArchivedRoom(props.report),
                ReportUtils.chatIncludesChronos(props.report),
            );
        },
        [props.draftMessage, props.action, props.report, toggleContextMenuFromActiveReportAction],
    );

    const toggleReaction = useCallback(
        (emoji) => {
            Report.toggleEmojiReaction(props.report.reportID, props.action.reportActionID, emoji);
        },
        [props.report, props.action],
    );

    /**
     * Get the content of ReportActionItem
     * @param {Boolean} hovered whether the ReportActionItem is hovered
     * @returns {Object} child component(s)
     */
    const renderItemContent = (hovered = false) => {
        let children;
        const originalMessage = lodashGet(props.action, 'originalMessage', {});

        // IOUDetails only exists when we are sending money
        const isSendingMoney = originalMessage.type === CONST.IOU.REPORT_ACTION_TYPE.PAY && _.has(originalMessage, 'IOUDetails');

        // Show the IOUPreview for when request was created, bill was split or money was sent
        if (
            props.action.actionName === CONST.REPORT.ACTIONS.TYPE.IOU &&
            originalMessage &&
            // For the pay flow, we only want to show MoneyRequestAction when sending money. When paying, we display a regular system message
            (originalMessage.type === CONST.IOU.REPORT_ACTION_TYPE.CREATE || originalMessage.type === CONST.IOU.REPORT_ACTION_TYPE.SPLIT || isSendingMoney)
        ) {
            // There is no single iouReport for bill splits, so only 1:1 requests require an iouReportID
            const iouReportID = originalMessage.IOUReportID ? originalMessage.IOUReportID.toString() : '0';
            children = (
                <MoneyRequestAction
                    chatReportID={props.report.reportID}
                    requestReportID={iouReportID}
                    action={props.action}
                    isMostRecentIOUReportAction={props.isMostRecentIOUReportAction}
                    isHovered={hovered}
                    contextMenuAnchor={popoverAnchorRef}
                    checkIfContextMenuActive={toggleContextMenuFromActiveReportAction}
                    style={props.displayAsGroup ? [] : [styles.mt2]}
                />
            );
        } else if (props.action.actionName === CONST.REPORT.ACTIONS.TYPE.REPORTPREVIEW) {
            children = (
                <ReportPreview
                    iouReportID={ReportActionsUtils.getIOUReportIDFromReportActionPreview(props.action)}
                    chatReportID={props.report.reportID}
                    action={props.action}
                    isHovered={hovered}
                    contextMenuAnchor={popoverAnchorRef}
                    checkIfContextMenuActive={toggleContextMenuFromActiveReportAction}
                />
            );
        } else if (
            props.action.actionName === CONST.REPORT.ACTIONS.TYPE.TASKCOMPLETED ||
            props.action.actionName === CONST.REPORT.ACTIONS.TYPE.TASKCANCELED ||
            props.action.actionName === CONST.REPORT.ACTIONS.TYPE.TASKREOPENED
        ) {
            children = (
                <TaskAction
                    taskReportID={props.action.originalMessage.taskReportID.toString()}
                    actionName={props.action.actionName}
                />
            );
        } else if (ReportActionsUtils.isCreatedTaskReportAction(props.action)) {
            children = (
                <TaskPreview
                    taskReportID={props.action.originalMessage.taskReportID.toString()}
                    action={props.action}
                    isHovered={hovered}
                />
            );
        } else {
            const message = _.last(lodashGet(props.action, 'message', [{}]));
            const hasBeenFlagged = !_.contains([CONST.MODERATION.MODERATOR_DECISION_APPROVED, CONST.MODERATION.MODERATOR_DECISION_PENDING], moderationDecision);
            const isAttachment = _.has(props.action, 'isAttachment') ? props.action.isAttachment : ReportUtils.isReportMessageAttachment(message);
            children = (
                <ShowContextMenuContext.Provider
                    value={{
                        anchor: popoverAnchorRef,
                        report: props.report,
                        action: props.action,
                        checkIfContextMenuActive: toggleContextMenuFromActiveReportAction,
                    }}
                >
                    {!props.draftMessage ? (
                        <View style={props.displayAsGroup && hasBeenFlagged ? styles.blockquote : {}}>
                            <ReportActionItemMessage
                                action={props.action}
                                isHidden={isHidden}
                                style={[
                                    !props.displayAsGroup && isAttachment ? styles.mt2 : undefined,
                                    _.contains([..._.values(CONST.REPORT.ACTIONS.TYPE.POLICYCHANGELOG), CONST.REPORT.ACTIONS.TYPE.IOU], props.action.actionName)
                                        ? styles.colorMuted
                                        : undefined,
                                ]}
                            />
                            {hasBeenFlagged && (
                                <Button
                                    small
                                    style={[styles.mt2, styles.alignSelfStart]}
                                    onPress={() => setIsHidden(!isHidden)}
                                >
                                    <Text
                                        style={styles.buttonSmallText}
                                        selectable={false}
                                    >
                                        {isHidden ? props.translate('moderation.revealMessage') : props.translate('moderation.hideMessage')}
                                    </Text>
                                </Button>
                            )}
                        </View>
                    ) : (
                        <ReportActionItemMessageEdit
                            action={props.action}
                            draftMessage={props.draftMessage}
                            reportID={props.report.reportID}
                            index={props.index}
                            ref={textInputRef}
                            report={props.report}
                            // Avoid defining within component due to an existing Onyx bug
                            preferredSkinTone={props.preferredSkinTone}
                            shouldDisableEmojiPicker={
                                (ReportUtils.chatIncludesConcierge(props.report) && User.isBlockedFromConcierge(props.blockedFromConcierge)) || ReportUtils.isArchivedRoom(props.report)
                            }
                        />
                    )}
                </ShowContextMenuContext.Provider>
            );
        }

        const reactions = _.get(props, ['action', 'message', 0, 'reactions'], []);
        const hasReactions = reactions.length > 0;
        const numberOfThreadReplies = _.get(props, ['action', 'childVisibleActionCount'], 0);
        const hasReplies = numberOfThreadReplies > 0;

        const shouldDisplayThreadReplies = hasReplies && props.action.childCommenterCount && !ReportUtils.isThreadFirstChat(props.action, props.report.reportID);
        const oldestFourAccountIDs = lodashGet(props.action, 'childOldestFourAccountIDs', '').split(',');
        const draftMessageRightAlign = props.draftMessage ? styles.chatItemReactionsDraftRight : {};

        return (
            <>
                {children}
                {!isHidden && !_.isEmpty(props.action.linkMetadata) && (
                    <View style={props.draftMessage ? styles.chatItemReactionsDraftRight : {}}>
                        <LinkPreviewer linkMetadata={_.filter(props.action.linkMetadata, (item) => !_.isEmpty(item))} />
                    </View>
                )}
                {hasReactions && (
                    <View style={draftMessageRightAlign}>
                        <ReportActionItemReactions
                            reportActionID={props.action.reportActionID}
                            reactions={reactions}
                            toggleReaction={(emoji) => {
                                if (Session.isAnonymousUser()) {
                                    hideContextMenu(false);

                                    InteractionManager.runAfterInteractions(() => {
                                        Session.signOutAndRedirectToSignIn();
                                    });
                                } else {
                                    toggleReaction(emoji);
                                }
                            }}
                        />
                    </View>
                )}
                {shouldDisplayThreadReplies && (
                    <View style={draftMessageRightAlign}>
                        <ReportActionItemThread
                            childReportID={`${props.action.childReportID}`}
                            numberOfReplies={numberOfThreadReplies}
                            mostRecentReply={`${props.action.childLastVisibleActionCreated}`}
                            isHovered={hovered}
                            icons={ReportUtils.getIconsForParticipants(oldestFourAccountIDs, props.personalDetailsList)}
                        />
                    </View>
                )}
            </>
        );
    };

    /**
     * Get ReportActionItem with a proper wrapper
     * @param {Boolean} hovered whether the ReportActionItem is hovered
     * @param {Boolean} isWhisper whether the ReportActionItem is a whisper
     * @returns {Object} report action item
     */
    const renderReportActionItem = (hovered, isWhisper) => {
        const content = renderItemContent(hovered || isContextMenuActive);

        if (props.draftMessage) {
            return <ReportActionItemDraft>{content}</ReportActionItemDraft>;
        }

        if (!props.displayAsGroup) {
            return (
                <ReportActionItemSingle
                    action={props.action}
                    showHeader={!props.draftMessage}
                    wrapperStyles={[styles.chatItem, isWhisper ? styles.pt1 : {}]}
                    shouldShowSubscriptAvatar={props.shouldShowSubscriptAvatar}
                    report={props.report}
                    hasBeenFlagged={!_.contains([CONST.MODERATION.MODERATOR_DECISION_APPROVED, CONST.MODERATION.MODERATOR_DECISION_PENDING], moderationDecision)}
                >
                    {content}
                </ReportActionItemSingle>
            );
        }

        return <ReportActionItemGrouped wrapperStyles={[styles.chatItem, isWhisper ? styles.pt1 : {}]}>{content}</ReportActionItemGrouped>;
    };

    if (props.action.actionName === CONST.REPORT.ACTIONS.TYPE.CREATED) {
        return (
            <ReportActionItemCreated
                policyID={props.report.policyID}
                reportID={props.report.reportID}
            />
        );
    }
    if (props.action.actionName === CONST.REPORT.ACTIONS.TYPE.RENAMED) {
        return <RenameAction action={props.action} />;
    }
    if (props.action.actionName === CONST.REPORT.ACTIONS.TYPE.CHRONOSOOOLIST) {
        return (
            <ChronosOOOListActions
                action={props.action}
                reportID={props.report.reportID}
            />
        );
    }

    const hasErrors = !_.isEmpty(props.action.errors);
    const whisperedToAccountIDs = props.action.whisperedToAccountIDs || [];
    const isWhisper = whisperedToAccountIDs.length > 0;
    const isMultipleParticipant = whisperedToAccountIDs.length > 1;
    const isWhisperOnlyVisibleByUser = isWhisper && ReportUtils.isCurrentUserTheOnlyParticipant(whisperedToAccountIDs);
    const whisperedToPersonalDetails = isWhisper ? _.filter(props.personalDetailsList, (details) => _.includes(whisperedToAccountIDs, details.accountID)) : [];
    const displayNamesWithTooltips = isWhisper ? ReportUtils.getDisplayNamesWithTooltips(whisperedToPersonalDetails, isMultipleParticipant) : [];
    return (
        <PressableWithSecondaryInteraction
            pointerEvents={props.action.pendingAction === CONST.RED_BRICK_ROAD_PENDING_ACTION.DELETE ? 'none' : 'auto'}
            ref={popoverAnchorRef}
            onPressIn={() => props.isSmallScreenWidth && DeviceCapabilities.canUseTouchScreen() && ControlSelection.block()}
            onPressOut={() => ControlSelection.unblock()}
            onSecondaryInteraction={showPopover}
            preventDefaultContextMenu={!props.draftMessage && !hasErrors}
            withoutFocusOnSecondaryInteraction
            accessibilityLabel={props.translate('accessibilityHints.chatMessage')}
        >
            <Hoverable disabled={Boolean(props.draftMessage)}>
                {(hovered) => (
                    <View>
                        {props.shouldDisplayNewMarker && <UnreadActionIndicator reportActionID={props.action.reportActionID} />}
                        <MiniReportActionContextMenu
                            reportID={props.report.reportID}
                            reportAction={props.action}
                            isArchivedRoom={ReportUtils.isArchivedRoom(props.report)}
                            displayAsGroup={props.displayAsGroup}
                            isVisible={hovered && !props.draftMessage && !hasErrors}
                            draftMessage={props.draftMessage}
                            isChronosReport={ReportUtils.chatIncludesChronos(props.report)}
                        />
                        <View
                            style={StyleUtils.getReportActionItemStyle(
                                hovered || isWhisper || isContextMenuActive || props.draftMessage,
                                (props.network.isOffline && props.action.isLoading) || props.action.error,
                            )}
                        >
                            <OfflineWithFeedback
                                onClose={() => ReportActions.clearReportActionErrors(props.report.reportID, props.action)}
                                pendingAction={props.draftMessage ? null : props.action.pendingAction}
                                shouldHideOnDelete={!ReportActionsUtils.hasCommentThread(props.action)}
                                errors={props.action.errors}
                                errorRowStyles={[styles.ml10, styles.mr2]}
                                needsOffscreenAlphaCompositing={ReportActionsUtils.isMoneyRequestAction(props.action)}
                            >
                                {isWhisper && (
                                    <View style={[styles.flexRow, styles.pl5, styles.pt2]}>
                                        <View style={[styles.pl6, styles.mr3]}>
                                            <Icon
                                                src={Expensicons.Eye}
                                                small
                                            />
                                        </View>
                                        <Text style={[styles.chatItemMessageHeaderTimestamp]}>
                                            {props.translate('reportActionContextMenu.onlyVisible')}
                                            &nbsp;
                                        </Text>
                                        <DisplayNames
                                            fullTitle={ReportUtils.getWhisperDisplayNames(whisperedToAccountIDs)}
                                            displayNamesWithTooltips={displayNamesWithTooltips}
                                            tooltipEnabled
                                            numberOfLines={1}
                                            textStyles={[styles.chatItemMessageHeaderTimestamp]}
                                            shouldUseFullTitle={isWhisperOnlyVisibleByUser}
                                        />
                                    </View>
                                )}
                                {renderReportActionItem(hovered, isWhisper)}
                            </OfflineWithFeedback>
                        </View>
                    </View>
                )}
            </Hoverable>
            <View style={styles.reportActionSystemMessageContainer}>
                <InlineSystemMessage message={props.action.error} />
            </View>
        </PressableWithSecondaryInteraction>
    );
}

ReportActionItem.propTypes = propTypes;
ReportActionItem.defaultProps = defaultProps;

export default compose(
    withWindowDimensions,
    withLocalize,
    withNetwork(),
    withPersonalDetails(),
    withBlockedFromConcierge({propName: 'blockedFromConcierge'}),
    withReportActionsDrafts({
        propName: 'draftMessage',
        transformValue: (drafts, props) => {
            const draftKey = `${ONYXKEYS.COLLECTION.REPORT_ACTIONS_DRAFTS}${props.report.reportID}_${props.action.reportActionID}`;
            return lodashGet(drafts, draftKey, '');
        },
    }),
    withOnyx({
        preferredSkinTone: {
            key: ONYXKEYS.PREFERRED_EMOJI_SKIN_TONE,
        },
    }),
)(
    memo(
        ReportActionItem,
        (prevProps, nextProps) =>
            prevProps.displayAsGroup === nextProps.displayAsGroup &&
            prevProps.draftMessage === nextProps.draftMessage &&
            prevProps.isMostRecentIOUReportAction === nextProps.isMostRecentIOUReportAction &&
            prevProps.hasOutstandingIOU === nextProps.hasOutstandingIOU &&
            prevProps.shouldDisplayNewMarker === nextProps.shouldDisplayNewMarker &&
            _.isEqual(prevProps.action, nextProps.action) &&
            lodashGet(prevProps.report, 'statusNum') === lodashGet(nextProps.report, 'statusNum') &&
            lodashGet(prevProps.report, 'stateNum') === lodashGet(nextProps.report, 'stateNum') &&
            prevProps.translate === nextProps.translate,
    ),
);<|MERGE_RESOLUTION|>--- conflicted
+++ resolved
@@ -151,17 +151,13 @@
     const decisions = lodashGet(props, ['action', 'message', 0, 'moderationDecisions'], []);
     const latestDecision = lodashGet(_.last(decisions), 'decision', '');
     useEffect(() => {
-<<<<<<< HEAD
-        if (!props.action.actionName === CONST.REPORT.ACTIONS.TYPE.ADDCOMMENT) {
+        if (props.action.actionName !== CONST.REPORT.ACTIONS.TYPE.ADDCOMMENT) {
             return;
         }
 
         if (_.isEmpty(latestDecision)) {
             setModerationDecision(CONST.MODERATION.MODERATOR_DECISION_APPROVED);
             setIsHidden(false);
-=======
-        if (props.action.actionName !== CONST.REPORT.ACTIONS.TYPE.ADDCOMMENT || _.isEmpty(latestDecision)) {
->>>>>>> 35e8d464
             return;
         }
 
