--- conflicted
+++ resolved
@@ -688,11 +688,7 @@
                         <View style={StyleUtils.getReportActionItemStyle(hovered || isWhisper || isContextMenuActive || !_.isUndefined(props.draftMessage))}>
                             <OfflineWithFeedback
                                 onClose={() => ReportActions.clearReportActionErrors(props.report.reportID, props.action)}
-<<<<<<< HEAD
-                                pendingAction={props.draftMessage ? null : props.action.pendingAction || (props.action.isOptimisticAction ? CONST.RED_BRICK_ROAD_PENDING_ACTION.ADD : '')}
-=======
-                                pendingAction={!_.isUndefined(props.draftMessage) ? null : props.action.pendingAction}
->>>>>>> 5049f8c6
+                                pendingAction={!_.isUndefined(props.draftMessage) ? null : props.action.pendingAction || (props.action.isOptimisticAction ? CONST.RED_BRICK_ROAD_PENDING_ACTION.ADD : '')}
                                 shouldHideOnDelete={!ReportActionsUtils.isThreadParentMessage(props.action, props.report.reportID)}
                                 errors={props.action.errors}
                                 errorRowStyles={[styles.ml10, styles.mr2]}
