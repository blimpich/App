import lodashIsEqual from 'lodash/isEqual';
import React, {memo, useCallback, useContext, useEffect, useMemo, useRef, useState} from 'react';
import type {GestureResponderEvent, TextInput} from 'react-native';
import {InteractionManager, View} from 'react-native';
import type {OnyxCollection, OnyxEntry} from 'react-native-onyx';
import {withOnyx} from 'react-native-onyx';
import type {Emoji} from '@assets/emojis/types';
import Button from '@components/Button';
import DisplayNames from '@components/DisplayNames';
import Hoverable from '@components/Hoverable';
import Icon from '@components/Icon';
import * as Expensicons from '@components/Icon/Expensicons';
import InlineSystemMessage from '@components/InlineSystemMessage';
import KYCWall from '@components/KYCWall';
import OfflineWithFeedback from '@components/OfflineWithFeedback';
import {useBlockedFromConcierge, usePersonalDetails, useReportActionsDrafts} from '@components/OnyxProvider';
import PressableWithSecondaryInteraction from '@components/PressableWithSecondaryInteraction';
import ReportActionItemEmojiReactions from '@components/Reactions/ReportActionItemEmojiReactions';
import RenderHTML from '@components/RenderHTML';
import type {ActionableItem} from '@components/ReportActionItem/ActionableItemButtons';
import ActionableItemButtons from '@components/ReportActionItem/ActionableItemButtons';
import ChronosOOOListActions from '@components/ReportActionItem/ChronosOOOListActions';
import MoneyReportView from '@components/ReportActionItem/MoneyReportView';
import MoneyRequestAction from '@components/ReportActionItem/MoneyRequestAction';
import MoneyRequestView from '@components/ReportActionItem/MoneyRequestView';
import RenameAction from '@components/ReportActionItem/RenameAction';
import ReportPreview from '@components/ReportActionItem/ReportPreview';
import TaskAction from '@components/ReportActionItem/TaskAction';
import TaskPreview from '@components/ReportActionItem/TaskPreview';
import TaskView from '@components/ReportActionItem/TaskView';
import {ShowContextMenuContext} from '@components/ShowContextMenuContext';
import Text from '@components/Text';
import UnreadActionIndicator from '@components/UnreadActionIndicator';
import useLocalize from '@hooks/useLocalize';
import usePrevious from '@hooks/usePrevious';
import useReportScrollManager from '@hooks/useReportScrollManager';
import useStyleUtils from '@hooks/useStyleUtils';
import useTheme from '@hooks/useTheme';
import useThemeStyles from '@hooks/useThemeStyles';
import useWindowDimensions from '@hooks/useWindowDimensions';
import ControlSelection from '@libs/ControlSelection';
import * as DeviceCapabilities from '@libs/DeviceCapabilities';
import * as ErrorUtils from '@libs/ErrorUtils';
import focusTextInputAfterAnimation from '@libs/focusTextInputAfterAnimation';
import ModifiedExpenseMessage from '@libs/ModifiedExpenseMessage';
import Navigation from '@libs/Navigation/Navigation';
import Permissions from '@libs/Permissions';
import * as PersonalDetailsUtils from '@libs/PersonalDetailsUtils';
import * as ReportActionsUtils from '@libs/ReportActionsUtils';
import * as ReportUtils from '@libs/ReportUtils';
import SelectionScraper from '@libs/SelectionScraper';
import {ReactionListContext} from '@pages/home/ReportScreenContext';
import * as BankAccounts from '@userActions/BankAccounts';
import * as EmojiPickerAction from '@userActions/EmojiPickerAction';
import * as Policy from '@userActions/Policy';
import * as store from '@userActions/ReimbursementAccount/store';
import * as Report from '@userActions/Report';
import * as ReportActions from '@userActions/ReportActions';
import * as Session from '@userActions/Session';
import * as User from '@userActions/User';
import CONST from '@src/CONST';
import ONYXKEYS from '@src/ONYXKEYS';
import ROUTES from '@src/ROUTES';
import type * as OnyxTypes from '@src/types/onyx';
import type {OriginalMessageActionableMentionWhisper, OriginalMessageJoinPolicyChangeLog} from '@src/types/onyx/OriginalMessage';
import {isEmptyObject} from '@src/types/utils/EmptyObject';
import AnimatedEmptyStateBackground from './AnimatedEmptyStateBackground';
import MiniReportActionContextMenu from './ContextMenu/MiniReportActionContextMenu';
import * as ReportActionContextMenu from './ContextMenu/ReportActionContextMenu';
import {hideContextMenu} from './ContextMenu/ReportActionContextMenu';
import LinkPreviewer from './LinkPreviewer';
import ReportActionItemBasicMessage from './ReportActionItemBasicMessage';
import ReportActionItemCreated from './ReportActionItemCreated';
import ReportActionItemDraft from './ReportActionItemDraft';
import ReportActionItemGrouped from './ReportActionItemGrouped';
import ReportActionItemMessage from './ReportActionItemMessage';
import ReportActionItemMessageEdit from './ReportActionItemMessageEdit';
import ReportActionItemSingle from './ReportActionItemSingle';
import ReportActionItemThread from './ReportActionItemThread';
import ReportAttachmentsContext from './ReportAttachmentsContext';

const getDraftMessage = (drafts: OnyxCollection<OnyxTypes.ReportActionsDrafts>, reportID: string, action: OnyxTypes.ReportAction): string | undefined => {
    const originalReportID = ReportUtils.getOriginalReportID(reportID, action);
    const draftKey = `${ONYXKEYS.COLLECTION.REPORT_ACTIONS_DRAFTS}${originalReportID}`;
    const draftMessage = drafts?.[draftKey]?.[action.reportActionID];
    return typeof draftMessage === 'string' ? draftMessage : draftMessage?.message;
};

type ReportActionItemOnyxProps = {
    /** Stores user's preferred skin tone */
    preferredSkinTone: OnyxEntry<string | number>;

    /** IOU report for this action, if any */
    iouReport: OnyxEntry<OnyxTypes.Report>;

    emojiReactions: OnyxEntry<OnyxTypes.ReportActionReactions>;

    /** The user's wallet account */
    userWallet: OnyxEntry<OnyxTypes.UserWallet>;

<<<<<<< HEAD
    /** All the report actions belonging to the report's parent */
    parentReportActions: OnyxEntry<OnyxTypes.ReportActions>;
=======
    /** All policy report fields */
    policyReportFields: OnyxEntry<OnyxTypes.PolicyReportFields>;
>>>>>>> 4ac2dd7d

    /** The policy which the user has access to and which the report is tied to */
    policy: OnyxEntry<OnyxTypes.Policy>;
};

type ReportActionItemProps = {
    /** Report for this action */
    report: OnyxTypes.Report;

    /** Report action belonging to the report's parent */
    parentReportAction: OnyxEntry<OnyxTypes.ReportAction>;

    /** All the data of the action item */
    action: OnyxTypes.ReportAction;

    /** Should the comment have the appearance of being grouped with the previous comment? */
    displayAsGroup: boolean;

    /** Is this the most recent IOU Action? */
    isMostRecentIOUReportAction: boolean;

    /** Should we display the new marker on top of the comment? */
    shouldDisplayNewMarker: boolean;

    /** Determines if the avatar is displayed as a subscript (positioned lower than normal) */
    shouldShowSubscriptAvatar?: boolean;

    /** Position index of the report action in the overall report FlatList view */
    index: number;

    /** Flag to show, hide the thread divider line */
    shouldHideThreadDividerLine?: boolean;

    linkedReportActionID?: string;

    /** Callback to be called on onPress */
    onPress?: () => void;
} & ReportActionItemOnyxProps;

const isIOUReport = (actionObj: OnyxEntry<OnyxTypes.ReportAction>): actionObj is OnyxTypes.ReportActionBase & OnyxTypes.OriginalMessageIOU =>
    actionObj?.actionName === CONST.REPORT.ACTIONS.TYPE.IOU;

function ReportActionItem({
    action,
    report,
    linkedReportActionID,
    displayAsGroup,
    emojiReactions,
    index,
    iouReport,
    isMostRecentIOUReportAction,
    parentReportAction,
    preferredSkinTone = CONST.EMOJI_DEFAULT_SKIN_TONE,
    shouldDisplayNewMarker,
    userWallet,
    shouldHideThreadDividerLine = false,
    shouldShowSubscriptAvatar = false,
    policy,
    onPress = undefined,
}: ReportActionItemProps) {
    const {translate} = useLocalize();
    const {isSmallScreenWidth} = useWindowDimensions();
    const blockedFromConcierge = useBlockedFromConcierge();
    const reportActionDrafts = useReportActionsDrafts();
    const draftMessage = useMemo(() => getDraftMessage(reportActionDrafts, report.reportID, action), [action, report.reportID, reportActionDrafts]);
    const theme = useTheme();
    const styles = useThemeStyles();
    const StyleUtils = useStyleUtils();
    const personalDetails = usePersonalDetails() || CONST.EMPTY_OBJECT;
    const [isContextMenuActive, setIsContextMenuActive] = useState(() => ReportActionContextMenu.isActiveReportAction(action.reportActionID));
    const [isEmojiPickerActive, setIsEmojiPickerActive] = useState<boolean | undefined>();

    const [isHidden, setIsHidden] = useState(false);
    const [moderationDecision, setModerationDecision] = useState<OnyxTypes.DecisionName>(CONST.MODERATION.MODERATOR_DECISION_APPROVED);
    const reactionListRef = useContext(ReactionListContext);
    const {updateHiddenAttachments} = useContext(ReportAttachmentsContext);
    const textInputRef = useRef<TextInput & HTMLTextAreaElement>();
    const popoverAnchorRef = useRef<ReportActionContextMenu.ContextMenuAnchor>(null);
    const downloadedPreviews = useRef<string[]>([]);
    const prevDraftMessage = usePrevious(draftMessage);
    const originalReportID = ReportUtils.getOriginalReportID(report.reportID, action);
    const originalReport = report.reportID === originalReportID ? report : ReportUtils.getReport(originalReportID);
    const isReportActionLinked = linkedReportActionID && action.reportActionID && linkedReportActionID === action.reportActionID;

    const reportScrollManager = useReportScrollManager();

    const highlightedBackgroundColorIfNeeded = useMemo(
        () => (isReportActionLinked ? StyleUtils.getBackgroundColorStyle(theme.hoverComponentBG) : {}),
        [StyleUtils, isReportActionLinked, theme.hoverComponentBG],
    );

    const isDeletedParentAction = ReportActionsUtils.isDeletedParentAction(action);
    const prevActionResolution = usePrevious(ReportActionsUtils.isActionableMentionWhisper(action) ? action.originalMessage.resolution : null);

    // IOUDetails only exists when we are sending money
    const isSendingMoney = isIOUReport(action) && action.originalMessage.type === CONST.IOU.REPORT_ACTION_TYPE.PAY && action.originalMessage.IOUDetails;

    const updateHiddenState = useCallback(
        (isHiddenValue: boolean) => {
            setIsHidden(isHiddenValue);
            const isAttachment = ReportUtils.isReportMessageAttachment(action.message?.at(-1));
            if (!isAttachment) {
                return;
            }
            updateHiddenAttachments(action.reportActionID, isHiddenValue);
        },
        [action.reportActionID, action.message, updateHiddenAttachments],
    );

    useEffect(
        () => () => {
            // ReportActionContextMenu, EmojiPicker and PopoverReactionList are global components,
            // we should also hide them when the current component is destroyed
            if (ReportActionContextMenu.isActiveReportAction(action.reportActionID)) {
                ReportActionContextMenu.hideContextMenu();
                ReportActionContextMenu.hideDeleteModal();
            }
            if (EmojiPickerAction.isActive(action.reportActionID)) {
                EmojiPickerAction.hideEmojiPicker(true);
            }
            if (reactionListRef?.current?.isActiveReportAction(action.reportActionID)) {
                reactionListRef?.current?.hideReactionList();
            }
        },
        [action.reportActionID, reactionListRef],
    );

    useEffect(() => {
        // We need to hide EmojiPicker when this is a deleted parent action
        if (!isDeletedParentAction || !EmojiPickerAction.isActive(action.reportActionID)) {
            return;
        }

        EmojiPickerAction.hideEmojiPicker(true);
    }, [isDeletedParentAction, action.reportActionID]);

    useEffect(() => {
        if (prevDraftMessage !== undefined || draftMessage === undefined) {
            return;
        }

        focusTextInputAfterAnimation(textInputRef.current, 100);
    }, [prevDraftMessage, draftMessage]);

    useEffect(() => {
        if (!Permissions.canUseLinkPreviews()) {
            return;
        }

        const urls = ReportActionsUtils.extractLinksFromMessageHtml(action);
        if (lodashIsEqual(downloadedPreviews.current, urls) || action.pendingAction === CONST.RED_BRICK_ROAD_PENDING_ACTION.DELETE) {
            return;
        }

        downloadedPreviews.current = urls;
        Report.expandURLPreview(report.reportID, action.reportActionID);
    }, [action, report.reportID]);

    useEffect(() => {
        if (draftMessage === undefined || !ReportActionsUtils.isDeletedAction(action)) {
            return;
        }
        Report.deleteReportActionDraft(report.reportID, action);
    }, [draftMessage, action, report.reportID]);

    // Hide the message if it is being moderated for a higher offense, or is hidden by a moderator
    // Removed messages should not be shown anyway and should not need this flow
    const latestDecision = action.message?.[0].moderationDecision?.decision ?? '';
    useEffect(() => {
        if (action.actionName !== CONST.REPORT.ACTIONS.TYPE.ADDCOMMENT) {
            return;
        }

        // Hide reveal message button and show the message if latestDecision is changed to empty
        if (!latestDecision) {
            setModerationDecision(CONST.MODERATION.MODERATOR_DECISION_APPROVED);
            setIsHidden(false);
            return;
        }

        setModerationDecision(latestDecision);
        if (
            ![CONST.MODERATION.MODERATOR_DECISION_APPROVED, CONST.MODERATION.MODERATOR_DECISION_PENDING].some((item) => item === latestDecision) &&
            !ReportActionsUtils.isPendingRemove(action)
        ) {
            setIsHidden(true);
            return;
        }
        setIsHidden(false);
    }, [latestDecision, action]);

    const toggleContextMenuFromActiveReportAction = useCallback(() => {
        setIsContextMenuActive(ReportActionContextMenu.isActiveReportAction(action.reportActionID));
    }, [action.reportActionID]);

    /**
     * Show the ReportActionContextMenu modal popover.
     *
     * @param [event] - A press event.
     */
    const showPopover = useCallback(
        (event: GestureResponderEvent | MouseEvent) => {
            // Block menu on the message being Edited or if the report action item has errors
            if (draftMessage !== undefined || !isEmptyObject(action.errors)) {
                return;
            }

            setIsContextMenuActive(true);
            const selection = SelectionScraper.getCurrentSelection();
            ReportActionContextMenu.showContextMenu(
                CONST.CONTEXT_MENU_TYPES.REPORT_ACTION,
                event,
                selection,
                popoverAnchorRef.current,
                report.reportID,
                action.reportActionID,
                originalReportID,
                draftMessage ?? '',
                () => setIsContextMenuActive(true),
                toggleContextMenuFromActiveReportAction,
                ReportUtils.isArchivedRoom(originalReport),
                ReportUtils.chatIncludesChronos(originalReport),
                false,
                false,
                [],
                false,
                setIsEmojiPickerActive as () => void,
            );
        },
        [draftMessage, action, report.reportID, toggleContextMenuFromActiveReportAction, originalReport, originalReportID],
    );

    // Handles manual scrolling to the bottom of the chat when the last message is an actionable mention whisper and it's resolved.
    // This fixes an issue where InvertedFlatList fails to auto scroll down and results in an empty space at the bottom of the chat in IOS.
    useEffect(() => {
        if (index !== 0 || !ReportActionsUtils.isActionableMentionWhisper(action)) {
            return;
        }

        if (ReportActionsUtils.isActionableMentionWhisper(action) && prevActionResolution !== (action.originalMessage.resolution ?? null)) {
            reportScrollManager.scrollToIndex(index);
        }
    }, [index, action, prevActionResolution, reportScrollManager]);

    const toggleReaction = useCallback(
        (emoji: Emoji) => {
            Report.toggleEmojiReaction(report.reportID, action, emoji, emojiReactions);
        },
        [report, action, emojiReactions],
    );

    const contextValue = useMemo(
        () => ({
            anchor: popoverAnchorRef.current,
            report,
            action,
            checkIfContextMenuActive: toggleContextMenuFromActiveReportAction,
        }),
        [report, action, toggleContextMenuFromActiveReportAction],
    );

    const actionableItemButtons: ActionableItem[] = useMemo(() => {
        const isWhisperResolution = (action?.originalMessage as OriginalMessageActionableMentionWhisper['originalMessage'])?.resolution !== null;
        const isJoinChoice = (action?.originalMessage as OriginalMessageJoinPolicyChangeLog['originalMessage'])?.choice === '';

        if (!((ReportActionsUtils.isActionableMentionWhisper(action) && isWhisperResolution) || (ReportActionsUtils.isActionableJoinRequest(action) && isJoinChoice))) {
            return [];
        }

        if (ReportActionsUtils.isActionableJoinRequest(action)) {
            return [
                {
                    text: 'actionableMentionJoinWorkspaceOptions.accept',
                    key: `${action.reportActionID}-actionableMentionJoinWorkspace-${CONST.REPORT.ACTIONABLE_MENTION_JOIN_WORKSPACE_RESOLUTION.ACCEPT}`,
                    onPress: () => Policy.acceptJoinRequest(report.reportID, action),
                    isPrimary: true,
                },
                {
                    text: 'actionableMentionJoinWorkspaceOptions.decline',
                    key: `${action.reportActionID}-actionableMentionJoinWorkspace-${CONST.REPORT.ACTIONABLE_MENTION_JOIN_WORKSPACE_RESOLUTION.DECLINE}`,
                    onPress: () => Policy.declineJoinRequest(report.reportID, action),
                },
            ];
        }
        return [
            {
                text: 'actionableMentionWhisperOptions.invite',
                key: `${action.reportActionID}-actionableMentionWhisper-${CONST.REPORT.ACTIONABLE_MENTION_WHISPER_RESOLUTION.INVITE}`,
                onPress: () => Report.resolveActionableMentionWhisper(report.reportID, action, CONST.REPORT.ACTIONABLE_MENTION_WHISPER_RESOLUTION.INVITE),
                isPrimary: true,
            },
            {
                text: 'actionableMentionWhisperOptions.nothing',
                key: `${action.reportActionID}-actionableMentionWhisper-${CONST.REPORT.ACTIONABLE_MENTION_WHISPER_RESOLUTION.NOTHING}`,
                onPress: () => Report.resolveActionableMentionWhisper(report.reportID, action, CONST.REPORT.ACTIONABLE_MENTION_WHISPER_RESOLUTION.NOTHING),
            },
        ];
    }, [action, report.reportID]);

    /**
     * Get the content of ReportActionItem
     * @param hovered whether the ReportActionItem is hovered
     * @param isWhisper whether the report action is a whisper
     * @param hasErrors whether the report action has any errors
     * @returns child component(s)
     */
    const renderItemContent = (hovered = false, isWhisper = false, hasErrors = false): React.JSX.Element => {
        let children;

        // Show the MoneyRequestPreview for when request was created, bill was split or money was sent
        if (
            isIOUReport(action) &&
            action.originalMessage &&
            // For the pay flow, we only want to show MoneyRequestAction when sending money. When paying, we display a regular system message
            (action.originalMessage.type === CONST.IOU.REPORT_ACTION_TYPE.CREATE || action.originalMessage.type === CONST.IOU.REPORT_ACTION_TYPE.SPLIT || isSendingMoney)
        ) {
            // There is no single iouReport for bill splits, so only 1:1 requests require an iouReportID
            const iouReportID = action.originalMessage.IOUReportID ? action.originalMessage.IOUReportID.toString() : '0';
            children = (
                <MoneyRequestAction
                    // If originalMessage.iouReportID is set, this is a 1:1 money request in a DM chat whose reportID is report.chatReportID
                    chatReportID={action.originalMessage.IOUReportID ? report.chatReportID ?? '' : report.reportID}
                    requestReportID={iouReportID}
                    reportID={report.reportID}
                    action={action}
                    isMostRecentIOUReportAction={isMostRecentIOUReportAction}
                    isHovered={hovered}
                    contextMenuAnchor={popoverAnchorRef.current}
                    checkIfContextMenuActive={toggleContextMenuFromActiveReportAction}
                    style={displayAsGroup ? [] : [styles.mt2]}
                    isWhisper={isWhisper}
                />
            );
        } else if (action.actionName === CONST.REPORT.ACTIONS.TYPE.REPORTPREVIEW) {
            children = ReportUtils.isClosedExpenseReportWithNoExpenses(iouReport) ? (
                <RenderHTML html={`<comment>${translate('parentReportAction.deletedReport')}</comment>`} />
            ) : (
                <ReportPreview
                    iouReportID={ReportActionsUtils.getIOUReportIDFromReportActionPreview(action)}
                    chatReportID={report.reportID}
                    policyID={report.policyID ?? ''}
                    containerStyles={displayAsGroup ? [] : [styles.mt2]}
                    action={action}
                    isHovered={hovered}
                    contextMenuAnchor={popoverAnchorRef.current}
                    checkIfContextMenuActive={toggleContextMenuFromActiveReportAction}
                    isWhisper={isWhisper}
                />
            );
        } else if (ReportActionsUtils.isTaskAction(action)) {
            children = <TaskAction action={action} />;
        } else if (ReportActionsUtils.isCreatedTaskReportAction(action)) {
            children = (
                <ShowContextMenuContext.Provider value={contextValue}>
                    <TaskPreview
                        taskReportID={action.actionName === CONST.REPORT.ACTIONS.TYPE.ADDCOMMENT ? action.originalMessage.taskReportID?.toString() ?? '' : ''}
                        chatReportID={report.reportID}
                        action={action}
                        isHovered={hovered}
                        contextMenuAnchor={popoverAnchorRef.current}
                        checkIfContextMenuActive={toggleContextMenuFromActiveReportAction}
                        policyID={report.policyID ?? ''}
                    />
                </ShowContextMenuContext.Provider>
            );
        } else if (action.actionName === CONST.REPORT.ACTIONS.TYPE.REIMBURSEMENTQUEUED) {
            const submitterDisplayName = PersonalDetailsUtils.getDisplayNameOrDefault(personalDetails[report.ownerAccountID ?? -1]);
            const paymentType = action.originalMessage.paymentType ?? '';

            const isSubmitterOfUnsettledReport = ReportUtils.isCurrentUserSubmitter(report.reportID) && !ReportUtils.isSettled(report.reportID);
            const shouldShowAddCreditBankAccountButton = isSubmitterOfUnsettledReport && !store.hasCreditBankAccount() && paymentType !== CONST.IOU.PAYMENT_TYPE.EXPENSIFY;
            const shouldShowEnableWalletButton =
                isSubmitterOfUnsettledReport && (isEmptyObject(userWallet) || userWallet?.tierName === CONST.WALLET.TIER_NAME.SILVER) && paymentType === CONST.IOU.PAYMENT_TYPE.EXPENSIFY;

            children = (
                <ReportActionItemBasicMessage
                    message={translate(paymentType === CONST.IOU.PAYMENT_TYPE.EXPENSIFY ? 'iou.waitingOnEnabledWallet' : 'iou.waitingOnBankAccount', {submitterDisplayName})}
                >
                    <>
                        {shouldShowAddCreditBankAccountButton && (
                            <Button
                                success
                                style={[styles.w100, styles.requestPreviewBox]}
                                text={translate('bankAccount.addBankAccount')}
                                onPress={() => BankAccounts.openPersonalBankAccountSetupView(report.reportID)}
                                pressOnEnter
                            />
                        )}

                        {shouldShowEnableWalletButton && (
                            <KYCWall
                                onSuccessfulKYC={() => Navigation.navigate(ROUTES.ENABLE_PAYMENTS)}
                                enablePaymentsRoute={ROUTES.ENABLE_PAYMENTS}
                                addBankAccountRoute={ROUTES.BANK_ACCOUNT_PERSONAL}
                                addDebitCardRoute={ROUTES.SETTINGS_ADD_DEBIT_CARD}
                                chatReportID={report.reportID}
                                iouReport={iouReport}
                            >
                                {(triggerKYCFlow, buttonRef) => (
                                    <Button
                                        ref={buttonRef}
                                        success
                                        style={[styles.w100, styles.requestPreviewBox]}
                                        text={translate('iou.enableWallet')}
                                        onPress={triggerKYCFlow}
                                    />
                                )}
                            </KYCWall>
                        )}
                    </>
                </ReportActionItemBasicMessage>
            );
        } else if (action.actionName === CONST.REPORT.ACTIONS.TYPE.REIMBURSEMENTDEQUEUED) {
            children = <ReportActionItemBasicMessage message={ReportUtils.getReimbursementDeQueuedActionMessage(action, report)} />;
        } else if (action.actionName === CONST.REPORT.ACTIONS.TYPE.MODIFIEDEXPENSE) {
            children = <ReportActionItemBasicMessage message={ModifiedExpenseMessage.getForReportAction(report.reportID, action)} />;
        } else if (action.actionName === CONST.REPORT.ACTIONS.TYPE.HOLD) {
            children = <ReportActionItemBasicMessage message={translate('iou.heldRequest', {comment: action.message?.[1].text ?? ''})} />;
        } else if (action.actionName === CONST.REPORT.ACTIONS.TYPE.UNHOLD) {
            children = <ReportActionItemBasicMessage message={translate('iou.unheldRequest')} />;
        } else {
            const hasBeenFlagged =
                ![CONST.MODERATION.MODERATOR_DECISION_APPROVED, CONST.MODERATION.MODERATOR_DECISION_PENDING].some((item) => item === moderationDecision) &&
                !ReportActionsUtils.isPendingRemove(action);
            children = (
                <ShowContextMenuContext.Provider value={contextValue}>
                    {draftMessage === undefined ? (
                        <View style={displayAsGroup && hasBeenFlagged ? styles.blockquote : {}}>
                            <ReportActionItemMessage
                                reportID={report.reportID}
                                action={action}
                                displayAsGroup={displayAsGroup}
                                isHidden={isHidden}
                            />
                            {hasBeenFlagged && (
                                <Button
                                    small
                                    style={[styles.mt2, styles.alignSelfStart]}
                                    onPress={() => updateHiddenState(!isHidden)}
                                >
                                    <Text
                                        style={[styles.buttonSmallText, styles.userSelectNone]}
                                        dataSet={{[CONST.SELECTION_SCRAPER_HIDDEN_ELEMENT]: true}}
                                    >
                                        {isHidden ? translate('moderation.revealMessage') : translate('moderation.hideMessage')}
                                    </Text>
                                </Button>
                            )}
                            {/**
                                These are the actionable buttons that appear at the bottom of a Concierge message
                                for example: Invite a user mentioned but not a member of the room
                                https://github.com/Expensify/App/issues/32741
                            */}
                            {actionableItemButtons.length > 0 && <ActionableItemButtons items={actionableItemButtons} />}
                        </View>
                    ) : (
                        <ReportActionItemMessageEdit
                            action={action}
                            draftMessage={draftMessage}
                            reportID={report.reportID}
                            index={index}
                            ref={textInputRef}
                            // Avoid defining within component due to an existing Onyx bug
                            preferredSkinTone={preferredSkinTone}
                            shouldDisableEmojiPicker={(ReportUtils.chatIncludesConcierge(report) && User.isBlockedFromConcierge(blockedFromConcierge)) || ReportUtils.isArchivedRoom(report)}
                        />
                    )}
                </ShowContextMenuContext.Provider>
            );
        }
        const numberOfThreadReplies = action.childVisibleActionCount ?? 0;

        const shouldDisplayThreadReplies = ReportUtils.shouldDisplayThreadReplies(action, report.reportID);
        const oldestFourAccountIDs =
            action.childOldestFourAccountIDs
                ?.split(',')
                .map((accountID) => Number(accountID))
                .filter((accountID): accountID is number => typeof accountID === 'number') ?? [];
        const draftMessageRightAlign = draftMessage !== undefined ? styles.chatItemReactionsDraftRight : {};

        return (
            <>
                {children}
                {Permissions.canUseLinkPreviews() && !isHidden && (action.linkMetadata?.length ?? 0) > 0 && (
                    <View style={draftMessage !== undefined ? styles.chatItemReactionsDraftRight : {}}>
                        <LinkPreviewer linkMetadata={action.linkMetadata?.filter((item) => !isEmptyObject(item))} />
                    </View>
                )}
                {!ReportActionsUtils.isMessageDeleted(action) && (
                    <View style={draftMessageRightAlign}>
                        <ReportActionItemEmojiReactions
                            reportAction={action}
                            emojiReactions={emojiReactions}
                            shouldBlockReactions={hasErrors}
                            toggleReaction={(emoji) => {
                                if (Session.isAnonymousUser()) {
                                    hideContextMenu(false);

                                    InteractionManager.runAfterInteractions(() => {
                                        Session.signOutAndRedirectToSignIn();
                                    });
                                } else {
                                    toggleReaction(emoji);
                                }
                            }}
                            setIsEmojiPickerActive={setIsEmojiPickerActive}
                        />
                    </View>
                )}

                {shouldDisplayThreadReplies && (
                    <View style={draftMessageRightAlign}>
                        <ReportActionItemThread
                            childReportID={`${action.childReportID}`}
                            numberOfReplies={numberOfThreadReplies}
                            mostRecentReply={`${action.childLastVisibleActionCreated}`}
                            isHovered={hovered}
                            icons={ReportUtils.getIconsForParticipants(oldestFourAccountIDs, personalDetails)}
                            onSecondaryInteraction={showPopover}
                        />
                    </View>
                )}
            </>
        );
    };

    /**
     * Get ReportActionItem with a proper wrapper
     * @param hovered whether the ReportActionItem is hovered
     * @param isWhisper whether the ReportActionItem is a whisper
     * @param hasErrors whether the report action has any errors
     * @returns report action item
     */
    const renderReportActionItem = (hovered: boolean, isWhisper: boolean, hasErrors: boolean): React.JSX.Element => {
        const content = renderItemContent(hovered || isContextMenuActive || isEmojiPickerActive, isWhisper, hasErrors);

        if (draftMessage !== undefined) {
            return <ReportActionItemDraft>{content}</ReportActionItemDraft>;
        }

        if (!displayAsGroup) {
            return (
                <ReportActionItemSingle
                    action={action}
                    showHeader={draftMessage === undefined}
                    wrapperStyle={isWhisper ? styles.pt1 : {}}
                    shouldShowSubscriptAvatar={shouldShowSubscriptAvatar}
                    report={report}
                    iouReport={iouReport}
                    isHovered={hovered}
                    hasBeenFlagged={
                        ![CONST.MODERATION.MODERATOR_DECISION_APPROVED, CONST.MODERATION.MODERATOR_DECISION_PENDING].some((item) => item === moderationDecision) &&
                        !ReportActionsUtils.isPendingRemove(action)
                    }
                >
                    {content}
                </ReportActionItemSingle>
            );
        }

        return <ReportActionItemGrouped wrapperStyle={isWhisper ? styles.pt1 : {}}>{content}</ReportActionItemGrouped>;
    };

    if (action.actionName === CONST.REPORT.ACTIONS.TYPE.CREATED) {
        if (ReportActionsUtils.isTransactionThread(parentReportAction)) {
            const isReversedTransaction = ReportActionsUtils.isReversedTransaction(parentReportAction);
            if (ReportActionsUtils.isDeletedParentAction(parentReportAction) || isReversedTransaction) {
                return (
                    <View style={[StyleUtils.getReportWelcomeContainerStyle(isSmallScreenWidth, true), styles.justifyContentEnd]}>
                        <AnimatedEmptyStateBackground />
                        <View style={[StyleUtils.getReportWelcomeTopMarginStyle(isSmallScreenWidth)]}>
                            <OfflineWithFeedback pendingAction={parentReportAction?.pendingAction ?? null}>
                                <ReportActionItemSingle
                                    action={parentReportAction}
                                    showHeader
                                    report={report}
                                >
                                    <RenderHTML
                                        html={`<comment>${translate(isReversedTransaction ? 'parentReportAction.reversedTransaction' : 'parentReportAction.deletedRequest')}</comment>`}
                                    />
                                </ReportActionItemSingle>
                                <View style={styles.threadDividerLine} />
                            </OfflineWithFeedback>
                        </View>
                    </View>
                );
            }
            return (
                <ShowContextMenuContext.Provider value={contextValue}>
                    <MoneyRequestView
                        report={report}
                        shouldShowHorizontalRule={!shouldHideThreadDividerLine}
                    />
                </ShowContextMenuContext.Provider>
            );
        }
        if (ReportUtils.isTaskReport(report)) {
            if (ReportUtils.isCanceledTaskReport(report, parentReportAction)) {
                return (
                    <View style={[StyleUtils.getReportWelcomeContainerStyle(isSmallScreenWidth)]}>
                        <AnimatedEmptyStateBackground />
                        <View style={[StyleUtils.getReportWelcomeTopMarginStyle(isSmallScreenWidth)]}>
                            <OfflineWithFeedback pendingAction={parentReportAction?.pendingAction}>
                                <ReportActionItemSingle
                                    action={parentReportAction}
                                    showHeader={draftMessage === undefined}
                                    report={report}
                                >
                                    <RenderHTML html={`<comment>${translate('parentReportAction.deletedTask')}</comment>`} />
                                </ReportActionItemSingle>
                            </OfflineWithFeedback>
                            <View style={styles.reportHorizontalRule} />
                        </View>
                    </View>
                );
            }
            return (
                <View style={[StyleUtils.getReportWelcomeContainerStyle(isSmallScreenWidth, true)]}>
                    <AnimatedEmptyStateBackground />
                    <View style={[StyleUtils.getReportWelcomeTopMarginStyle(isSmallScreenWidth)]}>
                        <TaskView
                            report={report}
                            shouldShowHorizontalRule={!shouldHideThreadDividerLine}
                        />
                    </View>
                </View>
            );
        }
        if (ReportUtils.isExpenseReport(report) || ReportUtils.isIOUReport(report)) {
            return (
                <OfflineWithFeedback pendingAction={action.pendingAction}>
                    <MoneyReportView
                        report={report}
                        policy={policy}
                        shouldShowHorizontalRule={!shouldHideThreadDividerLine}
                    />
                </OfflineWithFeedback>
            );
        }

        return (
            <ReportActionItemCreated
                reportID={report.reportID}
                policyID={report.policyID}
            />
        );
    }
    if (action.actionName === CONST.REPORT.ACTIONS.TYPE.RENAMED) {
        return <RenameAction action={action} />;
    }
    if (action.actionName === CONST.REPORT.ACTIONS.TYPE.CHRONOSOOOLIST) {
        return (
            <ChronosOOOListActions
                action={action}
                reportID={report.reportID}
            />
        );
    }

    // For the `pay` IOU action on non-send money flow, we don't want to render anything if `isWaitingOnBankAccount` is true
    // Otherwise, we will see two system messages informing the payee needs to add a bank account or wallet
    if (isIOUReport(action) && !!report?.isWaitingOnBankAccount && action.originalMessage.type === CONST.IOU.REPORT_ACTION_TYPE.PAY && !isSendingMoney) {
        return null;
    }

    // if action is actionable mention whisper and resolved by user, then we don't want to render anything
    if (ReportActionsUtils.isActionableMentionWhisper(action) && (action.originalMessage.resolution ?? null)) {
        return null;
    }

    // We currently send whispers to all report participants and hide them in the UI for users that shouldn't see them.
    // This is a temporary solution needed for comment-linking.
    // The long term solution will leverage end-to-end encryption and only targeted users will be able to decrypt.
    if (ReportActionsUtils.isWhisperActionTargetedToOthers(action)) {
        return null;
    }

    const hasErrors = !isEmptyObject(action.errors);
    const whisperedToAccountIDs = action.whisperedToAccountIDs ?? [];
    const isWhisper = whisperedToAccountIDs.length > 0;
    const isMultipleParticipant = whisperedToAccountIDs.length > 1;
    const isWhisperOnlyVisibleByUser = isWhisper && ReportUtils.isCurrentUserTheOnlyParticipant(whisperedToAccountIDs);
    const whisperedToPersonalDetails = isWhisper
        ? (Object.values(personalDetails ?? {}).filter((details) => whisperedToAccountIDs.includes(details?.accountID ?? -1)) as OnyxTypes.PersonalDetails[])
        : [];
    const displayNamesWithTooltips = isWhisper ? ReportUtils.getDisplayNamesWithTooltips(whisperedToPersonalDetails, isMultipleParticipant) : [];
    return (
        <PressableWithSecondaryInteraction
            ref={popoverAnchorRef}
            onPress={onPress}
            style={[action.pendingAction === CONST.RED_BRICK_ROAD_PENDING_ACTION.DELETE ? styles.pointerEventsNone : styles.pointerEventsAuto]}
            onPressIn={() => isSmallScreenWidth && DeviceCapabilities.canUseTouchScreen() && ControlSelection.block()}
            onPressOut={() => ControlSelection.unblock()}
            onSecondaryInteraction={showPopover}
            preventDefaultContextMenu={draftMessage === undefined && !hasErrors}
            withoutFocusOnSecondaryInteraction
            accessibilityLabel={translate('accessibilityHints.chatMessage')}
            accessible
        >
            <Hoverable
                shouldHandleScroll
                isDisabled={draftMessage !== undefined}
            >
                {(hovered) => (
                    <View style={highlightedBackgroundColorIfNeeded}>
                        {shouldDisplayNewMarker && <UnreadActionIndicator reportActionID={action.reportActionID} />}
                        <MiniReportActionContextMenu
                            reportID={report.reportID}
                            reportActionID={action.reportActionID}
                            anchor={popoverAnchorRef}
                            originalReportID={originalReportID ?? ''}
                            isArchivedRoom={ReportUtils.isArchivedRoom(report)}
                            displayAsGroup={displayAsGroup}
                            isVisible={hovered && draftMessage === undefined && !hasErrors}
                            draftMessage={draftMessage}
                            isChronosReport={ReportUtils.chatIncludesChronos(originalReport)}
                            checkIfContextMenuActive={toggleContextMenuFromActiveReportAction}
                            setIsEmojiPickerActive={setIsEmojiPickerActive}
                        />
                        <View style={StyleUtils.getReportActionItemStyle(hovered || isWhisper || isContextMenuActive || !!isEmojiPickerActive || draftMessage !== undefined)}>
                            <OfflineWithFeedback
                                onClose={() => ReportActions.clearReportActionErrors(report.reportID, action)}
                                // eslint-disable-next-line @typescript-eslint/prefer-nullish-coalescing
                                pendingAction={
                                    draftMessage !== undefined ? undefined : action.pendingAction ?? (action.isOptimisticAction ? CONST.RED_BRICK_ROAD_PENDING_ACTION.ADD : undefined)
                                }
                                shouldHideOnDelete={!ReportActionsUtils.isThreadParentMessage(action, report.reportID)}
                                errors={ErrorUtils.getLatestErrorMessageField(action as ErrorUtils.OnyxDataWithErrors)}
                                errorRowStyles={[styles.ml10, styles.mr2]}
                                needsOffscreenAlphaCompositing={ReportActionsUtils.isMoneyRequestAction(action)}
                                shouldDisableStrikeThrough
                            >
                                {isWhisper && (
                                    <View style={[styles.flexRow, styles.pl5, styles.pt2, styles.pr3]}>
                                        <View style={[styles.pl6, styles.mr3]}>
                                            <Icon
                                                fill={theme.icon}
                                                src={Expensicons.Eye}
                                                small
                                            />
                                        </View>
                                        <Text style={[styles.chatItemMessageHeaderTimestamp]}>
                                            {translate('reportActionContextMenu.onlyVisible')}
                                            &nbsp;
                                        </Text>
                                        <DisplayNames
                                            fullTitle={ReportUtils.getWhisperDisplayNames(whisperedToAccountIDs) ?? ''}
                                            displayNamesWithTooltips={displayNamesWithTooltips}
                                            tooltipEnabled
                                            numberOfLines={1}
                                            textStyles={[styles.chatItemMessageHeaderTimestamp, styles.flex1]}
                                            shouldUseFullTitle={isWhisperOnlyVisibleByUser}
                                        />
                                    </View>
                                )}
                                {renderReportActionItem(!!hovered || !!isReportActionLinked, isWhisper, hasErrors)}
                            </OfflineWithFeedback>
                        </View>
                    </View>
                )}
            </Hoverable>
            <View style={styles.reportActionSystemMessageContainer}>
                <InlineSystemMessage message={action.error} />
            </View>
        </PressableWithSecondaryInteraction>
    );
}

export default withOnyx<ReportActionItemProps, ReportActionItemOnyxProps>({
    preferredSkinTone: {
        key: ONYXKEYS.PREFERRED_EMOJI_SKIN_TONE,
        initialValue: CONST.EMOJI_DEFAULT_SKIN_TONE,
    },
    iouReport: {
        key: ({action}) => {
            const iouReportID = ReportActionsUtils.getIOUReportIDFromReportActionPreview(action);
            return `${ONYXKEYS.COLLECTION.REPORT}${iouReportID ?? 0}`;
        },
        initialValue: {} as OnyxTypes.Report,
    },
<<<<<<< HEAD
=======
    policyReportFields: {
        key: ({report}) => `${ONYXKEYS.COLLECTION.POLICY_REPORT_FIELDS}${report.policyID ?? 0}`,
        initialValue: {},
    },
>>>>>>> 4ac2dd7d
    policy: {
        key: ({report}) => `${ONYXKEYS.COLLECTION.POLICY}${report.policyID ?? 0}`,
        initialValue: {} as OnyxTypes.Policy,
    },
    emojiReactions: {
        key: ({action}) => `${ONYXKEYS.COLLECTION.REPORT_ACTIONS_REACTIONS}${action.reportActionID}`,
        initialValue: {},
    },
    userWallet: {
        key: ONYXKEYS.USER_WALLET,
    },
})(
    memo(ReportActionItem, (prevProps, nextProps) => {
        const prevParentReportAction = prevProps.parentReportAction;
        const nextParentReportAction = nextProps.parentReportAction;
        return (
            prevProps.displayAsGroup === nextProps.displayAsGroup &&
            prevProps.isMostRecentIOUReportAction === nextProps.isMostRecentIOUReportAction &&
            prevProps.shouldDisplayNewMarker === nextProps.shouldDisplayNewMarker &&
            lodashIsEqual(prevProps.emojiReactions, nextProps.emojiReactions) &&
            lodashIsEqual(prevProps.action, nextProps.action) &&
            lodashIsEqual(prevProps.iouReport, nextProps.iouReport) &&
            lodashIsEqual(prevProps.report.pendingFields, nextProps.report.pendingFields) &&
            lodashIsEqual(prevProps.report.isDeletedParentAction, nextProps.report.isDeletedParentAction) &&
            lodashIsEqual(prevProps.report.errorFields, nextProps.report.errorFields) &&
            prevProps.report?.statusNum === nextProps.report?.statusNum &&
            prevProps.report?.stateNum === nextProps.report?.stateNum &&
            prevProps.report?.parentReportID === nextProps.report?.parentReportID &&
            prevProps.report?.parentReportActionID === nextProps.report?.parentReportActionID &&
            // TaskReport's created actions render the TaskView, which updates depending on certain fields in the TaskReport
            ReportUtils.isTaskReport(prevProps.report) === ReportUtils.isTaskReport(nextProps.report) &&
            prevProps.action.actionName === nextProps.action.actionName &&
            prevProps.report.reportName === nextProps.report.reportName &&
            prevProps.report.description === nextProps.report.description &&
            ReportUtils.isCompletedTaskReport(prevProps.report) === ReportUtils.isCompletedTaskReport(nextProps.report) &&
            prevProps.report.managerID === nextProps.report.managerID &&
            prevProps.shouldHideThreadDividerLine === nextProps.shouldHideThreadDividerLine &&
            prevProps.report?.total === nextProps.report?.total &&
            prevProps.report?.nonReimbursableTotal === nextProps.report?.nonReimbursableTotal &&
            prevProps.linkedReportActionID === nextProps.linkedReportActionID &&
            lodashIsEqual(prevProps.report.fieldList, nextProps.report.fieldList) &&
            lodashIsEqual(prevProps.policy, nextProps.policy) &&
            lodashIsEqual(prevParentReportAction, nextParentReportAction)
        );
    }),
);<|MERGE_RESOLUTION|>--- conflicted
+++ resolved
@@ -97,14 +97,6 @@
 
     /** The user's wallet account */
     userWallet: OnyxEntry<OnyxTypes.UserWallet>;
-
-<<<<<<< HEAD
-    /** All the report actions belonging to the report's parent */
-    parentReportActions: OnyxEntry<OnyxTypes.ReportActions>;
-=======
-    /** All policy report fields */
-    policyReportFields: OnyxEntry<OnyxTypes.PolicyReportFields>;
->>>>>>> 4ac2dd7d
 
     /** The policy which the user has access to and which the report is tied to */
     policy: OnyxEntry<OnyxTypes.Policy>;
@@ -885,13 +877,6 @@
         },
         initialValue: {} as OnyxTypes.Report,
     },
-<<<<<<< HEAD
-=======
-    policyReportFields: {
-        key: ({report}) => `${ONYXKEYS.COLLECTION.POLICY_REPORT_FIELDS}${report.policyID ?? 0}`,
-        initialValue: {},
-    },
->>>>>>> 4ac2dd7d
     policy: {
         key: ({report}) => `${ONYXKEYS.COLLECTION.POLICY}${report.policyID ?? 0}`,
         initialValue: {} as OnyxTypes.Policy,
