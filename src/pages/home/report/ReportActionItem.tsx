--- conflicted
+++ resolved
@@ -427,11 +427,8 @@
             action,
             transactionThreadReport,
             checkIfContextMenuActive: toggleContextMenuFromActiveReportAction,
-<<<<<<< HEAD
             onShowContextMenu: handleShowContextMenu,
-=======
             isDisabled: false,
->>>>>>> 8e3821c3
         }),
         [report, action, toggleContextMenuFromActiveReportAction, transactionThreadReport, handleShowContextMenu, reportNameValuePairs],
     );
