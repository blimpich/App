--- conflicted
+++ resolved
@@ -27,11 +27,7 @@
 import {clearError} from '@userActions/Transaction';
 import type CONST from '@src/CONST';
 import ONYXKEYS from '@src/ONYXKEYS';
-<<<<<<< HEAD
-import type {PersonalDetailsList, Policy, Report, ReportAction, ReportActionReactions, Transaction, UserWallet} from '@src/types/onyx';
-=======
 import type {PersonalDetailsList, Policy, Report, ReportAction, ReportActionReactions, Transaction} from '@src/types/onyx';
->>>>>>> 4b22ec27
 import type {Errors} from '@src/types/onyx/OnyxCommon';
 import type {PureReportActionItemProps} from './PureReportActionItem';
 import PureReportActionItem from './PureReportActionItem';
@@ -55,13 +51,8 @@
     /** Emoji reactions for the report action */
     emojiReactions?: OnyxEntry<ReportActionReactions>;
 
-<<<<<<< HEAD
-    /** User wallet */
-    userWallet: OnyxEntry<UserWallet>;
-=======
     /** User wallet tierName */
     userWalletTierName: string | undefined;
->>>>>>> 4b22ec27
 
     /** Linked transaction route error */
     linkedTransactionRouteError?: OnyxEntry<Errors>;
@@ -84,11 +75,7 @@
     transactions,
     draftMessage,
     emojiReactions,
-<<<<<<< HEAD
-    userWallet,
-=======
     userWalletTierName,
->>>>>>> 4b22ec27
     isUserValidated,
     personalDetails,
     linkedTransactionRouteError,
@@ -101,10 +88,6 @@
     const originalReportID = useMemo(() => getOriginalReportID(reportID, action), [reportID, action]);
     const originalReport = allReports?.[`${ONYXKEYS.COLLECTION.REPORT}${originalReportID}`];
     const isOriginalReportArchived = useReportIsArchived(originalReportID);
-<<<<<<< HEAD
-
-=======
->>>>>>> 4b22ec27
     const iouReport = allReports?.[`${ONYXKEYS.COLLECTION.REPORT}${getIOUReportIDFromReportActionPreview(action)}`];
     const policy = policies?.[`${ONYXKEYS.COLLECTION.POLICY}${report?.policyID}`];
     // The app would crash due to subscribing to the entire report collection if parentReportID is an empty string. So we should have a fallback ID here.
