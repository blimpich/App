import lodashIsEqual from 'lodash/isEqual';
import React, {memo, useCallback, useContext, useEffect, useMemo, useRef, useState} from 'react';
import type {GestureResponderEvent, TextInput} from 'react-native';
import {InteractionManager, View} from 'react-native';
import type {OnyxCollection, OnyxEntry} from 'react-native-onyx';
import {withOnyx} from 'react-native-onyx';
import type {Emoji} from '@assets/emojis/types';
import {AttachmentContext} from '@components/AttachmentContext';
import Button from '@components/Button';
import DisplayNames from '@components/DisplayNames';
import Hoverable from '@components/Hoverable';
import Icon from '@components/Icon';
import * as Expensicons from '@components/Icon/Expensicons';
import InlineSystemMessage from '@components/InlineSystemMessage';
import KYCWall from '@components/KYCWall';
import OfflineWithFeedback from '@components/OfflineWithFeedback';
import {useBlockedFromConcierge, usePersonalDetails, useReportActionsDrafts} from '@components/OnyxProvider';
import PressableWithSecondaryInteraction from '@components/PressableWithSecondaryInteraction';
import ReportActionItemEmojiReactions from '@components/Reactions/ReportActionItemEmojiReactions';
import RenderHTML from '@components/RenderHTML';
import type {ActionableItem} from '@components/ReportActionItem/ActionableItemButtons';
import ActionableItemButtons from '@components/ReportActionItem/ActionableItemButtons';
import ChronosOOOListActions from '@components/ReportActionItem/ChronosOOOListActions';
import MoneyReportView from '@components/ReportActionItem/MoneyReportView';
import MoneyRequestAction from '@components/ReportActionItem/MoneyRequestAction';
import MoneyRequestView from '@components/ReportActionItem/MoneyRequestView';
import RenameAction from '@components/ReportActionItem/RenameAction';
import ReportPreview from '@components/ReportActionItem/ReportPreview';
import TaskAction from '@components/ReportActionItem/TaskAction';
import TaskPreview from '@components/ReportActionItem/TaskPreview';
import TaskView from '@components/ReportActionItem/TaskView';
import TripDetailsView from '@components/ReportActionItem/TripDetailsView';
import {ShowContextMenuContext} from '@components/ShowContextMenuContext';
import SpacerView from '@components/SpacerView';
import Text from '@components/Text';
import UnreadActionIndicator from '@components/UnreadActionIndicator';
import useLocalize from '@hooks/useLocalize';
import usePrevious from '@hooks/usePrevious';
import useReportScrollManager from '@hooks/useReportScrollManager';
import useStyleUtils from '@hooks/useStyleUtils';
import useTheme from '@hooks/useTheme';
import useThemeStyles from '@hooks/useThemeStyles';
import useWindowDimensions from '@hooks/useWindowDimensions';
import ControlSelection from '@libs/ControlSelection';
import * as DeviceCapabilities from '@libs/DeviceCapabilities';
import * as ErrorUtils from '@libs/ErrorUtils';
import focusTextInputAfterAnimation from '@libs/focusTextInputAfterAnimation';
import ModifiedExpenseMessage from '@libs/ModifiedExpenseMessage';
import Navigation from '@libs/Navigation/Navigation';
import Permissions from '@libs/Permissions';
import * as PersonalDetailsUtils from '@libs/PersonalDetailsUtils';
import * as ReportActionsUtils from '@libs/ReportActionsUtils';
import * as ReportUtils from '@libs/ReportUtils';
import SelectionScraper from '@libs/SelectionScraper';
import * as TransactionUtils from '@libs/TransactionUtils';
import {ReactionListContext} from '@pages/home/ReportScreenContext';
import * as BankAccounts from '@userActions/BankAccounts';
import * as EmojiPickerAction from '@userActions/EmojiPickerAction';
import * as Member from '@userActions/Policy/Member';
import * as Report from '@userActions/Report';
import * as ReportActions from '@userActions/ReportActions';
import * as Session from '@userActions/Session';
import * as User from '@userActions/User';
import CONST from '@src/CONST';
import type {TranslationPaths} from '@src/languages/types';
import ONYXKEYS from '@src/ONYXKEYS';
import ROUTES from '@src/ROUTES';
import type * as OnyxTypes from '@src/types/onyx';
import type {Errors} from '@src/types/onyx/OnyxCommon';
import type {JoinWorkspaceResolution} from '@src/types/onyx/OriginalMessage';
import {isEmptyObject} from '@src/types/utils/EmptyObject';
import AnimatedEmptyStateBackground from './AnimatedEmptyStateBackground';
import {RestrictedReadOnlyContextMenuActions} from './ContextMenu/ContextMenuActions';
import MiniReportActionContextMenu from './ContextMenu/MiniReportActionContextMenu';
import * as ReportActionContextMenu from './ContextMenu/ReportActionContextMenu';
import {hideContextMenu} from './ContextMenu/ReportActionContextMenu';
import LinkPreviewer from './LinkPreviewer';
import ReportActionItemBasicMessage from './ReportActionItemBasicMessage';
import ReportActionItemCreated from './ReportActionItemCreated';
import ReportActionItemDraft from './ReportActionItemDraft';
import ReportActionItemGrouped from './ReportActionItemGrouped';
import ReportActionItemMessage from './ReportActionItemMessage';
import ReportActionItemMessageEdit from './ReportActionItemMessageEdit';
import ReportActionItemSingle from './ReportActionItemSingle';
import ReportActionItemThread from './ReportActionItemThread';
import ReportAttachmentsContext from './ReportAttachmentsContext';

const getDraftMessage = (drafts: OnyxCollection<OnyxTypes.ReportActionsDrafts>, reportID: string, action: OnyxTypes.ReportAction): string | undefined => {
    const originalReportID = ReportUtils.getOriginalReportID(reportID, action);
    const draftKey = `${ONYXKEYS.COLLECTION.REPORT_ACTIONS_DRAFTS}${originalReportID}`;
    const draftMessage = drafts?.[draftKey]?.[action.reportActionID];
    return typeof draftMessage === 'string' ? draftMessage : draftMessage?.message;
};

type ReportActionItemOnyxProps = {
    /** Get modal status */
    modal: OnyxEntry<OnyxTypes.Modal>;

    /** IOU report for this action, if any */
    iouReport: OnyxEntry<OnyxTypes.Report>;

    emojiReactions: OnyxEntry<OnyxTypes.ReportActionReactions>;

    /** The user's wallet account */
    userWallet: OnyxEntry<OnyxTypes.UserWallet>;

    /** The policy which the user has access to and which the report is tied to */
    policy: OnyxEntry<OnyxTypes.Policy>;

    /** Transaction associated with this report, if any */
    transaction: OnyxEntry<OnyxTypes.Transaction>;

    /** The transaction (linked with the report action) route error */
    linkedTransactionRouteError: NonNullable<OnyxEntry<Errors>> | null;
};

type ReportActionItemProps = {
    /** Report for this action */
    report: OnyxTypes.Report;

    /** The transaction thread report associated with the report for this action, if any */
    transactionThreadReport?: OnyxEntry<OnyxTypes.Report>;

    /** Array of report actions for the report for this action */
    // eslint-disable-next-line react/no-unused-prop-types
    reportActions: OnyxTypes.ReportAction[];

    /** Report action belonging to the report's parent */
    parentReportAction: OnyxEntry<OnyxTypes.ReportAction>;

    /** The transaction thread report's parentReportAction */
    /** It's used by withOnyx HOC */
    // eslint-disable-next-line react/no-unused-prop-types
    parentReportActionForTransactionThread?: OnyxEntry<OnyxTypes.ReportAction>;

    /** All the data of the action item */
    action: OnyxTypes.ReportAction;

    /** Should the comment have the appearance of being grouped with the previous comment? */
    displayAsGroup: boolean;

    /** Is this the most recent IOU Action? */
    isMostRecentIOUReportAction: boolean;

    /** Should we display the new marker on top of the comment? */
    shouldDisplayNewMarker: boolean;

    /** Determines if the avatar is displayed as a subscript (positioned lower than normal) */
    shouldShowSubscriptAvatar?: boolean;

    /** Position index of the report action in the overall report FlatList view */
    index: number;

    /** Flag to show, hide the thread divider line */
    shouldHideThreadDividerLine?: boolean;

    linkedReportActionID?: string;

    /** Callback to be called on onPress */
    onPress?: () => void;

    /** If this is the first visible report action */
    isFirstVisibleReportAction: boolean;

    /** IF the thread divider line will be used */
    shouldUseThreadDividerLine?: boolean;

    /** Whether context menu should be displayed */
    shouldDisplayContextMenu?: boolean;
} & ReportActionItemOnyxProps;

const isIOUReport = (actionObj: OnyxEntry<OnyxTypes.ReportAction>): actionObj is OnyxTypes.ReportActionBase & OnyxTypes.OriginalMessageIOU =>
    actionObj?.actionName === CONST.REPORT.ACTIONS.TYPE.IOU;

function ReportActionItem({
    modal,
    action,
    report,
    transactionThreadReport,
    linkedReportActionID,
    displayAsGroup,
    emojiReactions,
    index,
    iouReport,
    isMostRecentIOUReportAction,
    parentReportAction,
    shouldDisplayNewMarker,
    userWallet,
    shouldHideThreadDividerLine = false,
    shouldShowSubscriptAvatar = false,
    policy,
    transaction,
    onPress = undefined,
    isFirstVisibleReportAction = false,
    shouldUseThreadDividerLine = false,
    linkedTransactionRouteError,
    shouldDisplayContextMenu = true,
}: ReportActionItemProps) {
    const {translate} = useLocalize();
    const {isSmallScreenWidth} = useWindowDimensions();
    const blockedFromConcierge = useBlockedFromConcierge();
    const reportActionDrafts = useReportActionsDrafts();
    const draftMessage = useMemo(() => getDraftMessage(reportActionDrafts, report.reportID, action), [action, report.reportID, reportActionDrafts]);
    const theme = useTheme();
    const styles = useThemeStyles();
    const StyleUtils = useStyleUtils();
    const personalDetails = usePersonalDetails() || CONST.EMPTY_OBJECT;
    const [isContextMenuActive, setIsContextMenuActive] = useState(() => ReportActionContextMenu.isActiveReportAction(action.reportActionID));
    const [isEmojiPickerActive, setIsEmojiPickerActive] = useState<boolean | undefined>();

    const [isHidden, setIsHidden] = useState(false);
    const [moderationDecision, setModerationDecision] = useState<OnyxTypes.DecisionName>(CONST.MODERATION.MODERATOR_DECISION_APPROVED);
    const reactionListRef = useContext(ReactionListContext);
    const {updateHiddenAttachments} = useContext(ReportAttachmentsContext);
    const textInputRef = useRef<TextInput | HTMLTextAreaElement>();
    const popoverAnchorRef = useRef<Exclude<ReportActionContextMenu.ContextMenuAnchor, TextInput>>(null);
    const downloadedPreviews = useRef<string[]>([]);
    const prevDraftMessage = usePrevious(draftMessage);
    const originalReportID = ReportUtils.getOriginalReportID(report.reportID, action);
    const originalReport = report.reportID === originalReportID ? report : ReportUtils.getReport(originalReportID);
    const isReportActionLinked = linkedReportActionID && action.reportActionID && linkedReportActionID === action.reportActionID;
    const transactionCurrency = TransactionUtils.getCurrency(transaction);
    const reportScrollManager = useReportScrollManager();
    const isActionableWhisper =
        ReportActionsUtils.isActionableMentionWhisper(action) || ReportActionsUtils.isActionableTrackExpense(action) || ReportActionsUtils.isActionableReportMentionWhisper(action);

    const highlightedBackgroundColorIfNeeded = useMemo(
        () => (isReportActionLinked ? StyleUtils.getBackgroundColorStyle(theme.messageHighlightBG) : {}),
        [StyleUtils, isReportActionLinked, theme.messageHighlightBG],
    );

    const isDeletedParentAction = ReportActionsUtils.isDeletedParentAction(action);
    const prevActionResolution = usePrevious(isActionableWhisper ? action.originalMessage.resolution : null);

    // IOUDetails only exists when we are sending money
    const isSendingMoney = isIOUReport(action) && action.originalMessage.type === CONST.IOU.REPORT_ACTION_TYPE.PAY && action.originalMessage.IOUDetails;

    const updateHiddenState = useCallback(
        (isHiddenValue: boolean) => {
            setIsHidden(isHiddenValue);
            const isAttachment = ReportUtils.isReportMessageAttachment(action.message?.at(-1));
            if (!isAttachment) {
                return;
            }
            updateHiddenAttachments(action.reportActionID, isHiddenValue);
        },
        [action.reportActionID, action.message, updateHiddenAttachments],
    );

    useEffect(
        () => () => {
            // ReportActionContextMenu, EmojiPicker and PopoverReactionList are global components,
            // we should also hide them when the current component is destroyed
            if (ReportActionContextMenu.isActiveReportAction(action.reportActionID)) {
                ReportActionContextMenu.hideContextMenu();
                ReportActionContextMenu.hideDeleteModal();
            }
            if (EmojiPickerAction.isActive(action.reportActionID)) {
                EmojiPickerAction.hideEmojiPicker(true);
            }
            if (reactionListRef?.current?.isActiveReportAction(action.reportActionID)) {
                reactionListRef?.current?.hideReactionList();
            }
        },
        [action.reportActionID, reactionListRef],
    );

    useEffect(() => {
        // We need to hide EmojiPicker when this is a deleted parent action
        if (!isDeletedParentAction || !EmojiPickerAction.isActive(action.reportActionID)) {
            return;
        }

        EmojiPickerAction.hideEmojiPicker(true);
    }, [isDeletedParentAction, action.reportActionID]);

    useEffect(() => {
        if (prevDraftMessage !== undefined || draftMessage === undefined) {
            return;
        }

        focusTextInputAfterAnimation(textInputRef.current, 100);
    }, [prevDraftMessage, draftMessage]);

    useEffect(() => {
        if (!Permissions.canUseLinkPreviews()) {
            return;
        }

        const urls = ReportActionsUtils.extractLinksFromMessageHtml(action);
        if (lodashIsEqual(downloadedPreviews.current, urls) || action.pendingAction === CONST.RED_BRICK_ROAD_PENDING_ACTION.DELETE) {
            return;
        }

        downloadedPreviews.current = urls;
        Report.expandURLPreview(report.reportID, action.reportActionID);
    }, [action, report.reportID]);

    useEffect(() => {
        if (draftMessage === undefined || !ReportActionsUtils.isDeletedAction(action)) {
            return;
        }
        Report.deleteReportActionDraft(report.reportID, action);
    }, [draftMessage, action, report.reportID]);

    // Hide the message if it is being moderated for a higher offense, or is hidden by a moderator
    // Removed messages should not be shown anyway and should not need this flow
    const latestDecision = action.message?.[0]?.moderationDecision?.decision ?? '';
    useEffect(() => {
        if (action.actionName !== CONST.REPORT.ACTIONS.TYPE.ADD_COMMENT) {
            return;
        }

        // Hide reveal message button and show the message if latestDecision is changed to empty
        if (!latestDecision) {
            setModerationDecision(CONST.MODERATION.MODERATOR_DECISION_APPROVED);
            setIsHidden(false);
            return;
        }

        setModerationDecision(latestDecision);
        if (
            ![CONST.MODERATION.MODERATOR_DECISION_APPROVED, CONST.MODERATION.MODERATOR_DECISION_PENDING].some((item) => item === latestDecision) &&
            !ReportActionsUtils.isPendingRemove(action)
        ) {
            setIsHidden(true);
            return;
        }
        setIsHidden(false);
    }, [latestDecision, action]);

    const toggleContextMenuFromActiveReportAction = useCallback(() => {
        setIsContextMenuActive(ReportActionContextMenu.isActiveReportAction(action.reportActionID));
    }, [action.reportActionID]);

    /**
     * Show the ReportActionContextMenu modal popover.
     *
     * @param [event] - A press event.
     */
    const showPopover = useCallback(
        (event: GestureResponderEvent | MouseEvent) => {
            // Block menu on the message being Edited or if the report action item has errors
            if (draftMessage !== undefined || !isEmptyObject(action.errors) || !shouldDisplayContextMenu) {
                return;
            }

            setIsContextMenuActive(true);
            const selection = SelectionScraper.getCurrentSelection();
            ReportActionContextMenu.showContextMenu(
                CONST.CONTEXT_MENU_TYPES.REPORT_ACTION,
                event,
                selection,
                popoverAnchorRef.current,
                report.reportID,
                action.reportActionID,
                originalReportID,
                draftMessage ?? '',
                () => setIsContextMenuActive(true),
                toggleContextMenuFromActiveReportAction,
                ReportUtils.isArchivedRoom(originalReport),
                ReportUtils.chatIncludesChronos(originalReport),
                false,
                false,
                [],
                false,
                setIsEmojiPickerActive as () => void,
            );
        },
        [draftMessage, action.errors, action.reportActionID, shouldDisplayContextMenu, report.reportID, originalReportID, toggleContextMenuFromActiveReportAction, originalReport],
    );

    // Handles manual scrolling to the bottom of the chat when the last message is an actionable whisper and it's resolved.
    // This fixes an issue where InvertedFlatList fails to auto scroll down and results in an empty space at the bottom of the chat in IOS.
    useEffect(() => {
        if (index !== 0 || !isActionableWhisper) {
            return;
        }

        if (prevActionResolution !== action.originalMessage.resolution) {
            reportScrollManager.scrollToIndex(index);
        }
    }, [index, action, prevActionResolution, reportScrollManager, isActionableWhisper]);

    const toggleReaction = useCallback(
        (emoji: Emoji) => {
            Report.toggleEmojiReaction(report.reportID, action, emoji, emojiReactions);
        },
        [report, action, emojiReactions],
    );

    const contextValue = useMemo(
        () => ({
            anchor: popoverAnchorRef.current,
            report,
            action,
            transactionThreadReport,
            checkIfContextMenuActive: toggleContextMenuFromActiveReportAction,
        }),
        [report, action, toggleContextMenuFromActiveReportAction, transactionThreadReport],
    );

    const attachmentContextValue = useMemo(() => ({reportID: report.reportID, type: CONST.ATTACHMENT_TYPE.REPORT}), [report.reportID]);

    const actionableItemButtons: ActionableItem[] = useMemo(() => {
        if (!isActionableWhisper && (!ReportActionsUtils.isActionableJoinRequest(action) || action.originalMessage.choice !== ('' as JoinWorkspaceResolution))) {
            return [];
        }

        if (ReportActionsUtils.isActionableTrackExpense(action)) {
            const transactionID = action?.originalMessage?.transactionID;
            return [
                {
                    text: 'actionableMentionTrackExpense.submit',
                    key: `${action.reportActionID}-actionableMentionTrackExpense-submit`,
                    onPress: () => {
                        ReportUtils.createDraftTransactionAndNavigateToParticipantSelector(transactionID, report.reportID, CONST.IOU.ACTION.SUBMIT, action.reportActionID);
                    },
                    isMediumSized: true,
                },
                {
                    text: 'actionableMentionTrackExpense.categorize',
                    key: `${action.reportActionID}-actionableMentionTrackExpense-categorize`,
                    onPress: () => {
                        ReportUtils.createDraftTransactionAndNavigateToParticipantSelector(transactionID, report.reportID, CONST.IOU.ACTION.CATEGORIZE, action.reportActionID);
                    },
                    isMediumSized: true,
                },
                {
                    text: 'actionableMentionTrackExpense.share',
                    key: `${action.reportActionID}-actionableMentionTrackExpense-share`,
                    onPress: () => {
                        ReportUtils.createDraftTransactionAndNavigateToParticipantSelector(transactionID, report.reportID, CONST.IOU.ACTION.SHARE, action.reportActionID);
                    },
                    isMediumSized: true,
                },
                {
                    text: 'actionableMentionTrackExpense.nothing',
                    key: `${action.reportActionID}-actionableMentionTrackExpense-nothing`,
                    onPress: () => {
                        Report.dismissTrackExpenseActionableWhisper(report.reportID, action);
                    },
                    isMediumSized: true,
                },
            ];
        }

        if (ReportActionsUtils.isActionableJoinRequest(action)) {
            return [
                {
                    text: 'actionableMentionJoinWorkspaceOptions.accept',
                    key: `${action.reportActionID}-actionableMentionJoinWorkspace-${CONST.REPORT.ACTIONABLE_MENTION_JOIN_WORKSPACE_RESOLUTION.ACCEPT}`,
                    onPress: () => Member.acceptJoinRequest(report.reportID, action),
                    isPrimary: true,
                },
                {
                    text: 'actionableMentionJoinWorkspaceOptions.decline',
                    key: `${action.reportActionID}-actionableMentionJoinWorkspace-${CONST.REPORT.ACTIONABLE_MENTION_JOIN_WORKSPACE_RESOLUTION.DECLINE}`,
                    onPress: () => Member.declineJoinRequest(report.reportID, action),
                },
            ];
        }

        if (ReportActionsUtils.isActionableReportMentionWhisper(action)) {
            return [
                {
                    text: 'common.yes',
                    key: `${action.reportActionID}-actionableReportMentionWhisper-${CONST.REPORT.ACTIONABLE_REPORT_MENTION_WHISPER_RESOLUTION.CREATE}`,
                    onPress: () => Report.resolveActionableReportMentionWhisper(report.reportID, action, CONST.REPORT.ACTIONABLE_REPORT_MENTION_WHISPER_RESOLUTION.CREATE),
                    isPrimary: true,
                },
                {
                    text: 'common.no',
                    key: `${action.reportActionID}-actionableReportMentionWhisper-${CONST.REPORT.ACTIONABLE_REPORT_MENTION_WHISPER_RESOLUTION.NOTHING}`,
                    onPress: () => Report.resolveActionableReportMentionWhisper(report.reportID, action, CONST.REPORT.ACTIONABLE_REPORT_MENTION_WHISPER_RESOLUTION.NOTHING),
                },
            ];
        }

        return [
            {
                text: 'actionableMentionWhisperOptions.invite',
                key: `${action.reportActionID}-actionableMentionWhisper-${CONST.REPORT.ACTIONABLE_MENTION_WHISPER_RESOLUTION.INVITE}`,
                onPress: () => Report.resolveActionableMentionWhisper(report.reportID, action, CONST.REPORT.ACTIONABLE_MENTION_WHISPER_RESOLUTION.INVITE),
                isPrimary: true,
            },
            {
                text: 'actionableMentionWhisperOptions.nothing',
                key: `${action.reportActionID}-actionableMentionWhisper-${CONST.REPORT.ACTIONABLE_MENTION_WHISPER_RESOLUTION.NOTHING}`,
                onPress: () => Report.resolveActionableMentionWhisper(report.reportID, action, CONST.REPORT.ACTIONABLE_MENTION_WHISPER_RESOLUTION.NOTHING),
            },
        ];
    }, [action, isActionableWhisper, report.reportID]);

    const renderThreadDivider = useMemo(
        () =>
            shouldHideThreadDividerLine ? (
                <UnreadActionIndicator
                    reportActionID={report.reportID}
                    shouldHideThreadDividerLine={shouldHideThreadDividerLine}
                />
            ) : (
                <SpacerView
                    shouldShow={!shouldHideThreadDividerLine}
                    style={[!shouldHideThreadDividerLine ? styles.reportHorizontalRule : {}]}
                />
            ),
        [shouldHideThreadDividerLine, styles.reportHorizontalRule, report.reportID],
    );

    /**
     * Get the content of ReportActionItem
     * @param hovered whether the ReportActionItem is hovered
     * @param isWhisper whether the report action is a whisper
     * @param hasErrors whether the report action has any errors
     * @returns child component(s)
     */
    const renderItemContent = (hovered = false, isWhisper = false, hasErrors = false): React.JSX.Element => {
        let children;

        // Show the MoneyRequestPreview for when expense is present
        if (
            isIOUReport(action) &&
            action.originalMessage &&
            // For the pay flow, we only want to show MoneyRequestAction when sending money. When paying, we display a regular system message
            (action.originalMessage.type === CONST.IOU.REPORT_ACTION_TYPE.CREATE ||
                action.originalMessage.type === CONST.IOU.REPORT_ACTION_TYPE.SPLIT ||
                action.originalMessage.type === CONST.IOU.REPORT_ACTION_TYPE.TRACK ||
                isSendingMoney)
        ) {
            // There is no single iouReport for bill splits, so only 1:1 requests require an iouReportID
            const iouReportID = action.originalMessage.IOUReportID ? action.originalMessage.IOUReportID.toString() : '-1';
            children = (
                <MoneyRequestAction
                    // If originalMessage.iouReportID is set, this is a 1:1 IOU expense in a DM chat whose reportID is report.chatReportID
                    chatReportID={action.originalMessage.IOUReportID ? report.chatReportID ?? '-1' : report.reportID}
                    requestReportID={iouReportID}
                    reportID={report.reportID}
                    action={action}
                    isMostRecentIOUReportAction={isMostRecentIOUReportAction}
                    isHovered={hovered}
                    contextMenuAnchor={popoverAnchorRef.current}
                    checkIfContextMenuActive={toggleContextMenuFromActiveReportAction}
                    style={displayAsGroup ? [] : [styles.mt2]}
                    isWhisper={isWhisper}
                />
            );
        } else if (action.actionName === CONST.REPORT.ACTIONS.TYPE.REPORT_PREVIEW) {
            children = ReportUtils.isClosedExpenseReportWithNoExpenses(iouReport) ? (
                <RenderHTML html={`<comment>${translate('parentReportAction.deletedReport')}</comment>`} />
            ) : (
                <ReportPreview
                    iouReportID={ReportActionsUtils.getIOUReportIDFromReportActionPreview(action)}
                    chatReportID={report.reportID}
                    policyID={report.policyID ?? '-1'}
                    containerStyles={displayAsGroup ? [] : [styles.mt2]}
                    action={action}
                    isHovered={hovered}
                    contextMenuAnchor={popoverAnchorRef.current}
                    checkIfContextMenuActive={toggleContextMenuFromActiveReportAction}
                    isWhisper={isWhisper}
                />
            );
        } else if (ReportActionsUtils.isTaskAction(action)) {
            children = <TaskAction action={action} />;
        } else if (ReportActionsUtils.isCreatedTaskReportAction(action)) {
            children = (
                <ShowContextMenuContext.Provider value={contextValue}>
                    <TaskPreview
                        taskReportID={action.actionName === CONST.REPORT.ACTIONS.TYPE.ADD_COMMENT ? action.originalMessage.taskReportID?.toString() ?? '-1' : ''}
                        chatReportID={report.reportID}
                        action={action}
                        isHovered={hovered}
                        contextMenuAnchor={popoverAnchorRef.current}
                        checkIfContextMenuActive={toggleContextMenuFromActiveReportAction}
                        policyID={report.policyID ?? '-1'}
                    />
                </ShowContextMenuContext.Provider>
            );
        } else if (action.actionName === CONST.REPORT.ACTIONS.TYPE.REIMBURSEMENT_QUEUED) {
            const linkedReport = ReportUtils.isChatThread(report) ? ReportUtils.getReport(report.parentReportID) : report;
            const submitterDisplayName = PersonalDetailsUtils.getDisplayNameOrDefault(personalDetails[linkedReport?.ownerAccountID ?? -1]);
            const paymentType = action.originalMessage.paymentType ?? '';

            const missingPaymentMethod = ReportUtils.getIndicatedMissingPaymentMethod(userWallet, linkedReport?.reportID ?? '-1', action);
            children = (
                <ReportActionItemBasicMessage
                    message={translate(paymentType === CONST.IOU.PAYMENT_TYPE.EXPENSIFY ? 'iou.waitingOnEnabledWallet' : 'iou.waitingOnBankAccount', {submitterDisplayName})}
                >
                    <>
                        {missingPaymentMethod === 'bankAccount' && (
                            <Button
                                success
                                style={[styles.w100, styles.requestPreviewBox]}
                                text={translate('bankAccount.addBankAccount')}
                                onPress={() => BankAccounts.openPersonalBankAccountSetupView(Navigation.getTopmostReportId() ?? linkedReport?.reportID)}
                                pressOnEnter
                                large
                            />
                        )}
                        {missingPaymentMethod === 'wallet' && (
                            <KYCWall
                                onSuccessfulKYC={() => Navigation.navigate(ROUTES.ENABLE_PAYMENTS)}
                                enablePaymentsRoute={ROUTES.ENABLE_PAYMENTS}
                                addBankAccountRoute={ROUTES.BANK_ACCOUNT_PERSONAL}
                                addDebitCardRoute={ROUTES.SETTINGS_ADD_DEBIT_CARD}
                                chatReportID={linkedReport?.reportID}
                                iouReport={iouReport}
                            >
                                {(triggerKYCFlow, buttonRef) => (
                                    <Button
                                        ref={buttonRef}
                                        success
                                        large
                                        style={[styles.w100, styles.requestPreviewBox]}
                                        text={translate('iou.enableWallet')}
                                        onPress={triggerKYCFlow}
                                    />
                                )}
                            </KYCWall>
                        )}
                    </>
                </ReportActionItemBasicMessage>
            );
        } else if (action.actionName === CONST.REPORT.ACTIONS.TYPE.REIMBURSEMENT_DEQUEUED) {
            children = <ReportActionItemBasicMessage message={ReportUtils.getReimbursementDeQueuedActionMessage(action, report)} />;
        } else if (action.actionName === CONST.REPORT.ACTIONS.TYPE.MODIFIED_EXPENSE) {
            children = <ReportActionItemBasicMessage message={ModifiedExpenseMessage.getForReportAction(report.reportID, action)} />;
        } else if (ReportActionsUtils.isOldDotReportAction(action)) {
            // This handles all historical actions from OldDot that we just want to display the message text
            children = <ReportActionItemBasicMessage message={ReportActionsUtils.getMessageOfOldDotReportAction(action)} />;
        } else if (action.actionName === CONST.REPORT.ACTIONS.TYPE.HOLD) {
            children = <ReportActionItemBasicMessage message={translate('iou.heldExpense')} />;
        } else if (action.actionName === CONST.REPORT.ACTIONS.TYPE.HOLD_COMMENT) {
            children = <ReportActionItemBasicMessage message={action.message?.[0]?.text ?? ''} />;
        } else if (action.actionName === CONST.REPORT.ACTIONS.TYPE.UNHOLD) {
            children = <ReportActionItemBasicMessage message={translate('iou.unheldExpense')} />;
        } else if (action.actionName === CONST.REPORT.ACTIONS.TYPE.MERGED_WITH_CASH_TRANSACTION) {
            children = <ReportActionItemBasicMessage message={translate('systemMessage.mergedWithCashTransaction')} />;
        } else if (action.actionName === CONST.REPORT.ACTIONS.TYPE.DISMISSED_VIOLATION) {
            children = <ReportActionItemBasicMessage message={ReportActionsUtils.getDismissedViolationMessageText(action.originalMessage)} />;
        } else {
            const hasBeenFlagged =
                ![CONST.MODERATION.MODERATOR_DECISION_APPROVED, CONST.MODERATION.MODERATOR_DECISION_PENDING].some((item) => item === moderationDecision) &&
                !ReportActionsUtils.isPendingRemove(action);
            children = (
                <ShowContextMenuContext.Provider value={contextValue}>
                    <AttachmentContext.Provider value={attachmentContextValue}>
                        {draftMessage === undefined ? (
                            <View style={displayAsGroup && hasBeenFlagged ? styles.blockquote : {}}>
                                <ReportActionItemMessage
                                    reportID={report.reportID}
                                    action={action}
                                    displayAsGroup={displayAsGroup}
                                    isHidden={isHidden}
                                />
                                {hasBeenFlagged && (
                                    <Button
                                        small
                                        style={[styles.mt2, styles.alignSelfStart]}
                                        onPress={() => updateHiddenState(!isHidden)}
                                    >
                                        <Text
                                            style={[styles.buttonSmallText, styles.userSelectNone]}
                                            dataSet={{[CONST.SELECTION_SCRAPER_HIDDEN_ELEMENT]: true}}
                                        >
                                            {isHidden ? translate('moderation.revealMessage') : translate('moderation.hideMessage')}
                                        </Text>
                                    </Button>
                                )}
                                {/**
                                These are the actionable buttons that appear at the bottom of a Concierge message
                                for example: Invite a user mentioned but not a member of the room
                                https://github.com/Expensify/App/issues/32741
                            */}
                                {actionableItemButtons.length > 0 && (
                                    <ActionableItemButtons
                                        items={actionableItemButtons}
                                        layout={ReportActionsUtils.isActionableTrackExpense(action) ? 'vertical' : 'horizontal'}
                                    />
                                )}
                            </View>
                        ) : (
                            <ReportActionItemMessageEdit
                                action={action}
                                draftMessage={draftMessage}
                                reportID={report.reportID}
                                index={index}
                                ref={textInputRef}
                                shouldDisableEmojiPicker={
                                    (ReportUtils.chatIncludesConcierge(report) && User.isBlockedFromConcierge(blockedFromConcierge)) || ReportUtils.isArchivedRoom(report)
                                }
                            />
                        )}
                    </AttachmentContext.Provider>
                </ShowContextMenuContext.Provider>
            );
        }
        const numberOfThreadReplies = action.childVisibleActionCount ?? 0;

        const shouldDisplayThreadReplies = ReportUtils.shouldDisplayThreadReplies(action, report.reportID);
        const oldestFourAccountIDs =
            action.childOldestFourAccountIDs
                ?.split(',')
                .map((accountID) => Number(accountID))
                .filter((accountID): accountID is number => typeof accountID === 'number') ?? [];
        const draftMessageRightAlign = draftMessage !== undefined ? styles.chatItemReactionsDraftRight : {};

        return (
            <>
                {children}
                {Permissions.canUseLinkPreviews() && !isHidden && (action.linkMetadata?.length ?? 0) > 0 && (
                    <View style={draftMessage !== undefined ? styles.chatItemReactionsDraftRight : {}}>
                        <LinkPreviewer linkMetadata={action.linkMetadata?.filter((item) => !isEmptyObject(item))} />
                    </View>
                )}
                {!ReportActionsUtils.isMessageDeleted(action) && (
                    <View style={draftMessageRightAlign}>
                        <ReportActionItemEmojiReactions
                            reportAction={action}
                            emojiReactions={emojiReactions}
                            shouldBlockReactions={hasErrors}
                            toggleReaction={(emoji) => {
                                if (Session.isAnonymousUser()) {
                                    hideContextMenu(false);

                                    InteractionManager.runAfterInteractions(() => {
                                        Session.signOutAndRedirectToSignIn();
                                    });
                                } else {
                                    toggleReaction(emoji);
                                }
                            }}
                            setIsEmojiPickerActive={setIsEmojiPickerActive}
                        />
                    </View>
                )}

                {shouldDisplayThreadReplies && (
                    <View style={draftMessageRightAlign}>
                        <ReportActionItemThread
                            childReportID={`${action.childReportID}`}
                            numberOfReplies={numberOfThreadReplies}
                            mostRecentReply={`${action.childLastVisibleActionCreated}`}
                            isHovered={hovered}
                            icons={ReportUtils.getIconsForParticipants(oldestFourAccountIDs, personalDetails)}
                            onSecondaryInteraction={showPopover}
                        />
                    </View>
                )}
            </>
        );
    };

    /**
     * Get ReportActionItem with a proper wrapper
     * @param hovered whether the ReportActionItem is hovered
     * @param isWhisper whether the ReportActionItem is a whisper
     * @param hasErrors whether the report action has any errors
     * @returns report action item
     */

    const renderReportActionItem = (hovered: boolean, isWhisper: boolean, hasErrors: boolean): React.JSX.Element => {
        const content = renderItemContent(hovered || isContextMenuActive || isEmojiPickerActive, isWhisper, hasErrors);

        if (draftMessage !== undefined) {
            return <ReportActionItemDraft>{content}</ReportActionItemDraft>;
        }

        if (!displayAsGroup) {
            return (
                <ReportActionItemSingle
                    action={action}
                    showHeader={draftMessage === undefined}
                    wrapperStyle={isWhisper ? styles.pt1 : {}}
                    shouldShowSubscriptAvatar={shouldShowSubscriptAvatar}
                    report={report}
                    iouReport={iouReport}
                    isHovered={hovered}
                    hasBeenFlagged={
                        ![CONST.MODERATION.MODERATOR_DECISION_APPROVED, CONST.MODERATION.MODERATOR_DECISION_PENDING].some((item) => item === moderationDecision) &&
                        !ReportActionsUtils.isPendingRemove(action)
                    }
                >
                    {content}
                </ReportActionItemSingle>
            );
        }

        return <ReportActionItemGrouped wrapperStyle={isWhisper ? styles.pt1 : {}}>{content}</ReportActionItemGrouped>;
    };

    if (action.actionName === CONST.REPORT.ACTIONS.TYPE.TRIPPREVIEW) {
        if (ReportUtils.isTripRoom(report)) {
            return (
                <OfflineWithFeedback pendingAction={action.pendingAction}>
                    <TripDetailsView
                        tripRoomReportID={report.reportID}
                        shouldShowHorizontalRule={false}
                    />
                </OfflineWithFeedback>
            );
        }
    }

    if (action.actionName === CONST.REPORT.ACTIONS.TYPE.CREATED) {
        if (ReportActionsUtils.isTransactionThread(parentReportAction)) {
            const isReversedTransaction = ReportActionsUtils.isReversedTransaction(parentReportAction);
            if (ReportActionsUtils.isDeletedParentAction(parentReportAction) || isReversedTransaction) {
                let message: TranslationPaths;
                if (isReversedTransaction) {
                    message = 'parentReportAction.reversedTransaction';
                } else {
                    message = 'parentReportAction.deletedExpense';
                }
                return (
                    <View style={[styles.pRelative]}>
                        <AnimatedEmptyStateBackground />
                        <OfflineWithFeedback pendingAction={parentReportAction?.pendingAction ?? null}>
                            <ReportActionItemSingle
                                action={parentReportAction}
                                showHeader
                                report={report}
                            >
                                <RenderHTML html={`<comment>${translate(message)}</comment>`} />
                            </ReportActionItemSingle>
                            <View style={styles.threadDividerLine} />
                        </OfflineWithFeedback>
                    </View>
                );
            }
            return (
                <ShowContextMenuContext.Provider value={contextValue}>
                    <View>
                        <MoneyRequestView
                            report={report}
                            shouldShowAnimatedBackground
                        />
                        {renderThreadDivider}
                    </View>
                </ShowContextMenuContext.Provider>
            );
        }
        if (ReportUtils.isTaskReport(report)) {
            if (ReportUtils.isCanceledTaskReport(report, parentReportAction)) {
                return (
                    <View style={[styles.pRelative]}>
                        <AnimatedEmptyStateBackground />
                        <OfflineWithFeedback pendingAction={parentReportAction?.pendingAction}>
                            <ReportActionItemSingle
                                action={parentReportAction}
                                showHeader={draftMessage === undefined}
                                report={report}
                            >
                                <RenderHTML html={`<comment>${translate('parentReportAction.deletedTask')}</comment>`} />
                            </ReportActionItemSingle>
                        </OfflineWithFeedback>
                        <View style={styles.reportHorizontalRule} />
                    </View>
                );
            }
            return (
                <View style={[styles.pRelative]}>
                    <AnimatedEmptyStateBackground />
                    <View>
                        <TaskView report={report} />
                        {renderThreadDivider}
                    </View>
                </View>
            );
        }

        if (ReportUtils.isExpenseReport(report) || ReportUtils.isIOUReport(report) || ReportUtils.isInvoiceReport(report)) {
            return (
                <OfflineWithFeedback pendingAction={action.pendingAction}>
                    {transactionThreadReport && !isEmptyObject(transactionThreadReport) ? (
                        <>
                            {transactionCurrency !== report.currency && (
                                <>
                                    <MoneyReportView
                                        report={report}
                                        policy={policy}
                                    />
                                    {renderThreadDivider}
                                </>
                            )}
                            <ShowContextMenuContext.Provider value={contextValue}>
                                <View>
                                    <MoneyRequestView
                                        report={transactionThreadReport}
                                        shouldShowAnimatedBackground={transactionCurrency === report.currency}
                                    />
                                    {renderThreadDivider}
                                </View>
                            </ShowContextMenuContext.Provider>
                        </>
                    ) : (
                        <>
                            <MoneyReportView
                                report={report}
                                policy={policy}
                            />
                            {renderThreadDivider}
                        </>
                    )}
                </OfflineWithFeedback>
            );
        }

        return (
            <ReportActionItemCreated
                reportID={report.reportID}
                policyID={report.policyID}
            />
        );
    }
    if (action.actionName === CONST.REPORT.ACTIONS.TYPE.RENAMED) {
        return <RenameAction action={action} />;
    }
    if (action.actionName === CONST.REPORT.ACTIONS.TYPE.CHRONOS_OOO_LIST) {
        return (
            <ChronosOOOListActions
                action={action}
                reportID={report.reportID}
            />
        );
    }

    // For the `pay` IOU action on non-pay expense flow, we don't want to render anything if `isWaitingOnBankAccount` is true
    // Otherwise, we will see two system messages informing the payee needs to add a bank account or wallet
    if (isIOUReport(action) && !!report?.isWaitingOnBankAccount && action.originalMessage.type === CONST.IOU.REPORT_ACTION_TYPE.PAY && !isSendingMoney) {
        return null;
    }

    // If action is actionable whisper and resolved by user, then we don't want to render anything
    if (isActionableWhisper && (action.originalMessage.resolution ?? null)) {
        return null;
    }

    // We currently send whispers to all report participants and hide them in the UI for users that shouldn't see them.
    // This is a temporary solution needed for comment-linking.
    // The long term solution will leverage end-to-end encryption and only targeted users will be able to decrypt.
    if (ReportActionsUtils.isWhisperActionTargetedToOthers(action)) {
        return null;
    }

    const hasErrors = !isEmptyObject(action.errors);
    const whisperedTo = ReportActionsUtils.getWhisperedTo(action);
    const isMultipleParticipant = whisperedTo.length > 1;

    const iouReportID = isIOUReport(action) && action.originalMessage.IOUReportID ? action.originalMessage.IOUReportID.toString() : '-1';
    const transactionsWithReceipts = ReportUtils.getTransactionsWithReceipts(iouReportID);
    const isWhisper = whisperedTo.length > 0 && transactionsWithReceipts.length === 0;
    const whisperedToPersonalDetails = isWhisper
        ? (Object.values(personalDetails ?? {}).filter((details) => whisperedTo.includes(details?.accountID ?? -1)) as OnyxTypes.PersonalDetails[])
        : [];
    const isWhisperOnlyVisibleByUser = isWhisper && ReportUtils.isCurrentUserTheOnlyParticipant(whisperedTo);
    const displayNamesWithTooltips = isWhisper ? ReportUtils.getDisplayNamesWithTooltips(whisperedToPersonalDetails, isMultipleParticipant) : [];

    return (
        <PressableWithSecondaryInteraction
            ref={popoverAnchorRef}
            onPress={draftMessage === undefined ? onPress : undefined}
            style={[action.pendingAction === CONST.RED_BRICK_ROAD_PENDING_ACTION.DELETE && !isDeletedParentAction ? styles.pointerEventsNone : styles.pointerEventsAuto]}
            onPressIn={() => isSmallScreenWidth && DeviceCapabilities.canUseTouchScreen() && ControlSelection.block()}
            onPressOut={() => ControlSelection.unblock()}
            onSecondaryInteraction={showPopover}
            preventDefaultContextMenu={draftMessage === undefined && !hasErrors}
            withoutFocusOnSecondaryInteraction
            accessibilityLabel={translate('accessibilityHints.chatMessage')}
            accessible
        >
            <Hoverable
                shouldFreezeCapture={modal?.willAlertModalBecomeVisible}
                shouldHandleScroll
                isDisabled={draftMessage !== undefined}
            >
                {(hovered) => (
                    <View style={highlightedBackgroundColorIfNeeded}>
                        {shouldDisplayNewMarker && (!shouldUseThreadDividerLine || !isFirstVisibleReportAction) && <UnreadActionIndicator reportActionID={action.reportActionID} />}
<<<<<<< HEAD
                        {shouldDisplayContextMenu && (
                            <MiniReportActionContextMenu
                                reportID={report.reportID}
                                reportActionID={action.reportActionID}
                                anchor={popoverAnchorRef}
                                originalReportID={originalReportID ?? ''}
                                isArchivedRoom={ReportUtils.isArchivedRoom(report)}
                                displayAsGroup={displayAsGroup}
                                disabledActions={!ReportUtils.canWriteInReport(report) ? RestrictedReadOnlyContextMenuActions : []}
                                isVisible={hovered && draftMessage === undefined && !hasErrors}
                                draftMessage={draftMessage}
                                isChronosReport={ReportUtils.chatIncludesChronos(originalReport)}
                                checkIfContextMenuActive={toggleContextMenuFromActiveReportAction}
                                setIsEmojiPickerActive={setIsEmojiPickerActive}
                            />
                        )}
=======
                        <MiniReportActionContextMenu
                            reportID={report.reportID}
                            reportActionID={action.reportActionID}
                            anchor={popoverAnchorRef}
                            originalReportID={originalReportID ?? '-1'}
                            isArchivedRoom={ReportUtils.isArchivedRoom(report)}
                            displayAsGroup={displayAsGroup}
                            disabledActions={!ReportUtils.canWriteInReport(report) ? RestrictedReadOnlyContextMenuActions : []}
                            isVisible={hovered && draftMessage === undefined && !hasErrors}
                            draftMessage={draftMessage}
                            isChronosReport={ReportUtils.chatIncludesChronos(originalReport)}
                            checkIfContextMenuActive={toggleContextMenuFromActiveReportAction}
                            setIsEmojiPickerActive={setIsEmojiPickerActive}
                        />
>>>>>>> 2144fc6a
                        <View
                            style={StyleUtils.getReportActionItemStyle(
                                hovered || isWhisper || isContextMenuActive || !!isEmojiPickerActive || draftMessage !== undefined,
                                draftMessage === undefined && !!onPress,
                            )}
                        >
                            <OfflineWithFeedback
                                onClose={() => ReportActions.clearAllRelatedReportActionErrors(report.reportID, action)}
                                // eslint-disable-next-line @typescript-eslint/prefer-nullish-coalescing
                                pendingAction={
                                    draftMessage !== undefined ? undefined : action.pendingAction ?? (action.isOptimisticAction ? CONST.RED_BRICK_ROAD_PENDING_ACTION.ADD : undefined)
                                }
                                shouldHideOnDelete={!ReportActionsUtils.isThreadParentMessage(action, report.reportID)}
                                errors={linkedTransactionRouteError ?? ErrorUtils.getLatestErrorMessageField(action as ErrorUtils.OnyxDataWithErrors)}
                                errorRowStyles={[styles.ml10, styles.mr2]}
                                needsOffscreenAlphaCompositing={ReportActionsUtils.isMoneyRequestAction(action)}
                                shouldDisableStrikeThrough
                            >
                                {isWhisper && (
                                    <View style={[styles.flexRow, styles.pl5, styles.pt2, styles.pr3]}>
                                        <View style={[styles.pl6, styles.mr3]}>
                                            <Icon
                                                fill={theme.icon}
                                                src={Expensicons.Eye}
                                                small
                                            />
                                        </View>
                                        <Text style={[styles.chatItemMessageHeaderTimestamp]}>
                                            {translate('reportActionContextMenu.onlyVisible')}
                                            &nbsp;
                                        </Text>
                                        <DisplayNames
                                            fullTitle={ReportUtils.getWhisperDisplayNames(whisperedTo) ?? ''}
                                            displayNamesWithTooltips={displayNamesWithTooltips}
                                            tooltipEnabled
                                            numberOfLines={1}
                                            textStyles={[styles.chatItemMessageHeaderTimestamp, styles.flex1]}
                                            shouldUseFullTitle={isWhisperOnlyVisibleByUser}
                                        />
                                    </View>
                                )}
                                {renderReportActionItem(!!hovered || !!isReportActionLinked, isWhisper, hasErrors)}
                            </OfflineWithFeedback>
                        </View>
                    </View>
                )}
            </Hoverable>
            <View style={styles.reportActionSystemMessageContainer}>
                <InlineSystemMessage message={action.error} />
            </View>
        </PressableWithSecondaryInteraction>
    );
}

export default withOnyx<ReportActionItemProps, ReportActionItemOnyxProps>({
    iouReport: {
        key: ({action}) => {
            const iouReportID = ReportActionsUtils.getIOUReportIDFromReportActionPreview(action);
            return `${ONYXKEYS.COLLECTION.REPORT}${iouReportID ?? -1}`;
        },
        initialValue: {} as OnyxTypes.Report,
    },
    policy: {
        key: ({report}) => `${ONYXKEYS.COLLECTION.POLICY}${report.policyID ?? -1}`,
        initialValue: {} as OnyxTypes.Policy,
    },
    emojiReactions: {
        key: ({action}) => `${ONYXKEYS.COLLECTION.REPORT_ACTIONS_REACTIONS}${action.reportActionID}`,
        initialValue: {},
    },
    userWallet: {
        key: ONYXKEYS.USER_WALLET,
    },
    transaction: {
        key: ({parentReportActionForTransactionThread}) => {
            const transactionID = (parentReportActionForTransactionThread as OnyxTypes.OriginalMessageIOU)?.originalMessage.IOUTransactionID
                ? (parentReportActionForTransactionThread as OnyxTypes.OriginalMessageIOU).originalMessage.IOUTransactionID
                : 0;
            return `${ONYXKEYS.COLLECTION.TRANSACTION}${transactionID}`;
        },
    },
    linkedTransactionRouteError: {
        key: ({action}) => `${ONYXKEYS.COLLECTION.TRANSACTION}${(action as OnyxTypes.OriginalMessageIOU)?.originalMessage?.IOUTransactionID ?? -1}`,
        selector: (transaction: OnyxEntry<OnyxTypes.Transaction>) => transaction?.errorFields?.route ?? null,
    },
    modal: {
        key: ONYXKEYS.MODAL,
    },
})(
    memo(ReportActionItem, (prevProps, nextProps) => {
        const prevParentReportAction = prevProps.parentReportAction;
        const nextParentReportAction = nextProps.parentReportAction;
        return (
            prevProps.modal?.willAlertModalBecomeVisible === nextProps.modal?.willAlertModalBecomeVisible &&
            prevProps.displayAsGroup === nextProps.displayAsGroup &&
            prevProps.isMostRecentIOUReportAction === nextProps.isMostRecentIOUReportAction &&
            prevProps.shouldDisplayNewMarker === nextProps.shouldDisplayNewMarker &&
            lodashIsEqual(prevProps.emojiReactions, nextProps.emojiReactions) &&
            lodashIsEqual(prevProps.action, nextProps.action) &&
            lodashIsEqual(prevProps.iouReport, nextProps.iouReport) &&
            lodashIsEqual(prevProps.report.pendingFields, nextProps.report.pendingFields) &&
            lodashIsEqual(prevProps.report.isDeletedParentAction, nextProps.report.isDeletedParentAction) &&
            lodashIsEqual(prevProps.report.errorFields, nextProps.report.errorFields) &&
            prevProps.report?.statusNum === nextProps.report?.statusNum &&
            prevProps.report?.stateNum === nextProps.report?.stateNum &&
            prevProps.report?.parentReportID === nextProps.report?.parentReportID &&
            prevProps.report?.parentReportActionID === nextProps.report?.parentReportActionID &&
            // TaskReport's created actions render the TaskView, which updates depending on certain fields in the TaskReport
            ReportUtils.isTaskReport(prevProps.report) === ReportUtils.isTaskReport(nextProps.report) &&
            prevProps.action.actionName === nextProps.action.actionName &&
            prevProps.report.reportName === nextProps.report.reportName &&
            prevProps.report.description === nextProps.report.description &&
            ReportUtils.isCompletedTaskReport(prevProps.report) === ReportUtils.isCompletedTaskReport(nextProps.report) &&
            prevProps.report.managerID === nextProps.report.managerID &&
            prevProps.shouldHideThreadDividerLine === nextProps.shouldHideThreadDividerLine &&
            prevProps.report?.total === nextProps.report?.total &&
            prevProps.report?.nonReimbursableTotal === nextProps.report?.nonReimbursableTotal &&
            prevProps.linkedReportActionID === nextProps.linkedReportActionID &&
            lodashIsEqual(prevProps.report.fieldList, nextProps.report.fieldList) &&
            lodashIsEqual(prevProps.policy, nextProps.policy) &&
            lodashIsEqual(prevProps.transactionThreadReport, nextProps.transactionThreadReport) &&
            lodashIsEqual(prevProps.reportActions, nextProps.reportActions) &&
            lodashIsEqual(prevProps.transaction, nextProps.transaction) &&
            lodashIsEqual(prevProps.linkedTransactionRouteError, nextProps.linkedTransactionRouteError) &&
            lodashIsEqual(prevParentReportAction, nextParentReportAction) &&
            prevProps.modal?.willAlertModalBecomeVisible === nextProps.modal?.willAlertModalBecomeVisible
        );
    }),
);<|MERGE_RESOLUTION|>--- conflicted
+++ resolved
@@ -978,13 +978,12 @@
                 {(hovered) => (
                     <View style={highlightedBackgroundColorIfNeeded}>
                         {shouldDisplayNewMarker && (!shouldUseThreadDividerLine || !isFirstVisibleReportAction) && <UnreadActionIndicator reportActionID={action.reportActionID} />}
-<<<<<<< HEAD
                         {shouldDisplayContextMenu && (
                             <MiniReportActionContextMenu
                                 reportID={report.reportID}
                                 reportActionID={action.reportActionID}
                                 anchor={popoverAnchorRef}
-                                originalReportID={originalReportID ?? ''}
+                                originalReportID={originalReportID ?? '-1'}
                                 isArchivedRoom={ReportUtils.isArchivedRoom(report)}
                                 displayAsGroup={displayAsGroup}
                                 disabledActions={!ReportUtils.canWriteInReport(report) ? RestrictedReadOnlyContextMenuActions : []}
@@ -995,22 +994,6 @@
                                 setIsEmojiPickerActive={setIsEmojiPickerActive}
                             />
                         )}
-=======
-                        <MiniReportActionContextMenu
-                            reportID={report.reportID}
-                            reportActionID={action.reportActionID}
-                            anchor={popoverAnchorRef}
-                            originalReportID={originalReportID ?? '-1'}
-                            isArchivedRoom={ReportUtils.isArchivedRoom(report)}
-                            displayAsGroup={displayAsGroup}
-                            disabledActions={!ReportUtils.canWriteInReport(report) ? RestrictedReadOnlyContextMenuActions : []}
-                            isVisible={hovered && draftMessage === undefined && !hasErrors}
-                            draftMessage={draftMessage}
-                            isChronosReport={ReportUtils.chatIncludesChronos(originalReport)}
-                            checkIfContextMenuActive={toggleContextMenuFromActiveReportAction}
-                            setIsEmojiPickerActive={setIsEmojiPickerActive}
-                        />
->>>>>>> 2144fc6a
                         <View
                             style={StyleUtils.getReportActionItemStyle(
                                 hovered || isWhisper || isContextMenuActive || !!isEmojiPickerActive || draftMessage !== undefined,
