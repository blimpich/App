import lodashIsEqual from 'lodash/isEqual';
import React, {memo, useCallback, useContext, useEffect, useMemo, useRef, useState} from 'react';
import type {GestureResponderEvent, TextInput} from 'react-native';
import {InteractionManager, View} from 'react-native';
import type {OnyxCollection, OnyxEntry} from 'react-native-onyx';
import {withOnyx} from 'react-native-onyx';
import type {Emoji} from '@assets/emojis/types';
import {AttachmentContext} from '@components/AttachmentContext';
import Button from '@components/Button';
import DisplayNames from '@components/DisplayNames';
import Hoverable from '@components/Hoverable';
import Icon from '@components/Icon';
import * as Expensicons from '@components/Icon/Expensicons';
import InlineSystemMessage from '@components/InlineSystemMessage';
import KYCWall from '@components/KYCWall';
import OfflineWithFeedback from '@components/OfflineWithFeedback';
import {useBlockedFromConcierge, usePersonalDetails, useReportActionsDrafts} from '@components/OnyxProvider';
import PressableWithSecondaryInteraction from '@components/PressableWithSecondaryInteraction';
import ReportActionItemEmojiReactions from '@components/Reactions/ReportActionItemEmojiReactions';
import RenderHTML from '@components/RenderHTML';
import type {ActionableItem} from '@components/ReportActionItem/ActionableItemButtons';
import ActionableItemButtons from '@components/ReportActionItem/ActionableItemButtons';
import ChronosOOOListActions from '@components/ReportActionItem/ChronosOOOListActions';
import MoneyReportView from '@components/ReportActionItem/MoneyReportView';
import MoneyRequestAction from '@components/ReportActionItem/MoneyRequestAction';
import MoneyRequestView from '@components/ReportActionItem/MoneyRequestView';
import RenameAction from '@components/ReportActionItem/RenameAction';
import ReportPreview from '@components/ReportActionItem/ReportPreview';
import TaskAction from '@components/ReportActionItem/TaskAction';
import TaskPreview from '@components/ReportActionItem/TaskPreview';
import TaskView from '@components/ReportActionItem/TaskView';
import {ShowContextMenuContext} from '@components/ShowContextMenuContext';
import SpacerView from '@components/SpacerView';
import Text from '@components/Text';
import UnreadActionIndicator from '@components/UnreadActionIndicator';
import useLocalize from '@hooks/useLocalize';
import usePrevious from '@hooks/usePrevious';
import useReportScrollManager from '@hooks/useReportScrollManager';
import useStyleUtils from '@hooks/useStyleUtils';
import useTheme from '@hooks/useTheme';
import useThemeStyles from '@hooks/useThemeStyles';
import useWindowDimensions from '@hooks/useWindowDimensions';
import ControlSelection from '@libs/ControlSelection';
import * as DeviceCapabilities from '@libs/DeviceCapabilities';
import * as ErrorUtils from '@libs/ErrorUtils';
import focusTextInputAfterAnimation from '@libs/focusTextInputAfterAnimation';
import ModifiedExpenseMessage from '@libs/ModifiedExpenseMessage';
import Navigation from '@libs/Navigation/Navigation';
import Permissions from '@libs/Permissions';
import * as PersonalDetailsUtils from '@libs/PersonalDetailsUtils';
import * as ReportActionsUtils from '@libs/ReportActionsUtils';
import * as ReportUtils from '@libs/ReportUtils';
import SelectionScraper from '@libs/SelectionScraper';
import * as TransactionUtils from '@libs/TransactionUtils';
import {ReactionListContext} from '@pages/home/ReportScreenContext';
import * as BankAccounts from '@userActions/BankAccounts';
import * as EmojiPickerAction from '@userActions/EmojiPickerAction';
import * as Policy from '@userActions/Policy';
import * as Report from '@userActions/Report';
import * as ReportActions from '@userActions/ReportActions';
import * as Session from '@userActions/Session';
import * as User from '@userActions/User';
import CONST from '@src/CONST';
import type {TranslationPaths} from '@src/languages/types';
import ONYXKEYS from '@src/ONYXKEYS';
import ROUTES from '@src/ROUTES';
import type * as OnyxTypes from '@src/types/onyx';
import type {Errors} from '@src/types/onyx/OnyxCommon';
import {isEmptyObject} from '@src/types/utils/EmptyObject';
import AnimatedEmptyStateBackground from './AnimatedEmptyStateBackground';
import {RestrictedReadOnlyContextMenuActions} from './ContextMenu/ContextMenuActions';
import MiniReportActionContextMenu from './ContextMenu/MiniReportActionContextMenu';
import * as ReportActionContextMenu from './ContextMenu/ReportActionContextMenu';
import {hideContextMenu} from './ContextMenu/ReportActionContextMenu';
import LinkPreviewer from './LinkPreviewer';
import ReportActionItemBasicMessage from './ReportActionItemBasicMessage';
import ReportActionItemCreated from './ReportActionItemCreated';
import ReportActionItemDraft from './ReportActionItemDraft';
import ReportActionItemGrouped from './ReportActionItemGrouped';
import ReportActionItemMessage from './ReportActionItemMessage';
import ReportActionItemMessageEdit from './ReportActionItemMessageEdit';
import ReportActionItemSingle from './ReportActionItemSingle';
import ReportActionItemThread from './ReportActionItemThread';
import ReportAttachmentsContext from './ReportAttachmentsContext';

const getDraftMessage = (drafts: OnyxCollection<OnyxTypes.ReportActionsDrafts>, reportID: string, action: OnyxTypes.ReportAction): string | undefined => {
    const originalReportID = ReportUtils.getOriginalReportID(reportID, action);
    const draftKey = `${ONYXKEYS.COLLECTION.REPORT_ACTIONS_DRAFTS}${originalReportID}`;
    const draftMessage = drafts?.[draftKey]?.[action.reportActionID];
    return typeof draftMessage === 'string' ? draftMessage : draftMessage?.message;
};

type ReportActionItemOnyxProps = {
    /** IOU report for this action, if any */
    iouReport: OnyxEntry<OnyxTypes.Report>;

    emojiReactions: OnyxEntry<OnyxTypes.ReportActionReactions>;

    /** The user's wallet account */
    userWallet: OnyxEntry<OnyxTypes.UserWallet>;

    /** The policy which the user has access to and which the report is tied to */
    policy: OnyxEntry<OnyxTypes.Policy>;

    /** Transaction associated with this report, if any */
    transaction: OnyxEntry<OnyxTypes.Transaction>;

    /** The transaction (linked with the report action) route error */
    linkedTransactionRouteError: OnyxEntry<Errors>;
};

type ReportActionItemProps = {
    /** Report for this action */
    report: OnyxTypes.Report;

    /** The transaction thread report associated with the report for this action, if any */
    transactionThreadReport: OnyxEntry<OnyxTypes.Report>;

    /** Array of report actions for the report for this action */
    // eslint-disable-next-line react/no-unused-prop-types
    reportActions: OnyxTypes.ReportAction[];

    /** Report action belonging to the report's parent */
    parentReportAction: OnyxEntry<OnyxTypes.ReportAction>;

    /** The transaction thread report's parentReportAction */
    /** It's used by withOnyx HOC */
    // eslint-disable-next-line react/no-unused-prop-types
    parentReportActionForTransactionThread?: OnyxEntry<OnyxTypes.ReportAction>;

    /** All the data of the action item */
    action: OnyxTypes.ReportAction;

    /** Should the comment have the appearance of being grouped with the previous comment? */
    displayAsGroup: boolean;

    /** Is this the most recent IOU Action? */
    isMostRecentIOUReportAction: boolean;

    /** Should we display the new marker on top of the comment? */
    shouldDisplayNewMarker: boolean;

    /** Determines if the avatar is displayed as a subscript (positioned lower than normal) */
    shouldShowSubscriptAvatar?: boolean;

    /** Position index of the report action in the overall report FlatList view */
    index: number;

    /** Flag to show, hide the thread divider line */
    shouldHideThreadDividerLine?: boolean;

    linkedReportActionID?: string;

    /** Callback to be called on onPress */
    onPress?: () => void;

    /** If this is the first visible report action */
    isFirstVisibleReportAction: boolean;

    /** IF the thread divider line will be used */
    shouldUseThreadDividerLine?: boolean;
} & ReportActionItemOnyxProps;

const isIOUReport = (actionObj: OnyxEntry<OnyxTypes.ReportAction>): actionObj is OnyxTypes.ReportActionBase & OnyxTypes.OriginalMessageIOU =>
    actionObj?.actionName === CONST.REPORT.ACTIONS.TYPE.IOU;

function ReportActionItem({
    action,
    report,
    transactionThreadReport,
    linkedReportActionID,
    displayAsGroup,
    emojiReactions,
    index,
    iouReport,
    isMostRecentIOUReportAction,
    parentReportAction,
    shouldDisplayNewMarker,
    userWallet,
    shouldHideThreadDividerLine = false,
    shouldShowSubscriptAvatar = false,
    policy,
    transaction,
    onPress = undefined,
    isFirstVisibleReportAction = false,
    shouldUseThreadDividerLine = false,
    linkedTransactionRouteError,
}: ReportActionItemProps) {
    const {translate} = useLocalize();
    const {isSmallScreenWidth} = useWindowDimensions();
    const blockedFromConcierge = useBlockedFromConcierge();
    const reportActionDrafts = useReportActionsDrafts();
    const draftMessage = useMemo(() => getDraftMessage(reportActionDrafts, report.reportID, action), [action, report.reportID, reportActionDrafts]);
    const theme = useTheme();
    const styles = useThemeStyles();
    const StyleUtils = useStyleUtils();
    const personalDetails = usePersonalDetails() || CONST.EMPTY_OBJECT;
    const [isContextMenuActive, setIsContextMenuActive] = useState(() => ReportActionContextMenu.isActiveReportAction(action.reportActionID));
    const [isEmojiPickerActive, setIsEmojiPickerActive] = useState<boolean | undefined>();

    const [isHidden, setIsHidden] = useState(false);
    const [moderationDecision, setModerationDecision] = useState<OnyxTypes.DecisionName>(CONST.MODERATION.MODERATOR_DECISION_APPROVED);
    const reactionListRef = useContext(ReactionListContext);
    const {updateHiddenAttachments} = useContext(ReportAttachmentsContext);
    const textInputRef = useRef<TextInput | HTMLTextAreaElement>();
    const popoverAnchorRef = useRef<Exclude<ReportActionContextMenu.ContextMenuAnchor, TextInput>>(null);
    const downloadedPreviews = useRef<string[]>([]);
    const prevDraftMessage = usePrevious(draftMessage);
    const originalReportID = ReportUtils.getOriginalReportID(report.reportID, action);
    const originalReport = report.reportID === originalReportID ? report : ReportUtils.getReport(originalReportID);
    const isReportActionLinked = linkedReportActionID && action.reportActionID && linkedReportActionID === action.reportActionID;
    const transactionCurrency = TransactionUtils.getCurrency(transaction);
    const reportScrollManager = useReportScrollManager();
    const isActionableWhisper =
        ReportActionsUtils.isActionableMentionWhisper(action) || ReportActionsUtils.isActionableTrackExpense(action) || ReportActionsUtils.isActionableReportMentionWhisper(action);

    const highlightedBackgroundColorIfNeeded = useMemo(
        () => (isReportActionLinked ? StyleUtils.getBackgroundColorStyle(theme.messageHighlightBG) : {}),
        [StyleUtils, isReportActionLinked, theme.messageHighlightBG],
    );

    const isDeletedParentAction = ReportActionsUtils.isDeletedParentAction(action);
    const prevActionResolution = usePrevious(isActionableWhisper ? action.originalMessage.resolution : null);

    // IOUDetails only exists when we are sending money
    const isSendingMoney = isIOUReport(action) && action.originalMessage.type === CONST.IOU.REPORT_ACTION_TYPE.PAY && action.originalMessage.IOUDetails;

    const updateHiddenState = useCallback(
        (isHiddenValue: boolean) => {
            setIsHidden(isHiddenValue);
            const isAttachment = ReportUtils.isReportMessageAttachment(action.message?.at(-1));
            if (!isAttachment) {
                return;
            }
            updateHiddenAttachments(action.reportActionID, isHiddenValue);
        },
        [action.reportActionID, action.message, updateHiddenAttachments],
    );

    useEffect(
        () => () => {
            // ReportActionContextMenu, EmojiPicker and PopoverReactionList are global components,
            // we should also hide them when the current component is destroyed
            if (ReportActionContextMenu.isActiveReportAction(action.reportActionID)) {
                ReportActionContextMenu.hideContextMenu();
                ReportActionContextMenu.hideDeleteModal();
            }
            if (EmojiPickerAction.isActive(action.reportActionID)) {
                EmojiPickerAction.hideEmojiPicker(true);
            }
            if (reactionListRef?.current?.isActiveReportAction(action.reportActionID)) {
                reactionListRef?.current?.hideReactionList();
            }
        },
        [action.reportActionID, reactionListRef],
    );

    useEffect(() => {
        // We need to hide EmojiPicker when this is a deleted parent action
        if (!isDeletedParentAction || !EmojiPickerAction.isActive(action.reportActionID)) {
            return;
        }

        EmojiPickerAction.hideEmojiPicker(true);
    }, [isDeletedParentAction, action.reportActionID]);

    useEffect(() => {
        if (prevDraftMessage !== undefined || draftMessage === undefined) {
            return;
        }

        focusTextInputAfterAnimation(textInputRef.current, 100);
    }, [prevDraftMessage, draftMessage]);

    useEffect(() => {
        if (!Permissions.canUseLinkPreviews()) {
            return;
        }

        const urls = ReportActionsUtils.extractLinksFromMessageHtml(action);
        if (lodashIsEqual(downloadedPreviews.current, urls) || action.pendingAction === CONST.RED_BRICK_ROAD_PENDING_ACTION.DELETE) {
            return;
        }

        downloadedPreviews.current = urls;
        Report.expandURLPreview(report.reportID, action.reportActionID);
    }, [action, report.reportID]);

    useEffect(() => {
        if (draftMessage === undefined || !ReportActionsUtils.isDeletedAction(action)) {
            return;
        }
        Report.deleteReportActionDraft(report.reportID, action);
    }, [draftMessage, action, report.reportID]);

    // Hide the message if it is being moderated for a higher offense, or is hidden by a moderator
    // Removed messages should not be shown anyway and should not need this flow
    const latestDecision = action.message?.[0]?.moderationDecision?.decision ?? '';
    useEffect(() => {
        if (action.actionName !== CONST.REPORT.ACTIONS.TYPE.ADD_COMMENT) {
            return;
        }

        // Hide reveal message button and show the message if latestDecision is changed to empty
        if (!latestDecision) {
            setModerationDecision(CONST.MODERATION.MODERATOR_DECISION_APPROVED);
            setIsHidden(false);
            return;
        }

        setModerationDecision(latestDecision);
        if (
            ![CONST.MODERATION.MODERATOR_DECISION_APPROVED, CONST.MODERATION.MODERATOR_DECISION_PENDING].some((item) => item === latestDecision) &&
            !ReportActionsUtils.isPendingRemove(action)
        ) {
            setIsHidden(true);
            return;
        }
        setIsHidden(false);
    }, [latestDecision, action]);

    const toggleContextMenuFromActiveReportAction = useCallback(() => {
        setIsContextMenuActive(ReportActionContextMenu.isActiveReportAction(action.reportActionID));
    }, [action.reportActionID]);

    /**
     * Show the ReportActionContextMenu modal popover.
     *
     * @param [event] - A press event.
     */
    const showPopover = useCallback(
        (event: GestureResponderEvent | MouseEvent) => {
            // Block menu on the message being Edited or if the report action item has errors
            if (draftMessage !== undefined || !isEmptyObject(action.errors)) {
                return;
            }

            setIsContextMenuActive(true);
            const selection = SelectionScraper.getCurrentSelection();
            ReportActionContextMenu.showContextMenu(
                CONST.CONTEXT_MENU_TYPES.REPORT_ACTION,
                event,
                selection,
                popoverAnchorRef.current,
                report.reportID,
                action.reportActionID,
                originalReportID,
                draftMessage ?? '',
                () => setIsContextMenuActive(true),
                toggleContextMenuFromActiveReportAction,
                ReportUtils.isArchivedRoom(originalReport),
                ReportUtils.chatIncludesChronos(originalReport),
                false,
                false,
                [],
                false,
                setIsEmojiPickerActive as () => void,
            );
        },
        [draftMessage, action, report.reportID, toggleContextMenuFromActiveReportAction, originalReport, originalReportID],
    );

    // Handles manual scrolling to the bottom of the chat when the last message is an actionable whisper and it's resolved.
    // This fixes an issue where InvertedFlatList fails to auto scroll down and results in an empty space at the bottom of the chat in IOS.
    useEffect(() => {
        if (index !== 0 || !isActionableWhisper) {
            return;
        }

        if (prevActionResolution !== (action.originalMessage.resolution ?? null)) {
            reportScrollManager.scrollToIndex(index);
        }
    }, [index, action, prevActionResolution, reportScrollManager, isActionableWhisper]);

    const toggleReaction = useCallback(
        (emoji: Emoji) => {
            Report.toggleEmojiReaction(report.reportID, action, emoji, emojiReactions);
        },
        [report, action, emojiReactions],
    );

    const contextValue = useMemo(
        () => ({
            anchor: popoverAnchorRef.current,
            report,
            action,
            transactionThreadReport,
            checkIfContextMenuActive: toggleContextMenuFromActiveReportAction,
        }),
        [report, action, toggleContextMenuFromActiveReportAction, transactionThreadReport],
    );

    const attachmentContextValue = useMemo(() => ({reportID: report.reportID, type: CONST.ATTACHMENT_TYPE.REPORT}), [report.reportID]);

    const actionableItemButtons: ActionableItem[] = useMemo(() => {
        if (!isActionableWhisper && (!ReportActionsUtils.isActionableJoinRequest(action) || action.originalMessage.choice !== '')) {
            return [];
        }

        if (ReportActionsUtils.isActionableTrackExpense(action)) {
            const transactionID = action?.originalMessage?.transactionID;
            return [
                {
                    text: 'actionableMentionTrackExpense.submit',
                    key: `${action.reportActionID}-actionableMentionTrackExpense-submit`,
                    onPress: () => {
                        ReportUtils.createDraftTransactionAndNavigateToParticipantSelector(transactionID, report.reportID, CONST.IOU.ACTION.SUBMIT, action.reportActionID);
                    },
                    isMediumSized: true,
                },
                {
                    text: 'actionableMentionTrackExpense.categorize',
                    key: `${action.reportActionID}-actionableMentionTrackExpense-categorize`,
                    onPress: () => {
                        ReportUtils.createDraftTransactionAndNavigateToParticipantSelector(transactionID, report.reportID, CONST.IOU.ACTION.CATEGORIZE, action.reportActionID);
                    },
                    isMediumSized: true,
                },
                {
                    text: 'actionableMentionTrackExpense.share',
                    key: `${action.reportActionID}-actionableMentionTrackExpense-share`,
                    onPress: () => {
                        ReportUtils.createDraftTransactionAndNavigateToParticipantSelector(transactionID, report.reportID, CONST.IOU.ACTION.SHARE, action.reportActionID);
                    },
                    isMediumSized: true,
                },
                {
                    text: 'actionableMentionTrackExpense.nothing',
                    key: `${action.reportActionID}-actionableMentionTrackExpense-nothing`,
                    onPress: () => {
                        Report.dismissTrackExpenseActionableWhisper(report.reportID, action);
                    },
                    isMediumSized: true,
                },
            ];
        }

        if (ReportActionsUtils.isActionableJoinRequest(action)) {
            return [
                {
                    text: 'actionableMentionJoinWorkspaceOptions.accept',
                    key: `${action.reportActionID}-actionableMentionJoinWorkspace-${CONST.REPORT.ACTIONABLE_MENTION_JOIN_WORKSPACE_RESOLUTION.ACCEPT}`,
                    onPress: () => Policy.acceptJoinRequest(report.reportID, action),
                    isPrimary: true,
                },
                {
                    text: 'actionableMentionJoinWorkspaceOptions.decline',
                    key: `${action.reportActionID}-actionableMentionJoinWorkspace-${CONST.REPORT.ACTIONABLE_MENTION_JOIN_WORKSPACE_RESOLUTION.DECLINE}`,
                    onPress: () => Policy.declineJoinRequest(report.reportID, action),
                },
            ];
        }

        if (ReportActionsUtils.isActionableReportMentionWhisper(action)) {
            return [
                {
                    text: 'common.yes',
                    key: `${action.reportActionID}-actionableReportMentionWhisper-${CONST.REPORT.ACTIONABLE_REPORT_MENTION_WHISPER_RESOLUTION.CREATE}`,
                    onPress: () => Report.resolveActionableReportMentionWhisper(report.reportID, action, CONST.REPORT.ACTIONABLE_REPORT_MENTION_WHISPER_RESOLUTION.CREATE),
                    isPrimary: true,
                },
                {
                    text: 'common.no',
                    key: `${action.reportActionID}-actionableReportMentionWhisper-${CONST.REPORT.ACTIONABLE_REPORT_MENTION_WHISPER_RESOLUTION.NOTHING}`,
                    onPress: () => Report.resolveActionableReportMentionWhisper(report.reportID, action, CONST.REPORT.ACTIONABLE_REPORT_MENTION_WHISPER_RESOLUTION.NOTHING),
                },
            ];
        }

        return [
            {
                text: 'actionableMentionWhisperOptions.invite',
                key: `${action.reportActionID}-actionableMentionWhisper-${CONST.REPORT.ACTIONABLE_MENTION_WHISPER_RESOLUTION.INVITE}`,
                onPress: () => Report.resolveActionableMentionWhisper(report.reportID, action, CONST.REPORT.ACTIONABLE_MENTION_WHISPER_RESOLUTION.INVITE),
                isPrimary: true,
            },
            {
                text: 'actionableMentionWhisperOptions.nothing',
                key: `${action.reportActionID}-actionableMentionWhisper-${CONST.REPORT.ACTIONABLE_MENTION_WHISPER_RESOLUTION.NOTHING}`,
                onPress: () => Report.resolveActionableMentionWhisper(report.reportID, action, CONST.REPORT.ACTIONABLE_MENTION_WHISPER_RESOLUTION.NOTHING),
            },
        ];
    }, [action, isActionableWhisper, report.reportID]);

    const renderThreadDivider = useMemo(
        () =>
            shouldHideThreadDividerLine ? (
                <UnreadActionIndicator
                    reportActionID={report.reportID}
                    shouldHideThreadDividerLine={shouldHideThreadDividerLine}
                />
            ) : (
                <SpacerView
                    shouldShow={!shouldHideThreadDividerLine}
                    style={[!shouldHideThreadDividerLine ? styles.reportHorizontalRule : {}]}
                />
            ),
        [shouldHideThreadDividerLine, styles.reportHorizontalRule, report.reportID],
    );

    /**
     * Get the content of ReportActionItem
     * @param hovered whether the ReportActionItem is hovered
     * @param isWhisper whether the report action is a whisper
     * @param hasErrors whether the report action has any errors
     * @returns child component(s)
     */
    const renderItemContent = (hovered = false, isWhisper = false, hasErrors = false): React.JSX.Element => {
        let children;

        // Show the MoneyRequestPreview for when expense is present
        if (
            isIOUReport(action) &&
            action.originalMessage &&
            // For the pay flow, we only want to show MoneyRequestAction when sending money. When paying, we display a regular system message
            (action.originalMessage.type === CONST.IOU.REPORT_ACTION_TYPE.CREATE ||
                action.originalMessage.type === CONST.IOU.REPORT_ACTION_TYPE.SPLIT ||
                action.originalMessage.type === CONST.IOU.REPORT_ACTION_TYPE.TRACK ||
                isSendingMoney)
        ) {
            // There is no single iouReport for bill splits, so only 1:1 requests require an iouReportID
            const iouReportID = action.originalMessage.IOUReportID ? action.originalMessage.IOUReportID.toString() : '0';
            children = (
                <MoneyRequestAction
                    // If originalMessage.iouReportID is set, this is a 1:1 IOU expense in a DM chat whose reportID is report.chatReportID
                    chatReportID={action.originalMessage.IOUReportID ? report.chatReportID ?? '' : report.reportID}
                    requestReportID={iouReportID}
                    reportID={report.reportID}
                    action={action}
                    isMostRecentIOUReportAction={isMostRecentIOUReportAction}
                    isHovered={hovered}
                    contextMenuAnchor={popoverAnchorRef.current}
                    checkIfContextMenuActive={toggleContextMenuFromActiveReportAction}
                    style={displayAsGroup ? [] : [styles.mt2]}
                    isWhisper={isWhisper}
                />
            );
        } else if (action.actionName === CONST.REPORT.ACTIONS.TYPE.REPORT_PREVIEW) {
            children = ReportUtils.isClosedExpenseReportWithNoExpenses(iouReport) ? (
                <RenderHTML html={`<comment>${translate('parentReportAction.deletedReport')}</comment>`} />
            ) : (
                <ReportPreview
                    iouReportID={ReportActionsUtils.getIOUReportIDFromReportActionPreview(action)}
                    chatReportID={report.reportID}
                    policyID={report.policyID ?? ''}
                    containerStyles={displayAsGroup ? [] : [styles.mt2]}
                    action={action}
                    isHovered={hovered}
                    contextMenuAnchor={popoverAnchorRef.current}
                    checkIfContextMenuActive={toggleContextMenuFromActiveReportAction}
                    isWhisper={isWhisper}
                />
            );
        } else if (ReportActionsUtils.isTaskAction(action)) {
            children = <TaskAction action={action} />;
        } else if (ReportActionsUtils.isCreatedTaskReportAction(action)) {
            children = (
                <ShowContextMenuContext.Provider value={contextValue}>
                    <TaskPreview
                        taskReportID={action.actionName === CONST.REPORT.ACTIONS.TYPE.ADD_COMMENT ? action.originalMessage.taskReportID?.toString() ?? '' : ''}
                        chatReportID={report.reportID}
                        action={action}
                        isHovered={hovered}
                        contextMenuAnchor={popoverAnchorRef.current}
                        checkIfContextMenuActive={toggleContextMenuFromActiveReportAction}
                        policyID={report.policyID ?? ''}
                    />
                </ShowContextMenuContext.Provider>
            );
        } else if (action.actionName === CONST.REPORT.ACTIONS.TYPE.REIMBURSEMENT_QUEUED) {
            const linkedReport = ReportUtils.isChatThread(report) ? ReportUtils.getReport(report.parentReportID) : report;
            const submitterDisplayName = PersonalDetailsUtils.getDisplayNameOrDefault(personalDetails[linkedReport?.ownerAccountID ?? -1]);
            const paymentType = action.originalMessage.paymentType ?? '';

            const missingPaymentMethod = ReportUtils.getIndicatedMissingPaymentMethod(userWallet, linkedReport?.reportID ?? '', action);
            children = (
                <ReportActionItemBasicMessage
                    message={translate(paymentType === CONST.IOU.PAYMENT_TYPE.EXPENSIFY ? 'iou.waitingOnEnabledWallet' : 'iou.waitingOnBankAccount', {submitterDisplayName})}
                >
                    <>
                        {missingPaymentMethod === 'bankAccount' && (
                            <Button
                                success
                                style={[styles.w100, styles.requestPreviewBox]}
                                text={translate('bankAccount.addBankAccount')}
                                onPress={() => BankAccounts.openPersonalBankAccountSetupView(Navigation.getTopmostReportId() ?? linkedReport?.reportID)}
                                pressOnEnter
                                large
                            />
                        )}
                        {missingPaymentMethod === 'wallet' && (
                            <KYCWall
                                onSuccessfulKYC={() => Navigation.navigate(ROUTES.ENABLE_PAYMENTS)}
                                enablePaymentsRoute={ROUTES.ENABLE_PAYMENTS}
                                addBankAccountRoute={ROUTES.BANK_ACCOUNT_PERSONAL}
                                addDebitCardRoute={ROUTES.SETTINGS_ADD_DEBIT_CARD}
                                chatReportID={linkedReport?.reportID}
                                iouReport={iouReport}
                            >
                                {(triggerKYCFlow, buttonRef) => (
                                    <Button
                                        ref={buttonRef}
                                        success
                                        large
                                        style={[styles.w100, styles.requestPreviewBox]}
                                        text={translate('iou.enableWallet')}
                                        onPress={triggerKYCFlow}
                                    />
                                )}
                            </KYCWall>
                        )}
                    </>
                </ReportActionItemBasicMessage>
            );
        } else if (action.actionName === CONST.REPORT.ACTIONS.TYPE.REIMBURSEMENT_DEQUEUED) {
            children = <ReportActionItemBasicMessage message={ReportUtils.getReimbursementDeQueuedActionMessage(action, report)} />;
        } else if (action.actionName === CONST.REPORT.ACTIONS.TYPE.MODIFIED_EXPENSE) {
            children = <ReportActionItemBasicMessage message={ModifiedExpenseMessage.getForReportAction(report.reportID, action)} />;
        } else if (ReportActionsUtils.isOldDotReportAction(action)) {
            // This handles all historical actions from OldDot that we just want to display the message text
            children = <ReportActionItemBasicMessage message={ReportActionsUtils.getMessageOfOldDotReportAction(action)} />;
        } else if (action.actionName === CONST.REPORT.ACTIONS.TYPE.HOLD) {
            children = <ReportActionItemBasicMessage message={translate('iou.heldExpense')} />;
        } else if (action.actionName === CONST.REPORT.ACTIONS.TYPE.HOLD_COMMENT) {
            children = <ReportActionItemBasicMessage message={action.message?.[0]?.text ?? ''} />;
        } else if (action.actionName === CONST.REPORT.ACTIONS.TYPE.UNHOLD) {
            children = <ReportActionItemBasicMessage message={translate('iou.unheldExpense')} />;
        } else if (action.actionName === CONST.REPORT.ACTIONS.TYPE.MERGED_WITH_CASH_TRANSACTION) {
            children = <ReportActionItemBasicMessage message={translate('systemMessage.mergedWithCashTransaction')} />;
        } else if (action.actionName === CONST.REPORT.ACTIONS.TYPE.DISMISSED_VIOLATION) {
            children = <ReportActionItemBasicMessage message={ReportActionsUtils.getDismissedViolationMessageText(action.originalMessage)} />;
        } else {
            const hasBeenFlagged =
                ![CONST.MODERATION.MODERATOR_DECISION_APPROVED, CONST.MODERATION.MODERATOR_DECISION_PENDING].some((item) => item === moderationDecision) &&
                !ReportActionsUtils.isPendingRemove(action);
            children = (
                <ShowContextMenuContext.Provider value={contextValue}>
                    <AttachmentContext.Provider value={attachmentContextValue}>
                        {draftMessage === undefined ? (
                            <View style={displayAsGroup && hasBeenFlagged ? styles.blockquote : {}}>
                                <ReportActionItemMessage
                                    reportID={report.reportID}
                                    action={action}
                                    displayAsGroup={displayAsGroup}
                                    isHidden={isHidden}
                                />
                                {hasBeenFlagged && (
                                    <Button
                                        small
                                        style={[styles.mt2, styles.alignSelfStart]}
                                        onPress={() => updateHiddenState(!isHidden)}
                                    >
                                        <Text
                                            style={[styles.buttonSmallText, styles.userSelectNone]}
                                            dataSet={{[CONST.SELECTION_SCRAPER_HIDDEN_ELEMENT]: true}}
                                        >
                                            {isHidden ? translate('moderation.revealMessage') : translate('moderation.hideMessage')}
                                        </Text>
                                    </Button>
                                )}
                                {/**
                                These are the actionable buttons that appear at the bottom of a Concierge message
                                for example: Invite a user mentioned but not a member of the room
                                https://github.com/Expensify/App/issues/32741
                            */}
<<<<<<< HEAD
                                {actionableItemButtons.length > 0 && (
                                    <ActionableItemButtons
                                        items={actionableItemButtons}
                                        layout={ReportActionsUtils.isActionableTrackExpense(action) ? 'vertical' : 'horizontal'}
                                    />
                                )}
                            </View>
                        ) : (
                            <ReportActionItemMessageEdit
                                action={action}
                                draftMessage={draftMessage}
                                reportID={report.reportID}
                                index={index}
                                ref={textInputRef}
                                // Avoid defining within component due to an existing Onyx bug
                                preferredSkinTone={preferredSkinTone}
                                shouldDisableEmojiPicker={
                                    (ReportUtils.chatIncludesConcierge(report) && User.isBlockedFromConcierge(blockedFromConcierge)) || ReportUtils.isArchivedRoom(report)
                                }
                            />
                        )}
                    </AttachmentContext.Provider>
=======
                            {actionableItemButtons.length > 0 && (
                                <ActionableItemButtons
                                    items={actionableItemButtons}
                                    layout={ReportActionsUtils.isActionableTrackExpense(action) ? 'vertical' : 'horizontal'}
                                />
                            )}
                        </View>
                    ) : (
                        <ReportActionItemMessageEdit
                            action={action}
                            draftMessage={draftMessage}
                            reportID={report.reportID}
                            index={index}
                            ref={textInputRef}
                            shouldDisableEmojiPicker={(ReportUtils.chatIncludesConcierge(report) && User.isBlockedFromConcierge(blockedFromConcierge)) || ReportUtils.isArchivedRoom(report)}
                        />
                    )}
>>>>>>> e8ae3c5a
                </ShowContextMenuContext.Provider>
            );
        }
        const numberOfThreadReplies = action.childVisibleActionCount ?? 0;

        const shouldDisplayThreadReplies = ReportUtils.shouldDisplayThreadReplies(action, report.reportID);
        const oldestFourAccountIDs =
            action.childOldestFourAccountIDs
                ?.split(',')
                .map((accountID) => Number(accountID))
                .filter((accountID): accountID is number => typeof accountID === 'number') ?? [];
        const draftMessageRightAlign = draftMessage !== undefined ? styles.chatItemReactionsDraftRight : {};

        return (
            <>
                {children}
                {Permissions.canUseLinkPreviews() && !isHidden && (action.linkMetadata?.length ?? 0) > 0 && (
                    <View style={draftMessage !== undefined ? styles.chatItemReactionsDraftRight : {}}>
                        <LinkPreviewer linkMetadata={action.linkMetadata?.filter((item) => !isEmptyObject(item))} />
                    </View>
                )}
                {!ReportActionsUtils.isMessageDeleted(action) && (
                    <View style={draftMessageRightAlign}>
                        <ReportActionItemEmojiReactions
                            reportAction={action}
                            emojiReactions={emojiReactions}
                            shouldBlockReactions={hasErrors}
                            toggleReaction={(emoji) => {
                                if (Session.isAnonymousUser()) {
                                    hideContextMenu(false);

                                    InteractionManager.runAfterInteractions(() => {
                                        Session.signOutAndRedirectToSignIn();
                                    });
                                } else {
                                    toggleReaction(emoji);
                                }
                            }}
                            setIsEmojiPickerActive={setIsEmojiPickerActive}
                        />
                    </View>
                )}

                {shouldDisplayThreadReplies && (
                    <View style={draftMessageRightAlign}>
                        <ReportActionItemThread
                            childReportID={`${action.childReportID}`}
                            numberOfReplies={numberOfThreadReplies}
                            mostRecentReply={`${action.childLastVisibleActionCreated}`}
                            isHovered={hovered}
                            icons={ReportUtils.getIconsForParticipants(oldestFourAccountIDs, personalDetails)}
                            onSecondaryInteraction={showPopover}
                        />
                    </View>
                )}
            </>
        );
    };

    /**
     * Get ReportActionItem with a proper wrapper
     * @param hovered whether the ReportActionItem is hovered
     * @param isWhisper whether the ReportActionItem is a whisper
     * @param hasErrors whether the report action has any errors
     * @returns report action item
     */
    const renderReportActionItem = (hovered: boolean, isWhisper: boolean, hasErrors: boolean): React.JSX.Element => {
        const content = renderItemContent(hovered || isContextMenuActive || isEmojiPickerActive, isWhisper, hasErrors);

        if (draftMessage !== undefined) {
            return <ReportActionItemDraft>{content}</ReportActionItemDraft>;
        }

        if (!displayAsGroup) {
            return (
                <ReportActionItemSingle
                    action={action}
                    showHeader={draftMessage === undefined}
                    wrapperStyle={isWhisper ? styles.pt1 : {}}
                    shouldShowSubscriptAvatar={shouldShowSubscriptAvatar}
                    report={report}
                    iouReport={iouReport}
                    isHovered={hovered}
                    hasBeenFlagged={
                        ![CONST.MODERATION.MODERATOR_DECISION_APPROVED, CONST.MODERATION.MODERATOR_DECISION_PENDING].some((item) => item === moderationDecision) &&
                        !ReportActionsUtils.isPendingRemove(action)
                    }
                >
                    {content}
                </ReportActionItemSingle>
            );
        }

        return <ReportActionItemGrouped wrapperStyle={isWhisper ? styles.pt1 : {}}>{content}</ReportActionItemGrouped>;
    };

    if (action.actionName === CONST.REPORT.ACTIONS.TYPE.CREATED) {
        if (ReportActionsUtils.isTransactionThread(parentReportAction)) {
            const isReversedTransaction = ReportActionsUtils.isReversedTransaction(parentReportAction);
            if (ReportActionsUtils.isDeletedParentAction(parentReportAction) || isReversedTransaction) {
                let message: TranslationPaths;
                if (isReversedTransaction) {
                    message = 'parentReportAction.reversedTransaction';
                } else {
                    message = 'parentReportAction.deletedExpense';
                }
                return (
                    <View>
                        <AnimatedEmptyStateBackground />
                        <View style={[StyleUtils.getReportWelcomeTopMarginStyle(isSmallScreenWidth)]}>
                            <OfflineWithFeedback pendingAction={parentReportAction?.pendingAction ?? null}>
                                <ReportActionItemSingle
                                    action={parentReportAction}
                                    showHeader
                                    report={report}
                                >
                                    <RenderHTML html={`<comment>${translate(message)}</comment>`} />
                                </ReportActionItemSingle>
                                <View style={styles.threadDividerLine} />
                            </OfflineWithFeedback>
                        </View>
                    </View>
                );
            }
            return (
                <ShowContextMenuContext.Provider value={contextValue}>
                    <View>
                        <MoneyRequestView
                            report={report}
                            shouldShowAnimatedBackground
                        />
                        {renderThreadDivider}
                    </View>
                </ShowContextMenuContext.Provider>
            );
        }
        if (ReportUtils.isTaskReport(report)) {
            if (ReportUtils.isCanceledTaskReport(report, parentReportAction)) {
                return (
                    <View>
                        <AnimatedEmptyStateBackground />
                        <View style={[StyleUtils.getReportWelcomeTopMarginStyle(isSmallScreenWidth)]}>
                            <OfflineWithFeedback pendingAction={parentReportAction?.pendingAction}>
                                <ReportActionItemSingle
                                    action={parentReportAction}
                                    showHeader={draftMessage === undefined}
                                    report={report}
                                >
                                    <RenderHTML html={`<comment>${translate('parentReportAction.deletedTask')}</comment>`} />
                                </ReportActionItemSingle>
                            </OfflineWithFeedback>
                            <View style={styles.reportHorizontalRule} />
                        </View>
                    </View>
                );
            }
            return (
                <View>
                    <AnimatedEmptyStateBackground />
                    <View style={[StyleUtils.getReportWelcomeTopMarginStyle(isSmallScreenWidth)]}>
                        <TaskView report={report} />
                        {renderThreadDivider}
                    </View>
                </View>
            );
        }
        if (ReportUtils.isExpenseReport(report) || ReportUtils.isIOUReport(report) || ReportUtils.isInvoiceReport(report)) {
            return (
                <OfflineWithFeedback pendingAction={action.pendingAction}>
                    {transactionThreadReport && !isEmptyObject(transactionThreadReport) ? (
                        <>
                            {transactionCurrency !== report.currency && (
                                <>
                                    <MoneyReportView
                                        report={report}
                                        policy={policy}
                                    />
                                    {renderThreadDivider}
                                </>
                            )}
                            <ShowContextMenuContext.Provider value={contextValue}>
                                <View>
                                    <MoneyRequestView
                                        report={transactionThreadReport}
                                        shouldShowAnimatedBackground={transactionCurrency === report.currency}
                                    />
                                    {renderThreadDivider}
                                </View>
                            </ShowContextMenuContext.Provider>
                        </>
                    ) : (
                        <>
                            <MoneyReportView
                                report={report}
                                policy={policy}
                            />
                            {renderThreadDivider}
                        </>
                    )}
                </OfflineWithFeedback>
            );
        }

        return (
            <ReportActionItemCreated
                reportID={report.reportID}
                policyID={report.policyID}
            />
        );
    }
    if (action.actionName === CONST.REPORT.ACTIONS.TYPE.RENAMED) {
        return <RenameAction action={action} />;
    }
    if (action.actionName === CONST.REPORT.ACTIONS.TYPE.CHRONOS_OOO_LIST) {
        return (
            <ChronosOOOListActions
                action={action}
                reportID={report.reportID}
            />
        );
    }

    // For the `pay` IOU action on non-pay expense flow, we don't want to render anything if `isWaitingOnBankAccount` is true
    // Otherwise, we will see two system messages informing the payee needs to add a bank account or wallet
    if (isIOUReport(action) && !!report?.isWaitingOnBankAccount && action.originalMessage.type === CONST.IOU.REPORT_ACTION_TYPE.PAY && !isSendingMoney) {
        return null;
    }

    // If action is actionable whisper and resolved by user, then we don't want to render anything
    if (isActionableWhisper && (action.originalMessage.resolution ?? null)) {
        return null;
    }

    // We currently send whispers to all report participants and hide them in the UI for users that shouldn't see them.
    // This is a temporary solution needed for comment-linking.
    // The long term solution will leverage end-to-end encryption and only targeted users will be able to decrypt.
    if (ReportActionsUtils.isWhisperActionTargetedToOthers(action)) {
        return null;
    }

    const hasErrors = !isEmptyObject(action.errors);
    const whisperedTo = ReportActionsUtils.getWhisperedTo(action);
    const isMultipleParticipant = whisperedTo.length > 1;

    const iouReportID = isIOUReport(action) && action.originalMessage.IOUReportID ? action.originalMessage.IOUReportID.toString() : '0';
    const transactionsWithReceipts = ReportUtils.getTransactionsWithReceipts(iouReportID);
    const isWhisper = whisperedTo.length > 0 && transactionsWithReceipts.length === 0 && !action.pendingAction;
    const whisperedToPersonalDetails = isWhisper
        ? (Object.values(personalDetails ?? {}).filter((details) => whisperedTo.includes(details?.accountID ?? -1)) as OnyxTypes.PersonalDetails[])
        : [];
    const isWhisperOnlyVisibleByUser = isWhisper && ReportUtils.isCurrentUserTheOnlyParticipant(whisperedTo);
    const displayNamesWithTooltips = isWhisper ? ReportUtils.getDisplayNamesWithTooltips(whisperedToPersonalDetails, isMultipleParticipant) : [];

    return (
        <PressableWithSecondaryInteraction
            ref={popoverAnchorRef}
            onPress={draftMessage === undefined ? onPress : undefined}
            style={[action.pendingAction === CONST.RED_BRICK_ROAD_PENDING_ACTION.DELETE ? styles.pointerEventsNone : styles.pointerEventsAuto]}
            onPressIn={() => isSmallScreenWidth && DeviceCapabilities.canUseTouchScreen() && ControlSelection.block()}
            onPressOut={() => ControlSelection.unblock()}
            onSecondaryInteraction={showPopover}
            preventDefaultContextMenu={draftMessage === undefined && !hasErrors}
            withoutFocusOnSecondaryInteraction
            accessibilityLabel={translate('accessibilityHints.chatMessage')}
            accessible
        >
            <Hoverable
                shouldHandleScroll
                isDisabled={draftMessage !== undefined}
            >
                {(hovered) => (
                    <View style={highlightedBackgroundColorIfNeeded}>
                        {shouldDisplayNewMarker && (!shouldUseThreadDividerLine || !isFirstVisibleReportAction) && <UnreadActionIndicator reportActionID={action.reportActionID} />}
                        <MiniReportActionContextMenu
                            reportID={report.reportID}
                            reportActionID={action.reportActionID}
                            anchor={popoverAnchorRef}
                            originalReportID={originalReportID ?? ''}
                            isArchivedRoom={ReportUtils.isArchivedRoom(report)}
                            displayAsGroup={displayAsGroup}
                            disabledActions={!ReportUtils.canWriteInReport(report) ? RestrictedReadOnlyContextMenuActions : []}
                            isVisible={hovered && draftMessage === undefined && !hasErrors}
                            draftMessage={draftMessage}
                            isChronosReport={ReportUtils.chatIncludesChronos(originalReport)}
                            checkIfContextMenuActive={toggleContextMenuFromActiveReportAction}
                            setIsEmojiPickerActive={setIsEmojiPickerActive}
                        />
                        <View
                            style={StyleUtils.getReportActionItemStyle(
                                hovered || isWhisper || isContextMenuActive || !!isEmojiPickerActive || draftMessage !== undefined,
                                draftMessage === undefined && !!onPress,
                            )}
                        >
                            <OfflineWithFeedback
                                onClose={() => ReportActions.clearAllRelatedReportActionErrors(report.reportID, action)}
                                // eslint-disable-next-line @typescript-eslint/prefer-nullish-coalescing
                                pendingAction={
                                    draftMessage !== undefined ? undefined : action.pendingAction ?? (action.isOptimisticAction ? CONST.RED_BRICK_ROAD_PENDING_ACTION.ADD : undefined)
                                }
                                shouldHideOnDelete={!ReportActionsUtils.isThreadParentMessage(action, report.reportID)}
                                errors={linkedTransactionRouteError ?? ErrorUtils.getLatestErrorMessageField(action as ErrorUtils.OnyxDataWithErrors)}
                                errorRowStyles={[styles.ml10, styles.mr2]}
                                needsOffscreenAlphaCompositing={ReportActionsUtils.isMoneyRequestAction(action)}
                                shouldDisableStrikeThrough
                            >
                                {isWhisper && (
                                    <View style={[styles.flexRow, styles.pl5, styles.pt2, styles.pr3]}>
                                        <View style={[styles.pl6, styles.mr3]}>
                                            <Icon
                                                fill={theme.icon}
                                                src={Expensicons.Eye}
                                                small
                                            />
                                        </View>
                                        <Text style={[styles.chatItemMessageHeaderTimestamp]}>
                                            {translate('reportActionContextMenu.onlyVisible')}
                                            &nbsp;
                                        </Text>
                                        <DisplayNames
                                            fullTitle={ReportUtils.getWhisperDisplayNames(whisperedTo) ?? ''}
                                            displayNamesWithTooltips={displayNamesWithTooltips}
                                            tooltipEnabled
                                            numberOfLines={1}
                                            textStyles={[styles.chatItemMessageHeaderTimestamp, styles.flex1]}
                                            shouldUseFullTitle={isWhisperOnlyVisibleByUser}
                                        />
                                    </View>
                                )}
                                {renderReportActionItem(!!hovered || !!isReportActionLinked, isWhisper, hasErrors)}
                            </OfflineWithFeedback>
                        </View>
                    </View>
                )}
            </Hoverable>
            <View style={styles.reportActionSystemMessageContainer}>
                <InlineSystemMessage message={action.error} />
            </View>
        </PressableWithSecondaryInteraction>
    );
}

export default withOnyx<ReportActionItemProps, ReportActionItemOnyxProps>({
    iouReport: {
        key: ({action}) => {
            const iouReportID = ReportActionsUtils.getIOUReportIDFromReportActionPreview(action);
            return `${ONYXKEYS.COLLECTION.REPORT}${iouReportID ?? 0}`;
        },
        initialValue: {} as OnyxTypes.Report,
    },
    policy: {
        key: ({report}) => `${ONYXKEYS.COLLECTION.POLICY}${report.policyID ?? 0}`,
        initialValue: {} as OnyxTypes.Policy,
    },
    emojiReactions: {
        key: ({action}) => `${ONYXKEYS.COLLECTION.REPORT_ACTIONS_REACTIONS}${action.reportActionID}`,
        initialValue: {},
    },
    userWallet: {
        key: ONYXKEYS.USER_WALLET,
    },
    transaction: {
        key: ({parentReportActionForTransactionThread}) => {
            const transactionID = (parentReportActionForTransactionThread as OnyxTypes.OriginalMessageIOU)?.originalMessage.IOUTransactionID
                ? (parentReportActionForTransactionThread as OnyxTypes.OriginalMessageIOU).originalMessage.IOUTransactionID
                : 0;
            return `${ONYXKEYS.COLLECTION.TRANSACTION}${transactionID}`;
        },
    },
    linkedTransactionRouteError: {
        key: ({action}) => `${ONYXKEYS.COLLECTION.TRANSACTION}${(action as OnyxTypes.OriginalMessageIOU)?.originalMessage?.IOUTransactionID ?? 0}`,
        selector: (transaction: OnyxEntry<OnyxTypes.Transaction>) => transaction?.errorFields?.route ?? null,
    },
})(
    memo(ReportActionItem, (prevProps, nextProps) => {
        const prevParentReportAction = prevProps.parentReportAction;
        const nextParentReportAction = nextProps.parentReportAction;
        return (
            prevProps.displayAsGroup === nextProps.displayAsGroup &&
            prevProps.isMostRecentIOUReportAction === nextProps.isMostRecentIOUReportAction &&
            prevProps.shouldDisplayNewMarker === nextProps.shouldDisplayNewMarker &&
            lodashIsEqual(prevProps.emojiReactions, nextProps.emojiReactions) &&
            lodashIsEqual(prevProps.action, nextProps.action) &&
            lodashIsEqual(prevProps.iouReport, nextProps.iouReport) &&
            lodashIsEqual(prevProps.report.pendingFields, nextProps.report.pendingFields) &&
            lodashIsEqual(prevProps.report.isDeletedParentAction, nextProps.report.isDeletedParentAction) &&
            lodashIsEqual(prevProps.report.errorFields, nextProps.report.errorFields) &&
            prevProps.report?.statusNum === nextProps.report?.statusNum &&
            prevProps.report?.stateNum === nextProps.report?.stateNum &&
            prevProps.report?.parentReportID === nextProps.report?.parentReportID &&
            prevProps.report?.parentReportActionID === nextProps.report?.parentReportActionID &&
            // TaskReport's created actions render the TaskView, which updates depending on certain fields in the TaskReport
            ReportUtils.isTaskReport(prevProps.report) === ReportUtils.isTaskReport(nextProps.report) &&
            prevProps.action.actionName === nextProps.action.actionName &&
            prevProps.report.reportName === nextProps.report.reportName &&
            prevProps.report.description === nextProps.report.description &&
            ReportUtils.isCompletedTaskReport(prevProps.report) === ReportUtils.isCompletedTaskReport(nextProps.report) &&
            prevProps.report.managerID === nextProps.report.managerID &&
            prevProps.shouldHideThreadDividerLine === nextProps.shouldHideThreadDividerLine &&
            prevProps.report?.total === nextProps.report?.total &&
            prevProps.report?.nonReimbursableTotal === nextProps.report?.nonReimbursableTotal &&
            prevProps.linkedReportActionID === nextProps.linkedReportActionID &&
            lodashIsEqual(prevProps.report.fieldList, nextProps.report.fieldList) &&
            lodashIsEqual(prevProps.policy, nextProps.policy) &&
            lodashIsEqual(prevProps.transactionThreadReport, nextProps.transactionThreadReport) &&
            lodashIsEqual(prevProps.reportActions, nextProps.reportActions) &&
            lodashIsEqual(prevProps.transaction, nextProps.transaction) &&
            lodashIsEqual(prevProps.linkedTransactionRouteError, nextProps.linkedTransactionRouteError) &&
            lodashIsEqual(prevParentReportAction, nextParentReportAction)
        );
    }),
);<|MERGE_RESOLUTION|>--- conflicted
+++ resolved
@@ -663,7 +663,6 @@
                                 for example: Invite a user mentioned but not a member of the room
                                 https://github.com/Expensify/App/issues/32741
                             */}
-<<<<<<< HEAD
                                 {actionableItemButtons.length > 0 && (
                                     <ActionableItemButtons
                                         items={actionableItemButtons}
@@ -678,33 +677,12 @@
                                 reportID={report.reportID}
                                 index={index}
                                 ref={textInputRef}
-                                // Avoid defining within component due to an existing Onyx bug
-                                preferredSkinTone={preferredSkinTone}
                                 shouldDisableEmojiPicker={
                                     (ReportUtils.chatIncludesConcierge(report) && User.isBlockedFromConcierge(blockedFromConcierge)) || ReportUtils.isArchivedRoom(report)
                                 }
                             />
                         )}
                     </AttachmentContext.Provider>
-=======
-                            {actionableItemButtons.length > 0 && (
-                                <ActionableItemButtons
-                                    items={actionableItemButtons}
-                                    layout={ReportActionsUtils.isActionableTrackExpense(action) ? 'vertical' : 'horizontal'}
-                                />
-                            )}
-                        </View>
-                    ) : (
-                        <ReportActionItemMessageEdit
-                            action={action}
-                            draftMessage={draftMessage}
-                            reportID={report.reportID}
-                            index={index}
-                            ref={textInputRef}
-                            shouldDisableEmojiPicker={(ReportUtils.chatIncludesConcierge(report) && User.isBlockedFromConcierge(blockedFromConcierge)) || ReportUtils.isArchivedRoom(report)}
-                        />
-                    )}
->>>>>>> e8ae3c5a
                 </ShowContextMenuContext.Provider>
             );
         }
