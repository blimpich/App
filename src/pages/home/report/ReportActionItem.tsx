import lodashIsEqual from 'lodash/isEqual';
import React, {memo, useCallback, useContext, useEffect, useMemo, useRef, useState} from 'react';
import type {GestureResponderEvent, TextInput} from 'react-native';
import {InteractionManager, View} from 'react-native';
import type {OnyxCollection, OnyxEntry} from 'react-native-onyx';
import {withOnyx} from 'react-native-onyx';
import type {Emoji} from '@assets/emojis/types';
import Button from '@components/Button';
import DisplayNames from '@components/DisplayNames';
import Hoverable from '@components/Hoverable';
import Icon from '@components/Icon';
import * as Expensicons from '@components/Icon/Expensicons';
import InlineSystemMessage from '@components/InlineSystemMessage';
import KYCWall from '@components/KYCWall';
import OfflineWithFeedback from '@components/OfflineWithFeedback';
import {useBlockedFromConcierge, usePersonalDetails, useReportActionsDrafts} from '@components/OnyxProvider';
import PressableWithSecondaryInteraction from '@components/PressableWithSecondaryInteraction';
import ReportActionItemEmojiReactions from '@components/Reactions/ReportActionItemEmojiReactions';
import RenderHTML from '@components/RenderHTML';
import type {ActionableItem} from '@components/ReportActionItem/ActionableItemButtons';
import ActionableItemButtons from '@components/ReportActionItem/ActionableItemButtons';
import ChronosOOOListActions from '@components/ReportActionItem/ChronosOOOListActions';
import MoneyReportView from '@components/ReportActionItem/MoneyReportView';
import MoneyRequestAction from '@components/ReportActionItem/MoneyRequestAction';
import MoneyRequestView from '@components/ReportActionItem/MoneyRequestView';
import RenameAction from '@components/ReportActionItem/RenameAction';
import ReportPreview from '@components/ReportActionItem/ReportPreview';
import TaskAction from '@components/ReportActionItem/TaskAction';
import TaskPreview from '@components/ReportActionItem/TaskPreview';
import TaskView from '@components/ReportActionItem/TaskView';
import {ShowContextMenuContext} from '@components/ShowContextMenuContext';
import Text from '@components/Text';
import UnreadActionIndicator from '@components/UnreadActionIndicator';
import useLocalize from '@hooks/useLocalize';
import usePrevious from '@hooks/usePrevious';
import useReportScrollManager from '@hooks/useReportScrollManager';
import useStyleUtils from '@hooks/useStyleUtils';
import useTheme from '@hooks/useTheme';
import useThemeStyles from '@hooks/useThemeStyles';
import useWindowDimensions from '@hooks/useWindowDimensions';
import ControlSelection from '@libs/ControlSelection';
import * as DeviceCapabilities from '@libs/DeviceCapabilities';
import * as ErrorUtils from '@libs/ErrorUtils';
import focusTextInputAfterAnimation from '@libs/focusTextInputAfterAnimation';
import ModifiedExpenseMessage from '@libs/ModifiedExpenseMessage';
import Navigation from '@libs/Navigation/Navigation';
import Permissions from '@libs/Permissions';
import * as PersonalDetailsUtils from '@libs/PersonalDetailsUtils';
import * as ReportActionsUtils from '@libs/ReportActionsUtils';
import * as ReportUtils from '@libs/ReportUtils';
import SelectionScraper from '@libs/SelectionScraper';
import * as TransactionUtils from '@libs/TransactionUtils';
import {ReactionListContext} from '@pages/home/ReportScreenContext';
import * as BankAccounts from '@userActions/BankAccounts';
import * as EmojiPickerAction from '@userActions/EmojiPickerAction';
import * as Policy from '@userActions/Policy';
import * as Report from '@userActions/Report';
import * as ReportActions from '@userActions/ReportActions';
import * as Session from '@userActions/Session';
import * as User from '@userActions/User';
import CONST from '@src/CONST';
import type {TranslationPaths} from '@src/languages/types';
import ONYXKEYS from '@src/ONYXKEYS';
import ROUTES from '@src/ROUTES';
import type * as OnyxTypes from '@src/types/onyx';
import type {OriginalMessageActionableMentionWhisper, OriginalMessageJoinPolicyChangeLog} from '@src/types/onyx/OriginalMessage';
import {isEmptyObject} from '@src/types/utils/EmptyObject';
import AnimatedEmptyStateBackground from './AnimatedEmptyStateBackground';
import MiniReportActionContextMenu from './ContextMenu/MiniReportActionContextMenu';
import * as ReportActionContextMenu from './ContextMenu/ReportActionContextMenu';
import {hideContextMenu} from './ContextMenu/ReportActionContextMenu';
import LinkPreviewer from './LinkPreviewer';
import ReportActionItemBasicMessage from './ReportActionItemBasicMessage';
import ReportActionItemCreated from './ReportActionItemCreated';
import ReportActionItemDraft from './ReportActionItemDraft';
import ReportActionItemGrouped from './ReportActionItemGrouped';
import ReportActionItemMessage from './ReportActionItemMessage';
import ReportActionItemMessageEdit from './ReportActionItemMessageEdit';
import ReportActionItemSingle from './ReportActionItemSingle';
import ReportActionItemThread from './ReportActionItemThread';
import ReportAttachmentsContext from './ReportAttachmentsContext';

const getDraftMessage = (drafts: OnyxCollection<OnyxTypes.ReportActionsDrafts>, reportID: string, action: OnyxTypes.ReportAction): string | undefined => {
    const originalReportID = ReportUtils.getOriginalReportID(reportID, action);
    const draftKey = `${ONYXKEYS.COLLECTION.REPORT_ACTIONS_DRAFTS}${originalReportID}`;
    const draftMessage = drafts?.[draftKey]?.[action.reportActionID];
    return typeof draftMessage === 'string' ? draftMessage : draftMessage?.message;
};

type ReportActionItemOnyxProps = {
    /** Stores user's preferred skin tone */
    preferredSkinTone: OnyxEntry<string | number>;

    /** IOU report for this action, if any */
    iouReport: OnyxEntry<OnyxTypes.Report>;

    emojiReactions: OnyxEntry<OnyxTypes.ReportActionReactions>;

    /** The user's wallet account */
    userWallet: OnyxEntry<OnyxTypes.UserWallet>;

    /** The policy which the user has access to and which the report is tied to */
    policy: OnyxEntry<OnyxTypes.Policy>;

    /** Transaction associated with this report, if any */
    transaction: OnyxEntry<OnyxTypes.Transaction>;
};

type ReportActionItemProps = {
    /** Report for this action */
    report: OnyxTypes.Report;

    /** The transaction thread report associated with the report for this action, if any */
    transactionThreadReport: OnyxEntry<OnyxTypes.Report>;

    /** Array of report actions for the report for this action */
    // eslint-disable-next-line react/no-unused-prop-types
    reportActions: OnyxTypes.ReportAction[];

    /** Report action belonging to the report's parent */
    parentReportAction: OnyxEntry<OnyxTypes.ReportAction>;

    /** All the data of the action item */
    action: OnyxTypes.ReportAction;

    /** Should the comment have the appearance of being grouped with the previous comment? */
    displayAsGroup: boolean;

    /** Is this the most recent IOU Action? */
    isMostRecentIOUReportAction: boolean;

    /** Should we display the new marker on top of the comment? */
    shouldDisplayNewMarker: boolean;

    /** Determines if the avatar is displayed as a subscript (positioned lower than normal) */
    shouldShowSubscriptAvatar?: boolean;

    /** Position index of the report action in the overall report FlatList view */
    index: number;

    /** Flag to show, hide the thread divider line */
    shouldHideThreadDividerLine?: boolean;

    linkedReportActionID?: string;

    /** Callback to be called on onPress */
    onPress?: () => void;
} & ReportActionItemOnyxProps;

const isIOUReport = (actionObj: OnyxEntry<OnyxTypes.ReportAction>): actionObj is OnyxTypes.ReportActionBase & OnyxTypes.OriginalMessageIOU =>
    actionObj?.actionName === CONST.REPORT.ACTIONS.TYPE.IOU;

function ReportActionItem({
    action,
    report,
    transactionThreadReport,
    linkedReportActionID,
    displayAsGroup,
    emojiReactions,
    index,
    iouReport,
    isMostRecentIOUReportAction,
    parentReportAction,
    preferredSkinTone = CONST.EMOJI_DEFAULT_SKIN_TONE,
    shouldDisplayNewMarker,
    userWallet,
    shouldHideThreadDividerLine = false,
    shouldShowSubscriptAvatar = false,
    policy,
    transaction,
    onPress = undefined,
}: ReportActionItemProps) {
    const {translate} = useLocalize();
    const {isSmallScreenWidth} = useWindowDimensions();
    const blockedFromConcierge = useBlockedFromConcierge();
    const reportActionDrafts = useReportActionsDrafts();
    const draftMessage = useMemo(() => getDraftMessage(reportActionDrafts, report.reportID, action), [action, report.reportID, reportActionDrafts]);
    const theme = useTheme();
    const styles = useThemeStyles();
    const StyleUtils = useStyleUtils();
    const personalDetails = usePersonalDetails() || CONST.EMPTY_OBJECT;
    const [isContextMenuActive, setIsContextMenuActive] = useState(() => ReportActionContextMenu.isActiveReportAction(action.reportActionID));
    const [isEmojiPickerActive, setIsEmojiPickerActive] = useState<boolean | undefined>();

    const [isHidden, setIsHidden] = useState(false);
    const [moderationDecision, setModerationDecision] = useState<OnyxTypes.DecisionName>(CONST.MODERATION.MODERATOR_DECISION_APPROVED);
    const reactionListRef = useContext(ReactionListContext);
    const {updateHiddenAttachments} = useContext(ReportAttachmentsContext);
    const textInputRef = useRef<TextInput & HTMLTextAreaElement>();
    const popoverAnchorRef = useRef<Exclude<ReportActionContextMenu.ContextMenuAnchor, TextInput>>(null);
    const downloadedPreviews = useRef<string[]>([]);
    const prevDraftMessage = usePrevious(draftMessage);
    const originalReportID = ReportUtils.getOriginalReportID(report.reportID, action);
    const originalReport = report.reportID === originalReportID ? report : ReportUtils.getReport(originalReportID);
    const isReportActionLinked = linkedReportActionID && action.reportActionID && linkedReportActionID === action.reportActionID;
    const transactionCurrency = TransactionUtils.getCurrency(transaction);
    const reportScrollManager = useReportScrollManager();

    const highlightedBackgroundColorIfNeeded = useMemo(
        () => (isReportActionLinked ? StyleUtils.getBackgroundColorStyle(theme.messageHighlightBG) : {}),
        [StyleUtils, isReportActionLinked, theme.messageHighlightBG],
    );

    const isDeletedParentAction = ReportActionsUtils.isDeletedParentAction(action);
    const prevActionResolution = usePrevious(ReportActionsUtils.isActionableMentionWhisper(action) ? action.originalMessage.resolution : null);

    // IOUDetails only exists when we are sending money
    const isSendingMoney = isIOUReport(action) && action.originalMessage.type === CONST.IOU.REPORT_ACTION_TYPE.PAY && action.originalMessage.IOUDetails;

    const updateHiddenState = useCallback(
        (isHiddenValue: boolean) => {
            setIsHidden(isHiddenValue);
            const isAttachment = ReportUtils.isReportMessageAttachment(action.message?.at(-1));
            if (!isAttachment) {
                return;
            }
            updateHiddenAttachments(action.reportActionID, isHiddenValue);
        },
        [action.reportActionID, action.message, updateHiddenAttachments],
    );

    useEffect(
        () => () => {
            // ReportActionContextMenu, EmojiPicker and PopoverReactionList are global components,
            // we should also hide them when the current component is destroyed
            if (ReportActionContextMenu.isActiveReportAction(action.reportActionID)) {
                ReportActionContextMenu.hideContextMenu();
                ReportActionContextMenu.hideDeleteModal();
            }
            if (EmojiPickerAction.isActive(action.reportActionID)) {
                EmojiPickerAction.hideEmojiPicker(true);
            }
            if (reactionListRef?.current?.isActiveReportAction(action.reportActionID)) {
                reactionListRef?.current?.hideReactionList();
            }
        },
        [action.reportActionID, reactionListRef],
    );

    useEffect(() => {
        // We need to hide EmojiPicker when this is a deleted parent action
        if (!isDeletedParentAction || !EmojiPickerAction.isActive(action.reportActionID)) {
            return;
        }

        EmojiPickerAction.hideEmojiPicker(true);
    }, [isDeletedParentAction, action.reportActionID]);

    useEffect(() => {
        if (prevDraftMessage !== undefined || draftMessage === undefined) {
            return;
        }

        focusTextInputAfterAnimation(textInputRef.current, 100);
    }, [prevDraftMessage, draftMessage]);

    useEffect(() => {
        if (!Permissions.canUseLinkPreviews()) {
            return;
        }

        const urls = ReportActionsUtils.extractLinksFromMessageHtml(action);
        if (lodashIsEqual(downloadedPreviews.current, urls) || action.pendingAction === CONST.RED_BRICK_ROAD_PENDING_ACTION.DELETE) {
            return;
        }

        downloadedPreviews.current = urls;
        Report.expandURLPreview(report.reportID, action.reportActionID);
    }, [action, report.reportID]);

    useEffect(() => {
        if (draftMessage === undefined || !ReportActionsUtils.isDeletedAction(action)) {
            return;
        }
        Report.deleteReportActionDraft(report.reportID, action);
    }, [draftMessage, action, report.reportID]);

    // Hide the message if it is being moderated for a higher offense, or is hidden by a moderator
    // Removed messages should not be shown anyway and should not need this flow
    const latestDecision = action.message?.[0]?.moderationDecision?.decision ?? '';
    useEffect(() => {
        if (action.actionName !== CONST.REPORT.ACTIONS.TYPE.ADD_COMMENT) {
            return;
        }

        // Hide reveal message button and show the message if latestDecision is changed to empty
        if (!latestDecision) {
            setModerationDecision(CONST.MODERATION.MODERATOR_DECISION_APPROVED);
            setIsHidden(false);
            return;
        }

        setModerationDecision(latestDecision);
        if (
            ![CONST.MODERATION.MODERATOR_DECISION_APPROVED, CONST.MODERATION.MODERATOR_DECISION_PENDING].some((item) => item === latestDecision) &&
            !ReportActionsUtils.isPendingRemove(action)
        ) {
            setIsHidden(true);
            return;
        }
        setIsHidden(false);
    }, [latestDecision, action]);

    const toggleContextMenuFromActiveReportAction = useCallback(() => {
        setIsContextMenuActive(ReportActionContextMenu.isActiveReportAction(action.reportActionID));
    }, [action.reportActionID]);

    /**
     * Show the ReportActionContextMenu modal popover.
     *
     * @param [event] - A press event.
     */
    const showPopover = useCallback(
        (event: GestureResponderEvent | MouseEvent) => {
            // Block menu on the message being Edited or if the report action item has errors
            if (draftMessage !== undefined || !isEmptyObject(action.errors)) {
                return;
            }

            setIsContextMenuActive(true);
            const selection = SelectionScraper.getCurrentSelection();
            ReportActionContextMenu.showContextMenu(
                CONST.CONTEXT_MENU_TYPES.REPORT_ACTION,
                event,
                selection,
                popoverAnchorRef.current,
                report.reportID,
                action.reportActionID,
                originalReportID,
                draftMessage ?? '',
                () => setIsContextMenuActive(true),
                toggleContextMenuFromActiveReportAction,
                ReportUtils.isArchivedRoom(originalReport),
                ReportUtils.chatIncludesChronos(originalReport),
                false,
                false,
                [],
                false,
                setIsEmojiPickerActive as () => void,
            );
        },
        [draftMessage, action, report.reportID, toggleContextMenuFromActiveReportAction, originalReport, originalReportID],
    );

    // Handles manual scrolling to the bottom of the chat when the last message is an actionable mention whisper and it's resolved.
    // This fixes an issue where InvertedFlatList fails to auto scroll down and results in an empty space at the bottom of the chat in IOS.
    useEffect(() => {
        if (index !== 0 || !ReportActionsUtils.isActionableMentionWhisper(action)) {
            return;
        }

        if (ReportActionsUtils.isActionableMentionWhisper(action) && prevActionResolution !== (action.originalMessage.resolution ?? null)) {
            reportScrollManager.scrollToIndex(index);
        }
    }, [index, action, prevActionResolution, reportScrollManager]);

    const toggleReaction = useCallback(
        (emoji: Emoji) => {
            Report.toggleEmojiReaction(report.reportID, action, emoji, emojiReactions);
        },
        [report, action, emojiReactions],
    );

    const contextValue = useMemo(
        () => ({
            anchor: popoverAnchorRef.current,
            report,
            action,
            transactionThreadReport,
            checkIfContextMenuActive: toggleContextMenuFromActiveReportAction,
        }),
        [report, action, toggleContextMenuFromActiveReportAction, transactionThreadReport],
    );

    const actionableItemButtons: ActionableItem[] = useMemo(() => {
        const isWhisperResolution = (action?.originalMessage as OriginalMessageActionableMentionWhisper['originalMessage'])?.resolution !== null;
        const isJoinChoice = (action?.originalMessage as OriginalMessageJoinPolicyChangeLog['originalMessage'])?.choice === '';

        if (!((ReportActionsUtils.isActionableMentionWhisper(action) && isWhisperResolution) || (ReportActionsUtils.isActionableJoinRequest(action) && isJoinChoice))) {
            return [];
        }

        if (ReportActionsUtils.isActionableJoinRequest(action)) {
            return [
                {
                    text: 'actionableMentionJoinWorkspaceOptions.accept',
                    key: `${action.reportActionID}-actionableMentionJoinWorkspace-${CONST.REPORT.ACTIONABLE_MENTION_JOIN_WORKSPACE_RESOLUTION.ACCEPT}`,
                    onPress: () => Policy.acceptJoinRequest(report.reportID, action),
                    isPrimary: true,
                },
                {
                    text: 'actionableMentionJoinWorkspaceOptions.decline',
                    key: `${action.reportActionID}-actionableMentionJoinWorkspace-${CONST.REPORT.ACTIONABLE_MENTION_JOIN_WORKSPACE_RESOLUTION.DECLINE}`,
                    onPress: () => Policy.declineJoinRequest(report.reportID, action),
                },
            ];
        }
        return [
            {
                text: 'actionableMentionWhisperOptions.invite',
                key: `${action.reportActionID}-actionableMentionWhisper-${CONST.REPORT.ACTIONABLE_MENTION_WHISPER_RESOLUTION.INVITE}`,
                onPress: () => Report.resolveActionableMentionWhisper(report.reportID, action, CONST.REPORT.ACTIONABLE_MENTION_WHISPER_RESOLUTION.INVITE),
                isPrimary: true,
            },
            {
                text: 'actionableMentionWhisperOptions.nothing',
                key: `${action.reportActionID}-actionableMentionWhisper-${CONST.REPORT.ACTIONABLE_MENTION_WHISPER_RESOLUTION.NOTHING}`,
                onPress: () => Report.resolveActionableMentionWhisper(report.reportID, action, CONST.REPORT.ACTIONABLE_MENTION_WHISPER_RESOLUTION.NOTHING),
            },
        ];
    }, [action, report.reportID]);

    /**
     * Get the content of ReportActionItem
     * @param hovered whether the ReportActionItem is hovered
     * @param isWhisper whether the report action is a whisper
     * @param hasErrors whether the report action has any errors
     * @returns child component(s)
     */
    const renderItemContent = (hovered = false, isWhisper = false, hasErrors = false): React.JSX.Element => {
        let children;

        // Show the MoneyRequestPreview for when request was created, bill was split or money was sent
        if (
            isIOUReport(action) &&
            action.originalMessage &&
            // For the pay flow, we only want to show MoneyRequestAction when sending money. When paying, we display a regular system message
            (action.originalMessage.type === CONST.IOU.REPORT_ACTION_TYPE.CREATE ||
                action.originalMessage.type === CONST.IOU.REPORT_ACTION_TYPE.SPLIT ||
                action.originalMessage.type === CONST.IOU.REPORT_ACTION_TYPE.TRACK ||
                isSendingMoney)
        ) {
            // There is no single iouReport for bill splits, so only 1:1 requests require an iouReportID
            const iouReportID = action.originalMessage.IOUReportID ? action.originalMessage.IOUReportID.toString() : '0';
            children = (
                <MoneyRequestAction
                    // If originalMessage.iouReportID is set, this is a 1:1 money request in a DM chat whose reportID is report.chatReportID
                    chatReportID={action.originalMessage.IOUReportID ? report.chatReportID ?? '' : report.reportID}
                    requestReportID={iouReportID}
                    reportID={report.reportID}
                    action={action}
                    isMostRecentIOUReportAction={isMostRecentIOUReportAction}
                    isHovered={hovered}
                    contextMenuAnchor={popoverAnchorRef.current}
                    checkIfContextMenuActive={toggleContextMenuFromActiveReportAction}
                    style={displayAsGroup ? [] : [styles.mt2]}
                    isWhisper={isWhisper}
                />
            );
        } else if (action.actionName === CONST.REPORT.ACTIONS.TYPE.REPORT_PREVIEW) {
            children = ReportUtils.isClosedExpenseReportWithNoExpenses(iouReport) ? (
                <RenderHTML html={`<comment>${translate('parentReportAction.deletedReport')}</comment>`} />
            ) : (
                <ReportPreview
                    iouReportID={ReportActionsUtils.getIOUReportIDFromReportActionPreview(action)}
                    chatReportID={report.reportID}
                    policyID={report.policyID ?? ''}
                    containerStyles={displayAsGroup ? [] : [styles.mt2]}
                    action={action}
                    isHovered={hovered}
                    contextMenuAnchor={popoverAnchorRef.current}
                    checkIfContextMenuActive={toggleContextMenuFromActiveReportAction}
                    isWhisper={isWhisper}
                />
            );
        } else if (ReportActionsUtils.isTaskAction(action)) {
            children = <TaskAction action={action} />;
        } else if (ReportActionsUtils.isCreatedTaskReportAction(action)) {
            children = (
                <ShowContextMenuContext.Provider value={contextValue}>
                    <TaskPreview
                        taskReportID={action.actionName === CONST.REPORT.ACTIONS.TYPE.ADD_COMMENT ? action.originalMessage.taskReportID?.toString() ?? '' : ''}
                        chatReportID={report.reportID}
                        action={action}
                        isHovered={hovered}
                        contextMenuAnchor={popoverAnchorRef.current}
                        checkIfContextMenuActive={toggleContextMenuFromActiveReportAction}
                        policyID={report.policyID ?? ''}
                    />
                </ShowContextMenuContext.Provider>
            );
<<<<<<< HEAD
        } else if (action.actionName === CONST.REPORT.ACTIONS.TYPE.REIMBURSEMENT_QUEUED) {
            const submitterDisplayName = PersonalDetailsUtils.getDisplayNameOrDefault(personalDetails[report.ownerAccountID ?? -1]);
=======
        } else if (action.actionName === CONST.REPORT.ACTIONS.TYPE.REIMBURSEMENTQUEUED) {
            const linkedReport = ReportUtils.isChatThread(report) ? ReportUtils.getReport(report.parentReportID) : report;
            const submitterDisplayName = PersonalDetailsUtils.getDisplayNameOrDefault(personalDetails[linkedReport?.ownerAccountID ?? -1]);
>>>>>>> e994e698
            const paymentType = action.originalMessage.paymentType ?? '';

            const missingPaymentMethod = ReportUtils.getIndicatedMissingPaymentMethod(userWallet, linkedReport?.reportID ?? '', action);
            children = (
                <ReportActionItemBasicMessage
                    message={translate(paymentType === CONST.IOU.PAYMENT_TYPE.EXPENSIFY ? 'iou.waitingOnEnabledWallet' : 'iou.waitingOnBankAccount', {submitterDisplayName})}
                >
                    <>
                        {missingPaymentMethod === 'bankAccount' && (
                            <Button
                                success
                                style={[styles.w100, styles.requestPreviewBox]}
                                text={translate('bankAccount.addBankAccount')}
                                onPress={() => BankAccounts.openPersonalBankAccountSetupView(Navigation.getTopmostReportId() ?? linkedReport?.reportID)}
                                pressOnEnter
                                large
                            />
                        )}
                        {missingPaymentMethod === 'wallet' && (
                            <KYCWall
                                onSuccessfulKYC={() => Navigation.navigate(ROUTES.ENABLE_PAYMENTS)}
                                enablePaymentsRoute={ROUTES.ENABLE_PAYMENTS}
                                addBankAccountRoute={ROUTES.BANK_ACCOUNT_PERSONAL}
                                addDebitCardRoute={ROUTES.SETTINGS_ADD_DEBIT_CARD}
                                chatReportID={linkedReport?.reportID}
                                iouReport={iouReport}
                            >
                                {(triggerKYCFlow, buttonRef) => (
                                    <Button
                                        ref={buttonRef}
                                        success
                                        large
                                        style={[styles.w100, styles.requestPreviewBox]}
                                        text={translate('iou.enableWallet')}
                                        onPress={triggerKYCFlow}
                                    />
                                )}
                            </KYCWall>
                        )}
                    </>
                </ReportActionItemBasicMessage>
            );
        } else if (action.actionName === CONST.REPORT.ACTIONS.TYPE.REIMBURSEMENT_DEQUEUED) {
            children = <ReportActionItemBasicMessage message={ReportUtils.getReimbursementDeQueuedActionMessage(action, report)} />;
        } else if (action.actionName === CONST.REPORT.ACTIONS.TYPE.MODIFIED_EXPENSE) {
            children = <ReportActionItemBasicMessage message={ModifiedExpenseMessage.getForReportAction(report.reportID, action)} />;
        } else if (ReportActionsUtils.isOldDotReportAction(action)) {
            // This handles all historical actions from OldDot that we just want to display the message text
            children = <ReportActionItemBasicMessage message={ReportActionsUtils.getMessageOfOldDotReportAction(action)} />;
        } else if (action.actionName === CONST.REPORT.ACTIONS.TYPE.HOLD) {
            children = <ReportActionItemBasicMessage message={translate('iou.heldRequest')} />;
        } else if (action.actionName === CONST.REPORT.ACTIONS.TYPE.HOLD_COMMENT) {
            children = <ReportActionItemBasicMessage message={action.message?.[0]?.text ?? ''} />;
        } else if (action.actionName === CONST.REPORT.ACTIONS.TYPE.UNHOLD) {
            children = <ReportActionItemBasicMessage message={translate('iou.unheldRequest')} />;
        } else {
            const hasBeenFlagged =
                ![CONST.MODERATION.MODERATOR_DECISION_APPROVED, CONST.MODERATION.MODERATOR_DECISION_PENDING].some((item) => item === moderationDecision) &&
                !ReportActionsUtils.isPendingRemove(action);
            children = (
                <ShowContextMenuContext.Provider value={contextValue}>
                    {draftMessage === undefined ? (
                        <View style={displayAsGroup && hasBeenFlagged ? styles.blockquote : {}}>
                            <ReportActionItemMessage
                                reportID={report.reportID}
                                action={action}
                                displayAsGroup={displayAsGroup}
                                isHidden={isHidden}
                            />
                            {hasBeenFlagged && (
                                <Button
                                    small
                                    style={[styles.mt2, styles.alignSelfStart]}
                                    onPress={() => updateHiddenState(!isHidden)}
                                >
                                    <Text
                                        style={[styles.buttonSmallText, styles.userSelectNone]}
                                        dataSet={{[CONST.SELECTION_SCRAPER_HIDDEN_ELEMENT]: true}}
                                    >
                                        {isHidden ? translate('moderation.revealMessage') : translate('moderation.hideMessage')}
                                    </Text>
                                </Button>
                            )}
                            {/**
                                These are the actionable buttons that appear at the bottom of a Concierge message
                                for example: Invite a user mentioned but not a member of the room
                                https://github.com/Expensify/App/issues/32741
                            */}
                            {actionableItemButtons.length > 0 && <ActionableItemButtons items={actionableItemButtons} />}
                        </View>
                    ) : (
                        <ReportActionItemMessageEdit
                            action={action}
                            draftMessage={draftMessage}
                            reportID={report.reportID}
                            index={index}
                            ref={textInputRef}
                            // Avoid defining within component due to an existing Onyx bug
                            preferredSkinTone={preferredSkinTone}
                            shouldDisableEmojiPicker={(ReportUtils.chatIncludesConcierge(report) && User.isBlockedFromConcierge(blockedFromConcierge)) || ReportUtils.isArchivedRoom(report)}
                        />
                    )}
                </ShowContextMenuContext.Provider>
            );
        }
        const numberOfThreadReplies = action.childVisibleActionCount ?? 0;

        const shouldDisplayThreadReplies = ReportUtils.shouldDisplayThreadReplies(action, report.reportID);
        const oldestFourAccountIDs =
            action.childOldestFourAccountIDs
                ?.split(',')
                .map((accountID) => Number(accountID))
                .filter((accountID): accountID is number => typeof accountID === 'number') ?? [];
        const draftMessageRightAlign = draftMessage !== undefined ? styles.chatItemReactionsDraftRight : {};

        return (
            <>
                {children}
                {Permissions.canUseLinkPreviews() && !isHidden && (action.linkMetadata?.length ?? 0) > 0 && (
                    <View style={draftMessage !== undefined ? styles.chatItemReactionsDraftRight : {}}>
                        <LinkPreviewer linkMetadata={action.linkMetadata?.filter((item) => !isEmptyObject(item))} />
                    </View>
                )}
                {!ReportActionsUtils.isMessageDeleted(action) && (
                    <View style={draftMessageRightAlign}>
                        <ReportActionItemEmojiReactions
                            reportAction={action}
                            emojiReactions={emojiReactions}
                            shouldBlockReactions={hasErrors}
                            toggleReaction={(emoji) => {
                                if (Session.isAnonymousUser()) {
                                    hideContextMenu(false);

                                    InteractionManager.runAfterInteractions(() => {
                                        Session.signOutAndRedirectToSignIn();
                                    });
                                } else {
                                    toggleReaction(emoji);
                                }
                            }}
                            setIsEmojiPickerActive={setIsEmojiPickerActive}
                        />
                    </View>
                )}

                {shouldDisplayThreadReplies && (
                    <View style={draftMessageRightAlign}>
                        <ReportActionItemThread
                            childReportID={`${action.childReportID}`}
                            numberOfReplies={numberOfThreadReplies}
                            mostRecentReply={`${action.childLastVisibleActionCreated}`}
                            isHovered={hovered}
                            icons={ReportUtils.getIconsForParticipants(oldestFourAccountIDs, personalDetails)}
                            onSecondaryInteraction={showPopover}
                        />
                    </View>
                )}
            </>
        );
    };

    /**
     * Get ReportActionItem with a proper wrapper
     * @param hovered whether the ReportActionItem is hovered
     * @param isWhisper whether the ReportActionItem is a whisper
     * @param hasErrors whether the report action has any errors
     * @returns report action item
     */
    const renderReportActionItem = (hovered: boolean, isWhisper: boolean, hasErrors: boolean): React.JSX.Element => {
        const content = renderItemContent(hovered || isContextMenuActive || isEmojiPickerActive, isWhisper, hasErrors);

        if (draftMessage !== undefined) {
            return <ReportActionItemDraft>{content}</ReportActionItemDraft>;
        }

        if (!displayAsGroup) {
            return (
                <ReportActionItemSingle
                    action={action}
                    showHeader={draftMessage === undefined}
                    wrapperStyle={isWhisper ? styles.pt1 : {}}
                    shouldShowSubscriptAvatar={shouldShowSubscriptAvatar}
                    report={report}
                    iouReport={iouReport}
                    isHovered={hovered}
                    hasBeenFlagged={
                        ![CONST.MODERATION.MODERATOR_DECISION_APPROVED, CONST.MODERATION.MODERATOR_DECISION_PENDING].some((item) => item === moderationDecision) &&
                        !ReportActionsUtils.isPendingRemove(action)
                    }
                >
                    {content}
                </ReportActionItemSingle>
            );
        }

        return <ReportActionItemGrouped wrapperStyle={isWhisper ? styles.pt1 : {}}>{content}</ReportActionItemGrouped>;
    };

    if (action.actionName === CONST.REPORT.ACTIONS.TYPE.CREATED) {
        if (ReportActionsUtils.isTransactionThread(parentReportAction)) {
            const isReversedTransaction = ReportActionsUtils.isReversedTransaction(parentReportAction);
            if (ReportActionsUtils.isDeletedParentAction(parentReportAction) || isReversedTransaction) {
                let message: TranslationPaths;
                if (isReversedTransaction) {
                    message = 'parentReportAction.reversedTransaction';
                } else if (ReportActionsUtils.isTrackExpenseAction(parentReportAction)) {
                    message = 'parentReportAction.deletedExpense';
                } else {
                    message = 'parentReportAction.deletedRequest';
                }
                return (
                    <View>
                        <AnimatedEmptyStateBackground />
                        <View style={[StyleUtils.getReportWelcomeTopMarginStyle(isSmallScreenWidth)]}>
                            <OfflineWithFeedback pendingAction={parentReportAction?.pendingAction ?? null}>
                                <ReportActionItemSingle
                                    action={parentReportAction}
                                    showHeader
                                    report={report}
                                >
                                    <RenderHTML html={`<comment>${translate(message)}</comment>`} />
                                </ReportActionItemSingle>
                                <View style={styles.threadDividerLine} />
                            </OfflineWithFeedback>
                        </View>
                    </View>
                );
            }
            return (
                <ShowContextMenuContext.Provider value={contextValue}>
                    <MoneyRequestView
                        report={report}
                        shouldShowHorizontalRule={!shouldHideThreadDividerLine}
                        shouldShowAnimatedBackground
                    />
                </ShowContextMenuContext.Provider>
            );
        }
        if (ReportUtils.isTaskReport(report)) {
            if (ReportUtils.isCanceledTaskReport(report, parentReportAction)) {
                return (
                    <View>
                        <AnimatedEmptyStateBackground />
                        <View style={[StyleUtils.getReportWelcomeTopMarginStyle(isSmallScreenWidth)]}>
                            <OfflineWithFeedback pendingAction={parentReportAction?.pendingAction}>
                                <ReportActionItemSingle
                                    action={parentReportAction}
                                    showHeader={draftMessage === undefined}
                                    report={report}
                                >
                                    <RenderHTML html={`<comment>${translate('parentReportAction.deletedTask')}</comment>`} />
                                </ReportActionItemSingle>
                            </OfflineWithFeedback>
                            <View style={styles.reportHorizontalRule} />
                        </View>
                    </View>
                );
            }
            return (
                <View>
                    <AnimatedEmptyStateBackground />
                    <View style={[StyleUtils.getReportWelcomeTopMarginStyle(isSmallScreenWidth)]}>
                        <TaskView
                            report={report}
                            shouldShowHorizontalRule={!shouldHideThreadDividerLine}
                        />
                    </View>
                </View>
            );
        }
        if (ReportUtils.isExpenseReport(report) || ReportUtils.isIOUReport(report)) {
            return (
                <OfflineWithFeedback pendingAction={action.pendingAction}>
                    {transactionThreadReport && !isEmptyObject(transactionThreadReport) ? (
                        <>
                            {transactionCurrency !== report.currency && (
                                <MoneyReportView
                                    report={report}
                                    policy={policy}
                                    shouldShowHorizontalRule={!shouldHideThreadDividerLine}
                                />
                            )}
                            <ShowContextMenuContext.Provider value={contextValue}>
                                <MoneyRequestView
                                    report={transactionThreadReport}
                                    shouldShowHorizontalRule={!shouldHideThreadDividerLine}
                                    shouldShowAnimatedBackground={transactionCurrency === report.currency}
                                />
                            </ShowContextMenuContext.Provider>
                        </>
                    ) : (
                        <MoneyReportView
                            report={report}
                            policy={policy}
                            shouldShowHorizontalRule={!shouldHideThreadDividerLine}
                        />
                    )}
                </OfflineWithFeedback>
            );
        }

        return (
            <ReportActionItemCreated
                reportID={report.reportID}
                policyID={report.policyID}
            />
        );
    }
    if (action.actionName === CONST.REPORT.ACTIONS.TYPE.RENAMED) {
        return <RenameAction action={action} />;
    }
    if (action.actionName === CONST.REPORT.ACTIONS.TYPE.CHRONOSOOLIST) {
        return (
            <ChronosOOOListActions
                action={action}
                reportID={report.reportID}
            />
        );
    }

    // For the `pay` IOU action on non-send money flow, we don't want to render anything if `isWaitingOnBankAccount` is true
    // Otherwise, we will see two system messages informing the payee needs to add a bank account or wallet
    if (isIOUReport(action) && !!report?.isWaitingOnBankAccount && action.originalMessage.type === CONST.IOU.REPORT_ACTION_TYPE.PAY && !isSendingMoney) {
        return null;
    }

    // if action is actionable mention whisper and resolved by user, then we don't want to render anything
    if (ReportActionsUtils.isActionableMentionWhisper(action) && (action.originalMessage.resolution ?? null)) {
        return null;
    }

    // We currently send whispers to all report participants and hide them in the UI for users that shouldn't see them.
    // This is a temporary solution needed for comment-linking.
    // The long term solution will leverage end-to-end encryption and only targeted users will be able to decrypt.
    if (ReportActionsUtils.isWhisperActionTargetedToOthers(action)) {
        return null;
    }

    const hasErrors = !isEmptyObject(action.errors);
    const whisperedToAccountIDs = action.whisperedToAccountIDs ?? [];
    const isWhisper = whisperedToAccountIDs.length > 0;
    const isMultipleParticipant = whisperedToAccountIDs.length > 1;
    const isWhisperOnlyVisibleByUser = isWhisper && ReportUtils.isCurrentUserTheOnlyParticipant(whisperedToAccountIDs);
    const whisperedToPersonalDetails = isWhisper
        ? (Object.values(personalDetails ?? {}).filter((details) => whisperedToAccountIDs.includes(details?.accountID ?? -1)) as OnyxTypes.PersonalDetails[])
        : [];
    const displayNamesWithTooltips = isWhisper ? ReportUtils.getDisplayNamesWithTooltips(whisperedToPersonalDetails, isMultipleParticipant) : [];
    return (
        <PressableWithSecondaryInteraction
            ref={popoverAnchorRef}
            onPress={draftMessage === undefined ? onPress : undefined}
            style={[action.pendingAction === CONST.RED_BRICK_ROAD_PENDING_ACTION.DELETE ? styles.pointerEventsNone : styles.pointerEventsAuto]}
            onPressIn={() => isSmallScreenWidth && DeviceCapabilities.canUseTouchScreen() && ControlSelection.block()}
            onPressOut={() => ControlSelection.unblock()}
            onSecondaryInteraction={showPopover}
            preventDefaultContextMenu={draftMessage === undefined && !hasErrors}
            withoutFocusOnSecondaryInteraction
            accessibilityLabel={translate('accessibilityHints.chatMessage')}
            accessible
        >
            <Hoverable
                shouldHandleScroll
                isDisabled={draftMessage !== undefined}
            >
                {(hovered) => (
                    <View style={highlightedBackgroundColorIfNeeded}>
                        {shouldDisplayNewMarker && <UnreadActionIndicator reportActionID={action.reportActionID} />}
                        <MiniReportActionContextMenu
                            reportID={report.reportID}
                            reportActionID={action.reportActionID}
                            anchor={popoverAnchorRef}
                            originalReportID={originalReportID ?? ''}
                            isArchivedRoom={ReportUtils.isArchivedRoom(report)}
                            displayAsGroup={displayAsGroup}
                            isVisible={hovered && draftMessage === undefined && !hasErrors}
                            draftMessage={draftMessage}
                            isChronosReport={ReportUtils.chatIncludesChronos(originalReport)}
                            checkIfContextMenuActive={toggleContextMenuFromActiveReportAction}
                            setIsEmojiPickerActive={setIsEmojiPickerActive}
                        />
                        <View style={StyleUtils.getReportActionItemStyle(hovered || isWhisper || isContextMenuActive || !!isEmojiPickerActive || draftMessage !== undefined, !!onPress)}>
                            <OfflineWithFeedback
                                onClose={() => ReportActions.clearAllRelatedReportActionErrors(report.reportID, action)}
                                // eslint-disable-next-line @typescript-eslint/prefer-nullish-coalescing
                                pendingAction={
                                    draftMessage !== undefined ? undefined : action.pendingAction ?? (action.isOptimisticAction ? CONST.RED_BRICK_ROAD_PENDING_ACTION.ADD : undefined)
                                }
                                shouldHideOnDelete={!ReportActionsUtils.isThreadParentMessage(action, report.reportID)}
                                errors={ErrorUtils.getLatestErrorMessageField(action as ErrorUtils.OnyxDataWithErrors)}
                                errorRowStyles={[styles.ml10, styles.mr2]}
                                needsOffscreenAlphaCompositing={ReportActionsUtils.isMoneyRequestAction(action)}
                                shouldDisableStrikeThrough
                            >
                                {isWhisper && (
                                    <View style={[styles.flexRow, styles.pl5, styles.pt2, styles.pr3]}>
                                        <View style={[styles.pl6, styles.mr3]}>
                                            <Icon
                                                fill={theme.icon}
                                                src={Expensicons.Eye}
                                                small
                                            />
                                        </View>
                                        <Text style={[styles.chatItemMessageHeaderTimestamp]}>
                                            {translate('reportActionContextMenu.onlyVisible')}
                                            &nbsp;
                                        </Text>
                                        <DisplayNames
                                            fullTitle={ReportUtils.getWhisperDisplayNames(whisperedToAccountIDs) ?? ''}
                                            displayNamesWithTooltips={displayNamesWithTooltips}
                                            tooltipEnabled
                                            numberOfLines={1}
                                            textStyles={[styles.chatItemMessageHeaderTimestamp, styles.flex1]}
                                            shouldUseFullTitle={isWhisperOnlyVisibleByUser}
                                        />
                                    </View>
                                )}
                                {renderReportActionItem(!!hovered || !!isReportActionLinked, isWhisper, hasErrors)}
                            </OfflineWithFeedback>
                        </View>
                    </View>
                )}
            </Hoverable>
            <View style={styles.reportActionSystemMessageContainer}>
                <InlineSystemMessage message={action.error} />
            </View>
        </PressableWithSecondaryInteraction>
    );
}

export default withOnyx<ReportActionItemProps, ReportActionItemOnyxProps>({
    preferredSkinTone: {
        key: ONYXKEYS.PREFERRED_EMOJI_SKIN_TONE,
        initialValue: CONST.EMOJI_DEFAULT_SKIN_TONE,
    },
    iouReport: {
        key: ({action}) => {
            const iouReportID = ReportActionsUtils.getIOUReportIDFromReportActionPreview(action);
            return `${ONYXKEYS.COLLECTION.REPORT}${iouReportID ?? 0}`;
        },
        initialValue: {} as OnyxTypes.Report,
    },
    policy: {
        key: ({report}) => `${ONYXKEYS.COLLECTION.POLICY}${report.policyID ?? 0}`,
        initialValue: {} as OnyxTypes.Policy,
    },
    emojiReactions: {
        key: ({action}) => `${ONYXKEYS.COLLECTION.REPORT_ACTIONS_REACTIONS}${action.reportActionID}`,
        initialValue: {},
    },
    userWallet: {
        key: ONYXKEYS.USER_WALLET,
    },
    transaction: {
        key: ({transactionThreadReport, reportActions}) => {
            const parentReportActionID = isEmptyObject(transactionThreadReport) ? '0' : transactionThreadReport.parentReportActionID;
            const action = reportActions?.find((reportAction) => reportAction.reportActionID === parentReportActionID);
            const transactionID = (action as OnyxTypes.OriginalMessageIOU)?.originalMessage.IOUTransactionID ? (action as OnyxTypes.OriginalMessageIOU).originalMessage.IOUTransactionID : 0;
            return `${ONYXKEYS.COLLECTION.TRANSACTION}${transactionID}`;
        },
    },
})(
    memo(ReportActionItem, (prevProps, nextProps) => {
        const prevParentReportAction = prevProps.parentReportAction;
        const nextParentReportAction = nextProps.parentReportAction;
        return (
            prevProps.displayAsGroup === nextProps.displayAsGroup &&
            prevProps.isMostRecentIOUReportAction === nextProps.isMostRecentIOUReportAction &&
            prevProps.shouldDisplayNewMarker === nextProps.shouldDisplayNewMarker &&
            lodashIsEqual(prevProps.emojiReactions, nextProps.emojiReactions) &&
            lodashIsEqual(prevProps.action, nextProps.action) &&
            lodashIsEqual(prevProps.iouReport, nextProps.iouReport) &&
            lodashIsEqual(prevProps.report.pendingFields, nextProps.report.pendingFields) &&
            lodashIsEqual(prevProps.report.isDeletedParentAction, nextProps.report.isDeletedParentAction) &&
            lodashIsEqual(prevProps.report.errorFields, nextProps.report.errorFields) &&
            prevProps.report?.statusNum === nextProps.report?.statusNum &&
            prevProps.report?.stateNum === nextProps.report?.stateNum &&
            prevProps.report?.parentReportID === nextProps.report?.parentReportID &&
            prevProps.report?.parentReportActionID === nextProps.report?.parentReportActionID &&
            // TaskReport's created actions render the TaskView, which updates depending on certain fields in the TaskReport
            ReportUtils.isTaskReport(prevProps.report) === ReportUtils.isTaskReport(nextProps.report) &&
            prevProps.action.actionName === nextProps.action.actionName &&
            prevProps.report.reportName === nextProps.report.reportName &&
            prevProps.report.description === nextProps.report.description &&
            ReportUtils.isCompletedTaskReport(prevProps.report) === ReportUtils.isCompletedTaskReport(nextProps.report) &&
            prevProps.report.managerID === nextProps.report.managerID &&
            prevProps.shouldHideThreadDividerLine === nextProps.shouldHideThreadDividerLine &&
            prevProps.report?.total === nextProps.report?.total &&
            prevProps.report?.nonReimbursableTotal === nextProps.report?.nonReimbursableTotal &&
            prevProps.linkedReportActionID === nextProps.linkedReportActionID &&
            lodashIsEqual(prevProps.report.fieldList, nextProps.report.fieldList) &&
            lodashIsEqual(prevProps.policy, nextProps.policy) &&
            lodashIsEqual(prevProps.transactionThreadReport, nextProps.transactionThreadReport) &&
            lodashIsEqual(prevProps.reportActions, nextProps.reportActions) &&
            lodashIsEqual(prevProps.transaction, nextProps.transaction) &&
            lodashIsEqual(prevParentReportAction, nextParentReportAction)
        );
    }),
);<|MERGE_RESOLUTION|>--- conflicted
+++ resolved
@@ -479,14 +479,9 @@
                     />
                 </ShowContextMenuContext.Provider>
             );
-<<<<<<< HEAD
         } else if (action.actionName === CONST.REPORT.ACTIONS.TYPE.REIMBURSEMENT_QUEUED) {
-            const submitterDisplayName = PersonalDetailsUtils.getDisplayNameOrDefault(personalDetails[report.ownerAccountID ?? -1]);
-=======
-        } else if (action.actionName === CONST.REPORT.ACTIONS.TYPE.REIMBURSEMENTQUEUED) {
             const linkedReport = ReportUtils.isChatThread(report) ? ReportUtils.getReport(report.parentReportID) : report;
             const submitterDisplayName = PersonalDetailsUtils.getDisplayNameOrDefault(personalDetails[linkedReport?.ownerAccountID ?? -1]);
->>>>>>> e994e698
             const paymentType = action.originalMessage.paymentType ?? '';
 
             const missingPaymentMethod = ReportUtils.getIndicatedMissingPaymentMethod(userWallet, linkedReport?.reportID ?? '', action);
