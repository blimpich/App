--- conflicted
+++ resolved
@@ -604,11 +604,7 @@
             );
         } else if (ReportActionsUtils.isReimbursementQueuedAction(action)) {
             const linkedReport = ReportUtils.isChatThread(report) ? parentReport : report;
-<<<<<<< HEAD
             const submitterDisplayName = LocalePhoneNumber.formatPhoneNumber(PersonalDetailsUtils.getDisplayNameOrDefault(personalDetails[linkedReport?.ownerAccountID ?? -1]));
-=======
-            const submitterDisplayName = PersonalDetailsUtils.getDisplayNameOrDefault(personalDetails?.[linkedReport?.ownerAccountID ?? -1]);
->>>>>>> dac90e1f
             const paymentType = ReportActionsUtils.getOriginalMessage(action)?.paymentType ?? '';
 
             const missingPaymentMethod = ReportUtils.getIndicatedMissingPaymentMethod(userWallet, linkedReport?.reportID ?? '-1', action);
