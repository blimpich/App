--- conflicted
+++ resolved
@@ -89,29 +89,14 @@
     const originalReport = allReports?.[`${ONYXKEYS.COLLECTION.REPORT}${originalReportID}`];
     const isOriginalReportArchived = useReportIsArchived(originalReportID);
     const iouReport = allReports?.[`${ONYXKEYS.COLLECTION.REPORT}${getIOUReportIDFromReportActionPreview(action)}`];
-<<<<<<< HEAD
-    const [policy] = useOnyx(`${ONYXKEYS.COLLECTION.POLICY}${report?.policyID}`, {canBeMissing: true});
-    const [emojiReactions] = useOnyx(`${ONYXKEYS.COLLECTION.REPORT_ACTIONS_REACTIONS}${action.reportActionID}`, {canBeMissing: true});
-    const [userWallet] = useOnyx(ONYXKEYS.USER_WALLET, {canBeMissing: false});
-    const [linkedTransactionRouteError] = useOnyx(`${ONYXKEYS.COLLECTION.TRANSACTION}${isMoneyRequestAction(action) && getOriginalMessage(action)?.IOUTransactionID}`, {
-        canBeMissing: true,
-        selector: (transaction) => transaction?.errorFields?.route ?? null,
-    });
+    const policy = policies?.[`${ONYXKEYS.COLLECTION.POLICY}${report?.policyID}`];
     const [bankAccountList] = useOnyx(ONYXKEYS.BANK_ACCOUNT_LIST, {canBeMissing: true});
-    const [isUserValidated] = useOnyx(ONYXKEYS.ACCOUNT, {selector: (account) => account?.validated, canBeMissing: true});
-=======
-    const policy = policies?.[`${ONYXKEYS.COLLECTION.POLICY}${report?.policyID}`];
->>>>>>> e7245a30
     // The app would crash due to subscribing to the entire report collection if parentReportID is an empty string. So we should have a fallback ID here.
     // eslint-disable-next-line @typescript-eslint/prefer-nullish-coalescing
     const parentReport = allReports?.[`${ONYXKEYS.COLLECTION.REPORT}${report?.parentReportID || undefined}`];
     const blockedFromConcierge = useBlockedFromConcierge();
     const targetReport = isChatThread(report) ? parentReport : report;
-<<<<<<< HEAD
-    const missingPaymentMethod = getIndicatedMissingPaymentMethod(userWallet, targetReport?.reportID, action, bankAccountList);
-=======
     const missingPaymentMethod = getIndicatedMissingPaymentMethod(userWalletTierName, targetReport?.reportID, action);
->>>>>>> e7245a30
 
     const taskReport = originalMessage && 'taskReportID' in originalMessage ? allReports?.[`${ONYXKEYS.COLLECTION.REPORT}${originalMessage.taskReportID}`] : undefined;
     const linkedReport = originalMessage && 'linkedReportID' in originalMessage ? allReports?.[`${ONYXKEYS.COLLECTION.REPORT}${originalMessage.linkedReportID}`] : undefined;
